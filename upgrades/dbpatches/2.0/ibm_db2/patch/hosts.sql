--- conflicted
+++ resolved
@@ -1,39 +1,3 @@
-<<<<<<< HEAD
-ALTER TABLE hosts ALTER COLUMN hostid SET WITH DEFAULT NULL
-/
-REORG TABLE hosts
-/
-ALTER TABLE hosts ALTER COLUMN proxy_hostid SET WITH DEFAULT NULL
-/
-REORG TABLE hosts
-/
-ALTER TABLE hosts ALTER COLUMN proxy_hostid DROP NOT NULL
-/
-REORG TABLE hosts
-/
-ALTER TABLE hosts ALTER COLUMN maintenanceid SET WITH DEFAULT NULL
-/
-REORG TABLE hosts
-/
-ALTER TABLE hosts ALTER COLUMN maintenanceid DROP NOT NULL
-/
-REORG TABLE hosts
-/
-UPDATE hosts SET proxy_hostid=NULL WHERE proxy_hostid=0
-/
-UPDATE hosts SET maintenanceid=NULL WHERE maintenanceid=0
-/
-ALTER TABLE hosts ADD CONSTRAINT c_hosts_1 FOREIGN KEY (proxy_hostid) REFERENCES hosts (hostid)
-/
-REORG TABLE hosts
-/
-ALTER TABLE hosts ADD CONSTRAINT c_hosts_2 FOREIGN KEY (maintenanceid) REFERENCES maintenances (maintenanceid)
-/
-REORG TABLE hosts
-/
-CREATE INDEX hosts_4 ON hosts (ip)
-/
-=======
 ---- Patching table `interfaces`
 
 CREATE TABLE interface (
@@ -187,5 +151,4 @@
 ALTER TABLE hosts ADD CONSTRAINT c_hosts_1 FOREIGN KEY (proxy_hostid) REFERENCES hosts (hostid);
 REORG TABLE hosts;
 ALTER TABLE hosts ADD CONSTRAINT c_hosts_2 FOREIGN KEY (maintenanceid) REFERENCES maintenances (maintenanceid);
-REORG TABLE hosts;
->>>>>>> 3343ef52
+REORG TABLE hosts;