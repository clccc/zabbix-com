--- conflicted
+++ resolved
@@ -1,12 +1,9 @@
 ALTER TABLE triggers MODIFY triggerid DEFAULT NULL;
 ALTER TABLE triggers MODIFY templateid DEFAULT NULL;
 ALTER TABLE triggers MODIFY templateid NULL;
-<<<<<<< HEAD
 ALTER TABLE triggers DROP dep_level;
 ALTER TABLE triggers ADD value_flags number(10) DEFAULT '0' NOT NULL;
-=======
 ALTER TABLE triggers ADD flags number(10) DEFAULT '0' NOT NULL;
->>>>>>> 585f1a15
 UPDATE triggers SET templateid=NULL WHERE templateid=0;
 UPDATE triggers SET templateid=NULL WHERE NOT templateid IS NULL AND NOT templateid IN (SELECT triggerid FROM triggers);
 ALTER TABLE triggers ADD CONSTRAINT c_triggers_1 FOREIGN KEY (templateid) REFERENCES triggers (triggerid) ON DELETE CASCADE;