ALTER TABLE graphs MODIFY graphid DEFAULT NULL;
ALTER TABLE graphs MODIFY templateid DEFAULT NULL;
ALTER TABLE graphs MODIFY templateid NULL;
ALTER TABLE graphs MODIFY ymin_itemid DEFAULT NULL;
ALTER TABLE graphs MODIFY ymin_itemid NULL;
ALTER TABLE graphs MODIFY ymax_itemid DEFAULT NULL;
ALTER TABLE graphs MODIFY ymax_itemid NULL;
<<<<<<< HEAD
ALTER TABLE graphs ADD flags number(10) DEFAULT '0' NOT NULL;
=======
ALTER TABLE graphs MODIFY show_legend DEFAULT 1;
UPDATE graphs SET show_legend=1 WHERE graphtype=0 OR graphtype=1;
>>>>>>> 50a5df04
UPDATE graphs SET templateid=NULL WHERE templateid=0;
UPDATE graphs SET templateid=NULL WHERE NOT templateid IS NULL AND NOT templateid IN (SELECT graphid FROM graphs);
UPDATE graphs SET ymin_itemid=NULL WHERE ymin_itemid=0 OR NOT ymin_itemid IN (SELECT itemid FROM items);
UPDATE graphs SET ymax_itemid=NULL WHERE ymax_itemid=0 OR NOT ymax_itemid IN (SELECT itemid FROM items);
UPDATE graphs SET ymin_type=0 WHERE ymin_type=2 AND ymin_itemid=NULL;
UPDATE graphs SET ymax_type=0 WHERE ymax_type=2 AND ymax_itemid=NULL;
ALTER TABLE graphs ADD CONSTRAINT c_graphs_1 FOREIGN KEY (templateid) REFERENCES graphs (graphid) ON DELETE CASCADE;
ALTER TABLE graphs ADD CONSTRAINT c_graphs_2 FOREIGN KEY (ymin_itemid) REFERENCES items (itemid);
ALTER TABLE graphs ADD CONSTRAINT c_graphs_3 FOREIGN KEY (ymax_itemid) REFERENCES items (itemid);<|MERGE_RESOLUTION|>--- conflicted
+++ resolved
@@ -5,12 +5,9 @@
 ALTER TABLE graphs MODIFY ymin_itemid NULL;
 ALTER TABLE graphs MODIFY ymax_itemid DEFAULT NULL;
 ALTER TABLE graphs MODIFY ymax_itemid NULL;
-<<<<<<< HEAD
-ALTER TABLE graphs ADD flags number(10) DEFAULT '0' NOT NULL;
-=======
 ALTER TABLE graphs MODIFY show_legend DEFAULT 1;
 UPDATE graphs SET show_legend=1 WHERE graphtype=0 OR graphtype=1;
->>>>>>> 50a5df04
+ALTER TABLE graphs ADD flags number(10) DEFAULT '0' NOT NULL;
 UPDATE graphs SET templateid=NULL WHERE templateid=0;
 UPDATE graphs SET templateid=NULL WHERE NOT templateid IS NULL AND NOT templateid IN (SELECT graphid FROM graphs);
 UPDATE graphs SET ymin_itemid=NULL WHERE ymin_itemid=0 OR NOT ymin_itemid IN (SELECT itemid FROM items);
