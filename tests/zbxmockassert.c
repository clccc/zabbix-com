/*
** Zabbix
** Copyright (C) 2001-2018 Zabbix SIA
**
** This program is free software; you can redistribute it and/or modify
** it under the terms of the GNU General Public License as published by
** the Free Software Foundation; either version 2 of the License, or
** (at your option) any later version.
**
** This program is distributed in the hope that it will be useful,
** but WITHOUT ANY WARRANTY; without even the implied warranty of
** MERCHANTABILITY or FITNESS FOR A PARTICULAR PURPOSE. See the
** GNU General Public License for more details.
**
** You should have received a copy of the GNU General Public License
** along with this program; if not, write to the Free Software
** Foundation, Inc., 51 Franklin Street, Fifth Floor, Boston, MA  02110-1301, USA.
**/

#include "zbxmocktest.h"
#include "zbxmockdata.h"
#include "zbxmockassert.h"

#include "common.h"

void cm_print_error(const char * const format, ...);

#define _FAIL(file, line, prefix, message, ...)						\
											\
do 											\
{											\
	cm_print_error("%s%s" message "\n", (NULL != prefix_msg ? prefix_msg : ""),	\
			(NULL != prefix_msg && '\0' != *prefix_msg ? ": " : ""),	\
			__VA_ARGS__);							\
	_fail(file, line);								\
}											\
while(0)

void	__zbx_mock_assert_str_eq(const char *file, int line, const char *prefix_msg, const char *expected_value,
		const char *returned_value)
{
	if (0 == strcmp(returned_value, expected_value))
		return;

	_FAIL(file, line, prefix_msg, "Expected value \"%s\" while got \"%s\"", expected_value, returned_value);
}

void	__zbx_mock_assert_str_ne(const char *file, int line, const char *prefix_msg, const char *expected_value,
		const char *returned_value)
{
	if (0 != strcmp(returned_value, expected_value))
		return;

	_FAIL(file, line, prefix_msg, "Did not expect value \"%s\"", returned_value);
}

void	__zbx_mock_assert_uint64_eq(const char *file, int line, const char *prefix_msg, zbx_uint64_t expected_value,
		zbx_uint64_t returned_value)
{
	if (returned_value == expected_value)
		return;

	_FAIL(file, line, prefix_msg, "Expected value \"" ZBX_FS_UI64 "\" while got \"" ZBX_FS_UI64 "\"", expected_value,
			returned_value);
}

void	__zbx_mock_assert_uint64_ne(const char *file, int line, const char *prefix_msg, zbx_uint64_t expected_value,
		zbx_uint64_t returned_value)
{
	if (returned_value != expected_value)
		return;

	_FAIL(file, line, prefix_msg, "Did not expect value \"" ZBX_FS_UI64 "\"", returned_value);
}

void	__zbx_mock_assert_int_eq(const char *file, int line, const char *prefix_msg, int expected_value,
		int returned_value)
{
	if (returned_value == expected_value)
		return;

	_FAIL(file, line, prefix_msg, "Expected value \"%d\" while got \"%d\"", expected_value, returned_value);
}

void	__zbx_mock_assert_int_ne(const char *file, int line, const char *prefix_msg, int expected_value,
		int returned_value)
{
	if (returned_value != expected_value)
		return;

	_FAIL(file, line, prefix_msg, "Did not expect value \"%d\"", returned_value);
<<<<<<< HEAD
=======
}

void	__zbx_mock_assert_double_eq(const char *file, double line, const char *prefix_msg, double expected_value,
		double returned_value)
{
	if (ZBX_DOUBLE_EPSILON >= fabs(returned_value - expected_value))
		return;

	_FAIL(file, line, prefix_msg, "Expected value \"%f\" while got \"%f\"", expected_value, returned_value);
}

void	__zbx_mock_assert_double_ne(const char *file, double line, const char *prefix_msg, double expected_value,
		double returned_value)
{
	if (ZBX_DOUBLE_EPSILON < fabs(returned_value - expected_value))
		return;

	_FAIL(file, line, prefix_msg, "Did not expect value \"%f\"", returned_value);
>>>>>>> 4853ee8d
}

void	__zbx_mock_assert_result_eq(const char *file, int line, const char *prefix_msg, int expected_value,
		int returned_value)
{
	if (expected_value == returned_value)
		return;

	_FAIL(file, line, prefix_msg, "Expected result \"%s\" while got \"%s\"",
			zbx_result_string(expected_value), zbx_result_string(returned_value));
}

void	__zbx_mock_assert_result_ne(const char *file, int line, const char *prefix_msg, int expected_value,
		int returned_value)
{
	if (expected_value != returned_value)
		return;

	_FAIL(file, line, prefix_msg, "Did not expect result \"%s\"", zbx_result_string(returned_value));
}

void	__zbx_mock_assert_sysinfo_ret_eq(const char *file, int line, const char *prefix_msg, int expected_value,
		int returned_value)
{
	if (expected_value == returned_value)
		return;

	_FAIL(file, line, prefix_msg, "Expected sysinfo result \"%s\" while got \"%s\"",
			zbx_sysinfo_ret_string(expected_value), zbx_sysinfo_ret_string(returned_value));
}

void	__zbx_mock_assert_sysinfo_ret_ne(const char *file, int line, const char *prefix_msg, int expected_value,
		int returned_value)
<<<<<<< HEAD
{
	if (expected_value != returned_value)
		return;

	_FAIL(file, line, prefix_msg, "Did not expect sysinfo result \"%s\"", zbx_sysinfo_ret_string(returned_value));
}

void	__zbx_mock_assert_timespec_eq(const char *file, int line, const char *prefix_msg,
		const zbx_timespec_t *expected_value, const zbx_timespec_t *returned_value)
{
	char	expected_str[ZBX_MOCK_TIMESTAMP_MAX_LEN], returned_str[ZBX_MOCK_TIMESTAMP_MAX_LEN];
	int	err;

	if (expected_value->sec == returned_value->sec && expected_value->ns == returned_value->ns)
		return;

=======
{
	if (expected_value != returned_value)
		return;

	_FAIL(file, line, prefix_msg, "Did not expect sysinfo result \"%s\"", zbx_sysinfo_ret_string(returned_value));
}

void	__zbx_mock_assert_ptr_eq(const char *file, int line, const char *prefix_msg, const void *expected_value,
		const void *returned_value)
{
	if (returned_value == expected_value)
		return;

	_FAIL(file, line, prefix_msg, "Expected value \"0x%p\" while got \"0x%p\"", expected_value,
			returned_value);
}

void	__zbx_mock_assert_ptr_ne(const char *file, int line, const char *prefix_msg, const void *expected_value,
		const void *returned_value)
{
	if (returned_value != expected_value)
		return;

	_FAIL(file, line, prefix_msg, "Did not expect value \"0x%p\"", returned_value);
}


void	__zbx_mock_assert_timespec_eq(const char *file, int line, const char *prefix_msg,
		const zbx_timespec_t *expected_value, const zbx_timespec_t *returned_value)
{
	char	expected_str[ZBX_MOCK_TIMESTAMP_MAX_LEN], returned_str[ZBX_MOCK_TIMESTAMP_MAX_LEN];
	int	err;

	if (expected_value->sec == returned_value->sec && expected_value->ns == returned_value->ns)
		return;

>>>>>>> 4853ee8d
	if (ZBX_MOCK_SUCCESS != (err = zbx_timespec_to_strtime(expected_value, expected_str, sizeof(expected_str))))
		_FAIL(file, line, NULL, "Cannot convert timestamp to string format: %s", zbx_mock_error_string(err));

	if (ZBX_MOCK_SUCCESS != (err = zbx_timespec_to_strtime(returned_value, returned_str, sizeof(returned_str))))
		_FAIL(file, line, NULL, "Cannot convert timestamp to string format: %s", zbx_mock_error_string(err));

	_FAIL(file, line, prefix_msg, "Expected timestamp \"%s\" while got \"%s\"", expected_str, returned_str);
<<<<<<< HEAD
}

void	__zbx_mock_assert_timespec_ne(const char *file, int line, const char *prefix_msg,
		const zbx_timespec_t *expected_value, const zbx_timespec_t *returned_value)
{
	char	returned_str[ZBX_MOCK_TIMESTAMP_MAX_LEN];
	int	err;

	if (expected_value->sec != returned_value->sec || expected_value->ns != returned_value->ns)
		return;

	if (ZBX_MOCK_SUCCESS != (err = zbx_timespec_to_strtime(returned_value, returned_str, sizeof(returned_str))))
		_FAIL(file, line, NULL, "Cannot convert timestamp to string format: %s", zbx_mock_error_string(err));

	_FAIL(file, line, prefix_msg, "Did not expect timestamp \"%s\"", returned_str);
}

void	__zbx_mock_assert_time_eq(const char *file, int line, const char *prefix_msg, time_t expected_value,
		time_t returned_value)
{
	char	expected_str[ZBX_MOCK_TIMESTAMP_MAX_LEN], returned_str[ZBX_MOCK_TIMESTAMP_MAX_LEN];
	int	err;

	if (expected_value == returned_value)
		return;

	if (ZBX_MOCK_SUCCESS != (err = zbx_time_to_strtime(expected_value, expected_str, sizeof(expected_str))))
		_FAIL(file, line, NULL, "Cannot convert timestamp to string format: %s", zbx_mock_error_string(err));

	if (ZBX_MOCK_SUCCESS != (err = zbx_time_to_strtime(returned_value, returned_str, sizeof(returned_str))))
		_FAIL(file, line, NULL, "Cannot convert timestamp to string format: %s", zbx_mock_error_string(err));

	_FAIL(file, line, prefix_msg, "Expected timestamp \"%s\" while got \"%s\"", expected_str, returned_str);
}

void	__zbx_mock_assert_time_ne(const char *file, int line, const char *prefix_msg, time_t expected_value,
		time_t returned_value)
{
	char	returned_str[ZBX_MOCK_TIMESTAMP_MAX_LEN];
	int	err;

	if (expected_value != returned_value)
		return;

	if (ZBX_MOCK_SUCCESS != (err = zbx_time_to_strtime(returned_value, returned_str, sizeof(returned_str))))
		_FAIL(file, line, NULL, "Cannot convert timestamp to string format: %s", zbx_mock_error_string(err));

	_FAIL(file, line, prefix_msg, "Did not expect timestamp \"%s\"", returned_str);
=======
>>>>>>> 4853ee8d
}

void	__zbx_mock_assert_timespec_ne(const char *file, int line, const char *prefix_msg,
		const zbx_timespec_t *expected_value, const zbx_timespec_t *returned_value)
{
	char	returned_str[ZBX_MOCK_TIMESTAMP_MAX_LEN];
	int	err;

	if (expected_value->sec != returned_value->sec || expected_value->ns != returned_value->ns)
		return;

	if (ZBX_MOCK_SUCCESS != (err = zbx_timespec_to_strtime(returned_value, returned_str, sizeof(returned_str))))
		_FAIL(file, line, NULL, "Cannot convert timestamp to string format: %s", zbx_mock_error_string(err));

	_FAIL(file, line, prefix_msg, "Did not expect timestamp \"%s\"", returned_str);
}

void	__zbx_mock_assert_time_eq(const char *file, int line, const char *prefix_msg, time_t expected_value,
		time_t returned_value)
{
	char	expected_str[ZBX_MOCK_TIMESTAMP_MAX_LEN], returned_str[ZBX_MOCK_TIMESTAMP_MAX_LEN];
	int	err;

	if (expected_value == returned_value)
		return;

	if (ZBX_MOCK_SUCCESS != (err = zbx_time_to_strtime(expected_value, expected_str, sizeof(expected_str))))
		_FAIL(file, line, NULL, "Cannot convert timestamp to string format: %s", zbx_mock_error_string(err));

	if (ZBX_MOCK_SUCCESS != (err = zbx_time_to_strtime(returned_value, returned_str, sizeof(returned_str))))
		_FAIL(file, line, NULL, "Cannot convert timestamp to string format: %s", zbx_mock_error_string(err));

	_FAIL(file, line, prefix_msg, "Expected timestamp \"%s\" while got \"%s\"", expected_str, returned_str);
}

void	__zbx_mock_assert_time_ne(const char *file, int line, const char *prefix_msg, time_t expected_value,
		time_t returned_value)
{
	char	returned_str[ZBX_MOCK_TIMESTAMP_MAX_LEN];
	int	err;

	if (expected_value != returned_value)
		return;

	if (ZBX_MOCK_SUCCESS != (err = zbx_time_to_strtime(returned_value, returned_str, sizeof(returned_str))))
		_FAIL(file, line, NULL, "Cannot convert timestamp to string format: %s", zbx_mock_error_string(err));

	_FAIL(file, line, prefix_msg, "Did not expect timestamp \"%s\"", returned_str);
}<|MERGE_RESOLUTION|>--- conflicted
+++ resolved
@@ -89,8 +89,6 @@
 		return;
 
 	_FAIL(file, line, prefix_msg, "Did not expect value \"%d\"", returned_value);
-<<<<<<< HEAD
-=======
 }
 
 void	__zbx_mock_assert_double_eq(const char *file, double line, const char *prefix_msg, double expected_value,
@@ -109,7 +107,6 @@
 		return;
 
 	_FAIL(file, line, prefix_msg, "Did not expect value \"%f\"", returned_value);
->>>>>>> 4853ee8d
 }
 
 void	__zbx_mock_assert_result_eq(const char *file, int line, const char *prefix_msg, int expected_value,
@@ -143,12 +140,30 @@
 
 void	__zbx_mock_assert_sysinfo_ret_ne(const char *file, int line, const char *prefix_msg, int expected_value,
 		int returned_value)
-<<<<<<< HEAD
 {
 	if (expected_value != returned_value)
 		return;
 
 	_FAIL(file, line, prefix_msg, "Did not expect sysinfo result \"%s\"", zbx_sysinfo_ret_string(returned_value));
+}
+
+void	__zbx_mock_assert_ptr_eq(const char *file, int line, const char *prefix_msg, const void *expected_value,
+		const void *returned_value)
+{
+	if (returned_value == expected_value)
+		return;
+
+	_FAIL(file, line, prefix_msg, "Expected value \"0x%p\" while got \"0x%p\"", expected_value,
+			returned_value);
+}
+
+void	__zbx_mock_assert_ptr_ne(const char *file, int line, const char *prefix_msg, const void *expected_value,
+		const void *returned_value)
+{
+	if (returned_value != expected_value)
+		return;
+
+	_FAIL(file, line, prefix_msg, "Did not expect value \"0x%p\"", returned_value);
 }
 
 void	__zbx_mock_assert_timespec_eq(const char *file, int line, const char *prefix_msg,
@@ -160,44 +175,6 @@
 	if (expected_value->sec == returned_value->sec && expected_value->ns == returned_value->ns)
 		return;
 
-=======
-{
-	if (expected_value != returned_value)
-		return;
-
-	_FAIL(file, line, prefix_msg, "Did not expect sysinfo result \"%s\"", zbx_sysinfo_ret_string(returned_value));
-}
-
-void	__zbx_mock_assert_ptr_eq(const char *file, int line, const char *prefix_msg, const void *expected_value,
-		const void *returned_value)
-{
-	if (returned_value == expected_value)
-		return;
-
-	_FAIL(file, line, prefix_msg, "Expected value \"0x%p\" while got \"0x%p\"", expected_value,
-			returned_value);
-}
-
-void	__zbx_mock_assert_ptr_ne(const char *file, int line, const char *prefix_msg, const void *expected_value,
-		const void *returned_value)
-{
-	if (returned_value != expected_value)
-		return;
-
-	_FAIL(file, line, prefix_msg, "Did not expect value \"0x%p\"", returned_value);
-}
-
-
-void	__zbx_mock_assert_timespec_eq(const char *file, int line, const char *prefix_msg,
-		const zbx_timespec_t *expected_value, const zbx_timespec_t *returned_value)
-{
-	char	expected_str[ZBX_MOCK_TIMESTAMP_MAX_LEN], returned_str[ZBX_MOCK_TIMESTAMP_MAX_LEN];
-	int	err;
-
-	if (expected_value->sec == returned_value->sec && expected_value->ns == returned_value->ns)
-		return;
-
->>>>>>> 4853ee8d
 	if (ZBX_MOCK_SUCCESS != (err = zbx_timespec_to_strtime(expected_value, expected_str, sizeof(expected_str))))
 		_FAIL(file, line, NULL, "Cannot convert timestamp to string format: %s", zbx_mock_error_string(err));
 
@@ -205,7 +182,6 @@
 		_FAIL(file, line, NULL, "Cannot convert timestamp to string format: %s", zbx_mock_error_string(err));
 
 	_FAIL(file, line, prefix_msg, "Expected timestamp \"%s\" while got \"%s\"", expected_str, returned_str);
-<<<<<<< HEAD
 }
 
 void	__zbx_mock_assert_timespec_ne(const char *file, int line, const char *prefix_msg,
@@ -254,54 +230,4 @@
 		_FAIL(file, line, NULL, "Cannot convert timestamp to string format: %s", zbx_mock_error_string(err));
 
 	_FAIL(file, line, prefix_msg, "Did not expect timestamp \"%s\"", returned_str);
-=======
->>>>>>> 4853ee8d
-}
-
-void	__zbx_mock_assert_timespec_ne(const char *file, int line, const char *prefix_msg,
-		const zbx_timespec_t *expected_value, const zbx_timespec_t *returned_value)
-{
-	char	returned_str[ZBX_MOCK_TIMESTAMP_MAX_LEN];
-	int	err;
-
-	if (expected_value->sec != returned_value->sec || expected_value->ns != returned_value->ns)
-		return;
-
-	if (ZBX_MOCK_SUCCESS != (err = zbx_timespec_to_strtime(returned_value, returned_str, sizeof(returned_str))))
-		_FAIL(file, line, NULL, "Cannot convert timestamp to string format: %s", zbx_mock_error_string(err));
-
-	_FAIL(file, line, prefix_msg, "Did not expect timestamp \"%s\"", returned_str);
-}
-
-void	__zbx_mock_assert_time_eq(const char *file, int line, const char *prefix_msg, time_t expected_value,
-		time_t returned_value)
-{
-	char	expected_str[ZBX_MOCK_TIMESTAMP_MAX_LEN], returned_str[ZBX_MOCK_TIMESTAMP_MAX_LEN];
-	int	err;
-
-	if (expected_value == returned_value)
-		return;
-
-	if (ZBX_MOCK_SUCCESS != (err = zbx_time_to_strtime(expected_value, expected_str, sizeof(expected_str))))
-		_FAIL(file, line, NULL, "Cannot convert timestamp to string format: %s", zbx_mock_error_string(err));
-
-	if (ZBX_MOCK_SUCCESS != (err = zbx_time_to_strtime(returned_value, returned_str, sizeof(returned_str))))
-		_FAIL(file, line, NULL, "Cannot convert timestamp to string format: %s", zbx_mock_error_string(err));
-
-	_FAIL(file, line, prefix_msg, "Expected timestamp \"%s\" while got \"%s\"", expected_str, returned_str);
-}
-
-void	__zbx_mock_assert_time_ne(const char *file, int line, const char *prefix_msg, time_t expected_value,
-		time_t returned_value)
-{
-	char	returned_str[ZBX_MOCK_TIMESTAMP_MAX_LEN];
-	int	err;
-
-	if (expected_value != returned_value)
-		return;
-
-	if (ZBX_MOCK_SUCCESS != (err = zbx_time_to_strtime(returned_value, returned_str, sizeof(returned_str))))
-		_FAIL(file, line, NULL, "Cannot convert timestamp to string format: %s", zbx_mock_error_string(err));
-
-	_FAIL(file, line, prefix_msg, "Did not expect timestamp \"%s\"", returned_str);
 }