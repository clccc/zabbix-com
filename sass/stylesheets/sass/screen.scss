$theme_name: 'blue' !default;

@import '_reset.scss';
@import '_colors.scss';
@import '_fonts.scss';
@import '_mixins.scss';

html {
	position: relative;
	min-height: 100%;
}

body {
	line-height: $body-line-height;
	color: $font-color;
	background-color: $body-bg-color;
	margin-bottom: 60px;
	min-width: 950px;

	font: {
		family: $font-stack;
		size: $font-body-size;
	}
}

a {

	&:link {
		color: $link-color;
		text-decoration: none;
		@include transition(color .2s ease-out);
	}

	&:visited {
		color: $link-visited-color;
		text-decoration: none;
	}

	&:hover {
		outline: 0;
		color: $link-hover-color;
		border-bottom: 1px solid rgba($link-hover-color, 0.5);
	}

	&:focus {
		color: $link-hover-color;
		outline: none;
		border-bottom: 2px solid rgba($link-hover-color, 0.5)
	}

	&:active {
		outline: 0;
		color: $link-active-color;
		border-bottom: 1px solid rgba($link-active-color, 0.5);
	}

	img {
		border: none;
		vertical-align: top;
	}
}

svg a {
	fill: $link-color;
	cursor: pointer;

	&:visited {
		fill: $link-visited-color;
	}

	&:hover, &:focus {
		fill: $link-hover-color;
		text-decoration: underline;
	}

	&:active {
		fill: $link-active-color;
		text-decoration: underline;
	}
}

.link-action {
	border-bottom: 1px dotted;
	cursor: pointer;
	color: $font-color;

	&:visited {
		@extend %link-action-style;
	}

	&:hover {
		@extend %link-action-style;
		color: $link-hover-color;
		border-bottom: 1px solid rgba($link-hover-color, 0.35);
	}

	&:active {
		@extend %link-action-style;
	}

	&:focus {
		outline: none;
		border-bottom: 2px solid rgba($link-hover-color, 0.35);

	}
}

%link-action-style {
	border-bottom: 1px dotted;
	text-decoration: none;
}

.link-alt {
	text-decoration: none;
	cursor: pointer;

	&:link {
		border-bottom: 1px solid rgba($link-alt-underline-color, 0.35);
	}

	&:visited {
		border-bottom: 1px solid rgba($link-alt-underline-color, 0.35);
	}

	&:hover {
		color: $link-hover-color;
		border-bottom: 1px solid rgba($link-hover-color, 0.5);
	}

	&:focus {
		color: $link-hover-color;
		outline: none;
		border-bottom: 2px solid rgba($link-hover-color, 0.35);
	}

	&:active {
		color: $link-active-color;
		border-bottom: 1px solid rgba($link-active-color, 0.5);
	}
}

h1 {
	font-size: $font-h1-size;
	line-height: $h1-line-height;
}

h2 {
	font-size: $font-h2-size;
	line-height: $h2-line-height;
}

h3 {
	font-size: $font-h3-size;
	text-transform: $font-transform;
	color: $font-alt-color;
	letter-spacing: 0.0688em;
	text-rendering: optimizeLegibility;
}

h4 {
	font-size: $font-h4-size;
	color: $font-color;
	line-height: $h4-line-height;
}

sup {
	font-size: $font-h3-size;
	color: $font-alt-color;
}

b {
	font-weight: bold;
}

strong {
	@extend b;
}

em {
	font-style: italic;
}

ol {
	list-style: decimal;
	list-style-position: inside;

	li {
		padding: 0 0 0.7em 0;
	}
}

p {
	margin: 0 0 0.7em 0;
}

pre {
	font: {
		family: $font-stack-mono;
		size: $font-mono-size;
	}
	@extend %space-pre-wrap;

	a {
		@extend %space-pre-wrap;
	}

	td {
		@extend %space-pre-wrap;
	}

	span {
		@extend %space-pre-wrap;
	}
}

.disabled {
	@include opacity(0.35);
	cursor: default !important;

	.disabled,
	[disabled] {
		opacity: 1 !important;
	}
}

%space-pre-wrap {
	white-space: pre-wrap;
	word-wrap: break-word;
}

.top-nav-container {
	background-color: $main-nav-bg-color;
	height: 45px;
	line-height: 45px;
	padding: 0 10px;
	position: relative;
}

.top-nav a,
.top-subnav a,
.header-logo {
	&:active,
	&:hover,
	&:link,
	&:visited {
		border: none;
	}
}

.top-nav {
	font-size: $font-top-nav-size;
	background-color: $main-nav-bg-color;
	display: inline-block;

	li {
		display: block;
		float: left;

		&.selected {
			position: relative;

			&::after{
				content:'';
				position: absolute;
				bottom: -1px;
				left: 0;
				right: 0;
				margin: 0 auto;
				width: 0;
				height: 0;
				font-size: 0;
				line-height: 0;
				border-left: 9px solid $transparent;
				border-right: 9px solid $transparent;
				border-bottom: 9px solid $main-subnav-bg-color;
			}

			a, a:hover {
				color: $link-main-nav-active-color;
			}
		}
	}

	a {
		padding: 15px 10px;
		color: $link-main-nav-color;
		text-decoration: none;
		cursor: pointer;
		outline: 0;

		&:link {
			color: $link-main-nav-color;
		}

		&:visited {
			color: $link-main-nav-visited-color;
		}

		&:hover {
			color: $link-main-nav-hover-color;
		}

		&:focus {
			color: $link-main-nav-active-color;
			background-color: $ui-hover-color !important;
		}

		&:active {
			color: $link-main-nav-active-color;
		}
	}
}

ul.top-nav-icons {
	position: absolute;
	top: 0;
	right: 10px;

	li {
		display: block;
		float: left;
		padding: 0 0 0 10px;

		.search-suggest {
			min-width: 186px;

			li {
				float: none;
				padding: 0.4em 5px;

				a {
					opacity: inherit;
					width: inherit;
				}
			}
		}
	}

	a {
		display: block;
		width: 24px;
		height: 45px;
		line-height: 45px;
		color: $link-main-nav-active-color;
		font-size: $font-h3-size;
		text-decoration: none;
		outline: 0;
		@include opacity(0.75);
		@include transition(opacity .2s ease-out);

		&:hover {
			@include opacity(1);
		}

		&:focus {
			background-color: $ui-hover-color !important;
			@include opacity(1);
		}
	}

	.top-nav-help {
		background: url(../img/icon-sprite.svg) no-repeat -6px -32px;
	}

	.top-nav-profile {
		background: url(../img/icon-sprite.svg) no-repeat -6px -104px;
	}

	.top-nav-signout {
		background: url(../img/icon-sprite.svg) no-repeat -6px -140px;
	}

	.top-nav-zbbshare {
		background: url(../img/icon-sprite.svg) no-repeat -9px -68px;
		width: auto;
		padding: 0 6px 0 17px;
		-webkit-transform-style: preserve-3d;
	}

	.top-nav-support {
		background: url(../img/icon-sprite.svg) no-repeat -245px 4px;
		width: auto;
		padding: 0 6px 0 17px;
	}

	form {
		position: relative;
	}

	input {
		background-color: darken($main-nav-bg-color, 7%);
		border: 1px solid darken($main-nav-bg-color, 10%);
		width: 198px;
		margin: 6px 3px 0 0;
		color: $font-color;
		padding: 4px 24px 4px 5px;
		@include opacity(1);

		@media (max-width: 1050px) {
			width: 130px;
		}

		transition: width 0.5s;
		-webkit-transition: width 0.5s;

		&:focus {
			background-color: $form-bg-color;
			border: 1px solid $form-border-color;
			@include opacity(1);
		}

		&:focus + .btn-search {
			@include opacity(1);
		}
	}
}

.top-subnav-container {
	background-color: $main-subnav-bg-color;
	height: 30px;
	line-height: 30px;
	padding: 0 10px;
	position: relative;
}

.top-subnav {
	background-color: $main-subnav-bg-color;
	position: absolute;
	left: 0;

	li {
		display: block;
		float: left;
		padding: 0 10px;

		&:last-child {
			@include box-shadow (25px 0 10px -10px rgba($main-subnav-bg-color, 1));
		}
	}
}

.top-subnav a {
	padding: 8px 0;

	&:link {
		color: $link-main-subnav-color;
	}

	&:visited {
		color: $link-main-subnav-visited-color;
	}

	&:hover {
		color: $link-main-subnav-hover-color;
	}

	&:active {
		color: $link-main-subnav-active-color;
	}

	&:focus {
		border-bottom: 4px solid rgba($ui-hover-color, .5) !important;
		color: $link-main-subnav-active-color;
		outline: none;
		padding-bottom: 4px;
	}

	&.selected {
		border-bottom: 4px solid lighten($main-subnav-bg-color, 50%);
		color: $link-main-subnav-active-color;
		padding-bottom: 4px;
	}
}

.arrow-up {
	@extend %arrow;
	border: none;
	border-left: 4px solid transparent;
	border-right: 4px solid transparent;
	border-bottom: 6px solid $font-color;
}

.arrow-down {
	@extend %arrow;
	border: none;
	border-left: 4px solid transparent;
	border-right: 4px solid transparent;
	border-top: 6px solid $font-color;
}

.arrow-left {
	@extend %arrow;
	border-bottom: 4px solid transparent;
	border-top: 4px solid transparent;
	border-right: 6px solid $font-color;
}

.arrow-right {
	@extend %arrow;
	border-bottom: 4px solid transparent;
	border-top: 4px solid transparent;
	border-left: 6px solid $font-color;
}

%arrow {
	width: 0;
	height: 0;
	font-size: 0;
	line-height: 0;
	display: inline-block;
	@include transform(scale(.9999));
}

.header-title,
.object-group {
	min-height: 24px;
	line-height: 24px;
	padding: 10px 0 6px;
	position: relative;
	vertical-align: top;
}

.header-title {
	border-bottom: 1px solid $ui-border-color;
	margin: -10px 0 10px;
	padding: 10px 0 6px;
	width: 100%;

	.cell {

		&:first-child {
			max-width: calc(100vw - 370px);
		}
	}

	h1 {
		line-height: 24px;
		overflow: hidden;
		padding-top: 1px;
		text-overflow: ellipsis;
		white-space: nowrap;
	}

	form {
		display: flex;
		justify-content: flex-end;
	}

	ul {
		text-align: right;

		li {
			display: inline-block;
			vertical-align: top;
			position: relative;
			padding: 0 0 0 10px;
		}

		ul li:first-child {
			padding-left: 0;
		}

		button {
			line-height: 22px;
		}
	}

	.dashbrd-edit {
		position: relative;
		display: inline-block;
		background-color: $ui-bg-color;
		margin-right: 5px;
		@include box-shadow(0 0 0 4px $ui-bg-color);

		&::after {
			content: "";
			position: absolute;
			min-height: 24px;
			z-index: -1;
			top: -5px;
			right: -5px;
			bottom: -5px;
			left: -5px;
			border: 1px solid $ui-border-color;
		}

		ul {
			li {
				vertical-align: middle;

				&:first-child {
					padding: 0;
				}

				.btn-dashbrd-conf {
					vertical-align: middle;
				}
			}
		}
	}
}

// Article
article {
	padding: 10px 10px 0 10px;
}

// Object Group Navigation
.object-group {
	margin-bottom: -1px;

	li {
		float: left;
		margin-right: 5px;

		span {
			display: inline-block;
			padding: 0 7px;
		}

		.status-container, .rel-container {
			margin: 0 5px 0 0;

			span {
				padding: 2px 3px 1px 3px;
			}
		}

		.rel-container {
			margin: 0;
		}
	}

	.selected {
		background-color: $ui-bg-color;
		@include box-shadow(inset 0 0 0 1px $ui-border-color);
		@include border-radius(2px);
	}

	.arrow-right {
		border-left-color: $font-color;
	}

	button {
		line-height: 22px;
	}

	.btn-link {
		line-height: 14px;
	}
}

.hor-list {

	li {
		display: inline-block;
		margin: 0 6px 0 0;

		&:last-child {
			margin: 0;
		}
	}

	.object-group {
		margin: 0;
	}
}

// Breadcrumbs inline with filter block
.filter-breadcrumb {
	display: inline-block;
	padding-top: 0;
	z-index: 3;
	max-width: calc(100vw - 200px);

	li {
		line-height: 14px;
		vertical-align: top;
		float: none;
		display: inline-block;

		.status-container {
			padding-top: 3px;
		}

		> span {
			display: inline-block;
			height: 18px;
			padding: 4px 7px 0;
			line-height: 14px;

			a {
				display: inline-block;
				max-width: 200px;
				overflow: hidden;
				text-overflow: ellipsis;
				vertical-align: top;
				margin-bottom: -1px;

				&:focus {
					margin-bottom: -2px;
				}
			}
		}
	}

	> li {
		padding: 1px 0;

		> span {

			a {
				margin-top: 1px;
				line-height: 13px;
			}
		}
	}

	> li {
		line-height: 22px;
		white-space: nowrap;

		.status-container {
			line-height: 14px;
		}
	}

	+ .filter-space {
		margin-top: -29px;
	}
}

// Footer
footer {
	position: absolute;
	bottom: 0;
	width: 100%;
	height: 30px;
	text-align: center;
	color: $font-alt-color;
}

main {
	@extend article;
}

output {
	display: block;
}

.logo {
	float: left;
	display: block;
	width: 95px;
	height: 25px;
	background: url(../img/icon-sprite.svg) no-repeat 0 -903px;
}

.header-logo {
	float: left;
	display: block;
	margin: 10px 10px 0 0;

	&:focus {
		@include box-shadow(0 0 0 2px rgba($blue, .35));
	}
}

// Tables
.list-table {
	width: 100%;
	background-color: $ui-bg-color;
	border-collapse: separate;
	border: 1px solid $ui-border-color;

	&.compact-view {
		tr {
			&[class*='flh-'] {

				@if $theme_name == 'blue' {

					&:not(.row-selected):not(:hover) {
						td {
							color: $font-color;

							sup, a, .problem-unack-fg, .problem-ack-fg, .ok-unack-fg, .ok-ack-fg {
								color: $font-color;
								border-bottom-color: rgba($font-color, 0.5);
							}

							.tag {
								background-color: rgba($font-color, 0.5);
							}

							.icon-wzrd-action {
								background-position: -165px -624px;
							}

							button:focus {
								box-shadow: 0 0 0 2px rgba($font-color, 0.5);
							}
						}
					}
				}

				@if $theme_name == 'dark' {

					&:not(.row-selected):not(:hover) {
						td {
							color: black;

							sup, a, .problem-unack-fg, .problem-ack-fg, .ok-unack-fg, .ok-ack-fg {
								color: black;
								border-bottom-color: rgba(black, 0.5);
							}

							.icon-wzrd-action {
								background-position: -165px -624px;
							}

							button:focus {
								box-shadow: 0 0 0 2px rgba(black, 0.5);
							}
						}
					}
				}

				@if $theme_name == 'blue' or $theme_name == 'dark' {

					&:not(.row-selected):not(:hover) {
						td {
							[class*='icon-'] {
								@include border-radius(2px);
								background-color: $ui-bg-color;
							}

							.icon-wzrd-action {
								background-color: transparent;
							}
						}
					}
				}
			}
		}

		.link-action {
			color: $font-color;

			&.red {
				color: $red;
			}

			&.orange {
				color: $orange;
			}

			&.yellow {
				color: $dark-yellow;
			}

			&.green {
				color: $green;
			}

			&:hover,
			&:focus {
				color: $link-hover-color;
			}
		}

		td {
			padding-top: 0px;
			padding-bottom: 0px;
			border-bottom: none;
			box-shadow: inset 0 -1px 0 0 rgba($font-color, 0.1);
			color: $font-color;
			height: 22px;
			line-height: 1;
			vertical-align: middle;
			white-space: nowrap;

			[class*='icon-'] {
				vertical-align: middle;

				&:after {
					margin: 0;
					line-height: 14px;
				}

				&:last-of-type {
					margin-right: 0;
				}
			}

			[class*='icon-depend-'] {
				&,
				&:last-of-type {
					margin-right: 12px;
				}
			}

			.rel-container {

				span {
					margin: 0;
				}
			}

			.tag {
				display: inline-block;
				line-height: 16px;
				margin-right: 3px;
				padding: 0 3px;
				max-width: 40px;

				@media screen and (min-width: 1200px) {
					max-width: 71px;
				}

				@media screen and (min-width: 1400px) {
					max-width: 102px;
				}

				@media screen and (min-width: 1600px) {
					max-width: 133px;
				}
			}

			.icon-maint {
				position: relative;
				display: inline-block;
				height: 12px;
				width: 12px;
				margin: 0 1px 0 2px !important;
				vertical-align: bottom;

				&::before {
					height: 12px;
					width: 12px;
					background-position: -48px -804px;
				}
			}

			.icon-wzrd-action {
				background: url(../img/icon-sprite.svg) no-repeat -6px -624px;
				height: 12px;
				min-height: 12px;
				margin: 0;
				position: relative;
			}
		}
	}

	thead th {
		color: $font-alt-color;
		height: 100%;
		overflow: hidden;
		white-space: nowrap;
		padding: 6px 5px;
		vertical-align: bottom;
		border-bottom: 2px solid darken($table-border-color, 5%);
		text-align: left;

		&.column-tags-1 {
			width: 75px;
		}

		&.column-tags-2 {
			width: 124px;
		}

		&.column-tags-3 {
			width: 173px;
		}

		@media screen and (min-width: 1200px) {
			&.column-tags-1 {
				width: 106px;
			}

			&.column-tags-2 {
				width: 186px;
			}

			&.column-tags-3 {
				width: 266px;
			}
		}

		@media screen and (min-width: 1400px) {
			&.column-tags-1 {
				width: 137px;
			}

			&.column-tags-2 {
				width: 248px;
			}

			&.column-tags-3 {
				width: 359px;
			}
		}

		@media screen and (min-width: 1600px) {
			&.column-tags-1 {
				width: 168px;
			}

			&.column-tags-2 {
				width: 310px;
			}

			&.column-tags-3 {
				width: 452px;
			}
		}

		.arrow-up {
			margin: 0 0 0 3px;
			border-bottom-color: $font-alt-color;
		}

		.arrow-right {
			margin: 0 0 0 3px;
			border-left-color: $font-alt-color;
		}

		.arrow-down {
			margin: 0 0 0 3px;
			border-top-color: $font-alt-color;
		}

		.treeview {

			span {
				margin: 0;
			}
		}

		a {
			display: block;
			position: relative;
			margin: -1em;
			padding: 1em;
			border: none;
			@include transition(background-color .2s ease-out);

			&:hover,
			&:focus,
			&:active {
				text-decoration: none;
				background-color: $ui-hover-color;
			}
		}
	}

	tbody tr {

		&:hover {
			background-color: $ui-hover-color;

			.timeline-axis {
				background-color: $ui-bg-color;
			}

			.timeline-date {
				background-color: $ui-bg-color;
			}

			.timeline-td {
				background-color: $ui-bg-color!important;
			}
		}

		&.row-selected {
			@extend %found-bg;

			.timeline-axis {
				background-color: $ui-bg-color;
			}

			.timeline-date {
				background-color: $ui-bg-color;
			}

			.timeline-td {
				background-color: $ui-bg-color;
			}
		}

		&.nothing-to-show {
			@extend %nothing-to-show;
		}

		&:last-child th, &:last-child td {
			border-bottom: none;
		}

		&.hover-nobg {
			background-color: $ui-bg-color;
		}
	}

	tbody th,
	td {
		padding: 6px 5px;
		position: relative;
		border-bottom: 1px solid $table-border-color;
		line-height: 18px;
		vertical-align: top;
		&.latest-value {
			max-width: 300px;
		}
	}

	tbody th {
		text-align: left;
	}

	.vertical_rotation_inner {
		white-space: nowrap;
		@include rotate(270);
	}

	.list-table-footer {
		border-bottom: none;
		color: $font-alt-color;
		text-align: right;
	}
}

.table-paging {
	text-align: center;
	background-color: $ui-bg-color;
	margin-top: -1px;
	padding: 4px 5px;
	overflow: hidden;
	position: relative;
	border: 1px solid $ui-border-color;
	border-top-color: $table-border-color;

	a {
		@extend %paging-btn;
		&:focus {
			.arrow-right {
				border-left-color: $font-selected-color;
			}
			.arrow-left {
				border-right-color: $font-selected-color;
			}
		}
	}
}

.paging-btn-container {
	min-height: 24px;
	position: relative;
}

.table-stats {
	color: $font-alt-color;
	display: inline-block;
	padding: 4px 0;
	position: absolute;
	right: 5px;
}

.radio-switch {
	cursor: default;
	background-color: $form-bg-color;
	@extend %paging-btn;
}

%paging-btn {
	display: inline-block;
	margin-left: -1px;
	padding: 3px 11px;
	background-color: $btn-form-bg-color;
	border: 1px solid $form-border-color !important;
	text-decoration: none;
	color: $font-color;
	outline: 0;
	@include transition(background-color .2s ease-out);

	&:hover {
		color: $font-color;
		background-color: $btn-form-hover-color;
	}

	&:focus {
		@include btn-hover-active($btn-font-color, $btn-bg-color);
		z-index: 10;
		position: relative;
	}

	&:active {
		color: $font-color;
		background-color: $btn-form-hover-color;
		z-index: 10;
		position: relative;
	}

	&:first-of-type {
		@include border-radius(2px 0 0 2px);
	}

	&:last-of-type {
		@include border-radius(0 2px 2px 0);
	}

	&.paging-selected {
		color: $font-selected-color;
		background-color: $ui-bg-selected-color;
		position: relative;
		z-index: 1;

		&:hover {
			background-color: darken($ui-bg-selected-color, 4%);
		}

		&:focus {
			@include btn-hover-active($btn-font-color, $btn-bg-color);
			position: relative;
		}

		&:active {
			background-color: darken($ui-bg-selected-color, 4%);
			position: relative;
		}
	}
}

.treeview-plus {
	font: {
		size: $font-top-nav-size;
		weight: bold;
	}
	display: inline-block;
	background-color: $ui-bg-color;
	border: 1px solid $form-border-color;
	cursor: pointer;
	width: 12px;
	height: 12px;
	line-height: 12px;
	text-align: center;
	@include border-radius(2px);

	&:link {
		color: $font-color;
	}

	&:visited {
		color: $font-color;
	}

	&:hover {
		color: $font-color;
		background-color: $ui-hover-color;
		border-bottom-color: $form-border-color;
	}

	&:focus {
		color: $font-color;
		background-color: $ui-hover-color;
		border-color: $form-border-focus-color;
	}

	&:active {
		color: $font-color;
		background-color: $ui-hover-color;
		border-color: $form-border-color;
	}
}

.treeview {
	display: inline-block;
	width: 14px;
	height: 16px;
	min-height: auto;
	line-height: 16px;
	padding: 0;
	margin: 0 2px 0 0;
	cursor: auto;
	text-align: center;
	border: none;
	background-color: $transparent;

	.arrow-right {
		border-left-color: $font-alt-color;
	}

	.arrow-down {
		margin: 0 0 2px 0;
		border-top-color: $font-alt-color;
	}

	&:hover, &:focus {
		background-color: $transparent;

		.arrow-right {
			border-left-color: $link-color;
		}

		.arrow-down {
			border-top-color: $link-color;
		}
	}
}

.table {
	display: table;
}

.row {
	display: table-row;
}

.cell {
	display: table-cell;
	vertical-align: top;

	&:last-child {

		.dashbrd-widget {
			margin: 0 0 10px 0;
		}
	}
}

.adm-img {
	width: 75%;
	text-align: center;
	margin: 0 auto;
	table-layout: fixed;

	.cell {
		vertical-align: bottom;
		padding: 20px 10px;
		width: 20%;
		text-align: center;

		img {
			max-width: 100%;
		}
	}
}

.cell-width {
	width: 8px;
}

.nowrap {
	white-space: nowrap;
}

.wordwrap {
	word-break: break-all;
}

.overflow-table {
	overflow-x: auto;
	position: relative;
	@extend %webkit-hor-scrollbar;
}

// Timeline in table view
.timeline-date {
	text-align: right;
	white-space: nowrap;
	border-bottom-color: $transparent !important;
}

.timeline-axis {
	@extend %timeline-td;
	padding: 6px .04em !important;
	border-right: 2px solid lighten(desaturate($btn-bg-color, 27%), 44%);

	&::before {
		content: '';
		position: absolute;
		bottom: -1px;
		right: -2px;
		height: 100%;
		width: 2px;
		background-color: lighten(desaturate($btn-bg-color, 27%), 44%);
	}
}

.timeline-dot {

	&::after {
		@extend %timeline-dot;
		top: 11px;
		border: 2px solid $ui-bg-color;
		background-color: $btn-bg-color;
		@include border-radius(100%);
	}
}

.timeline-dot-big {

	&::after {
		@extend %timeline-dot;
		top: 10px;
		border: 2px solid $btn-bg-color;
		background-color: $ui-bg-color;
		@include border-radius(100%);
	}
}

.timeline-td {
	@extend %timeline-td;
	padding: 6px .25em !important;
}

.timeline-th {
	padding: 6px .25em !important;
}

%timeline-dot {
	content: '';
	position: absolute;
	z-index: 100;
	display: block;
	width: 4px;
	height: 4px;
	right: -5px;
	@include border-radius(100%);
}

%timeline-td {
	position: relative;
	border-bottom-color: $ui-bg-color !important;
}

// Filters
.filter-btn-container {
	position: relative;
	text-align: right;
}

.filter-container {
	background-color: $ui-bg-color;
	border: 1px solid $ui-border-color;
	margin: 0 0 10px 0;
	padding: 10px 0;
	position: relative;

	.table {
		border-bottom: 1px solid $table-border-color;
	}

	.filter-forms {
		padding: 0 10px;

		.btn-grey {
			vertical-align: baseline;
		}
	}

	.list-table {
		margin-bottom: -10px;
		border: none;

		thead {

			th {
				color: initial;
				padding: 8px 5px 5px 5px;
				border-bottom-width: 1px;
			}
		}
	}
}

.subfilter,
.subfilter-enabled {
	display: inline-block;
	height: 18px;
	position: relative;
}

.subfilter {
	margin-right: 10px;
}

.subfilter-enabled {
	background-color: $ui-bg-selected-color;
	color: $font-selected-color;
	padding: 0 4px;
	@include border-radius(2px);

	.link-action {
		color: $font-selected-color;
		text-decoration: none;

		&:focus {
			color: $font-selected-color;
			border-bottom: 2px solid rgba($font-selected-color, 0.7);
		}

		&:hover {
			color: $font-selected-color;
			border-bottom: 1px solid rgba($font-selected-color, 0.7);
		}
	}

	sup {
		color: lighten($ui-bg-selected-color, 25%);
	}
}

.disabled {
	background-color: transparent;

	.subfilter-enabled {
		color: darken($ui-bg-selected-color, 35%);
	}

	.subfilter-disable-btn {
		cursor: default;
		color: darken($ui-bg-selected-color, 25%);
		background-color: $ui-bg-selected-color;

		&:hover,
		&:focus,
		&:active {
			color: darken($ui-bg-selected-color, 25%);
		}
	}
}

.filter-forms {
	margin: 0 auto;
	text-align: center;
	white-space: nowrap;
	background-color: $ui-bg-color;

	.cell {
		text-align: left;
		padding: 0 20px 5px 20px;

		&:first-child {
			padding-left: 0;
		}

		&:last-child {
			padding-right: 0;
			border-right: none;
		}

		button {
			margin: 0;
		}
	}

	button {
		margin: 10px 5px 0 5px;
	}

	select {
		vertical-align: top;
	}

	.table-forms .table-forms-td-right {

		td {
			padding: 0 5px 5px 0;
			vertical-align: middle;
		}
	}
}

.multiselect-control {
	position: relative;
	vertical-align: top;
	display: inline-block;
	white-space: nowrap;
}

.multiselect {
	@extend %form-input-style;
	@extend .multiselect-button;
	position: relative;
	margin-right: 3px;
	min-height: 24px;
	white-space: normal;

	&.active {
		border-color: $form-border-focus-color;
	}

	&[aria-disabled] {
		@extend %form-disabled;
	}

	input[type="text"] {
		border: none;
		background: none;
		box-sizing: border-box;
		width: 100%;
		padding-bottom: 2px;
		min-height: 20px;
	}

	&.search-disabled {
		input[type="text"] {
			position: absolute;
			top: 0;
			left: 0;
			width: 0;
			padding: 0;
			margin: 0;
		}
	}

	.multiselect-list {
		padding-left: 2px;
		padding-bottom: 2px;

		li {
			display: inline-block;
			margin: 2px 14px 0 0;
			white-space: nowrap;

			.subfilter-enabled {
				padding: 0 9px 0 4px;
				line-height: 18px;
			}
		}
	}

	.disabled {
		@include opacity(1);
		background-color: $multiselect-disabled-bg-color;

		.subfilter-enabled,
		.subfilter-disable-btn {
			background-color: $multiselect-item-disabled-bg-color;
			color: $multiselect-item-disabled-color;
		}
	}

	div[aria-live] {
		overflow: hidden;
		position: absolute;
		left: 0;
		right: 0;
		top: 0;
		bottom: 0;
		z-index: -1;
	}
}

.multiselect-button {
	display: inline-block;
	vertical-align: top;
}

.multiselect-suggest {
	padding: 0 5px;
	white-space: normal;
	color: $font-alt-color;
	background-color: $form-bg-color;

	li {
		display: block;
		height: inherit;
		line-height: normal;
		color: $font-color;
		padding: 0.4em 5px;
		margin: 0 -5px;
		cursor: pointer;
		overflow: hidden;
		text-overflow: ellipsis;
		@include transition(background-color .2s ease-out);

		&.suggest-hover {
			background-color: $action-hover-color;
		}
	}
}

.multiselect-matches {
	padding: 0.4em 5px;
	color: $font-color;
	font-weight: bold;
	@extend .multiselect-suggest;
}

.available {
	position: absolute;
	z-index: 1000;
	margin-top: 1px;
	border: 1px solid $action-border-color;
	border-top: none;
	max-height: 400px;
	overflow-y: auto;
	@extend %webkit-scrollbar;
	@include box-shadow(0 6px 10px 0 $action-shadow-color);
}

.suggest-found {
	font-weight: bold;
	color: $dark-yellow;
}

.suggest-new {
	border-top: 1px solid $form-border-color;

	span:first-child {
		font-weight: bold;
	}
}

// Forms
.table-forms-container {
	margin: 0 0 10px 0;
	background-color: $ui-bg-color;
	border: 1px solid $ui-border-color;
	padding: 10px;
	text-align: left;

	> .ui-tabs-nav {
		margin: -10px -10px 10px -10px;
	}
}

.form-btns {

	button {
		margin: 10px 6px 5px 6px;
	}
}

.table-forms {
	display: table;
	width: 100%;
	color: $font-color;

	li {
		display: table-row;
	}

	.multiselect-suggest {

		li {
			display: block;
		}
	}

	th {
		color: $font-alt-color;
		padding: 0 5px 0 0;
		text-align: left;

		&:last-child {
			padding: 0;
		}
	}

	tfoot {

		.table-forms-td-right {
			padding-top: 5px;
		}

		button {
			margin: 0 10px 0 0;
		}
	}

	.tfoot-buttons {
		@extend tfoot;
	}

	.table-forms-td-left {
		display: table-cell;
		padding: 5px 0;
		text-align: right;
		vertical-align: top;
		width: 15%;
		white-space: nowrap;

		label {
			display: block;
			height: 24px;
			line-height: 24px;
		}
	}

	.table-forms-td-right {
		display: table-cell;
		padding: 5px 0 5px 10px;
		vertical-align: middle;
		width: 85%;
		position: relative;

		&.has-before {
			padding-top: 0px;
		}

		td {
			padding: 5px 5px 5px 0;
			position: relative;

			&.td-drag-icon {
				padding: 0 11px 0 0;
				vertical-align: middle;
			}

			.drag-icon {
				position: absolute;
				top: 5px;
				margin-right: 5px;
			}

			&.center {
				text-align: center;
				vertical-align: middle;

				.btn-grey {
					margin: 3px 0;
				}
			}

			&:last-child {
				padding-right: 0;
			}
		}

		.table-forms-separator {
			.radio-segmented + .multiselect-wrapper {
				margin-top: 5px;
			}
		}
	}

	h4 {
		margin-bottom: -5px;
	}

	.hor-list {

		li {
			display: inline-block;
		}
	}
}

.table-forms-separator {
	display: inline-block;
	padding: 5px;
	position: relative;
	border: 1px solid $table-border-color;
	@include box-sizing(border-box);
}

.drag-drop-area {
	@extend %found-bg;
}

.margin-top {
	display: block;
	margin: 4px 0 0 0;
}

.form-new-group {
	border: 5px solid $lighter-green;
	padding: 4px 0;
	margin-left: -5px;
	@include border-radius(2px);
}

.list-check-radio {

	li {
		display: block;
		padding: .3em 0;
	}

	&.hor-list li {
		margin-right: 15px;
		padding: .3em 0 0 0;

		&:last-child {
			margin-right: 0;
		}
	}

	label {
		padding: 0 0 0 18px;
		display: inline-block;
		text-indent: -18px;
		max-width: 600px;

		input[type="checkbox"] {
			left: -3px;
			margin: 0;
		}

		input[type="radio"] {
			left: -3px;
			margin: 0;
		}
	}
}

.list-numbered {
	counter-reset: line;

	.list-numbered-item {

		&::before {
			content: counter(line);
			counter-increment: line;
			user-select: none;
			text-align: right;
		}
	}
}

.radio-list-control {
	white-space: nowrap;

	li {
		position: relative;
		display: inline-block;
		margin: 0 -1px 0 0;

		&:first-child{
			@include border-radius(3px 0 0 3px);

			label {
				@include border-radius(2px 0 0 2px);
			}
		}

		&:last-child {
			@include border-radius(0 3px 3px 0);

			label {
				@include border-radius(0 2px 2px 0);
			}
		}

		&:only-child {
			@include border-radius(3px);

			label {
				@include border-radius(2px);
			}
		}
	}

	label {
		padding: 4px 11px;
		border: 1px solid $form-border-color;
		@include transition(background-color .2s ease-out);
		line-height: 1.2em;
		display: inline-block;
	}

	input[type="radio"] {
		position: absolute !important;
		top: auto !important;
		width: 1px !important;
		height: 1px !important;
		@include opacity(0);

		+ label {
			color: $font-color;
			border-color: $form-border-color;
			background-color: $form-bg-color;

			&:hover {
				background-color: $btn-form-hover-color;
			}

			&:active {
				border-color: $form-border-color;
				background-color: $btn-form-hover-color;
			}
		}

			&:focus + label {
				border-color: $form-border-focus-color;
				background-color: $btn-form-hover-color;
				position: relative;
				z-index: 2;
			}

		&:checked + label {
			color: $white;
			border-color: $ui-bg-selected-color;
			background-color: $ui-bg-selected-color;
			position: relative;
			z-index: 1;
		}

		&:checked:focus + label {
			@include box-shadow(0 0 0 2px rgba($blue, .35));
			position: relative;
			z-index: 2;
		}

		&:checked[disabled] + label {
			background-color: lighten($ui-bg-selected-color, 33%) !important;
			@include transition(none);
		}

		&[disabled] + label {
			@include transition(none);
			@extend %form-disabled;
		}
	}
}

label {
	&.form-label-asterisk {
		&:before {
			color: $form-label-asterisk-color;
			display: inline-block;
			content: '*';
			margin-right: 0.3em;
		}
	}
}

label {
	input[type="checkbox"] {
		margin-right: 3px;
	}

	input[type="radio"] {
		margin-right: 3px;
	}
}

input {
	font: {
		family: $font-stack;
		size: $font-form-size;
	}

	&[type="text"] {
		@extend %form-input-height-padding;
		@extend %form-input-style;
	}

	&[type="password"] {
		@extend %form-input-height-padding;
		@extend %form-input-style;
	}

	&[type="search"] {
		@extend %form-input-height-padding;
		@extend %form-input-style;
	}

	&[type="number"] {
		@extend %form-input-height-padding;
		@extend %form-input-style;
	}

	&[type="email"] {
		@extend %form-input-height-padding;
		@extend %form-input-style;
	}

	&[type="time"] {
		@extend %form-input-height-padding;
		@extend %form-input-style;
	}

	&[type="file"] {
		padding: 1px;
		@extend %form-input-style;
	}

	&[type="checkbox"] {
		@extend %form-check-radio-style;
	}

	&[type="radio"] {
		@extend %form-check-radio-style;
	}

	&[disabled] {
		@extend %form-disabled;
	}

	&[readonly] {
		color: $font-color !important;
		@extend %form-disabled;
	}
}

textarea {
	font: {
		family: $font-stack;
		size: $font-form-size;
	}
	padding: 4px 5px;
	margin: 0;
	overflow: auto;
	@extend %form-input-style;
	@extend %webkit-scrollbar;

	&[disabled] {
		@extend %form-disabled;
	}

	&[readonly] {
		color: $font-color!important;
		@extend %form-disabled;

		&:focus {
			border-color: $form-border-focus-color;
		}
	}
}

select {
	font: {
		family: $font-stack;
		size: $font-form-size;
	}

	height: 24px;
	padding: 3px 3px 3px 0;
	background-color: $form-bg-color;
	@extend %form-input-style;
	@extend %webkit-scrollbar;

	option {
		color: $font-color;

		&[disabled] {
			@extend %form-disabled;
		}
	}

	&[multiple] {
		padding: 4px 5px;
		width: 300px;
		height: 150px;

		option {
			padding: 0;
		}
	}

	&[disabled] {
		@extend %form-disabled;
	}

	&[readonly] {
		color: $font-color !important;
		pointer-events: none;
		@extend %form-disabled;
	}
}

.form-input-margin {
	display: inline-block;
	margin: 0 3px 0 0;
}

.checkbox-radio {
	&[type="checkbox"] {
		+ label span {
			@include border-radius(2px);
		}

		&:checked + label span {
			&::after {
				content:'';
				position: absolute;
				display: block;
				width: 7px;
				height: 4px;
				top: 6px;
				left: 7px;
				border-left: 2px solid $btn-bg-color;
				border-bottom: 2px solid $btn-bg-color;
				@include transform(translate(-50%, -50%) rotate(-45deg));
			}
		}

		&:checked[disabled] + label span {
			&::after {
				border-color: $form-border-color !important;
			}
		}
	}

	&[type="radio"] {
		+ label span {
			@include border-radius(50%);
		}

		&:checked + label span {
			&::after {
				content: '';
				position: absolute;
				display: block;
				width: 8px;
				height: 8px;
				top: 3px;
				left: 3px;
				background-color: $btn-bg-color;
				@include border-radius(50%);
			}
		}

		&:checked[disabled] + label span {
			&::after {
				background-color: $form-border-color !important;
			}
		}
	}

	position: absolute !important;
	top: auto !important;
	width: 16px !important;
	height: 16px !important;
	z-index: 1;
	@include opacity(0);

	+ label span {
		position: relative;
		display: inline-block;
		width: 14px;
		height: 14px;
		margin: -4px 4px 0 0;
		bottom: -3px;
		border: 1px solid $form-border-color;
		background-color: $form-bg-color;

		&:active {
			border-color: $form-border-color;
		}
	}

	+ label.label-pos-left span {
		margin-left: 4px;
	}

	&:focus + label span {
		border-color: $form-border-focus-color;
	}

	&:checked:focus + label span {
		border-color: $form-border-focus-color;
	}

	&:checked[disabled] + label span {
		&::after {
			border-color: $form-border-color !important;
		}
		@include transition(none);
	}

	&[disabled] + label span {
		@include transition(none);
		@extend %form-disabled;
	}
}

%form-check-radio-style {
	margin: 0;
	padding: 0;
	border: 0;
	vertical-align: middle;
	position: relative;
	top: -1px;
	overflow: hidden;
	width: 13px;
	height: 13px;
	background: none;
}

%form-input-height-padding {
	margin: 0;
	padding: 0 5px;
	min-height: 24px;
}

%form-input-style {
	border: 1px solid $form-border-color;
	color: $font-color;
	background-color: $form-bg-color;
	outline: 0;
	@include box-sizing(border-box);
	@include transition(border-color .2s ease-out);

	&:focus {
		border-color: $form-border-focus-color;
	}
}

button::-moz-focus-inner {
	padding: 0;
	border: 0;
	vertical-align: middle;
}

button {
	font: {
		family: $font-stack;
		size: $font-form-size;
	}
	color: $btn-font-color;
	background-color: $btn-bg-color;
	border: 1px solid $btn-bg-color;
	margin: 0;
	padding: 0 11px;
	min-height: 24px;
	cursor: pointer;
	outline: 0;
	@include border-radius(2px);
	@include transition(border-color, background-color .2s ease-out);

	&:hover {
		@include btn-hover-active($btn-font-color, $btn-bg-color);
	}

	&:focus {
		@include box-shadow(0 0 0 2px rgba($blue, .35));
		@include btn-hover-active($btn-font-color, $btn-bg-color);
	}

	&:active {
		@include btn-hover-active($btn-font-color, $btn-bg-color);
	}
}

.btn-alt {
	color: $btn-alt-font-color;
	background-color: $btn-alt-bg-color;

	.plus-icon {
		background-color: $btn-alt-font-color;
		margin-right: 8px;

		&::after {
			background-color: $btn-alt-font-color;
		}
	}

	&:hover {
		@include btn-hover-active($btn-font-color, $btn-bg-color);

		.plus-icon {
			background-color: $btn-font-color;

			&::after {
				background-color: $btn-font-color;
			}
		}
	}

	&:focus {
		@include btn-hover-active($btn-font-color, $btn-bg-color);

		.plus-icon {
			background-color: $btn-font-color;

			&::after {
				background-color: $btn-font-color;
			}
		}
	}

	&:active {
		@include btn-hover-active($btn-font-color, $btn-bg-color);

		.plus-icon {
			background-color: $btn-font-color;

			&::after {
				background-color: $btn-font-color;
			}
		}
	}
}

.btn-grey {
	color: $btn-form-font-color;
	background-color: $btn-form-bg-color;
	border-color: $btn-form-border-color;
	vertical-align: top;

	&:hover {
		color: $btn-form-font-color;
		background-color: $btn-form-hover-color;
		border-color: $btn-form-border-color;
	}

	&:focus {
		color: $btn-form-font-color;
		background-color: $btn-form-hover-color;
		border-color: $form-border-focus-color;
	}

	&:active {
		color: $btn-form-font-color;
		background-color: $btn-form-hover-color;
		border-color: $form-border-focus-color;
	}
}

.btn-link {
	position: relative;
	background-color: $transparent;
	border: none;
	color: $link-color;
	font-size: inherit;
	border-bottom: 1px dotted $link-color;
	padding: 0;
	min-height: inherit;
	@include border-radius(0);

	&:hover {
		@extend .btn-link;
	}

	&:focus {
		@extend .btn-link;
		outline: none;
		margin-bottom: -2px !important;
		border-bottom: 2px solid rgba($link-hover-color, 0.5);
		-webkit-box-shadow: 0 0 0 0px !important;
		-moz-box-shadow: 0 0 0 0px !important;
		box-shadow: 0 0 0 0px !important;
	}

	&:active {
		@extend .btn-link;
	}

	&[disabled] {
		background-color: $transparent;

		&:hover {
			background-color: $transparent;
		}
	}
}

.btn-search {
	background: url(../img/icon-sprite.svg) no-repeat -5px -7px;
	position: absolute;
	border: none;
	top: 11px;
	right: 4px;
	width: 24px;
	min-height: 22px;
	height: 22px;
	padding: 0;
	@include opacity(0.75);
	@include transition(opacity .2s ease-out);

	&:hover {
		@extend %btn-search-hover-focus;
	}

	&:active {
		@extend %btn-search-hover-focus;
	}

	&:focus {
		@extend %btn-search-hover-focus;
	}

	&[disabled] {
		background-color: $transparent;

		&:hover {
			background-color: $transparent;
			@include opacity(0.75);
		}
	}
}

$icon-btn: (
	conf: $btn-bg-color url(../img/icon-sprite.svg) no-repeat -7px -187px,
	kiosk: $btn-bg-color url(../img/icon-sprite.svg) no-repeat -79px -259px,
	max: $btn-bg-color url(../img/icon-sprite.svg) no-repeat -7px -223px,
	min: $btn-bg-color url(../img/icon-sprite.svg) no-repeat -7px -259px,
	add-fav: $btn-bg-color url(../img/icon-sprite.svg) no-repeat -7px -295px,
	remove-fav: $btn-bg-color url(../img/icon-sprite.svg) no-repeat -7px -329px,
	action: $btn-bg-color url(../img/icon-sprite.svg) no-repeat -7px -367px,
	info: $btn-bg-color url(../img/icon-sprite.svg) no-repeat -7px -403px
);

@each $icon-btn, $bgimage in $icon-btn {
	.btn-#{$icon-btn} {
		background: $bgimage;
		@extend %button-icon-size;
	}
}

$icon-widget-btn: (
	widget-action: url(../img/icon-sprite.svg) no-repeat -6px -618px,
	widget-collapse: url(../img/icon-sprite.svg) no-repeat -6px -654px,
	widget-expand: url(../img/icon-sprite.svg) no-repeat -6px -689px,
	widget-edit: url(../img/icon-sprite.svg) no-repeat -42px -619px,
	widget-delete: url(../img/icon-sprite.svg) no-repeat -42px -582px,
	alarm-on: url(../img/icon-sprite.svg) no-repeat -6px -546px,
	alarm-off: url(../img/icon-sprite.svg) no-repeat -6px -582px,
	sound-on: url(../img/icon-sprite.svg) no-repeat -6px -474px,
	sound-off: url(../img/icon-sprite.svg) no-repeat -6px -510px,
	info-clock: url(../img/icon-sprite.svg) no-repeat -87px -762px
);

@each $icon-widget-btn, $bgimage in $icon-widget-btn {
	.btn-#{$icon-widget-btn} {
		background: $bgimage;
		@extend %btn-widget;
	}
}

// TIME SELECTION
.ui-tabs-nav {
	.btn-time,
	.filter-trigger {
		@include border-radius(2px);
		color: $btn-font-color;
		background-color: $btn-bg-color;
		border: 1px solid $btn-bg-color;
		position: relative;
		margin: 0 0 0 6px;
		min-height: 24px;
		vertical-align: bottom;

		&:after {
			content: "";
			position: absolute;
		}

		&:focus,
		&:hover {
			@include btn-hover-active($btn-font-color, $btn-bg-color);
			cursor: pointer;
		}
	}

	.btn-time {
		padding: 0 34px 0 10px;

		&:after {
			margin: 0 5px;
			right: 0;
			top: 0;
			height: 24px;
			width: 24px;
			background: url(../img/icon-sprite.svg) no-repeat -87px -583px;
		}
	}

	.filter-trigger {
		padding: 0 34px 0 10px;

		&:after {
			margin: 0 5px;
			right: 0;
			top: 0;
			height: 24px;
			width: 24px;
			background: url(../img/icon-sprite.svg) no-repeat -87px -547px;
		}
	}

	.ui-state-focus {
		.btn-time,
		.filter-trigger {
			@include box-shadow(0 0 0 2px rgba($blue, .35));
			@include btn-hover-active($btn-font-color, $btn-bg-color);
		}
	}

	.ui-tabs-active {
		.btn-time,
		.filter-trigger {
			color: $font-color;
			background-color: $ui-bg-color;
			border: 1px solid $ui-border-color;
			border-bottom: none;
			margin: -1px 0 0 6px;
			padding: 1px 34px 7px 10px;
			@include border-radius(2px 2px 0 0);
		}

		.btn-time {
			&:after {
				background-position: -246px -583px;
				top: 1px;
			}
		}

		.filter-trigger {
			&:after {
				background-position: -246px -547px;
			}
		}
	}

	.ui-state-hover {
		&.ui-tabs-active {
			.btn-time,
			.filter-trigger  {
				background-color: $action-hover-color;
			}
		}
	}

	.ui-state-focus {
		&.ui-tabs-active {
			.btn-time,
			.filter-trigger {
				@include box-shadow(0 0 0 2px rgba($blue, .35));
			}
		}
	}
}

.filter-space {
	box-sizing: border-box;
	margin-top: 10px;

	li a.ui-tabs-anchor {
		vertical-align: top;
	}

	ul.ui-tabs-nav li:focus {
		outline: none;
	}

	.filter-btn-container {
		height: 29px;
		z-index: 2;
	}

	.ui-tabs-nav {
		height: 29px;
		border-bottom: none;

		a {
			display: inline-block;
			box-sizing: border-box;
			line-height: 22px;
			margin-bottom: 5px;
			text-align: center;
		}
	}
}

.btn-time-left,
.btn-time-right {
	background: url(../img/icon-sprite.svg) no-repeat;
	content: "";
	border: none;
	height: 24px;
	width: 24px;
	vertical-align: top;

	&:focus,
	&:hover {
		border: 1px solid $ui-border-color;
		@include btn-hover-active($btn-font-color, $btn-bg-color);
	}

	&:disabled {
		border: none;
		opacity: 0.4;
	}
}

.btn-time-right {
	background-position: -83px -623px;

	&:focus,
	&:hover {
		background-position: -396px -624px;
	}

	&:disabled {
		background-position: -83px -623px;
	}
}

.btn-time-left {
	background-position: -85px -657px;

	&:focus,
	&:hover {
		background-position: -398px -658px;
	}

	&:disabled {
		background-position: -85px -657px;
	}
}

.btn-time-out {
	background: none;
	border: 1px solid transparent;
	color: $font-color;
	height: 24px;
	line-height: 22px;
	margin: 0 5px;
	vertical-align: top;

	&:disabled {
		background: transparent !important;
		border-color: transparent !important;
		opacity: 0.8;
	}
}


.time-quick {
	font-size: 12px;
	line-height: 20px;

	li {

		&:last-of-type {
			a {
				margin-bottom: 0;
			}
		}

		a {
			display: inline-block;
			padding: 2px 10px;
			margin-bottom: 2px;
			margin-left: -10px;
			border-bottom: 0;

			&:hover,
			&:focus,
			&.selected {
				@include border-radius(2px);
				border-bottom: 0;
			}

			&:hover {
				background: $action-hover-color;
				@include transition(background-color .2s ease-out);
			}

			&:focus {
				@include box-shadow(0 0 0 2px rgba($blue, .35));
			}

			&.selected {
				background: $ui-bg-selected-color;
				color: $white;
				@include transition(background-color .2s ease-out);
			}
		}
	}
}

.time-selection-container {
	display: flex;
	justify-content: flex-end;

	.time-input {
		border-right: 1px solid $ui-border-color;
		padding: 0 30px 0 10px;
		text-align: right;
		white-space: nowrap;

		.time-input-error {
			margin: -8px 29px 0 0;
		}

		ul {
			padding: 0 0 10px 0;
		}

		li {
			display: inline-block;
			vertical-align: baseline;
			padding: 0 0 0 10px;

			.icon-cal {
				position: relative;
				vertical-align: middle;
				margin-left: 2px;
			}
		}
	}

	.time-quick-range {
		text-align: right;
		white-space: nowrap;
		margin: 0 0 0 20px;

		.cell {
			display: inline-flex;
			vertical-align: top;
			text-align: left;
			margin: 0 10px 0 10px;
		}

		.time-quick-selected {
			display: inline-block;
			padding: 2px 10px;
			margin-left: -10px;
			color: $font-selected-color;
			background-color: $ui-bg-selected-color;
			border-bottom: 0;
		}
	}
}

.btn-dashbrd-conf {
	background: url(../img/icon-sprite.svg) no-repeat -42px -619px;
	@extend %btn-dashbrd;
}

.btn-dashbrd-normal {
	@include box-shadow(1px 1px 2px $action-shadow-color);
	@include opacity(1);
	position: fixed;
	right: 45px;
	top: 5px;
	z-index: 1010;
	@include transition(opacity 1s);

	&.hidden {
		@include opacity(0);
	}
}

%btn-widget {
	width: 24px;
	height: 24px;
	margin: 2px 2px 0 0;
	@extend %btn-widget-defaults;
}

%btn-dashbrd {
	width: 24px;
	height: 24px;
	@extend %btn-widget-defaults;
}

%btn-widget-defaults {
	border: none;
	min-height: 0;
	padding: 0;
	-webkit-transform-style: preserve-3d;
	@include opacity(0.5);
	@include transition(opacity .2s ease-out);

	&:hover {
		@extend %btn-widget-hover-active;
	}

	&:focus {
		@extend %btn-widget-hover-active;
	}

	&:active {
		@extend %btn-widget-hover-active;
	}
}

%button-icon-size {
	width: 24px;
	height: auto;
	padding: 0;
}

%btn-disabled {
	color: $btn-disabled-font-color !important;
	background-color: $btn-disabled-bg-color;
	border-color: $btn-disabled-border-color;
	cursor: default;

	&.icon-cal {
		opacity: 0.3;
		background-color: transparent;
	}
}

%form-disabled {
	color: $form-disabled-font-color;
	background-color: $form-disabled-bg-color !important;
	border-color: $form-disabled-border-color;
}

.inaccessible {
	.subfilter-enabled {
		color: darken($font-selected-color, 25%);
	}
}

%btn-search-hover-focus {
	background-color: $transparent;
	@include opacity(1);
}

%btn-widget-hover-active {
	background-color: $transparent;
	@include opacity(1);
}

button[disabled] {
	@extend %btn-disabled;

	&:hover {
		@extend %btn-disabled;
	}

	&:active {
		@extend %btn-disabled;
	}
}

.action-buttons {
	margin: 10px 0 0 0;
	color: $font-alt-color;

	button {
		margin: 0 10px 10px 0;
	}
}

.selected-item-count {
	display: inline-block;
	margin: 0 14px 0 0;
}

.ui-tabs-nav {
	height: 30px;
	line-height: 30px;
	border-bottom: 1px solid $table-border-color;

	li {
		display: inline-block;

		a {
			border: none;
			padding: 8px 10px;
			@include transition(background-color .2s ease-out);

			&:hover {
				background-color: $ui-hover-color;
			}

			&:focus {
				background-color: $ui-hover-color;
			}

			&:active {
				background-color: $ui-hover-color;
			}
		}

		&.ui-tabs-active:first-child {
			border-left: 0;
		}

		&.ui-tabs-active {

			a {
				padding: 8px 10px 6px 10px;
				background-color: $transparent;
				color: $font-color;
				text-decoration: none;
				cursor: default;
				border-bottom: 3px solid $ui-tab-bg-selected-color;
			}
		}

		&.ui-state-disabled {

			a {
				cursor: default;
				color: $btn-disabled-font-color;
				background-color: $transparent;
				border: none;
			}
		}
	}
}

$var-icons: (
	maint: url(../img/icon-sprite.svg) no-repeat -46px -802px,
	depend-up: url(../img/icon-sprite.svg) no-repeat -49px -730px,
	depend-down: url(../img/icon-sprite.svg) no-repeat -49px -766px,
	ackn: url(../img/icon-sprite.svg) no-repeat -45px -693px
);

@each $var-icons, $bgimage in $var-icons {
	.icon-#{$var-icons} {
		margin: 0 18px 0 0;
		&::before {
			background: $bgimage;
			@extend %var-icons;
		}
	}
}

<<<<<<< HEAD
=======
.icon-none {
	margin-left: 18px;
}

>>>>>>> f6186b49
$trigger-expression-tree-icons: (
	top-bottom: url(../img/icon-sprite.svg) no-repeat -84px -300px,
	top-bottom-right: url(../img/icon-sprite.svg) no-repeat -84px -334px,
	top-right: url(../img/icon-sprite.svg) no-repeat -84px -372px,
	empty: url(../img/icon-sprite.svg) no-repeat -84px -350px
);

@each $var-icon, $bgimage in $trigger-expression-tree-icons {
	.icon-tree-#{$var-icon} {
		margin: 0 12px 0 0;

		&::before {
			background: $bgimage;
			display: inline-block;
			width: 12px;
			height: 12px;
			position: absolute;
			content: '';
		}
	}
}

$form-icon-btn: (
	help: url(../img/icon-sprite.svg) no-repeat -6px -726px,
	cal: url(../img/icon-sprite.svg) no-repeat -42px -834px,
	wzrd-action: url(../img/icon-sprite.svg) no-repeat -6px -617px
);

@each $form-icon-btn, $bgimage in $form-icon-btn {
	.icon-#{$form-icon-btn} {
		background: $transparent $bgimage;
		@extend %form-icon-btn;

		@if $form-icon-btn == 'wzrd-action' {
			margin-top: -16px;
		}
	}
}

%form-icon-btn {
	border: none;
	position: absolute;
	cursor: pointer;
	@extend %button-icon-size;
	@include opacity(0.75);
	@include transition(opacity .2s ease-out);

	&:hover {
		@include opacity(1);
		background-color: $transparent;
	}

	&:focus {
		@include opacity(1);
		background-color: $transparent;
	}

	&:active {
		@include opacity(1);
		background-color: $transparent;
	}
}

%var-icons {
	display: inline-block;
	width: 18px;
	height: 18px;
	position: absolute;
	content: '';
}

.drag-icon {
	margin-left: -9px;
	height: 24px;
	background: url(../img/icon-sprite.svg) no-repeat -6px -762px;
	@extend %button-icon-size;
}

.drag-icon,
.ui-draggable .dashbrd-widget-head,
.ui-draggable .dashbrd-grid-widget-head {
	@extend %cursor-drag;
}

.ui-draggable-dragging {

	.drag-icon,
	.dashbrd-widget-head,
	.dashbrd-grid-widget-head {
		@extend %cursor-dragging;
	}
}

.icon-info {
	position: relative;
	width: 8px;
	height: 11px;
	cursor: pointer;
	margin: -12px 0 -4px 0;

	&::before {
		content: '';
		display: inline-block;
		position: absolute;
		top: 0;
		left: 0;
		width: 14px;
		height: 14px;
		background: url(../img/icon-sprite.svg) no-repeat -47px -659px;
	}
}

// Sign in, Installation

.setup-container  {
	background-color: $ui-bg-color;
	width: 766px;
	height: 420px;
	margin: 0 auto;
	margin-top: 5%;
	padding: 42px;
	vertical-align: top;
	position: relative;
	border: 1px solid $ui-border-color;

	h1 {
		border: none;
		margin: 3px 0 11px 0;
		padding: 0;
	}

	.signin-logo {
		margin: 0 0 37px 0;
	}
}

.setup-left {
	float: left;
	width: 198px;
	padding-right: 10px;

	ul {
		margin: -4px 0 0 -42px;

		li {
			padding: 4px 0 4px 42px;

			&.setup-left-current {
				border-left: 3px solid $ui-tab-bg-selected-color;
				color: $font-alt-color;
				padding-left: 39px;
			}
		}
	}
}

.setup-right {
	width: auto;
	margin-left: 198px;
}

.setup-right-body {
	padding-right: 5px;
	max-height: 345px;
	overflow-y: auto;

	.list-table {
		border: none;
	}

	.table-forms-td-left {
		text-align: left;
		width: auto;
	}

	.table-forms-td-right {
		width: 100%;
	}

	h1 {
		margin: 25% 0 0.4em 0;
	}

	@extend %webkit-scrollbar;
}

.setup-title {
	color: $font-alt-color;
	height: 345px;
	display: table-cell;
	vertical-align: middle;
	font-size: $font-setup-title;
	line-height: $setup-title-line-height;

	span {
		display: block;
		font-size: $font-setup-sup-title;
	}
}

.setup-footer {
	position: absolute;
	bottom: 32px;
	width: 766px;
	text-align: right;

	div {
		float: right;
	}

	button {
		margin: 0 0 0 10px;

		&.float-left {
			margin: 0;
			float: left;
		}
	}
}

.signin-container {
	background-color: $ui-bg-color;
	width: 280px;
	margin: 0 auto;
	margin-top: 5%;
	padding: 42px 42px 39px 42px;
	border: 1px solid $ui-border-color;

	h1 {
		border: none;
		margin: 0 0 17px 0;
		padding: 0;
	}

	ul li {
		padding: 16px 0 0 0;
		font-size: $font-top-nav-size;

		&.sign-in-txt {
			text-align: center;
		}
	}

	label {
		display: inline-block;
		margin: 0 0 2px 0;
	}

	input {

		&[type="text"] {
			@extend %signin-input;
		}

		&[type="password"] {
			@extend %signin-input;
		}
	}

	button {
		font-size: $font-form-size;
		margin: 7px 0;
		min-height: 35px;
		line-height: 35px;
		width: 100%;
	}
}

.signin-logo {
	margin: 0 auto;
	margin-bottom: 21px;
	width: 114px;
	height: 30px;
	background: url(../img/icon-sprite.svg) no-repeat 0 -864px;
}

.signin-links {
	width: 100%;
	text-align: center;
	color: $font-alt-color;
	margin: 11px 0 0 0;
}

%signin-input {
	padding: 9px 5px;
	width: 100%;
}

// Dashboard
.dashbrd-grid-container {
	position: relative;
	margin: -4px;
}

.dashbrd-grid-widget-placeholder {
	border-color: darken($body-bg-color, 6%) !important;
	background-color: darken($body-bg-color, 6%) !important;
	position: absolute;
	z-index: 999;
}

.dashbrd-grid-new-widget-placeholder {
	box-sizing: border-box;
	display: flex;
	height: 200px;
	padding: .25rem;
	width: calc(100% / 6 - .65rem);
	z-index: 999;
	color: $font-alt-color;
	cursor:pointer;

	.dashbrd-grid-widget-new-box,
	.dashbrd-grid-widget-set-position,
	.dashbrd-grid-widget-set-size {
		@include box-shadow(2px 2px 6px $action-shadow-color);
		border: 1px dashed $form-border-color;
		background-color: rgba($ui-bg-color, .7);
		flex: 1;
		position: relative;
		overflow: hidden;
	}

	.dashbrd-grid-widget-set-size {
		@include box-shadow(inset 2px 2px 6px $action-shadow-color);
		background: darken($body-bg-color, 6%);
	}

	.dashbrd-grid-new-widget-label {
		$icon-height: 28px;

		position: absolute;
		left: 0;
		top: calc(50% - #{$icon-height / 2});
		right: 0;
		bottom: 0;
		padding: ($icon-height + 10px) 5px 5px;
		text-align: center;

		&::before {
			background: url(../img/icon-sprite.svg) no-repeat -157px -888px;
			content: ' ';
			height: $icon-height;
			width: 36px;
			position: absolute;
			top: 0;
			left: 50%;
			transform: translateX(-50%);
		}
	}

	&.disabled {
		@include opacity(1);

		.dashbrd-grid-widget-new-box {
			background-color: rgba($ui-bg-color, .7);

			.dashbrd-grid-new-widget-label::before {
				background: url(../img/icon-sprite.svg) no-repeat -122px -284px;
			}
		}
	}
}

.dashbrd-grid-widget-set-size {
	.dashbrd-grid-new-widget-label {
		&::before {
			background: url(../img/icon-sprite.svg) no-repeat -345px -888px;
		}
	}
}

.dashbrd-grid-widget-mask {
	position: absolute;
	width: 100%;
	height: 100%;
	background: transparent;
	z-index: 80;
	display: none;
}

.dashbrd-grid-widget-draggable {
	border-color: $action-border-color !important;
	border-bottom-color: darken($action-border-color, 1%) !important;
	@include box-shadow(0 4px 20px 0 $action-shadow-color);
	z-index: 1000;
}

.dashbrd-grid-widget-content {
	flex: 1;
	overflow: auto;
	@extend %webkit-scrollbar;

	.list-table {
		border: none;

		th {
			@extend %dashbrd-widget-td;
		}

		td {
			@extend %dashbrd-widget-td;
		}

		tbody tr {

			&:last-child th, &:last-child td {
				border-bottom: 1px solid $table-border-color;

				&.list-table-footer {
					border-bottom: none;
				}
			}
		}
	}

	.debug-output {
		margin: 10px 10px 0 10px;
		max-height: 300px;
		border-color: $table-border-color;
	}

	.msg-good, .msg-bad {
		margin: 0 10px;
	}
}

.dashbrd-grid-widget {
	display: flex;
	position: absolute;
}

.dashbrd-grid-widget-container {
	display: flex;
	flex-grow: 1;
	flex-direction: column;
	min-width: 8.33333%;
	margin: .25rem;
	background-color: $ui-bg-color;
	border: 1px solid $ui-border-color;
	padding-bottom: 8px;
}

.dashbrd-grid-widget-head {
	position: relative;
	padding: 8px 65px 8px 10px;
	min-height: 17px;

	h4 {
		color: h4-widget-color($font-color);
		font-weight: bold;
		@extend %overflow-ellipsis;
	}

	ul {
		position: absolute;
		top: 0;
		right: 0;

		li {
			display: block;
			float: left;
			padding: 0;

			select {
				margin: 4px 0;
			}
		}
	}
}

@-webkit-keyframes zoom-in-out {
	0% {transform: scale(1);}
	50% {transform: scale(1.05);}
	100% {transform: scale(1);}
}
@-moz-keyframes zoom-in-out {
	0% {transform: scale(1);}
	50% {transform: scale(1.05);}
	100% {transform: scale(1);}
}
@-o-keyframes zoom-in-out{
	0% {transform: scale(1);}
	50% {transform: scale(1.05);}
	100% {transform: scale(1);}
}
@keyframes zoom-in-out {
	0% {transform: scale(1);}
	50% {transform: scale(1.05);}
	100% {transform: scale(1);}
}
@keyframes zoom-in-out {
	0% {transform: scale(1);}
	50% {transform: scale(1.05);}
	100% {transform: scale(1);}
}
.new-widget {
	-webkit-animation: zoom-in-out .2s linear;
	-moz-animation: zoom-in-out .2s linear;
	-ms-animation: zoom-in-out .2s linear;
	-o-animation: zoom-in-out .2s linear;
	animation: zoom-in-out .2s linear;
}

.ui-resize-dot {
	@extend %ui-resize-dot;
}

.ui-resizable-border-n {
	border-top: 1px solid $form-border-focus-color;
	height: 5px;
	margin: 0 .25rem;
	flex: 1;
}

.ui-resizable-border-e {
	border-right: 1px solid $form-border-focus-color;
	width: 5px;
	margin: .25rem 0;
	flex: 1;
}

.ui-resizable-border-s {
	border-bottom: 1px solid $form-border-focus-color;
	height: 5px;
	margin: 0 .25rem;
	flex: 1;
}

.ui-resizable-border-w {
	border-left: 1px solid $form-border-focus-color;
	width: 5px;
	margin: .25rem 0;
	flex: 1;
}

.ui-resizable-n {
	@extend %ui-resizable;
	cursor: ns-resize;
	height: 5px;
	width: 100%;
	top: 4px;
	left: 0;

	.ui-resize-dot {
		left: 0;
		right: 0;
		margin: auto;
		bottom: 0;
	}
}

.ui-resizable-ne {
	@extend %ui-resize-dot;
	cursor: nesw-resize;
	right: 0;
	top: 0;
}

.ui-resizable-nw {
	@extend %ui-resize-dot;
	cursor: nwse-resize;
	left: 0;
	top: 0;
}

.ui-resizable-e {
	@extend %ui-resizable;
	cursor: ew-resize;
	width: 5px;
	right: 4px;
	top: 0;
	height: 100%;

	.ui-resize-dot {
		left: 0;
		top: 50%;
		@include transform(translateY(-50%));
	}
}

.ui-resizable-s {
	@extend %ui-resizable;
	cursor: ns-resize;
	height: 5px;
	width: 100%;
	bottom: 5px;
	left: 0;

	.ui-resize-dot {
		left: 0;
		right: 0;
		margin: auto;
		bottom: -5px;
	}
}

.ui-resizable-se {
	@extend %ui-resize-dot;
	cursor: nwse-resize;
	right: 0;
	bottom: 0;
}

.ui-resizable-sw {
	@extend %ui-resize-dot;
	cursor: nesw-resize;
	left: 0;
	bottom: 0;
}

.ui-resizable-w {
	@extend %ui-resizable;
	cursor: ew-resize;
	width: 5px;
	left: 4px;
	top: 0;
	height: 100%;

	.ui-resize-dot {
		right: 0;
		top: 50%;
		@include transform(translateY(-50%));
	}
}

.ui-inner-handles {
	.ui-resizable-n {
		top: 0;
	}

	.ui-resizable-ne {
		top: -4px;
		right: -4px;
	}

	.ui-resizable-nw {
		top: -4px;
		left: -4px;
	}

	.ui-resizable-e {
		right: 0;
	}

	.ui-resizable-s {
		bottom: 0;
	}

	.ui-resizable-se {
		bottom: -4px;
		right: -4px;
	}

	.ui-resizable-sw {
		bottom: -4px;
		left: -4px;
	}

	.ui-resizable-w {
		left: 0;
	}
}

%ui-resize-dot {
	z-index: 90;
	width: 7px;
	height: 7px;
	position: absolute;
	background-color: $ui-bg-color;
	border: 1px solid $form-border-focus-color;
	@include border-radius(100%);
}

%ui-resizable {
	z-index: 90;
	position: absolute;
	display: flex;
}

.dashbrd-widget-placeholder {
	border-color: darken($body-bg-color, 6%) !important;
	background-color: darken($body-bg-color, 6%) !important;
}

.dashbrd-widget-draggable {
	border-color: $action-border-color !important;
	border-bottom-color: darken($action-border-color, 1%) !important;
	@include box-shadow(0 4px 20px 0 $action-shadow-color);
}

.dashbrd-widget {
	min-width: 250px;
	margin: 0 10px 10px 0;
	background-color: $ui-bg-color;
	border: 1px solid $ui-border-color;

	.list-table {
		border: none;

		th {
			@extend %dashbrd-widget-td;
		}

		td {
			@extend %dashbrd-widget-td;
		}

		tbody tr {

			&:last-child td {
				border-bottom: 1px solid $table-border-color;
			}
		}
	}

	.debug-output {
		margin: 10px 10px 0 10px;
		max-height: 300px;
		border-color: $table-border-color;
	}

	.msg-good, .msg-bad {
		margin: 0 10px;
	}

	&.dashbrd-widget-fluid {
		margin-right: 0;
	}
}

%nothing-to-show {
	text-align: center;
	color: $font-alt-color;
	@include transition(0s);

	td:hover {
		background-color: $ui-bg-color;
	}
}

%dashbrd-widget-td {

	&:first-child {
		padding-left: 10px;
	}

	&:last-child {
		padding-right: 10px;
	}
}

.dashbrd-widget-head {
	position: relative;
	padding: 8px 60px 8px 10px;

	h4 {
		color: h4-widget-color($font-color);
		font-weight: bold;
	}

	ul {
		position: absolute;
		top: 0;
		right: 0;

		li {
			display: block;
			float: left;
			padding: 0;

			select {
				margin: 4px 0;
			}
		}
	}
}

.dashbrd-widget-foot {
	text-align: right;
	color: $font-alt-color;
	margin: 0 10px;

	li {
		display: inline-block;
		padding: 8px 0 8px 13px
	}
}

.dashbrd-widget-graph-link {
	display: block;

	&:link {
		border: none;
	}
}

// Action Menus, Pop-up Menus
.menu-popup {
	position: absolute;
	z-index: 1000;
	padding: 5px 15px 5px 25px;
	min-width: 166px;
	max-width: 250px;
	background-color: $ui-bg-color;
	border: 1px solid $action-border-color;
	border-bottom-color: darken($action-border-color, 1%);
	@include box-shadow(0 4px 20px 0 $action-shadow-color);

	&:focus {
		outline: none;
	}

	li {
		display: block;

		div {
			border-top: 1px solid $table-border-color;
			margin: 5px -15px 5px -25px;
		}
	}

	.menu-popup-item {
		display: block;
		height: 24px;
		line-height: 24px;
		cursor: pointer;
		color: $font-color;
		text-decoration: none;
		border: none;
		outline: 0;
		padding: 0 15px 0 25px;
		margin: 0 -15px 0 -25px;
		position: relative;
		@extend %overflow-ellipsis;
		@include transition(background-color .2s ease-out);

		&:hover,
		&:focus,
		&:active,
		&.highlighted {
			background-color: $action-hover-color;
		}

		&.selected {

			&::before {
				display: block;
				width: 24px;
				height: 24px;
				position: absolute;
				left: 0;
				content: '';
				background: url(../img/icon-sprite.svg) no-repeat -5px -835px;
			}
		}

		.arrow-right {
			position: absolute;
			right: 10px;
			top: 8px;
			height: auto;
			line-height: auto;
			padding: 0;
			margin: 0;
			border-left-color: $font-alt-color;
		}
	}

	.menu-popup-item-disabled {
		display: block;
		height: 24px;
		line-height: 24px;
		color: $font-alt-color;
		border: none;
		cursor: default;
	}

	h3 {
		height: 24px;
		line-height: 24px;
		@extend %overflow-ellipsis;
	}
}

.search-suggest {
	position: absolute;
	z-index: 1000;
	padding: 0 5px;
	min-width: 16px;
	color: $font-alt-color;
	background-color: $form-bg-color;
	border: 1px solid $action-border-color;
	border-top: none;
	@include box-shadow(0 6px 10px 0 $action-shadow-color);

	li {
		display: block;
		height: inherit;
		line-height: normal;
		color: $font-color;
		padding: 0.4em 5px;
		margin: 0 -5px;
		cursor: pointer;
		@include transition(background-color .2s ease-out);

		&.suggest-hover {
			background-color: $action-hover-color;
		}
	}
}

.overlay-dialogue {
	display: table;
	position: absolute;
	z-index: 1000;
	padding: 15px 10px 10px 10px;
	background-color: $ui-bg-color;
	border: 1px solid $action-border-color;
	border-bottom-color: darken($action-border-color, 1%);
	@include box-shadow(0 4px 20px 0 $action-shadow-color);

	&.modal {
		position: fixed;
		overflow: hidden;

		.overlay-dialogue-body {
			overflow: auto;
			overflow-x: hidden;
			width: 100%;
			max-height: calc(100vh - 190px);
			max-width: inherit;
			margin: 0 -10px 10px -10px;
			padding: 0 10px;
			@extend %webkit-scrollbar;

			.table-forms .table-forms-td-right {
				padding-right: 8px;
			}

			.columns-wrapper {
				flex-wrap: nowrap;

				.column-50:last-of-type {
					margin-left: 10px;
				}
			}
		}
		.overlay-dialogue-controls {
			text-align: right;
			padding: 0px 0px 10px 0px;

			li {
				display: inline;
				padding-left: 10px;
			}
		}
		& > .overlay-close-btn {
			position: relative;
			float: right;
			top: -13px;
			right: -8px;
		}
	}

	&.sticked-to-top {
		top: 50px;
	}

	&.modal-popup {
		max-width: 1024px;
		min-width: 650px;
	}

	.hintbox-scrollable {
		overflow: auto;
		width: 100%;
		max-height: calc(100vh - 190px);
		max-width: 45vw;
		white-space: nowrap;
		@extend %webkit-scrollbar;
	}

	.msg-bad,
	.msg-good {
		position: -webkit-sticky;
		position: sticky;
		top: 0;
		z-index: 1000;
	}

	.list-table {
		white-space: normal;
		border: none;

		th {
			@extend %dashbrd-widget-td;
		}

		td {
			@extend %dashbrd-widget-td;
		}
	}

	.table-paging {
		border: none;
		border-top: 1px solid $table-border-color;
	}

	.table-forms-td-right {

		td {
			vertical-align: middle;

			label {
				display: block;
			}
		}
	}

	.dashbrd-widget-head {
		margin: -10px -10px 6px -10px;
	}

	.maps-container {
		max-height: 128px;
		overflow-y: auto;
		margin-left: -10px;
		@extend %webkit-scrollbar;
	}
}

// Multiline input control.
.multilineinput-control {
	display: flex;
	width: 100%;

	input[type=text] {
		overflow: hidden;
		cursor: pointer;
		white-space: nowrap;
		text-overflow: ellipsis;
		border-right: none;
		width: 100%;

		&[readonly] {
			background: $form-bg-color !important;
			border-color: $form-border-color;
			color: $form-font-color;
		}

		&.monospace-font {
			font-family: $font-stack-mono;
			padding-top: 1px;
		}
	}

	&.editable {
		background-color: $form-bg-color !important;
		border-color: $form-disabled-font-color;
	}

	&:-ms-input-placeholder {
		color: $input-placeholder-color !important;
	}

	button {
		position: relative;
		border-top-left-radius: 0;
		border-bottom-left-radius: 0;

		&:after {
			background: url(../img/icon-sprite.svg) no-repeat -47px -478px;
			content: '';
			position: absolute;
			left: 3px;
			top: 4px;
			height: 14px;
			width: 15px;
		}

		&:not([disabled]):not([readonly]) {
			background-color: $form-bg-color;
			border-color: $form-border-color;

			&:hover {
				background-color: $btn-form-hover-color;
			}
		}
	}

	&.multilineinput-readonly {

		input[type=text][readonly] {
			background-color: $form-disabled-bg-color !important;
		}
	}

	&.multilineinput-disabled {

		input[type=text] {
			cursor: default;
		}

		button:after {
			opacity: .5;
		}
	}
}

.multilineinput-modal {
	$line-height: 18px;

	min-width: 960px;

	.multilineinput-container {
		padding: 1px;
		position: relative;
		display: flex;
		overflow: hidden;
	}

	.multilineinput-line-numbers {
		counter-reset: line;
		overflow: hidden;
		padding: 1px 5px 1px 0;
		position: absolute;
		left: 0;
		top: 0;
		bottom: 0;

		li {
			color: $font-alt-color;
			font-family: $font-stack-mono;
			line-height: $line-height;
			text-align: right;
			min-width: 24px;

			&::before {
				counter-increment: line;
				content: counter(line);
				user-select: none;
			}
		}
	}

	.multilineinput-label {
		color: $font-alt-color;
		line-height: 24px;
	}

	.multilineinput-textarea {
		flex: 1;
		line-height: $line-height;
		resize: none;
		white-space: pre;
		padding: 0 5px;
		z-index: 20;

		&::-webkit-scrollbar {
			height: 9px;
		}
	}

	.multilineinput-symbols-remaining {
		color: $font-alt-color;
		float: left;
		line-height: 24px;
	}

	&.monospace-font {

		.multilineinput-textarea,
		.multilineinput-label {
			font-family: $font-stack-mono;
		}
	}
}

// Map widget back to parent button.
.btn-back-map-container {
	text-align: left;
	position: absolute;
	left: -1px;
	max-width: 100%;

	a {

		&:focus,
		&:hover {
			outline: none;

			.btn-back-map {
				background-color: $btn-back-background-hover;
				border: $btn-border-color solid 1px;

				.btn-back-map-content {
					display: inline-block;
					line-height: 24px;
					padding: 0 6px 0 0;
					flex: auto;
					@extend %overflow-ellipsis;
				}
			}
		}
	}

	.btn-back-map {
		border: $ui-border-color solid 1px;
		border-radius: 0 2px 2px 0;
		background-color: $btn-back-map-background-color;
		color: $btn-back-text-color;
		margin-top: 10px;
		padding: 0;
		display: flex;
		height: 24px;
		line-height: 24px;
		vertical-align: middle;
		text-decoration: none;

		.btn-back-map-content {
			display: none;
		}

		.btn-back-map-icon {
			margin-left: 5px;
			display: inline-block;
			flex: 1 0 auto;
			width: 28px;
			height: 24px;
			vertical-align: middle;
			background: url(../img/icon-sprite.svg) no-repeat -85px -691px;
		}
	}
}

.overlay-dialogue-body {
	margin: 0 0 25px 0;
	white-space: nowrap;
}

.overlay-dialogue-footer {
	text-align: right;

	button {
		margin: 0 0 0 10px;
	}
}

.overlay-bg {
	background-color: $overlay-bg-color;
	width: 100%;
	height: 100%;
	position: fixed;
	z-index: 1000;
	top: 0;
	left: 0;
	@include opacity(0.35);
}

.calendar {
	width: 200px;

	.calendar-year,
	.calendar-month {
		&.highlighted {
			background-color: $action-hover-color;
		}

		&:focus {
			outline: none;
		}
	}

	table {
		width: 100%;
		margin: 5px 0;

		thead {
			text-transform: $font-transform;
			color: $font-alt-color;
		}

		tbody {
			text-align: center;

			td {
				@include transition(background-color .2s ease-out);

				&.selected {
					background-color: $ui-bg-selected-color;
					color: $white;

					&:hover {
						background-color: darken($ui-bg-selected-color, 4%);
					}
				}

				&:hover {
					background-color: $action-hover-color;
					cursor: pointer;
				}

				&.highlighted {
					@include btn-hover-active($btn-font-color, $btn-bg-color);
					cursor: pointer;
				}

				&:focus {
					outline: none;
				}

				span {
					z-index: -1;
					padding: 4px;
					display: block;
				}
			}
		}
	}
}

.calendar-header {
	text-align: center;

	.btn-grey {
		border: none;
		background-color: $transparent;
	}
}

.calendar-year {
	height: 24px;
	line-height: 26px;
	display: table;
	width: 100%;

	button:first-child {
		float: left;
	}

	button:last-child {
		float: right;
	}

	button:hover {
		background-color: $action-hover-color;
		cursor: pointer;
	}
}

.calendar-month {
	@extend .calendar-year;
}

.calendar-time {
	text-align: center;

	input[type="text"] {
		width: 32px;
	}
}

.calendar-footer {
	margin: 26px 0 0 0;
	text-align: right;

	.btn-grey {
		float: left;
		margin-top: 0;
	}
}

// Problem notification overlay
.notif {
	width: 250px;

	.dashbrd-widget-head {
		margin: -11px 0 7px -9px;
		padding: 0;

		ul {
			position: relative;
			display: inline-block;

			li {
				float: none;
				display: inline-block;
			}
		}
	}

}

.notif-body {
	max-height: 600px;
	padding: 0 5px 0 0;
	overflow-y: auto;
	@extend %webkit-scrollbar;

	h4 {
		display: block;
		max-width: 250px;
		padding-bottom: 0.083em;
		@extend %overflow-ellipsis;
	}

	p {
		margin: 0.25em 0 0 0;
	}

	li {
		padding: 0 0 10px 19px;

		&:last-child {
			padding-bottom: 0;
		}
	}
}

.notif-indic {
	width: 14px;
	height: 14px;
	float: left;
	margin: 2px 0 0 -19px;
	@include border-radius(2px);
}

.notif-indic-container {
	border-top: 1px solid $table-border-color;
	margin: 0 0 0 -19px;
	padding: 14px 0 0 0;

	.notif-indic {
		float: none;
		display: inline-block;
		margin: 0 2px 0 0;
	}
}

// Maps, Screens, Graphs
.screen-table {
	background-color: $ui-bg-color;
	width: 100%;

	td {
		padding: 2px 3px;
	}

	.table-forms {
		text-align: left;
	}

	.list-table {
		border: none;

		td {
			text-align: left;
			padding: 6px 5px;
			border: none;
			border-bottom: 1px solid $table-border-color;
		}
	}

	.dashbrd-widget {
		margin: 0;
		border: none;

		th {
			padding: 6px 5px;
		}
	}

	.dashbrd-widget-head {
		text-align: left;
		padding: 4px 5px;

		li {
			line-height: 2.9em;
		}
	}

	.dashbrd-widget-foot {
		margin: 0;
	}

	.nothing-to-show {

		td {
			text-align: center !important;
		}
	}
}

.dashed-border {

	td {
		border: 1px dashed $table-border-color;
	}
}

.top {
	vertical-align: top;
}

.right {
	text-align: right !important;
}

.bottom {
	vertical-align: bottom;
}

.left {
	text-align: left;
}

.center {
	text-align: center;
}

.middle {
	vertical-align: middle;
}


.graph-selection {
	position: absolute;
	z-index: 98;
	overflow: hidden;
	background-color: rgba($yellow,0.35);
	border: 1px solid rgba($dark-yellow,0.6);
	border-top: none;
	border-bottom: none;
}
.svg-graph-selection {
	fill: rgba($yellow,0.35);
	stroke: rgba($dark-yellow,0.6);
	stroke-width: 1px;
}
.svg-graph-selection-text {
	fill: $font-color;
}
.svg-helper {
	stroke-opacity: 0.35;
	stroke: $red;
	stroke-width: 2px;
}
.svg-point-highlight {
	fill: $font-color !important;
	fill-opacity: 0.5 !important;
}

.svg-graph-preview {
	margin-top: 10px;
	width: 960px;
	height: 300px;
	position: relative;

	> div {
		background: $ui-bg-color;
		height: 300px;
		position: absolute;
		left: 0;
		right: 0;
		top: 0;
		z-index: 999;
	}
}

.svg-graph {
	display: block;
}

.svg-single-item-graph-legend,
.svg-single-two-items-graph-legend,
.svg-graph-legend {
	// Legend single line height is 18. Value should be synchronized with $legend_height in 'CSvgGraphHelper.php'.
	$svg-legend-line-height: 18px;
	$svg-legend-handle-height: 4px;

	overflow-y: hidden;
	white-space: normal;
	margin: 0 10px;
	line-height: $svg-legend-line-height;

	div {
		display: inline-block;
		margin: 0 4px;
		font-size: 12px;
		line-height: 1.1;
		vertical-align: bottom;
		min-width: 120px;
		overflow: hidden;
		white-space: nowrap;
		text-overflow: ellipsis;
		border: 0 none transparent;
	}

	div:before {
		content: ' ';
		display: inline-block;
		margin-right: 4px;
		width: 10px;
		height: 0;
		vertical-align: middle;
		margin-top: -$svg-legend-handle-height;
		border-top-width: $svg-legend-handle-height;
		border-top-style: solid;
		border-top-color: inherit;
	}
}
.svg-graph-legend div {
	max-width: 30%;
}
.svg-single-two-items-graph-legend div {
	max-width: 50%;
}

.svg-graph-hintbox {
	font-size: 12px;
	line-height: 18px;
	white-space: nowrap;
	min-width: 145px;

	.table-paging {
		min-height: 18px;
		padding: 0px 0px 2px;
		border: none;
		top: 2px;

		.paging-btn-container {
			min-height: inherit;
		}
	}

	.list-table tbody tr:last-child td {
		border-bottom-style: none;
		box-shadow: none;
	}

	li {
		padding-left: 23px;

		.svg-graph-hintbox-item-color {
			margin: 3px 10px 3px -20px;
			width: 10px;
			height: 10px;
			float: left;
			display: block;
		}
	}

	.header {
		margin: 0 0 10px 3px;
	}
}

.ui-selectable-helper {
	position: absolute;
	z-index: 100;
	background-color: rgba($yellow,0.35);
	border: 1px solid rgba($dark-yellow,0.6);
}

#map-area {

	.map-element-area-bg {
		background-color: rgba($action-hover-color,0.35);
	}
}

.map-element-selected {
	border: 3px dashed $dark-yellow;
	margin: -3px;
}

// Debug, Overlay Description
.debug-output {
	display: none;
	max-height: 600px;
	overflow-y: auto;
	padding: 11px;
	margin: 10px 13px 0 13px;
	background-color: $lighter-yellow !important;
	border: 1px solid $ui-border-color;
	@extend %webkit-scrollbar;
}

.btn-debug {
	position: fixed;
	bottom: 13px;
	right: 13px;
	z-index: 15000;
	padding: 4px 11px;
	border: 1px solid $ui-border-color;
	background-color: rgba($body-bg-color, .8);
	@include border-radius(2px);
}

.overlay-descr {
	max-height: 150px;
	overflow-y: auto;
	padding: 0;
	margin: 5px 0;
	background-color: $ui-bg-color;
	@extend %webkit-scrollbar;
	@extend %scroll-vert-shadow;
}

.overlay-descr-url {
	padding: 3px 0 7px;
	@extend %overflow-ellipsis;
}

%scroll-vert-shadow {
	background:
		// Shadow covers
		linear-gradient($ui-bg-color 30%, rgba($ui-bg-color, 0)),
		linear-gradient(rgba($ui-bg-color, 0), $ui-bg-color 70%) 0 100%,
		// Shadows
		radial-gradient(50% 0, farthest-side, rgba($action-shadow-color, .4), rgba($action-shadow-color, 0)),
		radial-gradient(50% 100%,farthest-side, rgba($action-shadow-color, .4), rgba($action-shadow-color, 0)) 0 100%;
	background:
		// Shadow covers
		linear-gradient($ui-bg-color 30%, rgba($ui-bg-color, 0)),
		linear-gradient(rgba($ui-bg-color,0), $ui-bg-color 70%) 0 100%,
		// Shadows
		radial-gradient(farthest-side at 50% 0, rgba($action-shadow-color, .4), rgba($action-shadow-color, 0)),
		radial-gradient(farthest-side at 50% 100%, rgba($action-shadow-color, .4), rgba($action-shadow-color, 0)) 0 100%;
	background-repeat: no-repeat;
	background-color: $ui-bg-color;
	background-size: 100% 40px, 100% 40px, 100% 4px, 100% 4px;
	background-attachment: local, local, scroll, scroll;
}

// Alerts
.green {
	color: $green;
}

a.green {
	@extend .green;
		&:hover, &:focus {
			color: $link-hover-color;
		}
}

.red {
	color: $red;
}

a.red {
	@extend .red;
		&:hover, &:focus {
			color: $link-hover-color;
		}
}

select.red {
	@extend .red;
}

select {

	option.red {
		@extend .red;
	}
}

.orange {
	color: $orange;
}

a.orange {
	@extend .orange;
		&:hover, &:focus {
			color: $link-hover-color;
		}
}

.yellow {
	color: $dark-yellow;
}

a.yellow {
	@extend .yellow;
		&:hover, &:focus {
			color: $link-hover-color;
		}
}

.grey {
	color: $font-alt-color;
}

a.grey {
	@extend .grey;
		&:hover, &:focus {
			color: $link-hover-color;
		}
}

.blue {
	color: $blue;
}

a.blue {
	@extend .blue;
		&:hover, &:focus {
			color: $link-hover-color;
		}
}

.teal {
	color: $teal;
}

a.teal {
	@extend .teal;
		&:hover, &:focus {
			color: $link-hover-color;
		}
}

a.link-action {
	color: $font-color;

	&.red {
		color: $red;
	}

	&.orange {
		color: $orange;
	}

	&.yellow {
		color: $dark-yellow;
	}

	&.green {
		color: $green;
	}

	&.grey {
		color: $font-alt-color;
	}

	&:hover {
		color: $link-hover-color;
		border-bottom: 1px solid rgba($link-hover-color, 0.5);
	}

	&:focus {
		color: $link-hover-color;
	}
}

.progress-bar-container {
	display: inline-block;
	white-space: nowrap;
	position: relative;

	a {
		border: none !important;

		&:hover, &:focus {
			.progress-bar-label {
				display: block;
			}
		}
	}
}

.progress-bar-bg {
	padding: 3px 0 2px 0;
	font-size: $font-h3-size;
	line-height: 1em;
	display: inline-block;

	&.green-bg {
		background-color: darken(desaturate($alt-green, 10%), 16%);
	}

	&.red-bg {
		background-color: darken(desaturate($alt-red, 10%), 5%);
	}
}

.progress-bar-label {
	display: none;
	color: $white;
	font-size: $font-h3-size;

	span {
		position: absolute;

		&:first-child {
			left: .35em;
		}

		&:last-child {
			right: .35em;
		}
	}
}

.status-container {
	display: inline-block;
	white-space: nowrap;
	margin: 1px 3px 1px 0;

	&:last-child {
		margin: 0;
	}

	span {
		@include border-radius(0);

		&:only-child {
			@include border-radius(2px)
		}

		&:first-of-type:not(:only-child) {
			@include border-radius(2px 0 0 2px);
		}

		&:last-of-type:not(:only-child) {
			@include border-radius(0 2px 2px 0);
		}
	}
}

.status-green {
	color: $white;
	border: 1px solid darken(desaturate($alt-green, 10%), 20%);
	background-color: darken(desaturate($alt-green, 10%), 16%);
	@extend %status;
}

.status-red {
	color: $white;
	border: 1px solid darken(desaturate($alt-red, 10%), 9%);
	background-color: darken(desaturate($alt-red, 10%), 5%);
	@extend %status;
}

.status-grey {
	color: $form-disabled-font-color;
	background-color: $form-disabled-bg-color;
	border: 1px solid $form-disabled-border-color;
	@extend %status;
}

.status-dark-grey {
	border: 1px solid darken(desaturate($alt-blue-grey, 10%), 12%);
	background-color: darken(desaturate($alt-blue-grey, 10%), 8%);
	@extend %status;
}

.status-yellow {
	color: $white;
	border: 1px solid darken(desaturate($alt-yellow, 9%), 20%);
	background-color: darken(desaturate($alt-yellow, 9%), 18%);
	@extend %status;
}

.status-na-bg, .status-info-bg, .status-warning-bg, .status-average-bg, .status-high-bg, .status-disaster-bg {
	border: 1px solid rgba($font-color, .2);
	@extend %status;
}

.status-disabled-bg {
	color: $form-disabled-font-color;
	background-color: $form-disabled-bg-color;
	border: 1px solid rgba($font-color, .2);
	@extend %status;
}

.tag {
	display: inline-block;
	color: $font-selected-color;
	background-color: $ui-bg-selected-color;
	margin: 1px 3px 1px 0;
	padding: 2px 3px;
	line-height: 1em;
	max-width: 133px;
	vertical-align: middle;
	@extend %overflow-ellipsis;
	@include border-radius(2px);

	&:last-child {
		margin: 0;
	}
}

%status {
	padding: 2px 3px 1px 3px;
	font-size: $font-h3-size;
	text-transform: $font-transform;
	text-align: center;
	min-width: .7em;
	line-height: 1em;
	display: inline-block;
	@include border-radius(2px);

	&:not(:last-of-type) {
		border-right: none;
	}
}

.green-bg {
	background-color: $alt-green;
}

.red-bg {
	background-color: $alt-red;
}

// SEVERITY STATUSES

.na-bg,
.normal-bg,
.info-bg,
.average-bg,
.warning-bg,
.high-bg,
.disaster-bg {

	a {
		transition: none;
	}

	&.blink-hidden {
		background-color: transparent;

		a {
			color: $font-color;
		}
	}
}
@if $theme_name == 'blue' or $theme_name == 'dark' {
	td[class] {
		+ {
			td.na-bg,
			td.normal-bg,
			td.info-bg,
			td.average-bg,
			td.warning-bg,
			td.high-bg,
			td.disaster-bg {
				border-left: 1px dotted $table-border-color;
			}
		}
	}
}

@each $severity-type, $color in (
	na-bg: $alt-blue-grey,
	normal-bg: $alt-green,
	info-bg: $alt-dark-blue,
	average-bg: $alt-orange,
	warning-bg: $alt-yellow,
	high-bg: $alt-dark-orange,
	disaster-bg: $alt-red,
) {
	.#{$severity-type} {
		color: darken($color, 45%);

		@if $severity-type == normal-bg {
			background-color: $color;

			a.link-action {
				color: darken($color, 45%);
			}
		}
		@else {
			a.link-action,
			input[type="radio"]:checked + label {
				color: darken($color, 45%);
			}
		}
	}

	.log-#{$severity-type} {
		color: darken($color,45%);
		background-color: $color;
	}
}

.inactive-bg {
	color: darken($alt-red,45%);
	background-color: $alt-red;
}

td.inactive-bg {
	@extend .inactive-bg;
}

// FILTER CHECKBOXES

.table-forms-second-column {
	display: inline-block;
	width: 50%;
	min-width: 200px;
	text-align: right;

	.second-column-label {
		padding: 0 10px;
	}
}

// Event status colors

.problem-unack-fg {
	color: $problem-unack-fg-color;
}

.problem-ack-fg {
	color: $problem-ack-fg-color;
}

.ok-unack-fg {
	color: $ok-unack-fg-color;
}

.ok-ack-fg {
	color: $ok-ack-fg-color;
}

%found-bg {
	background-color: $lighter-yellow;
}

.msg-good {
	color: $font-color;
	border: 2px solid $light-green;
	background-color: $ui-bg-color;
	text-align: left;

	@extend %msg;

	.link-action {
		color: darken(desaturate($green, 10%), 20%);
		margin-right: 10px;
		font-size: $font-msg-reset-size;

		.arrow-up {
			border-bottom-color: darken(desaturate($green, 10%), 20%);
		}
		.arrow-down {
			border-top-color: darken(desaturate($green, 10%), 20%);
		}
	}

	.overlay-close-btn {
		color: $font-alt-color;
	}

	ul {
		border-top-color: $light-green;
	}

	button {
		background-color: $white;
		color: darken(desaturate($green, 10%), 20%);
		border-color: $light-green;
	}
}

.msg-good:before {
	content: "";
	background-color: $light-green;
	float: left;
	width: 61px;
	top: 0;
	left: 0;
	bottom: 0;
	position: absolute;
}

.msg-good:after {
	content: "";
	background: url(../img/icon-sprite.svg) no-repeat -122px -244px;
	width: 27px;
	height: 25px;
	top: 0;
	left: 0;
	position: absolute;
	margin-left: 16px;
	margin-top: 2px;
}

.msg-bad {
	color: $font-color;
	border: 2px solid $light-red;
	background-color: $ui-bg-color;
	text-align: left;

	@extend %msg;

	.link-action {
		color: darken(desaturate($red, 10%), 20%);
		margin-right: 10px;
		font-size: $font-msg-reset-size;

		.arrow-up {
			border-bottom-color: darken(desaturate($red, 10%), 20%);
		}
		.arrow-down {
			border-top-color: darken(desaturate($red, 10%), 20%);
		}
	}

	.overlay-close-btn {
		color: $font-alt-color;
	}

	ul {
		border-top-color: $light-red;
	}

	button {
		background-color: $white;
		color: darken(desaturate($red, 10%), 20%);
		border-color: $light-red;
	}
}

.msg-bad:before {
	content: "";
	background-color: $light-red;
	float: left;
	width: 61px;
	top: 0;
	left: 0;
	bottom: 0;
	position: absolute;
}

.msg-bad:after {
	content: "";
	background: url(../img/icon-sprite.svg) no-repeat -122px -325px;
	width: 27px;
	height: 25px;
	top: 0;
	left: 0;
	position: absolute;
	margin-left: 16px;
	margin-top: 2px;
}

.msg-details {
	font-size: $font-form-size;
	text-align: left;
	font-weight: normal;

	.link-action {
		position: absolute;
		top: 7px;
		left: 10px;
		margin-bottom: 20px;
	}

	ul {
		font-size: $font-msg-reset-size;
		max-height: 300px;
		padding: 0 5px 0 0;
		overflow-y: auto;
		@extend %webkit-scrollbar;

		li {
			margin: 0 0 0 1em;

			&::before {
				content: '\2013';
				float: left;
				margin-left: -1em;
			}

			&:only-child {
				margin-left: 0;
			}
		}

		&.msg-details-border {
			margin: 8px 0 0 0;
			border-top-width: 1px;
			border-top-style: dashed;
			padding-top: 0.5em;
		}
	}
}

.msg-buttons {
	text-align: right;
	margin: 10px 0 0 0;

	button {
		margin: 0 0 0 10px;
	}
}

%msg {
	font-size: $font-top-nav-size;
	padding: 6px 10px 6px 75px;
	text-align: left;
	vertical-align: middle;
	position: relative;
	margin-bottom: 10px;
	@include border-radius(2px);

	.overlay-close-btn {
		font-size: $font-top-nav-size;
	}
}

.msg-bad-global {
	display: none;
	position: fixed;
	z-index: 10000;
	text-align: left;
	right: 0;
	left: 0;
	bottom: 0;
	vertical-align: middle;
	font-size: $font-top-nav-size;
	color: $font-color;
	border: 2px solid $alt-yellow;
	background-color: $ui-bg-color;
	margin: 0 10px 0 10px;
	padding: 6px 10px 6px 75px;
}

.msg-bad-global:before {
	content: "";
	background-color: $alt-yellow;
	float: left;
	width: 61px;
	top: 0;
	left: 0;
	bottom: 0;
	position: absolute;
}

.msg-bad-global:after {
	content: "";
	background: url(../img/icon-sprite.svg) no-repeat -122px -325px;
	width: 27px;
	height: 25px;
	top: 0;
	left: 0;
	position: absolute;
	margin-left: 16px;
	margin-top: 2px;
}

.msg-global {
	text-align: left;
	margin-left: auto;
	margin-right: auto;
	margin-top: 5%;
	max-width: 25%;
}

// Plus/Add icon

.plus-icon {
	display: inline-block;
	@extend %plus-icon;
}

%plus-icon {
	width: 2px;
	height: 8px;
	position: relative;

	&::after {
		content: "";
		width: 8px;
		height: 2px;
		top: 3px;
		left: -3px;
		position: absolute;
	}
}

// Close/Remove icon

%close-icon {
	display: block;
	padding: 0;
	width: 18px;
	height: 18px;
	line-height: 18px;
	text-align: center;
	color: $font-alt-color;
	font-size: $font-h2-size;
	font-weight: bold;
	text-decoration: none;
	cursor: pointer;
	@include opacity(0.5);
	@include transition(opacity .2s ease-out);

	&::before {
		content:"\00d7";
	}

	&:hover {
		@include opacity(1);
		text-decoration: none;
		color: $font-alt-color;
	}

	&:focus {
		@include opacity(1);
		text-decoration: none;
		color: $font-alt-color;
	}

	&:active {
		@include opacity(1);
		text-decoration: none;
		color: $font-alt-color;
	}
}

.remove-btn {
	position: absolute;
	top: 5px;
	right: 5px;
	min-height: auto;
	border: none;
	background-color: $transparent !important;
	@extend %close-icon;
	@include border-radius(2px);

	&:focus {
	box-shadow: none;
	}
}

.overlay-close-btn {
	position: absolute;
	z-index: 1000;
	top: 1px;
	right: 1px;
	min-height: auto;
	border: none;
	background-color: $transparent !important;
	@extend %close-icon;
	@include border-radius(2px);
}

a.overlay-close-btn {
	@extend .overlay-close-btn;
}

.subfilter-disable-btn {
	width: 18px;
	height: 18px;
	line-height: 18px;
	display: inline-block;
	position: absolute;
	top: 0;
	right: -12px;
	color: $font-selected-color;
	background-color: $ui-bg-selected-color;
	@extend %close-icon;
	@include border-radius(2px);
	@include opacity(1);

	&:hover {
		color: darken($font-selected-color, 5%);
	}

	&:focus {
		color: darken($font-selected-color, 10%);
	}

	&:active {
		color: darken($font-selected-color, 10%);
	}
}

// Color picker
.color-picker {
	height: 20px;
	white-space: nowrap;

	div {
		display: inline-block;
		width: 18px;
		height: 18px;
		border: 1px solid $ui-bg-color;

		&:hover {
			cursor: pointer;
			@include box-shadow(inset 0 0 0 1px $ui-bg-color);
			border-color: $alt-dark-blue;
		}

		&:active {
			cursor: pointer;
			@include box-shadow(inset 0 0 0 2px $ui-bg-color);
		}
	}
}

.input-color-picker {
	position: relative;
	display: inline-block;

	div {
		position: absolute;
		top: 2px;
		left: 2px;
		width: 18px;
		height: 18px;
		border: 1px solid $form-border-color;
		background: url(../img/icon-sprite.svg) no-repeat -323px -411px;
		cursor: pointer;
	}

	input[readonly],
	input:disabled {
		color: $form-disabled-font-color !important;

		+ div {
			cursor: default;
		}
	}

	input:disabled + div {
		background: $form-disabled-font-color !important;
		border: 1px solid $form-disabled-font-color;
	}

	input[type="text"] {
		padding-left: 25px;
	}
}

.in-progress {
	position: relative;

	img {
		user-select: none;
		-ms-user-select: none;
		-moz-user-select: none;
		-webkit-user-select: none;
	}

	&:before {
		z-index: 3;
		content: '';
		display: block;
		position: absolute;
		top: 0;
		left: 0;
		background-color: rgba($ui-bg-color, 0.6);
		width: 100%;
		height: 100%;
		opacity: 0;
		animation: fadein 2s ease-in 0.5s normal forwards;
	}

	&.delayed-15s:before {
		animation-delay: 15s;
	}

	&:after {
		z-index: 3;
		content: '';
		display: block;
		position: absolute;
		left: 50%;
		top: 50%;
		margin: -12px 0 0 -12px;
		@include border-radius(50%);
		width: 20px;
		height: 20px;
		border: 2px solid #ccd5d9;
		border-bottom: 2px solid #0275b8;
		opacity: 0;
		animation: fadein 2s ease-in 0.5s normal forwards,load 0.6s infinite linear;
	}

	&.delayed-15s:after {
		animation-delay: 15s;
	}
}

.preloader-container {
	z-index: 10;
	padding: 7px;
	display: inline-block;
	width: 24px;
	height: 24px;
	top: 50%;
	left: 0;
	right: 0;
	margin: auto;
	position: absolute;
	background-color: rgba($ui-bg-color, .8);
	@include border-radius(50%);
	@include transform(translateY(-50%));

	&.menu-popup-preloader {
		@include border-radius(0);
		@include box-shadow(0 4px 20px 0 $action-shadow-color);
		@include transform(none);
		background: $action-preloader-bg-color;
		border: 1px solid $action-border-color;
		height: 120px;
		width: 120px;
		position: fixed;
		right: auto;
		bottom: auto;
		display: flex;
		align-items: center;
		margin: 0;
		z-index: 1010;
	}
}

.preloader {
	@include border-radius(50%);
	@include box-shadow (0 0 0 7px rgba($ui-bg-color, .8));
	background-color: rgba($ui-bg-color, .8);
	width: 20px;
	height: 20px;
	margin: 0 auto;
	border: 2px solid #ccd5d9;
	border-bottom: 2px solid #0275b8;
	animation: load 0.6s infinite linear;
}

@keyframes load {
	to { @include rotate(360); }
}

$browser-logos: (
	chrome: url(../img/browser-sprite.png) no-repeat 0 0,
	ff: url(../img/browser-sprite.png) no-repeat -66px 0px,
	ie: url(../img/browser-sprite.png) no-repeat 0 -66px,
	opera: url(../img/browser-sprite.png) no-repeat -66px -66px,
	safari: url(../img/browser-sprite.png) no-repeat 0 -132px

);

@each $browser, $bgimage in $browser-logos {
	.browser-logo-#{$browser} {
		background: $bgimage;
		@extend %browser-logo-style;
	}
}

%browser-logo-style {
	width: 66px;
	height: 66px;
	margin: 0 auto;
	margin-bottom: 5px;
}

.browser-warning-container {
	margin-top: 5%;
	margin-left: auto;
	margin-right: auto;
	width: 766px;
	text-align: center;
	padding: 28px 28px 10px 28px;
	@extend .table-forms-container;

	h2 {
		text-align: left;
	}

	p {
		margin: 0.7em 0;
		text-align: left;
	}

	li {
		display: inline-block;
		margin: 25px 20px;
	}
}

.browser-warning-footer {
	border-top: 1px solid $table-border-color;
	margin: 25px 0 0 0;
	padding: 10px 0 0 0;
	text-align: center;
}

%webkit-scrollbar {
	&::-webkit-scrollbar {
		width: 9px;
	}

	&::-webkit-scrollbar-track {
		background-color: $scrollbar-track-color;
	}

	&::-webkit-scrollbar-thumb {
		background-color: $scrollbar-thumb-color;
		border: 1px solid darken($scrollbar-thumb-color, $scrollbar-thumb-color-darken);
	}
}

%webkit-hor-scrollbar {
	&::-webkit-scrollbar {
		height: 9px;
	}

	@extend %webkit-scrollbar;
}

%cursor-drag {
	cursor: move; /* fallback if grab cursor is unsupported */
	cursor: grab;
}

%cursor-dragging {
	cursor: move; /* fallback if grabbing cursor is unsupported */
	cursor: grabbing;
}

.cursor-dragging {
	@extend %cursor-dragging;
}

.cursor-move {
	cursor: move;
}

tr.cursor-move {

	td * {
		cursor: move;
	}
}

.cursor-pointer {
	cursor: pointer;
}

%overflow-ellipsis {
	overflow: hidden;
	text-overflow: ellipsis;
	white-space: nowrap;
}

.overflow-ellipsis {
	table-layout: fixed;
	@extend %overflow-ellipsis;

	td {
		@extend %overflow-ellipsis;
	}

	th {
		@extend %overflow-ellipsis;

		a {
			@extend %overflow-ellipsis;
		}
	}
}

.rel-container {
	position: relative;
	display: inline-block;
	min-width: 16px;
	white-space: nowrap;

	.icon-info {
		margin-right: 5px;

		&:only-of-type {
			margin-right: 0;
		}

		&:last-child {
			margin-right: 0;
		}
		&.status-green {
			border-right: 1px solid darken(desaturate($alt-green, 10%), 20%);
		}
	}
}

.server-name {
	color: $font-alt-color;
	float: right;
	white-space: nowrap;
	overflow: hidden;
	@extend %overflow-ellipsis;
}

.uppercase {
	text-transform: $font-transform;
}

.flickerfreescreen {
	position: relative;
	overflow: hidden;
}

.graph-wrapper {
	display: inline;
}

// Analog Clock
.clock {
	padding: 0 10px;
	height: 99%;
	width: auto;
}

.clock-svg {
	max-height: 100%;
	max-width: 100%;
	display: block;
	margin: 0 auto;
}

.time-zone {
	margin: 0 0 .5em 0;
	white-space: nowrap;
}

.local-clock {
	margin: .5em 0 0 0;
	white-space: nowrap;
}

.clock-face {
	fill: $clock-face-color;
}

.clock-hand {
	fill: $clock-hand-color;
}

.clock-hand-sec {
	fill: $clock-hand-sec-color;
}

.clock-lines {
	fill: $clock-lines-color;
}

svg {
	overflow: hidden;
}

.sysmap {
	height: 100%;
	width: auto;
	padding: 0 10px;
	text-align: center;
}

.sysmap-scroll-container {
	overflow-x: auto;
	overflow-y: hidden;
	position: relative;
	width: calc(100% - 20px);
	border: 10px solid $ui-bg-color;
	background: $ui-bg-color;
	display: block;
	margin: 4px 0;

	.map-container {
		display: table;
	}

	.flickerfreescreen {
		display: inline-block;
	}

	.table-forms-container {
		display: table;
		margin: 0;
		padding: 0;
		border: 0;
	}
}

.sysmap-widget-container {
	overflow: hidden;
	height: 100%;
	width: 100%;
	max-height: 100%;
	max-width: 100%;
	display: flex;
}

@supports (-ms-ime-align:auto) {
	.navtree .problems {
		margin-left: 10px;
		left: -15px;
	}
}

.overrides-list {
	display: table;
	width: 90%;
	max-width: 738px;
	padding-left: 15px;

	.overrides-list-item {
		display: table-row;

		& .remove-btn {
			position: relative;
			right: -73px;
			top: 3px;
		}
	}
}

.overrides-options-list {
	white-space: normal;
	padding: 0px 0px 10px;
	margin-bottom: 10px;
	border-bottom: 1px solid $table-border-color;

	> li {
		display: inline-block;
		margin: 2px 7px 2px 0;
		white-space: nowrap;

		> div {
			position: relative;
			padding: 1px 18px 1px 1px;
			background-color: $ui-bg-selected-color;
			border-radius: 2px;

			> span {
				color: lighten($ui-bg-selected-color, 100%);
				padding-left: 8px;
				line-height: 22px;
			}

			> input[type=text] {
				border-style: none;
				line-height: 22px;
				min-height: 22px;
				width: 85px;
			}

			> .subfilter-disable-btn {
				border: none !important;
				right: 0px;
				top: 0px;

				&:focus,
				&:hover {
					background: none;
				}
			}
		}
	}
}

.list-accordion-foot {
	& > div {
		display: table-cell;
		padding-top: 10px;
	}
}

.color-preview-box {
	height: 24px;
	width: 24px;
	float: left;
	margin-right: 10px;
	cursor: pointer;
	border: none;
	border-radius: 0px;
}

.list-vertical-accordion {
	display: table;
	padding-left: 15px;
	width: calc(100% - 15px);

	.list-accordion-item {
		display: table-row;

		& .remove-btn {
			position: relative;
			right: -10px;
			top: 3px;
		}
	}

	.list-accordion-item-closed {
		height: 30px;

		.list-accordion-item-body {
			display: none;
		}

		.patternselect {
			overflow: hidden;
			max-height: 24px;
			line-height: 24px;
			padding: 0 5px;
			height: 24px;
		}
	}
}

.patternselect {
	line-height: 14px;
}

ul.checkbox-list {
	line-height: 20px;
	display: flex;
	flex-wrap: wrap;
	> li {
		ms-flex: 0 0 100%;
		flex: 0 0 100%;
		max-width: 100%;
		-webkit-box-flex: 0;
	}
}

@each $num, $width in (
	3: 33.33333%
) {
	ul.checkbox-list.col-#{$num} > li {
		display: inline-block;
		-ms-flex: 0 0 $width;
		flex: 0 0 $width;
		max-width: $width;
	}
}


.columns-wrapper {

	$columns: (
		5: 5%,
		10: 10%,
		15: 15%,
		20: 20%,
		33: 33.33333%,
		35: 35%,
		40: 40%,
		50: 50%,
		75: 75%,
		90: 90%,
		95: 95%
	);

	display: flex;
	flex-wrap: wrap;

	[class^=column-] {
		-webkit-box-flex: 0;
	}

	/**
	 * Dynamically generated classes, e.g. .column-50.
	 */
	@each $class, $width in $columns {
		.column-#{$class} {
			-ms-flex: 0 0 $width;
			flex: 0 0 $width;
			max-width: $width;
		}
	}

	.column-center {
		display: flex;
		justify-content: center;
		text-align: center;
	}

	.column-middle {
		display: flex;
		align-items: center;
	}
}

.preprocessing-list {
	$name-width: 240px;
	$on-fail-width: 100px;
	$action-width: 120px;

	display: block;
	max-width: 930px;
	min-width: 730px;

	> li {
		display: block;
		position: relative;
	}

	.drag-icon {
		position: absolute;
		left: 0;
		top: 5px;
	}

	.list-numbered-item:before {
		content: counter(line) ":";
		flex: 0 0 15px;
		max-width: 15px;
		line-height: 24px;
		padding-right: 5px;
	}

	input[type=text],
	select {
		width: 100%;
	}

	input[type=text],
	.btn-link {

		&:not(:last-of-type) {
			margin-right: 10px;
		}
	}

	.preprocessing-list-head,
	.preprocessing-list-foot,
	.preprocessing-step,
	.on-fail-options,
	.step-name,
	.step-parameters,
	.step-on-fail,
	.step-action {
		display: flex;
		align-items: center;
		box-sizing: border-box;
	}

	.step-name,
	.step-parameters,
	.step-on-fail,
	.step-action,
	.on-fail-options > label,
	.on-fail-options > .radio-segmented {
		padding: 5px 5px 5px 0;
	}

	.step-name {
		flex: 0 0 $name-width;
		max-width: $name-width;
	}

	.step-parameters {
		flex: 1;
	}

	.step-on-fail {
		flex: 0 0 $on-fail-width;
		max-width: $on-fail-width;
		justify-content: center;
		text-align: center;
	}

	.step-action {
		flex: 0 0 $action-width;
		max-width: $action-width;
		padding-right: 0;
	}

	.on-fail-options {
		padding-right: $on-fail-width + $action-width + 5px;
		margin-bottom: 5px;

		& > label {
			padding-left: 30px;
		}

		input[type=text] {
			flex: 1;
		}
	}

	.preprocessing-list-head {
		color: $font-alt-color;
		line-height: 14px;

		.step-name {
			padding-left: 30px;
		}
	}

	.preprocessing-list-item {

		.step-name {
			padding-left: 10px;
		}
	}

	.preprocessing-list-foot {
		justify-content: space-between;

		.step-action {
			height: 24px;
		}

		.step-action + .step-action:last-child {
			margin-left: auto;
			justify-self: flex-end;
		}
	}
}

.navtree {
	$max_depth: 10;

	@keyframes fadein {
		from {opacity: 0;}
		to   {opacity: 1;}
	}
	@-moz-keyframes fadein {
		from {opacity: 0;}
		to   {opacity: 1;}
	}
	@-webkit-keyframes fadein {
		from {opacity: 0;}
		to   {opacity: 1;}
	}
	@-ms-keyframes fadein {
		from {opacity: 0;}
		to   {opacity: 1;}
	}
	@-o-keyframes fadein {
		from {opacity: 0;}
		to   {opacity: 1;}
	}

	.tree {
		width: 100%;
		height: 100%;

		.tree-list {
			list-style: none;
		}

		.tree-list.root > .tree-item > .tree-row > .content > .margin-lvl {
			flex: 0 0 15px;
		}

		.tree-list > .tree-item.ui-sortable-helper .content {
			padding-left: 5px;
		}

		@for $i from 0 through $max_depth {
			.tree-list[data-depth="#{$i}"] > .tree-item {
				&> .tree-row > .content > .margin-lvl {
					flex: 0 0 ($i * 15px + 10px);
				}
				&.ui-sortable-helper {
					margin-left: ($i * 15px + 10px);

					& > .tree-row > .content > .margin-lvl {
						display: none;
					}
				}
			}
		}

		.tree-list[data-depth] .ui-sortable-helper {
			> .tree-row > .content > .margin-lvl {
				flex: 0 0 15px;
			}

			@for $i from 1 through $max_depth - 1 {
				$class_tree_list: '.tree-list';
				@for $j from 1 through $i {
					@if $j != 1 {
						$class_tree_list: $class_tree_list + ' .tree-list';
					}
				}
				#{$class_tree_list} > li > .tree-row > .content > .margin-lvl {
					flex: 0 0 ($i * 15px + 15px);
				}
			}
		}

		.tree-item {
			> .tree-row {
				width: 100%;
				min-width: 320px;
				border-bottom: 1px solid $table-border-color;
				padding: 8px 0;

				&:hover {
					background-color: $ui-hover-color;
				}

				> .problems {
					float: right;
					position: relative;
					padding-left:10px;
					margin-right: 10px;
					background: inherit;
					display: flex;

					.problems-per-item {
						flex: 0 0 7px;
						-ms-flex: 0 0 auto;
						background: gray;
						color: $white;
						padding: 3px 4px 2px;
						font-size: 12px;
						line-height: 1;
						border-radius: 3px;
						margin: 0px 5px 0px 0px;
					}
				}

				> .tools {
					float: right;
					position: relative;
					padding-left:10px;
					margin-right: 10px;
					display: flex;
					width: 85px;

					.edit-item-btn,
					.remove-item-btn,
					.import-items-btn,
					.add-child-btn {
						margin-left: 5px;
						cursor: pointer;
						border: 0px none;
						opacity: 0.5;
						float: left;

						&::-moz-focus-inner {
							padding: 0;
						}
					}
					.edit-item-btn:hover,
					.remove-item-btn:hover,
					.import-items-btn:hover,
					.add-child-btn:hover {
						opacity: 1;
					}
					.edit-item-btn:focus,
					.remove-item-btn:focus,
					.import-items-btn:focus,
					.add-child-btn:focus {
						opacity: 1;
						outline: none;
					}
					.add-child-btn {
						background: url(../img/icon-sprite.svg) no-repeat -47px -551px;
						background-color: $transparent !important;
						height: 15px;
						width: 14px;
					}
					.edit-item-btn {
						background: url(../img/icon-sprite.svg) no-repeat -47px -478px;
						background-color: $transparent !important;
						height: 15px;
						width: 14px;
					}
					.import-items-btn {
						background: url(../img/icon-sprite.svg) no-repeat -47px -515px;
						background-color: $transparent !important;
						height: 15px;
						width: 14px;
					}
					.remove-btn {
						position: relative;
						margin-left: 10px;
						top: 0px;
					}
				}

				> .content {
					display: flex;
					height: 20px;

					> .arrow {
						flex: 0 0 15px;
						text-align: center;
						margin: 2px 2px 0px -5px;

						> .treeview {
							display: none;
						}
					}

					> .drag-icon {
						min-width: 24px;
					}

					> .item-name {
						flex: 0 1 auto;
						white-space: nowrap;
						overflow: hidden;
						margin-right: 5px;
						text-overflow: ellipsis;
						line-height: 1.5;
					}
				}
			}

			&.is-parent {
				> .tree-row{
					> .content {
						> .arrow {
							> .treeview {
								display: block;
							}
						}
					}
				}
			}

			&.selected {
				> .tree-row {
					@extend %found-bg;

					&:hover {
						@extend %found-bg;
					}
				}
			}

			&.no-map,
			&.inaccessible {
				> .tree-row {
					> .content {
						> .item-name {
							color: $form-border-color;
						}
					}
				}
			}

			&.ui-sortable-helper {
				background: $ui-sortable-helper-background-color;
				border-color: $ui-sortable-helper-border-color;
				border-width: 1px;
				border-style: solid;

				.tools {
					display: none;
				}
			}

			&.opened > ul {
				display: block;
			}

			&.closed > ul {
				display: none;
			}

			.sortable-error {
				border-color: transparent;
				background: rgba($red, 0.2);
			}
		}

		.highlighted-parent > .tree-row {
			background: $ui-highlighted-parent-background-color;
		}

		.placeholder {
			background-color: $ui-placeholder-background-color;
			-webkit-animation: fadein .5s;
			-moz-animation: fadein .5s;
			-ms-animation: fadein .5s;
			-o-animation: fadein .5s;
			animation: fadein .5s;
		}
	}
}

::-webkit-input-placeholder {
	color: $input-placeholder-color;
}

:-ms-input-placeholder {
	color: $input-placeholder-color !important;
}

::-ms-input-placeholder {
	color: $input-placeholder-color;
}

::-moz-placeholder {
	color: $input-placeholder-color;
	opacity: 1;
}

:-moz-placeholder {
	color: $input-placeholder-color;
}

:placeholder-shown {
	color: $input-placeholder-color;
}

.icon-action-command,
.icon-action-close,
.icon-action-msg,
.icon-action-msgs,
.icon-action-severity-up,
.icon-action-severity-down,
.icon-action-severity-changed,
.icon-action-message,
.icon-action-ack,
.icon-invisible,
.icon-problem-generated,
.icon-problem-recovery,
.icon-actions-number-gray,
.icon-actions-number-yellow,
.icon-actions-number-red {
	display: inline-block;
	position: relative;
	height: 18px;
	width: 18px;
	margin: 0 5px 0 0;
	top:0;
	bottom:0;
	vertical-align: bottom;

	&::before {
		content: '';
		display: inline-block;
		position: absolute;
		top: 0;
		left: 0;
		width: 18px;
		height: 18px;
		background-image: url(../img/icon-sprite.svg);
		background-repeat: no-repeat;
	}
}

[data-count][class*='icon-']::after {
	position: absolute;
	content: attr(data-count);
	text-align: center;
	margin-top: -2px;
	font-size: 9px;
	letter-spacing: -0.25px;
	width: 18px;
}

.icon-action-command::before {
	background-position: -249px -245px;
}
.icon-action-close::before {
	background-position: -224px -245px;
}
.icon-action-msg::before {
	background-position: -299px -245px;
}
.icon-action-severity-up::before {
	background-position: -349px -245px;
}
.icon-action-severity-down::before {
	background-position: -374px -245px;
}
.icon-action-severity-changed::before {
	background-position: -399px -245px;
}
.icon-action-message::before {
	background-position: -199px -245px;
}
.icon-action-ack::before {
	background-position: -323px -245px;
}
.icon-invisible::before {
	background-position: -89px -803px;
}
.icon-problem-generated::before {
	background-position: -449px -245px;
}
.icon-problem-recovery::before {
	background-position: -424px -245px;
}
.icon-action-msgs {
	&[data-count]::after {
		color: $ui-bg-color;
	}
	&::before {
		background-position: -474px -245px;
	}
}
.icon-actions-number-gray {
	&[data-count]::after {
		color: $font-color;
	}
	&::before {
		background-position: -499px -245px;
	}
}
.icon-actions-number-yellow {
	&[data-count]::after {
		color: $font-color;
	}
	&::before {
		background-position: -549px -245px;
	}
}
.icon-actions-number-red {
	&[data-count]::after {
		color: $font-color;
	}
	&::before {
		background-position: -524px -245px;
	}
}

#expressions_list .ui-sortable-helper {
	display: table;
}

// RANGE CONTROL
$range-track-color: silver;
$range-progress-color: $link-color;
$range-thumb-color: $link-color;
$range-thumb-color-focus: $link-active-color;
$range-progress-color-focus: $link-active-color;
$range-thumb-size: 10px;
$range-track-height: 2px;
$range-input-width: 31px;

.range-control {
	position: relative;
	display: inline-block;
	vertical-align: middle;

	input[type=range] {
		cursor: pointer;
		-webkit-appearance: none; /* Hides the slider so that custom slider can be made */
		width: calc(100% + 10px);
		opacity: 0;
		vertical-align: middle;
		margin: 0 -5px;
		padding: 0px;
		height: 20px;

		&:focus {
			outline: none;
		}

		/* Special styling for WebKit/Blink */
		&::-webkit-slider-thumb {
			margin-top: 1px; /* You need to specify a margin in Chrome, but in Firefox and IE it is automatic */
			height: $range-thumb-size;
			width: $range-thumb-size;
			opacity: 0;
		}

		&::-webkit-slider-runnable-track {
			height: $range-thumb-size;
			opacity: 0;
		}
	}

	input[type=text] {
		width: $range-input-width;
		float: right;
	}

	> div {
		position: relative;
		width: calc(100% - 10px - #{$range-input-width});
		margin: 2px $range-thumb-size 0 0;
		float: left;
	}

	.range-control-track,
	.range-control-progress {
		position: absolute;
		top: 50%;
		margin-top: -$range-track-height/2;
		left: 0;
		height: $range-track-height;
		cursor: pointer;
	}

	.range-control-track {
		width: 100%;
		background: $range-track-color;
	}

	.range-control-progress {
		background: $range-progress-color;
	}

	.range-control-thumb {
		position: absolute;
		top: 50%;
		margin-top: -$range-thumb-size/2;
		margin-left: -$range-thumb-size/2;
		width: $range-thumb-size;
		height: $range-thumb-size;
		border-radius: 50%;
		background: $range-thumb-color;
	}

	&.range-control-focus {
		.range-control-thumb {
			margin-top: -$range-thumb-size/1.5;
			margin-left: -$range-thumb-size/1.5;
			background: $range-thumb-color-focus;
			border: 2px solid lighten($btn-bg-color, 10%);
		}

		.range-control-progress {
			background: $range-progress-color-focus;
		}
	}

	&.disabled {
		opacity: 1;

		input[type=range] {
			cursor: default;
		}
		.range-control-progress,
		.range-control-thumb {
			background: silver;
		}
	}

	datalist {
		position: absolute;
		display: flex;
		width: 100%;
		top: 50%;
		margin-top: -$range-track-height/2;

		option {
			padding: 0;
			font-size: 0;
			flex: 1 0 0px;
			height: $range-track-height;
			border-left: 1px solid $body-bg-color;
		}
	}
}

.graph-legend {
	text-align: left;
	white-space: nowrap;
	text-overflow: ellipsis;
	overflow: hidden;
}

.graph-widget-config-tabs {
	padding: 10px 0px;

	> .tabs-nav {
		padding-left: calc(15% + 10px);
		margin-right: 0;
		margin-left: 0;
	}
}

// Screen reader
.inline-sr-only {
	font-size: 0;
}

.preproc-test-popup-value-row {
	display: flex;

	label {
		padding: 0 10px;
		margin-left: auto;
		line-height: 24px;
	}
}

table.preprocessing-test-results {
	td {
		vertical-align: top !important;
	}

	.rel-container {
		top: 4px;
		margin-left: 3px;
	}
}

#preprocessing-test-form {
	.table-forms-separator {
		margin-top: -2px;
	}
}

@if $theme_name == 'dev' {

/*doc
---
//title: About
name: about
category: About
---

##About the Zabbix Styleguide

The Zabbix styleguide is our journey to the bright future of a more modular and systematic approach to design. It is a single source of information for front-end developers and designers. Instead of reinventing the wheel every time there is a need to implement an already existing UI pattern, developers can consult with the styleguide.

* A common design language inside the company and community
* More modular approach to design, reusable components
* A single source of information for front-end developers

May the force be with you!
*/

/*doc
---
//title: Components
name: components
category: Components
---
*/

/*doc
---
parent: components
title: Typography
name: typography
---

The default font face is Arial. Relative units (em) should be used to set the type size and line height.

##Headings

```html_example
<h1>Main Heading</h1><br>
<h2>Section Header</h2><br>
<h3>Contextual Menu Heading</h3><br>
<h4>Widget and Dialog Heading</h4>
```

##Paragraphs

Paragraphs are used to visually separate blocks of multiple sentences.

```html_example
<p>Zabbix offers great performance for data gathering and can be scaled to very large environments. Distributed monitoring options are available with the use of Zabbix proxies. Zabbix comes with a web-based interface, secure user authentication and a flexible user permission schema.</p>
<p class="grey">Zabbix offers great performance for data gathering and can be scaled to very large environments. Distributed monitoring options are available with the use of Zabbix proxies. Zabbix comes with a web-based interface, secure user authentication and a flexible user permission schema.</p>
```
*/

/*doc
---
parent: components
title: Tables
name: table
---

Tables are used to display tabular data. All tables are declared with the `list-table` class. Very wide tables should be housed inside a container with `overflow-table` class applied to it.

```html_example
<div class="overflow-table">
   <table class="list-table">
      <thead>
         <tr>
            <th class="cell-width"><input type="checkbox"></th>
            <th><a href="">Hosts<span class="arrow-down"></span></a></th>
            <th><a href="">Applications<span class="arrow-up"></span></a></th>
            <th>Items</th>
            <th>Triggers</th>
            <th>Graphs</th>
            <th>Discovery</th>
            <th>Web</th>
            <th>Interface</th>
            <th>Templates</th>
            <th><a href="">Status</a></th>
         </tr>
      </thead>
      <tbody>
         <tr>
            <td><input type="checkbox"></td>
            <td><a href="">Test host</a></td>
            <td><a href="">Applications</a></td>
            <td><a href="">Items</a></td>
            <td><a href="">Triggers</a></td>
            <td><a href="">Graphs</a></td>
            <td><a href="">Discovery</a></td>
            <td><a href="">Web</a></td>
            <td>127.0.01: 10050</td>
            <td><a href="" class="grey link-alt">Template App Zabbix Server</a></td>
            <td><a href="">Enabled</a></td>
         </tr>
         <tr class="row-selected">
            <td><input type="checkbox" checked=""></td>
            <td><a href="">Zabbix server</a></td>
            <td><a href="">Applications</a>&nbsp;<sup>11</sup></td>
            <td><a href="">Items</a>&nbsp;<sup>41</sup></td>
            <td><a href="">Triggers</a>&nbsp;<sup>3</sup></td>
            <td><a href="">Graphs</a>&nbsp;<sup>4</sup></td>
            <td><a href="">Discovery</a>&nbsp;<sup>6</sup></td>
            <td><a href="">Web</a></td>
            <td>127.0.01: 10050</td>
            <td><a href="" class="grey link-alt">Template App Zabbix Server</a></td>
            <td><a href="">Enabled</a></td>
         </tr>
         <tr>
            <td><input type="checkbox"></td>
            <td><a href="">Main server</a></td>
            <td><a href="">Applications</a>&nbsp;<sup>32</sup></td>
            <td><a href="">Items</a>&nbsp;<sup>54</sup></td>
            <td><a href="">Triggers</a>&nbsp;<sup>21</sup></td>
            <td><a href="">Graphs</a>&nbsp;<sup>72</sup></td>
            <td><a href="">Discovery</a>&nbsp;<sup>40</sup></td>
            <td><a href="">Web</a></td>
            <td>127.0.01: 10050</td>
            <td><a href="" class="grey link-alt">Template App Zabbix Server</a></td>
            <td><a href="">Enabled</a></td>
         </tr>
         <tr>
            <td><input type="checkbox"></td>
            <td><a href="">Backup server</a></td>
            <td><a href="">Applications</a>&nbsp;<sup>8</sup></td>
            <td><a href="">Items</a>&nbsp;<sup>9</sup></td>
            <td><a href="">Triggers</a>&nbsp;<sup>88</sup></td>
            <td><a href="">Graphs</a>&nbsp;<sup>221</sup></td>
            <td><a href="">Discovery</a>&nbsp;<sup>56</sup></td>
            <td><a href="">Web</a></td>
            <td>127.0.01: 10050</td>
            <td><a href="" class="grey link-alt">Template App Zabbix Server</a></td>
            <td><a href="">Enabled</a></td>
         </tr>
      </tbody>
   </table>
</div>
```

##Table with Pagination

Pagination is used to separate large amounts of tabular data into descrete peices.

```html_example
<div class="overflow-table">
   <table class="list-table">
      <thead>
         <tr>
            <th class="cell-width"><input type="checkbox"></th>
            <th><a href="">Hosts<span class="arrow-down"></span></a></th>
            <th><a href="">Applications<span class="arrow-up"></span></a></th>
            <th>Items</th>
            <th>Triggers</th>
            <th>Graphs</th>
            <th>Discovery</th>
            <th>Web</th>
            <th>Interface</th>
            <th>Templates</th>
            <th><a href="">Status</a></th>
         </tr>
      </thead>
      <tbody>
         <tr>
            <td><input type="checkbox"></td>
            <td><a href="">Test host</a></td>
            <td><a href="">Applications</a></td>
            <td><a href="">Items</a></td>
            <td><a href="">Triggers</a></td>
            <td><a href="">Graphs</a></td>
            <td><a href="">Discovery</a></td>
            <td><a href="">Web</a></td>
            <td>127.0.01: 10050</td>
            <td><a href="" class="grey link-alt">Template App Zabbix Server</a></td>
            <td><a href="">Enabled</a></td>
         </tr>
         <tr class="row-selected">
            <td><input type="checkbox" checked=""></td>
            <td><a href="">Zabbix server</a></td>
            <td><a href="">Applications</a>&nbsp;<sup>11</sup></td>
            <td><a href="">Items</a>&nbsp;<sup>41</sup></td>
            <td><a href="">Triggers</a>&nbsp;<sup>3</sup></td>
            <td><a href="">Graphs</a>&nbsp;<sup>4</sup></td>
            <td><a href="">Discovery</a>&nbsp;<sup>6</sup></td>
            <td><a href="">Web</a></td>
            <td>127.0.01: 10050</td>
            <td><a href="" class="grey link-alt">Template App Zabbix Server</a></td>
            <td><a href="">Enabled</a></td>
         </tr>
         <tr>
            <td><input type="checkbox"></td>
            <td><a href="">Main server</a></td>
            <td><a href="">Applications</a>&nbsp;<sup>32</sup></td>
            <td><a href="">Items</a>&nbsp;<sup>54</sup></td>
            <td><a href="">Triggers</a>&nbsp;<sup>21</sup></td>
            <td><a href="">Graphs</a>&nbsp;<sup>72</sup></td>
            <td><a href="">Discovery</a>&nbsp;<sup>40</sup></td>
            <td><a href="">Web</a></td>
            <td>127.0.01: 10050</td>
            <td><a href="" class="grey link-alt">Template App Zabbix Server</a></td>
            <td><a href="">Enabled</a></td>
         </tr>
         <tr>
            <td><input type="checkbox"></td>
            <td><a href="">Backup server</a></td>
            <td><a href="">Applications</a>&nbsp;<sup>8</sup></td>
            <td><a href="">Items</a>&nbsp;<sup>9</sup></td>
            <td><a href="">Triggers</a>&nbsp;<sup>88</sup></td>
            <td><a href="">Graphs</a>&nbsp;<sup>221</sup></td>
            <td><a href="">Discovery</a>&nbsp;<sup>56</sup></td>
            <td><a href="">Web</a></td>
            <td>127.0.01: 10050</td>
            <td><a href="" class="grey link-alt">Template App Zabbix Server</a></td>
            <td><a href="">Enabled</a></td>
         </tr>
      </tbody>
   </table>
</div>
<div class="table-paging">
   <a href=""><span class="arrow-left"></span></a><a href="">1</a><a href="" class="paging-selected">2</a><a href="">3</a><a href=""><span class="arrow-right"></span></a>
</div>
```

##Table with No Results

In cases when no data can be shown, table should be accompanied by an explanatory text. It should not be left blank.

```html_example
<div class="overflow-table">
   <table class="list-table">
      <thead>
         <tr>
            <th class="cell-width"><input type="checkbox"></th>
            <th><a href="">Hosts<span class="arrow-down"></span></a></th>
            <th><a href="">Applications<span class="arrow-up"></span></a></th>
            <th>Items</th>
            <th>Triggers</th>
            <th>Graphs</th>
            <th>Discovery</th>
            <th>Web</th>
            <th>Interface</th>
            <th>Templates</th>
            <th><a href="">Status</a></th>
         </tr>
      </thead>
      <tbody>
         <tr class="nothing-to-show">
            <td colspan="11">We couldn't find any results</td>
         </tr>
      </tbody>
   </table>
</div>
```

##Tables with Elements and Highlights

Besides textual information tables may contain other elements like icons. Table cells may be highlighted with various colors, for example to indicate severity level.

```html_example
<div class="overflow-table">
   <table class="list-table">
      <thead>
         <tr>
            <th>Type</th>
            <th>Description</th>
            <th>Example</th>
         </tr>
      </thead>
      <tbody>
         <tr>
            <td>Alert labels</td>
            <td>asdasasdasd</td>
            <td><span class="status-yellow"><b>!</b></span> <span class="status-red"><b>&times;</b></span></td>
         </tr>
         <tr>
            <td>Icons</td>
            <td>asdasasdasd</td>
            <td><span class="rel-container"><span class="icon-depend-down cursor-pointer"></span></span><span class="rel-container"><span class="icon-depend-up cursor-pointer"></span></span><span class="rel-container"><span class="icon-ackn cursor-pointer"></span></span></td>
         </tr>
         <tr>
            <td>Links with icons</td>
            <td>asdasasdasd</td>
            <td><span class="rel-container"><a href="">Some link</a><span class="icon-maint cursor-pointer"></span></span></td>
         </tr>
         <tr>
            <td>Labels</td>
            <td>asdasasdasd</td>
            <td>
               <div class="status-container"><span class="status-green">label</span> <span class="status-grey">label</span></div>
               <div class="status-container"><span class="status-red">label</span></div>
            </td>
         </tr>
         <tr>
            <td>Tree</td>
            <td>Trees are used to represent a hierarchy of different structures: navigation, table, data, etc. Tree branches can be collapsed and expanded.</td>
            <td>
               <div class="treeview"><span class="arrow-right"></span></div>
               <a href="#">Collapsed</a>
               <div class="treeview"><span class="arrow-down"></span></div>
               <a href="#">Expanded</a>
            </td>
         </tr>
          <tr>
            <td>Severity</td>
            <td>asdasd</td>
            <td class="normal-bg">
               <span class="link-action">25</span>
            </td>
         </tr>
      </tbody>
   </table>
</div>
```
*/

/*doc
---
parent: components
title: Forms
name: forms
---

Forms contain UI elements that are used to submit information.

##Primary Button

```html_example
<button type="button">Primary Button</button>
<button type="button" disabled>Primary Button</button>
```

##Secondary Button

```html_example
<button type="button" class="btn-alt">Secondary Button</button>
<button type="button" class="btn-alt" disabled>Secondary Button</button>
```

##Form Button

```html_example
<button type="button" class="btn-grey">Form Button</button>
<button type="button" class="btn-grey" disabled>Form Button</button>
```

##Link Button

```html_example
<button type="button" class="btn-link">Link Button</button>
<button type="button" class="btn-link" disabled>Link Button</button>
```

##Icon Button

```html_example
<button type="button" class="btn-max" title="Maximize"></button>
<button type="button" class="btn-max" title="Maximize" disabled></button>
```

##Inputs

Text on html5 input types

```html_example
<ul class="table-forms">
   <li>
      <div class="table-forms-td-left"><label for="DefaultInput">Default Input</label></div>
      <div class="table-forms-td-right">
         <input type="text" placeholder="Text" id="DefaultInput">
         <div class="red">You can't leave this empty.</div>
      </div>
   </li>
   <li>
      <div class="table-forms-td-left"><label for="DisabledInput">Disabled Input</label></div>
      <div class="table-forms-td-right"><input type="text" placeholder="Text" id="DisabledtInput" disabled></div>
   </li>
   <li>
      <div class="table-forms-td-left"><label for="ReadOnlyInput">Readonly Input</label></div>
      <div class="table-forms-td-right"><input type="text" placeholder="Text" id="ReadOnlyInput" readonly></div>
   </li>
   <li>
      <div class="table-forms-td-left"><label for="ButtonInput">Input with a Button</label></div>
      <div class="table-forms-td-right">
         <input type="text" placeholder="Text" id="ButtonInput"><div class="form-input-margin"></div><button type="button" class="btn-grey">Button</button>
      </div>
   </li>
</ul>
```

##Selects

```html_example
<select>
   <option>Select options</option>
   <option>Option 1</option>
   <option>Option 2</option>
   <option>Option 3</option>
</select>
<select disabled>
   <option>Select options</option>
   <option>Option 1</option>
   <option>Option 2</option>
   <option>Option 3</option>
</select>
```

## Radios

```html_example
<label for="Radio"><input type="radio" id="Radio">I am a radio</label>
<label for="RadioDisbld"><input type="radio" id="RadioDisbld" disabled>I am a disabled radio</label>
```

## Segmented Radio Controls

```html_example
<p>
<ul class="radio-list-control">
   <li><input type="radio" id="RadioSegm1"><label for="RadioSegm1">Radio 1</label></li><li><input type="radio" id="RadioSegm2"><label for="RadioSegm2">Radio 2</label></li><li><input type="radio" id="RadioSegm3" disabled><label for="RadioSegm3">Radio 3</label></li>
</ul>
</p>
```

## Checkboxes

```html_example
<label for="CheckBox"><input type="checkbox" id="CheckBox">I am a checkbox</label>
<label for="ChecBoxkDisbld"><input type="checkbox" id="CheckBoxDisbld" disabled>I am a disabled checkbox</label>
```

## Radio and Checkbox Lists

```html_example
<ul class="list-check-radio">
   <li><label for="RadioDescr"><input type="radio" id="RadioDescr">Zabbix offers great performance for data gathering and can be scaled to very large environments. Distributed monitoring options are available with the use of Zabbix proxies. Zabbix comes with a web-based interface, secure user authentication and a flexible user permission schema.</label></li>
   <li><label for="CheckBoxDescr"><input type="checkbox" id="CheckBoxDescr">Zabbix offers great performance for data gathering and can be scaled to very large environments. Distributed monitoring options are available with the use of Zabbix proxies. Zabbix comes with a web-based interface, secure user authentication and a flexible user permission schema.</label></li>
</ul>
```
*/

/*doc
---
parent: components
title: Dialogs
name: dialog
---

Dialogs are used to reveal an addtional piece of information: data tables, text, forms or certain actions. Dialogs can be dismissed by clicking/pushing &times; at the top right corner, *cancel* button, or outside of the dialog area.

##Alert Dialogs

Alert dialogs are used to urgently inform the user about a certain situation. Primary action button, labeled with the specific action, should be furthest to the right and continue the process. Secondary action button should be placed to the left of the primary action button and return the user to the general screen. Avoid labeling buttons with *No*, *Ok*, *Confirm*, *Done* and asking equally uninformative questions like *Are you sure?*

```html_example
<div class="overlay-dialogue">
   <!--<span class="overlay-close-btn"></span>-->
   <div class="dashbrd-widget-head cursor-move">
      <h4>Delete the selected item?</h4>
   </div>
   <div class="overlay-dialogue-body">Some explanatory information</div>
   <div class="overlay-dialogue-footer"><button type="button" class="btn-alt">Cancel</button><button type="button">Delete</button></div>
</div>

<div class="overlay-dialogue">
   <!--<span class="overlay-close-btn"></span>-->
   <div class="dashbrd-widget-head cursor-move">
      <h4>Delete the selected item?</h4>
   </div>
   <div class="overlay-dialogue-body"></div>
   <div class="overlay-dialogue-footer"><button type="button" class="btn-alt">Cancel</button><button type="button">Delete</button></div>
</div>
```

##Dialogs with Scrollable Content

In exceptional cases dialogs may contain additional information inside a scrollable area.

```html_example
<div class="overlay-dialogue" style="max-width: 500px">
   <span class="overlay-close-btn"></span>
   <div class="overlay-descr">Zabbix offers great <a href="">performance</a> for data gathering and can be scaled to very large environments. Distributed monitoring options are available with the use of Zabbix proxies. Zabbix comes with a web-based interface, secure user authentication and a flexible user permission schema. Polling and trapping is supported, with native high performance agents gathering data from virtually any popular operating system; agent-less monitoring methods are available as well.Zabbix offers great performance for data gathering and can be scaled to very large environments. Distributed monitoring options are available with the use of Zabbix proxies. Zabbix comes with a web-based interface, secure user authentication and a flexible user permission schema. Polling and trapping is supported, with native high performance agents gathering data from virtually any popular operating system; agent-less monitoring methods are available as well.Zabbix offers great performance for data gathering and can be scaled to very large environments.
   </div>
   <div class="overlay-descr-url"><a href="">A random link goes here</a></div>
   <table class="list-table">
      <thead>
         <tr>
            <th>Time</th>
            <th>Status</th>
            <th>Duration</th>
            <th>Age</th>
            <th>Ack</th>
         </tr>
      </thead>
      <tbody>
         <tr>
            <td>2015-09-08 13:47:58</td>
            <td><span class="red">PROBLEM</span></td>
            <td>15d 23h 45m</td>
            <td>15d 23h 45m</td>
            <td><a class="link-alt red" href="">No</a></td>
         </tr>
         <tr>
            <td>2015-08-05 06:14:58</td>
            <td><span class="green">OK</span></td>
            <td>1m 4d 7h</td>
            <td>1m 20d 7h</td>
            <td><a class="link-alt red" href="">No</a></td>
         </tr>
         <tr>
            <td>2015-08-05 05:32:58</td>
            <td><span class="red">PROBLEM</span></td>
            <td>42m</td>
            <td>1m 20d 8h</td>
            <td><a class="link-alt red" href="">No</a></td>
         </tr>
         <tr>
            <td>2015-08-04 06:11:58</td>
            <td><span class="green">OK</span></td>
            <td>23h 21m</td>
            <td>1m 21d 7h</td>
            <td><a class="link-alt red" href="">No</a></td>
         </tr>
         <tr>
            <td>2015-08-04 05:38:58</td>
            <td><span class="red">PROBLEM</span></td>
            <td>33m</td>
            <td>1m 21d 7h</td>
            <td><a class="link-alt red" href="">No</a></td>
         </tr>
      </tbody>
   </table>
</div>
```

##Contextual Dialogs

Contextual dialogs are used to display commands that are directly related to an item. Contextual dialogs are revealed on click or touch.

```html_example
<ul class="menu-popup">
   <li>
      <h3>Favourite screens</h3>
   </li>
   <li><span class="menu-popup-item">Add</span></li>
   <li>
      <span class="menu-popup-item">Remove<span class="arrow-right"></span></span>
      <ul class="menu-popup" style="top: 47px; left: 203px;">
         <li><span class="menu-popup-item">Zabbix server</span></li>
      </ul>
   </li>
   <li><span class="menu-popup-item">Remove all</span></li>
   <li>
      <div></div>
   </li>
   <li>
      <h3>Favourite slide shows</h3>
   </li>
   <li><span class="menu-popup-item selected">Add</span></li>
   <li><span class="menu-popup-item-disabled">Remove</span></li>
   <li><span class="menu-popup-item-disabled">Remove all</span></li>
</ul>
```
*/

/*doc
---
parent: components
title: Notifications
name: notifications
---

Notificatiions are used to provide feedback after certain actions or give information.

##Success Notification

Success notification appears after an action has been completed without errors. Has green background.

```html_example
<div class="msg-good">
   Well done! You successfully added new parameters.
   <div class="msg-details">
      <span class="link-action">Details</span>
      <ul class="msg-details-border">
         <li>Something</li>
         <li>Something</li>
         <li>Something</li>
         <li>Something</li>
      </ul>
   </div>
   <span class="overlay-close-btn" title="Close"></span>
</div>
```

##Error Notification

Error notification appears after an action has been completed with errors or an error in general. Has red background.

```html_example
<div class="msg-bad">
   Oh snap! Check form fields and try submitting again.
   <div class="msg-details">
      <span class="link-action">Details</span>
      <ul class="msg-details-border">
         <li>Something</li>
         <li>Something</li>
         <li>Something</li>
         <li>Something</li>
      </ul>
   </div>
   <span class="overlay-close-btn" title="Close"></span>
</div>
```

##Global Notification

Global notification.

```html_example
<div class="msg-bad-global">Zabbix server is not running: the information displayed may not be current.</div>
```
*/

/*doc
---
parent: components
title: Icons
name: icons
---

Icons:

```html_example
<div class="icon-help"></div>
```
*/

/*doc
---
parent: components
title: Datepickers
name: date
---

Datepickers are used to select a single date or a date range.

```html_example
<div class="overlay-dialogue calendar">
   <div class="calendar-header">
      <div class="calendar-year">
         <button type="button" class="btn-grey"><span class="arrow-left"></span></button>2015<button type="button" class="btn-grey"><span class="arrow-right"></span></button>
      </div>
      <div class="calendar-month"><button type="button" class="btn-grey"><span class="arrow-left"></span></button>March<button type="button" class="btn-grey"><span class="arrow-right"></span></button></div>
   </div>
   <table>
      <thead>
         <tr>
            <th>M</th>
            <th>T</th>
            <th>W</th>
            <th>T</th>
            <th>F</th>
            <th>S</th>
            <th>S</th>
         </tr>
      </thead>
      <tbody>
         <tr>
            <td class="grey">29</td>
            <td>1</td>
            <td>2</td>
            <td>3</td>
            <td>4</td>
            <td>5</td>
            <td>6</td>
         </tr>
         <tr>
            <td>7</td>
            <td>8</td>
            <td>9</td>
            <td>10</td>
            <td>11</td>
            <td>12</td>
            <td>13</td>
         </tr>
         <tr>
            <td>14</td>
            <td>15</td>
            <td class="selected">16</td>
            <td>17</td>
            <td>18</td>
            <td>19</td>
            <td>20</td>
         </tr>
         <tr>
            <td>21</td>
            <td>22</td>
            <td>23</td>
            <td>24</td>
            <td>25</td>
            <td>26</td>
            <td>27</td>
         </tr>
         <tr>
            <td>28</td>
            <td>29</td>
            <td>30</td>
            <td>31</td>
            <td class="grey">1</td>
            <td class="grey">2</td>
            <td class="grey">3</td>
         </tr>
         <tr>
            <td class="grey">4</td>
            <td class="grey">5</td>
            <td class="grey">6</td>
            <td class="grey">7</td>
            <td class="grey">8</td>
            <td class="grey">9</td>
            <td class="grey">10</td>
         </tr>
      </tbody>
   </table>
   <div class="calendar-time"><label>Time</label> <input type="text" placeholder="HH" maxlength="2"> : <input type="text" placeholder="MM" maxlength="2"></div>
   <div class="calendar-footer"><button type="button" class="btn-grey">Now</button><button type="button">Set date</button></div>
</div>
```
*/

/*doc
---
parent: components
title: Navigation
name: navigation
---

##Main Navigation

Main navigation is used to jump between high level sections of the application.

```html_example
<nav role="navigation">
   <div class="top-nav-container">
      <ul class="top-nav">
         <li class="selected"><a href="#">Monitoring</a></li>
         <li><a href="#">Inventory</a></li>
         <li><a href="#">Reports</a></li>
         <li><a href="#">Configuration</a></li>
         <li><a href="#">Administration</a></li>
      </ul>
      <!--<ul class="top-nav-icons">
         <li>
            <form><input type="text"><button type="button" class="btn-search"></button></form>
         </li>
         <li><a href="#" class="top-nav-help" title="Help"></a></li>
         <li><a href="#" class="top-nav-zbbshare" title="Zabbix Share">Share</a></li>
         <li><a href="#" class="top-nav-profile" title="Profile"></a></li>
	display: inline-block;
	color: $font-selected-color;
	background-color: $ui-bg-selected-color;
	margin: 1px 3px 1px 0;
	padding: 2px 3px;
	text-align: center;
	line-height: 1em;
	max-width: 133px;
	vertical-align: middle;
	@extend %overflow-ellipsis;
	@include border-radius(2px);

	&:last-child {
		margin: 0;
	}
}

         <li><a href="#" class="top-nav-signout" title="Sign out"></a></li>
      </ul>-->
   </div>
   <div class="top-subnav-container">
      <ul class="top-subnav">
         <li><a href="#" class="selected">Dashboard</a></li>
         <li><a href="#">Overview</a></li>
         <li><a href="#">Web</a></li>
         <li><a href="#">Latest data</a></li>
         <li><a href="#">Triggers</a></li>
         <li><a href="#">Events</a></li>
         <li><a href="#">Graphs</a></li>
         <li><a href="#">Screens</a></li>
         <li><a href="#">Maps</a></li>
         <li><a href="#">Discovery</a></li>
         <li><a href="#">Services</a></li>
      </ul>
      <!--<div class="server-name">This is a loooooooong loooooooong loooooooong loooooooong server name</div>-->
   </div>
</nav>
```

##Object Navigation

```html_example
<ul class="object-group">
   <li><b><a href="#">All hosts</a> / Zabbix server:</b></li>
   <li class="green">Enabled</li>
   <li>
      <div class="status-container"><span class="status-grey">zbx</span><span class="status-green">snmp</span><span class="status-grey">jmx</span><span class="status-grey">ipmi</span></div>
   </li>
   <li><span class="selected"><a href="#">Discovery</a></span></li>
   <li><span><a href="#">Applications</a>&nbsp;<sup>11</sup></span></li>
   <li><span class="selected"><a href="">Items</a>&nbsp;<sup>67</sup></span></li>
   <li><span><a href="#">Triggers</a>&nbsp;<sup>41</sup></span></li>
   <li><span><a href="#">Graphs</a>&nbsp;<sup>11</sup></span></li>
   <li><span><a href="#">Discovery rules</a>&nbsp;<sup>2</sup></span></li>
   <li><span><a href="#">Web scenarios</a></span></li>
</ul>
```

##Tabs

Tabs are used to switch between sections of grouped content. Don't use tabs as a navigation between urelated content.

```html_example
<ul class="ui-tabs-nav"><li class="ui-tabs-active"><a href="#">Host</a></li><li class="ui-state-disabled"><a href="#">Templates</a></li><li><a href="#">IPMI</a></li><li><a href="#">Macros</a></li><li><a href="#">Host inventory</a></li></ul>
```
*/

/*doc
---
parent: components
title: Links
name: links
---

A link is used to navigate through different parts of the front-end. *Alternative* links are used to indicate a particular state or type. *Action* links are used call out any additional content, like contextual menus and popovers.

```html_example
<p><a href="#">Default link</a></p>
<p><a href="#" class="grey link-alt">Alternative link</a></p>
<p><a href="#" class="green link-alt">Alternative link</a></p>
<p><a href="#" class="red link-alt">Alternative link</a></p>
<p><span class="link-action">Action link</span></p>
<p><span class="green link-action">Action link</span></p>
<p><span class="yellow link-action">Action link</span></p>
<span class="red link-action">Action link</span>
```
*/

/*doc
---
parent: components
title: Labels
name: labels
---

Labels add information. Different colors

```html_example
<div class="status-container"><span class="status-red">zbx</span><span class="status-green">snmp</span><span class="status-green">jmx</span><span class="status-grey">ipmi</span></div>
```
*/

/*doc
---
parent: components
title: Progress Indicators
name: progress
---

Progress indocators are used to show data retrieval or an ongoing computation. Use progress indicators to make UI look more fast and responsive.

```html_example
<div class="preloader-container">
   <div class="preloader"></div>
</div>
```
*/

/*doc
---
parent: components
title: Widgets
name: widgets
---

Widgets are used as containers to group any related information. Widget consists of *header*, *body* and *footer*. Widgets can be collapsed and expanded.

```html_example
<div class="dashbrd-widget">
   <div class="dashbrd-widget-head cursor-move">
      <h4>Favorite screens</h4>
      <ul>
         <li><button type="button" class="btn-widget-action" title="Action"></button></li>
         <li><button type="button" class="btn-widget-collapse" title="Collapse"></button></li>
         <!--<li><button type="button" class="btn-widget-expand" title="Expand"></button></li>-->
      </ul>
   </div>
   <table class="list-table">
      <tbody>
         <tr>
            <td><a href="#">Zabbix server</a></td>
         </tr>
         <tr>
            <td><a href="#">My 2nd megaserver</a></td>
         </tr>
      </tbody>
   </table>
   <ul class="dashbrd-widget-foot">
      <li><a href="#">Screens</a></li>
      <li><a href="#">Slide shows</a></li>
   </ul>
</div>
```
*/
}<|MERGE_RESOLUTION|>--- conflicted
+++ resolved
@@ -3009,13 +3009,10 @@
 	}
 }
 
-<<<<<<< HEAD
-=======
 .icon-none {
 	margin-left: 18px;
 }
 
->>>>>>> f6186b49
 $trigger-expression-tree-icons: (
 	top-bottom: url(../img/icon-sprite.svg) no-repeat -84px -300px,
 	top-bottom-right: url(../img/icon-sprite.svg) no-repeat -84px -334px,
