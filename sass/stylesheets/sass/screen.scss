--- conflicted
+++ resolved
@@ -791,11 +791,9 @@
 		}
 
 		td {
-<<<<<<< HEAD
-=======
+/*			// TODO VM: these paddings were removed completely in this task. But in trunk top/bottom ones were left. Should be checked. r81191, r81519.
 			padding-top: 2px;
-			padding-bottom: 2px;
->>>>>>> 868bff57
+			padding-bottom: 2px;*/
 			border-bottom: none;
 			box-shadow: inset 0 -1px 0 0 rgba($font-color, 0.1);
 			color: $font-color;
