/*
** Zabbix
** Copyright (C) 2001-2019 Zabbix SIA
**
** This program is free software; you can redistribute it and/or modify
** it under the terms of the GNU General Public License as published by
** the Free Software Foundation; either version 2 of the License, or
** (at your option) any later version.
**
** This program is distributed in the hope that it will be useful,
** but WITHOUT ANY WARRANTY; without even the implied warranty of
** MERCHANTABILITY or FITNESS FOR A PARTICULAR PURPOSE. See the
** GNU General Public License for more details.
**
** You should have received a copy of the GNU General Public License
** along with this program; if not, write to the Free Software
** Foundation, Inc., 51 Franklin Street, Fifth Floor, Boston, MA  02110-1301, USA.
**/

package main

import (
	"errors"
	"flag"
	"fmt"
	"os"
	"os/signal"
	"strings"
	"syscall"
	"time"
	"zabbix/internal/agent"
	"zabbix/internal/agent/remotecontrol"
	"zabbix/internal/agent/scheduler"
	"zabbix/internal/agent/serverconnector"
	"zabbix/internal/agent/serverlistener"
	"zabbix/internal/monitor"
	"zabbix/pkg/conf"
	"zabbix/pkg/log"
	"zabbix/pkg/version"
	"zabbix/pkg/zbxlib"
	_ "zabbix/plugins"
)

func configDefault(taskManager scheduler.Scheduler, o *agent.AgentOptions) error {
	var err error
	const hostNameLen = 128

	if len(o.Hostname) == 0 {
		var hostnameItem string

		if len(o.HostnameItem) == 0 {
			hostnameItem = "system.hostname"
		} else {
			hostnameItem = o.HostnameItem
		}

		o.Hostname, err = taskManager.PerformTask(hostnameItem, time.Second*time.Duration(o.Timeout))
		if err != nil {
			if len(o.HostnameItem) == 0 {
				return fmt.Errorf("cannot get system hostname using \"%s\" item as default for \"HostnameItem\" configuration parameter: %s", hostnameItem, err.Error())
			}

			return fmt.Errorf("cannot get system hostname using \"%s\" item specified by \"HostnameItem\" configuration parameter: %s", hostnameItem, err.Error())
		}

		if len(o.Hostname) == 0 {
			return fmt.Errorf("cannot get system hostname using \"%s\" item specified by \"HostnameItem\" configuration parameter: value is empty", hostnameItem)
		}

		if len(o.Hostname) > hostNameLen {
			o.Hostname = o.Hostname[:hostNameLen]
			log.Warningf("the returned value of \"%s\" item specified by \"HostnameItem\" configuration parameter is too long, using first %d characters", hostnameItem, hostNameLen)
		}

		if err = agent.CheckHostname(o.Hostname); nil != err {
			return fmt.Errorf("cannot get system hostname using \"%s\" item specified by \"HostnameItem\" configuration parameter: %s", hostnameItem, err.Error())
		}
	} else {
		if len(o.HostnameItem) != 0 {
			log.Warningf("both \"Hostname\" and \"HostnameItem\" configuration parameter defined, using \"Hostname\"")
		}

		if len(o.Hostname) > hostNameLen {
			return fmt.Errorf("invalid \"Hostname\" configuration parameter: configuration parameter cannot be longer than %d characters", hostNameLen)
		}
		if err = agent.CheckHostname(o.Hostname); nil != err {
			return fmt.Errorf("invalid \"Hostname\" configuration parameter: %s", err.Error())
		}
	}

	return nil
}

var manager *scheduler.Manager
var listener *serverlistener.ServerListener
var serverConnectors []*serverconnector.Connector

func processLoglevelCommand(c *remotecontrol.Client, params []string) (err error) {
	if len(params) != 2 {
		return errors.New("No loglevel parameter specified")
	}
	switch params[1] {
	case "increase":
		if log.IncreaseLogLevel() {
			message := fmt.Sprintf("Increased log level to %s", log.Level())
			log.Infof(message)
			err = c.Reply(message)
		} else {
			err = fmt.Errorf("Cannot increase log level above %s", log.Level())
			log.Infof(err.Error())
		}
	case "decrease":
		if log.DecreaseLogLevel() {
			message := fmt.Sprintf("Decreased log level to %s", log.Level())
			log.Infof(message)
			err = c.Reply(message)
		} else {
			err = fmt.Errorf("Cannot descrease log level below %s", log.Level())
			log.Infof(err.Error())
		}
	default:
		return errors.New("Invalid loglevel parameter")
	}
	return
}

func processMetricsCommand(c *remotecontrol.Client, params []string) (err error) {
	data := manager.Query("metrics")
	return c.Reply(data)
}

func processHelpCommand(c *remotecontrol.Client, params []string) (err error) {
	help := `Remote control interface, available commands:
	loglevel <increase|decrease> - increases/decreases logging level
	metrics - lists available metrics
	help - this message`
	return c.Reply(help)
}

func processRemoteCommand(c *remotecontrol.Client) (err error) {
	params := strings.Fields(c.Request())
	if len(params) == 0 {
		return errors.New("Empty command")
	}
	switch params[0] {
	case "loglevel":
		err = processLoglevelCommand(c, params)
	case "help":
		err = processHelpCommand(c, params)
	case "metrics":
		err = processMetricsCommand(c, params)
	default:
		return errors.New("Unknown command")
	}
	return
}

func run() (err error) {
	sigs := make(chan os.Signal, 1)
	signal.Notify(sigs, syscall.SIGINT, syscall.SIGTERM, syscall.SIGUSR1)

	var control *remotecontrol.Conn
	if control, err = remotecontrol.New(agent.Options.ControlSocket); err != nil {
		return
	}
	control.Start()

loop:
	for {
		select {
		case sig := <-sigs:
			switch sig {
			case syscall.SIGINT, syscall.SIGTERM:
				break loop
			case syscall.SIGUSR1:
				log.Debugf("user signal received")
				break loop
			}
		case client := <-control.Client():
			if rerr := processRemoteCommand(client); rerr != nil {
				if rerr = client.Reply("error: " + rerr.Error()); rerr != nil {
					log.Warningf("cannot reply to remote command: %s", rerr)
				}
			}
		}
	}
	control.Stop()
	return nil
}

func main() {
	var confFlag string
	const (
		confDefault     = "agent.conf"
		confDescription = "Path to the configuration file"
	)
	flag.StringVar(&confFlag, "config", confDefault, confDescription)
	flag.StringVar(&confFlag, "c", confDefault, confDescription+" (shorhand)")

	var foregroundFlag bool
	const (
		foregroundDefault     = true
		foregroundDescription = "Run Zabbix agent in foreground"
	)
	flag.BoolVar(&foregroundFlag, "foreground", foregroundDefault, foregroundDescription)
	flag.BoolVar(&foregroundFlag, "f", foregroundDefault, foregroundDescription+" (shorhand)")

	var testFlag string
	const (
		testDefault     = ""
		testDescription = "Test specified item and exit"
	)
	flag.StringVar(&testFlag, "test", testDefault, testDescription)
	flag.StringVar(&testFlag, "t", testDefault, testDescription+" (shorhand)")

	var printFlag bool
	const (
		printDefault     = false
		printDescription = "Print known items and exit"
	)
	flag.BoolVar(&printFlag, "print", printDefault, printDescription)
	flag.BoolVar(&printFlag, "p", printDefault, printDescription+" (shorhand)")

	var versionFlag bool
	const (
		versionDefault     = false
		versionDescription = "Print programm version and exit"
	)
	flag.BoolVar(&versionFlag, "version", versionDefault, versionDescription)
	flag.BoolVar(&versionFlag, "v", versionDefault, versionDescription+" (shorhand)")

	var remoteCommand string
	const (
		remoteDefault     = ""
		remoteDescription = "Test specified item and exit"
	)
	flag.StringVar(&remoteCommand, "R", remoteDefault, remoteDescription)

	flag.Parse()

	var argConfig, argTest, argPrint, argVersion bool

	// Need to manually check if the flag was specified, as default flag package
	// does not offer automatic detection. Consider using third party package.
	flag.Visit(func(f *flag.Flag) {
		switch f.Name {
		case "t", "test":
			argTest = true
		case "p", "print":
			argPrint = true
		case "c", "config":
			argConfig = true
		case "v", "version":
			argVersion = true
		}
	})

	if argVersion {
		version.Display()
		os.Exit(0)
	}

	if argConfig {
		if err := conf.Load(confFlag, &agent.Options); err != nil {
			fmt.Fprintf(os.Stderr, "%s\n", err.Error())
			os.Exit(1)
		}
	}

	if argTest || argPrint {
		if err := log.Open(log.Console, log.Warning, ""); err != nil {
			fmt.Fprintf(os.Stderr, "Cannot initialize logger: %s\n", err.Error())
			os.Exit(1)
		}

		if argTest {
			if err := agent.CheckMetric(testFlag); err != nil {
				os.Exit(1)
			}
		} else {
			agent.CheckMetrics()
		}

		os.Exit(0)
	}

	if remoteCommand != "" {
		if agent.Options.ControlSocket == "" {
			fmt.Fprintf(os.Stderr, "Cannot send remote command: ControlSocket configuration parameter is not defined\n")
			os.Exit(0)
		}

		if reply, err := remotecontrol.SendCommand(agent.Options.ControlSocket, remoteCommand); err != nil {
			fmt.Fprintf(os.Stderr, "Cannot send remote command: %s\n", err)
		} else {
			fmt.Fprintf(os.Stdout, "%s\n", reply)
		}
		os.Exit(0)
	}

	var logType, logLevel int
	switch agent.Options.LogType {
	case "console":
		logType = log.Console
	case "file":
		logType = log.File
	}
	switch agent.Options.DebugLevel {
	case 0:
		logLevel = log.Info
	case 1:
		logLevel = log.Crit
	case 2:
		logLevel = log.Err
	case 3:
		logLevel = log.Warning
	case 4:
		logLevel = log.Debug
	case 5:
		logLevel = log.Trace
	}

	if err := log.Open(logType, logLevel, agent.Options.LogFile); err != nil {
		fmt.Fprintf(os.Stderr, "Cannot initialize logger: %s\n", err.Error())
		os.Exit(1)
	}

	zbxlib.SetLogLevel(logLevel)

	addresses, err := serverconnector.ParseServerActive()
	if err != nil {
		log.Critf("%s", err)
		os.Exit(1)
	}

	greeting := fmt.Sprintf("Starting Zabbix Agent [%s]. (%s)", agent.Options.Hostname, version.Long())
	log.Infof(greeting)

	if foregroundFlag {
		if agent.Options.LogType != "console" {
			fmt.Println(greeting)
		}
		fmt.Println("Press Ctrl+C to exit.")
	}

	log.Infof("using configuration file: %s", confFlag)

<<<<<<< HEAD
	err = agent.InitUserParameterPlugin(agent.Options.UserParameter, agent.Options.UnsafeUserParameters)
	taskManager := scheduler.NewManager()
	listener := serverlistener.New(taskManager)
=======
	manager = scheduler.NewManager()
	listener = serverlistener.New(manager)
>>>>>>> 0f967857

	manager.Start()

<<<<<<< HEAD
	var serverConnectors []*serverconnector.Connector

	if err == nil {
		err = configDefault(taskManager, &agent.Options)
	}
=======
	err = configDefault(manager, &agent.Options)
>>>>>>> 0f967857

	if err == nil {
		serverConnectors = make([]*serverconnector.Connector, len(addresses))

		for i := 0; i < len(serverConnectors); i++ {
			serverConnectors[i] = serverconnector.New(manager, addresses[i])
			serverConnectors[i].Start()
		}

		err = listener.Start()
	}

	if err == nil {
		err = run()
	}
	if err != nil {
		log.Errf("cannot start agent: %s", err.Error())
	}

	listener.Stop()

	for i := 0; i < len(serverConnectors); i++ {
		serverConnectors[i].Stop()
	}

	manager.Stop()
	monitor.Wait()

	farewell := fmt.Sprintf("Zabbix Agent stopped. (%s)", version.Long())
	log.Infof(farewell)

	if foregroundFlag {
		if agent.Options.LogType != "console" {
			fmt.Println(farewell)
		}
		fmt.Println("Press Ctrl+C to exit.")
	}
}<|MERGE_RESOLUTION|>--- conflicted
+++ resolved
@@ -345,26 +345,15 @@
 
 	log.Infof("using configuration file: %s", confFlag)
 
-<<<<<<< HEAD
 	err = agent.InitUserParameterPlugin(agent.Options.UserParameter, agent.Options.UnsafeUserParameters)
-	taskManager := scheduler.NewManager()
-	listener := serverlistener.New(taskManager)
-=======
 	manager = scheduler.NewManager()
 	listener = serverlistener.New(manager)
->>>>>>> 0f967857
 
 	manager.Start()
 
-<<<<<<< HEAD
-	var serverConnectors []*serverconnector.Connector
-
 	if err == nil {
-		err = configDefault(taskManager, &agent.Options)
-	}
-=======
-	err = configDefault(manager, &agent.Options)
->>>>>>> 0f967857
+		err = configDefault(manager, &agent.Options)
+	}
 
 	if err == nil {
 		serverConnectors = make([]*serverconnector.Connector, len(addresses))
