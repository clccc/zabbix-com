/*
** Zabbix
** Copyright (C) 2001-2019 Zabbix SIA
**
** This program is free software; you can redistribute it and/or modify
** it under the terms of the GNU General Public License as published by
** the Free Software Foundation; either version 2 of the License, or
** (at your option) any later version.
**
** This program is distributed in the hope that it will be useful,
** but WITHOUT ANY WARRANTY; without even the implied warranty of
** MERCHANTABILITY or FITNESS FOR A PARTICULAR PURPOSE. See the
** GNU General Public License for more details.
**
** You should have received a copy of the GNU General Public License
** along with this program; if not, write to the Free Software
** Foundation, Inc., 51 Franklin Street, Fifth Floor, Boston, MA  02110-1301, USA.
**/

package main

import (
	"flag"
	"fmt"
	"os"
	"os/signal"
	"syscall"
	"zabbix/internal/agent"
	"zabbix/internal/agent/scheduler"
<<<<<<< HEAD
	"zabbix/internal/agent/serverlistener"
=======
	"zabbix/internal/agent/serverconnector"
>>>>>>> 9252f14c
	"zabbix/internal/monitor"
	"zabbix/pkg/conf"
	"zabbix/pkg/log"
	_ "zabbix/plugins"
)

func run() {
	sigs := make(chan os.Signal, 1)
	signal.Notify(sigs, syscall.SIGINT, syscall.SIGTERM, syscall.SIGUSR1)

	for {
		sig := <-sigs
		switch sig {
		case syscall.SIGINT, syscall.SIGTERM:
			return
		case syscall.SIGUSR1:
			log.Debugf("user signal received")
			return
		}
	}
}

func main() {
	var confFlag string
	const (
		confDefault     = "agent.conf"
		confDescription = "Path to the configuration file"
	)
	flag.StringVar(&confFlag, "config", confDefault, confDescription)
	flag.StringVar(&confFlag, "c", confDefault, confDescription+" (shorhand)")

	var foregroundFlag bool
	const (
		foregroundDefault     = true
		foregroundDescription = "Run Zabbix agent in foreground"
	)
	flag.BoolVar(&foregroundFlag, "foreground", foregroundDefault, foregroundDescription)
	flag.BoolVar(&foregroundFlag, "f", foregroundDefault, foregroundDescription+" (shorhand)")

	var testFlag string
	const (
		testDefault     = ""
		testDescription = "Test specified item and exit"
	)
	flag.StringVar(&testFlag, "test", testDefault, testDescription)
	flag.StringVar(&testFlag, "t", testDefault, testDescription+" (shorhand)")

	var printFlag bool
	const (
		printDefault     = false
		printDescription = "Print known items and exit"
	)
	flag.BoolVar(&printFlag, "print", printDefault, printDescription)
	flag.BoolVar(&printFlag, "p", printDefault, printDescription+" (shorhand)")

	flag.Parse()

	var argConfig, argTest, argPrint bool

	// Need to manually check if the flag was specified, as default flag package
	// does not offer automatic detection. Consider using third party package.
	flag.Visit(func(f *flag.Flag) {
		switch f.Name {
		case "t", "test":
			argTest = true
		case "p", "print":
			argPrint = true
		case "c", "config":
			argConfig = true
		}
	})

	if argConfig {
		if err := conf.Load(confFlag, &agent.Options); err != nil {
			fmt.Fprintf(os.Stderr, "%s\n", err.Error())
			os.Exit(1)
		}
	}

	if argTest || argPrint {
		if err := log.Open(log.Console, log.Warning, ""); err != nil {
			fmt.Fprintf(os.Stderr, "Cannot initialize logger: %s\n", err.Error())
			os.Exit(1)
		}

		if argTest {
			if err := agent.CheckMetric(testFlag); err != nil {
				os.Exit(1)
			}
		} else {
			agent.CheckMetrics()
		}

		os.Exit(0)
	}

	var logType, logLevel int
	switch agent.Options.LogType {
	case "console":
		logType = log.Console
	case "file":
		logType = log.File
	}
	switch agent.Options.DebugLevel {
	case 0:
		logLevel = log.Info
	case 1:
		logLevel = log.Crit
	case 2:
		logLevel = log.Err
	case 3:
		logLevel = log.Warning
	case 4:
		logLevel = log.Debug
	case 5:
		logLevel = log.Trace
	}

	if err := log.Open(logType, logLevel, agent.Options.LogFile); err != nil {
		fmt.Fprintf(os.Stderr, "Cannot initialize logger: %s\n", err.Error())
		os.Exit(1)
	}
<<<<<<< HEAD
	greeting := fmt.Sprintf("Starting Zabbix Agent [%s]. (version placeholder)", agent.Options.Hostname)
=======

	addresses, err := serverconnector.ParseServerActive()
	if err != nil {
		log.Critf("%s", err)
		os.Exit(1)
	}

	greeting := fmt.Sprintf("Starting Zabbix Agent [(hostname placeholder)]. (version placeholder)")
>>>>>>> 9252f14c
	log.Infof(greeting)

	if foregroundFlag {
		if agent.Options.LogType != "console" {
			fmt.Println(greeting)
		}
		fmt.Println("Press Ctrl+C to exit.")
	}

	log.Infof("using configuration file: %s", confFlag)

	var err error
	taskManager := scheduler.NewManager()
	listener := serverlistener.New(taskManager)

	taskManager.Start()
<<<<<<< HEAD
	err = listener.Start()

	if err == nil {
		run()
	} else {
		log.Errf("cannot start agent: %s", err.Error())
	}

	listener.Stop()
=======

	serverConnectors := make([]*serverconnector.Connector, len(addresses))

	for i := 0; i < len(serverConnectors); i++ {
		serverConnectors[i] = serverconnector.New(taskManager, addresses[i])
		serverConnectors[i].Start()
	}

loop:
	for {
		sig := <-sigs
		switch sig {
		case syscall.SIGINT, syscall.SIGTERM:
			break loop
		case syscall.SIGUSR1:
			log.Debugf("user signal received")
			break loop
		}
	}

	for i := 0; i < len(serverConnectors); i++ {
		serverConnectors[i].Stop()
	}

>>>>>>> 9252f14c
	taskManager.Stop()
	monitor.Wait()

	farewell := fmt.Sprintf("Zabbix Agent stopped. (version placeholder)")
	log.Infof(farewell)

	if foregroundFlag {
		if agent.Options.LogType != "console" {
			fmt.Println(farewell)
		}
		fmt.Println("Press Ctrl+C to exit.")
	}
}<|MERGE_RESOLUTION|>--- conflicted
+++ resolved
@@ -27,11 +27,8 @@
 	"syscall"
 	"zabbix/internal/agent"
 	"zabbix/internal/agent/scheduler"
-<<<<<<< HEAD
+	"zabbix/internal/agent/serverconnector"
 	"zabbix/internal/agent/serverlistener"
-=======
-	"zabbix/internal/agent/serverconnector"
->>>>>>> 9252f14c
 	"zabbix/internal/monitor"
 	"zabbix/pkg/conf"
 	"zabbix/pkg/log"
@@ -154,9 +151,6 @@
 		fmt.Fprintf(os.Stderr, "Cannot initialize logger: %s\n", err.Error())
 		os.Exit(1)
 	}
-<<<<<<< HEAD
-	greeting := fmt.Sprintf("Starting Zabbix Agent [%s]. (version placeholder)", agent.Options.Hostname)
-=======
 
 	addresses, err := serverconnector.ParseServerActive()
 	if err != nil {
@@ -164,8 +158,7 @@
 		os.Exit(1)
 	}
 
-	greeting := fmt.Sprintf("Starting Zabbix Agent [(hostname placeholder)]. (version placeholder)")
->>>>>>> 9252f14c
+	greeting := fmt.Sprintf("Starting Zabbix Agent [%s]. (version placeholder)", agent.Options.Hostname)
 	log.Infof(greeting)
 
 	if foregroundFlag {
@@ -177,12 +170,18 @@
 
 	log.Infof("using configuration file: %s", confFlag)
 
-	var err error
 	taskManager := scheduler.NewManager()
 	listener := serverlistener.New(taskManager)
 
 	taskManager.Start()
-<<<<<<< HEAD
+
+	serverConnectors := make([]*serverconnector.Connector, len(addresses))
+
+	for i := 0; i < len(serverConnectors); i++ {
+		serverConnectors[i] = serverconnector.New(taskManager, addresses[i])
+		serverConnectors[i].Start()
+	}
+
 	err = listener.Start()
 
 	if err == nil {
@@ -192,32 +191,11 @@
 	}
 
 	listener.Stop()
-=======
-
-	serverConnectors := make([]*serverconnector.Connector, len(addresses))
-
-	for i := 0; i < len(serverConnectors); i++ {
-		serverConnectors[i] = serverconnector.New(taskManager, addresses[i])
-		serverConnectors[i].Start()
-	}
-
-loop:
-	for {
-		sig := <-sigs
-		switch sig {
-		case syscall.SIGINT, syscall.SIGTERM:
-			break loop
-		case syscall.SIGUSR1:
-			log.Debugf("user signal received")
-			break loop
-		}
-	}
 
 	for i := 0; i < len(serverConnectors); i++ {
 		serverConnectors[i].Stop()
 	}
 
->>>>>>> 9252f14c
 	taskManager.Stop()
 	monitor.Wait()
 
