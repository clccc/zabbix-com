--- conflicted
+++ resolved
@@ -87,19 +87,11 @@
 }
 
 type AgentDataRequest struct {
-<<<<<<< HEAD
-	Request   string      `json:"request"`
-	Data      []AgentData `json:"data"`
-	Sessionid string      `json:"session"`
-	Host      string      `json:"host"`
-	Version   string      `json:"version"`
-=======
 	Request string       `json:"request"`
 	Data    []*AgentData `json:"data"`
 	Session string       `json:"session"`
 	Host    string       `json:"host"`
 	Version string       `json:"version"`
->>>>>>> 4bb0782a
 }
 
 type Uploader interface {
@@ -115,40 +107,11 @@
 	log.Debugf("[%d] upload history data, %d value(s)", c.clientID, len(c.results))
 
 	request := AgentDataRequest{
-<<<<<<< HEAD
-		Request:   "agent data",
-		Data:      make([]AgentData, len(c.results)),
-		Sessionid: c.token,
-		Host:      agent.Options.Hostname,
-		Version:   "4.4", // TODO
-	}
-
-	lastDataID := c.lastDataID
-
-	for i, r := range c.results {
-		d := &request.Data[i]
-		lastDataID++
-		d.Id = lastDataID
-		d.Itemid = r.Itemid
-		d.LastLogsize = r.LastLogsize
-		d.Mtime = r.Mtime
-		d.Clock = int(r.Ts.Unix())
-		d.Ns = r.Ts.Nanosecond()
-		if r.Error == nil {
-			d.Value = r.Value
-		} else {
-			errmsg := r.Error.Error()
-			d.Value = &errmsg
-			state := itemutil.StateNotSupported
-			d.State = &state
-		}
-=======
 		Request: "agent data",
 		Data:    c.results,
 		Session: c.token,
 		Host:    agent.Options.Hostname,
 		Version: "TODO",
->>>>>>> 4bb0782a
 	}
 
 	var err error
