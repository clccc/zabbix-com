--- conflicted
+++ resolved
@@ -3,11 +3,8 @@
 SUBDIRS = \
 	scheduler \
 	resultcache \
-<<<<<<< HEAD
-	serverlistener
-=======
+	serverlistener \
 	serverconnector
->>>>>>> 9252f14c
 
 all: build
 
