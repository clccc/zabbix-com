/*
** Zabbix
** Copyright (C) 2001-2019 Zabbix SIA
**
** This program is free software; you can redistribute it and/or modify
** it under the terms of the GNU General Public License as published by
** the Free Software Foundation; either version 2 of the License, or
** (at your option) any later version.
**
** This program is distributed in the hope that it will be useful,
** but WITHOUT ANY WARRANTY; without even the implied warranty of
** MERCHANTABILITY or FITNESS FOR A PARTICULAR PURPOSE. See the
** GNU General Public License for more details.
**
** You should have received a copy of the GNU General Public License
** along with this program; if not, write to the Free Software
** Foundation, Inc., 51 Franklin Street, Fifth Floor, Boston, MA  02110-1301, USA.
**/

package agent

import (
	"fmt"
	"unicode"
)

type AgentOptions struct {
	LogType              string   `conf:",optional,,console"`
	LogFile              string   `conf:",optional"`
<<<<<<< HEAD
	LogFileSize          int      `conf:",optional,0:1024,1"`
	DebugLevel           int      `conf:",,0:5,3"`
=======
	DebugLevel           int      `conf:",optional,0:5,3"`
>>>>>>> e4c8f025
	ServerActive         string   `conf:",optional"`
	RefreshActiveChecks  int      `conf:",optional,30:3600,120"`
	Timeout              int      `conf:",optional,1:30,3"`
	Hostname             string   `conf:",optional"`
	HostnameItem         string   `conf:",optional"`
	HostMetadata         string   `conf:",optional"`
	HostMetadataItem     string   `conf:",optional"`
	BufferSend           int      `conf:",optional,1:3600,5"`
	BufferSize           int      `conf:",optional,2:65535,100"`
	ListenIP             string   `conf:",optional"`
	ListenPort           int      `conf:",optional,1024:32767,10050"`
	MaxLinesPerSecond    int      `conf:",optional,1:1000,20"`
	UserParameter        []string `conf:",optional"`
	UnsafeUserParameters int      `conf:",optional,0:1,0"`
	LogRemoteCommands    int      `conf:",optional,0:1,0"`
	EnableRemoteCommands int      `conf:",optional,0:1,0"`
	ControlSocket        string   `conf:",optional"`
	Plugins              map[string]map[string]string
}

var Options AgentOptions

func CutAfterN(s string, n int) (string, int) {
	var l int

	for i := range s {
		if i > n {
			s = s[:l]
			break
		}
		l = i
	}

	return s, l
}

func CheckHostname(s string) error {
	for i := 0; i < len(s); i++ {
		if s[i] == '.' || s[i] == ' ' || s[i] == '_' || s[i] == '-' ||
			(s[i] >= 'A' && s[i] <= 'Z') || (s[i] >= 'a' && s[i] <= 'z') || (s[i] >= '0' && s[i] <= '9') {
			continue
		}

		if unicode.IsPrint(rune(s[i])) {
			return fmt.Errorf("character \"%c\" is not allowed in host name", s[i])
		} else {
			return fmt.Errorf("character 0x%02x is not allowed in host name", s[i])
		}
	}

	return nil
}<|MERGE_RESOLUTION|>--- conflicted
+++ resolved
@@ -27,12 +27,8 @@
 type AgentOptions struct {
 	LogType              string   `conf:",optional,,console"`
 	LogFile              string   `conf:",optional"`
-<<<<<<< HEAD
 	LogFileSize          int      `conf:",optional,0:1024,1"`
-	DebugLevel           int      `conf:",,0:5,3"`
-=======
 	DebugLevel           int      `conf:",optional,0:5,3"`
->>>>>>> e4c8f025
 	ServerActive         string   `conf:",optional"`
 	RefreshActiveChecks  int      `conf:",optional,30:3600,120"`
 	Timeout              int      `conf:",optional,1:30,3"`
