--- conflicted
+++ resolved
@@ -20,15 +20,6 @@
 package agent
 
 type AgentOptions struct {
-<<<<<<< HEAD
-	LogType    string `conf:",,,console"`
-	LogFile    string `conf:",optional"`
-	DebugLevel int    `conf:",,0:5,3"`
-	Hostname   string
-	Plugins    map[string]map[string]string
-	ListenPort int `conf:",,1024:32767,10050"`
-	Timeout    int `conf:",,1:30,3"`
-=======
 	LogType             string `conf:",,,console"`
 	LogFile             string `conf:",optional"`
 	DebugLevel          int    `conf:",,0:5,3"`
@@ -36,8 +27,8 @@
 	RefreshActiveChecks int    `conf:",,30:3600,120"`
 	Timeout             int    `conf:",,1-30,3"`
 	Hostname            string
+	ListenPort          int `conf:",,1024:32767,10050"`
 	Plugins             map[string]map[string]string
->>>>>>> 9252f14c
 }
 
 var Options AgentOptions