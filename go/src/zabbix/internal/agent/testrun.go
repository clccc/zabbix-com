--- conflicted
+++ resolved
@@ -153,13 +153,7 @@
 		"net.udp.service[ntp,127.0.0.1,123]",
 		"net.udp.service.perf[ntp,127.0.0.1,123]",
 		"system.hostname",
-<<<<<<< HEAD
-		"vfs.file.cksum",
-		"vfs.file.regexp",
-		"vfs.file.contents",
-		"vfs.file.exists",
-=======
->>>>>>> e4c8f025
+
 	}
 
 	for _, metric := range metrics {
