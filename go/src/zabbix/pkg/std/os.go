/*
** Zabbix
** Copyright (C) 2001-2019 Zabbix SIA
**
** This program is free software; you can redistribute it and/or modify
** it under the terms of the GNU General Public License as published by
** the Free Software Foundation; either version 2 of the License, or
** (at your option) any later version.
**
** This program is distributed in the hope that it will be useful,
** but WITHOUT ANY WARRANTY; without even the implied warranty of
** MERCHANTABILITY or FITNESS FOR A PARTICULAR PURPOSE. See the
** GNU General Public License for more details.
**
** You should have received a copy of the GNU General Public License
** along with this program; if not, write to the Free Software
** Foundation, Inc., 51 Franklin Street, Fifth Floor, Boston, MA  02110-1301, USA.
**/

// package std is used to create wrappers for standard Go functions to support
// mocking in tests where necessary
package std

import (
	"bytes"
	"errors"
	"io"
	"os"
	"syscall"
	"time"
)

// File interface is used to mock os.File structure
type File interface {
	io.Reader
	io.Closer
}

// Os interface is used to mock os package
type Os interface {
	Open(name string) (File, error)
	Stat(name string) (os.FileInfo, error)
<<<<<<< HEAD
=======
	IsExist(err error) bool
>>>>>>> 1954c52c
}

// A FileMode represents a file's mode and permission bits.
type FileMode uint32

// wrappers for standard os functionality

type sysOs struct {
}

func (o *sysOs) Open(name string) (File, error) {
	return os.Open(name)
}

func (o *sysOs) Stat(name string) (os.FileInfo, error) {
	return os.Stat(name)
}

<<<<<<< HEAD
=======
func (o *sysOs) IsExist(err error) bool {
	return os.IsExist(err)
}

>>>>>>> 1954c52c
// mocked os functionality

type MockOs interface {
	MockFile(path string, data []byte)
}

type mockOs struct {
	files map[string][]byte
}

type mockFile struct {
	buffer *bytes.Buffer
}

type fileStat struct {
	name    string
	size    int64
	mode    FileMode
	modTime time.Time
	sys     syscall.Stat_t
}

func (o *mockOs) Open(name string) (File, error) {
	if data, ok := o.files[name]; !ok {
		return nil, errors.New("file does not exist")
	} else {
		return &mockFile{bytes.NewBuffer(data)}, nil
	}
}

func (o *fileStat) IsDir() bool {
	return false
}

func (o *fileStat) Mode() os.FileMode {
	return os.FileMode(o.mode)
}

func (o *fileStat) ModTime() time.Time {
	return o.modTime
}

func (o *fileStat) Name() string {
	return o.name
}

func (o *fileStat) Size() int64 {
	return o.size
}

func (o *fileStat) Sys() interface{} {
	return nil
}

func (o *mockOs) Stat(name string) (os.FileInfo, error) {
	if data, ok := o.files[name]; !ok {
		return nil, errors.New("file does not exist")
	} else {
		var fs fileStat

<<<<<<< HEAD
		fs.mode = 0
=======
		fs.mode = 436
>>>>>>> 1954c52c
		fs.modTime = time.Now()
		fs.name = name
		fs.size = int64(len(data))

		return &fs, nil
	}
}

<<<<<<< HEAD
=======
func (o *mockOs) IsExist(err error) bool {

	if err == nil {
		return false
	}
	if err.Error() == "exists" {
		return true
	}
	return false
}

>>>>>>> 1954c52c
func (f *mockFile) Close() error {
	return nil
}

func (f *mockFile) Read(p []byte) (n int, err error) {
	return f.buffer.Read(p)
}

// MockFile creates new mock file with the specified path and contents.
func (o *mockOs) MockFile(path string, data []byte) {
	o.files[path] = data
}

// NewOs returns Os interface that forwards supported methods to os package.
func NewOs() Os {
	return &sysOs{}
}

// NewMockOs returns Os interface that replaces supported os package functionality with mock functions.
func NewMockOs() Os {
	return &mockOs{
		files: make(map[string][]byte),
	}
}<|MERGE_RESOLUTION|>--- conflicted
+++ resolved
@@ -40,10 +40,7 @@
 type Os interface {
 	Open(name string) (File, error)
 	Stat(name string) (os.FileInfo, error)
-<<<<<<< HEAD
-=======
 	IsExist(err error) bool
->>>>>>> 1954c52c
 }
 
 // A FileMode represents a file's mode and permission bits.
@@ -62,13 +59,10 @@
 	return os.Stat(name)
 }
 
-<<<<<<< HEAD
-=======
 func (o *sysOs) IsExist(err error) bool {
 	return os.IsExist(err)
 }
 
->>>>>>> 1954c52c
 // mocked os functionality
 
 type MockOs interface {
@@ -129,11 +123,7 @@
 	} else {
 		var fs fileStat
 
-<<<<<<< HEAD
-		fs.mode = 0
-=======
 		fs.mode = 436
->>>>>>> 1954c52c
 		fs.modTime = time.Now()
 		fs.name = name
 		fs.size = int64(len(data))
@@ -142,8 +132,6 @@
 	}
 }
 
-<<<<<<< HEAD
-=======
 func (o *mockOs) IsExist(err error) bool {
 
 	if err == nil {
@@ -155,7 +143,6 @@
 	return false
 }
 
->>>>>>> 1954c52c
 func (f *mockFile) Close() error {
 	return nil
 }
