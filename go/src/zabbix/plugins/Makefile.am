--- conflicted
+++ resolved
@@ -7,8 +7,4 @@
 	system \
 	systemd \
 	vfs \
-<<<<<<< HEAD
-	zabbixagent \
-=======
->>>>>>> 149400f0
 	zabbix
