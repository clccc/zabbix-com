--- conflicted
+++ resolved
@@ -1,10 +1,6 @@
 ## Process this file with automake to produce Makefile.in
 
 SUBDIRS = \
-<<<<<<< HEAD
+	dev \
 	filecksum \
 	fileexists
-=======
-	dev \
-	filecksum
->>>>>>> 6dee9238
