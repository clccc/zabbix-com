--- conflicted
+++ resolved
@@ -1379,8 +1379,4 @@
 TABLE|dbversion||
 FIELD		|mandatory	|t_integer	|'0'	|NOT NULL	|
 FIELD		|optional	|t_integer	|'0'	|NOT NULL	|
-<<<<<<< HEAD
-ROW		|3010018	|3010018
-=======
-ROW		|3010021	|3010021
->>>>>>> 50d955e4
+ROW		|3010026	|3010026