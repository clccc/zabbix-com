--- conflicted
+++ resolved
@@ -1232,8 +1232,4 @@
 TABLE|dbversion||
 FIELD		|mandatory	|t_integer	|'0'	|NOT NULL	|
 FIELD		|optional	|t_integer	|'0'	|NOT NULL	|
-<<<<<<< HEAD
-ROW		|2010092	|2010092
-=======
-ROW		|2010093	|2010093
->>>>>>> c3919b04
+ROW		|2010094	|2010094