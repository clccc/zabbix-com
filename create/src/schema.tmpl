--- conflicted
+++ resolved
@@ -1603,8 +1603,4 @@
 TABLE|dbversion||
 FIELD		|mandatory	|t_integer	|'0'	|NOT NULL	|
 FIELD		|optional	|t_integer	|'0'	|NOT NULL	|
-<<<<<<< HEAD
-ROW		|3050044	|3050044
-=======
-ROW		|3050045	|3050045
->>>>>>> 577890b4
+ROW		|3050046	|3050046