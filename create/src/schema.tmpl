--- conflicted
+++ resolved
@@ -1510,8 +1510,4 @@
 TABLE|dbversion||
 FIELD		|mandatory	|t_integer	|'0'	|NOT NULL	|
 FIELD		|optional	|t_integer	|'0'	|NOT NULL	|
-<<<<<<< HEAD
-ROW		|3030051	|3030051
-=======
-ROW		|3030048	|3030048
->>>>>>> 53f41689
+ROW		|3030053	|3030053