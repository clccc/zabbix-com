--- conflicted
+++ resolved
@@ -1046,7 +1046,6 @@
 FIELD		|listen_ip	|t_varchar(39)	|''	|NOT NULL	|ZBX_SYNC
 FIELD		|listen_port	|t_integer	|'0'	|NOT NULL	|ZBX_SYNC
 FIELD		|listen_dns	|t_varchar(64)	|''	|NOT NULL	|ZBX_SYNC
-FIELD		|host_metadata	|t_varchar(255)	|''	|NOT NULL	|ZBX_SYNC
 INDEX		|1		|proxy_hostid,host
 
 TABLE|proxy_autoreg_host|id|0
@@ -1056,7 +1055,6 @@
 FIELD		|listen_ip	|t_varchar(39)	|''	|NOT NULL	|0
 FIELD		|listen_port	|t_integer	|'0'	|NOT NULL	|0
 FIELD		|listen_dns	|t_varchar(64)	|''	|NOT NULL	|0
-FIELD		|host_metadata	|t_varchar(255)	|''	|NOT NULL	|0
 INDEX		|1		|clock
 
 TABLE|dhosts|dhostid|ZBX_SYNC
@@ -1267,8 +1265,4 @@
 TABLE|dbversion||
 FIELD		|mandatory	|t_integer	|'0'	|NOT NULL	|
 FIELD		|optional	|t_integer	|'0'	|NOT NULL	|
-<<<<<<< HEAD
-ROW		|2010103	|2010103
-=======
-ROW		|2010086	|2010086
->>>>>>> 9e237176
+ROW		|2010105	|2010105