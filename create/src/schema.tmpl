--
-- Zabbix
-- Copyright (C) 2001-2013 Zabbix SIA
--
-- This program is free software; you can redistribute it and/or modify
-- it under the terms of the GNU General Public License as published by
-- the Free Software Foundation; either version 2 of the License, or
-- (at your option) any later version.
--
-- This program is distributed in the hope that it will be useful,
-- but WITHOUT ANY WARRANTY; without even the implied warranty of
-- MERCHANTABILITY or FITNESS FOR A PARTICULAR PURPOSE. See the
-- GNU General Public License for more details.
--
-- You should have received a copy of the GNU General Public License
-- along with this program; if not, write to the Free Software
-- Foundation, Inc., 51 Franklin Street, Fifth Floor, Boston, MA  02110-1301, USA.
--

--
-- Do not use spaces
-- Tables must be sorted to match referential integrity rules
--

TABLE|maintenances|maintenanceid|ZBX_SYNC,ZBX_DATA
FIELD		|maintenanceid	|t_id		|	|NOT NULL	|0
FIELD		|name		|t_varchar(128)	|''	|NOT NULL	|ZBX_SYNC
FIELD		|maintenance_type|t_integer	|'0'	|NOT NULL	|ZBX_SYNC
FIELD		|description	|t_text		|''	|NOT NULL	|ZBX_SYNC
FIELD		|active_since	|t_integer	|'0'	|NOT NULL	|ZBX_SYNC
FIELD		|active_till	|t_integer	|'0'	|NOT NULL	|ZBX_SYNC
INDEX		|1		|active_since,active_till

TABLE|hosts|hostid|ZBX_SYNC,ZBX_DATA
FIELD		|hostid		|t_id		|	|NOT NULL	|0
FIELD		|proxy_hostid	|t_id		|	|NULL		|ZBX_SYNC		|1|hosts	|hostid		|RESTRICT
FIELD		|host		|t_varchar(64)	|''	|NOT NULL	|ZBX_SYNC,ZBX_PROXY
FIELD		|status		|t_integer	|'0'	|NOT NULL	|ZBX_SYNC,ZBX_PROXY
FIELD		|disable_until	|t_integer	|'0'	|NOT NULL	|ZBX_NODATA
FIELD		|error		|t_varchar(128)	|''	|NOT NULL	|ZBX_SYNC,ZBX_NODATA
FIELD		|available	|t_integer	|'0'	|NOT NULL	|ZBX_SYNC,ZBX_NODATA
FIELD		|errors_from	|t_integer	|'0'	|NOT NULL	|ZBX_NODATA
FIELD		|lastaccess	|t_integer	|'0'	|NOT NULL	|ZBX_SYNC,ZBX_NODATA
FIELD		|ipmi_authtype	|t_integer	|'0'	|NOT NULL	|ZBX_SYNC,ZBX_PROXY
FIELD		|ipmi_privilege	|t_integer	|'2'	|NOT NULL	|ZBX_SYNC,ZBX_PROXY
FIELD		|ipmi_username	|t_varchar(16)	|''	|NOT NULL	|ZBX_SYNC,ZBX_PROXY
FIELD		|ipmi_password	|t_varchar(20)	|''	|NOT NULL	|ZBX_SYNC,ZBX_PROXY
FIELD		|ipmi_disable_until|t_integer	|'0'	|NOT NULL	|ZBX_NODATA
FIELD		|ipmi_available	|t_integer	|'0'	|NOT NULL	|ZBX_SYNC,ZBX_NODATA
FIELD		|snmp_disable_until|t_integer	|'0'	|NOT NULL	|ZBX_NODATA
FIELD		|snmp_available	|t_integer	|'0'	|NOT NULL	|ZBX_SYNC,ZBX_NODATA
FIELD		|maintenanceid	|t_id		|	|NULL		|ZBX_SYNC,ZBX_NODATA	|2|maintenances	|		|RESTRICT
FIELD		|maintenance_status|t_integer	|'0'	|NOT NULL	|ZBX_SYNC,ZBX_NODATA
FIELD		|maintenance_type|t_integer	|'0'	|NOT NULL	|ZBX_SYNC,ZBX_NODATA
FIELD		|maintenance_from|t_integer	|'0'	|NOT NULL	|ZBX_SYNC,ZBX_NODATA
FIELD		|ipmi_errors_from|t_integer	|'0'	|NOT NULL	|ZBX_NODATA
FIELD		|snmp_errors_from|t_integer	|'0'	|NOT NULL	|ZBX_NODATA
FIELD		|ipmi_error	|t_varchar(128)	|''	|NOT NULL	|ZBX_SYNC,ZBX_NODATA
FIELD		|snmp_error	|t_varchar(128)	|''	|NOT NULL	|ZBX_SYNC,ZBX_NODATA
FIELD		|jmx_disable_until|t_integer	|'0'	|NOT NULL	|ZBX_NODATA
FIELD		|jmx_available	|t_integer	|'0'	|NOT NULL	|ZBX_SYNC,ZBX_NODATA
FIELD		|jmx_errors_from|t_integer	|'0'	|NOT NULL	|ZBX_NODATA
FIELD		|jmx_error	|t_varchar(128)	|''	|NOT NULL	|ZBX_SYNC,ZBX_NODATA
FIELD		|name		|t_varchar(64)	|''	|NOT NULL	|ZBX_SYNC,ZBX_PROXY
INDEX		|1		|host
INDEX		|2		|status
INDEX		|3		|proxy_hostid
INDEX		|4		|name

TABLE|groups|groupid|ZBX_SYNC,ZBX_DATA
FIELD		|groupid	|t_id		|	|NOT NULL	|0
FIELD		|name		|t_varchar(64)	|''	|NOT NULL	|ZBX_SYNC
FIELD		|internal	|t_integer	|'0'	|NOT NULL	|ZBX_SYNC
INDEX		|1		|name

TABLE|screens|screenid|ZBX_SYNC,ZBX_DATA
FIELD		|screenid	|t_id		|	|NOT NULL	|0
FIELD		|name		|t_varchar(255)	|	|NOT NULL	|ZBX_SYNC
FIELD		|hsize		|t_integer	|'1'	|NOT NULL	|ZBX_SYNC
FIELD		|vsize		|t_integer	|'1'	|NOT NULL	|ZBX_SYNC
FIELD		|templateid	|t_id		|	|NULL		|ZBX_SYNC		|1|hosts	|hostid

TABLE|screens_items|screenitemid|ZBX_SYNC,ZBX_DATA
FIELD		|screenitemid	|t_id		|	|NOT NULL	|0
FIELD		|screenid	|t_id		|	|NOT NULL	|ZBX_SYNC		|1|screens
FIELD		|resourcetype	|t_integer	|'0'	|NOT NULL	|ZBX_SYNC
FIELD		|resourceid	|t_id		|'0'	|NOT NULL	|ZBX_SYNC
FIELD		|width		|t_integer	|'320'	|NOT NULL	|ZBX_SYNC
FIELD		|height		|t_integer	|'200'	|NOT NULL	|ZBX_SYNC
FIELD		|x		|t_integer	|'0'	|NOT NULL	|ZBX_SYNC
FIELD		|y		|t_integer	|'0'	|NOT NULL	|ZBX_SYNC
FIELD		|colspan	|t_integer	|'0'	|NOT NULL	|ZBX_SYNC
FIELD		|rowspan	|t_integer	|'0'	|NOT NULL	|ZBX_SYNC
FIELD		|elements	|t_integer	|'25'	|NOT NULL	|ZBX_SYNC
FIELD		|valign		|t_integer	|'0'	|NOT NULL	|ZBX_SYNC
FIELD		|halign		|t_integer	|'0'	|NOT NULL	|ZBX_SYNC
FIELD		|style		|t_integer	|'0'	|NOT NULL	|ZBX_SYNC
FIELD		|url		|t_varchar(255)	|''	|NOT NULL	|ZBX_SYNC
FIELD		|dynamic	|t_integer	|'0'	|NOT NULL	|ZBX_SYNC
FIELD		|sort_triggers	|t_integer	|'0'	|NOT NULL	|ZBX_SYNC
FIELD		|application	|t_varchar(255)	|''	|NOT NULL	|ZBX_SYNC

TABLE|slideshows|slideshowid|ZBX_SYNC,ZBX_DATA
FIELD		|slideshowid	|t_id		|	|NOT NULL	|0
FIELD		|name		|t_varchar(255)	|''	|NOT NULL	|ZBX_SYNC
FIELD		|delay		|t_integer	|'0'	|NOT NULL	|ZBX_SYNC

TABLE|slides|slideid|ZBX_SYNC,ZBX_DATA
FIELD		|slideid	|t_id		|	|NOT NULL	|0
FIELD		|slideshowid	|t_id		|	|NOT NULL	|ZBX_SYNC		|1|slideshows
FIELD		|screenid	|t_id		|	|NOT NULL	|ZBX_SYNC		|2|screens
FIELD		|step		|t_integer	|'0'	|NOT NULL	|ZBX_SYNC
FIELD		|delay		|t_integer	|'0'	|NOT NULL	|ZBX_SYNC
INDEX		|slides_1	|slideshowid

TABLE|drules|druleid|ZBX_SYNC,ZBX_DATA
FIELD		|druleid	|t_id		|	|NOT NULL	|0
FIELD		|proxy_hostid	|t_id		|	|NULL		|ZBX_SYNC		|1|hosts	|hostid		|RESTRICT
FIELD		|name		|t_varchar(255)	|''	|NOT NULL	|ZBX_SYNC
FIELD		|iprange	|t_varchar(255)	|''	|NOT NULL	|ZBX_SYNC,ZBX_PROXY
FIELD		|delay		|t_integer	|'3600'	|NOT NULL	|ZBX_SYNC,ZBX_PROXY
FIELD		|nextcheck	|t_integer	|'0'	|NOT NULL	|ZBX_SYNC,ZBX_NODATA
FIELD		|status		|t_integer	|'0'	|NOT NULL	|ZBX_SYNC

TABLE|dchecks|dcheckid|ZBX_SYNC,ZBX_DATA
FIELD		|dcheckid	|t_id		|	|NOT NULL	|0
FIELD		|druleid	|t_id		|	|NOT NULL	|ZBX_SYNC,ZBX_PROXY	|1|drules
FIELD		|type		|t_integer	|'0'	|NOT NULL	|ZBX_SYNC,ZBX_PROXY
FIELD		|key_		|t_varchar(255)	|''	|NOT NULL	|ZBX_SYNC,ZBX_PROXY
FIELD		|snmp_community	|t_varchar(255)	|''	|NOT NULL	|ZBX_SYNC,ZBX_PROXY
FIELD		|ports		|t_varchar(255)	|'0'	|NOT NULL	|ZBX_SYNC,ZBX_PROXY
FIELD		|snmpv3_securityname|t_varchar(64)|''	|NOT NULL	|ZBX_SYNC,ZBX_PROXY
FIELD		|snmpv3_securitylevel|t_integer	|'0'	|NOT NULL	|ZBX_SYNC,ZBX_PROXY
FIELD		|snmpv3_authpassphrase|t_varchar(64)|''	|NOT NULL	|ZBX_SYNC,ZBX_PROXY
FIELD		|snmpv3_privpassphrase|t_varchar(64)|''	|NOT NULL	|ZBX_SYNC,ZBX_PROXY
FIELD		|uniq		|t_integer	|'0'	|NOT NULL	|ZBX_SYNC,ZBX_PROXY
FIELD		|snmpv3_authprotocol|t_integer	|'0'	|NOT NULL	|ZBX_SYNC,ZBX_PROXY
FIELD		|snmpv3_privprotocol|t_integer	|'0'	|NOT NULL	|ZBX_SYNC,ZBX_PROXY
INDEX		|1		|druleid

TABLE|applications|applicationid|ZBX_SYNC,ZBX_DATA
FIELD		|applicationid	|t_id		|	|NOT NULL	|0
FIELD		|hostid		|t_id		|	|NOT NULL	|ZBX_SYNC		|1|hosts
FIELD		|name		|t_varchar(255)	|''	|NOT NULL	|ZBX_SYNC
FIELD		|templateid	|t_id		|	|NULL		|ZBX_SYNC		|2|applications	|applicationid
INDEX		|1		|templateid
UNIQUE		|2		|hostid,name

TABLE|httptest|httptestid|ZBX_SYNC,ZBX_DATA
FIELD		|httptestid	|t_id		|	|NOT NULL	|0
FIELD		|name		|t_varchar(64)	|''	|NOT NULL	|ZBX_SYNC,ZBX_PROXY
FIELD		|applicationid	|t_id		|	|NULL		|ZBX_SYNC		|1|applications	|		|RESTRICT
FIELD		|nextcheck	|t_integer	|'0'	|NOT NULL	|ZBX_SYNC,ZBX_NODATA
FIELD		|delay		|t_integer	|'60'	|NOT NULL	|ZBX_SYNC,ZBX_PROXY
FIELD		|status		|t_integer	|'0'	|NOT NULL	|ZBX_SYNC
FIELD		|macros		|t_text		|''	|NOT NULL	|ZBX_SYNC,ZBX_PROXY
FIELD		|agent		|t_varchar(255)	|''	|NOT NULL	|ZBX_SYNC,ZBX_PROXY
FIELD		|authentication	|t_integer	|'0'	|NOT NULL	|ZBX_SYNC,ZBX_PROXY,ZBX_NODATA
FIELD		|http_user	|t_varchar(64)	|''	|NOT NULL	|ZBX_SYNC,ZBX_PROXY,ZBX_NODATA
FIELD		|http_password	|t_varchar(64)	|''	|NOT NULL	|ZBX_SYNC,ZBX_PROXY,ZBX_NODATA
FIELD		|hostid		|t_id		|	|NOT NULL	|ZBX_SYNC,ZBX_PROXY	|2|hosts
FIELD		|templateid	|t_id		|	|NULL		|ZBX_SYNC		|3|httptest	|httptestid
FIELD		|http_proxy	|t_varchar(255)	|''	|NOT NULL	|ZBX_SYNC,ZBX_PROXY,ZBX_NODATA
FIELD		|retries	|t_integer	|'1'	|NOT NULL	|ZBX_SYNC,ZBX_PROXY,ZBX_NODATA
INDEX		|httptest_1	|applicationid
UNIQUE		|2		|hostid,name
INDEX		|3		|status
INDEX		|4		|templateid

TABLE|httpstep|httpstepid|ZBX_SYNC,ZBX_DATA
FIELD		|httpstepid	|t_id		|	|NOT NULL	|0
FIELD		|httptestid	|t_id		|	|NOT NULL	|ZBX_SYNC,ZBX_PROXY	|1|httptest
FIELD		|name		|t_varchar(64)	|''	|NOT NULL	|ZBX_SYNC,ZBX_PROXY
FIELD		|no		|t_integer	|'0'	|NOT NULL	|ZBX_SYNC,ZBX_PROXY
FIELD		|url		|t_varchar(255)	|''	|NOT NULL	|ZBX_SYNC,ZBX_PROXY
FIELD		|timeout	|t_integer	|'30'	|NOT NULL	|ZBX_SYNC,ZBX_PROXY
FIELD		|posts		|t_text		|''	|NOT NULL	|ZBX_SYNC,ZBX_PROXY
FIELD		|required	|t_varchar(255)	|''	|NOT NULL	|ZBX_SYNC,ZBX_PROXY
FIELD		|status_codes	|t_varchar(255)	|''	|NOT NULL	|ZBX_SYNC,ZBX_PROXY
INDEX		|httpstep_1	|httptestid

TABLE|interface|interfaceid|ZBX_SYNC,ZBX_DATA
FIELD		|interfaceid	|t_id		|	|NOT NULL	|0
FIELD		|hostid		|t_id		|	|NOT NULL	|ZBX_SYNC,ZBX_PROXY	|1|hosts
FIELD		|main		|t_integer	|'0'	|NOT NULL	|ZBX_SYNC,ZBX_PROXY
FIELD		|type		|t_integer	|'0'	|NOT NULL	|ZBX_SYNC,ZBX_PROXY
FIELD		|useip		|t_integer	|'1'	|NOT NULL	|ZBX_SYNC,ZBX_PROXY
FIELD		|ip		|t_varchar(39)	|'127.0.0.1'|NOT NULL	|ZBX_SYNC,ZBX_PROXY
FIELD		|dns		|t_varchar(64)	|''	|NOT NULL	|ZBX_SYNC,ZBX_PROXY
FIELD		|port		|t_varchar(64)	|'10050'|NOT NULL	|ZBX_SYNC,ZBX_PROXY
INDEX		|1		|hostid,type
INDEX		|2		|ip,dns

TABLE|valuemaps|valuemapid|ZBX_SYNC,ZBX_DATA
FIELD		|valuemapid	|t_id		|	|NOT NULL	|0
FIELD		|name		|t_varchar(64)	|''	|NOT NULL	|ZBX_SYNC
INDEX		|1		|name

TABLE|items|itemid|ZBX_SYNC,ZBX_DATA
FIELD		|itemid		|t_id		|	|NOT NULL	|0
FIELD		|type		|t_integer	|'0'	|NOT NULL	|ZBX_SYNC,ZBX_PROXY
FIELD		|snmp_community	|t_varchar(64)	|''	|NOT NULL	|ZBX_SYNC,ZBX_PROXY
FIELD		|snmp_oid	|t_varchar(255)	|''	|NOT NULL	|ZBX_SYNC,ZBX_PROXY
FIELD		|hostid		|t_id		|	|NOT NULL	|ZBX_SYNC,ZBX_PROXY	|1|hosts
FIELD		|name		|t_varchar(255)	|''	|NOT NULL	|ZBX_SYNC
FIELD		|key_		|t_varchar(255)	|''	|NOT NULL	|ZBX_SYNC,ZBX_PROXY
FIELD		|delay		|t_integer	|'0'	|NOT NULL	|ZBX_SYNC,ZBX_PROXY
FIELD		|history	|t_integer	|'90'	|NOT NULL	|ZBX_SYNC
FIELD		|trends		|t_integer	|'365'	|NOT NULL	|ZBX_SYNC
FIELD		|lastvalue	|t_varchar(255)	|	|NULL		|ZBX_NODATA
FIELD		|lastclock	|t_time		|	|NULL		|ZBX_NODATA
FIELD		|prevvalue	|t_varchar(255)	|	|NULL		|ZBX_NODATA
FIELD		|status		|t_integer	|'0'	|NOT NULL	|ZBX_SYNC,ZBX_PROXY
FIELD		|value_type	|t_integer	|'0'	|NOT NULL	|ZBX_SYNC,ZBX_PROXY
FIELD		|trapper_hosts	|t_varchar(255)	|''	|NOT NULL	|ZBX_SYNC,ZBX_PROXY
FIELD		|units		|t_varchar(255)	|''	|NOT NULL	|ZBX_SYNC
FIELD		|multiplier	|t_integer	|'0'	|NOT NULL	|ZBX_SYNC
FIELD		|delta		|t_integer	|'0'	|NOT NULL	|ZBX_SYNC
FIELD		|prevorgvalue	|t_varchar(255)	|	|NULL		|ZBX_NODATA
FIELD		|snmpv3_securityname|t_varchar(64)|''	|NOT NULL	|ZBX_SYNC,ZBX_PROXY
FIELD		|snmpv3_securitylevel|t_integer	|'0'	|NOT NULL	|ZBX_SYNC,ZBX_PROXY
FIELD		|snmpv3_authpassphrase|t_varchar(64)|''	|NOT NULL	|ZBX_SYNC,ZBX_PROXY
FIELD		|snmpv3_privpassphrase|t_varchar(64)|''	|NOT NULL	|ZBX_SYNC,ZBX_PROXY
FIELD		|formula	|t_varchar(255)	|'1'	|NOT NULL	|ZBX_SYNC,ZBX_PROXY
FIELD		|error		|t_varchar(128)	|''	|NOT NULL	|ZBX_SYNC,ZBX_NODATA
FIELD		|lastlogsize	|t_bigint	|'0'	|NOT NULL	|ZBX_NODATA
FIELD		|logtimefmt	|t_varchar(64)	|''	|NOT NULL	|ZBX_SYNC,ZBX_PROXY
FIELD		|templateid	|t_id		|	|NULL		|ZBX_SYNC		|2|items	|itemid
FIELD		|valuemapid	|t_id		|	|NULL		|ZBX_SYNC		|3|valuemaps	|		|RESTRICT
FIELD		|delay_flex	|t_varchar(255)	|''	|NOT NULL	|ZBX_SYNC,ZBX_PROXY
FIELD		|params		|t_text		|''	|NOT NULL	|ZBX_SYNC,ZBX_PROXY
FIELD		|ipmi_sensor	|t_varchar(128)	|''	|NOT NULL	|ZBX_SYNC,ZBX_PROXY
FIELD		|data_type	|t_integer	|'0'	|NOT NULL	|ZBX_SYNC,ZBX_PROXY
FIELD		|authtype	|t_integer	|'0'	|NOT NULL	|ZBX_SYNC,ZBX_PROXY
FIELD		|username	|t_varchar(64)	|''	|NOT NULL	|ZBX_SYNC,ZBX_PROXY
FIELD		|password	|t_varchar(64)	|''	|NOT NULL	|ZBX_SYNC,ZBX_PROXY
FIELD		|publickey	|t_varchar(64)	|''	|NOT NULL	|ZBX_SYNC,ZBX_PROXY
FIELD		|privatekey	|t_varchar(64)	|''	|NOT NULL	|ZBX_SYNC,ZBX_PROXY
FIELD		|mtime		|t_integer	|'0'	|NOT NULL	|ZBX_NODATA
FIELD		|lastns		|t_nanosec	|	|NULL		|ZBX_NODATA
FIELD		|flags		|t_integer	|'0'	|NOT NULL	|ZBX_SYNC,ZBX_PROXY
FIELD		|filter		|t_varchar(255)	|''	|NOT NULL	|ZBX_SYNC,ZBX_PROXY
FIELD		|interfaceid	|t_id		|	|NULL		|ZBX_SYNC,ZBX_PROXY	|4|interface	|		|RESTRICT
FIELD		|port		|t_varchar(64)	|''	|NOT NULL	|ZBX_SYNC,ZBX_PROXY
FIELD		|description	|t_text		|''	|NOT NULL	|ZBX_SYNC
FIELD		|inventory_link	|t_integer	|'0'	|NOT NULL	|ZBX_SYNC
FIELD		|lifetime	|t_varchar(64)	|'30'	|NOT NULL	|ZBX_SYNC
FIELD		|snmpv3_authprotocol|t_integer	|'0'	|NOT NULL	|ZBX_SYNC,ZBX_PROXY
FIELD		|snmpv3_privprotocol|t_integer	|'0'	|NOT NULL	|ZBX_SYNC,ZBX_PROXY
FIELD		|state		|t_integer	|'0'	|NOT NULL	|ZBX_SYNC,ZBX_NODATA
UNIQUE		|1		|hostid,key_
INDEX		|3		|status
INDEX		|4		|templateid
INDEX		|5		|valuemapid

TABLE|httpstepitem|httpstepitemid|ZBX_SYNC,ZBX_DATA
FIELD		|httpstepitemid	|t_id		|	|NOT NULL	|0
FIELD		|httpstepid	|t_id		|	|NOT NULL	|ZBX_SYNC,ZBX_PROXY	|1|httpstep
FIELD		|itemid		|t_id		|	|NOT NULL	|ZBX_SYNC,ZBX_PROXY	|2|items
FIELD		|type		|t_integer	|'0'	|NOT NULL	|ZBX_SYNC,ZBX_PROXY
UNIQUE		|httpstepitem_1	|httpstepid,itemid

TABLE|httptestitem|httptestitemid|ZBX_SYNC,ZBX_DATA
FIELD		|httptestitemid	|t_id		|	|NOT NULL	|0
FIELD		|httptestid	|t_id		|	|NOT NULL	|ZBX_SYNC,ZBX_PROXY	|1|httptest
FIELD		|itemid		|t_id		|	|NOT NULL	|ZBX_SYNC,ZBX_PROXY	|2|items
FIELD		|type		|t_integer	|'0'	|NOT NULL	|ZBX_SYNC,ZBX_PROXY
UNIQUE		|httptestitem_1	|httptestid,itemid

TABLE|media_type|mediatypeid|ZBX_SYNC,ZBX_DATA
FIELD		|mediatypeid	|t_id		|	|NOT NULL	|0
FIELD		|type		|t_integer	|'0'	|NOT NULL	|ZBX_SYNC
FIELD		|description	|t_varchar(100)	|''	|NOT NULL	|ZBX_SYNC
FIELD		|smtp_server	|t_varchar(255)	|''	|NOT NULL	|ZBX_SYNC
FIELD		|smtp_helo	|t_varchar(255)	|''	|NOT NULL	|ZBX_SYNC
FIELD		|smtp_email	|t_varchar(255)	|''	|NOT NULL	|ZBX_SYNC
FIELD		|exec_path	|t_varchar(255)	|''	|NOT NULL	|ZBX_SYNC
FIELD		|gsm_modem	|t_varchar(255)	|''	|NOT NULL	|ZBX_SYNC
FIELD		|username	|t_varchar(255)	|''	|NOT NULL	|ZBX_SYNC
FIELD		|passwd		|t_varchar(255)	|''	|NOT NULL	|ZBX_SYNC
FIELD		|status		|t_integer	|'0'	|NOT NULL	|ZBX_SYNC

TABLE|users|userid|ZBX_SYNC,ZBX_DATA
FIELD		|userid		|t_id		|	|NOT NULL	|0
FIELD		|alias		|t_varchar(100)	|''	|NOT NULL	|ZBX_SYNC
FIELD		|name		|t_varchar(100)	|''	|NOT NULL	|ZBX_SYNC
FIELD		|surname	|t_varchar(100)	|''	|NOT NULL	|ZBX_SYNC
FIELD		|passwd		|t_char(32)	|''	|NOT NULL	|ZBX_SYNC
FIELD		|url		|t_varchar(255)	|''	|NOT NULL	|ZBX_SYNC
FIELD		|autologin	|t_integer	|'0'	|NOT NULL	|ZBX_SYNC
FIELD		|autologout	|t_integer	|'900'	|NOT NULL	|ZBX_SYNC
FIELD		|lang		|t_varchar(5)	|'en_GB'|NOT NULL	|ZBX_SYNC
FIELD		|refresh	|t_integer	|'30'	|NOT NULL	|ZBX_SYNC
FIELD		|type		|t_integer	|'1'	|NOT NULL	|ZBX_SYNC
FIELD		|theme		|t_varchar(128)	|'default'|NOT NULL	|ZBX_SYNC
FIELD		|attempt_failed	|t_integer	|0	|NOT NULL	|ZBX_SYNC,ZBX_NODATA
FIELD		|attempt_ip	|t_varchar(39)	|''	|NOT NULL	|ZBX_SYNC,ZBX_NODATA
FIELD		|attempt_clock	|t_integer	|0	|NOT NULL	|ZBX_SYNC,ZBX_NODATA
FIELD		|rows_per_page	|t_integer	|50	|NOT NULL	|ZBX_SYNC
INDEX		|1		|alias

TABLE|usrgrp|usrgrpid|ZBX_SYNC,ZBX_DATA
FIELD		|usrgrpid	|t_id		|	|NOT NULL	|0
FIELD		|name		|t_varchar(64)	|''	|NOT NULL	|ZBX_SYNC
FIELD		|gui_access	|t_integer	|'0'	|NOT NULL	|ZBX_SYNC
FIELD		|users_status	|t_integer	|'0'	|NOT NULL	|ZBX_SYNC
FIELD		|debug_mode	|t_integer	|'0'	|NOT NULL	|ZBX_SYNC
INDEX		|1		|name

TABLE|users_groups|id|ZBX_SYNC,ZBX_DATA
FIELD		|id		|t_id		|	|NOT NULL	|0
FIELD		|usrgrpid	|t_id		|	|NOT NULL	|ZBX_SYNC		|1|usrgrp
FIELD		|userid		|t_id		|	|NOT NULL	|ZBX_SYNC		|2|users
UNIQUE		|1		|usrgrpid,userid

TABLE|scripts|scriptid|ZBX_SYNC,ZBX_DATA
FIELD		|scriptid	|t_id		|	|NOT NULL	|0
FIELD		|name		|t_varchar(255)	|''	|NOT NULL	|ZBX_SYNC
FIELD		|command	|t_varchar(255)	|''	|NOT NULL	|ZBX_SYNC
FIELD		|host_access	|t_integer	|'2'	|NOT NULL	|ZBX_SYNC
FIELD		|usrgrpid	|t_id		|	|NULL		|ZBX_SYNC		|1|usrgrp	|		|RESTRICT
FIELD		|groupid	|t_id		|	|NULL		|ZBX_SYNC		|2|groups	|		|RESTRICT
FIELD		|description	|t_text		|''	|NOT NULL	|ZBX_SYNC
FIELD		|confirmation	|t_varchar(255)	|''	|NOT NULL	|ZBX_SYNC
FIELD		|type		|t_integer	|'0'	|NOT NULL	|ZBX_SYNC
FIELD		|execute_on	|t_integer	|'1'	|NOT NULL	|ZBX_SYNC

TABLE|actions|actionid|ZBX_SYNC,ZBX_DATA
FIELD		|actionid	|t_id		|	|NOT NULL	|0
FIELD		|name		|t_varchar(255)	|''	|NOT NULL	|ZBX_SYNC
FIELD		|eventsource	|t_integer	|'0'	|NOT NULL	|ZBX_SYNC
FIELD		|evaltype	|t_integer	|'0'	|NOT NULL	|ZBX_SYNC
FIELD		|status		|t_integer	|'0'	|NOT NULL	|ZBX_SYNC
FIELD		|esc_period	|t_integer	|'0'	|NOT NULL	|ZBX_SYNC
FIELD		|def_shortdata	|t_varchar(255)	|''	|NOT NULL	|ZBX_SYNC
FIELD		|def_longdata	|t_text		|''	|NOT NULL	|ZBX_SYNC
FIELD		|recovery_msg	|t_integer	|'0'	|NOT NULL	|ZBX_SYNC
FIELD		|r_shortdata	|t_varchar(255)	|''	|NOT NULL	|ZBX_SYNC
FIELD		|r_longdata	|t_text		|''	|NOT NULL	|ZBX_SYNC
INDEX		|1		|eventsource,status

TABLE|operations|operationid|ZBX_SYNC,ZBX_DATA
FIELD		|operationid	|t_id		|	|NOT NULL	|0
FIELD		|actionid	|t_id		|	|NOT NULL	|ZBX_SYNC		|1|actions
FIELD		|operationtype	|t_integer	|'0'	|NOT NULL	|ZBX_SYNC
FIELD		|esc_period	|t_integer	|'0'	|NOT NULL	|ZBX_SYNC
FIELD		|esc_step_from	|t_integer	|'1'	|NOT NULL	|ZBX_SYNC
FIELD		|esc_step_to	|t_integer	|'1'	|NOT NULL	|ZBX_SYNC
FIELD		|evaltype	|t_integer	|'0'	|NOT NULL	|ZBX_SYNC
INDEX		|1		|actionid

TABLE|opmessage|operationid|ZBX_SYNC,ZBX_DATA
FIELD		|operationid	|t_id		|	|NOT NULL	|0			|1|operations
FIELD		|default_msg	|t_integer	|'0'	|NOT NULL	|ZBX_SYNC
FIELD		|subject	|t_varchar(255)	|''	|NOT NULL	|ZBX_SYNC
FIELD		|message	|t_text		|''	|NOT NULL	|ZBX_SYNC
FIELD		|mediatypeid	|t_id		|	|NULL		|ZBX_SYNC		|2|media_type	|		|RESTRICT

TABLE|opmessage_grp|opmessage_grpid|ZBX_SYNC,ZBX_DATA
FIELD		|opmessage_grpid|t_id		|	|NOT NULL	|0
FIELD		|operationid	|t_id		|	|NOT NULL	|ZBX_SYNC		|1|operations
FIELD		|usrgrpid	|t_id		|	|NOT NULL	|ZBX_SYNC		|2|usrgrp	|		|RESTRICT
UNIQUE		|1		|operationid,usrgrpid

TABLE|opmessage_usr|opmessage_usrid|ZBX_SYNC,ZBX_DATA
FIELD		|opmessage_usrid|t_id		|	|NOT NULL	|0
FIELD		|operationid	|t_id		|	|NOT NULL	|ZBX_SYNC		|1|operations
FIELD		|userid		|t_id		|	|NOT NULL	|ZBX_SYNC		|2|users	|		|RESTRICT
UNIQUE		|1		|operationid,userid

TABLE|opcommand|operationid|ZBX_SYNC,ZBX_DATA
FIELD		|operationid	|t_id		|	|NOT NULL	|0			|1|operations
FIELD		|type		|t_integer	|'0'	|NOT NULL	|ZBX_SYNC
FIELD		|scriptid	|t_id		|	|NULL		|ZBX_SYNC		|2|scripts	|		|RESTRICT
FIELD		|execute_on	|t_integer	|'0'	|NOT NULL	|ZBX_SYNC
FIELD		|port		|t_varchar(64)	|''	|NOT NULL	|ZBX_SYNC
FIELD		|authtype	|t_integer	|'0'	|NOT NULL	|ZBX_SYNC
FIELD		|username	|t_varchar(64)	|''	|NOT NULL	|ZBX_SYNC
FIELD		|password	|t_varchar(64)	|''	|NOT NULL	|ZBX_SYNC
FIELD		|publickey	|t_varchar(64)	|''	|NOT NULL	|ZBX_SYNC
FIELD		|privatekey	|t_varchar(64)	|''	|NOT NULL	|ZBX_SYNC
FIELD		|command	|t_text		|''	|NOT NULL	|ZBX_SYNC

TABLE|opcommand_hst|opcommand_hstid|ZBX_SYNC,ZBX_DATA
FIELD		|opcommand_hstid|t_id		|	|NOT NULL	|0
FIELD		|operationid	|t_id		|	|NOT NULL	|ZBX_SYNC		|1|operations
FIELD		|hostid		|t_id		|	|NULL		|ZBX_SYNC		|2|hosts	|		|RESTRICT
INDEX		|1		|operationid

TABLE|opcommand_grp|opcommand_grpid|ZBX_SYNC,ZBX_DATA
FIELD		|opcommand_grpid|t_id		|	|NOT NULL	|0
FIELD		|operationid	|t_id		|	|NOT NULL	|ZBX_SYNC		|1|operations
FIELD		|groupid	|t_id		|	|NOT NULL	|ZBX_SYNC		|2|groups	|		|RESTRICT
INDEX		|1		|operationid

TABLE|opgroup|opgroupid|ZBX_SYNC,ZBX_DATA
FIELD		|opgroupid	|t_id		|	|NOT NULL	|0
FIELD		|operationid	|t_id		|	|NOT NULL	|ZBX_SYNC		|1|operations
FIELD		|groupid	|t_id		|	|NOT NULL	|ZBX_SYNC		|2|groups	|		|RESTRICT
UNIQUE		|1		|operationid,groupid

TABLE|optemplate|optemplateid|ZBX_SYNC,ZBX_DATA
FIELD		|optemplateid	|t_id		|	|NOT NULL	|0
FIELD		|operationid	|t_id		|	|NOT NULL	|ZBX_SYNC		|1|operations
FIELD		|templateid	|t_id		|	|NOT NULL	|ZBX_SYNC		|2|hosts	|hostid		|RESTRICT
UNIQUE		|1		|operationid,templateid

TABLE|opconditions|opconditionid|ZBX_SYNC,ZBX_DATA
FIELD		|opconditionid	|t_id		|	|NOT NULL	|0
FIELD		|operationid	|t_id		|	|NOT NULL	|ZBX_SYNC		|1|operations
FIELD		|conditiontype	|t_integer	|'0'	|NOT NULL	|ZBX_SYNC
FIELD		|operator	|t_integer	|'0'	|NOT NULL	|ZBX_SYNC
FIELD		|value		|t_varchar(255)	|''	|NOT NULL	|ZBX_SYNC
INDEX		|1		|operationid

TABLE|conditions|conditionid|ZBX_SYNC,ZBX_DATA
FIELD		|conditionid	|t_id		|	|NOT NULL	|0
FIELD		|actionid	|t_id		|	|NOT NULL	|ZBX_SYNC		|1|actions
FIELD		|conditiontype	|t_integer	|'0'	|NOT NULL	|ZBX_SYNC
FIELD		|operator	|t_integer	|'0'	|NOT NULL	|ZBX_SYNC
FIELD		|value		|t_varchar(255)	|''	|NOT NULL	|ZBX_SYNC
INDEX		|1		|actionid

TABLE|config|configid|ZBX_SYNC,ZBX_DATA
FIELD		|configid	|t_id		|	|NOT NULL	|0
FIELD		|alert_history	|t_integer	|'0'	|NOT NULL	|ZBX_SYNC
FIELD		|event_history	|t_integer	|'0'	|NOT NULL	|ZBX_SYNC
FIELD		|refresh_unsupported|t_integer	|'0'	|NOT NULL	|ZBX_SYNC,ZBX_PROXY
FIELD		|work_period	|t_varchar(100)	|'1-5,00:00-24:00'|NOT NULL|ZBX_SYNC
FIELD		|alert_usrgrpid	|t_id		|	|NULL		|ZBX_SYNC		|1|usrgrp	|usrgrpid	|RESTRICT
FIELD		|event_ack_enable|t_integer	|'1'	|NOT NULL	|ZBX_SYNC,ZBX_NODATA
FIELD		|event_expire	|t_integer	|'7'	|NOT NULL	|ZBX_SYNC,ZBX_NODATA
FIELD		|event_show_max	|t_integer	|'100'	|NOT NULL	|ZBX_SYNC,ZBX_NODATA
FIELD		|default_theme	|t_varchar(128)	|'originalblue'|NOT NULL	|ZBX_SYNC,ZBX_NODATA
FIELD		|authentication_type|t_integer	|'0'	|NOT NULL	|ZBX_SYNC,ZBX_NODATA
FIELD		|ldap_host	|t_varchar(255)	|''	|NOT NULL	|ZBX_SYNC,ZBX_NODATA
FIELD		|ldap_port	|t_integer	|389	|NOT NULL	|ZBX_SYNC,ZBX_NODATA
FIELD		|ldap_base_dn	|t_varchar(255)	|''	|NOT NULL	|ZBX_SYNC,ZBX_NODATA
FIELD		|ldap_bind_dn	|t_varchar(255)	|''	|NOT NULL	|ZBX_SYNC,ZBX_NODATA
FIELD		|ldap_bind_password|t_varchar(128)|''	|NOT NULL	|ZBX_SYNC,ZBX_NODATA
FIELD		|ldap_search_attribute|t_varchar(128)|''|NOT NULL	|ZBX_SYNC,ZBX_NODATA
FIELD		|dropdown_first_entry|t_integer	|'1'	|NOT NULL	|ZBX_SYNC,ZBX_NODATA
FIELD		|dropdown_first_remember|t_integer|'1'	|NOT NULL	|ZBX_SYNC,ZBX_NODATA
FIELD		|discovery_groupid|t_id		|	|NOT NULL	|ZBX_SYNC,ZBX_PROXY	|2|groups	|groupid	|RESTRICT
FIELD		|max_in_table	|t_integer	|'50'	|NOT NULL	|ZBX_SYNC,ZBX_NODATA
FIELD		|search_limit	|t_integer	|'1000'	|NOT NULL	|ZBX_SYNC,ZBX_NODATA
FIELD		|severity_color_0|t_varchar(6)	|'DBDBDB'|NOT NULL	|ZBX_SYNC,ZBX_NODATA
FIELD		|severity_color_1|t_varchar(6)	|'D6F6FF'|NOT NULL	|ZBX_SYNC,ZBX_NODATA
FIELD		|severity_color_2|t_varchar(6)	|'FFF6A5'|NOT NULL	|ZBX_SYNC,ZBX_NODATA
FIELD		|severity_color_3|t_varchar(6)	|'FFB689'|NOT NULL	|ZBX_SYNC,ZBX_NODATA
FIELD		|severity_color_4|t_varchar(6)	|'FF9999'|NOT NULL	|ZBX_SYNC,ZBX_NODATA
FIELD		|severity_color_5|t_varchar(6)	|'FF3838'|NOT NULL	|ZBX_SYNC,ZBX_NODATA
FIELD		|severity_name_0|t_varchar(32)	|'Not classified'|NOT NULL|ZBX_SYNC,ZBX_NODATA
FIELD		|severity_name_1|t_varchar(32)	|'Information'|NOT NULL	|ZBX_SYNC,ZBX_NODATA
FIELD		|severity_name_2|t_varchar(32)	|'Warning'|NOT NULL	|ZBX_SYNC,ZBX_NODATA
FIELD		|severity_name_3|t_varchar(32)	|'Average'|NOT NULL	|ZBX_SYNC,ZBX_NODATA
FIELD		|severity_name_4|t_varchar(32)	|'High'	|NOT NULL	|ZBX_SYNC,ZBX_NODATA
FIELD		|severity_name_5|t_varchar(32)	|'Disaster'|NOT NULL	|ZBX_SYNC,ZBX_NODATA
FIELD		|ok_period	|t_integer	|'1800'	|NOT NULL	|ZBX_SYNC,ZBX_NODATA
FIELD		|blink_period	|t_integer	|'1800'	|NOT NULL	|ZBX_SYNC,ZBX_NODATA
FIELD		|problem_unack_color|t_varchar(6)|'DC0000'|NOT NULL	|ZBX_SYNC,ZBX_NODATA
FIELD		|problem_ack_color|t_varchar(6)	|'DC0000'|NOT NULL	|ZBX_SYNC,ZBX_NODATA
FIELD		|ok_unack_color	|t_varchar(6)	|'00AA00'|NOT NULL	|ZBX_SYNC,ZBX_NODATA
FIELD		|ok_ack_color	|t_varchar(6)	|'00AA00'|NOT NULL	|ZBX_SYNC,ZBX_NODATA
FIELD		|problem_unack_style|t_integer	|'1'	|NOT NULL	|ZBX_SYNC,ZBX_NODATA
FIELD		|problem_ack_style|t_integer	|'1'	|NOT NULL	|ZBX_SYNC,ZBX_NODATA
FIELD		|ok_unack_style	|t_integer	|'1'	|NOT NULL	|ZBX_SYNC,ZBX_NODATA
FIELD		|ok_ack_style	|t_integer	|'1'	|NOT NULL	|ZBX_SYNC,ZBX_NODATA
FIELD		|snmptrap_logging|t_integer	|'1'	|NOT NULL	|ZBX_SYNC,ZBX_PROXY,ZBX_NODATA
FIELD		|server_check_interval|t_integer|'10'	|NOT NULL	|ZBX_SYNC,ZBX_NODATA

TABLE|triggers|triggerid|ZBX_SYNC,ZBX_DATA
FIELD		|triggerid	|t_id		|	|NOT NULL	|0
FIELD		|expression	|t_varchar(2048)|''	|NOT NULL	|ZBX_SYNC
FIELD		|description	|t_varchar(255)	|''	|NOT NULL	|ZBX_SYNC
FIELD		|url		|t_varchar(255)	|''	|NOT NULL	|ZBX_SYNC
FIELD		|status		|t_integer	|'0'	|NOT NULL	|ZBX_SYNC
FIELD		|value		|t_integer	|'0'	|NOT NULL	|ZBX_SYNC,ZBX_NODATA
FIELD		|priority	|t_integer	|'0'	|NOT NULL	|ZBX_SYNC
FIELD		|lastchange	|t_integer	|'0'	|NOT NULL	|ZBX_SYNC,ZBX_NODATA
FIELD		|comments	|t_text		|''	|NOT NULL	|ZBX_SYNC
FIELD		|error		|t_varchar(128)	|''	|NOT NULL	|ZBX_SYNC,ZBX_NODATA
FIELD		|templateid	|t_id		|	|NULL		|ZBX_SYNC		|1|triggers	|triggerid
FIELD		|type		|t_integer	|'0'	|NOT NULL	|ZBX_SYNC
FIELD		|state		|t_integer	|'0'	|NOT NULL	|ZBX_SYNC,ZBX_NODATA
FIELD		|flags		|t_integer	|'0'	|NOT NULL	|ZBX_SYNC
INDEX		|1		|status
INDEX		|2		|value

TABLE|trigger_depends|triggerdepid|ZBX_SYNC,ZBX_DATA
FIELD		|triggerdepid	|t_id		|	|NOT NULL	|0
FIELD		|triggerid_down	|t_id		|	|NOT NULL	|ZBX_SYNC		|1|triggers	|triggerid
FIELD		|triggerid_up	|t_id		|	|NOT NULL	|ZBX_SYNC		|2|triggers	|triggerid
UNIQUE		|1		|triggerid_down,triggerid_up
INDEX		|2		|triggerid_up

TABLE|functions|functionid|ZBX_SYNC,ZBX_DATA
FIELD		|functionid	|t_id		|	|NOT NULL	|0
FIELD		|itemid		|t_id		|	|NOT NULL	|ZBX_SYNC		|1|items
FIELD		|triggerid	|t_id		|	|NOT NULL	|ZBX_SYNC		|2|triggers
FIELD		|function	|t_varchar(12)	|''	|NOT NULL	|ZBX_SYNC
FIELD		|parameter	|t_varchar(255)	|'0'	|NOT NULL	|ZBX_SYNC
INDEX		|1		|triggerid
INDEX		|2		|itemid,function,parameter

TABLE|graphs|graphid|ZBX_SYNC,ZBX_DATA
FIELD		|graphid	|t_id		|	|NOT NULL	|0
FIELD		|name		|t_varchar(128)	|''	|NOT NULL	|ZBX_SYNC
FIELD		|width		|t_integer	|'0'	|NOT NULL	|ZBX_SYNC
FIELD		|height		|t_integer	|'0'	|NOT NULL	|ZBX_SYNC
FIELD		|yaxismin	|t_double	|'0'	|NOT NULL	|ZBX_SYNC
FIELD		|yaxismax	|t_double	|'0'	|NOT NULL	|ZBX_SYNC
FIELD		|templateid	|t_id		|	|NULL		|ZBX_SYNC		|1|graphs	|graphid
FIELD		|show_work_period|t_integer	|'1'	|NOT NULL	|ZBX_SYNC
FIELD		|show_triggers	|t_integer	|'1'	|NOT NULL	|ZBX_SYNC
FIELD		|graphtype	|t_integer	|'0'	|NOT NULL	|ZBX_SYNC
FIELD		|show_legend	|t_integer	|'1'	|NOT NULL	|ZBX_SYNC
FIELD		|show_3d	|t_integer	|'0'	|NOT NULL	|ZBX_SYNC
FIELD		|percent_left	|t_double	|'0'	|NOT NULL	|ZBX_SYNC
FIELD		|percent_right	|t_double	|'0'	|NOT NULL	|ZBX_SYNC
FIELD		|ymin_type	|t_integer	|'0'	|NOT NULL	|ZBX_SYNC
FIELD		|ymax_type	|t_integer	|'0'	|NOT NULL	|ZBX_SYNC
FIELD		|ymin_itemid	|t_id		|	|NULL		|ZBX_SYNC		|2|items	|itemid		|RESTRICT
FIELD		|ymax_itemid	|t_id		|	|NULL		|ZBX_SYNC		|3|items	|itemid		|RESTRICT
FIELD		|flags		|t_integer	|'0'	|NOT NULL	|ZBX_SYNC
INDEX		|graphs_1	|name

TABLE|graphs_items|gitemid|ZBX_SYNC,ZBX_DATA
FIELD		|gitemid	|t_id		|	|NOT NULL	|0
FIELD		|graphid	|t_id		|	|NOT NULL	|ZBX_SYNC		|1|graphs
FIELD		|itemid		|t_id		|	|NOT NULL	|ZBX_SYNC		|2|items
FIELD		|drawtype	|t_integer	|'0'	|NOT NULL	|ZBX_SYNC
FIELD		|sortorder	|t_integer	|'0'	|NOT NULL	|ZBX_SYNC
FIELD		|color		|t_varchar(6)	|'009600'|NOT NULL	|ZBX_SYNC
FIELD		|yaxisside	|t_integer	|'1'	|NOT NULL	|ZBX_SYNC
FIELD		|calc_fnc	|t_integer	|'2'	|NOT NULL	|ZBX_SYNC
FIELD		|type		|t_integer	|'0'	|NOT NULL	|ZBX_SYNC
INDEX		|1		|itemid
INDEX		|2		|graphid

TABLE|graph_theme|graphthemeid|ZBX_DATA
FIELD		|graphthemeid	|t_id		|	|NOT NULL	|0
FIELD		|description	|t_varchar(64)	|''	|NOT NULL	|0
FIELD		|theme		|t_varchar(64)	|''	|NOT NULL	|0
FIELD		|backgroundcolor|t_varchar(6)	|'F0F0F0'|NOT NULL	|0
FIELD		|graphcolor	|t_varchar(6)	|'FFFFFF'|NOT NULL	|0
FIELD		|graphbordercolor|t_varchar(6)	|'222222'|NOT NULL	|0
FIELD		|gridcolor	|t_varchar(6)	|'CCCCCC'|NOT NULL	|0
FIELD		|maingridcolor	|t_varchar(6)	|'AAAAAA'|NOT NULL	|0
FIELD		|gridbordercolor|t_varchar(6)	|'000000'|NOT NULL	|0
FIELD		|textcolor	|t_varchar(6)	|'202020'|NOT NULL	|0
FIELD		|highlightcolor	|t_varchar(6)	|'AA4444'|NOT NULL	|0
FIELD		|leftpercentilecolor|t_varchar(6)|'11CC11'|NOT NULL	|0
FIELD		|rightpercentilecolor|t_varchar(6)|'CC1111'|NOT NULL	|0
FIELD		|nonworktimecolor|t_varchar(6)	|'CCCCCC'|NOT NULL	|0
FIELD		|gridview	|t_integer	|1	|NOT NULL	|0
FIELD		|legendview	|t_integer	|1	|NOT NULL	|0
INDEX		|1		|description
INDEX		|2		|theme

TABLE|help_items|itemtype,key_|ZBX_DATA
FIELD		|itemtype	|t_integer	|'0'	|NOT NULL	|0
FIELD		|key_		|t_varchar(255)	|''	|NOT NULL	|0
FIELD		|description	|t_varchar(255)	|''	|NOT NULL	|0

TABLE|globalmacro|globalmacroid|ZBX_SYNC,ZBX_DATA
FIELD		|globalmacroid	|t_id		|	|NOT NULL	|0
FIELD		|macro		|t_varchar(64)	|''	|NOT NULL	|ZBX_SYNC,ZBX_PROXY
FIELD		|value		|t_varchar(255)	|''	|NOT NULL	|ZBX_SYNC,ZBX_PROXY
INDEX		|1		|macro

TABLE|hostmacro|hostmacroid|ZBX_SYNC,ZBX_DATA
FIELD		|hostmacroid	|t_id		|	|NOT NULL	|0
FIELD		|hostid		|t_id		|	|NOT NULL	|ZBX_SYNC,ZBX_PROXY	|1|hosts
FIELD		|macro		|t_varchar(64)	|''	|NOT NULL	|ZBX_SYNC,ZBX_PROXY
FIELD		|value		|t_varchar(255)	|''	|NOT NULL	|ZBX_SYNC,ZBX_PROXY
UNIQUE		|1		|hostid,macro

TABLE|hosts_groups|hostgroupid|ZBX_SYNC,ZBX_DATA
FIELD		|hostgroupid	|t_id		|	|NOT NULL	|0
FIELD		|hostid		|t_id		|	|NOT NULL	|ZBX_SYNC		|1|hosts
FIELD		|groupid	|t_id		|	|NOT NULL	|ZBX_SYNC		|2|groups
UNIQUE		|1		|hostid,groupid
INDEX		|2		|groupid

TABLE|hosts_templates|hosttemplateid|ZBX_SYNC,ZBX_DATA
FIELD		|hosttemplateid	|t_id		|	|NOT NULL	|0
FIELD		|hostid		|t_id		|	|NOT NULL	|ZBX_SYNC,ZBX_PROXY	|1|hosts
FIELD		|templateid	|t_id		|	|NOT NULL	|ZBX_SYNC,ZBX_PROXY	|2|hosts	|hostid
UNIQUE		|1		|hostid,templateid
INDEX		|2		|templateid

TABLE|items_applications|itemappid|ZBX_SYNC,ZBX_DATA
FIELD		|itemappid	|t_id		|	|NOT NULL	|0
FIELD		|applicationid	|t_id		|	|NOT NULL	|ZBX_SYNC		|1|applications
FIELD		|itemid		|t_id		|	|NOT NULL	|ZBX_SYNC		|2|items
UNIQUE		|1		|applicationid,itemid
INDEX		|2		|itemid

TABLE|mappings|mappingid|ZBX_SYNC,ZBX_DATA
FIELD		|mappingid	|t_id		|	|NOT NULL	|0
FIELD		|valuemapid	|t_id		|	|NOT NULL	|ZBX_SYNC		|1|valuemaps
FIELD		|value		|t_varchar(64)	|''	|NOT NULL	|ZBX_SYNC
FIELD		|newvalue	|t_varchar(64)	|''	|NOT NULL	|ZBX_SYNC
INDEX		|1		|valuemapid

TABLE|media|mediaid|ZBX_SYNC,ZBX_DATA
FIELD		|mediaid	|t_id		|	|NOT NULL	|0
FIELD		|userid		|t_id		|	|NOT NULL	|ZBX_SYNC		|1|users
FIELD		|mediatypeid	|t_id		|	|NOT NULL	|ZBX_SYNC		|2|media_type
FIELD		|sendto		|t_varchar(100)	|''	|NOT NULL	|ZBX_SYNC
FIELD		|active		|t_integer	|'0'	|NOT NULL	|ZBX_SYNC
FIELD		|severity	|t_integer	|'63'	|NOT NULL	|ZBX_SYNC
FIELD		|period		|t_varchar(100)	|'1-7,00:00-24:00'|NOT NULL|ZBX_SYNC
INDEX		|1		|userid
INDEX		|2		|mediatypeid

TABLE|rights|rightid|ZBX_SYNC,ZBX_DATA
FIELD		|rightid	|t_id		|	|NOT NULL	|0
FIELD		|groupid	|t_id		|	|NOT NULL	|ZBX_SYNC		|1|usrgrp	|usrgrpid
FIELD		|permission	|t_integer	|'0'	|NOT NULL	|ZBX_SYNC
FIELD		|id		|t_id		|	|NOT NULL	|ZBX_SYNC		|2|groups	|groupid
INDEX		|1		|groupid
INDEX		|2		|id

TABLE|services|serviceid|ZBX_SYNC,ZBX_DATA
FIELD		|serviceid	|t_id		|	|NOT NULL	|0
FIELD		|name		|t_varchar(128)	|''	|NOT NULL	|ZBX_SYNC
FIELD		|status		|t_integer	|'0'	|NOT NULL	|ZBX_SYNC
FIELD		|algorithm	|t_integer	|'0'	|NOT NULL	|ZBX_SYNC
FIELD		|triggerid	|t_id		|	|NULL		|ZBX_SYNC		|1|triggers
FIELD		|showsla	|t_integer	|'0'	|NOT NULL	|ZBX_SYNC
FIELD		|goodsla	|t_double	|'99.9'	|NOT NULL	|ZBX_SYNC
FIELD		|sortorder	|t_integer	|'0'	|NOT NULL	|ZBX_SYNC
INDEX		|1		|triggerid

TABLE|services_links|linkid|ZBX_SYNC,ZBX_DATA
FIELD		|linkid		|t_id		|	|NOT NULL	|0
FIELD		|serviceupid	|t_id		|	|NOT NULL	|ZBX_SYNC		|1|services	|serviceid
FIELD		|servicedownid	|t_id		|	|NOT NULL	|ZBX_SYNC		|2|services	|serviceid
FIELD		|soft		|t_integer	|'0'	|NOT NULL	|ZBX_SYNC
INDEX		|links_1	|servicedownid
UNIQUE		|links_2	|serviceupid,servicedownid

TABLE|services_times|timeid|ZBX_SYNC,ZBX_DATA
FIELD		|timeid		|t_id		|	|NOT NULL	|0
FIELD		|serviceid	|t_id		|	|NOT NULL	|ZBX_SYNC		|1|services
FIELD		|type		|t_integer	|'0'	|NOT NULL	|ZBX_SYNC
FIELD		|ts_from	|t_integer	|'0'	|NOT NULL	|ZBX_SYNC
FIELD		|ts_to		|t_integer	|'0'	|NOT NULL	|ZBX_SYNC
FIELD		|note		|t_varchar(255)	|''	|NOT NULL	|ZBX_SYNC
INDEX		|times_1	|serviceid,type,ts_from,ts_to

TABLE|icon_map|iconmapid|ZBX_SYNC,ZBX_DATA
FIELD		|iconmapid	|t_id		|	|NOT NULL	|0
FIELD		|name		|t_varchar(64)	|''	|NOT NULL	|ZBX_SYNC
FIELD		|default_iconid	|t_id		|	|NOT NULL	|ZBX_SYNC		|1|images	|imageid	|RESTRICT
INDEX		|1		|name

TABLE|icon_mapping|iconmappingid|ZBX_SYNC,ZBX_DATA
FIELD		|iconmappingid	|t_id		|	|NOT NULL	|0
FIELD		|iconmapid	|t_id		|	|NOT NULL	|ZBX_SYNC		|1|icon_map
FIELD		|iconid		|t_id		|	|NOT NULL	|ZBX_SYNC		|2|images	|imageid	|RESTRICT
FIELD		|inventory_link	|t_integer	|'0'	|NOT NULL	|ZBX_SYNC
FIELD		|expression	|t_varchar(64)	|''	|NOT NULL	|ZBX_SYNC
FIELD		|sortorder	|t_integer	|'0'	|NOT NULL	|ZBX_SYNC
INDEX		|1		|iconmapid

TABLE|sysmaps|sysmapid|ZBX_SYNC,ZBX_DATA
FIELD		|sysmapid	|t_id		|	|NOT NULL	|0
FIELD		|name		|t_varchar(128)	|''	|NOT NULL	|ZBX_SYNC
FIELD		|width		|t_integer	|'600'	|NOT NULL	|ZBX_SYNC
FIELD		|height		|t_integer	|'400'	|NOT NULL	|ZBX_SYNC
FIELD		|backgroundid	|t_id		|	|NULL		|ZBX_SYNC		|1|images	|imageid	|RESTRICT
FIELD		|label_type	|t_integer	|'2'	|NOT NULL	|ZBX_SYNC
FIELD		|label_location	|t_integer	|'3'	|NOT NULL	|ZBX_SYNC
FIELD		|highlight	|t_integer	|'1'	|NOT NULL	|ZBX_SYNC
FIELD		|expandproblem	|t_integer	|'1'	|NOT NULL	|ZBX_SYNC
FIELD		|markelements	|t_integer	|'0'	|NOT NULL	|ZBX_SYNC
FIELD		|show_unack	|t_integer	|'0'	|NOT NULL	|ZBX_SYNC
FIELD		|grid_size	|t_integer	|'50'	|NOT NULL	|ZBX_SYNC
FIELD		|grid_show	|t_integer	|'1'	|NOT NULL	|ZBX_SYNC
FIELD		|grid_align	|t_integer	|'1'	|NOT NULL	|ZBX_SYNC
FIELD		|label_format	|t_integer	|'0'	|NOT NULL	|ZBX_SYNC
FIELD		|label_type_host|t_integer	|'2'	|NOT NULL	|ZBX_SYNC
FIELD		|label_type_hostgroup|t_integer	|'2'	|NOT NULL	|ZBX_SYNC
FIELD		|label_type_trigger|t_integer	|'2'	|NOT NULL	|ZBX_SYNC
FIELD		|label_type_map|t_integer	|'2'	|NOT NULL	|ZBX_SYNC
FIELD		|label_type_image|t_integer	|'2'	|NOT NULL	|ZBX_SYNC
FIELD		|label_string_host|t_varchar(255)|''	|NOT NULL	|ZBX_SYNC
FIELD		|label_string_hostgroup|t_varchar(255)|''|NOT NULL	|ZBX_SYNC
FIELD		|label_string_trigger|t_varchar(255)|''	|NOT NULL	|ZBX_SYNC
FIELD		|label_string_map|t_varchar(255)|''	|NOT NULL	|ZBX_SYNC
FIELD		|label_string_image|t_varchar(255)|''	|NOT NULL	|ZBX_SYNC
FIELD		|iconmapid	|t_id		|	|NULL		|ZBX_SYNC		|2|icon_map	|		|RESTRICT
FIELD		|expand_macros	|t_integer	|'0'	|NOT NULL	|ZBX_SYNC
INDEX		|1		|name

TABLE|sysmaps_elements|selementid|ZBX_SYNC,ZBX_DATA
FIELD		|selementid	|t_id		|	|NOT NULL	|0
FIELD		|sysmapid	|t_id		|	|NOT NULL	|ZBX_SYNC		|1|sysmaps
FIELD		|elementid	|t_id		|'0'	|NOT NULL	|ZBX_SYNC
FIELD		|elementtype	|t_integer	|'0'	|NOT NULL	|ZBX_SYNC
FIELD		|iconid_off	|t_id		|	|NULL		|ZBX_SYNC		|2|images	|imageid	|RESTRICT
FIELD		|iconid_on	|t_id		|	|NULL		|ZBX_SYNC		|3|images	|imageid	|RESTRICT
FIELD		|label		|t_varchar(255)	|''	|NOT NULL	|ZBX_SYNC
FIELD		|label_location	|t_integer	|	|NULL		|ZBX_SYNC
FIELD		|x		|t_integer	|'0'	|NOT NULL	|ZBX_SYNC
FIELD		|y		|t_integer	|'0'	|NOT NULL	|ZBX_SYNC
FIELD		|iconid_disabled|t_id		|	|NULL		|ZBX_SYNC		|4|images	|imageid	|RESTRICT
FIELD		|iconid_maintenance|t_id	|	|NULL		|ZBX_SYNC		|5|images	|imageid	|RESTRICT
FIELD		|elementsubtype	|t_integer	|'0'	|NOT NULL	|ZBX_SYNC
FIELD		|areatype	|t_integer	|'0'	|NOT NULL	|ZBX_SYNC
FIELD		|width		|t_integer	|'200'	|NOT NULL	|ZBX_SYNC
FIELD		|height		|t_integer	|'200'	|NOT NULL	|ZBX_SYNC
FIELD		|viewtype	|t_integer	|'0'	|NOT NULL	|ZBX_SYNC
FIELD		|use_iconmap	|t_integer	|'1'	|NOT NULL	|ZBX_SYNC

TABLE|sysmaps_links|linkid|ZBX_SYNC,ZBX_DATA
FIELD		|linkid		|t_id		|	|NOT NULL	|0
FIELD		|sysmapid	|t_id		|	|NOT NULL	|ZBX_SYNC		|1|sysmaps
FIELD		|selementid1	|t_id		|	|NOT NULL	|ZBX_SYNC		|2|sysmaps_elements|selementid
FIELD		|selementid2	|t_id		|	|NOT NULL	|ZBX_SYNC		|3|sysmaps_elements|selementid
FIELD		|drawtype	|t_integer	|'0'	|NOT NULL	|ZBX_SYNC
FIELD		|color		|t_varchar(6)	|'000000'|NOT NULL	|ZBX_SYNC
FIELD		|label		|t_varchar(255)|''	|NOT NULL	|ZBX_SYNC

TABLE|sysmaps_link_triggers|linktriggerid|ZBX_SYNC,ZBX_DATA
FIELD		|linktriggerid	|t_id		|	|NOT NULL	|0
FIELD		|linkid		|t_id		|	|NOT NULL	|ZBX_SYNC		|1|sysmaps_links
FIELD		|triggerid	|t_id		|	|NOT NULL	|ZBX_SYNC		|2|triggers
FIELD		|drawtype	|t_integer	|'0'	|NOT NULL	|ZBX_SYNC
FIELD		|color		|t_varchar(6)	|'000000'|NOT NULL	|ZBX_SYNC
UNIQUE		|1		|linkid,triggerid

TABLE|sysmap_element_url|sysmapelementurlid|ZBX_SYNC,ZBX_DATA
FIELD		|sysmapelementurlid|t_id	|	|NOT NULL	|0
FIELD		|selementid	|t_id		|	|NOT NULL	|ZBX_SYNC		|1|sysmaps_elements
FIELD		|name		|t_varchar(255)	|	|NOT NULL	|ZBX_SYNC
FIELD		|url		|t_varchar(255)	|''	|NOT NULL	|ZBX_SYNC
UNIQUE		|1		|selementid,name

TABLE|sysmap_url|sysmapurlid|ZBX_SYNC,ZBX_DATA
FIELD		|sysmapurlid	|t_id		|	|NOT NULL	|0
FIELD		|sysmapid	|t_id		|	|NOT NULL	|ZBX_SYNC		|1|sysmaps
FIELD		|name		|t_varchar(255)	|	|NOT NULL	|ZBX_SYNC
FIELD		|url		|t_varchar(255)	|''	|NOT NULL	|ZBX_SYNC
FIELD		|elementtype	|t_integer	|'0'	|NOT NULL	|ZBX_SYNC
UNIQUE		|1		|sysmapid,name

TABLE|maintenances_hosts|maintenance_hostid|ZBX_SYNC,ZBX_DATA
FIELD		|maintenance_hostid|t_id	|	|NOT NULL	|0
FIELD		|maintenanceid	|t_id		|	|NOT NULL	|ZBX_SYNC		|1|maintenances
FIELD		|hostid		|t_id		|	|NOT NULL	|ZBX_SYNC		|2|hosts
UNIQUE		|1		|maintenanceid,hostid

TABLE|maintenances_groups|maintenance_groupid|ZBX_SYNC,ZBX_DATA
FIELD		|maintenance_groupid|t_id	|	|NOT NULL	|0
FIELD		|maintenanceid	|t_id		|	|NOT NULL	|ZBX_SYNC		|1|maintenances
FIELD		|groupid	|t_id		|	|NOT NULL	|ZBX_SYNC		|2|groups
UNIQUE		|1		|maintenanceid,groupid

TABLE|timeperiods|timeperiodid|ZBX_SYNC,ZBX_DATA
FIELD		|timeperiodid	|t_id		|	|NOT NULL	|0
FIELD		|timeperiod_type|t_integer	|'0'	|NOT NULL	|ZBX_SYNC
FIELD		|every		|t_integer	|'0'	|NOT NULL	|ZBX_SYNC
FIELD		|month		|t_integer	|'0'	|NOT NULL	|ZBX_SYNC
FIELD		|dayofweek	|t_integer	|'0'	|NOT NULL	|ZBX_SYNC
FIELD		|day		|t_integer	|'0'	|NOT NULL	|ZBX_SYNC
FIELD		|start_time	|t_integer	|'0'	|NOT NULL	|ZBX_SYNC
FIELD		|period		|t_integer	|'0'	|NOT NULL	|ZBX_SYNC
FIELD		|start_date	|t_integer	|'0'	|NOT NULL	|ZBX_SYNC

TABLE|maintenances_windows|maintenance_timeperiodid|ZBX_SYNC,ZBX_DATA
FIELD		|maintenance_timeperiodid|t_id	|	|NOT NULL	|0
FIELD		|maintenanceid	|t_id		|	|NOT NULL	|ZBX_SYNC		|1|maintenances
FIELD		|timeperiodid	|t_id		|	|NOT NULL	|ZBX_SYNC		|2|timeperiods
UNIQUE		|1		|maintenanceid,timeperiodid

TABLE|regexps|regexpid|ZBX_SYNC,ZBX_DATA
FIELD		|regexpid	|t_id		|	|NOT NULL	|0
FIELD		|name		|t_varchar(128)	|''	|NOT NULL	|ZBX_SYNC,ZBX_PROXY
FIELD		|test_string	|t_text		|''	|NOT NULL	|ZBX_SYNC
INDEX		|1		|name

TABLE|expressions|expressionid|ZBX_SYNC,ZBX_DATA
FIELD		|expressionid	|t_id		|	|NOT NULL	|0
FIELD		|regexpid	|t_id		|	|NOT NULL	|ZBX_SYNC,ZBX_PROXY	|1|regexps
FIELD		|expression	|t_varchar(255)	|''	|NOT NULL	|ZBX_SYNC,ZBX_PROXY
FIELD		|expression_type|t_integer	|'0'	|NOT NULL	|ZBX_SYNC,ZBX_PROXY
FIELD		|exp_delimiter	|t_varchar(1)	|''	|NOT NULL	|ZBX_SYNC,ZBX_PROXY
FIELD		|case_sensitive	|t_integer	|'0'	|NOT NULL	|ZBX_SYNC,ZBX_PROXY
INDEX		|1		|regexpid

TABLE|nodes|nodeid|0
FIELD		|nodeid		|t_integer	|	|NOT NULL	|0
FIELD		|name		|t_varchar(64)	|'0'	|NOT NULL	|0
FIELD		|ip		|t_varchar(39)	|''	|NOT NULL	|0
FIELD		|port		|t_integer	|'10051'|NOT NULL	|0
FIELD		|nodetype	|t_integer	|'0'	|NOT NULL	|0
FIELD		|masterid	|t_integer	|	|NULL		|0			|1|nodes	|nodeid		|RESTRICT

TABLE|node_cksum||0
FIELD		|nodeid		|t_integer	|	|NOT NULL	|0			|1|nodes
FIELD		|tablename	|t_varchar(64)	|''	|NOT NULL	|0
FIELD		|recordid	|t_id		|	|NOT NULL	|0
FIELD		|cksumtype	|t_integer	|'0'	|NOT NULL	|0
FIELD		|cksum		|t_cksum_text	|''	|NOT NULL	|0
FIELD		|sync		|t_char(128)	|''	|NOT NULL	|0
INDEX		|1		|nodeid,cksumtype,tablename,recordid

TABLE|ids|nodeid,table_name,field_name|0
FIELD		|nodeid		|t_integer	|	|NOT NULL	|0			|-|nodes
FIELD		|table_name	|t_varchar(64)	|''	|NOT NULL	|0
FIELD		|field_name	|t_varchar(64)	|''	|NOT NULL	|0
FIELD		|nextid		|t_id		|	|NOT NULL	|0

-- History tables

TABLE|alerts|alertid|ZBX_HISTORY
FIELD		|alertid	|t_id		|	|NOT NULL	|0
FIELD		|actionid	|t_id		|	|NOT NULL	|0			|1|actions
FIELD		|eventid	|t_id		|	|NOT NULL	|0			|2|events
FIELD		|userid		|t_id		|	|NULL		|0			|3|users
FIELD		|clock		|t_time		|'0'	|NOT NULL	|0
FIELD		|mediatypeid	|t_id		|	|NULL		|0			|4|media_type
FIELD		|sendto		|t_varchar(100)	|''	|NOT NULL	|0
FIELD		|subject	|t_varchar(255)	|''	|NOT NULL	|0
FIELD		|message	|t_text		|''	|NOT NULL	|0
FIELD		|status		|t_integer	|'0'	|NOT NULL	|0
FIELD		|retries	|t_integer	|'0'	|NOT NULL	|0
FIELD		|error		|t_varchar(128)	|''	|NOT NULL	|0
FIELD		|esc_step	|t_integer	|'0'	|NOT NULL	|0
FIELD		|alerttype	|t_integer	|'0'	|NOT NULL	|0
INDEX		|1		|actionid
INDEX		|2		|clock
INDEX		|3		|eventid
INDEX		|4		|status,retries
INDEX		|5		|mediatypeid
INDEX		|6		|userid

TABLE|history||0
FIELD		|itemid		|t_id		|	|NOT NULL	|0			|-|items
FIELD		|clock		|t_time		|'0'	|NOT NULL	|0
FIELD		|value		|t_double	|'0.0000'|NOT NULL	|0
FIELD		|ns		|t_nanosec	|'0'	|NOT NULL	|0
INDEX		|1		|itemid,clock

TABLE|history_sync|id|ZBX_HISTORY_SYNC
FIELD		|id		|t_serial	|	|NOT NULL	|0
FIELD		|nodeid		|t_integer	|	|NOT NULL	|0			|-|nodes
FIELD		|itemid		|t_id		|	|NOT NULL	|ZBX_HISTORY_SYNC	|-|items
FIELD		|clock		|t_time		|'0'	|NOT NULL	|ZBX_HISTORY_SYNC
FIELD		|value		|t_double	|'0.0000'|NOT NULL	|ZBX_HISTORY_SYNC
FIELD		|ns		|t_nanosec	|'0'	|NOT NULL	|ZBX_HISTORY_SYNC
INDEX		|1		|nodeid,id

TABLE|history_uint||0
FIELD		|itemid		|t_id		|	|NOT NULL	|0			|-|items
FIELD		|clock		|t_time		|'0'	|NOT NULL	|0
FIELD		|value		|t_bigint	|'0'	|NOT NULL	|0
FIELD		|ns		|t_nanosec	|'0'	|NOT NULL	|0
INDEX		|1		|itemid,clock

TABLE|history_uint_sync|id|ZBX_HISTORY_SYNC
FIELD		|id		|t_serial	|	|NOT NULL	|0
FIELD		|nodeid		|t_integer	|	|NOT NULL	|0			|-|nodes
FIELD		|itemid		|t_id		|	|NOT NULL	|ZBX_HISTORY_SYNC	|-|items
FIELD		|clock		|t_time		|'0'	|NOT NULL	|ZBX_HISTORY_SYNC
FIELD		|value		|t_bigint	|'0'	|NOT NULL	|ZBX_HISTORY_SYNC
FIELD		|ns		|t_nanosec	|'0'	|NOT NULL	|ZBX_HISTORY_SYNC
INDEX		|1		|nodeid,id

TABLE|history_str||0
FIELD		|itemid		|t_id		|	|NOT NULL	|0			|-|items
FIELD		|clock		|t_time		|'0'	|NOT NULL	|0
FIELD		|value		|t_varchar(255)	|''	|NOT NULL	|0
FIELD		|ns		|t_nanosec	|'0'	|NOT NULL	|0
INDEX		|1		|itemid,clock

TABLE|history_str_sync|id|ZBX_HISTORY_SYNC
FIELD		|id		|t_serial	|	|NOT NULL	|0
FIELD		|nodeid		|t_integer	|	|NOT NULL	|0			|-|nodes
FIELD		|itemid		|t_id		|	|NOT NULL	|ZBX_HISTORY_SYNC	|-|items
FIELD		|clock		|t_time		|'0'	|NOT NULL	|ZBX_HISTORY_SYNC
FIELD		|value		|t_varchar(255)	|''	|NOT NULL	|ZBX_HISTORY_SYNC
FIELD		|ns		|t_nanosec	|'0'	|NOT NULL	|ZBX_HISTORY_SYNC
INDEX		|1		|nodeid,id

TABLE|history_log|id|ZBX_HISTORY
FIELD		|id		|t_id		|	|NOT NULL	|0
FIELD		|itemid		|t_id		|	|NOT NULL	|0			|-|items
FIELD		|clock		|t_time		|'0'	|NOT NULL	|0
FIELD		|timestamp	|t_time		|'0'	|NOT NULL	|0
FIELD		|source		|t_varchar(64)	|''	|NOT NULL	|0
FIELD		|severity	|t_integer	|'0'	|NOT NULL	|0
FIELD		|value		|t_history_log	|''	|NOT NULL	|0
FIELD		|logeventid	|t_integer	|'0'	|NOT NULL	|0
FIELD		|ns		|t_nanosec	|'0'	|NOT NULL	|0
INDEX		|1		|itemid,clock
UNIQUE		|2		|itemid,id

TABLE|history_text|id|ZBX_HISTORY
FIELD		|id		|t_id		|	|NOT NULL	|0
FIELD		|itemid		|t_id		|	|NOT NULL	|0			|-|items
FIELD		|clock		|t_time		|'0'	|NOT NULL	|0
FIELD		|value		|t_history_text	|''	|NOT NULL	|0
FIELD		|ns		|t_nanosec	|'0'	|NOT NULL	|0
INDEX		|1		|itemid,clock
UNIQUE		|2		|itemid,id

TABLE|proxy_history|id|0
FIELD		|id		|t_serial	|	|NOT NULL	|0
FIELD		|itemid		|t_id		|	|NOT NULL	|0			|-|items
FIELD		|clock		|t_time		|'0'	|NOT NULL	|0
FIELD		|timestamp	|t_time		|'0'	|NOT NULL	|0
FIELD		|source		|t_varchar(64)	|''	|NOT NULL	|0
FIELD		|severity	|t_integer	|'0'	|NOT NULL	|0
FIELD		|value		|t_longtext	|''	|NOT NULL	|0
FIELD		|logeventid	|t_integer	|'0'	|NOT NULL	|0
FIELD		|ns		|t_nanosec	|'0'	|NOT NULL	|0
FIELD		|state		|t_integer	|'0'	|NOT NULL	|0
INDEX		|1		|clock

TABLE|proxy_dhistory|id|0
FIELD		|id		|t_serial	|	|NOT NULL	|0
FIELD		|clock		|t_time		|'0'	|NOT NULL	|0
FIELD		|druleid	|t_id		|	|NOT NULL	|0			|-|drules
FIELD		|type		|t_integer	|'0'	|NOT NULL	|0
FIELD		|ip		|t_varchar(39)	|''	|NOT NULL	|0
FIELD		|port		|t_integer	|'0'	|NOT NULL	|0
FIELD		|key_		|t_varchar(255)	|''	|NOT NULL	|0
FIELD		|value		|t_varchar(255)	|''	|NOT NULL	|0
FIELD		|status		|t_integer	|'0'	|NOT NULL	|0
FIELD		|dcheckid	|t_id		|	|NULL		|0			|-|dchecks
FIELD		|dns		|t_varchar(64)	|''	|NOT NULL	|0
INDEX		|1		|clock

TABLE|events|eventid|ZBX_HISTORY
FIELD		|eventid	|t_id		|	|NOT NULL	|0
FIELD		|source		|t_integer	|'0'	|NOT NULL	|0
FIELD		|object		|t_integer	|'0'	|NOT NULL	|0
FIELD		|objectid	|t_id		|'0'	|NOT NULL	|0
FIELD		|clock		|t_time		|'0'	|NOT NULL	|0
FIELD		|value		|t_integer	|'0'	|NOT NULL	|0
FIELD		|acknowledged	|t_integer	|'0'	|NOT NULL	|0
FIELD		|ns		|t_nanosec	|'0'	|NOT NULL	|0
UNIQUE		|1		|source,object,objectid,eventid
INDEX		|2		|clock

TABLE|trends|itemid,clock|0
FIELD		|itemid		|t_id		|	|NOT NULL	|0			|-|items
FIELD		|clock		|t_time		|'0'	|NOT NULL	|0
FIELD		|num		|t_integer	|'0'	|NOT NULL	|0
FIELD		|value_min	|t_double	|'0.0000'|NOT NULL	|0
FIELD		|value_avg	|t_double	|'0.0000'|NOT NULL	|0
FIELD		|value_max	|t_double	|'0.0000'|NOT NULL	|0

TABLE|trends_uint|itemid,clock|0
FIELD		|itemid		|t_id		|	|NOT NULL	|0			|-|items
FIELD		|clock		|t_time		|'0'	|NOT NULL	|0
FIELD		|num		|t_integer	|'0'	|NOT NULL	|0
FIELD		|value_min	|t_bigint	|'0'	|NOT NULL	|0
FIELD		|value_avg	|t_bigint	|'0'	|NOT NULL	|0
FIELD		|value_max	|t_bigint	|'0'	|NOT NULL	|0

TABLE|acknowledges|acknowledgeid|ZBX_HISTORY
FIELD		|acknowledgeid	|t_id		|	|NOT NULL	|0
FIELD		|userid		|t_id		|	|NOT NULL	|0			|1|users
FIELD		|eventid	|t_id		|	|NOT NULL	|0			|2|events
FIELD		|clock		|t_time		|'0'	|NOT NULL	|0
FIELD		|message	|t_varchar(255)	|''	|NOT NULL	|0
INDEX		|1		|userid
INDEX		|2		|eventid
INDEX		|3		|clock

TABLE|auditlog|auditid|ZBX_HISTORY
FIELD		|auditid	|t_id		|	|NOT NULL	|0
FIELD		|userid		|t_id		|	|NOT NULL	|0			|1|users
FIELD		|clock		|t_time		|'0'	|NOT NULL	|0
FIELD		|action		|t_integer	|'0'	|NOT NULL	|0
FIELD		|resourcetype	|t_integer	|'0'	|NOT NULL	|0
FIELD		|details	|t_varchar(128) |'0'	|NOT NULL	|0
FIELD		|ip		|t_varchar(39)	|''	|NOT NULL	|0
FIELD		|resourceid	|t_id		|'0'	|NOT NULL	|0
FIELD		|resourcename	|t_varchar(255)	|''	|NOT NULL	|0
INDEX		|1		|userid,clock
INDEX		|2		|clock

TABLE|auditlog_details|auditdetailid|ZBX_HISTORY
FIELD		|auditdetailid	|t_id		|	|NOT NULL	|0
FIELD		|auditid	|t_id		|	|NOT NULL	|0			|1|auditlog
FIELD		|table_name	|t_varchar(64)	|''	|NOT NULL	|0
FIELD		|field_name	|t_varchar(64)	|''	|NOT NULL	|0
FIELD		|oldvalue	|t_text		|''	|NOT NULL	|0
FIELD		|newvalue	|t_text		|''	|NOT NULL	|0
INDEX		|1		|auditid

TABLE|service_alarms|servicealarmid|ZBX_HISTORY
FIELD		|servicealarmid	|t_id		|	|NOT NULL	|0
FIELD		|serviceid	|t_id		|	|NOT NULL	|0			|1|services
FIELD		|clock		|t_time		|'0'	|NOT NULL	|0
FIELD		|value		|t_integer	|'0'	|NOT NULL	|0
INDEX		|1		|serviceid,clock
INDEX		|2		|clock

TABLE|autoreg_host|autoreg_hostid|ZBX_SYNC
FIELD		|autoreg_hostid	|t_id		|	|NOT NULL	|0
FIELD		|proxy_hostid	|t_id		|	|NULL		|ZBX_SYNC		|1|hosts	|hostid
FIELD		|host		|t_varchar(64)	|''	|NOT NULL	|ZBX_SYNC
FIELD		|listen_ip	|t_varchar(39)	|''	|NOT NULL	|ZBX_SYNC
FIELD		|listen_port	|t_integer	|'0'	|NOT NULL	|ZBX_SYNC
FIELD		|listen_dns	|t_varchar(64)	|''	|NOT NULL	|ZBX_SYNC
INDEX		|1		|proxy_hostid,host

TABLE|proxy_autoreg_host|id|0
FIELD		|id		|t_serial	|	|NOT NULL	|0
FIELD		|clock		|t_time		|'0'	|NOT NULL	|0
FIELD		|host		|t_varchar(64)	|''	|NOT NULL	|0
FIELD		|listen_ip	|t_varchar(39)	|''	|NOT NULL	|0
FIELD		|listen_port	|t_integer	|'0'	|NOT NULL	|0
FIELD		|listen_dns	|t_varchar(64)	|''	|NOT NULL	|0
INDEX		|1		|clock

TABLE|dhosts|dhostid|ZBX_SYNC
FIELD		|dhostid	|t_id		|	|NOT NULL	|0
FIELD		|druleid	|t_id		|	|NOT NULL	|ZBX_SYNC		|1|drules
FIELD		|status		|t_integer	|'0'	|NOT NULL	|ZBX_SYNC
FIELD		|lastup		|t_integer	|'0'	|NOT NULL	|ZBX_SYNC
FIELD		|lastdown	|t_integer	|'0'	|NOT NULL	|ZBX_SYNC
INDEX		|1		|druleid

TABLE|dservices|dserviceid|ZBX_SYNC
FIELD		|dserviceid	|t_id		|	|NOT NULL	|0
FIELD		|dhostid	|t_id		|	|NOT NULL	|ZBX_SYNC		|1|dhosts
FIELD		|type		|t_integer	|'0'	|NOT NULL	|ZBX_SYNC
FIELD		|key_		|t_varchar(255)	|''	|NOT NULL	|ZBX_SYNC
FIELD		|value		|t_varchar(255)	|''	|NOT NULL	|ZBX_SYNC
FIELD		|port		|t_integer	|'0'	|NOT NULL	|ZBX_SYNC
FIELD		|status		|t_integer	|'0'	|NOT NULL	|ZBX_SYNC
FIELD		|lastup		|t_integer	|'0'	|NOT NULL	|ZBX_SYNC
FIELD		|lastdown	|t_integer	|'0'	|NOT NULL	|ZBX_SYNC
FIELD		|dcheckid	|t_id		|	|NOT NULL	|ZBX_SYNC		|2|dchecks
FIELD		|ip		|t_varchar(39)	|''	|NOT NULL	|ZBX_SYNC
FIELD		|dns		|t_varchar(64)	|''	|NOT NULL	|ZBX_SYNC
UNIQUE		|1		|dcheckid,type,key_,ip,port
INDEX		|2		|dhostid

-- Other tables

TABLE|escalations|escalationid|0
FIELD		|escalationid	|t_id		|	|NOT NULL	|0
FIELD		|actionid	|t_id		|	|NOT NULL	|0			|-|actions
FIELD		|triggerid	|t_id		|	|NULL		|0			|-|triggers
FIELD		|eventid	|t_id		|	|NULL		|0			|-|events
FIELD		|r_eventid	|t_id		|	|NULL		|0			|-|events	|eventid
FIELD		|nextcheck	|t_time		|'0'	|NOT NULL	|0
FIELD		|esc_step	|t_integer	|'0'	|NOT NULL	|0
FIELD		|status		|t_integer	|'0'	|NOT NULL	|0
FIELD		|itemid		|t_id		|	|NULL		|0			|-|items
UNIQUE		|1		|actionid,triggerid,itemid,escalationid

TABLE|globalvars|globalvarid|0
FIELD		|globalvarid	|t_id		|	|NOT NULL	|0
FIELD		|snmp_lastsize	|t_integer	|'0'	|NOT NULL	|0

TABLE|graph_discovery|graphdiscoveryid|ZBX_SYNC
FIELD		|graphdiscoveryid|t_id		|	|NOT NULL	|0
FIELD		|graphid	|t_id		|	|NOT NULL	|ZBX_SYNC		|1|graphs
FIELD		|parent_graphid	|t_id		|	|NOT NULL	|ZBX_SYNC		|2|graphs	|graphid
FIELD		|name		|t_varchar(128)	|''	|NOT NULL	|0
UNIQUE		|1		|graphid,parent_graphid

TABLE|host_inventory|hostid|ZBX_SYNC
FIELD		|hostid		|t_id		|	|NOT NULL	|0			|1|hosts
FIELD		|inventory_mode	|t_integer	|'0'	|NOT NULL	|ZBX_SYNC
FIELD		|type		|t_varchar(64)	|''	|NOT NULL	|ZBX_SYNC
FIELD		|type_full	|t_varchar(64)	|''	|NOT NULL	|ZBX_SYNC
FIELD		|name		|t_varchar(64)	|''	|NOT NULL	|ZBX_SYNC
FIELD		|alias		|t_varchar(64)	|''	|NOT NULL	|ZBX_SYNC
FIELD		|os		|t_varchar(64)	|''	|NOT NULL	|ZBX_SYNC
FIELD		|os_full	|t_varchar(255)	|''	|NOT NULL	|ZBX_SYNC
FIELD		|os_short	|t_varchar(64)	|''	|NOT NULL	|ZBX_SYNC
FIELD		|serialno_a	|t_varchar(64)	|''	|NOT NULL	|ZBX_SYNC
FIELD		|serialno_b	|t_varchar(64)	|''	|NOT NULL	|ZBX_SYNC
FIELD		|tag		|t_varchar(64)	|''	|NOT NULL	|ZBX_SYNC
FIELD		|asset_tag	|t_varchar(64)	|''	|NOT NULL	|ZBX_SYNC
FIELD		|macaddress_a	|t_varchar(64)	|''	|NOT NULL	|ZBX_SYNC
FIELD		|macaddress_b	|t_varchar(64)	|''	|NOT NULL	|ZBX_SYNC
FIELD		|hardware	|t_varchar(255)	|''	|NOT NULL	|ZBX_SYNC
FIELD		|hardware_full	|t_text		|''	|NOT NULL	|ZBX_SYNC
FIELD		|software	|t_varchar(255)	|''	|NOT NULL	|ZBX_SYNC
FIELD		|software_full	|t_text		|''	|NOT NULL	|ZBX_SYNC
FIELD		|software_app_a	|t_varchar(64)	|''	|NOT NULL	|ZBX_SYNC
FIELD		|software_app_b	|t_varchar(64)	|''	|NOT NULL	|ZBX_SYNC
FIELD		|software_app_c	|t_varchar(64)	|''	|NOT NULL	|ZBX_SYNC
FIELD		|software_app_d	|t_varchar(64)	|''	|NOT NULL	|ZBX_SYNC
FIELD		|software_app_e	|t_varchar(64)	|''	|NOT NULL	|ZBX_SYNC
FIELD		|contact	|t_text		|''	|NOT NULL	|ZBX_SYNC
FIELD		|location	|t_text		|''	|NOT NULL	|ZBX_SYNC
FIELD		|location_lat	|t_varchar(16)	|''	|NOT NULL	|ZBX_SYNC
FIELD		|location_lon	|t_varchar(16)	|''	|NOT NULL	|ZBX_SYNC
FIELD		|notes		|t_text		|''	|NOT NULL	|ZBX_SYNC
FIELD		|chassis	|t_varchar(64)	|''	|NOT NULL	|ZBX_SYNC
FIELD		|model		|t_varchar(64)	|''	|NOT NULL	|ZBX_SYNC
FIELD		|hw_arch	|t_varchar(32)	|''	|NOT NULL	|ZBX_SYNC
FIELD		|vendor		|t_varchar(64)	|''	|NOT NULL	|ZBX_SYNC
FIELD		|contract_number|t_varchar(64)	|''	|NOT NULL	|ZBX_SYNC
FIELD		|installer_name	|t_varchar(64)	|''	|NOT NULL	|ZBX_SYNC
FIELD		|deployment_status|t_varchar(64)|''	|NOT NULL	|ZBX_SYNC
FIELD		|url_a		|t_varchar(255)	|''	|NOT NULL	|ZBX_SYNC
FIELD		|url_b		|t_varchar(255)	|''	|NOT NULL	|ZBX_SYNC
FIELD		|url_c		|t_varchar(255)	|''	|NOT NULL	|ZBX_SYNC
FIELD		|host_networks	|t_text		|''	|NOT NULL	|ZBX_SYNC
FIELD		|host_netmask	|t_varchar(39)	|''	|NOT NULL	|ZBX_SYNC
FIELD		|host_router	|t_varchar(39)	|''	|NOT NULL	|ZBX_SYNC
FIELD		|oob_ip		|t_varchar(39)	|''	|NOT NULL	|ZBX_SYNC
FIELD		|oob_netmask	|t_varchar(39)	|''	|NOT NULL	|ZBX_SYNC
FIELD		|oob_router	|t_varchar(39)	|''	|NOT NULL	|ZBX_SYNC
FIELD		|date_hw_purchase|t_varchar(64)	|''	|NOT NULL	|ZBX_SYNC
FIELD		|date_hw_install|t_varchar(64)	|''	|NOT NULL	|ZBX_SYNC
FIELD		|date_hw_expiry	|t_varchar(64)	|''	|NOT NULL	|ZBX_SYNC
FIELD		|date_hw_decomm	|t_varchar(64)	|''	|NOT NULL	|ZBX_SYNC
FIELD		|site_address_a	|t_varchar(128)	|''	|NOT NULL	|ZBX_SYNC
FIELD		|site_address_b	|t_varchar(128)	|''	|NOT NULL	|ZBX_SYNC
FIELD		|site_address_c	|t_varchar(128)	|''	|NOT NULL	|ZBX_SYNC
FIELD		|site_city	|t_varchar(128)	|''	|NOT NULL	|ZBX_SYNC
FIELD		|site_state	|t_varchar(64)	|''	|NOT NULL	|ZBX_SYNC
FIELD		|site_country	|t_varchar(64)	|''	|NOT NULL	|ZBX_SYNC
FIELD		|site_zip	|t_varchar(64)	|''	|NOT NULL	|ZBX_SYNC
FIELD		|site_rack	|t_varchar(128)	|''	|NOT NULL	|ZBX_SYNC
FIELD		|site_notes	|t_text		|''	|NOT NULL	|ZBX_SYNC
FIELD		|poc_1_name	|t_varchar(128)	|''	|NOT NULL	|ZBX_SYNC
FIELD		|poc_1_email	|t_varchar(128)	|''	|NOT NULL	|ZBX_SYNC
FIELD		|poc_1_phone_a	|t_varchar(64)	|''	|NOT NULL	|ZBX_SYNC
FIELD		|poc_1_phone_b	|t_varchar(64)	|''	|NOT NULL	|ZBX_SYNC
FIELD		|poc_1_cell	|t_varchar(64)	|''	|NOT NULL	|ZBX_SYNC
FIELD		|poc_1_screen	|t_varchar(64)	|''	|NOT NULL	|ZBX_SYNC
FIELD		|poc_1_notes	|t_text		|''	|NOT NULL	|ZBX_SYNC
FIELD		|poc_2_name	|t_varchar(128)	|''	|NOT NULL	|ZBX_SYNC
FIELD		|poc_2_email	|t_varchar(128)	|''	|NOT NULL	|ZBX_SYNC
FIELD		|poc_2_phone_a	|t_varchar(64)	|''	|NOT NULL	|ZBX_SYNC
FIELD		|poc_2_phone_b	|t_varchar(64)	|''	|NOT NULL	|ZBX_SYNC
FIELD		|poc_2_cell	|t_varchar(64)	|''	|NOT NULL	|ZBX_SYNC
FIELD		|poc_2_screen	|t_varchar(64)	|''	|NOT NULL	|ZBX_SYNC
FIELD		|poc_2_notes	|t_text		|''	|NOT NULL	|ZBX_SYNC

TABLE|housekeeper|housekeeperid|0
FIELD		|housekeeperid	|t_id		|	|NOT NULL	|0
FIELD		|tablename	|t_varchar(64)	|''	|NOT NULL	|ZBX_SYNC
FIELD		|field		|t_varchar(64)	|''	|NOT NULL	|ZBX_SYNC
FIELD		|value		|t_id		|	|NOT NULL	|ZBX_SYNC		|-|items

TABLE|images|imageid|ZBX_SYNC
FIELD		|imageid	|t_id		|	|NOT NULL	|0
FIELD		|imagetype	|t_integer	|'0'	|NOT NULL	|ZBX_SYNC
FIELD		|name		|t_varchar(64)	|'0'	|NOT NULL	|ZBX_SYNC
FIELD		|image		|t_image	|''	|NOT NULL	|ZBX_SYNC
INDEX		|1		|imagetype,name

TABLE|item_discovery|itemdiscoveryid|ZBX_SYNC,ZBX_DATA
FIELD		|itemdiscoveryid|t_id		|	|NOT NULL	|0
FIELD		|itemid		|t_id		|	|NOT NULL	|ZBX_SYNC		|1|items
FIELD		|parent_itemid	|t_id		|	|NOT NULL	|ZBX_SYNC		|2|items	|itemid
FIELD		|key_		|t_varchar(255)	|''	|NOT NULL	|ZBX_NODATA
FIELD		|lastcheck	|t_integer	|'0'	|NOT NULL	|ZBX_NODATA
FIELD		|ts_delete	|t_time		|'0'	|NOT NULL	|ZBX_NODATA
UNIQUE		|1		|itemid,parent_itemid

TABLE|profiles|profileid|0
FIELD		|profileid	|t_id		|	|NOT NULL	|0
FIELD		|userid		|t_id		|	|NOT NULL	|0			|1|users
FIELD		|idx		|t_varchar(96)	|''	|NOT NULL	|0
FIELD		|idx2		|t_id		|'0'	|NOT NULL	|0
FIELD		|value_id	|t_id		|'0'	|NOT NULL	|0
FIELD		|value_int	|t_integer	|'0'	|NOT NULL	|0
FIELD		|value_str	|t_varchar(255)	|''	|NOT NULL	|0
FIELD		|source		|t_varchar(96)	|''	|NOT NULL	|0
FIELD		|type		|t_integer	|'0'	|NOT NULL	|0
INDEX		|1		|userid,idx,idx2
INDEX		|2		|userid,profileid

TABLE|sessions|sessionid|0
FIELD		|sessionid	|t_varchar(32)	|''	|NOT NULL	|0
FIELD		|userid		|t_id		|	|NOT NULL	|0			|1|users
FIELD		|lastaccess	|t_integer	|'0'	|NOT NULL	|0
FIELD		|status		|t_integer	|'0'	|NOT NULL	|0
INDEX		|1		|userid,status

TABLE|trigger_discovery|triggerdiscoveryid|ZBX_SYNC
FIELD		|triggerdiscoveryid|t_id	|	|NOT NULL	|0
FIELD		|triggerid	|t_id		|	|NOT NULL	|ZBX_SYNC		|1|triggers
FIELD		|parent_triggerid|t_id		|	|NOT NULL	|ZBX_SYNC		|2|triggers	|triggerid
FIELD		|name		|t_varchar(255)	|''	|NOT NULL	|0
UNIQUE		|1		|triggerid,parent_triggerid

TABLE|user_history|userhistoryid|0
FIELD		|userhistoryid	|t_id		|	|NOT NULL	|0
FIELD		|userid		|t_id		|	|NOT NULL	|0			|1|users
FIELD		|title1		|t_varchar(255)	|''	|NOT NULL	|0
FIELD		|url1		|t_varchar(255)	|''	|NOT NULL	|0
FIELD		|title2		|t_varchar(255)	|''	|NOT NULL	|0
FIELD		|url2		|t_varchar(255)	|''	|NOT NULL	|0
FIELD		|title3		|t_varchar(255)	|''	|NOT NULL	|0
FIELD		|url3		|t_varchar(255)	|''	|NOT NULL	|0
FIELD		|title4		|t_varchar(255)	|''	|NOT NULL	|0
FIELD		|url4		|t_varchar(255)	|''	|NOT NULL	|0
FIELD		|title5		|t_varchar(255)	|''	|NOT NULL	|0
FIELD		|url5		|t_varchar(255)	|''	|NOT NULL	|0
UNIQUE		|1		|userid

TABLE|dbversion||
FIELD		|mandatory	|t_integer	|'0'	|NOT NULL	|
FIELD		|optional	|t_integer	|'0'	|NOT NULL	|
<<<<<<< HEAD
ROW		|2010046	|2010048
=======
ROW		|2010034	|2010039
>>>>>>> 4ebd0a9a
<|MERGE_RESOLUTION|>--- conflicted
+++ resolved
@@ -1212,8 +1212,4 @@
 TABLE|dbversion||
 FIELD		|mandatory	|t_integer	|'0'	|NOT NULL	|
 FIELD		|optional	|t_integer	|'0'	|NOT NULL	|
-<<<<<<< HEAD
-ROW		|2010046	|2010048
-=======
-ROW		|2010034	|2010039
->>>>>>> 4ebd0a9a
+ROW		|2010047	|2010049