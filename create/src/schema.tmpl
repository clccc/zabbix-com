--
-- Zabbix
-- Copyright (C) 2001-2019 Zabbix SIA
--
-- This program is free software; you can redistribute it and/or modify
-- it under the terms of the GNU General Public License as published by
-- the Free Software Foundation; either version 2 of the License, or
-- (at your option) any later version.
--
-- This program is distributed in the hope that it will be useful,
-- but WITHOUT ANY WARRANTY; without even the implied warranty of
-- MERCHANTABILITY or FITNESS FOR A PARTICULAR PURPOSE. See the
-- GNU General Public License for more details.
--
-- You should have received a copy of the GNU General Public License
-- along with this program; if not, write to the Free Software
-- Foundation, Inc., 51 Franklin Street, Fifth Floor, Boston, MA  02110-1301, USA.
--

--
-- Do not use spaces
-- Tables must be sorted to match referential integrity rules
--

TABLE|users|userid|ZBX_DATA
FIELD		|userid		|t_id		|	|NOT NULL	|0
FIELD		|alias		|t_varchar(100)	|''	|NOT NULL	|0
FIELD		|name		|t_varchar(100)	|''	|NOT NULL	|0
FIELD		|surname	|t_varchar(100)	|''	|NOT NULL	|0
FIELD		|passwd		|t_varchar(60)	|''	|NOT NULL	|0
FIELD		|url		|t_varchar(255)	|''	|NOT NULL	|0
FIELD		|autologin	|t_integer	|'0'	|NOT NULL	|0
FIELD		|autologout	|t_varchar(32)	|'15m'	|NOT NULL	|0
FIELD		|lang		|t_varchar(5)	|'en_GB'|NOT NULL	|0
FIELD		|refresh	|t_varchar(32)	|'30s'	|NOT NULL	|0
FIELD		|type		|t_integer	|'1'	|NOT NULL	|0
FIELD		|theme		|t_varchar(128)	|'default'|NOT NULL	|0
FIELD		|attempt_failed	|t_integer	|0	|NOT NULL	|ZBX_NODATA
FIELD		|attempt_ip	|t_varchar(39)	|''	|NOT NULL	|ZBX_NODATA
FIELD		|attempt_clock	|t_integer	|0	|NOT NULL	|ZBX_NODATA
FIELD		|rows_per_page	|t_integer	|50	|NOT NULL	|0
UNIQUE		|1		|alias

TABLE|maintenances|maintenanceid|ZBX_DATA
FIELD		|maintenanceid	|t_id		|	|NOT NULL	|0
FIELD		|name		|t_varchar(128)	|''	|NOT NULL	|0
FIELD		|maintenance_type|t_integer	|'0'	|NOT NULL	|0
FIELD		|description	|t_shorttext	|''	|NOT NULL	|0
FIELD		|active_since	|t_integer	|'0'	|NOT NULL	|0
FIELD		|active_till	|t_integer	|'0'	|NOT NULL	|0
FIELD		|tags_evaltype	|t_integer	|'0'	|NOT NULL	|0
INDEX		|1		|active_since,active_till
UNIQUE		|2		|name

TABLE|hosts|hostid|ZBX_TEMPLATE
FIELD		|hostid		|t_id		|	|NOT NULL	|0
FIELD		|proxy_hostid	|t_id		|	|NULL		|0			|1|hosts	|hostid		|RESTRICT
FIELD		|host		|t_varchar(128)	|''	|NOT NULL	|ZBX_PROXY
FIELD		|status		|t_integer	|'0'	|NOT NULL	|ZBX_PROXY
FIELD		|disable_until	|t_integer	|'0'	|NOT NULL	|ZBX_NODATA
FIELD		|error		|t_varchar(2048)|''	|NOT NULL	|ZBX_NODATA
FIELD		|available	|t_integer	|'0'	|NOT NULL	|ZBX_PROXY,ZBX_NODATA
FIELD		|errors_from	|t_integer	|'0'	|NOT NULL	|ZBX_NODATA
FIELD		|lastaccess	|t_integer	|'0'	|NOT NULL	|ZBX_NODATA
FIELD		|ipmi_authtype	|t_integer	|'-1'	|NOT NULL	|ZBX_PROXY
FIELD		|ipmi_privilege	|t_integer	|'2'	|NOT NULL	|ZBX_PROXY
FIELD		|ipmi_username	|t_varchar(16)	|''	|NOT NULL	|ZBX_PROXY
FIELD		|ipmi_password	|t_varchar(20)	|''	|NOT NULL	|ZBX_PROXY
FIELD		|ipmi_disable_until|t_integer	|'0'	|NOT NULL	|ZBX_NODATA
FIELD		|ipmi_available	|t_integer	|'0'	|NOT NULL	|ZBX_PROXY,ZBX_NODATA
FIELD		|snmp_disable_until|t_integer	|'0'	|NOT NULL	|ZBX_NODATA
FIELD		|snmp_available	|t_integer	|'0'	|NOT NULL	|ZBX_PROXY,ZBX_NODATA
FIELD		|maintenanceid	|t_id		|	|NULL		|ZBX_NODATA		|2|maintenances	|		|RESTRICT
FIELD		|maintenance_status|t_integer	|'0'	|NOT NULL	|ZBX_NODATA
FIELD		|maintenance_type|t_integer	|'0'	|NOT NULL	|ZBX_NODATA
FIELD		|maintenance_from|t_integer	|'0'	|NOT NULL	|ZBX_NODATA
FIELD		|ipmi_errors_from|t_integer	|'0'	|NOT NULL	|ZBX_NODATA
FIELD		|snmp_errors_from|t_integer	|'0'	|NOT NULL	|ZBX_NODATA
FIELD		|ipmi_error	|t_varchar(2048)|''	|NOT NULL	|ZBX_NODATA
FIELD		|snmp_error	|t_varchar(2048)|''	|NOT NULL	|ZBX_NODATA
FIELD		|jmx_disable_until|t_integer	|'0'	|NOT NULL	|ZBX_NODATA
FIELD		|jmx_available	|t_integer	|'0'	|NOT NULL	|ZBX_PROXY,ZBX_NODATA
FIELD		|jmx_errors_from|t_integer	|'0'	|NOT NULL	|ZBX_NODATA
FIELD		|jmx_error	|t_varchar(2048)|''	|NOT NULL	|ZBX_NODATA
FIELD		|name		|t_varchar(128)	|''	|NOT NULL	|ZBX_PROXY
FIELD		|flags		|t_integer	|'0'	|NOT NULL	|0
FIELD		|templateid	|t_id		|	|NULL		|0			|3|hosts	|hostid
FIELD		|description	|t_shorttext	|''	|NOT NULL	|0
FIELD		|tls_connect	|t_integer	|'1'	|NOT NULL	|ZBX_PROXY
FIELD		|tls_accept	|t_integer	|'1'	|NOT NULL	|ZBX_PROXY
FIELD		|tls_issuer	|t_varchar(1024)|''	|NOT NULL	|ZBX_PROXY
FIELD		|tls_subject	|t_varchar(1024)|''	|NOT NULL	|ZBX_PROXY
FIELD		|tls_psk_identity|t_varchar(128)|''	|NOT NULL	|ZBX_PROXY
FIELD		|tls_psk	|t_varchar(512)	|''	|NOT NULL	|ZBX_PROXY
FIELD		|proxy_address	|t_varchar(255)	|''	|NOT NULL	|0
FIELD		|auto_compress	|t_integer	|'1'	|NOT NULL	|0
INDEX		|1		|host
INDEX		|2		|status
INDEX		|3		|proxy_hostid
INDEX		|4		|name
INDEX		|5		|maintenanceid

TABLE|hstgrp|groupid|ZBX_DATA
FIELD		|groupid	|t_id		|	|NOT NULL	|0
FIELD		|name		|t_varchar(255)	|''	|NOT NULL	|0
FIELD		|internal	|t_integer	|'0'	|NOT NULL	|0
FIELD		|flags		|t_integer	|'0'	|NOT NULL	|0
INDEX		|1		|name

TABLE|group_prototype|group_prototypeid|ZBX_TEMPLATE
FIELD		|group_prototypeid|t_id		|	|NOT NULL	|0
FIELD		|hostid		|t_id		|	|NOT NULL	|0			|1|hosts
FIELD		|name		|t_varchar(255)	|''	|NOT NULL	|0
FIELD		|groupid	|t_id		|	|NULL		|0			|2|hstgrp	|		|RESTRICT
FIELD		|templateid	|t_id		|	|NULL		|0			|3|group_prototype|group_prototypeid
INDEX		|1		|hostid

TABLE|group_discovery|groupid|ZBX_TEMPLATE
FIELD		|groupid	|t_id		|	|NOT NULL	|0			|1|hstgrp
FIELD		|parent_group_prototypeid|t_id	|	|NOT NULL	|0			|2|group_prototype|group_prototypeid|RESTRICT
FIELD		|name		|t_varchar(64)	|''	|NOT NULL	|ZBX_NODATA
FIELD		|lastcheck	|t_integer	|'0'	|NOT NULL	|ZBX_NODATA
FIELD		|ts_delete	|t_time		|'0'	|NOT NULL	|ZBX_NODATA

TABLE|screens|screenid|ZBX_TEMPLATE
FIELD		|screenid	|t_id		|	|NOT NULL	|0
FIELD		|name		|t_varchar(255)	|	|NOT NULL	|0
FIELD		|hsize		|t_integer	|'1'	|NOT NULL	|0
FIELD		|vsize		|t_integer	|'1'	|NOT NULL	|0
FIELD		|templateid	|t_id		|	|NULL		|0			|1|hosts	|hostid
FIELD		|userid		|t_id		|	|NULL		|0			|3|users	|		|RESTRICT
FIELD		|private	|t_integer	|'1'	|NOT NULL	|0
INDEX		|1		|templateid

TABLE|screens_items|screenitemid|ZBX_TEMPLATE
FIELD		|screenitemid	|t_id		|	|NOT NULL	|0
FIELD		|screenid	|t_id		|	|NOT NULL	|0			|1|screens
FIELD		|resourcetype	|t_integer	|'0'	|NOT NULL	|0
FIELD		|resourceid	|t_id		|'0'	|NOT NULL	|0
FIELD		|width		|t_integer	|'320'	|NOT NULL	|0
FIELD		|height		|t_integer	|'200'	|NOT NULL	|0
FIELD		|x		|t_integer	|'0'	|NOT NULL	|0
FIELD		|y		|t_integer	|'0'	|NOT NULL	|0
FIELD		|colspan	|t_integer	|'1'	|NOT NULL	|0
FIELD		|rowspan	|t_integer	|'1'	|NOT NULL	|0
FIELD		|elements	|t_integer	|'25'	|NOT NULL	|0
FIELD		|valign		|t_integer	|'0'	|NOT NULL	|0
FIELD		|halign		|t_integer	|'0'	|NOT NULL	|0
FIELD		|style		|t_integer	|'0'	|NOT NULL	|0
FIELD		|url		|t_varchar(255)	|''	|NOT NULL	|0
FIELD		|dynamic	|t_integer	|'0'	|NOT NULL	|0
FIELD		|sort_triggers	|t_integer	|'0'	|NOT NULL	|0
FIELD		|application	|t_varchar(255)	|''	|NOT NULL	|0
FIELD		|max_columns	|t_integer	|'3'	|NOT NULL	|0
INDEX		|1		|screenid

TABLE|screen_user|screenuserid|ZBX_DATA
FIELD		|screenuserid|t_id		|	|NOT NULL	|0
FIELD		|screenid	|t_id		|	|NOT NULL	|0			|1|screens
FIELD		|userid		|t_id		|	|NOT NULL	|0			|2|users
FIELD		|permission	|t_integer	|'2'	|NOT NULL	|0
UNIQUE		|1		|screenid,userid

TABLE|screen_usrgrp|screenusrgrpid|ZBX_DATA
FIELD		|screenusrgrpid|t_id		|	|NOT NULL	|0
FIELD		|screenid	|t_id		|	|NOT NULL	|0			|1|screens
FIELD		|usrgrpid	|t_id		|	|NOT NULL	|0			|2|usrgrp
FIELD		|permission	|t_integer	|'2'	|NOT NULL	|0
UNIQUE		|1		|screenid,usrgrpid

TABLE|slideshows|slideshowid|ZBX_DATA
FIELD		|slideshowid	|t_id		|	|NOT NULL	|0
FIELD		|name		|t_varchar(255)	|''	|NOT NULL	|0
FIELD		|delay		|t_varchar(32)	|'30s'	|NOT NULL	|0
FIELD		|userid		|t_id		|	|NOT NULL	|0			|3|users	|		|RESTRICT
FIELD		|private	|t_integer	|'1'	|NOT NULL	|0
UNIQUE		|1		|name

TABLE|slideshow_user|slideshowuserid|ZBX_DATA
FIELD		|slideshowuserid|t_id		|	|NOT NULL	|0
FIELD		|slideshowid	|t_id		|	|NOT NULL	|0			|1|slideshows
FIELD		|userid		|t_id		|	|NOT NULL	|0			|2|users
FIELD		|permission	|t_integer	|'2'	|NOT NULL	|0
UNIQUE		|1		|slideshowid,userid

TABLE|slideshow_usrgrp|slideshowusrgrpid|ZBX_DATA
FIELD		|slideshowusrgrpid|t_id		|	|NOT NULL	|0
FIELD		|slideshowid	|t_id		|	|NOT NULL	|0			|1|slideshows
FIELD		|usrgrpid	|t_id		|	|NOT NULL	|0			|2|usrgrp
FIELD		|permission	|t_integer	|'2'	|NOT NULL	|0
UNIQUE		|1		|slideshowid,usrgrpid

TABLE|slides|slideid|ZBX_DATA
FIELD		|slideid	|t_id		|	|NOT NULL	|0
FIELD		|slideshowid	|t_id		|	|NOT NULL	|0			|1|slideshows
FIELD		|screenid	|t_id		|	|NOT NULL	|0			|2|screens
FIELD		|step		|t_integer	|'0'	|NOT NULL	|0
FIELD		|delay		|t_varchar(32)	|'0'	|NOT NULL	|0
INDEX		|1		|slideshowid
INDEX		|2		|screenid

TABLE|drules|druleid|ZBX_DATA
FIELD		|druleid	|t_id		|	|NOT NULL	|0
FIELD		|proxy_hostid	|t_id		|	|NULL		|0			|1|hosts	|hostid		|RESTRICT
FIELD		|name		|t_varchar(255)	|''	|NOT NULL	|ZBX_PROXY
FIELD		|iprange	|t_varchar(2048)|''	|NOT NULL	|ZBX_PROXY
FIELD		|delay		|t_varchar(255)	|'1h'	|NOT NULL	|ZBX_PROXY
FIELD		|nextcheck	|t_integer	|'0'	|NOT NULL	|ZBX_NODATA
FIELD		|status		|t_integer	|'0'	|NOT NULL	|0
INDEX		|1		|proxy_hostid
UNIQUE		|2		|name

TABLE|dchecks|dcheckid|ZBX_DATA
FIELD		|dcheckid	|t_id		|	|NOT NULL	|0
FIELD		|druleid	|t_id		|	|NOT NULL	|ZBX_PROXY		|1|drules
FIELD		|type		|t_integer	|'0'	|NOT NULL	|ZBX_PROXY
FIELD		|key_		|t_varchar(2048)|''	|NOT NULL	|ZBX_PROXY
FIELD		|snmp_community	|t_varchar(255)	|''	|NOT NULL	|ZBX_PROXY
FIELD		|ports		|t_varchar(255)	|'0'	|NOT NULL	|ZBX_PROXY
FIELD		|snmpv3_securityname|t_varchar(64)|''	|NOT NULL	|ZBX_PROXY
FIELD		|snmpv3_securitylevel|t_integer	|'0'	|NOT NULL	|ZBX_PROXY
FIELD		|snmpv3_authpassphrase|t_varchar(64)|''	|NOT NULL	|ZBX_PROXY
FIELD		|snmpv3_privpassphrase|t_varchar(64)|''	|NOT NULL	|ZBX_PROXY
FIELD		|uniq		|t_integer	|'0'	|NOT NULL	|ZBX_PROXY
FIELD		|snmpv3_authprotocol|t_integer	|'0'	|NOT NULL	|ZBX_PROXY
FIELD		|snmpv3_privprotocol|t_integer	|'0'	|NOT NULL	|ZBX_PROXY
FIELD		|snmpv3_contextname|t_varchar(255)|''	|NOT NULL	|ZBX_PROXY
FIELD		|host_source|t_integer	|'1'	|NOT NULL	|ZBX_PROXY
FIELD		|name_source|t_integer	|'0'	|NOT NULL	|ZBX_PROXY
INDEX		|1		|druleid,host_source,name_source

TABLE|applications|applicationid|ZBX_TEMPLATE
FIELD		|applicationid	|t_id		|	|NOT NULL	|0
FIELD		|hostid		|t_id		|	|NOT NULL	|0			|1|hosts
FIELD		|name		|t_varchar(255)	|''	|NOT NULL	|0
FIELD		|flags		|t_integer	|'0'	|NOT NULL	|0
UNIQUE		|2		|hostid,name

TABLE|httptest|httptestid|ZBX_TEMPLATE
FIELD		|httptestid	|t_id		|	|NOT NULL	|0
FIELD		|name		|t_varchar(64)	|''	|NOT NULL	|ZBX_PROXY
FIELD		|applicationid	|t_id		|	|NULL		|0			|1|applications	|		|RESTRICT
FIELD		|nextcheck	|t_integer	|'0'	|NOT NULL	|ZBX_NODATA
FIELD		|delay		|t_varchar(255)	|'1m'	|NOT NULL	|ZBX_PROXY
FIELD		|status		|t_integer	|'0'	|NOT NULL	|0
FIELD		|agent		|t_varchar(255)	|'Zabbix'|NOT NULL	|ZBX_PROXY
FIELD		|authentication	|t_integer	|'0'	|NOT NULL	|ZBX_PROXY,ZBX_NODATA
FIELD		|http_user	|t_varchar(64)	|''	|NOT NULL	|ZBX_PROXY,ZBX_NODATA
FIELD		|http_password	|t_varchar(64)	|''	|NOT NULL	|ZBX_PROXY,ZBX_NODATA
FIELD		|hostid		|t_id		|	|NOT NULL	|ZBX_PROXY		|2|hosts
FIELD		|templateid	|t_id		|	|NULL		|0			|3|httptest	|httptestid
FIELD		|http_proxy	|t_varchar(255)	|''	|NOT NULL	|ZBX_PROXY,ZBX_NODATA
FIELD		|retries	|t_integer	|'1'	|NOT NULL	|ZBX_PROXY,ZBX_NODATA
FIELD		|ssl_cert_file	|t_varchar(255)	|''	|NOT NULL	|ZBX_PROXY,ZBX_NODATA
FIELD		|ssl_key_file	|t_varchar(255)	|''	|NOT NULL	|ZBX_PROXY,ZBX_NODATA
FIELD		|ssl_key_password|t_varchar(64)	|''	|NOT NULL	|ZBX_PROXY,ZBX_NODATA
FIELD		|verify_peer	|t_integer	|'0'	|NOT NULL	|ZBX_PROXY
FIELD		|verify_host	|t_integer	|'0'	|NOT NULL	|ZBX_PROXY
INDEX		|1		|applicationid
UNIQUE		|2		|hostid,name
INDEX		|3		|status
INDEX		|4		|templateid

TABLE|httpstep|httpstepid|ZBX_TEMPLATE
FIELD		|httpstepid	|t_id		|	|NOT NULL	|0
FIELD		|httptestid	|t_id		|	|NOT NULL	|ZBX_PROXY		|1|httptest
FIELD		|name		|t_varchar(64)	|''	|NOT NULL	|ZBX_PROXY
FIELD		|no		|t_integer	|'0'	|NOT NULL	|ZBX_PROXY
FIELD		|url		|t_varchar(2048)|''	|NOT NULL	|ZBX_PROXY
FIELD		|timeout	|t_varchar(255)	|'15s'	|NOT NULL	|ZBX_PROXY
FIELD		|posts		|t_shorttext	|''	|NOT NULL	|ZBX_PROXY
FIELD		|required	|t_varchar(255)	|''	|NOT NULL	|ZBX_PROXY
FIELD		|status_codes	|t_varchar(255)	|''	|NOT NULL	|ZBX_PROXY
FIELD		|follow_redirects|t_integer	|'1'	|NOT NULL	|ZBX_PROXY
FIELD		|retrieve_mode	|t_integer	|'0'	|NOT NULL	|ZBX_PROXY
FIELD		|post_type	|t_integer	|'0'	|NOT NULL	|ZBX_PROXY
INDEX		|1		|httptestid

TABLE|interface|interfaceid|ZBX_TEMPLATE
FIELD		|interfaceid	|t_id		|	|NOT NULL	|0
FIELD		|hostid		|t_id		|	|NOT NULL	|ZBX_PROXY		|1|hosts
FIELD		|main		|t_integer	|'0'	|NOT NULL	|ZBX_PROXY
FIELD		|type		|t_integer	|'1'	|NOT NULL	|ZBX_PROXY
FIELD		|useip		|t_integer	|'1'	|NOT NULL	|ZBX_PROXY
FIELD		|ip		|t_varchar(64)	|'127.0.0.1'|NOT NULL	|ZBX_PROXY
FIELD		|dns		|t_varchar(255)	|''	|NOT NULL	|ZBX_PROXY
FIELD		|port		|t_varchar(64)	|'10050'|NOT NULL	|ZBX_PROXY
FIELD		|bulk		|t_integer	|'1'	|NOT NULL	|ZBX_PROXY
INDEX		|1		|hostid,type
INDEX		|2		|ip,dns

TABLE|valuemaps|valuemapid|ZBX_TEMPLATE
FIELD		|valuemapid	|t_id		|	|NOT NULL	|0
FIELD		|name		|t_varchar(64)	|''	|NOT NULL	|0
UNIQUE		|1		|name

TABLE|items|itemid|ZBX_TEMPLATE
FIELD		|itemid		|t_id		|	|NOT NULL	|0
FIELD		|type		|t_integer	|'0'	|NOT NULL	|ZBX_PROXY
FIELD		|snmp_community	|t_varchar(64)	|''	|NOT NULL	|ZBX_PROXY
FIELD		|snmp_oid	|t_varchar(512)	|''	|NOT NULL	|ZBX_PROXY
FIELD		|hostid		|t_id		|	|NOT NULL	|ZBX_PROXY		|1|hosts
FIELD		|name		|t_varchar(255)	|''	|NOT NULL	|0
FIELD		|key_		|t_varchar(2048)|''	|NOT NULL	|ZBX_PROXY
FIELD		|delay		|t_varchar(1024)|'0'	|NOT NULL	|ZBX_PROXY
FIELD		|history	|t_varchar(255)	|'90d'	|NOT NULL	|0
FIELD		|trends		|t_varchar(255)	|'365d'	|NOT NULL	|0
FIELD		|status		|t_integer	|'0'	|NOT NULL	|ZBX_PROXY
FIELD		|value_type	|t_integer	|'0'	|NOT NULL	|ZBX_PROXY
FIELD		|trapper_hosts	|t_varchar(255)	|''	|NOT NULL	|ZBX_PROXY
FIELD		|units		|t_varchar(255)	|''	|NOT NULL	|0
FIELD		|snmpv3_securityname|t_varchar(64)|''	|NOT NULL	|ZBX_PROXY
FIELD		|snmpv3_securitylevel|t_integer	|'0'	|NOT NULL	|ZBX_PROXY
FIELD		|snmpv3_authpassphrase|t_varchar(64)|''	|NOT NULL	|ZBX_PROXY
FIELD		|snmpv3_privpassphrase|t_varchar(64)|''	|NOT NULL	|ZBX_PROXY
FIELD		|formula	|t_varchar(255)	|''	|NOT NULL	|0
FIELD		|logtimefmt	|t_varchar(64)	|''	|NOT NULL	|ZBX_PROXY
FIELD		|templateid	|t_id		|	|NULL		|0			|2|items	|itemid
FIELD		|valuemapid	|t_id		|	|NULL		|0			|3|valuemaps	|		|RESTRICT
FIELD		|params		|t_shorttext	|''	|NOT NULL	|ZBX_PROXY
FIELD		|ipmi_sensor	|t_varchar(128)	|''	|NOT NULL	|ZBX_PROXY
FIELD		|authtype	|t_integer	|'0'	|NOT NULL	|ZBX_PROXY
FIELD		|username	|t_varchar(64)	|''	|NOT NULL	|ZBX_PROXY
FIELD		|password	|t_varchar(64)	|''	|NOT NULL	|ZBX_PROXY
FIELD		|publickey	|t_varchar(64)	|''	|NOT NULL	|ZBX_PROXY
FIELD		|privatekey	|t_varchar(64)	|''	|NOT NULL	|ZBX_PROXY
FIELD		|flags		|t_integer	|'0'	|NOT NULL	|ZBX_PROXY
FIELD		|interfaceid	|t_id		|	|NULL		|ZBX_PROXY		|4|interface	|		|RESTRICT
FIELD		|port		|t_varchar(64)	|''	|NOT NULL	|ZBX_PROXY
FIELD		|description	|t_shorttext	|''	|NOT NULL	|0
FIELD		|inventory_link	|t_integer	|'0'	|NOT NULL	|0
FIELD		|lifetime	|t_varchar(255)	|'30d'	|NOT NULL	|0
FIELD		|snmpv3_authprotocol|t_integer	|'0'	|NOT NULL	|ZBX_PROXY
FIELD		|snmpv3_privprotocol|t_integer	|'0'	|NOT NULL	|ZBX_PROXY
FIELD		|snmpv3_contextname|t_varchar(255)|''	|NOT NULL	|ZBX_PROXY
FIELD		|evaltype	|t_integer	|'0'	|NOT NULL	|0
FIELD		|jmx_endpoint	|t_varchar(255)	|''	|NOT NULL	|ZBX_PROXY
FIELD		|master_itemid	|t_id		|	|NULL		|ZBX_PROXY		|5|items	|itemid
FIELD		|timeout	|t_varchar(255)	|'3s'	|NOT NULL	|ZBX_PROXY
FIELD		|url		|t_varchar(2048)|''	|NOT NULL	|ZBX_PROXY
FIELD		|query_fields	|t_varchar(2048)|''	|NOT NULL	|ZBX_PROXY
FIELD		|posts		|t_shorttext	|''	|NOT NULL	|ZBX_PROXY
FIELD		|status_codes	|t_varchar(255)	|'200'	|NOT NULL	|ZBX_PROXY
FIELD		|follow_redirects|t_integer	|'1'	|NOT NULL	|ZBX_PROXY
FIELD		|post_type	|t_integer	|'0'	|NOT NULL	|ZBX_PROXY
FIELD		|http_proxy	|t_varchar(255)	|''	|NOT NULL	|ZBX_PROXY,ZBX_NODATA
FIELD		|headers	|t_shorttext	|''	|NOT NULL	|ZBX_PROXY
FIELD		|retrieve_mode	|t_integer	|'0'	|NOT NULL	|ZBX_PROXY
FIELD		|request_method	|t_integer	|'0'	|NOT NULL	|ZBX_PROXY
FIELD		|output_format	|t_integer	|'0'	|NOT NULL	|ZBX_PROXY
FIELD		|ssl_cert_file	|t_varchar(255)	|''	|NOT NULL	|ZBX_PROXY,ZBX_NODATA
FIELD		|ssl_key_file	|t_varchar(255)	|''	|NOT NULL	|ZBX_PROXY,ZBX_NODATA
FIELD		|ssl_key_password|t_varchar(64)	|''	|NOT NULL	|ZBX_PROXY,ZBX_NODATA
FIELD		|verify_peer	|t_integer	|'0'	|NOT NULL	|ZBX_PROXY
FIELD		|verify_host	|t_integer	|'0'	|NOT NULL	|ZBX_PROXY
FIELD		|allow_traps	|t_integer	|'0'	|NOT NULL	|ZBX_PROXY
INDEX		|1		|hostid,key_(1021)
INDEX		|3		|status
INDEX		|4		|templateid
INDEX		|5		|valuemapid
INDEX		|6		|interfaceid
INDEX		|7		|master_itemid

TABLE|httpstepitem|httpstepitemid|ZBX_TEMPLATE
FIELD		|httpstepitemid	|t_id		|	|NOT NULL	|0
FIELD		|httpstepid	|t_id		|	|NOT NULL	|ZBX_PROXY		|1|httpstep
FIELD		|itemid		|t_id		|	|NOT NULL	|ZBX_PROXY		|2|items
FIELD		|type		|t_integer	|'0'	|NOT NULL	|ZBX_PROXY
UNIQUE		|1		|httpstepid,itemid
INDEX		|2		|itemid

TABLE|httptestitem|httptestitemid|ZBX_TEMPLATE
FIELD		|httptestitemid	|t_id		|	|NOT NULL	|0
FIELD		|httptestid	|t_id		|	|NOT NULL	|ZBX_PROXY		|1|httptest
FIELD		|itemid		|t_id		|	|NOT NULL	|ZBX_PROXY		|2|items
FIELD		|type		|t_integer	|'0'	|NOT NULL	|ZBX_PROXY
UNIQUE		|1		|httptestid,itemid
INDEX		|2		|itemid

TABLE|media_type|mediatypeid|ZBX_DATA
FIELD		|mediatypeid	|t_id		|	|NOT NULL	|0
FIELD		|type		|t_integer	|'0'	|NOT NULL	|0
FIELD		|name		|t_varchar(100)	|''	|NOT NULL	|0
FIELD		|smtp_server	|t_varchar(255)	|''	|NOT NULL	|0
FIELD		|smtp_helo	|t_varchar(255)	|''	|NOT NULL	|0
FIELD		|smtp_email	|t_varchar(255)	|''	|NOT NULL	|0
FIELD		|exec_path	|t_varchar(255)	|''	|NOT NULL	|0
FIELD		|gsm_modem	|t_varchar(255)	|''	|NOT NULL	|0
FIELD		|username	|t_varchar(255)	|''	|NOT NULL	|0
FIELD		|passwd		|t_varchar(255)	|''	|NOT NULL	|0
FIELD		|status		|t_integer	|'0'	|NOT NULL	|0
FIELD		|smtp_port	|t_integer	|'25'	|NOT NULL	|0
FIELD		|smtp_security	|t_integer	|'0'	|NOT NULL	|0
FIELD		|smtp_verify_peer|t_integer	|'0'	|NOT NULL	|0
FIELD		|smtp_verify_host|t_integer	|'0'	|NOT NULL	|0
FIELD		|smtp_authentication|t_integer	|'0'	|NOT NULL	|0
FIELD		|exec_params	|t_varchar(255)	|''	|NOT NULL	|0
FIELD		|maxsessions	|t_integer	|'1'	|NOT NULL	|0
FIELD		|maxattempts	|t_integer	|'3'	|NOT NULL	|0
FIELD		|attempt_interval|t_varchar(32)	|'10s'	|NOT NULL	|0
FIELD		|content_type	|t_integer	|'1'	|NOT NULL	|0
FIELD		|script		|t_shorttext	|''	|NOT NULL	|0
FIELD		|timeout	|t_varchar(32)	|'30s'	|NOT NULL	|0
FIELD		|process_tags	|t_integer	|'0'	|NOT NULL	|0
FIELD		|show_event_menu|t_integer	|'0'	|NOT NULL	|0
FIELD		|event_menu_url	|t_varchar(2048)|''	|NOT NULL	|0
FIELD		|event_menu_name|t_varchar(255)	|''	|NOT NULL	|0
FIELD		|description	|t_shorttext	|''	|NOT NULL	|0
UNIQUE		|1		|name

TABLE|media_type_param|mediatype_paramid|ZBX_DATA
FIELD		|mediatype_paramid|t_id		|	|NOT NULL	|0
FIELD		|mediatypeid	|t_id		|	|NOT NULL	|0			|1|media_type
FIELD		|name		|t_varchar(255)	|''	|NOT NULL	|0
FIELD		|value		|t_varchar(2048)|''	|NOT NULL	|0
INDEX		|1		|mediatypeid

TABLE|media_type_message|mediatype_messageid|0
FIELD		|mediatype_messageid|t_id	|	|NOT NULL	|0
FIELD		|mediatypeid	|t_id		|	|NOT NULL	|0			|1|media_type
FIELD		|eventsource	|t_integer	|	|NOT NULL	|0
FIELD		|recovery	|t_integer	|	|NOT NULL	|0
FIELD		|subject	|t_varchar(255)	|''	|NOT NULL	|0
FIELD		|message	|t_varchar(2048)|''	|NOT NULL	|0
UNIQUE		|1		|mediatypeid,eventsource,recovery

TABLE|usrgrp|usrgrpid|ZBX_DATA
FIELD		|usrgrpid	|t_id		|	|NOT NULL	|0
FIELD		|name		|t_varchar(64)	|''	|NOT NULL	|0
FIELD		|gui_access	|t_integer	|'0'	|NOT NULL	|0
FIELD		|users_status	|t_integer	|'0'	|NOT NULL	|0
FIELD		|debug_mode	|t_integer	|'0'	|NOT NULL	|0
UNIQUE		|1		|name

TABLE|users_groups|id|ZBX_DATA
FIELD		|id		|t_id		|	|NOT NULL	|0
FIELD		|usrgrpid	|t_id		|	|NOT NULL	|0			|1|usrgrp
FIELD		|userid		|t_id		|	|NOT NULL	|0			|2|users
UNIQUE		|1		|usrgrpid,userid
INDEX		|2		|userid

TABLE|scripts|scriptid|ZBX_DATA
FIELD		|scriptid	|t_id		|	|NOT NULL	|0
FIELD		|name		|t_varchar(255)	|''	|NOT NULL	|0
FIELD		|command	|t_varchar(255)	|''	|NOT NULL	|0
FIELD		|host_access	|t_integer	|'2'	|NOT NULL	|0
FIELD		|usrgrpid	|t_id		|	|NULL		|0			|1|usrgrp	|		|RESTRICT
FIELD		|groupid	|t_id		|	|NULL		|0			|2|hstgrp	|		|RESTRICT
FIELD		|description	|t_shorttext	|''	|NOT NULL	|0
FIELD		|confirmation	|t_varchar(255)	|''	|NOT NULL	|0
FIELD		|type		|t_integer	|'0'	|NOT NULL	|0
FIELD		|execute_on	|t_integer	|'2'	|NOT NULL	|0
INDEX		|1		|usrgrpid
INDEX		|2		|groupid
UNIQUE		|3		|name

TABLE|actions|actionid|ZBX_DATA
FIELD		|actionid	|t_id		|	|NOT NULL	|0
FIELD		|name		|t_varchar(255)	|''	|NOT NULL	|0
FIELD		|eventsource	|t_integer	|'0'	|NOT NULL	|0
FIELD		|evaltype	|t_integer	|'0'	|NOT NULL	|0
FIELD		|status		|t_integer	|'0'	|NOT NULL	|0
FIELD		|esc_period	|t_varchar(255)	|'1h'	|NOT NULL	|0
FIELD		|formula	|t_varchar(255)	|''	|NOT NULL	|0
FIELD		|pause_suppressed|t_integer	|'1'	|NOT NULL	|0
INDEX		|1		|eventsource,status
UNIQUE		|2		|name

TABLE|operations|operationid|ZBX_DATA
FIELD		|operationid	|t_id		|	|NOT NULL	|0
FIELD		|actionid	|t_id		|	|NOT NULL	|0			|1|actions
FIELD		|operationtype	|t_integer	|'0'	|NOT NULL	|0
FIELD		|esc_period	|t_varchar(255)	|'0'	|NOT NULL	|0
FIELD		|esc_step_from	|t_integer	|'1'	|NOT NULL	|0
FIELD		|esc_step_to	|t_integer	|'1'	|NOT NULL	|0
FIELD		|evaltype	|t_integer	|'0'	|NOT NULL	|0
FIELD		|recovery	|t_integer	|'0'	|NOT NULL	|0
INDEX		|1		|actionid

TABLE|opmessage|operationid|ZBX_DATA
FIELD		|operationid	|t_id		|	|NOT NULL	|0			|1|operations
FIELD		|default_msg	|t_integer	|'0'	|NOT NULL	|0
FIELD		|subject	|t_varchar(255)	|''	|NOT NULL	|0
FIELD		|message	|t_shorttext	|''	|NOT NULL	|0
FIELD		|mediatypeid	|t_id		|	|NULL		|0			|2|media_type	|		|RESTRICT
INDEX		|1		|mediatypeid

TABLE|opmessage_grp|opmessage_grpid|ZBX_DATA
FIELD		|opmessage_grpid|t_id		|	|NOT NULL	|0
FIELD		|operationid	|t_id		|	|NOT NULL	|0			|1|operations
FIELD		|usrgrpid	|t_id		|	|NOT NULL	|0			|2|usrgrp	|		|RESTRICT
UNIQUE		|1		|operationid,usrgrpid
INDEX		|2		|usrgrpid

TABLE|opmessage_usr|opmessage_usrid|ZBX_DATA
FIELD		|opmessage_usrid|t_id		|	|NOT NULL	|0
FIELD		|operationid	|t_id		|	|NOT NULL	|0			|1|operations
FIELD		|userid		|t_id		|	|NOT NULL	|0			|2|users	|		|RESTRICT
UNIQUE		|1		|operationid,userid
INDEX		|2		|userid

TABLE|opcommand|operationid|ZBX_DATA
FIELD		|operationid	|t_id		|	|NOT NULL	|0			|1|operations
FIELD		|type		|t_integer	|'0'	|NOT NULL	|0
FIELD		|scriptid	|t_id		|	|NULL		|0			|2|scripts	|		|RESTRICT
FIELD		|execute_on	|t_integer	|'0'	|NOT NULL	|0
FIELD		|port		|t_varchar(64)	|''	|NOT NULL	|0
FIELD		|authtype	|t_integer	|'0'	|NOT NULL	|0
FIELD		|username	|t_varchar(64)	|''	|NOT NULL	|0
FIELD		|password	|t_varchar(64)	|''	|NOT NULL	|0
FIELD		|publickey	|t_varchar(64)	|''	|NOT NULL	|0
FIELD		|privatekey	|t_varchar(64)	|''	|NOT NULL	|0
FIELD		|command	|t_shorttext	|''	|NOT NULL	|0
INDEX		|1		|scriptid

TABLE|opcommand_hst|opcommand_hstid|ZBX_DATA
FIELD		|opcommand_hstid|t_id		|	|NOT NULL	|0
FIELD		|operationid	|t_id		|	|NOT NULL	|0			|1|operations
FIELD		|hostid		|t_id		|	|NULL		|0			|2|hosts	|		|RESTRICT
INDEX		|1		|operationid
INDEX		|2		|hostid

TABLE|opcommand_grp|opcommand_grpid|ZBX_DATA
FIELD		|opcommand_grpid|t_id		|	|NOT NULL	|0
FIELD		|operationid	|t_id		|	|NOT NULL	|0			|1|operations
FIELD		|groupid	|t_id		|	|NOT NULL	|0			|2|hstgrp	|		|RESTRICT
INDEX		|1		|operationid
INDEX		|2		|groupid

TABLE|opgroup|opgroupid|ZBX_DATA
FIELD		|opgroupid	|t_id		|	|NOT NULL	|0
FIELD		|operationid	|t_id		|	|NOT NULL	|0			|1|operations
FIELD		|groupid	|t_id		|	|NOT NULL	|0			|2|hstgrp	|		|RESTRICT
UNIQUE		|1		|operationid,groupid
INDEX		|2		|groupid

TABLE|optemplate|optemplateid|ZBX_TEMPLATE
FIELD		|optemplateid	|t_id		|	|NOT NULL	|0
FIELD		|operationid	|t_id		|	|NOT NULL	|0			|1|operations
FIELD		|templateid	|t_id		|	|NOT NULL	|0			|2|hosts	|hostid		|RESTRICT
UNIQUE		|1		|operationid,templateid
INDEX		|2		|templateid

TABLE|opconditions|opconditionid|ZBX_DATA
FIELD		|opconditionid	|t_id		|	|NOT NULL	|0
FIELD		|operationid	|t_id		|	|NOT NULL	|0			|1|operations
FIELD		|conditiontype	|t_integer	|'0'	|NOT NULL	|0
FIELD		|operator	|t_integer	|'0'	|NOT NULL	|0
FIELD		|value		|t_varchar(255)	|''	|NOT NULL	|0
INDEX		|1		|operationid

TABLE|conditions|conditionid|ZBX_DATA
FIELD		|conditionid	|t_id		|	|NOT NULL	|0
FIELD		|actionid	|t_id		|	|NOT NULL	|0			|1|actions
FIELD		|conditiontype	|t_integer	|'0'	|NOT NULL	|0
FIELD		|operator	|t_integer	|'0'	|NOT NULL	|0
FIELD		|value		|t_varchar(255)	|''	|NOT NULL	|0
FIELD		|value2		|t_varchar(255)	|''	|NOT NULL	|0
INDEX		|1		|actionid

TABLE|config|configid|ZBX_DATA
FIELD		|configid	|t_id		|	|NOT NULL	|0
FIELD		|refresh_unsupported|t_varchar(32)|'10m'	|NOT NULL	|ZBX_PROXY
FIELD		|work_period	|t_varchar(255)	|'1-5,09:00-18:00'|NOT NULL|0
FIELD		|alert_usrgrpid	|t_id		|	|NULL		|0			|1|usrgrp	|usrgrpid	|RESTRICT
FIELD		|default_theme	|t_varchar(128)	|'blue-theme'|NOT NULL	|ZBX_NODATA
FIELD		|authentication_type|t_integer	|'0'	|NOT NULL	|ZBX_NODATA
FIELD		|ldap_host	|t_varchar(255)	|''	|NOT NULL	|ZBX_NODATA
FIELD		|ldap_port	|t_integer	|389	|NOT NULL	|ZBX_NODATA
FIELD		|ldap_base_dn	|t_varchar(255)	|''	|NOT NULL	|ZBX_NODATA
FIELD		|ldap_bind_dn	|t_varchar(255)	|''	|NOT NULL	|ZBX_NODATA
FIELD		|ldap_bind_password|t_varchar(128)|''	|NOT NULL	|ZBX_NODATA
FIELD		|ldap_search_attribute|t_varchar(128)|''|NOT NULL	|ZBX_NODATA
FIELD		|dropdown_first_entry|t_integer	|'1'	|NOT NULL	|ZBX_NODATA
FIELD		|dropdown_first_remember|t_integer|'1'	|NOT NULL	|ZBX_NODATA
FIELD		|discovery_groupid|t_id		|	|NOT NULL	|ZBX_PROXY		|2|hstgrp	|groupid	|RESTRICT
FIELD		|max_in_table	|t_integer	|'50'	|NOT NULL	|ZBX_NODATA
FIELD		|search_limit	|t_integer	|'1000'	|NOT NULL	|ZBX_NODATA
FIELD		|severity_color_0|t_varchar(6)	|'97AAB3'|NOT NULL	|ZBX_NODATA
FIELD		|severity_color_1|t_varchar(6)	|'7499FF'|NOT NULL	|ZBX_NODATA
FIELD		|severity_color_2|t_varchar(6)	|'FFC859'|NOT NULL	|ZBX_NODATA
FIELD		|severity_color_3|t_varchar(6)	|'FFA059'|NOT NULL	|ZBX_NODATA
FIELD		|severity_color_4|t_varchar(6)	|'E97659'|NOT NULL	|ZBX_NODATA
FIELD		|severity_color_5|t_varchar(6)	|'E45959'|NOT NULL	|ZBX_NODATA
FIELD		|severity_name_0|t_varchar(32)	|'Not classified'|NOT NULL|ZBX_NODATA
FIELD		|severity_name_1|t_varchar(32)	|'Information'|NOT NULL	|ZBX_NODATA
FIELD		|severity_name_2|t_varchar(32)	|'Warning'|NOT NULL	|ZBX_NODATA
FIELD		|severity_name_3|t_varchar(32)	|'Average'|NOT NULL	|ZBX_NODATA
FIELD		|severity_name_4|t_varchar(32)	|'High'	|NOT NULL	|ZBX_NODATA
FIELD		|severity_name_5|t_varchar(32)	|'Disaster'|NOT NULL	|ZBX_NODATA
FIELD		|ok_period	|t_varchar(32)	|'5m'	|NOT NULL	|ZBX_NODATA
FIELD		|blink_period	|t_varchar(32)	|'2m'	|NOT NULL	|ZBX_NODATA
FIELD		|problem_unack_color|t_varchar(6)|'CC0000'|NOT NULL	|ZBX_NODATA
FIELD		|problem_ack_color|t_varchar(6)	|'CC0000'|NOT NULL	|ZBX_NODATA
FIELD		|ok_unack_color	|t_varchar(6)	|'009900'|NOT NULL	|ZBX_NODATA
FIELD		|ok_ack_color	|t_varchar(6)	|'009900'|NOT NULL	|ZBX_NODATA
FIELD		|problem_unack_style|t_integer	|'1'	|NOT NULL	|ZBX_NODATA
FIELD		|problem_ack_style|t_integer	|'1'	|NOT NULL	|ZBX_NODATA
FIELD		|ok_unack_style	|t_integer	|'1'	|NOT NULL	|ZBX_NODATA
FIELD		|ok_ack_style	|t_integer	|'1'	|NOT NULL	|ZBX_NODATA
FIELD		|snmptrap_logging|t_integer	|'1'	|NOT NULL	|ZBX_PROXY,ZBX_NODATA
FIELD		|server_check_interval|t_integer|'10'	|NOT NULL	|ZBX_NODATA
FIELD		|hk_events_mode	|t_integer	|'1'	|NOT NULL	|ZBX_NODATA
FIELD		|hk_events_trigger|t_varchar(32)|'365d'	|NOT NULL	|ZBX_NODATA
FIELD		|hk_events_internal|t_varchar(32)|'1d'	|NOT NULL	|ZBX_NODATA
FIELD		|hk_events_discovery|t_varchar(32)|'1d'	|NOT NULL	|ZBX_NODATA
FIELD		|hk_events_autoreg|t_varchar(32)|'1d'	|NOT NULL	|ZBX_NODATA
FIELD		|hk_services_mode|t_integer	|'1'	|NOT NULL	|ZBX_NODATA
FIELD		|hk_services	|t_varchar(32)	|'365d'	|NOT NULL	|ZBX_NODATA
FIELD		|hk_audit_mode	|t_integer	|'1'	|NOT NULL	|ZBX_NODATA
FIELD		|hk_audit	|t_varchar(32)	|'365d'	|NOT NULL	|ZBX_NODATA
FIELD		|hk_sessions_mode|t_integer	|'1'	|NOT NULL	|ZBX_NODATA
FIELD		|hk_sessions	|t_varchar(32)	|'365d'	|NOT NULL	|ZBX_NODATA
FIELD		|hk_history_mode|t_integer	|'1'	|NOT NULL	|ZBX_NODATA
FIELD		|hk_history_global|t_integer	|'0'	|NOT NULL	|ZBX_NODATA
FIELD		|hk_history	|t_varchar(32)	|'90d'	|NOT NULL	|ZBX_NODATA
FIELD		|hk_trends_mode	|t_integer	|'1'	|NOT NULL	|ZBX_NODATA
FIELD		|hk_trends_global|t_integer	|'0'	|NOT NULL	|ZBX_NODATA
FIELD		|hk_trends	|t_varchar(32)	|'365d'	|NOT NULL	|ZBX_NODATA
FIELD		|default_inventory_mode|t_integer|'-1'	|NOT NULL	|ZBX_NODATA
FIELD		|custom_color	|t_integer	|'0'	|NOT NULL	|ZBX_NODATA
FIELD		|http_auth_enabled	|t_integer	|'0'	|NOT NULL	|ZBX_NODATA
FIELD		|http_login_form	|t_integer	|'0'	|NOT NULL	|ZBX_NODATA
FIELD		|http_strip_domains	|t_varchar(2048)|''	|NOT NULL	|ZBX_NODATA
FIELD		|http_case_sensitive	|t_integer	|'1'	|NOT NULL	|ZBX_NODATA
FIELD		|ldap_configured		|t_integer		|'0'	|NOT NULL	|ZBX_NODATA
FIELD		|ldap_case_sensitive	|t_integer	|'1'	|NOT NULL	|ZBX_NODATA
FIELD		|db_extension	|t_varchar(32)	|''	|NOT NULL	|ZBX_NODATA
FIELD		|autoreg_tls_accept	|t_integer	|'1'	|NOT NULL	|ZBX_PROXY,ZBX_NODATA
INDEX		|1		|alert_usrgrpid
INDEX		|2		|discovery_groupid

TABLE|triggers|triggerid|ZBX_TEMPLATE
FIELD		|triggerid	|t_id		|	|NOT NULL	|0
FIELD		|expression	|t_varchar(2048)|''	|NOT NULL	|0
FIELD		|description	|t_varchar(255)	|''	|NOT NULL	|0
FIELD		|url		|t_varchar(255)	|''	|NOT NULL	|0
FIELD		|status		|t_integer	|'0'	|NOT NULL	|0
FIELD		|value		|t_integer	|'0'	|NOT NULL	|ZBX_NODATA
FIELD		|priority	|t_integer	|'0'	|NOT NULL	|0
FIELD		|lastchange	|t_integer	|'0'	|NOT NULL	|ZBX_NODATA
FIELD		|comments	|t_shorttext	|''	|NOT NULL	|0
FIELD		|error		|t_varchar(2048)|''	|NOT NULL	|ZBX_NODATA
FIELD		|templateid	|t_id		|	|NULL		|0			|1|triggers	|triggerid
FIELD		|type		|t_integer	|'0'	|NOT NULL	|0
FIELD		|state		|t_integer	|'0'	|NOT NULL	|ZBX_NODATA
FIELD		|flags		|t_integer	|'0'	|NOT NULL	|0
FIELD		|recovery_mode	|t_integer	|'0'	|NOT NULL	|0
FIELD		|recovery_expression|t_varchar(2048)|''	|NOT NULL	|0
FIELD		|correlation_mode|t_integer	|'0'	|NOT NULL	|0
FIELD		|correlation_tag|t_varchar(255)	|''	|NOT NULL	|0
FIELD		|manual_close	|t_integer	|'0'	|NOT NULL	|0
FIELD		|opdata		|t_varchar(255)	|''	|NOT NULL	|0
INDEX		|1		|status
INDEX		|2		|value,lastchange
INDEX		|3		|templateid

TABLE|trigger_depends|triggerdepid|ZBX_TEMPLATE
FIELD		|triggerdepid	|t_id		|	|NOT NULL	|0
FIELD		|triggerid_down	|t_id		|	|NOT NULL	|0			|1|triggers	|triggerid
FIELD		|triggerid_up	|t_id		|	|NOT NULL	|0			|2|triggers	|triggerid
UNIQUE		|1		|triggerid_down,triggerid_up
INDEX		|2		|triggerid_up

TABLE|functions|functionid|ZBX_TEMPLATE
FIELD		|functionid	|t_id		|	|NOT NULL	|0
FIELD		|itemid		|t_id		|	|NOT NULL	|0			|1|items
FIELD		|triggerid	|t_id		|	|NOT NULL	|0			|2|triggers
FIELD		|name		|t_varchar(12)	|''	|NOT NULL	|0
FIELD		|parameter	|t_varchar(255)	|'0'	|NOT NULL	|0
INDEX		|1		|triggerid
INDEX		|2		|itemid,name,parameter

TABLE|graphs|graphid|ZBX_TEMPLATE
FIELD		|graphid	|t_id		|	|NOT NULL	|0
FIELD		|name		|t_varchar(128)	|''	|NOT NULL	|0
FIELD		|width		|t_integer	|'900'	|NOT NULL	|0
FIELD		|height		|t_integer	|'200'	|NOT NULL	|0
FIELD		|yaxismin	|t_double	|'0'	|NOT NULL	|0
FIELD		|yaxismax	|t_double	|'100'	|NOT NULL	|0
FIELD		|templateid	|t_id		|	|NULL		|0			|1|graphs	|graphid
FIELD		|show_work_period|t_integer	|'1'	|NOT NULL	|0
FIELD		|show_triggers	|t_integer	|'1'	|NOT NULL	|0
FIELD		|graphtype	|t_integer	|'0'	|NOT NULL	|0
FIELD		|show_legend	|t_integer	|'1'	|NOT NULL	|0
FIELD		|show_3d	|t_integer	|'0'	|NOT NULL	|0
FIELD		|percent_left	|t_double	|'0'	|NOT NULL	|0
FIELD		|percent_right	|t_double	|'0'	|NOT NULL	|0
FIELD		|ymin_type	|t_integer	|'0'	|NOT NULL	|0
FIELD		|ymax_type	|t_integer	|'0'	|NOT NULL	|0
FIELD		|ymin_itemid	|t_id		|	|NULL		|0			|2|items	|itemid		|RESTRICT
FIELD		|ymax_itemid	|t_id		|	|NULL		|0			|3|items	|itemid		|RESTRICT
FIELD		|flags		|t_integer	|'0'	|NOT NULL	|0
INDEX		|1		|name
INDEX		|2		|templateid
INDEX		|3		|ymin_itemid
INDEX		|4		|ymax_itemid

TABLE|graphs_items|gitemid|ZBX_TEMPLATE
FIELD		|gitemid	|t_id		|	|NOT NULL	|0
FIELD		|graphid	|t_id		|	|NOT NULL	|0			|1|graphs
FIELD		|itemid		|t_id		|	|NOT NULL	|0			|2|items
FIELD		|drawtype	|t_integer	|'0'	|NOT NULL	|0
FIELD		|sortorder	|t_integer	|'0'	|NOT NULL	|0
FIELD		|color		|t_varchar(6)	|'009600'|NOT NULL	|0
FIELD		|yaxisside	|t_integer	|'0'	|NOT NULL	|0
FIELD		|calc_fnc	|t_integer	|'2'	|NOT NULL	|0
FIELD		|type		|t_integer	|'0'	|NOT NULL	|0
INDEX		|1		|itemid
INDEX		|2		|graphid

TABLE|graph_theme|graphthemeid|ZBX_DATA
FIELD		|graphthemeid	|t_id		|	|NOT NULL	|0
FIELD		|theme		|t_varchar(64)	|''	|NOT NULL	|0
FIELD		|backgroundcolor|t_varchar(6)	|''	|NOT NULL	|0
FIELD		|graphcolor	|t_varchar(6)	|''	|NOT NULL	|0
FIELD		|gridcolor	|t_varchar(6)	|''	|NOT NULL	|0
FIELD		|maingridcolor	|t_varchar(6)	|''	|NOT NULL	|0
FIELD		|gridbordercolor|t_varchar(6)	|''	|NOT NULL	|0
FIELD		|textcolor	|t_varchar(6)	|''	|NOT NULL	|0
FIELD		|highlightcolor	|t_varchar(6)	|''	|NOT NULL	|0
FIELD		|leftpercentilecolor|t_varchar(6)|''	|NOT NULL	|0
FIELD		|rightpercentilecolor|t_varchar(6)|''	|NOT NULL	|0
FIELD		|nonworktimecolor|t_varchar(6)	|''	|NOT NULL	|0
FIELD		|colorpalette	|t_varchar(255)	|''	|NOT NULL	|0
UNIQUE		|1		|theme

TABLE|globalmacro|globalmacroid|ZBX_DATA
FIELD		|globalmacroid	|t_id		|	|NOT NULL	|0
FIELD		|macro		|t_varchar(255)	|''	|NOT NULL	|ZBX_PROXY
FIELD		|value		|t_varchar(255)	|''	|NOT NULL	|ZBX_PROXY
FIELD		|description	|t_shorttext	|''	|NOT NULL	|0
UNIQUE		|1		|macro

TABLE|hostmacro|hostmacroid|ZBX_TEMPLATE
FIELD		|hostmacroid	|t_id		|	|NOT NULL	|0
FIELD		|hostid		|t_id		|	|NOT NULL	|ZBX_PROXY		|1|hosts
FIELD		|macro		|t_varchar(255)	|''	|NOT NULL	|ZBX_PROXY
FIELD		|value		|t_varchar(255)	|''	|NOT NULL	|ZBX_PROXY
FIELD		|description	|t_shorttext	|''	|NOT NULL	|0
UNIQUE		|1		|hostid,macro

TABLE|hosts_groups|hostgroupid|ZBX_TEMPLATE
FIELD		|hostgroupid	|t_id		|	|NOT NULL	|0
FIELD		|hostid		|t_id		|	|NOT NULL	|0			|1|hosts
FIELD		|groupid	|t_id		|	|NOT NULL	|0			|2|hstgrp
UNIQUE		|1		|hostid,groupid
INDEX		|2		|groupid

TABLE|hosts_templates|hosttemplateid|ZBX_TEMPLATE
FIELD		|hosttemplateid	|t_id		|	|NOT NULL	|0
FIELD		|hostid		|t_id		|	|NOT NULL	|ZBX_PROXY		|1|hosts
FIELD		|templateid	|t_id		|	|NOT NULL	|ZBX_PROXY		|2|hosts	|hostid
UNIQUE		|1		|hostid,templateid
INDEX		|2		|templateid

TABLE|items_applications|itemappid|ZBX_TEMPLATE
FIELD		|itemappid	|t_id		|	|NOT NULL	|0
FIELD		|applicationid	|t_id		|	|NOT NULL	|0			|1|applications
FIELD		|itemid		|t_id		|	|NOT NULL	|0			|2|items
UNIQUE		|1		|applicationid,itemid
INDEX		|2		|itemid

TABLE|mappings|mappingid|ZBX_TEMPLATE
FIELD		|mappingid	|t_id		|	|NOT NULL	|0
FIELD		|valuemapid	|t_id		|	|NOT NULL	|0			|1|valuemaps
FIELD		|value		|t_varchar(64)	|''	|NOT NULL	|0
FIELD		|newvalue	|t_varchar(64)	|''	|NOT NULL	|0
INDEX		|1		|valuemapid

TABLE|media|mediaid|ZBX_DATA
FIELD		|mediaid	|t_id		|	|NOT NULL	|0
FIELD		|userid		|t_id		|	|NOT NULL	|0			|1|users
FIELD		|mediatypeid	|t_id		|	|NOT NULL	|0			|2|media_type
FIELD		|sendto		|t_varchar(1024)|''	|NOT NULL	|0
FIELD		|active		|t_integer	|'0'	|NOT NULL	|0
FIELD		|severity	|t_integer	|'63'	|NOT NULL	|0
FIELD		|period		|t_varchar(1024)|'1-7,00:00-24:00'|NOT NULL|0
INDEX		|1		|userid
INDEX		|2		|mediatypeid

TABLE|rights|rightid|ZBX_DATA
FIELD		|rightid	|t_id		|	|NOT NULL	|0
FIELD		|groupid	|t_id		|	|NOT NULL	|0			|1|usrgrp	|usrgrpid
FIELD		|permission	|t_integer	|'0'	|NOT NULL	|0
FIELD		|id		|t_id		|	|NOT NULL	|0			|2|hstgrp	|groupid
INDEX		|1		|groupid
INDEX		|2		|id

TABLE|services|serviceid|ZBX_DATA
FIELD		|serviceid	|t_id		|	|NOT NULL	|0
FIELD		|name		|t_varchar(128)	|''	|NOT NULL	|0
FIELD		|status		|t_integer	|'0'	|NOT NULL	|0
FIELD		|algorithm	|t_integer	|'0'	|NOT NULL	|0
FIELD		|triggerid	|t_id		|	|NULL		|0			|1|triggers
FIELD		|showsla	|t_integer	|'0'	|NOT NULL	|0
FIELD		|goodsla	|t_double	|'99.9'	|NOT NULL	|0
FIELD		|sortorder	|t_integer	|'0'	|NOT NULL	|0
INDEX		|1		|triggerid

TABLE|services_links|linkid|ZBX_DATA
FIELD		|linkid		|t_id		|	|NOT NULL	|0
FIELD		|serviceupid	|t_id		|	|NOT NULL	|0			|1|services	|serviceid
FIELD		|servicedownid	|t_id		|	|NOT NULL	|0			|2|services	|serviceid
FIELD		|soft		|t_integer	|'0'	|NOT NULL	|0
INDEX		|1		|servicedownid
UNIQUE		|2		|serviceupid,servicedownid

TABLE|services_times|timeid|ZBX_DATA
FIELD		|timeid		|t_id		|	|NOT NULL	|0
FIELD		|serviceid	|t_id		|	|NOT NULL	|0			|1|services
FIELD		|type		|t_integer	|'0'	|NOT NULL	|0
FIELD		|ts_from	|t_integer	|'0'	|NOT NULL	|0
FIELD		|ts_to		|t_integer	|'0'	|NOT NULL	|0
FIELD		|note		|t_varchar(255)	|''	|NOT NULL	|0
INDEX		|1		|serviceid,type,ts_from,ts_to

TABLE|icon_map|iconmapid|ZBX_DATA
FIELD		|iconmapid	|t_id		|	|NOT NULL	|0
FIELD		|name		|t_varchar(64)	|''	|NOT NULL	|0
FIELD		|default_iconid	|t_id		|	|NOT NULL	|0			|1|images	|imageid	|RESTRICT
UNIQUE		|1		|name
INDEX		|2		|default_iconid

TABLE|icon_mapping|iconmappingid|ZBX_DATA
FIELD		|iconmappingid	|t_id		|	|NOT NULL	|0
FIELD		|iconmapid	|t_id		|	|NOT NULL	|0			|1|icon_map
FIELD		|iconid		|t_id		|	|NOT NULL	|0			|2|images	|imageid	|RESTRICT
FIELD		|inventory_link	|t_integer	|'0'	|NOT NULL	|0
FIELD		|expression	|t_varchar(64)	|''	|NOT NULL	|0
FIELD		|sortorder	|t_integer	|'0'	|NOT NULL	|0
INDEX		|1		|iconmapid
INDEX		|2		|iconid

TABLE|sysmaps|sysmapid|ZBX_TEMPLATE
FIELD		|sysmapid	|t_id		|	|NOT NULL	|0
FIELD		|name		|t_varchar(128)	|''	|NOT NULL	|0
FIELD		|width		|t_integer	|'600'	|NOT NULL	|0
FIELD		|height		|t_integer	|'400'	|NOT NULL	|0
FIELD		|backgroundid	|t_id		|	|NULL		|0			|1|images	|imageid	|RESTRICT
FIELD		|label_type	|t_integer	|'2'	|NOT NULL	|0
FIELD		|label_location	|t_integer	|'0'	|NOT NULL	|0
FIELD		|highlight	|t_integer	|'1'	|NOT NULL	|0
FIELD		|expandproblem	|t_integer	|'1'	|NOT NULL	|0
FIELD		|markelements	|t_integer	|'0'	|NOT NULL	|0
FIELD		|show_unack	|t_integer	|'0'	|NOT NULL	|0
FIELD		|grid_size	|t_integer	|'50'	|NOT NULL	|0
FIELD		|grid_show	|t_integer	|'1'	|NOT NULL	|0
FIELD		|grid_align	|t_integer	|'1'	|NOT NULL	|0
FIELD		|label_format	|t_integer	|'0'	|NOT NULL	|0
FIELD		|label_type_host|t_integer	|'2'	|NOT NULL	|0
FIELD		|label_type_hostgroup|t_integer	|'2'	|NOT NULL	|0
FIELD		|label_type_trigger|t_integer	|'2'	|NOT NULL	|0
FIELD		|label_type_map|t_integer	|'2'	|NOT NULL	|0
FIELD		|label_type_image|t_integer	|'2'	|NOT NULL	|0
FIELD		|label_string_host|t_varchar(255)|''	|NOT NULL	|0
FIELD		|label_string_hostgroup|t_varchar(255)|''|NOT NULL	|0
FIELD		|label_string_trigger|t_varchar(255)|''	|NOT NULL	|0
FIELD		|label_string_map|t_varchar(255)|''	|NOT NULL	|0
FIELD		|label_string_image|t_varchar(255)|''	|NOT NULL	|0
FIELD		|iconmapid	|t_id		|	|NULL		|0			|2|icon_map	|		|RESTRICT
FIELD		|expand_macros	|t_integer	|'0'	|NOT NULL	|0
FIELD		|severity_min	|t_integer	|'0'	|NOT NULL	|0
FIELD		|userid		|t_id		|	|NOT NULL	|0			|3|users	|		|RESTRICT
FIELD		|private	|t_integer	|'1'	|NOT NULL	|0
FIELD		|show_suppressed|t_integer	|'0'	|NOT NULL	|0
UNIQUE		|1		|name
INDEX		|2		|backgroundid
INDEX		|3		|iconmapid

TABLE|sysmaps_elements|selementid|ZBX_TEMPLATE
FIELD		|selementid	|t_id		|	|NOT NULL	|0
FIELD		|sysmapid	|t_id		|	|NOT NULL	|0			|1|sysmaps
FIELD		|elementid	|t_id		|'0'	|NOT NULL	|0
FIELD		|elementtype	|t_integer	|'0'	|NOT NULL	|0
FIELD		|iconid_off	|t_id		|	|NULL		|0			|2|images	|imageid	|RESTRICT
FIELD		|iconid_on	|t_id		|	|NULL		|0			|3|images	|imageid	|RESTRICT
FIELD		|label		|t_varchar(2048)|''	|NOT NULL	|0
FIELD		|label_location	|t_integer	|'-1'	|NOT NULL	|0
FIELD		|x		|t_integer	|'0'	|NOT NULL	|0
FIELD		|y		|t_integer	|'0'	|NOT NULL	|0
FIELD		|iconid_disabled|t_id		|	|NULL		|0			|4|images	|imageid	|RESTRICT
FIELD		|iconid_maintenance|t_id	|	|NULL		|0			|5|images	|imageid	|RESTRICT
FIELD		|elementsubtype	|t_integer	|'0'	|NOT NULL	|0
FIELD		|areatype	|t_integer	|'0'	|NOT NULL	|0
FIELD		|width		|t_integer	|'200'	|NOT NULL	|0
FIELD		|height		|t_integer	|'200'	|NOT NULL	|0
FIELD		|viewtype	|t_integer	|'0'	|NOT NULL	|0
FIELD		|use_iconmap	|t_integer	|'1'	|NOT NULL	|0
FIELD		|application	|t_varchar(255)	|''	|NOT NULL	|0
INDEX		|1		|sysmapid
INDEX		|2		|iconid_off
INDEX		|3		|iconid_on
INDEX		|4		|iconid_disabled
INDEX		|5		|iconid_maintenance

TABLE|sysmaps_links|linkid|ZBX_TEMPLATE
FIELD		|linkid		|t_id		|	|NOT NULL	|0
FIELD		|sysmapid	|t_id		|	|NOT NULL	|0			|1|sysmaps
FIELD		|selementid1	|t_id		|	|NOT NULL	|0			|2|sysmaps_elements|selementid
FIELD		|selementid2	|t_id		|	|NOT NULL	|0			|3|sysmaps_elements|selementid
FIELD		|drawtype	|t_integer	|'0'	|NOT NULL	|0
FIELD		|color		|t_varchar(6)	|'000000'|NOT NULL	|0
FIELD		|label		|t_varchar(2048)|''	|NOT NULL	|0
INDEX		|1		|sysmapid
INDEX		|2		|selementid1
INDEX		|3		|selementid2

TABLE|sysmaps_link_triggers|linktriggerid|ZBX_TEMPLATE
FIELD		|linktriggerid	|t_id		|	|NOT NULL	|0
FIELD		|linkid		|t_id		|	|NOT NULL	|0			|1|sysmaps_links
FIELD		|triggerid	|t_id		|	|NOT NULL	|0			|2|triggers
FIELD		|drawtype	|t_integer	|'0'	|NOT NULL	|0
FIELD		|color		|t_varchar(6)	|'000000'|NOT NULL	|0
UNIQUE		|1		|linkid,triggerid
INDEX		|2		|triggerid

TABLE|sysmap_element_url|sysmapelementurlid|ZBX_TEMPLATE
FIELD		|sysmapelementurlid|t_id	|	|NOT NULL	|0
FIELD		|selementid	|t_id		|	|NOT NULL	|0			|1|sysmaps_elements
FIELD		|name		|t_varchar(255)	|	|NOT NULL	|0
FIELD		|url		|t_varchar(255)	|''	|NOT NULL	|0
UNIQUE		|1		|selementid,name

TABLE|sysmap_url|sysmapurlid|ZBX_TEMPLATE
FIELD		|sysmapurlid	|t_id		|	|NOT NULL	|0
FIELD		|sysmapid	|t_id		|	|NOT NULL	|0			|1|sysmaps
FIELD		|name		|t_varchar(255)	|	|NOT NULL	|0
FIELD		|url		|t_varchar(255)	|''	|NOT NULL	|0
FIELD		|elementtype	|t_integer	|'0'	|NOT NULL	|0
UNIQUE		|1		|sysmapid,name

TABLE|sysmap_user|sysmapuserid|ZBX_TEMPLATE
FIELD		|sysmapuserid|t_id		|	|NOT NULL	|0
FIELD		|sysmapid	|t_id		|	|NOT NULL	|0			|1|sysmaps
FIELD		|userid		|t_id		|	|NOT NULL	|0			|2|users
FIELD		|permission	|t_integer	|'2'	|NOT NULL	|0
UNIQUE		|1		|sysmapid,userid

TABLE|sysmap_usrgrp|sysmapusrgrpid|ZBX_TEMPLATE
FIELD		|sysmapusrgrpid|t_id		|	|NOT NULL	|0
FIELD		|sysmapid	|t_id		|	|NOT NULL	|0			|1|sysmaps
FIELD		|usrgrpid	|t_id		|	|NOT NULL	|0			|2|usrgrp
FIELD		|permission	|t_integer	|'2'	|NOT NULL	|0
UNIQUE		|1		|sysmapid,usrgrpid

TABLE|maintenances_hosts|maintenance_hostid|ZBX_DATA
FIELD		|maintenance_hostid|t_id	|	|NOT NULL	|0
FIELD		|maintenanceid	|t_id		|	|NOT NULL	|0			|1|maintenances
FIELD		|hostid		|t_id		|	|NOT NULL	|0			|2|hosts
UNIQUE		|1		|maintenanceid,hostid
INDEX		|2		|hostid

TABLE|maintenances_groups|maintenance_groupid|ZBX_DATA
FIELD		|maintenance_groupid|t_id	|	|NOT NULL	|0
FIELD		|maintenanceid	|t_id		|	|NOT NULL	|0			|1|maintenances
FIELD		|groupid	|t_id		|	|NOT NULL	|0			|2|hstgrp
UNIQUE		|1		|maintenanceid,groupid
INDEX		|2		|groupid

TABLE|timeperiods|timeperiodid|ZBX_DATA
FIELD		|timeperiodid	|t_id		|	|NOT NULL	|0
FIELD		|timeperiod_type|t_integer	|'0'	|NOT NULL	|0
FIELD		|every		|t_integer	|'1'	|NOT NULL	|0
FIELD		|month		|t_integer	|'0'	|NOT NULL	|0
FIELD		|dayofweek	|t_integer	|'0'	|NOT NULL	|0
FIELD		|day		|t_integer	|'0'	|NOT NULL	|0
FIELD		|start_time	|t_integer	|'0'	|NOT NULL	|0
FIELD		|period		|t_integer	|'0'	|NOT NULL	|0
FIELD		|start_date	|t_integer	|'0'	|NOT NULL	|0

TABLE|maintenances_windows|maintenance_timeperiodid|ZBX_DATA
FIELD		|maintenance_timeperiodid|t_id	|	|NOT NULL	|0
FIELD		|maintenanceid	|t_id		|	|NOT NULL	|0			|1|maintenances
FIELD		|timeperiodid	|t_id		|	|NOT NULL	|0			|2|timeperiods
UNIQUE		|1		|maintenanceid,timeperiodid
INDEX		|2		|timeperiodid

TABLE|regexps|regexpid|ZBX_DATA
FIELD		|regexpid	|t_id		|	|NOT NULL	|0
FIELD		|name		|t_varchar(128)	|''	|NOT NULL	|ZBX_PROXY
FIELD		|test_string	|t_shorttext	|''	|NOT NULL	|0
UNIQUE		|1		|name

TABLE|expressions|expressionid|ZBX_DATA
FIELD		|expressionid	|t_id		|	|NOT NULL	|0
FIELD		|regexpid	|t_id		|	|NOT NULL	|ZBX_PROXY		|1|regexps
FIELD		|expression	|t_varchar(255)	|''	|NOT NULL	|ZBX_PROXY
FIELD		|expression_type|t_integer	|'0'	|NOT NULL	|ZBX_PROXY
FIELD		|exp_delimiter	|t_varchar(1)	|''	|NOT NULL	|ZBX_PROXY
FIELD		|case_sensitive	|t_integer	|'0'	|NOT NULL	|ZBX_PROXY
INDEX		|1		|regexpid

TABLE|ids|table_name,field_name|0
FIELD		|table_name	|t_varchar(64)	|''	|NOT NULL	|0
FIELD		|field_name	|t_varchar(64)	|''	|NOT NULL	|0
FIELD		|nextid		|t_id		|	|NOT NULL	|0

-- History tables

TABLE|alerts|alertid|0
FIELD		|alertid	|t_id		|	|NOT NULL	|0
FIELD		|actionid	|t_id		|	|NOT NULL	|0			|1|actions
FIELD		|eventid	|t_id		|	|NOT NULL	|0			|2|events
FIELD		|userid		|t_id		|	|NULL		|0			|3|users
FIELD		|clock		|t_time		|'0'	|NOT NULL	|0
FIELD		|mediatypeid	|t_id		|	|NULL		|0			|4|media_type
FIELD		|sendto		|t_varchar(1024)|''	|NOT NULL	|0
FIELD		|subject	|t_varchar(255)	|''	|NOT NULL	|0
FIELD		|message	|t_text		|''	|NOT NULL	|0
FIELD		|status		|t_integer	|'0'	|NOT NULL	|0
FIELD		|retries	|t_integer	|'0'	|NOT NULL	|0
FIELD		|error		|t_varchar(2048)|''	|NOT NULL	|0
FIELD		|esc_step	|t_integer	|'0'	|NOT NULL	|0
FIELD		|alerttype	|t_integer	|'0'	|NOT NULL	|0
FIELD		|p_eventid	|t_id		|	|NULL		|0			|5|events	|eventid
FIELD		|acknowledgeid	|t_id		|	|NULL		|0			|6|acknowledges	|acknowledgeid
FIELD		|parameters	|t_shorttext	|'{}'	|NOT NULL	|0
INDEX		|1		|actionid
INDEX		|2		|clock
INDEX		|3		|eventid
INDEX		|4		|status
INDEX		|5		|mediatypeid
INDEX		|6		|userid
INDEX		|7		|p_eventid

TABLE|history||0
FIELD		|itemid		|t_id		|	|NOT NULL	|0			|-|items
FIELD		|clock		|t_time		|'0'	|NOT NULL	|0
FIELD		|value		|t_double	|'0.0000'|NOT NULL	|0
FIELD		|ns		|t_nanosec	|'0'	|NOT NULL	|0
INDEX		|1		|itemid,clock

TABLE|history_uint||0
FIELD		|itemid		|t_id		|	|NOT NULL	|0			|-|items
FIELD		|clock		|t_time		|'0'	|NOT NULL	|0
FIELD		|value		|t_bigint	|'0'	|NOT NULL	|0
FIELD		|ns		|t_nanosec	|'0'	|NOT NULL	|0
INDEX		|1		|itemid,clock

TABLE|history_str||0
FIELD		|itemid		|t_id		|	|NOT NULL	|0			|-|items
FIELD		|clock		|t_time		|'0'	|NOT NULL	|0
FIELD		|value		|t_varchar(255)	|''	|NOT NULL	|0
FIELD		|ns		|t_nanosec	|'0'	|NOT NULL	|0
INDEX		|1		|itemid,clock

TABLE|history_log||0
FIELD		|itemid		|t_id		|	|NOT NULL	|0			|-|items
FIELD		|clock		|t_time		|'0'	|NOT NULL	|0
FIELD		|timestamp	|t_time		|'0'	|NOT NULL	|0
FIELD		|source		|t_varchar(64)	|''	|NOT NULL	|0
FIELD		|severity	|t_integer	|'0'	|NOT NULL	|0
FIELD		|value		|t_text		|''	|NOT NULL	|0
FIELD		|logeventid	|t_integer	|'0'	|NOT NULL	|0
FIELD		|ns		|t_nanosec	|'0'	|NOT NULL	|0
INDEX		|1		|itemid,clock

TABLE|history_text||0
FIELD		|itemid		|t_id		|	|NOT NULL	|0			|-|items
FIELD		|clock		|t_time		|'0'	|NOT NULL	|0
FIELD		|value		|t_text		|''	|NOT NULL	|0
FIELD		|ns		|t_nanosec	|'0'	|NOT NULL	|0
INDEX		|1		|itemid,clock

TABLE|proxy_history|id|0
FIELD		|id		|t_serial	|	|NOT NULL	|0
FIELD		|itemid		|t_id		|	|NOT NULL	|0			|-|items
FIELD		|clock		|t_time		|'0'	|NOT NULL	|0
FIELD		|timestamp	|t_time		|'0'	|NOT NULL	|0
FIELD		|source		|t_varchar(64)	|''	|NOT NULL	|0
FIELD		|severity	|t_integer	|'0'	|NOT NULL	|0
FIELD		|value		|t_longtext	|''	|NOT NULL	|0
FIELD		|logeventid	|t_integer	|'0'	|NOT NULL	|0
FIELD		|ns		|t_nanosec	|'0'	|NOT NULL	|0
FIELD		|state		|t_integer	|'0'	|NOT NULL	|0
FIELD		|lastlogsize	|t_bigint	|'0'	|NOT NULL	|0
FIELD		|mtime		|t_integer	|'0'	|NOT NULL	|0
FIELD		|flags		|t_integer	|'0'	|NOT NULL	|0
INDEX		|1		|clock

TABLE|proxy_dhistory|id|0
FIELD		|id		|t_serial	|	|NOT NULL	|0
FIELD		|clock		|t_time		|'0'	|NOT NULL	|0
FIELD		|druleid	|t_id		|	|NOT NULL	|0			|-|drules
FIELD		|ip		|t_varchar(39)	|''	|NOT NULL	|0
FIELD		|port		|t_integer	|'0'	|NOT NULL	|0
FIELD		|value		|t_varchar(255)	|''	|NOT NULL	|0
FIELD		|status		|t_integer	|'0'	|NOT NULL	|0
FIELD		|dcheckid	|t_id		|	|NULL		|0			|-|dchecks
FIELD		|dns		|t_varchar(255)	|''	|NOT NULL	|0
INDEX		|1		|clock
INDEX		|2		|druleid

TABLE|events|eventid|0
FIELD		|eventid	|t_id		|	|NOT NULL	|0
FIELD		|source		|t_integer	|'0'	|NOT NULL	|0
FIELD		|object		|t_integer	|'0'	|NOT NULL	|0
FIELD		|objectid	|t_id		|'0'	|NOT NULL	|0
FIELD		|clock		|t_time		|'0'	|NOT NULL	|0
FIELD		|value		|t_integer	|'0'	|NOT NULL	|0
FIELD		|acknowledged	|t_integer	|'0'	|NOT NULL	|0
FIELD		|ns		|t_nanosec	|'0'	|NOT NULL	|0
FIELD		|name		|t_varchar(2048)|''	|NOT NULL	|0
FIELD		|severity	|t_integer	|'0'	|NOT NULL	|0
INDEX		|1		|source,object,objectid,clock
INDEX		|2		|source,object,clock

TABLE|trends|itemid,clock|0
FIELD		|itemid		|t_id		|	|NOT NULL	|0			|-|items
FIELD		|clock		|t_time		|'0'	|NOT NULL	|0
FIELD		|num		|t_integer	|'0'	|NOT NULL	|0
FIELD		|value_min	|t_double	|'0.0000'|NOT NULL	|0
FIELD		|value_avg	|t_double	|'0.0000'|NOT NULL	|0
FIELD		|value_max	|t_double	|'0.0000'|NOT NULL	|0

TABLE|trends_uint|itemid,clock|0
FIELD		|itemid		|t_id		|	|NOT NULL	|0			|-|items
FIELD		|clock		|t_time		|'0'	|NOT NULL	|0
FIELD		|num		|t_integer	|'0'	|NOT NULL	|0
FIELD		|value_min	|t_bigint	|'0'	|NOT NULL	|0
FIELD		|value_avg	|t_bigint	|'0'	|NOT NULL	|0
FIELD		|value_max	|t_bigint	|'0'	|NOT NULL	|0

TABLE|acknowledges|acknowledgeid|0
FIELD		|acknowledgeid	|t_id		|	|NOT NULL	|0
FIELD		|userid		|t_id		|	|NOT NULL	|0			|1|users
FIELD		|eventid	|t_id		|	|NOT NULL	|0			|2|events
FIELD		|clock		|t_time		|'0'	|NOT NULL	|0
FIELD		|message	|t_varchar(255)	|''	|NOT NULL	|0
FIELD		|action		|t_integer	|'0'	|NOT NULL	|0
FIELD		|old_severity	|t_integer	|'0'	|NOT NULL	|0
FIELD		|new_severity	|t_integer	|'0'	|NOT NULL	|0
INDEX		|1		|userid
INDEX		|2		|eventid
INDEX		|3		|clock

TABLE|auditlog|auditid|0
FIELD		|auditid	|t_id		|	|NOT NULL	|0
FIELD		|userid		|t_id		|	|NOT NULL	|0			|1|users
FIELD		|clock		|t_time		|'0'	|NOT NULL	|0
FIELD		|action		|t_integer	|'0'	|NOT NULL	|0
FIELD		|resourcetype	|t_integer	|'0'	|NOT NULL	|0
FIELD		|details	|t_varchar(128) |'0'	|NOT NULL	|0
FIELD		|ip		|t_varchar(39)	|''	|NOT NULL	|0
FIELD		|resourceid	|t_id		|'0'	|NOT NULL	|0
FIELD		|resourcename	|t_varchar(255)	|''	|NOT NULL	|0
INDEX		|1		|userid,clock
INDEX		|2		|clock

TABLE|auditlog_details|auditdetailid|0
FIELD		|auditdetailid	|t_id		|	|NOT NULL	|0
FIELD		|auditid	|t_id		|	|NOT NULL	|0			|1|auditlog
FIELD		|table_name	|t_varchar(64)	|''	|NOT NULL	|0
FIELD		|field_name	|t_varchar(64)	|''	|NOT NULL	|0
FIELD		|oldvalue	|t_shorttext	|''	|NOT NULL	|0
FIELD		|newvalue	|t_shorttext	|''	|NOT NULL	|0
INDEX		|1		|auditid

TABLE|service_alarms|servicealarmid|0
FIELD		|servicealarmid	|t_id		|	|NOT NULL	|0
FIELD		|serviceid	|t_id		|	|NOT NULL	|0			|1|services
FIELD		|clock		|t_time		|'0'	|NOT NULL	|0
FIELD		|value		|t_integer	|'0'	|NOT NULL	|0
INDEX		|1		|serviceid,clock
INDEX		|2		|clock

TABLE|autoreg_host|autoreg_hostid|0
FIELD		|autoreg_hostid	|t_id		|	|NOT NULL	|0
FIELD		|proxy_hostid	|t_id		|	|NULL		|0			|1|hosts	|hostid
FIELD		|host		|t_varchar(128)	|''	|NOT NULL	|0
FIELD		|listen_ip	|t_varchar(39)	|''	|NOT NULL	|0
FIELD		|listen_port	|t_integer	|'0'	|NOT NULL	|0
FIELD		|listen_dns	|t_varchar(255)	|''	|NOT NULL	|0
FIELD		|host_metadata	|t_varchar(255)	|''	|NOT NULL	|0
FIELD		|flags		|t_integer	|'0'	|NOT NULL	|0
FIELD		|tls_accepted	|t_integer	|'1'	|NOT NULL	|0
INDEX		|1		|host
INDEX		|2		|proxy_hostid

TABLE|proxy_autoreg_host|id|0
FIELD		|id		|t_serial	|	|NOT NULL	|0
FIELD		|clock		|t_time		|'0'	|NOT NULL	|0
FIELD		|host		|t_varchar(128)	|''	|NOT NULL	|0
FIELD		|listen_ip	|t_varchar(39)	|''	|NOT NULL	|0
FIELD		|listen_port	|t_integer	|'0'	|NOT NULL	|0
FIELD		|listen_dns	|t_varchar(255)	|''	|NOT NULL	|0
FIELD		|host_metadata	|t_varchar(255)	|''	|NOT NULL	|0
FIELD		|flags		|t_integer	|'0'	|NOT NULL	|0
FIELD		|tls_accepted	|t_integer	|'1'	|NOT NULL	|0
INDEX		|1		|clock

TABLE|dhosts|dhostid|0
FIELD		|dhostid	|t_id		|	|NOT NULL	|0
FIELD		|druleid	|t_id		|	|NOT NULL	|0			|1|drules
FIELD		|status		|t_integer	|'0'	|NOT NULL	|0
FIELD		|lastup		|t_integer	|'0'	|NOT NULL	|0
FIELD		|lastdown	|t_integer	|'0'	|NOT NULL	|0
INDEX		|1		|druleid

TABLE|dservices|dserviceid|0
FIELD		|dserviceid	|t_id		|	|NOT NULL	|0
FIELD		|dhostid	|t_id		|	|NOT NULL	|0			|1|dhosts
FIELD		|value		|t_varchar(255)	|''	|NOT NULL	|0
FIELD		|port		|t_integer	|'0'	|NOT NULL	|0
FIELD		|status		|t_integer	|'0'	|NOT NULL	|0
FIELD		|lastup		|t_integer	|'0'	|NOT NULL	|0
FIELD		|lastdown	|t_integer	|'0'	|NOT NULL	|0
FIELD		|dcheckid	|t_id		|	|NOT NULL	|0			|2|dchecks
FIELD		|ip		|t_varchar(39)	|''	|NOT NULL	|0
FIELD		|dns		|t_varchar(255)	|''	|NOT NULL	|0
UNIQUE		|1		|dcheckid,ip,port
INDEX		|2		|dhostid

-- Other tables

TABLE|escalations|escalationid|0
FIELD		|escalationid	|t_id		|	|NOT NULL	|0
FIELD		|actionid	|t_id		|	|NOT NULL	|0			|-|actions
FIELD		|triggerid	|t_id		|	|NULL		|0			|-|triggers
FIELD		|eventid	|t_id		|	|NULL		|0			|-|events
FIELD		|r_eventid	|t_id		|	|NULL		|0			|-|events	|eventid
FIELD		|nextcheck	|t_time		|'0'	|NOT NULL	|0
FIELD		|esc_step	|t_integer	|'0'	|NOT NULL	|0
FIELD		|status		|t_integer	|'0'	|NOT NULL	|0
FIELD		|itemid		|t_id		|	|NULL		|0			|-|items
FIELD		|acknowledgeid	|t_id		|	|NULL		|0			|-|acknowledges
UNIQUE		|1		|triggerid,itemid,escalationid
INDEX		|2		|eventid
INDEX		|3		|nextcheck

TABLE|globalvars|globalvarid|0
FIELD		|globalvarid	|t_id		|	|NOT NULL	|0
FIELD		|snmp_lastsize	|t_bigint	|'0'	|NOT NULL	|0

TABLE|graph_discovery|graphid|0
FIELD		|graphid	|t_id		|	|NOT NULL	|0			|1|graphs
FIELD		|parent_graphid	|t_id		|	|NOT NULL	|0			|2|graphs	|graphid	|RESTRICT
INDEX		|1		|parent_graphid

TABLE|host_inventory|hostid|0
FIELD		|hostid		|t_id		|	|NOT NULL	|0			|1|hosts
FIELD		|inventory_mode	|t_integer	|'0'	|NOT NULL	|0
FIELD		|type		|t_varchar(64)	|''	|NOT NULL	|0
FIELD		|type_full	|t_varchar(64)	|''	|NOT NULL	|0
FIELD		|name		|t_varchar(128)	|''	|NOT NULL	|0
FIELD		|alias		|t_varchar(128)	|''	|NOT NULL	|0
FIELD		|os		|t_varchar(128)	|''	|NOT NULL	|0
FIELD		|os_full	|t_varchar(255)	|''	|NOT NULL	|0
FIELD		|os_short	|t_varchar(128)	|''	|NOT NULL	|0
FIELD		|serialno_a	|t_varchar(64)	|''	|NOT NULL	|0
FIELD		|serialno_b	|t_varchar(64)	|''	|NOT NULL	|0
FIELD		|tag		|t_varchar(64)	|''	|NOT NULL	|0
FIELD		|asset_tag	|t_varchar(64)	|''	|NOT NULL	|0
FIELD		|macaddress_a	|t_varchar(64)	|''	|NOT NULL	|0
FIELD		|macaddress_b	|t_varchar(64)	|''	|NOT NULL	|0
FIELD		|hardware	|t_varchar(255)	|''	|NOT NULL	|0
FIELD		|hardware_full	|t_shorttext	|''	|NOT NULL	|0
FIELD		|software	|t_varchar(255)	|''	|NOT NULL	|0
FIELD		|software_full	|t_shorttext	|''	|NOT NULL	|0
FIELD		|software_app_a	|t_varchar(64)	|''	|NOT NULL	|0
FIELD		|software_app_b	|t_varchar(64)	|''	|NOT NULL	|0
FIELD		|software_app_c	|t_varchar(64)	|''	|NOT NULL	|0
FIELD		|software_app_d	|t_varchar(64)	|''	|NOT NULL	|0
FIELD		|software_app_e	|t_varchar(64)	|''	|NOT NULL	|0
FIELD		|contact	|t_shorttext	|''	|NOT NULL	|0
FIELD		|location	|t_shorttext	|''	|NOT NULL	|0
FIELD		|location_lat	|t_varchar(16)	|''	|NOT NULL	|0
FIELD		|location_lon	|t_varchar(16)	|''	|NOT NULL	|0
FIELD		|notes		|t_shorttext	|''	|NOT NULL	|0
FIELD		|chassis	|t_varchar(64)	|''	|NOT NULL	|0
FIELD		|model		|t_varchar(64)	|''	|NOT NULL	|0
FIELD		|hw_arch	|t_varchar(32)	|''	|NOT NULL	|0
FIELD		|vendor		|t_varchar(64)	|''	|NOT NULL	|0
FIELD		|contract_number|t_varchar(64)	|''	|NOT NULL	|0
FIELD		|installer_name	|t_varchar(64)	|''	|NOT NULL	|0
FIELD		|deployment_status|t_varchar(64)|''	|NOT NULL	|0
FIELD		|url_a		|t_varchar(255)	|''	|NOT NULL	|0
FIELD		|url_b		|t_varchar(255)	|''	|NOT NULL	|0
FIELD		|url_c		|t_varchar(255)	|''	|NOT NULL	|0
FIELD		|host_networks	|t_shorttext	|''	|NOT NULL	|0
FIELD		|host_netmask	|t_varchar(39)	|''	|NOT NULL	|0
FIELD		|host_router	|t_varchar(39)	|''	|NOT NULL	|0
FIELD		|oob_ip		|t_varchar(39)	|''	|NOT NULL	|0
FIELD		|oob_netmask	|t_varchar(39)	|''	|NOT NULL	|0
FIELD		|oob_router	|t_varchar(39)	|''	|NOT NULL	|0
FIELD		|date_hw_purchase|t_varchar(64)	|''	|NOT NULL	|0
FIELD		|date_hw_install|t_varchar(64)	|''	|NOT NULL	|0
FIELD		|date_hw_expiry	|t_varchar(64)	|''	|NOT NULL	|0
FIELD		|date_hw_decomm	|t_varchar(64)	|''	|NOT NULL	|0
FIELD		|site_address_a	|t_varchar(128)	|''	|NOT NULL	|0
FIELD		|site_address_b	|t_varchar(128)	|''	|NOT NULL	|0
FIELD		|site_address_c	|t_varchar(128)	|''	|NOT NULL	|0
FIELD		|site_city	|t_varchar(128)	|''	|NOT NULL	|0
FIELD		|site_state	|t_varchar(64)	|''	|NOT NULL	|0
FIELD		|site_country	|t_varchar(64)	|''	|NOT NULL	|0
FIELD		|site_zip	|t_varchar(64)	|''	|NOT NULL	|0
FIELD		|site_rack	|t_varchar(128)	|''	|NOT NULL	|0
FIELD		|site_notes	|t_shorttext	|''	|NOT NULL	|0
FIELD		|poc_1_name	|t_varchar(128)	|''	|NOT NULL	|0
FIELD		|poc_1_email	|t_varchar(128)	|''	|NOT NULL	|0
FIELD		|poc_1_phone_a	|t_varchar(64)	|''	|NOT NULL	|0
FIELD		|poc_1_phone_b	|t_varchar(64)	|''	|NOT NULL	|0
FIELD		|poc_1_cell	|t_varchar(64)	|''	|NOT NULL	|0
FIELD		|poc_1_screen	|t_varchar(64)	|''	|NOT NULL	|0
FIELD		|poc_1_notes	|t_shorttext	|''	|NOT NULL	|0
FIELD		|poc_2_name	|t_varchar(128)	|''	|NOT NULL	|0
FIELD		|poc_2_email	|t_varchar(128)	|''	|NOT NULL	|0
FIELD		|poc_2_phone_a	|t_varchar(64)	|''	|NOT NULL	|0
FIELD		|poc_2_phone_b	|t_varchar(64)	|''	|NOT NULL	|0
FIELD		|poc_2_cell	|t_varchar(64)	|''	|NOT NULL	|0
FIELD		|poc_2_screen	|t_varchar(64)	|''	|NOT NULL	|0
FIELD		|poc_2_notes	|t_shorttext	|''	|NOT NULL	|0

TABLE|housekeeper|housekeeperid|0
FIELD		|housekeeperid	|t_id		|	|NOT NULL	|0
FIELD		|tablename	|t_varchar(64)	|''	|NOT NULL	|0
FIELD		|field		|t_varchar(64)	|''	|NOT NULL	|0
FIELD		|value		|t_id		|	|NOT NULL	|0			|-|items

TABLE|images|imageid|0
FIELD		|imageid	|t_id		|	|NOT NULL	|0
FIELD		|imagetype	|t_integer	|'0'	|NOT NULL	|0
FIELD		|name		|t_varchar(64)	|'0'	|NOT NULL	|0
FIELD		|image		|t_image	|''	|NOT NULL	|0
UNIQUE		|1		|name

TABLE|item_discovery|itemdiscoveryid|ZBX_TEMPLATE
FIELD		|itemdiscoveryid|t_id		|	|NOT NULL	|0
FIELD		|itemid		|t_id		|	|NOT NULL	|0			|1|items
FIELD		|parent_itemid	|t_id		|	|NOT NULL	|0			|2|items	|itemid
FIELD		|key_		|t_varchar(2048)|''	|NOT NULL	|ZBX_NODATA
FIELD		|lastcheck	|t_integer	|'0'	|NOT NULL	|ZBX_NODATA
FIELD		|ts_delete	|t_time		|'0'	|NOT NULL	|ZBX_NODATA
UNIQUE		|1		|itemid,parent_itemid
INDEX		|2		|parent_itemid

TABLE|host_discovery|hostid|ZBX_TEMPLATE
FIELD		|hostid		|t_id		|	|NOT NULL	|0			|1|hosts
FIELD		|parent_hostid	|t_id		|	|NULL		|0			|2|hosts	|hostid		|RESTRICT
FIELD		|parent_itemid	|t_id		|	|NULL		|0			|3|items	|itemid		|RESTRICT
FIELD		|host		|t_varchar(128)	|''	|NOT NULL	|ZBX_NODATA
FIELD		|lastcheck	|t_integer	|'0'	|NOT NULL	|ZBX_NODATA
FIELD		|ts_delete	|t_time		|'0'	|NOT NULL	|ZBX_NODATA

TABLE|interface_discovery|interfaceid|0
FIELD		|interfaceid	|t_id		|	|NOT NULL	|0			|1|interface
FIELD		|parent_interfaceid|t_id	|	|NOT NULL	|0			|2|interface	|interfaceid

TABLE|profiles|profileid|0
FIELD		|profileid	|t_id		|	|NOT NULL	|0
FIELD		|userid		|t_id		|	|NOT NULL	|0			|1|users
FIELD		|idx		|t_varchar(96)	|''	|NOT NULL	|0
FIELD		|idx2		|t_id		|'0'	|NOT NULL	|0
FIELD		|value_id	|t_id		|'0'	|NOT NULL	|0
FIELD		|value_int	|t_integer	|'0'	|NOT NULL	|0
FIELD		|value_str	|t_varchar(255)	|''	|NOT NULL	|0
FIELD		|source		|t_varchar(96)	|''	|NOT NULL	|0
FIELD		|type		|t_integer	|'0'	|NOT NULL	|0
INDEX		|1		|userid,idx,idx2
INDEX		|2		|userid,profileid

TABLE|sessions|sessionid|0
FIELD		|sessionid	|t_varchar(32)	|''	|NOT NULL	|0
FIELD		|userid		|t_id		|	|NOT NULL	|0			|1|users
FIELD		|lastaccess	|t_integer	|'0'	|NOT NULL	|0
FIELD		|status		|t_integer	|'0'	|NOT NULL	|0
INDEX		|1		|userid,status,lastaccess

TABLE|trigger_discovery|triggerid|0
FIELD		|triggerid	|t_id		|	|NOT NULL	|0			|1|triggers
FIELD		|parent_triggerid|t_id		|	|NOT NULL	|0			|2|triggers	|triggerid	|RESTRICT
INDEX		|1		|parent_triggerid

TABLE|application_template|application_templateid|ZBX_TEMPLATE
FIELD		|application_templateid|t_id	|	|NOT NULL	|0
FIELD		|applicationid	|t_id		|	|NOT NULL	|0			|1|applications
FIELD		|templateid	|t_id		|	|NOT NULL	|0			|2|applications	|applicationid
UNIQUE		|1		|applicationid,templateid
INDEX		|2		|templateid

TABLE|item_condition|item_conditionid|ZBX_TEMPLATE
FIELD		|item_conditionid|t_id		|	|NOT NULL	|0
FIELD		|itemid		|t_id		|	|NOT NULL	|0			|1|items
FIELD		|operator	|t_integer	|'8'	|NOT NULL	|0
FIELD		|macro		|t_varchar(64)	|''	|NOT NULL	|0
FIELD		|value		|t_varchar(255)	|''	|NOT NULL	|0
INDEX		|1		|itemid

TABLE|item_rtdata|itemid|ZBX_TEMPLATE
FIELD		|itemid		|t_id		|	|NOT NULL	|0			|1|items
FIELD		|lastlogsize	|t_bigint	|'0'	|NOT NULL	|ZBX_PROXY,ZBX_NODATA
FIELD		|state		|t_integer	|'0'	|NOT NULL	|ZBX_NODATA
FIELD		|mtime		|t_integer	|'0'	|NOT NULL	|ZBX_PROXY,ZBX_NODATA
FIELD		|error		|t_varchar(2048)|''	|NOT NULL	|ZBX_NODATA

TABLE|application_prototype|application_prototypeid|ZBX_TEMPLATE
FIELD		|application_prototypeid|t_id	|	|NOT NULL	|0
FIELD		|itemid		|t_id		|	|NOT NULL	|0			|1|items
FIELD		|templateid	|t_id		|	|NULL		|0			|2|application_prototype|application_prototypeid
FIELD		|name		|t_varchar(255)	|''	|NOT NULL	|0
INDEX		|1		|itemid
INDEX		|2		|templateid

TABLE|item_application_prototype|item_application_prototypeid|ZBX_TEMPLATE
FIELD		|item_application_prototypeid|t_id|	|NOT NULL	|0
FIELD		|application_prototypeid|t_id	|	|NOT NULL	|0			|1|application_prototype
FIELD		|itemid		|t_id		|	|NOT NULL	|0			|2|items
UNIQUE		|1		|application_prototypeid,itemid
INDEX		|2		|itemid

TABLE|application_discovery|application_discoveryid|ZBX_TEMPLATE
FIELD		|application_discoveryid|t_id	|	|NOT NULL	|0
FIELD		|applicationid	|t_id		|	|NOT NULL	|0			|1|applications
FIELD		|application_prototypeid|t_id	|	|NOT NULL	|0			|2|application_prototype
FIELD		|name		|t_varchar(255)	|''	|NOT NULL	|ZBX_NODATA
FIELD		|lastcheck	|t_integer	|'0'	|NOT NULL	|ZBX_NODATA
FIELD		|ts_delete	|t_time		|'0'	|NOT NULL	|ZBX_NODATA
INDEX		|1		|applicationid
INDEX		|2		|application_prototypeid

TABLE|opinventory|operationid|ZBX_DATA
FIELD		|operationid	|t_id		|	|NOT NULL	|0			|1|operations
FIELD		|inventory_mode	|t_integer	|'0'	|NOT NULL	|0

TABLE|trigger_tag|triggertagid|ZBX_TEMPLATE
FIELD		|triggertagid	|t_id		|	|NOT NULL	|0
FIELD		|triggerid	|t_id		|	|NOT NULL	|0			|1|triggers
FIELD		|tag		|t_varchar(255)	|''	|NOT NULL	|0
FIELD		|value		|t_varchar(255)	|''	|NOT NULL	|0
INDEX		|1		|triggerid

TABLE|event_tag|eventtagid|0
FIELD		|eventtagid	|t_id		|	|NOT NULL	|0
FIELD		|eventid	|t_id		|	|NOT NULL	|0			|1|events
FIELD		|tag		|t_varchar(255)	|''	|NOT NULL	|0
FIELD		|value		|t_varchar(255)	|''	|NOT NULL	|0
INDEX		|1		|eventid

TABLE|problem|eventid|0
FIELD		|eventid	|t_id		|	|NOT NULL	|0			|1|events
FIELD		|source		|t_integer	|'0'	|NOT NULL	|0
FIELD		|object		|t_integer	|'0'	|NOT NULL	|0
FIELD		|objectid	|t_id		|'0'	|NOT NULL	|0
FIELD		|clock		|t_time		|'0'	|NOT NULL	|0
FIELD		|ns		|t_nanosec	|'0'	|NOT NULL	|0
FIELD		|r_eventid	|t_id		|	|NULL		|0			|2|events	|eventid
FIELD		|r_clock	|t_time		|'0'	|NOT NULL	|0
FIELD		|r_ns		|t_nanosec	|'0'	|NOT NULL	|0
FIELD		|correlationid	|t_id		|	|NULL		|0			|-|correlation
FIELD		|userid		|t_id		|	|NULL		|0			|-|users
FIELD		|name		|t_varchar(2048)|''	|NOT NULL	|0
FIELD		|acknowledged	|t_integer	|'0'	|NOT NULL	|0
FIELD		|severity	|t_integer	|'0'	|NOT NULL	|0
INDEX		|1		|source,object,objectid
INDEX		|2		|r_clock
INDEX		|3		|r_eventid

TABLE|problem_tag|problemtagid|0
FIELD		|problemtagid	|t_id		|	|NOT NULL	|0
FIELD		|eventid	|t_id		|	|NOT NULL	|0			|1|problem
FIELD		|tag		|t_varchar(255)	|''	|NOT NULL	|0
FIELD		|value		|t_varchar(255)	|''	|NOT NULL	|0
INDEX		|1		|eventid,tag,value

TABLE|tag_filter|tag_filterid|0
FIELD		|tag_filterid	|t_id		|	|NOT NULL	|0
FIELD		|usrgrpid	|t_id		|	|NOT NULL	|0 			|1|usrgrp	|usrgrpid
FIELD		|groupid	|t_id		|	|NOT NULL	|0			|2|hstgrp	|groupid
FIELD		|tag	|t_varchar(255)	|'' |NOT NULL	|0
FIELD		|value	|t_varchar(255)	|'' |NOT NULL	|0

TABLE|event_recovery|eventid|0
FIELD		|eventid	|t_id		|	|NOT NULL	|0			|1|events
FIELD		|r_eventid	|t_id		|	|NOT NULL	|0			|2|events	|eventid
FIELD		|c_eventid	|t_id		|	|NULL		|0			|3|events	|eventid
FIELD		|correlationid	|t_id		|	|NULL		|0			|-|correlation
FIELD		|userid		|t_id		|	|NULL		|0			|-|users
INDEX		|1		|r_eventid
INDEX		|2		|c_eventid

TABLE|correlation|correlationid|ZBX_DATA
FIELD		|correlationid	|t_id		|	|NOT NULL	|0
FIELD		|name		|t_varchar(255)	|''	|NOT NULL	|0
FIELD		|description	|t_shorttext	|''	|NOT NULL	|0
FIELD		|evaltype	|t_integer	|'0'	|NOT NULL	|0
FIELD		|status		|t_integer	|'0'	|NOT NULL	|0
FIELD		|formula	|t_varchar(255)	|''	|NOT NULL	|0
INDEX		|1		|status
UNIQUE		|2		|name

TABLE|corr_condition|corr_conditionid|ZBX_DATA
FIELD		|corr_conditionid|t_id		|	|NOT NULL	|0
FIELD		|correlationid	|t_id		|	|NOT NULL	|0			|1|correlation
FIELD		|type		|t_integer	|'0'	|NOT NULL	|0
INDEX		|1		|correlationid

TABLE|corr_condition_tag|corr_conditionid|ZBX_DATA
FIELD		|corr_conditionid|t_id		|	|NOT NULL	|0			|1|corr_condition
FIELD		|tag		|t_varchar(255)	|''	|NOT NULL	|0

TABLE|corr_condition_group|corr_conditionid|ZBX_DATA
FIELD		|corr_conditionid|t_id		|	|NOT NULL	|0			|1|corr_condition
FIELD		|operator	|t_integer	|'0'	|NOT NULL	|0
FIELD		|groupid	|t_id		|	|NOT NULL	|0			|2|hstgrp	|	|RESTRICT
INDEX		|1		|groupid

TABLE|corr_condition_tagpair|corr_conditionid|ZBX_DATA
FIELD		|corr_conditionid|t_id		|	|NOT NULL	|0			|1|corr_condition
FIELD		|oldtag		|t_varchar(255)	|''	|NOT NULL	|0
FIELD		|newtag		|t_varchar(255)	|''	|NOT NULL	|0

TABLE|corr_condition_tagvalue|corr_conditionid|ZBX_DATA
FIELD		|corr_conditionid|t_id		|	|NOT NULL	|0			|1|corr_condition
FIELD		|tag		|t_varchar(255)	|''	|NOT NULL	|0
FIELD		|operator	|t_integer	|'0'	|NOT NULL	|0
FIELD		|value		|t_varchar(255)	|''	|NOT NULL	|0

TABLE|corr_operation|corr_operationid|ZBX_DATA
FIELD		|corr_operationid|t_id		|	|NOT NULL	|0
FIELD		|correlationid	|t_id		|	|NOT NULL	|0			|1|correlation
FIELD		|type		|t_integer	|'0'	|NOT NULL	|0
INDEX		|1		|correlationid

TABLE|task|taskid|0
FIELD		|taskid		|t_id		|	|NOT NULL	|0
FIELD		|type		|t_integer	|	|NOT NULL	|0
FIELD		|status		|t_integer	|'0'	|NOT NULL	|0
FIELD		|clock		|t_integer	|'0'	|NOT NULL	|0
FIELD		|ttl		|t_integer	|'0'	|NOT NULL	|0
FIELD		|proxy_hostid	|t_id		|	|NULL		|0			|1|hosts	|hostid
INDEX		|1		|status,proxy_hostid

TABLE|task_close_problem|taskid|0
FIELD		|taskid		|t_id		|	|NOT NULL	|0			|1|task
FIELD		|acknowledgeid	|t_id		|	|NOT NULL	|0			|-|acknowledges

TABLE|item_preproc|item_preprocid|ZBX_TEMPLATE
FIELD		|item_preprocid	|t_id		|	|NOT NULL	|0
FIELD		|itemid		|t_id		|	|NOT NULL	|ZBX_PROXY			|1|items
FIELD		|step		|t_integer	|'0'	|NOT NULL	|ZBX_PROXY
FIELD		|type		|t_integer	|'0'	|NOT NULL	|ZBX_PROXY
FIELD		|params		|t_shorttext	|''	|NOT NULL	|ZBX_PROXY
FIELD		|error_handler	|t_integer	|'0'	|NOT NULL	|ZBX_PROXY
FIELD		|error_handler_params|t_varchar(255)|''	|NOT NULL	|ZBX_PROXY
INDEX		|1		|itemid,step

TABLE|task_remote_command|taskid|0
FIELD		|taskid		|t_id		|	|NOT NULL	|0			|1|task
FIELD		|command_type	|t_integer	|'0'	|NOT NULL	|0
FIELD		|execute_on	|t_integer	|'0'	|NOT NULL	|0
FIELD		|port		|t_integer	|'0'	|NOT NULL	|0
FIELD		|authtype	|t_integer	|'0'	|NOT NULL	|0
FIELD		|username	|t_varchar(64)	|''	|NOT NULL	|0
FIELD		|password	|t_varchar(64)	|''	|NOT NULL	|0
FIELD		|publickey	|t_varchar(64)	|''	|NOT NULL	|0
FIELD		|privatekey	|t_varchar(64)	|''	|NOT NULL	|0
FIELD		|command	|t_shorttext	|''	|NOT NULL	|0
FIELD		|alertid	|t_id		|	|NULL		|0			|-|alerts
FIELD		|parent_taskid	|t_id		|	|NOT NULL	|0			|-|task		|taskid
FIELD		|hostid		|t_id		|	|NOT NULL	|0			|-|hosts

TABLE|task_remote_command_result|taskid|0
FIELD		|taskid		|t_id		|	|NOT NULL	|0			|1|task
FIELD		|status		|t_integer	|'0'	|NOT NULL	|0
FIELD		|parent_taskid	|t_id		|	|NOT NULL	|0			|-|task		|taskid
FIELD		|info		|t_shorttext	|''	|NOT NULL	|0

TABLE|task_acknowledge|taskid|0
FIELD		|taskid		|t_id		|	|NOT NULL	|0			|1|task
FIELD		|acknowledgeid	|t_id		|	|NOT NULL	|0			|-|acknowledges

TABLE|sysmap_shape|sysmap_shapeid|ZBX_TEMPLATE
FIELD		|sysmap_shapeid	|t_id		|	|NOT NULL	|0
FIELD		|sysmapid	|t_id		|	|NOT NULL	|0			|1|sysmaps
FIELD		|type		|t_integer	|'0'	|NOT NULL	|0
FIELD		|x		|t_integer	|'0'	|NOT NULL	|0
FIELD		|y		|t_integer	|'0'	|NOT NULL	|0
FIELD		|width		|t_integer	|'200'	|NOT NULL	|0
FIELD		|height		|t_integer	|'200'	|NOT NULL	|0
FIELD		|text		|t_shorttext	|''	|NOT NULL	|0
FIELD		|font		|t_integer	|'9'	|NOT NULL	|0
FIELD		|font_size	|t_integer	|'11'	|NOT NULL	|0
FIELD		|font_color	|t_varchar(6)	|'000000'|NOT NULL	|0
FIELD		|text_halign	|t_integer	|'0'	|NOT NULL	|0
FIELD		|text_valign	|t_integer	|'0'	|NOT NULL	|0
FIELD		|border_type	|t_integer	|'0'	|NOT NULL	|0
FIELD		|border_width	|t_integer	|'1'	|NOT NULL	|0
FIELD		|border_color	|t_varchar(6)	|'000000'|NOT NULL	|0
FIELD		|background_color|t_varchar(6)	|''	|NOT NULL	|0
FIELD		|zindex		|t_integer	|'0'	|NOT NULL	|0
INDEX		|1		|sysmapid

TABLE|sysmap_element_trigger|selement_triggerid|ZBX_TEMPLATE
FIELD		|selement_triggerid	|t_id	|	|NOT NULL	|0
FIELD		|selementid		|t_id	|	|NOT NULL	|0			|1|sysmaps_elements
FIELD		|triggerid		|t_id	|	|NOT NULL	|0			|2|triggers
UNIQUE		|1			|selementid,triggerid

TABLE|httptest_field|httptest_fieldid|ZBX_TEMPLATE
FIELD		|httptest_fieldid	|t_id		|	|NOT NULL	|0
FIELD		|httptestid		|t_id		|	|NOT NULL	|ZBX_PROXY	|1|httptest
FIELD		|type			|t_integer	|'0'	|NOT NULL	|ZBX_PROXY
FIELD		|name			|t_varchar(255)	|''	|NOT NULL	|ZBX_PROXY
FIELD		|value			|t_shorttext	|''	|NOT NULL	|ZBX_PROXY
INDEX		|1			|httptestid

TABLE|httpstep_field|httpstep_fieldid|ZBX_TEMPLATE
FIELD		|httpstep_fieldid	|t_id		|	|NOT NULL	|0
FIELD		|httpstepid		|t_id		|	|NOT NULL	|ZBX_PROXY	|1|httpstep
FIELD		|type			|t_integer	|'0'	|NOT NULL	|ZBX_PROXY
FIELD		|name			|t_varchar(255)	|''	|NOT NULL	|ZBX_PROXY
FIELD		|value			|t_shorttext	|''	|NOT NULL	|ZBX_PROXY
INDEX		|1			|httpstepid

TABLE|dashboard|dashboardid|ZBX_DASHBOARD
FIELD		|dashboardid	|t_id		|	|NOT NULL	|0
FIELD		|name		|t_varchar(255)	|	|NOT NULL	|0
FIELD		|userid		|t_id		|	|NOT NULL	|0			|1|users	|		|RESTRICT
FIELD		|private	|t_integer	|'1'	|NOT NULL	|0

TABLE|dashboard_user|dashboard_userid|ZBX_DASHBOARD
FIELD		|dashboard_userid|t_id		|	|NOT NULL	|0
FIELD		|dashboardid	|t_id		|	|NOT NULL	|0			|1|dashboard
FIELD		|userid		|t_id		|	|NOT NULL	|0			|2|users
FIELD		|permission	|t_integer	|'2'	|NOT NULL	|0
UNIQUE		|1		|dashboardid,userid

TABLE|dashboard_usrgrp|dashboard_usrgrpid|ZBX_DASHBOARD
FIELD		|dashboard_usrgrpid|t_id	|	|NOT NULL	|0
FIELD		|dashboardid	|t_id		|	|NOT NULL	|0			|1|dashboard
FIELD		|usrgrpid	|t_id		|	|NOT NULL	|0			|2|usrgrp
FIELD		|permission	|t_integer	|'2'	|NOT NULL	|0
UNIQUE		|1		|dashboardid,usrgrpid

TABLE|widget|widgetid|ZBX_DASHBOARD
FIELD		|widgetid	|t_id		|	|NOT NULL	|0
FIELD		|dashboardid	|t_id		|	|NOT NULL	|0			|1|dashboard
FIELD		|type		|t_varchar(255)	|''	|NOT NULL	|0
FIELD		|name		|t_varchar(255)	|''	|NOT NULL	|0
FIELD		|x		|t_integer	|'0'	|NOT NULL	|0
FIELD		|y		|t_integer	|'0'	|NOT NULL	|0
FIELD		|width		|t_integer	|'1'	|NOT NULL	|0
FIELD		|height		|t_integer	|'2'	|NOT NULL	|0
FIELD		|view_mode	|t_integer	|'0'	|NOT NULL	|0
INDEX		|1		|dashboardid

TABLE|widget_field|widget_fieldid|ZBX_DASHBOARD
FIELD		|widget_fieldid	|t_id		|	|NOT NULL	|0
FIELD		|widgetid	|t_id		|	|NOT NULL	|0			|1|widget
FIELD		|type		|t_integer	|'0'	|NOT NULL	|0
FIELD		|name		|t_varchar(255)	|''	|NOT NULL	|0
FIELD		|value_int	|t_integer	|'0'	|NOT NULL	|0
FIELD		|value_str	|t_varchar(255)	|''	|NOT NULL	|0
FIELD		|value_groupid	|t_id		|	|NULL		|0			|2|hstgrp	|groupid
FIELD		|value_hostid	|t_id		|	|NULL		|0			|3|hosts	|hostid
FIELD		|value_itemid	|t_id		|	|NULL		|0			|4|items	|itemid
FIELD		|value_graphid	|t_id		|	|NULL		|0			|5|graphs	|graphid
FIELD		|value_sysmapid	|t_id		|	|NULL		|0			|6|sysmaps	|sysmapid
INDEX		|1		|widgetid
INDEX		|2		|value_groupid
INDEX		|3		|value_hostid
INDEX		|4		|value_itemid
INDEX		|5		|value_graphid
INDEX		|6		|value_sysmapid

TABLE|task_check_now|taskid|0
FIELD		|taskid		|t_id		|	|NOT NULL	|0			|1|task
FIELD		|itemid		|t_id		|	|NOT NULL	|0			|-|items

TABLE|event_suppress|event_suppressid|0
FIELD		|event_suppressid|t_id		|	|NOT NULL	|0
FIELD		|eventid	|t_id		|	|NOT NULL	|0			|1|events
FIELD		|maintenanceid	|t_id		|	|NULL		|0			|2|maintenances
FIELD		|suppress_until	|t_time		|'0'	|NOT NULL	|0
UNIQUE		|1		|eventid,maintenanceid
INDEX		|2		|suppress_until
INDEX		|3		|maintenanceid

TABLE|maintenance_tag|maintenancetagid|ZBX_DATA
FIELD		|maintenancetagid|t_id		|	|NOT NULL	|0
FIELD		|maintenanceid	|t_id		|	|NOT NULL	|0			|1|maintenances
FIELD		|tag		|t_varchar(255)	|''	|NOT NULL	|0
FIELD		|operator	|t_integer	|'2'	|NOT NULL	|0
FIELD		|value		|t_varchar(255)	|''	|NOT NULL	|0
INDEX		|1		|maintenanceid

TABLE|lld_macro_path|lld_macro_pathid|ZBX_TEMPLATE
FIELD		|lld_macro_pathid|t_id		|	|NOT NULL	|0
FIELD		|itemid		|t_id		|	|NOT NULL	|0			|1|items
FIELD		|lld_macro	|t_varchar(255)	|''	|NOT NULL	|0
FIELD		|path		|t_varchar(255)	|''	|NOT NULL	|0
UNIQUE		|1		|itemid,lld_macro

TABLE|host_tag|hosttagid|ZBX_TEMPLATE
FIELD		|hosttagid	|t_id		|	|NOT NULL	|0
FIELD		|hostid		|t_id		|	|NOT NULL	|0			|1|hosts
FIELD		|tag		|t_varchar(255)	|''	|NOT NULL	|0
FIELD		|value		|t_varchar(255)	|''	|NOT NULL	|0
INDEX		|1		|hostid

TABLE|config_autoreg_tls|autoreg_tlsid|ZBX_DATA
FIELD		|autoreg_tlsid	|t_id		|	|NOT NULL	|0
FIELD		|tls_psk_identity|t_varchar(128)|''	|NOT NULL	|ZBX_PROXY
FIELD		|tls_psk	|t_varchar(512)	|''	|NOT NULL	|ZBX_PROXY
UNIQUE		|1		|tls_psk_identity

TABLE|dbversion||
FIELD		|mandatory	|t_integer	|'0'	|NOT NULL	|
FIELD		|optional	|t_integer	|'0'	|NOT NULL	|
<<<<<<< HEAD
ROW		|4050020	|4050020
=======
ROW		|4050014	|4050014
>>>>>>> 53273930
<|MERGE_RESOLUTION|>--- conflicted
+++ resolved
@@ -415,7 +415,7 @@
 FIELD		|value		|t_varchar(2048)|''	|NOT NULL	|0
 INDEX		|1		|mediatypeid
 
-TABLE|media_type_message|mediatype_messageid|0
+TABLE|media_type_message|mediatype_messageid|ZBX_DATA
 FIELD		|mediatype_messageid|t_id	|	|NOT NULL	|0
 FIELD		|mediatypeid	|t_id		|	|NOT NULL	|0			|1|media_type
 FIELD		|eventsource	|t_integer	|	|NOT NULL	|0
@@ -1708,8 +1708,6 @@
 TABLE|dbversion||
 FIELD		|mandatory	|t_integer	|'0'	|NOT NULL	|
 FIELD		|optional	|t_integer	|'0'	|NOT NULL	|
-<<<<<<< HEAD
-ROW		|4050020	|4050020
-=======
-ROW		|4050014	|4050014
->>>>>>> 53273930
+==== BASE ====
+ROW		|4050026	|4050026
+==== BASE ====