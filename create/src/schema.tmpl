--
-- Zabbix
-- Copyright (C) 2001-2013 Zabbix SIA
--
-- This program is free software; you can redistribute it and/or modify
-- it under the terms of the GNU General Public License as published by
-- the Free Software Foundation; either version 2 of the License, or
-- (at your option) any later version.
--
-- This program is distributed in the hope that it will be useful,
-- but WITHOUT ANY WARRANTY; without even the implied warranty of
-- MERCHANTABILITY or FITNESS FOR A PARTICULAR PURPOSE. See the
-- GNU General Public License for more details.
--
-- You should have received a copy of the GNU General Public License
-- along with this program; if not, write to the Free Software
-- Foundation, Inc., 51 Franklin Street, Fifth Floor, Boston, MA  02110-1301, USA.
--

--
-- Do not use spaces
-- Tables must be sorted to match referential integrity rules
--

TABLE|maintenances|maintenanceid|ZBX_SYNC,ZBX_DATA
FIELD		|maintenanceid	|t_id		|	|NOT NULL	|0
FIELD		|name		|t_varchar(128)	|''	|NOT NULL	|ZBX_SYNC
FIELD		|maintenance_type|t_integer	|'0'	|NOT NULL	|ZBX_SYNC
FIELD		|description	|t_shorttext	|''	|NOT NULL	|ZBX_SYNC
FIELD		|active_since	|t_integer	|'0'	|NOT NULL	|ZBX_SYNC
FIELD		|active_till	|t_integer	|'0'	|NOT NULL	|ZBX_SYNC
INDEX		|1		|active_since,active_till

TABLE|hosts|hostid|ZBX_SYNC,ZBX_DATA
FIELD		|hostid		|t_id		|	|NOT NULL	|0
FIELD		|proxy_hostid	|t_id		|	|NULL		|ZBX_SYNC		|1|hosts	|hostid		|RESTRICT
FIELD		|host		|t_varchar(64)	|''	|NOT NULL	|ZBX_SYNC,ZBX_PROXY
FIELD		|status		|t_integer	|'0'	|NOT NULL	|ZBX_SYNC,ZBX_PROXY
FIELD		|disable_until	|t_integer	|'0'	|NOT NULL	|ZBX_NODATA
FIELD		|error		|t_varchar(128)	|''	|NOT NULL	|ZBX_SYNC,ZBX_NODATA
FIELD		|available	|t_integer	|'0'	|NOT NULL	|ZBX_SYNC,ZBX_NODATA
FIELD		|errors_from	|t_integer	|'0'	|NOT NULL	|ZBX_NODATA
FIELD		|lastaccess	|t_integer	|'0'	|NOT NULL	|ZBX_SYNC,ZBX_NODATA
FIELD		|ipmi_authtype	|t_integer	|'0'	|NOT NULL	|ZBX_SYNC,ZBX_PROXY
FIELD		|ipmi_privilege	|t_integer	|'2'	|NOT NULL	|ZBX_SYNC,ZBX_PROXY
FIELD		|ipmi_username	|t_varchar(16)	|''	|NOT NULL	|ZBX_SYNC,ZBX_PROXY
FIELD		|ipmi_password	|t_varchar(20)	|''	|NOT NULL	|ZBX_SYNC,ZBX_PROXY
FIELD		|ipmi_disable_until|t_integer	|'0'	|NOT NULL	|ZBX_NODATA
FIELD		|ipmi_available	|t_integer	|'0'	|NOT NULL	|ZBX_SYNC,ZBX_NODATA
FIELD		|snmp_disable_until|t_integer	|'0'	|NOT NULL	|ZBX_NODATA
FIELD		|snmp_available	|t_integer	|'0'	|NOT NULL	|ZBX_SYNC,ZBX_NODATA
FIELD		|maintenanceid	|t_id		|	|NULL		|ZBX_SYNC,ZBX_NODATA	|2|maintenances	|		|RESTRICT
FIELD		|maintenance_status|t_integer	|'0'	|NOT NULL	|ZBX_SYNC,ZBX_NODATA
FIELD		|maintenance_type|t_integer	|'0'	|NOT NULL	|ZBX_SYNC,ZBX_NODATA
FIELD		|maintenance_from|t_integer	|'0'	|NOT NULL	|ZBX_SYNC,ZBX_NODATA
FIELD		|ipmi_errors_from|t_integer	|'0'	|NOT NULL	|ZBX_NODATA
FIELD		|snmp_errors_from|t_integer	|'0'	|NOT NULL	|ZBX_NODATA
FIELD		|ipmi_error	|t_varchar(128)	|''	|NOT NULL	|ZBX_SYNC,ZBX_NODATA
FIELD		|snmp_error	|t_varchar(128)	|''	|NOT NULL	|ZBX_SYNC,ZBX_NODATA
FIELD		|jmx_disable_until|t_integer	|'0'	|NOT NULL	|ZBX_NODATA
FIELD		|jmx_available	|t_integer	|'0'	|NOT NULL	|ZBX_SYNC,ZBX_NODATA
FIELD		|jmx_errors_from|t_integer	|'0'	|NOT NULL	|ZBX_NODATA
FIELD		|jmx_error	|t_varchar(128)	|''	|NOT NULL	|ZBX_SYNC,ZBX_NODATA
FIELD		|name		|t_varchar(64)	|''	|NOT NULL	|ZBX_SYNC,ZBX_PROXY
FIELD		|flags		|t_integer	|'0'	|NOT NULL	|ZBX_SYNC
FIELD		|templateid	|t_id		|	|NULL		|ZBX_SYNC		|3|hosts	|hostid
INDEX		|1		|host
INDEX		|2		|status
INDEX		|3		|proxy_hostid
INDEX		|4		|name
INDEX		|5		|maintenanceid

TABLE|groups|groupid|ZBX_SYNC,ZBX_DATA
FIELD		|groupid	|t_id		|	|NOT NULL	|0
FIELD		|name		|t_varchar(64)	|''	|NOT NULL	|ZBX_SYNC
FIELD		|internal	|t_integer	|'0'	|NOT NULL	|ZBX_SYNC
FIELD		|flags		|t_integer	|'0'	|NOT NULL	|ZBX_SYNC
INDEX		|1		|name

TABLE|group_prototype|group_prototypeid|ZBX_SYNC,ZBX_DATA
FIELD		|group_prototypeid|t_id		|	|NOT NULL	|0
FIELD		|hostid		|t_id		|	|NOT NULL	|ZBX_SYNC		|1|hosts
FIELD		|name		|t_varchar(64)	|''	|NOT NULL	|ZBX_SYNC
FIELD		|groupid	|t_id		|	|NULL		|ZBX_SYNC		|2|groups	|		|RESTRICT
FIELD		|templateid	|t_id		|	|NULL		|ZBX_SYNC		|3|group_prototype|group_prototypeid
INDEX		|1		|hostid

TABLE|group_discovery|groupid|ZBX_SYNC,ZBX_DATA
FIELD		|groupid	|t_id		|	|NOT NULL	|ZBX_SYNC		|1|groups
FIELD		|parent_group_prototypeid|t_id	|	|NOT NULL	|ZBX_SYNC		|2|group_prototype|group_prototypeid|RESTRICT
FIELD		|name		|t_varchar(64)	|''	|NOT NULL	|ZBX_NODATA
FIELD		|lastcheck	|t_integer	|'0'	|NOT NULL	|ZBX_NODATA
FIELD		|ts_delete	|t_time		|'0'	|NOT NULL	|ZBX_NODATA

TABLE|screens|screenid|ZBX_SYNC,ZBX_DATA
FIELD		|screenid	|t_id		|	|NOT NULL	|0
FIELD		|name		|t_varchar(255)	|	|NOT NULL	|ZBX_SYNC
FIELD		|hsize		|t_integer	|'1'	|NOT NULL	|ZBX_SYNC
FIELD		|vsize		|t_integer	|'1'	|NOT NULL	|ZBX_SYNC
FIELD		|templateid	|t_id		|	|NULL		|ZBX_SYNC		|1|hosts	|hostid
INDEX		|1		|templateid

TABLE|screens_items|screenitemid|ZBX_SYNC,ZBX_DATA
FIELD		|screenitemid	|t_id		|	|NOT NULL	|0
FIELD		|screenid	|t_id		|	|NOT NULL	|ZBX_SYNC		|1|screens
FIELD		|resourcetype	|t_integer	|'0'	|NOT NULL	|ZBX_SYNC
FIELD		|resourceid	|t_id		|'0'	|NOT NULL	|ZBX_SYNC
FIELD		|width		|t_integer	|'320'	|NOT NULL	|ZBX_SYNC
FIELD		|height		|t_integer	|'200'	|NOT NULL	|ZBX_SYNC
FIELD		|x		|t_integer	|'0'	|NOT NULL	|ZBX_SYNC
FIELD		|y		|t_integer	|'0'	|NOT NULL	|ZBX_SYNC
FIELD		|colspan	|t_integer	|'0'	|NOT NULL	|ZBX_SYNC
FIELD		|rowspan	|t_integer	|'0'	|NOT NULL	|ZBX_SYNC
FIELD		|elements	|t_integer	|'25'	|NOT NULL	|ZBX_SYNC
FIELD		|valign		|t_integer	|'0'	|NOT NULL	|ZBX_SYNC
FIELD		|halign		|t_integer	|'0'	|NOT NULL	|ZBX_SYNC
FIELD		|style		|t_integer	|'0'	|NOT NULL	|ZBX_SYNC
FIELD		|url		|t_varchar(255)	|''	|NOT NULL	|ZBX_SYNC
FIELD		|dynamic	|t_integer	|'0'	|NOT NULL	|ZBX_SYNC
FIELD		|sort_triggers	|t_integer	|'0'	|NOT NULL	|ZBX_SYNC
FIELD		|application	|t_varchar(255)	|''	|NOT NULL	|ZBX_SYNC
INDEX		|1		|screenid

TABLE|slideshows|slideshowid|ZBX_SYNC,ZBX_DATA
FIELD		|slideshowid	|t_id		|	|NOT NULL	|0
FIELD		|name		|t_varchar(255)	|''	|NOT NULL	|ZBX_SYNC
FIELD		|delay		|t_integer	|'0'	|NOT NULL	|ZBX_SYNC

TABLE|slides|slideid|ZBX_SYNC,ZBX_DATA
FIELD		|slideid	|t_id		|	|NOT NULL	|0
FIELD		|slideshowid	|t_id		|	|NOT NULL	|ZBX_SYNC		|1|slideshows
FIELD		|screenid	|t_id		|	|NOT NULL	|ZBX_SYNC		|2|screens
FIELD		|step		|t_integer	|'0'	|NOT NULL	|ZBX_SYNC
FIELD		|delay		|t_integer	|'0'	|NOT NULL	|ZBX_SYNC
INDEX		|1		|slideshowid
INDEX		|2		|screenid

TABLE|drules|druleid|ZBX_SYNC,ZBX_DATA
FIELD		|druleid	|t_id		|	|NOT NULL	|0
FIELD		|proxy_hostid	|t_id		|	|NULL		|ZBX_SYNC		|1|hosts	|hostid		|RESTRICT
FIELD		|name		|t_varchar(255)	|''	|NOT NULL	|ZBX_SYNC
FIELD		|iprange	|t_varchar(255)	|''	|NOT NULL	|ZBX_SYNC,ZBX_PROXY
FIELD		|delay		|t_integer	|'3600'	|NOT NULL	|ZBX_SYNC,ZBX_PROXY
FIELD		|nextcheck	|t_integer	|'0'	|NOT NULL	|ZBX_SYNC,ZBX_NODATA
FIELD		|status		|t_integer	|'0'	|NOT NULL	|ZBX_SYNC
INDEX		|1		|proxy_hostid

TABLE|dchecks|dcheckid|ZBX_SYNC,ZBX_DATA
FIELD		|dcheckid	|t_id		|	|NOT NULL	|0
FIELD		|druleid	|t_id		|	|NOT NULL	|ZBX_SYNC,ZBX_PROXY	|1|drules
FIELD		|type		|t_integer	|'0'	|NOT NULL	|ZBX_SYNC,ZBX_PROXY
FIELD		|key_		|t_varchar(255)	|''	|NOT NULL	|ZBX_SYNC,ZBX_PROXY
FIELD		|snmp_community	|t_varchar(255)	|''	|NOT NULL	|ZBX_SYNC,ZBX_PROXY
FIELD		|ports		|t_varchar(255)	|'0'	|NOT NULL	|ZBX_SYNC,ZBX_PROXY
FIELD		|snmpv3_securityname|t_varchar(64)|''	|NOT NULL	|ZBX_SYNC,ZBX_PROXY
FIELD		|snmpv3_securitylevel|t_integer	|'0'	|NOT NULL	|ZBX_SYNC,ZBX_PROXY
FIELD		|snmpv3_authpassphrase|t_varchar(64)|''	|NOT NULL	|ZBX_SYNC,ZBX_PROXY
FIELD		|snmpv3_privpassphrase|t_varchar(64)|''	|NOT NULL	|ZBX_SYNC,ZBX_PROXY
FIELD		|uniq		|t_integer	|'0'	|NOT NULL	|ZBX_SYNC,ZBX_PROXY
FIELD		|snmpv3_authprotocol|t_integer	|'0'	|NOT NULL	|ZBX_SYNC,ZBX_PROXY
FIELD		|snmpv3_privprotocol|t_integer	|'0'	|NOT NULL	|ZBX_SYNC,ZBX_PROXY
FIELD		|snmpv3_contextname|t_varchar(255)|''	|NOT NULL	|ZBX_SYNC,ZBX_PROXY
INDEX		|1		|druleid

TABLE|applications|applicationid|ZBX_SYNC,ZBX_DATA
FIELD		|applicationid	|t_id		|	|NOT NULL	|0
FIELD		|hostid		|t_id		|	|NOT NULL	|ZBX_SYNC		|1|hosts
FIELD		|name		|t_varchar(255)	|''	|NOT NULL	|ZBX_SYNC
UNIQUE		|2		|hostid,name

TABLE|httptest|httptestid|ZBX_SYNC,ZBX_DATA
FIELD		|httptestid	|t_id		|	|NOT NULL	|0
FIELD		|name		|t_varchar(64)	|''	|NOT NULL	|ZBX_SYNC,ZBX_PROXY
FIELD		|applicationid	|t_id		|	|NULL		|ZBX_SYNC		|1|applications	|		|RESTRICT
FIELD		|nextcheck	|t_integer	|'0'	|NOT NULL	|ZBX_SYNC,ZBX_NODATA
FIELD		|delay		|t_integer	|'60'	|NOT NULL	|ZBX_SYNC,ZBX_PROXY
FIELD		|status		|t_integer	|'0'	|NOT NULL	|ZBX_SYNC
FIELD		|variables	|t_shorttext	|''	|NOT NULL	|ZBX_SYNC,ZBX_PROXY
FIELD		|agent		|t_varchar(255)	|''	|NOT NULL	|ZBX_SYNC,ZBX_PROXY
FIELD		|authentication	|t_integer	|'0'	|NOT NULL	|ZBX_SYNC,ZBX_PROXY,ZBX_NODATA
FIELD		|http_user	|t_varchar(64)	|''	|NOT NULL	|ZBX_SYNC,ZBX_PROXY,ZBX_NODATA
FIELD		|http_password	|t_varchar(64)	|''	|NOT NULL	|ZBX_SYNC,ZBX_PROXY,ZBX_NODATA
FIELD		|hostid		|t_id		|	|NOT NULL	|ZBX_SYNC,ZBX_PROXY	|2|hosts
FIELD		|templateid	|t_id		|	|NULL		|ZBX_SYNC		|3|httptest	|httptestid
FIELD		|http_proxy	|t_varchar(255)	|''	|NOT NULL	|ZBX_SYNC,ZBX_PROXY,ZBX_NODATA
FIELD		|retries	|t_integer	|'1'	|NOT NULL	|ZBX_SYNC,ZBX_PROXY,ZBX_NODATA
INDEX		|1		|applicationid
UNIQUE		|2		|hostid,name
INDEX		|3		|status
INDEX		|4		|templateid

TABLE|httpstep|httpstepid|ZBX_SYNC,ZBX_DATA
FIELD		|httpstepid	|t_id		|	|NOT NULL	|0
FIELD		|httptestid	|t_id		|	|NOT NULL	|ZBX_SYNC,ZBX_PROXY	|1|httptest
FIELD		|name		|t_varchar(64)	|''	|NOT NULL	|ZBX_SYNC,ZBX_PROXY
FIELD		|no		|t_integer	|'0'	|NOT NULL	|ZBX_SYNC,ZBX_PROXY
FIELD		|url		|t_varchar(255)	|''	|NOT NULL	|ZBX_SYNC,ZBX_PROXY
FIELD		|timeout	|t_integer	|'30'	|NOT NULL	|ZBX_SYNC,ZBX_PROXY
FIELD		|posts		|t_shorttext	|''	|NOT NULL	|ZBX_SYNC,ZBX_PROXY
FIELD		|required	|t_varchar(255)	|''	|NOT NULL	|ZBX_SYNC,ZBX_PROXY
FIELD		|status_codes	|t_varchar(255)	|''	|NOT NULL	|ZBX_SYNC,ZBX_PROXY
FIELD		|variables	|t_shorttext	|''	|NOT NULL	|ZBX_SYNC,ZBX_PROXY
INDEX		|1		|httptestid

TABLE|interface|interfaceid|ZBX_SYNC,ZBX_DATA
FIELD		|interfaceid	|t_id		|	|NOT NULL	|0
FIELD		|hostid		|t_id		|	|NOT NULL	|ZBX_SYNC,ZBX_PROXY	|1|hosts
FIELD		|main		|t_integer	|'0'	|NOT NULL	|ZBX_SYNC,ZBX_PROXY
FIELD		|type		|t_integer	|'0'	|NOT NULL	|ZBX_SYNC,ZBX_PROXY
FIELD		|useip		|t_integer	|'1'	|NOT NULL	|ZBX_SYNC,ZBX_PROXY
FIELD		|ip		|t_varchar(64)	|'127.0.0.1'|NOT NULL	|ZBX_SYNC,ZBX_PROXY
FIELD		|dns		|t_varchar(64)	|''	|NOT NULL	|ZBX_SYNC,ZBX_PROXY
FIELD		|port		|t_varchar(64)	|'10050'|NOT NULL	|ZBX_SYNC,ZBX_PROXY
INDEX		|1		|hostid,type
INDEX		|2		|ip,dns

TABLE|valuemaps|valuemapid|ZBX_SYNC,ZBX_DATA
FIELD		|valuemapid	|t_id		|	|NOT NULL	|0
FIELD		|name		|t_varchar(64)	|''	|NOT NULL	|ZBX_SYNC
INDEX		|1		|name

TABLE|items|itemid|ZBX_SYNC,ZBX_DATA
FIELD		|itemid		|t_id		|	|NOT NULL	|0
FIELD		|type		|t_integer	|'0'	|NOT NULL	|ZBX_SYNC,ZBX_PROXY
FIELD		|snmp_community	|t_varchar(64)	|''	|NOT NULL	|ZBX_SYNC,ZBX_PROXY
FIELD		|snmp_oid	|t_varchar(255)	|''	|NOT NULL	|ZBX_SYNC,ZBX_PROXY
FIELD		|hostid		|t_id		|	|NOT NULL	|ZBX_SYNC,ZBX_PROXY	|1|hosts
FIELD		|name		|t_varchar(255)	|''	|NOT NULL	|ZBX_SYNC
FIELD		|key_		|t_varchar(255)	|''	|NOT NULL	|ZBX_SYNC,ZBX_PROXY
FIELD		|delay		|t_integer	|'0'	|NOT NULL	|ZBX_SYNC,ZBX_PROXY
FIELD		|history	|t_integer	|'90'	|NOT NULL	|ZBX_SYNC
FIELD		|trends		|t_integer	|'365'	|NOT NULL	|ZBX_SYNC
FIELD		|status		|t_integer	|'0'	|NOT NULL	|ZBX_SYNC,ZBX_PROXY
FIELD		|value_type	|t_integer	|'0'	|NOT NULL	|ZBX_SYNC,ZBX_PROXY
FIELD		|trapper_hosts	|t_varchar(255)	|''	|NOT NULL	|ZBX_SYNC,ZBX_PROXY
FIELD		|units		|t_varchar(255)	|''	|NOT NULL	|ZBX_SYNC
FIELD		|multiplier	|t_integer	|'0'	|NOT NULL	|ZBX_SYNC
FIELD		|delta		|t_integer	|'0'	|NOT NULL	|ZBX_SYNC
FIELD		|snmpv3_securityname|t_varchar(64)|''	|NOT NULL	|ZBX_SYNC,ZBX_PROXY
FIELD		|snmpv3_securitylevel|t_integer	|'0'	|NOT NULL	|ZBX_SYNC,ZBX_PROXY
FIELD		|snmpv3_authpassphrase|t_varchar(64)|''	|NOT NULL	|ZBX_SYNC,ZBX_PROXY
FIELD		|snmpv3_privpassphrase|t_varchar(64)|''	|NOT NULL	|ZBX_SYNC,ZBX_PROXY
FIELD		|formula	|t_varchar(255)	|'1'	|NOT NULL	|ZBX_SYNC,ZBX_PROXY
FIELD		|error		|t_varchar(128)	|''	|NOT NULL	|ZBX_SYNC,ZBX_NODATA
FIELD		|lastlogsize	|t_bigint	|'0'	|NOT NULL	|ZBX_NODATA
FIELD		|logtimefmt	|t_varchar(64)	|''	|NOT NULL	|ZBX_SYNC,ZBX_PROXY
FIELD		|templateid	|t_id		|	|NULL		|ZBX_SYNC		|2|items	|itemid
FIELD		|valuemapid	|t_id		|	|NULL		|ZBX_SYNC		|3|valuemaps	|		|RESTRICT
FIELD		|delay_flex	|t_varchar(255)	|''	|NOT NULL	|ZBX_SYNC,ZBX_PROXY
FIELD		|params		|t_shorttext	|''	|NOT NULL	|ZBX_SYNC,ZBX_PROXY
FIELD		|ipmi_sensor	|t_varchar(128)	|''	|NOT NULL	|ZBX_SYNC,ZBX_PROXY
FIELD		|data_type	|t_integer	|'0'	|NOT NULL	|ZBX_SYNC,ZBX_PROXY
FIELD		|authtype	|t_integer	|'0'	|NOT NULL	|ZBX_SYNC,ZBX_PROXY
FIELD		|username	|t_varchar(64)	|''	|NOT NULL	|ZBX_SYNC,ZBX_PROXY
FIELD		|password	|t_varchar(64)	|''	|NOT NULL	|ZBX_SYNC,ZBX_PROXY
FIELD		|publickey	|t_varchar(64)	|''	|NOT NULL	|ZBX_SYNC,ZBX_PROXY
FIELD		|privatekey	|t_varchar(64)	|''	|NOT NULL	|ZBX_SYNC,ZBX_PROXY
FIELD		|mtime		|t_integer	|'0'	|NOT NULL	|ZBX_NODATA
FIELD		|flags		|t_integer	|'0'	|NOT NULL	|ZBX_SYNC,ZBX_PROXY
FIELD		|filter		|t_varchar(255)	|''	|NOT NULL	|ZBX_SYNC,ZBX_PROXY
FIELD		|interfaceid	|t_id		|	|NULL		|ZBX_SYNC,ZBX_PROXY	|4|interface	|		|RESTRICT
FIELD		|port		|t_varchar(64)	|''	|NOT NULL	|ZBX_SYNC,ZBX_PROXY
FIELD		|description	|t_shorttext	|''	|NOT NULL	|ZBX_SYNC
FIELD		|inventory_link	|t_integer	|'0'	|NOT NULL	|ZBX_SYNC
FIELD		|lifetime	|t_varchar(64)	|'30'	|NOT NULL	|ZBX_SYNC
FIELD		|snmpv3_authprotocol|t_integer	|'0'	|NOT NULL	|ZBX_SYNC,ZBX_PROXY
FIELD		|snmpv3_privprotocol|t_integer	|'0'	|NOT NULL	|ZBX_SYNC,ZBX_PROXY
FIELD		|state		|t_integer	|'0'	|NOT NULL	|ZBX_SYNC,ZBX_NODATA
FIELD		|snmpv3_contextname|t_varchar(255)|''	|NOT NULL	|ZBX_SYNC,ZBX_PROXY
UNIQUE		|1		|hostid,key_
INDEX		|3		|status
INDEX		|4		|templateid
INDEX		|5		|valuemapid
INDEX		|6		|interfaceid

TABLE|httpstepitem|httpstepitemid|ZBX_SYNC,ZBX_DATA
FIELD		|httpstepitemid	|t_id		|	|NOT NULL	|0
FIELD		|httpstepid	|t_id		|	|NOT NULL	|ZBX_SYNC,ZBX_PROXY	|1|httpstep
FIELD		|itemid		|t_id		|	|NOT NULL	|ZBX_SYNC,ZBX_PROXY	|2|items
FIELD		|type		|t_integer	|'0'	|NOT NULL	|ZBX_SYNC,ZBX_PROXY
UNIQUE		|1		|httpstepid,itemid
INDEX		|2		|itemid

TABLE|httptestitem|httptestitemid|ZBX_SYNC,ZBX_DATA
FIELD		|httptestitemid	|t_id		|	|NOT NULL	|0
FIELD		|httptestid	|t_id		|	|NOT NULL	|ZBX_SYNC,ZBX_PROXY	|1|httptest
FIELD		|itemid		|t_id		|	|NOT NULL	|ZBX_SYNC,ZBX_PROXY	|2|items
FIELD		|type		|t_integer	|'0'	|NOT NULL	|ZBX_SYNC,ZBX_PROXY
UNIQUE		|1		|httptestid,itemid
INDEX		|2		|itemid

TABLE|media_type|mediatypeid|ZBX_SYNC,ZBX_DATA
FIELD		|mediatypeid	|t_id		|	|NOT NULL	|0
FIELD		|type		|t_integer	|'0'	|NOT NULL	|ZBX_SYNC
FIELD		|description	|t_varchar(100)	|''	|NOT NULL	|ZBX_SYNC
FIELD		|smtp_server	|t_varchar(255)	|''	|NOT NULL	|ZBX_SYNC
FIELD		|smtp_helo	|t_varchar(255)	|''	|NOT NULL	|ZBX_SYNC
FIELD		|smtp_email	|t_varchar(255)	|''	|NOT NULL	|ZBX_SYNC
FIELD		|exec_path	|t_varchar(255)	|''	|NOT NULL	|ZBX_SYNC
FIELD		|gsm_modem	|t_varchar(255)	|''	|NOT NULL	|ZBX_SYNC
FIELD		|username	|t_varchar(255)	|''	|NOT NULL	|ZBX_SYNC
FIELD		|passwd		|t_varchar(255)	|''	|NOT NULL	|ZBX_SYNC
FIELD		|status		|t_integer	|'0'	|NOT NULL	|ZBX_SYNC

TABLE|users|userid|ZBX_SYNC,ZBX_DATA
FIELD		|userid		|t_id		|	|NOT NULL	|0
FIELD		|alias		|t_varchar(100)	|''	|NOT NULL	|ZBX_SYNC
FIELD		|name		|t_varchar(100)	|''	|NOT NULL	|ZBX_SYNC
FIELD		|surname	|t_varchar(100)	|''	|NOT NULL	|ZBX_SYNC
FIELD		|passwd		|t_char(32)	|''	|NOT NULL	|ZBX_SYNC
FIELD		|url		|t_varchar(255)	|''	|NOT NULL	|ZBX_SYNC
FIELD		|autologin	|t_integer	|'0'	|NOT NULL	|ZBX_SYNC
FIELD		|autologout	|t_integer	|'900'	|NOT NULL	|ZBX_SYNC
FIELD		|lang		|t_varchar(5)	|'en_GB'|NOT NULL	|ZBX_SYNC
FIELD		|refresh	|t_integer	|'30'	|NOT NULL	|ZBX_SYNC
FIELD		|type		|t_integer	|'1'	|NOT NULL	|ZBX_SYNC
FIELD		|theme		|t_varchar(128)	|'default'|NOT NULL	|ZBX_SYNC
FIELD		|attempt_failed	|t_integer	|0	|NOT NULL	|ZBX_SYNC,ZBX_NODATA
FIELD		|attempt_ip	|t_varchar(39)	|''	|NOT NULL	|ZBX_SYNC,ZBX_NODATA
FIELD		|attempt_clock	|t_integer	|0	|NOT NULL	|ZBX_SYNC,ZBX_NODATA
FIELD		|rows_per_page	|t_integer	|50	|NOT NULL	|ZBX_SYNC
INDEX		|1		|alias

TABLE|usrgrp|usrgrpid|ZBX_SYNC,ZBX_DATA
FIELD		|usrgrpid	|t_id		|	|NOT NULL	|0
FIELD		|name		|t_varchar(64)	|''	|NOT NULL	|ZBX_SYNC
FIELD		|gui_access	|t_integer	|'0'	|NOT NULL	|ZBX_SYNC
FIELD		|users_status	|t_integer	|'0'	|NOT NULL	|ZBX_SYNC
FIELD		|debug_mode	|t_integer	|'0'	|NOT NULL	|ZBX_SYNC
INDEX		|1		|name

TABLE|users_groups|id|ZBX_SYNC,ZBX_DATA
FIELD		|id		|t_id		|	|NOT NULL	|0
FIELD		|usrgrpid	|t_id		|	|NOT NULL	|ZBX_SYNC		|1|usrgrp
FIELD		|userid		|t_id		|	|NOT NULL	|ZBX_SYNC		|2|users
UNIQUE		|1		|usrgrpid,userid
INDEX		|2		|userid

TABLE|scripts|scriptid|ZBX_SYNC,ZBX_DATA
FIELD		|scriptid	|t_id		|	|NOT NULL	|0
FIELD		|name		|t_varchar(255)	|''	|NOT NULL	|ZBX_SYNC
FIELD		|command	|t_varchar(255)	|''	|NOT NULL	|ZBX_SYNC
FIELD		|host_access	|t_integer	|'2'	|NOT NULL	|ZBX_SYNC
FIELD		|usrgrpid	|t_id		|	|NULL		|ZBX_SYNC		|1|usrgrp	|		|RESTRICT
FIELD		|groupid	|t_id		|	|NULL		|ZBX_SYNC		|2|groups	|		|RESTRICT
FIELD		|description	|t_shorttext	|''	|NOT NULL	|ZBX_SYNC
FIELD		|confirmation	|t_varchar(255)	|''	|NOT NULL	|ZBX_SYNC
FIELD		|type		|t_integer	|'0'	|NOT NULL	|ZBX_SYNC
FIELD		|execute_on	|t_integer	|'1'	|NOT NULL	|ZBX_SYNC
INDEX		|1		|usrgrpid
INDEX		|2		|groupid

TABLE|actions|actionid|ZBX_SYNC,ZBX_DATA
FIELD		|actionid	|t_id		|	|NOT NULL	|0
FIELD		|name		|t_varchar(255)	|''	|NOT NULL	|ZBX_SYNC
FIELD		|eventsource	|t_integer	|'0'	|NOT NULL	|ZBX_SYNC
FIELD		|evaltype	|t_integer	|'0'	|NOT NULL	|ZBX_SYNC
FIELD		|status		|t_integer	|'0'	|NOT NULL	|ZBX_SYNC
FIELD		|esc_period	|t_integer	|'0'	|NOT NULL	|ZBX_SYNC
FIELD		|def_shortdata	|t_varchar(255)	|''	|NOT NULL	|ZBX_SYNC
FIELD		|def_longdata	|t_shorttext	|''	|NOT NULL	|ZBX_SYNC
FIELD		|recovery_msg	|t_integer	|'0'	|NOT NULL	|ZBX_SYNC
FIELD		|r_shortdata	|t_varchar(255)	|''	|NOT NULL	|ZBX_SYNC
FIELD		|r_longdata	|t_shorttext	|''	|NOT NULL	|ZBX_SYNC
INDEX		|1		|eventsource,status

TABLE|operations|operationid|ZBX_SYNC,ZBX_DATA
FIELD		|operationid	|t_id		|	|NOT NULL	|0
FIELD		|actionid	|t_id		|	|NOT NULL	|ZBX_SYNC		|1|actions
FIELD		|operationtype	|t_integer	|'0'	|NOT NULL	|ZBX_SYNC
FIELD		|esc_period	|t_integer	|'0'	|NOT NULL	|ZBX_SYNC
FIELD		|esc_step_from	|t_integer	|'1'	|NOT NULL	|ZBX_SYNC
FIELD		|esc_step_to	|t_integer	|'1'	|NOT NULL	|ZBX_SYNC
FIELD		|evaltype	|t_integer	|'0'	|NOT NULL	|ZBX_SYNC
INDEX		|1		|actionid

TABLE|opmessage|operationid|ZBX_SYNC,ZBX_DATA
FIELD		|operationid	|t_id		|	|NOT NULL	|0			|1|operations
FIELD		|default_msg	|t_integer	|'0'	|NOT NULL	|ZBX_SYNC
FIELD		|subject	|t_varchar(255)	|''	|NOT NULL	|ZBX_SYNC
FIELD		|message	|t_shorttext	|''	|NOT NULL	|ZBX_SYNC
FIELD		|mediatypeid	|t_id		|	|NULL		|ZBX_SYNC		|2|media_type	|		|RESTRICT
INDEX		|1		|mediatypeid

TABLE|opmessage_grp|opmessage_grpid|ZBX_SYNC,ZBX_DATA
FIELD		|opmessage_grpid|t_id		|	|NOT NULL	|0
FIELD		|operationid	|t_id		|	|NOT NULL	|ZBX_SYNC		|1|operations
FIELD		|usrgrpid	|t_id		|	|NOT NULL	|ZBX_SYNC		|2|usrgrp	|		|RESTRICT
UNIQUE		|1		|operationid,usrgrpid
INDEX		|2		|usrgrpid

TABLE|opmessage_usr|opmessage_usrid|ZBX_SYNC,ZBX_DATA
FIELD		|opmessage_usrid|t_id		|	|NOT NULL	|0
FIELD		|operationid	|t_id		|	|NOT NULL	|ZBX_SYNC		|1|operations
FIELD		|userid		|t_id		|	|NOT NULL	|ZBX_SYNC		|2|users	|		|RESTRICT
UNIQUE		|1		|operationid,userid
INDEX		|2		|userid

TABLE|opcommand|operationid|ZBX_SYNC,ZBX_DATA
FIELD		|operationid	|t_id		|	|NOT NULL	|0			|1|operations
FIELD		|type		|t_integer	|'0'	|NOT NULL	|ZBX_SYNC
FIELD		|scriptid	|t_id		|	|NULL		|ZBX_SYNC		|2|scripts	|		|RESTRICT
FIELD		|execute_on	|t_integer	|'0'	|NOT NULL	|ZBX_SYNC
FIELD		|port		|t_varchar(64)	|''	|NOT NULL	|ZBX_SYNC
FIELD		|authtype	|t_integer	|'0'	|NOT NULL	|ZBX_SYNC
FIELD		|username	|t_varchar(64)	|''	|NOT NULL	|ZBX_SYNC
FIELD		|password	|t_varchar(64)	|''	|NOT NULL	|ZBX_SYNC
FIELD		|publickey	|t_varchar(64)	|''	|NOT NULL	|ZBX_SYNC
FIELD		|privatekey	|t_varchar(64)	|''	|NOT NULL	|ZBX_SYNC
FIELD		|command	|t_shorttext	|''	|NOT NULL	|ZBX_SYNC
INDEX		|1		|scriptid

TABLE|opcommand_hst|opcommand_hstid|ZBX_SYNC,ZBX_DATA
FIELD		|opcommand_hstid|t_id		|	|NOT NULL	|0
FIELD		|operationid	|t_id		|	|NOT NULL	|ZBX_SYNC		|1|operations
FIELD		|hostid		|t_id		|	|NULL		|ZBX_SYNC		|2|hosts	|		|RESTRICT
INDEX		|1		|operationid
INDEX		|2		|hostid

TABLE|opcommand_grp|opcommand_grpid|ZBX_SYNC,ZBX_DATA
FIELD		|opcommand_grpid|t_id		|	|NOT NULL	|0
FIELD		|operationid	|t_id		|	|NOT NULL	|ZBX_SYNC		|1|operations
FIELD		|groupid	|t_id		|	|NOT NULL	|ZBX_SYNC		|2|groups	|		|RESTRICT
INDEX		|1		|operationid
INDEX		|2		|groupid

TABLE|opgroup|opgroupid|ZBX_SYNC,ZBX_DATA
FIELD		|opgroupid	|t_id		|	|NOT NULL	|0
FIELD		|operationid	|t_id		|	|NOT NULL	|ZBX_SYNC		|1|operations
FIELD		|groupid	|t_id		|	|NOT NULL	|ZBX_SYNC		|2|groups	|		|RESTRICT
UNIQUE		|1		|operationid,groupid
INDEX		|2		|groupid

TABLE|optemplate|optemplateid|ZBX_SYNC,ZBX_DATA
FIELD		|optemplateid	|t_id		|	|NOT NULL	|0
FIELD		|operationid	|t_id		|	|NOT NULL	|ZBX_SYNC		|1|operations
FIELD		|templateid	|t_id		|	|NOT NULL	|ZBX_SYNC		|2|hosts	|hostid		|RESTRICT
UNIQUE		|1		|operationid,templateid
INDEX		|2		|templateid

TABLE|opconditions|opconditionid|ZBX_SYNC,ZBX_DATA
FIELD		|opconditionid	|t_id		|	|NOT NULL	|0
FIELD		|operationid	|t_id		|	|NOT NULL	|ZBX_SYNC		|1|operations
FIELD		|conditiontype	|t_integer	|'0'	|NOT NULL	|ZBX_SYNC
FIELD		|operator	|t_integer	|'0'	|NOT NULL	|ZBX_SYNC
FIELD		|value		|t_varchar(255)	|''	|NOT NULL	|ZBX_SYNC
INDEX		|1		|operationid

TABLE|conditions|conditionid|ZBX_SYNC,ZBX_DATA
FIELD		|conditionid	|t_id		|	|NOT NULL	|0
FIELD		|actionid	|t_id		|	|NOT NULL	|ZBX_SYNC		|1|actions
FIELD		|conditiontype	|t_integer	|'0'	|NOT NULL	|ZBX_SYNC
FIELD		|operator	|t_integer	|'0'	|NOT NULL	|ZBX_SYNC
FIELD		|value		|t_varchar(255)	|''	|NOT NULL	|ZBX_SYNC
INDEX		|1		|actionid

TABLE|config|configid|ZBX_SYNC,ZBX_DATA
FIELD		|configid	|t_id		|	|NOT NULL	|0
FIELD		|refresh_unsupported|t_integer	|'0'	|NOT NULL	|ZBX_SYNC,ZBX_PROXY
FIELD		|work_period	|t_varchar(100)	|'1-5,00:00-24:00'|NOT NULL|ZBX_SYNC
FIELD		|alert_usrgrpid	|t_id		|	|NULL		|ZBX_SYNC		|1|usrgrp	|usrgrpid	|RESTRICT
FIELD		|event_ack_enable|t_integer	|'1'	|NOT NULL	|ZBX_SYNC,ZBX_NODATA
FIELD		|event_expire	|t_integer	|'7'	|NOT NULL	|ZBX_SYNC,ZBX_NODATA
FIELD		|event_show_max	|t_integer	|'100'	|NOT NULL	|ZBX_SYNC,ZBX_NODATA
FIELD		|default_theme	|t_varchar(128)	|'originalblue'|NOT NULL	|ZBX_SYNC,ZBX_NODATA
FIELD		|authentication_type|t_integer	|'0'	|NOT NULL	|ZBX_SYNC,ZBX_NODATA
FIELD		|ldap_host	|t_varchar(255)	|''	|NOT NULL	|ZBX_SYNC,ZBX_NODATA
FIELD		|ldap_port	|t_integer	|389	|NOT NULL	|ZBX_SYNC,ZBX_NODATA
FIELD		|ldap_base_dn	|t_varchar(255)	|''	|NOT NULL	|ZBX_SYNC,ZBX_NODATA
FIELD		|ldap_bind_dn	|t_varchar(255)	|''	|NOT NULL	|ZBX_SYNC,ZBX_NODATA
FIELD		|ldap_bind_password|t_varchar(128)|''	|NOT NULL	|ZBX_SYNC,ZBX_NODATA
FIELD		|ldap_search_attribute|t_varchar(128)|''|NOT NULL	|ZBX_SYNC,ZBX_NODATA
FIELD		|dropdown_first_entry|t_integer	|'1'	|NOT NULL	|ZBX_SYNC,ZBX_NODATA
FIELD		|dropdown_first_remember|t_integer|'1'	|NOT NULL	|ZBX_SYNC,ZBX_NODATA
FIELD		|discovery_groupid|t_id		|	|NOT NULL	|ZBX_SYNC,ZBX_PROXY	|2|groups	|groupid	|RESTRICT
FIELD		|max_in_table	|t_integer	|'50'	|NOT NULL	|ZBX_SYNC,ZBX_NODATA
FIELD		|search_limit	|t_integer	|'1000'	|NOT NULL	|ZBX_SYNC,ZBX_NODATA
FIELD		|severity_color_0|t_varchar(6)	|'DBDBDB'|NOT NULL	|ZBX_SYNC,ZBX_NODATA
FIELD		|severity_color_1|t_varchar(6)	|'D6F6FF'|NOT NULL	|ZBX_SYNC,ZBX_NODATA
FIELD		|severity_color_2|t_varchar(6)	|'FFF6A5'|NOT NULL	|ZBX_SYNC,ZBX_NODATA
FIELD		|severity_color_3|t_varchar(6)	|'FFB689'|NOT NULL	|ZBX_SYNC,ZBX_NODATA
FIELD		|severity_color_4|t_varchar(6)	|'FF9999'|NOT NULL	|ZBX_SYNC,ZBX_NODATA
FIELD		|severity_color_5|t_varchar(6)	|'FF3838'|NOT NULL	|ZBX_SYNC,ZBX_NODATA
FIELD		|severity_name_0|t_varchar(32)	|'Not classified'|NOT NULL|ZBX_SYNC,ZBX_NODATA
FIELD		|severity_name_1|t_varchar(32)	|'Information'|NOT NULL	|ZBX_SYNC,ZBX_NODATA
FIELD		|severity_name_2|t_varchar(32)	|'Warning'|NOT NULL	|ZBX_SYNC,ZBX_NODATA
FIELD		|severity_name_3|t_varchar(32)	|'Average'|NOT NULL	|ZBX_SYNC,ZBX_NODATA
FIELD		|severity_name_4|t_varchar(32)	|'High'	|NOT NULL	|ZBX_SYNC,ZBX_NODATA
FIELD		|severity_name_5|t_varchar(32)	|'Disaster'|NOT NULL	|ZBX_SYNC,ZBX_NODATA
FIELD		|ok_period	|t_integer	|'1800'	|NOT NULL	|ZBX_SYNC,ZBX_NODATA
FIELD		|blink_period	|t_integer	|'1800'	|NOT NULL	|ZBX_SYNC,ZBX_NODATA
FIELD		|problem_unack_color|t_varchar(6)|'DC0000'|NOT NULL	|ZBX_SYNC,ZBX_NODATA
FIELD		|problem_ack_color|t_varchar(6)	|'DC0000'|NOT NULL	|ZBX_SYNC,ZBX_NODATA
FIELD		|ok_unack_color	|t_varchar(6)	|'00AA00'|NOT NULL	|ZBX_SYNC,ZBX_NODATA
FIELD		|ok_ack_color	|t_varchar(6)	|'00AA00'|NOT NULL	|ZBX_SYNC,ZBX_NODATA
FIELD		|problem_unack_style|t_integer	|'1'	|NOT NULL	|ZBX_SYNC,ZBX_NODATA
FIELD		|problem_ack_style|t_integer	|'1'	|NOT NULL	|ZBX_SYNC,ZBX_NODATA
FIELD		|ok_unack_style	|t_integer	|'1'	|NOT NULL	|ZBX_SYNC,ZBX_NODATA
FIELD		|ok_ack_style	|t_integer	|'1'	|NOT NULL	|ZBX_SYNC,ZBX_NODATA
FIELD		|snmptrap_logging|t_integer	|'1'	|NOT NULL	|ZBX_SYNC,ZBX_PROXY,ZBX_NODATA
FIELD		|server_check_interval|t_integer|'10'	|NOT NULL	|ZBX_SYNC,ZBX_NODATA
FIELD		|hk_events_mode	|t_integer	|'1'	|NOT NULL	|ZBX_SYNC,ZBX_NODATA
FIELD		|hk_events_trigger|t_integer	|'365'	|NOT NULL	|ZBX_SYNC,ZBX_NODATA
FIELD		|hk_events_internal|t_integer	|'365'	|NOT NULL	|ZBX_SYNC,ZBX_NODATA
FIELD		|hk_events_discovery|t_integer	|'365'	|NOT NULL	|ZBX_SYNC,ZBX_NODATA
FIELD		|hk_events_autoreg|t_integer	|'365'	|NOT NULL	|ZBX_SYNC,ZBX_NODATA
FIELD		|hk_services_mode|t_integer	|'1'	|NOT NULL	|ZBX_SYNC,ZBX_NODATA
FIELD		|hk_services	|t_integer	|'365'	|NOT NULL	|ZBX_SYNC,ZBX_NODATA
FIELD		|hk_audit_mode	|t_integer	|'1'	|NOT NULL	|ZBX_SYNC,ZBX_NODATA
FIELD		|hk_audit	|t_integer	|'365'	|NOT NULL	|ZBX_SYNC,ZBX_NODATA
FIELD		|hk_sessions_mode|t_integer	|'1'	|NOT NULL	|ZBX_SYNC,ZBX_NODATA
FIELD		|hk_sessions	|t_integer	|'365'	|NOT NULL	|ZBX_SYNC,ZBX_NODATA
FIELD		|hk_history_mode|t_integer	|'1'	|NOT NULL	|ZBX_SYNC,ZBX_NODATA
FIELD		|hk_history_global|t_integer	|'0'	|NOT NULL	|ZBX_SYNC,ZBX_NODATA
FIELD		|hk_history	|t_integer	|'90'	|NOT NULL	|ZBX_SYNC,ZBX_NODATA
FIELD		|hk_trends_mode	|t_integer	|'1'	|NOT NULL	|ZBX_SYNC,ZBX_NODATA
FIELD		|hk_trends_global|t_integer	|'0'	|NOT NULL	|ZBX_SYNC,ZBX_NODATA
FIELD		|hk_trends	|t_integer	|'365'	|NOT NULL	|ZBX_SYNC,ZBX_NODATA
INDEX		|1		|alert_usrgrpid
INDEX		|2		|discovery_groupid

TABLE|triggers|triggerid|ZBX_SYNC,ZBX_DATA
FIELD		|triggerid	|t_id		|	|NOT NULL	|0
FIELD		|expression	|t_varchar(2048)|''	|NOT NULL	|ZBX_SYNC
FIELD		|description	|t_varchar(255)	|''	|NOT NULL	|ZBX_SYNC
FIELD		|url		|t_varchar(255)	|''	|NOT NULL	|ZBX_SYNC
FIELD		|status		|t_integer	|'0'	|NOT NULL	|ZBX_SYNC
FIELD		|value		|t_integer	|'0'	|NOT NULL	|ZBX_SYNC,ZBX_NODATA
FIELD		|priority	|t_integer	|'0'	|NOT NULL	|ZBX_SYNC
FIELD		|lastchange	|t_integer	|'0'	|NOT NULL	|ZBX_SYNC,ZBX_NODATA
FIELD		|comments	|t_shorttext	|''	|NOT NULL	|ZBX_SYNC
FIELD		|error		|t_varchar(128)	|''	|NOT NULL	|ZBX_SYNC,ZBX_NODATA
FIELD		|templateid	|t_id		|	|NULL		|ZBX_SYNC		|1|triggers	|triggerid
FIELD		|type		|t_integer	|'0'	|NOT NULL	|ZBX_SYNC
FIELD		|state		|t_integer	|'0'	|NOT NULL	|ZBX_SYNC,ZBX_NODATA
FIELD		|flags		|t_integer	|'0'	|NOT NULL	|ZBX_SYNC
INDEX		|1		|status
INDEX		|2		|value
INDEX		|3		|templateid

TABLE|trigger_depends|triggerdepid|ZBX_SYNC,ZBX_DATA
FIELD		|triggerdepid	|t_id		|	|NOT NULL	|0
FIELD		|triggerid_down	|t_id		|	|NOT NULL	|ZBX_SYNC		|1|triggers	|triggerid
FIELD		|triggerid_up	|t_id		|	|NOT NULL	|ZBX_SYNC		|2|triggers	|triggerid
UNIQUE		|1		|triggerid_down,triggerid_up
INDEX		|2		|triggerid_up

TABLE|functions|functionid|ZBX_SYNC,ZBX_DATA
FIELD		|functionid	|t_id		|	|NOT NULL	|0
FIELD		|itemid		|t_id		|	|NOT NULL	|ZBX_SYNC		|1|items
FIELD		|triggerid	|t_id		|	|NOT NULL	|ZBX_SYNC		|2|triggers
FIELD		|function	|t_varchar(12)	|''	|NOT NULL	|ZBX_SYNC
FIELD		|parameter	|t_varchar(255)	|'0'	|NOT NULL	|ZBX_SYNC
INDEX		|1		|triggerid
INDEX		|2		|itemid,function,parameter

TABLE|graphs|graphid|ZBX_SYNC,ZBX_DATA
FIELD		|graphid	|t_id		|	|NOT NULL	|0
FIELD		|name		|t_varchar(128)	|''	|NOT NULL	|ZBX_SYNC
FIELD		|width		|t_integer	|'900'	|NOT NULL	|ZBX_SYNC
FIELD		|height		|t_integer	|'200'	|NOT NULL	|ZBX_SYNC
FIELD		|yaxismin	|t_double	|'0'	|NOT NULL	|ZBX_SYNC
FIELD		|yaxismax	|t_double	|'100'	|NOT NULL	|ZBX_SYNC
FIELD		|templateid	|t_id		|	|NULL		|ZBX_SYNC		|1|graphs	|graphid
FIELD		|show_work_period|t_integer	|'1'	|NOT NULL	|ZBX_SYNC
FIELD		|show_triggers	|t_integer	|'1'	|NOT NULL	|ZBX_SYNC
FIELD		|graphtype	|t_integer	|'0'	|NOT NULL	|ZBX_SYNC
FIELD		|show_legend	|t_integer	|'1'	|NOT NULL	|ZBX_SYNC
FIELD		|show_3d	|t_integer	|'0'	|NOT NULL	|ZBX_SYNC
FIELD		|percent_left	|t_double	|'0'	|NOT NULL	|ZBX_SYNC
FIELD		|percent_right	|t_double	|'0'	|NOT NULL	|ZBX_SYNC
FIELD		|ymin_type	|t_integer	|'0'	|NOT NULL	|ZBX_SYNC
FIELD		|ymax_type	|t_integer	|'0'	|NOT NULL	|ZBX_SYNC
FIELD		|ymin_itemid	|t_id		|	|NULL		|ZBX_SYNC		|2|items	|itemid		|RESTRICT
FIELD		|ymax_itemid	|t_id		|	|NULL		|ZBX_SYNC		|3|items	|itemid		|RESTRICT
FIELD		|flags		|t_integer	|'0'	|NOT NULL	|ZBX_SYNC
INDEX		|1		|name
INDEX		|2		|templateid
INDEX		|3		|ymin_itemid
INDEX		|4		|ymax_itemid

TABLE|graphs_items|gitemid|ZBX_SYNC,ZBX_DATA
FIELD		|gitemid	|t_id		|	|NOT NULL	|0
FIELD		|graphid	|t_id		|	|NOT NULL	|ZBX_SYNC		|1|graphs
FIELD		|itemid		|t_id		|	|NOT NULL	|ZBX_SYNC		|2|items
FIELD		|drawtype	|t_integer	|'0'	|NOT NULL	|ZBX_SYNC
FIELD		|sortorder	|t_integer	|'0'	|NOT NULL	|ZBX_SYNC
FIELD		|color		|t_varchar(6)	|'009600'|NOT NULL	|ZBX_SYNC
FIELD		|yaxisside	|t_integer	|'0'	|NOT NULL	|ZBX_SYNC
FIELD		|calc_fnc	|t_integer	|'2'	|NOT NULL	|ZBX_SYNC
FIELD		|type		|t_integer	|'0'	|NOT NULL	|ZBX_SYNC
INDEX		|1		|itemid
INDEX		|2		|graphid

TABLE|graph_theme|graphthemeid|ZBX_DATA
FIELD		|graphthemeid	|t_id		|	|NOT NULL	|0
FIELD		|description	|t_varchar(64)	|''	|NOT NULL	|0
FIELD		|theme		|t_varchar(64)	|''	|NOT NULL	|0
FIELD		|backgroundcolor|t_varchar(6)	|'F0F0F0'|NOT NULL	|0
FIELD		|graphcolor	|t_varchar(6)	|'FFFFFF'|NOT NULL	|0
FIELD		|graphbordercolor|t_varchar(6)	|'222222'|NOT NULL	|0
FIELD		|gridcolor	|t_varchar(6)	|'CCCCCC'|NOT NULL	|0
FIELD		|maingridcolor	|t_varchar(6)	|'AAAAAA'|NOT NULL	|0
FIELD		|gridbordercolor|t_varchar(6)	|'000000'|NOT NULL	|0
FIELD		|textcolor	|t_varchar(6)	|'202020'|NOT NULL	|0
FIELD		|highlightcolor	|t_varchar(6)	|'AA4444'|NOT NULL	|0
FIELD		|leftpercentilecolor|t_varchar(6)|'11CC11'|NOT NULL	|0
FIELD		|rightpercentilecolor|t_varchar(6)|'CC1111'|NOT NULL	|0
FIELD		|nonworktimecolor|t_varchar(6)	|'CCCCCC'|NOT NULL	|0
FIELD		|gridview	|t_integer	|1	|NOT NULL	|0
FIELD		|legendview	|t_integer	|1	|NOT NULL	|0
INDEX		|1		|description
INDEX		|2		|theme

TABLE|help_items|itemtype,key_|ZBX_DATA
FIELD		|itemtype	|t_integer	|'0'	|NOT NULL	|0
FIELD		|key_		|t_varchar(255)	|''	|NOT NULL	|0
FIELD		|description	|t_varchar(255)	|''	|NOT NULL	|0

TABLE|globalmacro|globalmacroid|ZBX_SYNC,ZBX_DATA
FIELD		|globalmacroid	|t_id		|	|NOT NULL	|0
FIELD		|macro		|t_varchar(64)	|''	|NOT NULL	|ZBX_SYNC,ZBX_PROXY
FIELD		|value		|t_varchar(255)	|''	|NOT NULL	|ZBX_SYNC,ZBX_PROXY
INDEX		|1		|macro

TABLE|hostmacro|hostmacroid|ZBX_SYNC,ZBX_DATA
FIELD		|hostmacroid	|t_id		|	|NOT NULL	|0
FIELD		|hostid		|t_id		|	|NOT NULL	|ZBX_SYNC,ZBX_PROXY	|1|hosts
FIELD		|macro		|t_varchar(64)	|''	|NOT NULL	|ZBX_SYNC,ZBX_PROXY
FIELD		|value		|t_varchar(255)	|''	|NOT NULL	|ZBX_SYNC,ZBX_PROXY
UNIQUE		|1		|hostid,macro

TABLE|hosts_groups|hostgroupid|ZBX_SYNC,ZBX_DATA
FIELD		|hostgroupid	|t_id		|	|NOT NULL	|0
FIELD		|hostid		|t_id		|	|NOT NULL	|ZBX_SYNC		|1|hosts
FIELD		|groupid	|t_id		|	|NOT NULL	|ZBX_SYNC		|2|groups
UNIQUE		|1		|hostid,groupid
INDEX		|2		|groupid

TABLE|hosts_templates|hosttemplateid|ZBX_SYNC,ZBX_DATA
FIELD		|hosttemplateid	|t_id		|	|NOT NULL	|0
FIELD		|hostid		|t_id		|	|NOT NULL	|ZBX_SYNC,ZBX_PROXY	|1|hosts
FIELD		|templateid	|t_id		|	|NOT NULL	|ZBX_SYNC,ZBX_PROXY	|2|hosts	|hostid
UNIQUE		|1		|hostid,templateid
INDEX		|2		|templateid

TABLE|items_applications|itemappid|ZBX_SYNC,ZBX_DATA
FIELD		|itemappid	|t_id		|	|NOT NULL	|0
FIELD		|applicationid	|t_id		|	|NOT NULL	|ZBX_SYNC		|1|applications
FIELD		|itemid		|t_id		|	|NOT NULL	|ZBX_SYNC		|2|items
UNIQUE		|1		|applicationid,itemid
INDEX		|2		|itemid

TABLE|mappings|mappingid|ZBX_SYNC,ZBX_DATA
FIELD		|mappingid	|t_id		|	|NOT NULL	|0
FIELD		|valuemapid	|t_id		|	|NOT NULL	|ZBX_SYNC		|1|valuemaps
FIELD		|value		|t_varchar(64)	|''	|NOT NULL	|ZBX_SYNC
FIELD		|newvalue	|t_varchar(64)	|''	|NOT NULL	|ZBX_SYNC
INDEX		|1		|valuemapid

TABLE|media|mediaid|ZBX_SYNC,ZBX_DATA
FIELD		|mediaid	|t_id		|	|NOT NULL	|0
FIELD		|userid		|t_id		|	|NOT NULL	|ZBX_SYNC		|1|users
FIELD		|mediatypeid	|t_id		|	|NOT NULL	|ZBX_SYNC		|2|media_type
FIELD		|sendto		|t_varchar(100)	|''	|NOT NULL	|ZBX_SYNC
FIELD		|active		|t_integer	|'0'	|NOT NULL	|ZBX_SYNC
FIELD		|severity	|t_integer	|'63'	|NOT NULL	|ZBX_SYNC
FIELD		|period		|t_varchar(100)	|'1-7,00:00-24:00'|NOT NULL|ZBX_SYNC
INDEX		|1		|userid
INDEX		|2		|mediatypeid

TABLE|rights|rightid|ZBX_SYNC,ZBX_DATA
FIELD		|rightid	|t_id		|	|NOT NULL	|0
FIELD		|groupid	|t_id		|	|NOT NULL	|ZBX_SYNC		|1|usrgrp	|usrgrpid
FIELD		|permission	|t_integer	|'0'	|NOT NULL	|ZBX_SYNC
FIELD		|id		|t_id		|	|NOT NULL	|ZBX_SYNC		|2|groups	|groupid
INDEX		|1		|groupid
INDEX		|2		|id

TABLE|services|serviceid|ZBX_SYNC,ZBX_DATA
FIELD		|serviceid	|t_id		|	|NOT NULL	|0
FIELD		|name		|t_varchar(128)	|''	|NOT NULL	|ZBX_SYNC
FIELD		|status		|t_integer	|'0'	|NOT NULL	|ZBX_SYNC
FIELD		|algorithm	|t_integer	|'0'	|NOT NULL	|ZBX_SYNC
FIELD		|triggerid	|t_id		|	|NULL		|ZBX_SYNC		|1|triggers
FIELD		|showsla	|t_integer	|'0'	|NOT NULL	|ZBX_SYNC
FIELD		|goodsla	|t_double	|'99.9'	|NOT NULL	|ZBX_SYNC
FIELD		|sortorder	|t_integer	|'0'	|NOT NULL	|ZBX_SYNC
INDEX		|1		|triggerid

TABLE|services_links|linkid|ZBX_SYNC,ZBX_DATA
FIELD		|linkid		|t_id		|	|NOT NULL	|0
FIELD		|serviceupid	|t_id		|	|NOT NULL	|ZBX_SYNC		|1|services	|serviceid
FIELD		|servicedownid	|t_id		|	|NOT NULL	|ZBX_SYNC		|2|services	|serviceid
FIELD		|soft		|t_integer	|'0'	|NOT NULL	|ZBX_SYNC
INDEX		|1		|servicedownid
UNIQUE		|2		|serviceupid,servicedownid

TABLE|services_times|timeid|ZBX_SYNC,ZBX_DATA
FIELD		|timeid		|t_id		|	|NOT NULL	|0
FIELD		|serviceid	|t_id		|	|NOT NULL	|ZBX_SYNC		|1|services
FIELD		|type		|t_integer	|'0'	|NOT NULL	|ZBX_SYNC
FIELD		|ts_from	|t_integer	|'0'	|NOT NULL	|ZBX_SYNC
FIELD		|ts_to		|t_integer	|'0'	|NOT NULL	|ZBX_SYNC
FIELD		|note		|t_varchar(255)	|''	|NOT NULL	|ZBX_SYNC
INDEX		|1		|serviceid,type,ts_from,ts_to

TABLE|icon_map|iconmapid|ZBX_SYNC,ZBX_DATA
FIELD		|iconmapid	|t_id		|	|NOT NULL	|0
FIELD		|name		|t_varchar(64)	|''	|NOT NULL	|ZBX_SYNC
FIELD		|default_iconid	|t_id		|	|NOT NULL	|ZBX_SYNC		|1|images	|imageid	|RESTRICT
INDEX		|1		|name
INDEX		|2		|default_iconid

TABLE|icon_mapping|iconmappingid|ZBX_SYNC,ZBX_DATA
FIELD		|iconmappingid	|t_id		|	|NOT NULL	|0
FIELD		|iconmapid	|t_id		|	|NOT NULL	|ZBX_SYNC		|1|icon_map
FIELD		|iconid		|t_id		|	|NOT NULL	|ZBX_SYNC		|2|images	|imageid	|RESTRICT
FIELD		|inventory_link	|t_integer	|'0'	|NOT NULL	|ZBX_SYNC
FIELD		|expression	|t_varchar(64)	|''	|NOT NULL	|ZBX_SYNC
FIELD		|sortorder	|t_integer	|'0'	|NOT NULL	|ZBX_SYNC
INDEX		|1		|iconmapid
INDEX		|2		|iconid

TABLE|sysmaps|sysmapid|ZBX_SYNC,ZBX_DATA
FIELD		|sysmapid	|t_id		|	|NOT NULL	|0
FIELD		|name		|t_varchar(128)	|''	|NOT NULL	|ZBX_SYNC
FIELD		|width		|t_integer	|'600'	|NOT NULL	|ZBX_SYNC
FIELD		|height		|t_integer	|'400'	|NOT NULL	|ZBX_SYNC
FIELD		|backgroundid	|t_id		|	|NULL		|ZBX_SYNC		|1|images	|imageid	|RESTRICT
FIELD		|label_type	|t_integer	|'2'	|NOT NULL	|ZBX_SYNC
FIELD		|label_location	|t_integer	|'0'	|NOT NULL	|ZBX_SYNC
FIELD		|highlight	|t_integer	|'1'	|NOT NULL	|ZBX_SYNC
FIELD		|expandproblem	|t_integer	|'1'	|NOT NULL	|ZBX_SYNC
FIELD		|markelements	|t_integer	|'0'	|NOT NULL	|ZBX_SYNC
FIELD		|show_unack	|t_integer	|'0'	|NOT NULL	|ZBX_SYNC
FIELD		|grid_size	|t_integer	|'50'	|NOT NULL	|ZBX_SYNC
FIELD		|grid_show	|t_integer	|'1'	|NOT NULL	|ZBX_SYNC
FIELD		|grid_align	|t_integer	|'1'	|NOT NULL	|ZBX_SYNC
FIELD		|label_format	|t_integer	|'0'	|NOT NULL	|ZBX_SYNC
FIELD		|label_type_host|t_integer	|'2'	|NOT NULL	|ZBX_SYNC
FIELD		|label_type_hostgroup|t_integer	|'2'	|NOT NULL	|ZBX_SYNC
FIELD		|label_type_trigger|t_integer	|'2'	|NOT NULL	|ZBX_SYNC
FIELD		|label_type_map|t_integer	|'2'	|NOT NULL	|ZBX_SYNC
FIELD		|label_type_image|t_integer	|'2'	|NOT NULL	|ZBX_SYNC
FIELD		|label_string_host|t_varchar(255)|''	|NOT NULL	|ZBX_SYNC
FIELD		|label_string_hostgroup|t_varchar(255)|''|NOT NULL	|ZBX_SYNC
FIELD		|label_string_trigger|t_varchar(255)|''	|NOT NULL	|ZBX_SYNC
FIELD		|label_string_map|t_varchar(255)|''	|NOT NULL	|ZBX_SYNC
FIELD		|label_string_image|t_varchar(255)|''	|NOT NULL	|ZBX_SYNC
FIELD		|iconmapid	|t_id		|	|NULL		|ZBX_SYNC		|2|icon_map	|		|RESTRICT
FIELD		|expand_macros	|t_integer	|'0'	|NOT NULL	|ZBX_SYNC
FIELD		|severity_min	|t_integer	|'0'	|NOT NULL	|ZBX_SYNC
INDEX		|1		|name
INDEX		|2		|backgroundid
INDEX		|3		|iconmapid

TABLE|sysmaps_elements|selementid|ZBX_SYNC,ZBX_DATA
FIELD		|selementid	|t_id		|	|NOT NULL	|0
FIELD		|sysmapid	|t_id		|	|NOT NULL	|ZBX_SYNC		|1|sysmaps
FIELD		|elementid	|t_id		|'0'	|NOT NULL	|ZBX_SYNC
FIELD		|elementtype	|t_integer	|'0'	|NOT NULL	|ZBX_SYNC
FIELD		|iconid_off	|t_id		|	|NULL		|ZBX_SYNC		|2|images	|imageid	|RESTRICT
FIELD		|iconid_on	|t_id		|	|NULL		|ZBX_SYNC		|3|images	|imageid	|RESTRICT
FIELD		|label		|t_varchar(2048)|''	|NOT NULL	|ZBX_SYNC
FIELD		|label_location	|t_integer	|'-1'	|NOT NULL	|ZBX_SYNC
FIELD		|x		|t_integer	|'0'	|NOT NULL	|ZBX_SYNC
FIELD		|y		|t_integer	|'0'	|NOT NULL	|ZBX_SYNC
FIELD		|iconid_disabled|t_id		|	|NULL		|ZBX_SYNC		|4|images	|imageid	|RESTRICT
FIELD		|iconid_maintenance|t_id	|	|NULL		|ZBX_SYNC		|5|images	|imageid	|RESTRICT
FIELD		|elementsubtype	|t_integer	|'0'	|NOT NULL	|ZBX_SYNC
FIELD		|areatype	|t_integer	|'0'	|NOT NULL	|ZBX_SYNC
FIELD		|width		|t_integer	|'200'	|NOT NULL	|ZBX_SYNC
FIELD		|height		|t_integer	|'200'	|NOT NULL	|ZBX_SYNC
FIELD		|viewtype	|t_integer	|'0'	|NOT NULL	|ZBX_SYNC
FIELD		|use_iconmap	|t_integer	|'1'	|NOT NULL	|ZBX_SYNC
INDEX		|1		|sysmapid
INDEX		|2		|iconid_off
INDEX		|3		|iconid_on
INDEX		|4		|iconid_disabled
INDEX		|5		|iconid_maintenance

TABLE|sysmaps_links|linkid|ZBX_SYNC,ZBX_DATA
FIELD		|linkid		|t_id		|	|NOT NULL	|0
FIELD		|sysmapid	|t_id		|	|NOT NULL	|ZBX_SYNC		|1|sysmaps
FIELD		|selementid1	|t_id		|	|NOT NULL	|ZBX_SYNC		|2|sysmaps_elements|selementid
FIELD		|selementid2	|t_id		|	|NOT NULL	|ZBX_SYNC		|3|sysmaps_elements|selementid
FIELD		|drawtype	|t_integer	|'0'	|NOT NULL	|ZBX_SYNC
FIELD		|color		|t_varchar(6)	|'000000'|NOT NULL	|ZBX_SYNC
FIELD		|label		|t_varchar(2048)|''	|NOT NULL	|ZBX_SYNC
INDEX		|1		|sysmapid
INDEX		|2		|selementid1
INDEX		|3		|selementid2

TABLE|sysmaps_link_triggers|linktriggerid|ZBX_SYNC,ZBX_DATA
FIELD		|linktriggerid	|t_id		|	|NOT NULL	|0
FIELD		|linkid		|t_id		|	|NOT NULL	|ZBX_SYNC		|1|sysmaps_links
FIELD		|triggerid	|t_id		|	|NOT NULL	|ZBX_SYNC		|2|triggers
FIELD		|drawtype	|t_integer	|'0'	|NOT NULL	|ZBX_SYNC
FIELD		|color		|t_varchar(6)	|'000000'|NOT NULL	|ZBX_SYNC
UNIQUE		|1		|linkid,triggerid
INDEX		|2		|triggerid

TABLE|sysmap_element_url|sysmapelementurlid|ZBX_SYNC,ZBX_DATA
FIELD		|sysmapelementurlid|t_id	|	|NOT NULL	|0
FIELD		|selementid	|t_id		|	|NOT NULL	|ZBX_SYNC		|1|sysmaps_elements
FIELD		|name		|t_varchar(255)	|	|NOT NULL	|ZBX_SYNC
FIELD		|url		|t_varchar(255)	|''	|NOT NULL	|ZBX_SYNC
UNIQUE		|1		|selementid,name

TABLE|sysmap_url|sysmapurlid|ZBX_SYNC,ZBX_DATA
FIELD		|sysmapurlid	|t_id		|	|NOT NULL	|0
FIELD		|sysmapid	|t_id		|	|NOT NULL	|ZBX_SYNC		|1|sysmaps
FIELD		|name		|t_varchar(255)	|	|NOT NULL	|ZBX_SYNC
FIELD		|url		|t_varchar(255)	|''	|NOT NULL	|ZBX_SYNC
FIELD		|elementtype	|t_integer	|'0'	|NOT NULL	|ZBX_SYNC
UNIQUE		|1		|sysmapid,name

TABLE|maintenances_hosts|maintenance_hostid|ZBX_SYNC,ZBX_DATA
FIELD		|maintenance_hostid|t_id	|	|NOT NULL	|0
FIELD		|maintenanceid	|t_id		|	|NOT NULL	|ZBX_SYNC		|1|maintenances
FIELD		|hostid		|t_id		|	|NOT NULL	|ZBX_SYNC		|2|hosts
UNIQUE		|1		|maintenanceid,hostid
INDEX		|2		|hostid

TABLE|maintenances_groups|maintenance_groupid|ZBX_SYNC,ZBX_DATA
FIELD		|maintenance_groupid|t_id	|	|NOT NULL	|0
FIELD		|maintenanceid	|t_id		|	|NOT NULL	|ZBX_SYNC		|1|maintenances
FIELD		|groupid	|t_id		|	|NOT NULL	|ZBX_SYNC		|2|groups
UNIQUE		|1		|maintenanceid,groupid
INDEX		|2		|groupid

TABLE|timeperiods|timeperiodid|ZBX_SYNC,ZBX_DATA
FIELD		|timeperiodid	|t_id		|	|NOT NULL	|0
FIELD		|timeperiod_type|t_integer	|'0'	|NOT NULL	|ZBX_SYNC
FIELD		|every		|t_integer	|'0'	|NOT NULL	|ZBX_SYNC
FIELD		|month		|t_integer	|'0'	|NOT NULL	|ZBX_SYNC
FIELD		|dayofweek	|t_integer	|'0'	|NOT NULL	|ZBX_SYNC
FIELD		|day		|t_integer	|'0'	|NOT NULL	|ZBX_SYNC
FIELD		|start_time	|t_integer	|'0'	|NOT NULL	|ZBX_SYNC
FIELD		|period		|t_integer	|'0'	|NOT NULL	|ZBX_SYNC
FIELD		|start_date	|t_integer	|'0'	|NOT NULL	|ZBX_SYNC

TABLE|maintenances_windows|maintenance_timeperiodid|ZBX_SYNC,ZBX_DATA
FIELD		|maintenance_timeperiodid|t_id	|	|NOT NULL	|0
FIELD		|maintenanceid	|t_id		|	|NOT NULL	|ZBX_SYNC		|1|maintenances
FIELD		|timeperiodid	|t_id		|	|NOT NULL	|ZBX_SYNC		|2|timeperiods
UNIQUE		|1		|maintenanceid,timeperiodid
INDEX		|2		|timeperiodid

TABLE|regexps|regexpid|ZBX_SYNC,ZBX_DATA
FIELD		|regexpid	|t_id		|	|NOT NULL	|0
FIELD		|name		|t_varchar(128)	|''	|NOT NULL	|ZBX_SYNC,ZBX_PROXY
FIELD		|test_string	|t_shorttext	|''	|NOT NULL	|ZBX_SYNC
INDEX		|1		|name

TABLE|expressions|expressionid|ZBX_SYNC,ZBX_DATA
FIELD		|expressionid	|t_id		|	|NOT NULL	|0
FIELD		|regexpid	|t_id		|	|NOT NULL	|ZBX_SYNC,ZBX_PROXY	|1|regexps
FIELD		|expression	|t_varchar(255)	|''	|NOT NULL	|ZBX_SYNC,ZBX_PROXY
FIELD		|expression_type|t_integer	|'0'	|NOT NULL	|ZBX_SYNC,ZBX_PROXY
FIELD		|exp_delimiter	|t_varchar(1)	|''	|NOT NULL	|ZBX_SYNC,ZBX_PROXY
FIELD		|case_sensitive	|t_integer	|'0'	|NOT NULL	|ZBX_SYNC,ZBX_PROXY
INDEX		|1		|regexpid

TABLE|nodes|nodeid|0
FIELD		|nodeid		|t_integer	|	|NOT NULL	|0
FIELD		|name		|t_varchar(64)	|'0'	|NOT NULL	|0
FIELD		|ip		|t_varchar(39)	|''	|NOT NULL	|0
FIELD		|port		|t_integer	|'10051'|NOT NULL	|0
FIELD		|nodetype	|t_integer	|'0'	|NOT NULL	|0
FIELD		|masterid	|t_integer	|	|NULL		|0			|1|nodes	|nodeid		|RESTRICT
INDEX		|1		|masterid

TABLE|node_cksum||0
FIELD		|nodeid		|t_integer	|	|NOT NULL	|0			|1|nodes
FIELD		|tablename	|t_varchar(64)	|''	|NOT NULL	|0
FIELD		|recordid	|t_id		|	|NOT NULL	|0
FIELD		|cksumtype	|t_integer	|'0'	|NOT NULL	|0
FIELD		|cksum		|t_text		|''	|NOT NULL	|0
FIELD		|sync		|t_char(128)	|''	|NOT NULL	|0
INDEX		|1		|nodeid,cksumtype,tablename,recordid

TABLE|ids|nodeid,table_name,field_name|0
FIELD		|nodeid		|t_integer	|	|NOT NULL	|0			|-|nodes
FIELD		|table_name	|t_varchar(64)	|''	|NOT NULL	|0
FIELD		|field_name	|t_varchar(64)	|''	|NOT NULL	|0
FIELD		|nextid		|t_id		|	|NOT NULL	|0

-- History tables

TABLE|alerts|alertid|ZBX_HISTORY
FIELD		|alertid	|t_id		|	|NOT NULL	|0
FIELD		|actionid	|t_id		|	|NOT NULL	|0			|1|actions
FIELD		|eventid	|t_id		|	|NOT NULL	|0			|2|events
FIELD		|userid		|t_id		|	|NULL		|0			|3|users
FIELD		|clock		|t_time		|'0'	|NOT NULL	|0
FIELD		|mediatypeid	|t_id		|	|NULL		|0			|4|media_type
FIELD		|sendto		|t_varchar(100)	|''	|NOT NULL	|0
FIELD		|subject	|t_varchar(255)	|''	|NOT NULL	|0
FIELD		|message	|t_text		|''	|NOT NULL	|0
FIELD		|status		|t_integer	|'0'	|NOT NULL	|0
FIELD		|retries	|t_integer	|'0'	|NOT NULL	|0
FIELD		|error		|t_varchar(128)	|''	|NOT NULL	|0
FIELD		|esc_step	|t_integer	|'0'	|NOT NULL	|0
FIELD		|alerttype	|t_integer	|'0'	|NOT NULL	|0
INDEX		|1		|actionid
INDEX		|2		|clock
INDEX		|3		|eventid
INDEX		|4		|status,retries
INDEX		|5		|mediatypeid
INDEX		|6		|userid

TABLE|history||0
FIELD		|itemid		|t_id		|	|NOT NULL	|0			|-|items
FIELD		|clock		|t_time		|'0'	|NOT NULL	|0
FIELD		|value		|t_double	|'0.0000'|NOT NULL	|0
FIELD		|ns		|t_nanosec	|'0'	|NOT NULL	|0
INDEX		|1		|itemid,clock

TABLE|history_sync|id|ZBX_HISTORY_SYNC
FIELD		|id		|t_serial	|	|NOT NULL	|0
FIELD		|nodeid		|t_integer	|	|NOT NULL	|0			|-|nodes
FIELD		|itemid		|t_id		|	|NOT NULL	|ZBX_HISTORY_SYNC	|-|items
FIELD		|clock		|t_time		|'0'	|NOT NULL	|ZBX_HISTORY_SYNC
FIELD		|value		|t_double	|'0.0000'|NOT NULL	|ZBX_HISTORY_SYNC
FIELD		|ns		|t_nanosec	|'0'	|NOT NULL	|ZBX_HISTORY_SYNC
INDEX		|1		|nodeid,id

TABLE|history_uint||0
FIELD		|itemid		|t_id		|	|NOT NULL	|0			|-|items
FIELD		|clock		|t_time		|'0'	|NOT NULL	|0
FIELD		|value		|t_bigint	|'0'	|NOT NULL	|0
FIELD		|ns		|t_nanosec	|'0'	|NOT NULL	|0
INDEX		|1		|itemid,clock

TABLE|history_uint_sync|id|ZBX_HISTORY_SYNC
FIELD		|id		|t_serial	|	|NOT NULL	|0
FIELD		|nodeid		|t_integer	|	|NOT NULL	|0			|-|nodes
FIELD		|itemid		|t_id		|	|NOT NULL	|ZBX_HISTORY_SYNC	|-|items
FIELD		|clock		|t_time		|'0'	|NOT NULL	|ZBX_HISTORY_SYNC
FIELD		|value		|t_bigint	|'0'	|NOT NULL	|ZBX_HISTORY_SYNC
FIELD		|ns		|t_nanosec	|'0'	|NOT NULL	|ZBX_HISTORY_SYNC
INDEX		|1		|nodeid,id

TABLE|history_str||0
FIELD		|itemid		|t_id		|	|NOT NULL	|0			|-|items
FIELD		|clock		|t_time		|'0'	|NOT NULL	|0
FIELD		|value		|t_varchar(255)	|''	|NOT NULL	|0
FIELD		|ns		|t_nanosec	|'0'	|NOT NULL	|0
INDEX		|1		|itemid,clock

TABLE|history_str_sync|id|ZBX_HISTORY_SYNC
FIELD		|id		|t_serial	|	|NOT NULL	|0
FIELD		|nodeid		|t_integer	|	|NOT NULL	|0			|-|nodes
FIELD		|itemid		|t_id		|	|NOT NULL	|ZBX_HISTORY_SYNC	|-|items
FIELD		|clock		|t_time		|'0'	|NOT NULL	|ZBX_HISTORY_SYNC
FIELD		|value		|t_varchar(255)	|''	|NOT NULL	|ZBX_HISTORY_SYNC
FIELD		|ns		|t_nanosec	|'0'	|NOT NULL	|ZBX_HISTORY_SYNC
INDEX		|1		|nodeid,id

TABLE|history_log|id|ZBX_HISTORY
FIELD		|id		|t_id		|	|NOT NULL	|0
FIELD		|itemid		|t_id		|	|NOT NULL	|0			|-|items
FIELD		|clock		|t_time		|'0'	|NOT NULL	|0
FIELD		|timestamp	|t_time		|'0'	|NOT NULL	|0
FIELD		|source		|t_varchar(64)	|''	|NOT NULL	|0
FIELD		|severity	|t_integer	|'0'	|NOT NULL	|0
FIELD		|value		|t_text		|''	|NOT NULL	|0
FIELD		|logeventid	|t_integer	|'0'	|NOT NULL	|0
FIELD		|ns		|t_nanosec	|'0'	|NOT NULL	|0
INDEX		|1		|itemid,clock
UNIQUE		|2		|itemid,id

TABLE|history_text|id|ZBX_HISTORY
FIELD		|id		|t_id		|	|NOT NULL	|0
FIELD		|itemid		|t_id		|	|NOT NULL	|0			|-|items
FIELD		|clock		|t_time		|'0'	|NOT NULL	|0
FIELD		|value		|t_text		|''	|NOT NULL	|0
FIELD		|ns		|t_nanosec	|'0'	|NOT NULL	|0
INDEX		|1		|itemid,clock
UNIQUE		|2		|itemid,id

TABLE|proxy_history|id|0
FIELD		|id		|t_serial	|	|NOT NULL	|0
FIELD		|itemid		|t_id		|	|NOT NULL	|0			|-|items
FIELD		|clock		|t_time		|'0'	|NOT NULL	|0
FIELD		|timestamp	|t_time		|'0'	|NOT NULL	|0
FIELD		|source		|t_varchar(64)	|''	|NOT NULL	|0
FIELD		|severity	|t_integer	|'0'	|NOT NULL	|0
FIELD		|value		|t_longtext	|''	|NOT NULL	|0
FIELD		|logeventid	|t_integer	|'0'	|NOT NULL	|0
FIELD		|ns		|t_nanosec	|'0'	|NOT NULL	|0
FIELD		|state		|t_integer	|'0'	|NOT NULL	|0
INDEX		|1		|clock

TABLE|proxy_dhistory|id|0
FIELD		|id		|t_serial	|	|NOT NULL	|0
FIELD		|clock		|t_time		|'0'	|NOT NULL	|0
FIELD		|druleid	|t_id		|	|NOT NULL	|0			|-|drules
FIELD		|type		|t_integer	|'0'	|NOT NULL	|0
FIELD		|ip		|t_varchar(39)	|''	|NOT NULL	|0
FIELD		|port		|t_integer	|'0'	|NOT NULL	|0
FIELD		|key_		|t_varchar(255)	|''	|NOT NULL	|0
FIELD		|value		|t_varchar(255)	|''	|NOT NULL	|0
FIELD		|status		|t_integer	|'0'	|NOT NULL	|0
FIELD		|dcheckid	|t_id		|	|NULL		|0			|-|dchecks
FIELD		|dns		|t_varchar(64)	|''	|NOT NULL	|0
INDEX		|1		|clock

TABLE|events|eventid|ZBX_HISTORY
FIELD		|eventid	|t_id		|	|NOT NULL	|0
FIELD		|source		|t_integer	|'0'	|NOT NULL	|0
FIELD		|object		|t_integer	|'0'	|NOT NULL	|0
FIELD		|objectid	|t_id		|'0'	|NOT NULL	|0
FIELD		|clock		|t_time		|'0'	|NOT NULL	|0
FIELD		|value		|t_integer	|'0'	|NOT NULL	|0
FIELD		|acknowledged	|t_integer	|'0'	|NOT NULL	|0
FIELD		|ns		|t_nanosec	|'0'	|NOT NULL	|0
INDEX		|1		|source,object,objectid,clock
INDEX		|2		|source,object,clock

TABLE|trends|itemid,clock|0
FIELD		|itemid		|t_id		|	|NOT NULL	|0			|-|items
FIELD		|clock		|t_time		|'0'	|NOT NULL	|0
FIELD		|num		|t_integer	|'0'	|NOT NULL	|0
FIELD		|value_min	|t_double	|'0.0000'|NOT NULL	|0
FIELD		|value_avg	|t_double	|'0.0000'|NOT NULL	|0
FIELD		|value_max	|t_double	|'0.0000'|NOT NULL	|0

TABLE|trends_uint|itemid,clock|0
FIELD		|itemid		|t_id		|	|NOT NULL	|0			|-|items
FIELD		|clock		|t_time		|'0'	|NOT NULL	|0
FIELD		|num		|t_integer	|'0'	|NOT NULL	|0
FIELD		|value_min	|t_bigint	|'0'	|NOT NULL	|0
FIELD		|value_avg	|t_bigint	|'0'	|NOT NULL	|0
FIELD		|value_max	|t_bigint	|'0'	|NOT NULL	|0

TABLE|acknowledges|acknowledgeid|ZBX_HISTORY
FIELD		|acknowledgeid	|t_id		|	|NOT NULL	|0
FIELD		|userid		|t_id		|	|NOT NULL	|0			|1|users
FIELD		|eventid	|t_id		|	|NOT NULL	|0			|2|events
FIELD		|clock		|t_time		|'0'	|NOT NULL	|0
FIELD		|message	|t_varchar(255)	|''	|NOT NULL	|0
INDEX		|1		|userid
INDEX		|2		|eventid
INDEX		|3		|clock

TABLE|auditlog|auditid|ZBX_HISTORY
FIELD		|auditid	|t_id		|	|NOT NULL	|0
FIELD		|userid		|t_id		|	|NOT NULL	|0			|1|users
FIELD		|clock		|t_time		|'0'	|NOT NULL	|0
FIELD		|action		|t_integer	|'0'	|NOT NULL	|0
FIELD		|resourcetype	|t_integer	|'0'	|NOT NULL	|0
FIELD		|details	|t_varchar(128) |'0'	|NOT NULL	|0
FIELD		|ip		|t_varchar(39)	|''	|NOT NULL	|0
FIELD		|resourceid	|t_id		|'0'	|NOT NULL	|0
FIELD		|resourcename	|t_varchar(255)	|''	|NOT NULL	|0
INDEX		|1		|userid,clock
INDEX		|2		|clock

TABLE|auditlog_details|auditdetailid|ZBX_HISTORY
FIELD		|auditdetailid	|t_id		|	|NOT NULL	|0
FIELD		|auditid	|t_id		|	|NOT NULL	|0			|1|auditlog
FIELD		|table_name	|t_varchar(64)	|''	|NOT NULL	|0
FIELD		|field_name	|t_varchar(64)	|''	|NOT NULL	|0
FIELD		|oldvalue	|t_shorttext	|''	|NOT NULL	|0
FIELD		|newvalue	|t_shorttext	|''	|NOT NULL	|0
INDEX		|1		|auditid

TABLE|service_alarms|servicealarmid|ZBX_HISTORY
FIELD		|servicealarmid	|t_id		|	|NOT NULL	|0
FIELD		|serviceid	|t_id		|	|NOT NULL	|0			|1|services
FIELD		|clock		|t_time		|'0'	|NOT NULL	|0
FIELD		|value		|t_integer	|'0'	|NOT NULL	|0
INDEX		|1		|serviceid,clock
INDEX		|2		|clock

TABLE|autoreg_host|autoreg_hostid|ZBX_SYNC
FIELD		|autoreg_hostid	|t_id		|	|NOT NULL	|0
FIELD		|proxy_hostid	|t_id		|	|NULL		|ZBX_SYNC		|1|hosts	|hostid
FIELD		|host		|t_varchar(64)	|''	|NOT NULL	|ZBX_SYNC
FIELD		|listen_ip	|t_varchar(39)	|''	|NOT NULL	|ZBX_SYNC
FIELD		|listen_port	|t_integer	|'0'	|NOT NULL	|ZBX_SYNC
FIELD		|listen_dns	|t_varchar(64)	|''	|NOT NULL	|ZBX_SYNC
FIELD		|host_metadata	|t_varchar(255)	|''	|NOT NULL	|ZBX_SYNC
INDEX		|1		|proxy_hostid,host

TABLE|proxy_autoreg_host|id|0
FIELD		|id		|t_serial	|	|NOT NULL	|0
FIELD		|clock		|t_time		|'0'	|NOT NULL	|0
FIELD		|host		|t_varchar(64)	|''	|NOT NULL	|0
FIELD		|listen_ip	|t_varchar(39)	|''	|NOT NULL	|0
FIELD		|listen_port	|t_integer	|'0'	|NOT NULL	|0
FIELD		|listen_dns	|t_varchar(64)	|''	|NOT NULL	|0
FIELD		|host_metadata	|t_varchar(255)	|''	|NOT NULL	|0
INDEX		|1		|clock

TABLE|dhosts|dhostid|ZBX_SYNC
FIELD		|dhostid	|t_id		|	|NOT NULL	|0
FIELD		|druleid	|t_id		|	|NOT NULL	|ZBX_SYNC		|1|drules
FIELD		|status		|t_integer	|'0'	|NOT NULL	|ZBX_SYNC
FIELD		|lastup		|t_integer	|'0'	|NOT NULL	|ZBX_SYNC
FIELD		|lastdown	|t_integer	|'0'	|NOT NULL	|ZBX_SYNC
INDEX		|1		|druleid

TABLE|dservices|dserviceid|ZBX_SYNC
FIELD		|dserviceid	|t_id		|	|NOT NULL	|0
FIELD		|dhostid	|t_id		|	|NOT NULL	|ZBX_SYNC		|1|dhosts
FIELD		|type		|t_integer	|'0'	|NOT NULL	|ZBX_SYNC
FIELD		|key_		|t_varchar(255)	|''	|NOT NULL	|ZBX_SYNC
FIELD		|value		|t_varchar(255)	|''	|NOT NULL	|ZBX_SYNC
FIELD		|port		|t_integer	|'0'	|NOT NULL	|ZBX_SYNC
FIELD		|status		|t_integer	|'0'	|NOT NULL	|ZBX_SYNC
FIELD		|lastup		|t_integer	|'0'	|NOT NULL	|ZBX_SYNC
FIELD		|lastdown	|t_integer	|'0'	|NOT NULL	|ZBX_SYNC
FIELD		|dcheckid	|t_id		|	|NOT NULL	|ZBX_SYNC		|2|dchecks
FIELD		|ip		|t_varchar(39)	|''	|NOT NULL	|ZBX_SYNC
FIELD		|dns		|t_varchar(64)	|''	|NOT NULL	|ZBX_SYNC
UNIQUE		|1		|dcheckid,type,key_,ip,port
INDEX		|2		|dhostid

-- Other tables

TABLE|escalations|escalationid|0
FIELD		|escalationid	|t_id		|	|NOT NULL	|0
FIELD		|actionid	|t_id		|	|NOT NULL	|0			|-|actions
FIELD		|triggerid	|t_id		|	|NULL		|0			|-|triggers
FIELD		|eventid	|t_id		|	|NULL		|0			|-|events
FIELD		|r_eventid	|t_id		|	|NULL		|0			|-|events	|eventid
FIELD		|nextcheck	|t_time		|'0'	|NOT NULL	|0
FIELD		|esc_step	|t_integer	|'0'	|NOT NULL	|0
FIELD		|status		|t_integer	|'0'	|NOT NULL	|0
FIELD		|itemid		|t_id		|	|NULL		|0			|-|items
UNIQUE		|1		|actionid,triggerid,itemid,escalationid

TABLE|globalvars|globalvarid|0
FIELD		|globalvarid	|t_id		|	|NOT NULL	|0
FIELD		|snmp_lastsize	|t_integer	|'0'	|NOT NULL	|0

TABLE|graph_discovery|graphdiscoveryid|ZBX_SYNC
FIELD		|graphdiscoveryid|t_id		|	|NOT NULL	|0
FIELD		|graphid	|t_id		|	|NOT NULL	|ZBX_SYNC		|1|graphs
FIELD		|parent_graphid	|t_id		|	|NOT NULL	|ZBX_SYNC		|2|graphs	|graphid
FIELD		|name		|t_varchar(128)	|''	|NOT NULL	|0
UNIQUE		|1		|graphid,parent_graphid
INDEX		|2		|parent_graphid

TABLE|host_inventory|hostid|ZBX_SYNC
FIELD		|hostid		|t_id		|	|NOT NULL	|0			|1|hosts
FIELD		|inventory_mode	|t_integer	|'0'	|NOT NULL	|ZBX_SYNC
FIELD		|type		|t_varchar(64)	|''	|NOT NULL	|ZBX_SYNC
FIELD		|type_full	|t_varchar(64)	|''	|NOT NULL	|ZBX_SYNC
FIELD		|name		|t_varchar(64)	|''	|NOT NULL	|ZBX_SYNC
FIELD		|alias		|t_varchar(64)	|''	|NOT NULL	|ZBX_SYNC
FIELD		|os		|t_varchar(64)	|''	|NOT NULL	|ZBX_SYNC
FIELD		|os_full	|t_varchar(255)	|''	|NOT NULL	|ZBX_SYNC
FIELD		|os_short	|t_varchar(64)	|''	|NOT NULL	|ZBX_SYNC
FIELD		|serialno_a	|t_varchar(64)	|''	|NOT NULL	|ZBX_SYNC
FIELD		|serialno_b	|t_varchar(64)	|''	|NOT NULL	|ZBX_SYNC
FIELD		|tag		|t_varchar(64)	|''	|NOT NULL	|ZBX_SYNC
FIELD		|asset_tag	|t_varchar(64)	|''	|NOT NULL	|ZBX_SYNC
FIELD		|macaddress_a	|t_varchar(64)	|''	|NOT NULL	|ZBX_SYNC
FIELD		|macaddress_b	|t_varchar(64)	|''	|NOT NULL	|ZBX_SYNC
FIELD		|hardware	|t_varchar(255)	|''	|NOT NULL	|ZBX_SYNC
FIELD		|hardware_full	|t_shorttext	|''	|NOT NULL	|ZBX_SYNC
FIELD		|software	|t_varchar(255)	|''	|NOT NULL	|ZBX_SYNC
FIELD		|software_full	|t_shorttext	|''	|NOT NULL	|ZBX_SYNC
FIELD		|software_app_a	|t_varchar(64)	|''	|NOT NULL	|ZBX_SYNC
FIELD		|software_app_b	|t_varchar(64)	|''	|NOT NULL	|ZBX_SYNC
FIELD		|software_app_c	|t_varchar(64)	|''	|NOT NULL	|ZBX_SYNC
FIELD		|software_app_d	|t_varchar(64)	|''	|NOT NULL	|ZBX_SYNC
FIELD		|software_app_e	|t_varchar(64)	|''	|NOT NULL	|ZBX_SYNC
FIELD		|contact	|t_shorttext	|''	|NOT NULL	|ZBX_SYNC
FIELD		|location	|t_shorttext	|''	|NOT NULL	|ZBX_SYNC
FIELD		|location_lat	|t_varchar(16)	|''	|NOT NULL	|ZBX_SYNC
FIELD		|location_lon	|t_varchar(16)	|''	|NOT NULL	|ZBX_SYNC
FIELD		|notes		|t_shorttext	|''	|NOT NULL	|ZBX_SYNC
FIELD		|chassis	|t_varchar(64)	|''	|NOT NULL	|ZBX_SYNC
FIELD		|model		|t_varchar(64)	|''	|NOT NULL	|ZBX_SYNC
FIELD		|hw_arch	|t_varchar(32)	|''	|NOT NULL	|ZBX_SYNC
FIELD		|vendor		|t_varchar(64)	|''	|NOT NULL	|ZBX_SYNC
FIELD		|contract_number|t_varchar(64)	|''	|NOT NULL	|ZBX_SYNC
FIELD		|installer_name	|t_varchar(64)	|''	|NOT NULL	|ZBX_SYNC
FIELD		|deployment_status|t_varchar(64)|''	|NOT NULL	|ZBX_SYNC
FIELD		|url_a		|t_varchar(255)	|''	|NOT NULL	|ZBX_SYNC
FIELD		|url_b		|t_varchar(255)	|''	|NOT NULL	|ZBX_SYNC
FIELD		|url_c		|t_varchar(255)	|''	|NOT NULL	|ZBX_SYNC
FIELD		|host_networks	|t_shorttext	|''	|NOT NULL	|ZBX_SYNC
FIELD		|host_netmask	|t_varchar(39)	|''	|NOT NULL	|ZBX_SYNC
FIELD		|host_router	|t_varchar(39)	|''	|NOT NULL	|ZBX_SYNC
FIELD		|oob_ip		|t_varchar(39)	|''	|NOT NULL	|ZBX_SYNC
FIELD		|oob_netmask	|t_varchar(39)	|''	|NOT NULL	|ZBX_SYNC
FIELD		|oob_router	|t_varchar(39)	|''	|NOT NULL	|ZBX_SYNC
FIELD		|date_hw_purchase|t_varchar(64)	|''	|NOT NULL	|ZBX_SYNC
FIELD		|date_hw_install|t_varchar(64)	|''	|NOT NULL	|ZBX_SYNC
FIELD		|date_hw_expiry	|t_varchar(64)	|''	|NOT NULL	|ZBX_SYNC
FIELD		|date_hw_decomm	|t_varchar(64)	|''	|NOT NULL	|ZBX_SYNC
FIELD		|site_address_a	|t_varchar(128)	|''	|NOT NULL	|ZBX_SYNC
FIELD		|site_address_b	|t_varchar(128)	|''	|NOT NULL	|ZBX_SYNC
FIELD		|site_address_c	|t_varchar(128)	|''	|NOT NULL	|ZBX_SYNC
FIELD		|site_city	|t_varchar(128)	|''	|NOT NULL	|ZBX_SYNC
FIELD		|site_state	|t_varchar(64)	|''	|NOT NULL	|ZBX_SYNC
FIELD		|site_country	|t_varchar(64)	|''	|NOT NULL	|ZBX_SYNC
FIELD		|site_zip	|t_varchar(64)	|''	|NOT NULL	|ZBX_SYNC
FIELD		|site_rack	|t_varchar(128)	|''	|NOT NULL	|ZBX_SYNC
FIELD		|site_notes	|t_shorttext	|''	|NOT NULL	|ZBX_SYNC
FIELD		|poc_1_name	|t_varchar(128)	|''	|NOT NULL	|ZBX_SYNC
FIELD		|poc_1_email	|t_varchar(128)	|''	|NOT NULL	|ZBX_SYNC
FIELD		|poc_1_phone_a	|t_varchar(64)	|''	|NOT NULL	|ZBX_SYNC
FIELD		|poc_1_phone_b	|t_varchar(64)	|''	|NOT NULL	|ZBX_SYNC
FIELD		|poc_1_cell	|t_varchar(64)	|''	|NOT NULL	|ZBX_SYNC
FIELD		|poc_1_screen	|t_varchar(64)	|''	|NOT NULL	|ZBX_SYNC
FIELD		|poc_1_notes	|t_shorttext	|''	|NOT NULL	|ZBX_SYNC
FIELD		|poc_2_name	|t_varchar(128)	|''	|NOT NULL	|ZBX_SYNC
FIELD		|poc_2_email	|t_varchar(128)	|''	|NOT NULL	|ZBX_SYNC
FIELD		|poc_2_phone_a	|t_varchar(64)	|''	|NOT NULL	|ZBX_SYNC
FIELD		|poc_2_phone_b	|t_varchar(64)	|''	|NOT NULL	|ZBX_SYNC
FIELD		|poc_2_cell	|t_varchar(64)	|''	|NOT NULL	|ZBX_SYNC
FIELD		|poc_2_screen	|t_varchar(64)	|''	|NOT NULL	|ZBX_SYNC
FIELD		|poc_2_notes	|t_shorttext	|''	|NOT NULL	|ZBX_SYNC

TABLE|housekeeper|housekeeperid|0
FIELD		|housekeeperid	|t_id		|	|NOT NULL	|0
FIELD		|tablename	|t_varchar(64)	|''	|NOT NULL	|ZBX_SYNC
FIELD		|field		|t_varchar(64)	|''	|NOT NULL	|ZBX_SYNC
FIELD		|value		|t_id		|	|NOT NULL	|ZBX_SYNC		|-|items

TABLE|images|imageid|ZBX_SYNC
FIELD		|imageid	|t_id		|	|NOT NULL	|0
FIELD		|imagetype	|t_integer	|'0'	|NOT NULL	|ZBX_SYNC
FIELD		|name		|t_varchar(64)	|'0'	|NOT NULL	|ZBX_SYNC
FIELD		|image		|t_image	|''	|NOT NULL	|ZBX_SYNC
INDEX		|1		|imagetype,name

TABLE|item_discovery|itemdiscoveryid|ZBX_SYNC,ZBX_DATA
FIELD		|itemdiscoveryid|t_id		|	|NOT NULL	|0
FIELD		|itemid		|t_id		|	|NOT NULL	|ZBX_SYNC		|1|items
FIELD		|parent_itemid	|t_id		|	|NOT NULL	|ZBX_SYNC		|2|items	|itemid
FIELD		|key_		|t_varchar(255)	|''	|NOT NULL	|ZBX_NODATA
FIELD		|lastcheck	|t_integer	|'0'	|NOT NULL	|ZBX_NODATA
FIELD		|ts_delete	|t_time		|'0'	|NOT NULL	|ZBX_NODATA
UNIQUE		|1		|itemid,parent_itemid
INDEX		|2		|parent_itemid

TABLE|host_discovery|hostid|ZBX_SYNC,ZBX_DATA
FIELD		|hostid		|t_id		|	|NOT NULL	|0			|1|hosts
FIELD		|parent_hostid	|t_id		|	|NULL		|ZBX_SYNC		|2|hosts	|hostid		|RESTRICT
FIELD		|parent_itemid	|t_id		|	|NULL		|ZBX_SYNC		|3|items	|itemid		|RESTRICT
FIELD		|host		|t_varchar(64)	|''	|NOT NULL	|ZBX_NODATA
FIELD		|lastcheck	|t_integer	|'0'	|NOT NULL	|ZBX_NODATA
FIELD		|ts_delete	|t_time		|'0'	|NOT NULL	|ZBX_NODATA

TABLE|interface_discovery|interfaceid|ZBX_SYNC
FIELD		|interfaceid	|t_id		|	|NOT NULL	|ZBX_SYNC		|1|interface
FIELD		|parent_interfaceid|t_id	|	|NOT NULL	|ZBX_SYNC		|2|interface	|interfaceid

TABLE|profiles|profileid|0
FIELD		|profileid	|t_id		|	|NOT NULL	|0
FIELD		|userid		|t_id		|	|NOT NULL	|0			|1|users
FIELD		|idx		|t_varchar(96)	|''	|NOT NULL	|0
FIELD		|idx2		|t_id		|'0'	|NOT NULL	|0
FIELD		|value_id	|t_id		|'0'	|NOT NULL	|0
FIELD		|value_int	|t_integer	|'0'	|NOT NULL	|0
FIELD		|value_str	|t_varchar(255)	|''	|NOT NULL	|0
FIELD		|source		|t_varchar(96)	|''	|NOT NULL	|0
FIELD		|type		|t_integer	|'0'	|NOT NULL	|0
INDEX		|1		|userid,idx,idx2
INDEX		|2		|userid,profileid

TABLE|sessions|sessionid|0
FIELD		|sessionid	|t_varchar(32)	|''	|NOT NULL	|0
FIELD		|userid		|t_id		|	|NOT NULL	|0			|1|users
FIELD		|lastaccess	|t_integer	|'0'	|NOT NULL	|0
FIELD		|status		|t_integer	|'0'	|NOT NULL	|0
INDEX		|1		|userid,status

TABLE|trigger_discovery|triggerdiscoveryid|ZBX_SYNC
FIELD		|triggerdiscoveryid|t_id	|	|NOT NULL	|0
FIELD		|triggerid	|t_id		|	|NOT NULL	|ZBX_SYNC		|1|triggers
FIELD		|parent_triggerid|t_id		|	|NOT NULL	|ZBX_SYNC		|2|triggers	|triggerid
FIELD		|name		|t_varchar(255)	|''	|NOT NULL	|0
UNIQUE		|1		|triggerid,parent_triggerid
INDEX		|2		|parent_triggerid

TABLE|user_history|userhistoryid|0
FIELD		|userhistoryid	|t_id		|	|NOT NULL	|0
FIELD		|userid		|t_id		|	|NOT NULL	|0			|1|users
FIELD		|title1		|t_varchar(255)	|''	|NOT NULL	|0
FIELD		|url1		|t_varchar(255)	|''	|NOT NULL	|0
FIELD		|title2		|t_varchar(255)	|''	|NOT NULL	|0
FIELD		|url2		|t_varchar(255)	|''	|NOT NULL	|0
FIELD		|title3		|t_varchar(255)	|''	|NOT NULL	|0
FIELD		|url3		|t_varchar(255)	|''	|NOT NULL	|0
FIELD		|title4		|t_varchar(255)	|''	|NOT NULL	|0
FIELD		|url4		|t_varchar(255)	|''	|NOT NULL	|0
FIELD		|title5		|t_varchar(255)	|''	|NOT NULL	|0
FIELD		|url5		|t_varchar(255)	|''	|NOT NULL	|0
UNIQUE		|1		|userid

TABLE|application_template|application_templateid|ZBX_SYNC,ZBX_DATA
FIELD		|application_templateid|t_id	|	|NOT NULL	|0
FIELD		|applicationid	|t_id		|	|NOT NULL	|ZBX_SYNC		|1|applications
FIELD		|templateid	|t_id		|	|NOT NULL	|ZBX_SYNC		|2|applications	|applicationid
UNIQUE		|1		|applicationid,templateid
INDEX		|2		|templateid

TABLE|dbversion||
FIELD		|mandatory	|t_integer	|'0'	|NOT NULL	|
FIELD		|optional	|t_integer	|'0'	|NOT NULL	|
<<<<<<< HEAD
ROW		|2010187	|2010187
=======
ROW		|2010191	|2010191
>>>>>>> c73b94ff
<|MERGE_RESOLUTION|>--- conflicted
+++ resolved
@@ -1308,8 +1308,4 @@
 TABLE|dbversion||
 FIELD		|mandatory	|t_integer	|'0'	|NOT NULL	|
 FIELD		|optional	|t_integer	|'0'	|NOT NULL	|
-<<<<<<< HEAD
-ROW		|2010187	|2010187
-=======
-ROW		|2010191	|2010191
->>>>>>> c73b94ff
+ROW		|2010195	|2010195