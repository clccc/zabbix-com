--- conflicted
+++ resolved
@@ -1228,8 +1228,4 @@
 TABLE|dbversion||
 FIELD		|mandatory	|t_integer	|'0'	|NOT NULL	|
 FIELD		|optional	|t_integer	|'0'	|NOT NULL	|
-<<<<<<< HEAD
-ROW		|2010068	|2010070
-=======
-ROW		|2010050	|2010050
->>>>>>> ed49bdb6
+ROW		|2010069	|2010071