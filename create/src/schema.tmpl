--- conflicted
+++ resolved
@@ -1679,8 +1679,4 @@
 TABLE|dbversion||
 FIELD		|mandatory	|t_integer	|'0'	|NOT NULL	|
 FIELD		|optional	|t_integer	|'0'	|NOT NULL	|
-<<<<<<< HEAD
-ROW			|4030018	|4030018
-=======
-ROW		|4030016	|4030016
->>>>>>> 40fb4042
+ROW			|4030019	|4030019