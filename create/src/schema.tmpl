--- conflicted
+++ resolved
@@ -1295,8 +1295,4 @@
 TABLE|dbversion||
 FIELD		|mandatory	|t_integer	|'0'	|NOT NULL	|
 FIELD		|optional	|t_integer	|'0'	|NOT NULL	|
-<<<<<<< HEAD
-ROW		|2050046	|2050046
-=======
-ROW		|2050050	|2050050
->>>>>>> f08ef1a7
+ROW		|2050051	|2050051