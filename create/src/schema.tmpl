--- conflicted
+++ resolved
@@ -1522,8 +1522,4 @@
 TABLE|dbversion||
 FIELD		|mandatory	|t_integer	|'0'	|NOT NULL	|
 FIELD		|optional	|t_integer	|'0'	|NOT NULL	|
-<<<<<<< HEAD
-ROW		|3030119	|3030119
-=======
-ROW		|3030068	|3030068
->>>>>>> be8c2648
+ROW		|3030134	|3030134