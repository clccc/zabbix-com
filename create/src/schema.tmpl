--
-- Zabbix
-- Copyright (C) 2001-2019 Zabbix SIA
--
-- This program is free software; you can redistribute it and/or modify
-- it under the terms of the GNU General Public License as published by
-- the Free Software Foundation; either version 2 of the License, or
-- (at your option) any later version.
--
-- This program is distributed in the hope that it will be useful,
-- but WITHOUT ANY WARRANTY; without even the implied warranty of
-- MERCHANTABILITY or FITNESS FOR A PARTICULAR PURPOSE. See the
-- GNU General Public License for more details.
--
-- You should have received a copy of the GNU General Public License
-- along with this program; if not, write to the Free Software
-- Foundation, Inc., 51 Franklin Street, Fifth Floor, Boston, MA  02110-1301, USA.
--

--
-- Do not use spaces
-- Tables must be sorted to match referential integrity rules
--

TABLE|users|userid|ZBX_DATA
FIELD		|userid		|t_id		|	|NOT NULL	|0
FIELD		|alias		|t_varchar(100)	|''	|NOT NULL	|0
FIELD		|name		|t_varchar(100)	|''	|NOT NULL	|0
FIELD		|surname	|t_varchar(100)	|''	|NOT NULL	|0
FIELD		|passwd		|t_varchar(32)	|''	|NOT NULL	|0
FIELD		|url		|t_varchar(255)	|''	|NOT NULL	|0
FIELD		|autologin	|t_integer	|'0'	|NOT NULL	|0
FIELD		|autologout	|t_varchar(32)	|'15m'	|NOT NULL	|0
FIELD		|lang		|t_varchar(5)	|'en_GB'|NOT NULL	|0
FIELD		|refresh	|t_varchar(32)	|'30s'	|NOT NULL	|0
FIELD		|type		|t_integer	|'1'	|NOT NULL	|0
FIELD		|theme		|t_varchar(128)	|'default'|NOT NULL	|0
FIELD		|attempt_failed	|t_integer	|0	|NOT NULL	|ZBX_NODATA
FIELD		|attempt_ip	|t_varchar(39)	|''	|NOT NULL	|ZBX_NODATA
FIELD		|attempt_clock	|t_integer	|0	|NOT NULL	|ZBX_NODATA
FIELD		|rows_per_page	|t_integer	|50	|NOT NULL	|0
UNIQUE		|1		|alias

TABLE|maintenances|maintenanceid|ZBX_DATA
FIELD		|maintenanceid	|t_id		|	|NOT NULL	|0
FIELD		|name		|t_varchar(128)	|''	|NOT NULL	|0
FIELD		|maintenance_type|t_integer	|'0'	|NOT NULL	|0
FIELD		|description	|t_shorttext	|''	|NOT NULL	|0
FIELD		|active_since	|t_integer	|'0'	|NOT NULL	|0
FIELD		|active_till	|t_integer	|'0'	|NOT NULL	|0
FIELD		|tags_evaltype	|t_integer	|'0'	|NOT NULL	|0
INDEX		|1		|active_since,active_till
UNIQUE		|2		|name

TABLE|hosts|hostid|ZBX_TEMPLATE
FIELD		|hostid		|t_id		|	|NOT NULL	|0
FIELD		|proxy_hostid	|t_id		|	|NULL		|0			|1|hosts	|hostid		|RESTRICT
FIELD		|host		|t_varchar(128)	|''	|NOT NULL	|ZBX_PROXY
FIELD		|status		|t_integer	|'0'	|NOT NULL	|ZBX_PROXY
FIELD		|disable_until	|t_integer	|'0'	|NOT NULL	|ZBX_NODATA
FIELD		|error		|t_varchar(2048)|''	|NOT NULL	|ZBX_NODATA
FIELD		|available	|t_integer	|'0'	|NOT NULL	|ZBX_PROXY
FIELD		|errors_from	|t_integer	|'0'	|NOT NULL	|ZBX_NODATA
FIELD		|lastaccess	|t_integer	|'0'	|NOT NULL	|ZBX_NODATA
FIELD		|ipmi_authtype	|t_integer	|'-1'	|NOT NULL	|ZBX_PROXY
FIELD		|ipmi_privilege	|t_integer	|'2'	|NOT NULL	|ZBX_PROXY
FIELD		|ipmi_username	|t_varchar(16)	|''	|NOT NULL	|ZBX_PROXY
FIELD		|ipmi_password	|t_varchar(20)	|''	|NOT NULL	|ZBX_PROXY
FIELD		|ipmi_disable_until|t_integer	|'0'	|NOT NULL	|ZBX_NODATA
FIELD		|ipmi_available	|t_integer	|'0'	|NOT NULL	|ZBX_PROXY
FIELD		|snmp_disable_until|t_integer	|'0'	|NOT NULL	|ZBX_NODATA
FIELD		|snmp_available	|t_integer	|'0'	|NOT NULL	|ZBX_PROXY
FIELD		|maintenanceid	|t_id		|	|NULL		|ZBX_NODATA		|2|maintenances	|		|RESTRICT
FIELD		|maintenance_status|t_integer	|'0'	|NOT NULL	|ZBX_NODATA
FIELD		|maintenance_type|t_integer	|'0'	|NOT NULL	|ZBX_NODATA
FIELD		|maintenance_from|t_integer	|'0'	|NOT NULL	|ZBX_NODATA
FIELD		|ipmi_errors_from|t_integer	|'0'	|NOT NULL	|ZBX_NODATA
FIELD		|snmp_errors_from|t_integer	|'0'	|NOT NULL	|ZBX_NODATA
FIELD		|ipmi_error	|t_varchar(2048)|''	|NOT NULL	|ZBX_NODATA
FIELD		|snmp_error	|t_varchar(2048)|''	|NOT NULL	|ZBX_NODATA
FIELD		|jmx_disable_until|t_integer	|'0'	|NOT NULL	|ZBX_NODATA
FIELD		|jmx_available	|t_integer	|'0'	|NOT NULL	|ZBX_PROXY
FIELD		|jmx_errors_from|t_integer	|'0'	|NOT NULL	|ZBX_NODATA
FIELD		|jmx_error	|t_varchar(2048)|''	|NOT NULL	|ZBX_NODATA
FIELD		|name		|t_varchar(128)	|''	|NOT NULL	|ZBX_PROXY
FIELD		|flags		|t_integer	|'0'	|NOT NULL	|0
FIELD		|templateid	|t_id		|	|NULL		|0			|3|hosts	|hostid
FIELD		|description	|t_shorttext	|''	|NOT NULL	|0
FIELD		|tls_connect	|t_integer	|'1'	|NOT NULL	|ZBX_PROXY
FIELD		|tls_accept	|t_integer	|'1'	|NOT NULL	|ZBX_PROXY
FIELD		|tls_issuer	|t_varchar(1024)|''	|NOT NULL	|ZBX_PROXY
FIELD		|tls_subject	|t_varchar(1024)|''	|NOT NULL	|ZBX_PROXY
FIELD		|tls_psk_identity|t_varchar(128)|''	|NOT NULL	|ZBX_PROXY
FIELD		|tls_psk	|t_varchar(512)	|''	|NOT NULL	|ZBX_PROXY
FIELD		|proxy_address	|t_varchar(255)	|''	|NOT NULL	|0
FIELD		|auto_compress	|t_integer	|'1'	|NOT NULL	|0
INDEX		|1		|host
INDEX		|2		|status
INDEX		|3		|proxy_hostid
INDEX		|4		|name
INDEX		|5		|maintenanceid

TABLE|hstgrp|groupid|ZBX_DATA
FIELD		|groupid	|t_id		|	|NOT NULL	|0
FIELD		|name		|t_varchar(255)	|''	|NOT NULL	|0
FIELD		|internal	|t_integer	|'0'	|NOT NULL	|0
FIELD		|flags		|t_integer	|'0'	|NOT NULL	|0
INDEX		|1		|name

TABLE|group_prototype|group_prototypeid|ZBX_TEMPLATE
FIELD		|group_prototypeid|t_id		|	|NOT NULL	|0
FIELD		|hostid		|t_id		|	|NOT NULL	|0			|1|hosts
FIELD		|name		|t_varchar(255)	|''	|NOT NULL	|0
FIELD		|groupid	|t_id		|	|NULL		|0			|2|hstgrp	|		|RESTRICT
FIELD		|templateid	|t_id		|	|NULL		|0			|3|group_prototype|group_prototypeid
INDEX		|1		|hostid

TABLE|group_discovery|groupid|ZBX_TEMPLATE
FIELD		|groupid	|t_id		|	|NOT NULL	|0			|1|hstgrp
FIELD		|parent_group_prototypeid|t_id	|	|NOT NULL	|0			|2|group_prototype|group_prototypeid|RESTRICT
FIELD		|name		|t_varchar(64)	|''	|NOT NULL	|ZBX_NODATA
FIELD		|lastcheck	|t_integer	|'0'	|NOT NULL	|ZBX_NODATA
FIELD		|ts_delete	|t_time		|'0'	|NOT NULL	|ZBX_NODATA

TABLE|screens|screenid|ZBX_TEMPLATE
FIELD		|screenid	|t_id		|	|NOT NULL	|0
FIELD		|name		|t_varchar(255)	|	|NOT NULL	|0
FIELD		|hsize		|t_integer	|'1'	|NOT NULL	|0
FIELD		|vsize		|t_integer	|'1'	|NOT NULL	|0
FIELD		|templateid	|t_id		|	|NULL		|0			|1|hosts	|hostid
FIELD		|userid		|t_id		|	|NULL		|0			|3|users	|		|RESTRICT
FIELD		|private	|t_integer	|'1'	|NOT NULL	|0
INDEX		|1		|templateid

TABLE|screens_items|screenitemid|ZBX_TEMPLATE
FIELD		|screenitemid	|t_id		|	|NOT NULL	|0
FIELD		|screenid	|t_id		|	|NOT NULL	|0			|1|screens
FIELD		|resourcetype	|t_integer	|'0'	|NOT NULL	|0
FIELD		|resourceid	|t_id		|'0'	|NOT NULL	|0
FIELD		|width		|t_integer	|'320'	|NOT NULL	|0
FIELD		|height		|t_integer	|'200'	|NOT NULL	|0
FIELD		|x		|t_integer	|'0'	|NOT NULL	|0
FIELD		|y		|t_integer	|'0'	|NOT NULL	|0
FIELD		|colspan	|t_integer	|'1'	|NOT NULL	|0
FIELD		|rowspan	|t_integer	|'1'	|NOT NULL	|0
FIELD		|elements	|t_integer	|'25'	|NOT NULL	|0
FIELD		|valign		|t_integer	|'0'	|NOT NULL	|0
FIELD		|halign		|t_integer	|'0'	|NOT NULL	|0
FIELD		|style		|t_integer	|'0'	|NOT NULL	|0
FIELD		|url		|t_varchar(255)	|''	|NOT NULL	|0
FIELD		|dynamic	|t_integer	|'0'	|NOT NULL	|0
FIELD		|sort_triggers	|t_integer	|'0'	|NOT NULL	|0
FIELD		|application	|t_varchar(255)	|''	|NOT NULL	|0
FIELD		|max_columns	|t_integer	|'3'	|NOT NULL	|0
INDEX		|1		|screenid

TABLE|screen_user|screenuserid|ZBX_DATA
FIELD		|screenuserid|t_id		|	|NOT NULL	|0
FIELD		|screenid	|t_id		|	|NOT NULL	|0			|1|screens
FIELD		|userid		|t_id		|	|NOT NULL	|0			|2|users
FIELD		|permission	|t_integer	|'2'	|NOT NULL	|0
UNIQUE		|1		|screenid,userid

TABLE|screen_usrgrp|screenusrgrpid|ZBX_DATA
FIELD		|screenusrgrpid|t_id		|	|NOT NULL	|0
FIELD		|screenid	|t_id		|	|NOT NULL	|0			|1|screens
FIELD		|usrgrpid	|t_id		|	|NOT NULL	|0			|2|usrgrp
FIELD		|permission	|t_integer	|'2'	|NOT NULL	|0
UNIQUE		|1		|screenid,usrgrpid

TABLE|slideshows|slideshowid|ZBX_DATA
FIELD		|slideshowid	|t_id		|	|NOT NULL	|0
FIELD		|name		|t_varchar(255)	|''	|NOT NULL	|0
FIELD		|delay		|t_varchar(32)	|'30s'	|NOT NULL	|0
FIELD		|userid		|t_id		|	|NOT NULL	|0			|3|users	|		|RESTRICT
FIELD		|private	|t_integer	|'1'	|NOT NULL	|0
UNIQUE		|1		|name

TABLE|slideshow_user|slideshowuserid|ZBX_DATA
FIELD		|slideshowuserid|t_id		|	|NOT NULL	|0
FIELD		|slideshowid	|t_id		|	|NOT NULL	|0			|1|slideshows
FIELD		|userid		|t_id		|	|NOT NULL	|0			|2|users
FIELD		|permission	|t_integer	|'2'	|NOT NULL	|0
UNIQUE		|1		|slideshowid,userid

TABLE|slideshow_usrgrp|slideshowusrgrpid|ZBX_DATA
FIELD		|slideshowusrgrpid|t_id		|	|NOT NULL	|0
FIELD		|slideshowid	|t_id		|	|NOT NULL	|0			|1|slideshows
FIELD		|usrgrpid	|t_id		|	|NOT NULL	|0			|2|usrgrp
FIELD		|permission	|t_integer	|'2'	|NOT NULL	|0
UNIQUE		|1		|slideshowid,usrgrpid

TABLE|slides|slideid|ZBX_DATA
FIELD		|slideid	|t_id		|	|NOT NULL	|0
FIELD		|slideshowid	|t_id		|	|NOT NULL	|0			|1|slideshows
FIELD		|screenid	|t_id		|	|NOT NULL	|0			|2|screens
FIELD		|step		|t_integer	|'0'	|NOT NULL	|0
FIELD		|delay		|t_varchar(32)	|'0'	|NOT NULL	|0
INDEX		|1		|slideshowid
INDEX		|2		|screenid

TABLE|drules|druleid|ZBX_DATA
FIELD		|druleid	|t_id		|	|NOT NULL	|0
FIELD		|proxy_hostid	|t_id		|	|NULL		|0			|1|hosts	|hostid		|RESTRICT
FIELD		|name		|t_varchar(255)	|''	|NOT NULL	|ZBX_PROXY
FIELD		|iprange	|t_varchar(2048)|''	|NOT NULL	|ZBX_PROXY
FIELD		|delay		|t_varchar(255)	|'1h'	|NOT NULL	|ZBX_PROXY
FIELD		|nextcheck	|t_integer	|'0'	|NOT NULL	|ZBX_NODATA
FIELD		|status		|t_integer	|'0'	|NOT NULL	|0
INDEX		|1		|proxy_hostid
UNIQUE		|2		|name

TABLE|dchecks|dcheckid|ZBX_DATA
FIELD		|dcheckid	|t_id		|	|NOT NULL	|0
FIELD		|druleid	|t_id		|	|NOT NULL	|ZBX_PROXY		|1|drules
FIELD		|type		|t_integer	|'0'	|NOT NULL	|ZBX_PROXY
FIELD		|key_		|t_varchar(512)	|''	|NOT NULL	|ZBX_PROXY
FIELD		|snmp_community	|t_varchar(255)	|''	|NOT NULL	|ZBX_PROXY
FIELD		|ports		|t_varchar(255)	|'0'	|NOT NULL	|ZBX_PROXY
FIELD		|snmpv3_securityname|t_varchar(64)|''	|NOT NULL	|ZBX_PROXY
FIELD		|snmpv3_securitylevel|t_integer	|'0'	|NOT NULL	|ZBX_PROXY
FIELD		|snmpv3_authpassphrase|t_varchar(64)|''	|NOT NULL	|ZBX_PROXY
FIELD		|snmpv3_privpassphrase|t_varchar(64)|''	|NOT NULL	|ZBX_PROXY
FIELD		|uniq		|t_integer	|'0'	|NOT NULL	|ZBX_PROXY
FIELD		|snmpv3_authprotocol|t_integer	|'0'	|NOT NULL	|ZBX_PROXY
FIELD		|snmpv3_privprotocol|t_integer	|'0'	|NOT NULL	|ZBX_PROXY
FIELD		|snmpv3_contextname|t_varchar(255)|''	|NOT NULL	|ZBX_PROXY
FIELD		|host_source|t_integer	|'1'	|NOT NULL	|ZBX_PROXY
FIELD		|name_source|t_integer	|'0'	|NOT NULL	|ZBX_PROXY
INDEX		|1		|druleid,host_source,name_source

TABLE|applications|applicationid|ZBX_TEMPLATE
FIELD		|applicationid	|t_id		|	|NOT NULL	|0
FIELD		|hostid		|t_id		|	|NOT NULL	|0			|1|hosts
FIELD		|name		|t_varchar(255)	|''	|NOT NULL	|0
FIELD		|flags		|t_integer	|'0'	|NOT NULL	|0
UNIQUE		|2		|hostid,name

TABLE|httptest|httptestid|ZBX_TEMPLATE
FIELD		|httptestid	|t_id		|	|NOT NULL	|0
FIELD		|name		|t_varchar(64)	|''	|NOT NULL	|ZBX_PROXY
FIELD		|applicationid	|t_id		|	|NULL		|0			|1|applications	|		|RESTRICT
FIELD		|nextcheck	|t_integer	|'0'	|NOT NULL	|ZBX_NODATA
FIELD		|delay		|t_varchar(255)	|'1m'	|NOT NULL	|ZBX_PROXY
FIELD		|status		|t_integer	|'0'	|NOT NULL	|0
FIELD		|agent		|t_varchar(255)	|'Zabbix'|NOT NULL	|ZBX_PROXY
FIELD		|authentication	|t_integer	|'0'	|NOT NULL	|ZBX_PROXY,ZBX_NODATA
FIELD		|http_user	|t_varchar(64)	|''	|NOT NULL	|ZBX_PROXY,ZBX_NODATA
FIELD		|http_password	|t_varchar(64)	|''	|NOT NULL	|ZBX_PROXY,ZBX_NODATA
FIELD		|hostid		|t_id		|	|NOT NULL	|ZBX_PROXY		|2|hosts
FIELD		|templateid	|t_id		|	|NULL		|0			|3|httptest	|httptestid
FIELD		|http_proxy	|t_varchar(255)	|''	|NOT NULL	|ZBX_PROXY,ZBX_NODATA
FIELD		|retries	|t_integer	|'1'	|NOT NULL	|ZBX_PROXY,ZBX_NODATA
FIELD		|ssl_cert_file	|t_varchar(255)	|''	|NOT NULL	|ZBX_PROXY,ZBX_NODATA
FIELD		|ssl_key_file	|t_varchar(255)	|''	|NOT NULL	|ZBX_PROXY,ZBX_NODATA
FIELD		|ssl_key_password|t_varchar(64)	|''	|NOT NULL	|ZBX_PROXY,ZBX_NODATA
FIELD		|verify_peer	|t_integer	|'0'	|NOT NULL	|ZBX_PROXY
FIELD		|verify_host	|t_integer	|'0'	|NOT NULL	|ZBX_PROXY
INDEX		|1		|applicationid
UNIQUE		|2		|hostid,name
INDEX		|3		|status
INDEX		|4		|templateid

TABLE|httpstep|httpstepid|ZBX_TEMPLATE
FIELD		|httpstepid	|t_id		|	|NOT NULL	|0
FIELD		|httptestid	|t_id		|	|NOT NULL	|ZBX_PROXY		|1|httptest
FIELD		|name		|t_varchar(64)	|''	|NOT NULL	|ZBX_PROXY
FIELD		|no		|t_integer	|'0'	|NOT NULL	|ZBX_PROXY
FIELD		|url		|t_varchar(2048)|''	|NOT NULL	|ZBX_PROXY
FIELD		|timeout	|t_varchar(255)	|'15s'	|NOT NULL	|ZBX_PROXY
FIELD		|posts		|t_shorttext	|''	|NOT NULL	|ZBX_PROXY
FIELD		|required	|t_varchar(255)	|''	|NOT NULL	|ZBX_PROXY
FIELD		|status_codes	|t_varchar(255)	|''	|NOT NULL	|ZBX_PROXY
FIELD		|follow_redirects|t_integer	|'1'	|NOT NULL	|ZBX_PROXY
FIELD		|retrieve_mode	|t_integer	|'0'	|NOT NULL	|ZBX_PROXY
FIELD		|post_type	|t_integer	|'0'	|NOT NULL	|ZBX_PROXY
INDEX		|1		|httptestid

TABLE|interface|interfaceid|ZBX_TEMPLATE
FIELD		|interfaceid	|t_id		|	|NOT NULL	|0
FIELD		|hostid		|t_id		|	|NOT NULL	|ZBX_PROXY		|1|hosts
FIELD		|main		|t_integer	|'0'	|NOT NULL	|ZBX_PROXY
FIELD		|type		|t_integer	|'0'	|NOT NULL	|ZBX_PROXY
FIELD		|useip		|t_integer	|'1'	|NOT NULL	|ZBX_PROXY
FIELD		|ip		|t_varchar(64)	|'127.0.0.1'|NOT NULL	|ZBX_PROXY
FIELD		|dns		|t_varchar(255)	|''	|NOT NULL	|ZBX_PROXY
FIELD		|port		|t_varchar(64)	|'10050'|NOT NULL	|ZBX_PROXY
FIELD		|bulk		|t_integer	|'1'	|NOT NULL	|ZBX_PROXY
INDEX		|1		|hostid,type
INDEX		|2		|ip,dns

TABLE|valuemaps|valuemapid|ZBX_TEMPLATE
FIELD		|valuemapid	|t_id		|	|NOT NULL	|0
FIELD		|name		|t_varchar(64)	|''	|NOT NULL	|0
UNIQUE		|1		|name

TABLE|items|itemid|ZBX_TEMPLATE
FIELD		|itemid		|t_id		|	|NOT NULL	|0
FIELD		|type		|t_integer	|'0'	|NOT NULL	|ZBX_PROXY
FIELD		|snmp_community	|t_varchar(64)	|''	|NOT NULL	|ZBX_PROXY
FIELD		|snmp_oid	|t_varchar(512)	|''	|NOT NULL	|ZBX_PROXY
FIELD		|hostid		|t_id		|	|NOT NULL	|ZBX_PROXY		|1|hosts
FIELD		|name		|t_varchar(255)	|''	|NOT NULL	|0
FIELD		|key_		|t_varchar(255)	|''	|NOT NULL	|ZBX_PROXY
FIELD		|delay		|t_varchar(1024)|'0'	|NOT NULL	|ZBX_PROXY
FIELD		|history	|t_varchar(255)	|'90d'	|NOT NULL	|0
FIELD		|trends		|t_varchar(255)	|'365d'	|NOT NULL	|0
FIELD		|status		|t_integer	|'0'	|NOT NULL	|ZBX_PROXY
FIELD		|value_type	|t_integer	|'0'	|NOT NULL	|ZBX_PROXY
FIELD		|trapper_hosts	|t_varchar(255)	|''	|NOT NULL	|ZBX_PROXY
FIELD		|units		|t_varchar(255)	|''	|NOT NULL	|0
FIELD		|snmpv3_securityname|t_varchar(64)|''	|NOT NULL	|ZBX_PROXY
FIELD		|snmpv3_securitylevel|t_integer	|'0'	|NOT NULL	|ZBX_PROXY
FIELD		|snmpv3_authpassphrase|t_varchar(64)|''	|NOT NULL	|ZBX_PROXY
FIELD		|snmpv3_privpassphrase|t_varchar(64)|''	|NOT NULL	|ZBX_PROXY
FIELD		|formula	|t_varchar(255)	|''	|NOT NULL	|0
FIELD		|logtimefmt	|t_varchar(64)	|''	|NOT NULL	|ZBX_PROXY
FIELD		|templateid	|t_id		|	|NULL		|0			|2|items	|itemid
FIELD		|valuemapid	|t_id		|	|NULL		|0			|3|valuemaps	|		|RESTRICT
FIELD		|params		|t_shorttext	|''	|NOT NULL	|ZBX_PROXY
FIELD		|ipmi_sensor	|t_varchar(128)	|''	|NOT NULL	|ZBX_PROXY
FIELD		|authtype	|t_integer	|'0'	|NOT NULL	|ZBX_PROXY
FIELD		|username	|t_varchar(64)	|''	|NOT NULL	|ZBX_PROXY
FIELD		|password	|t_varchar(64)	|''	|NOT NULL	|ZBX_PROXY
FIELD		|publickey	|t_varchar(64)	|''	|NOT NULL	|ZBX_PROXY
FIELD		|privatekey	|t_varchar(64)	|''	|NOT NULL	|ZBX_PROXY
FIELD		|flags		|t_integer	|'0'	|NOT NULL	|ZBX_PROXY
FIELD		|interfaceid	|t_id		|	|NULL		|ZBX_PROXY		|4|interface	|		|RESTRICT
FIELD		|port		|t_varchar(64)	|''	|NOT NULL	|ZBX_PROXY
FIELD		|description	|t_shorttext	|''	|NOT NULL	|0
FIELD		|inventory_link	|t_integer	|'0'	|NOT NULL	|0
FIELD		|lifetime	|t_varchar(255)	|'30d'	|NOT NULL	|0
FIELD		|snmpv3_authprotocol|t_integer	|'0'	|NOT NULL	|ZBX_PROXY
FIELD		|snmpv3_privprotocol|t_integer	|'0'	|NOT NULL	|ZBX_PROXY
FIELD		|snmpv3_contextname|t_varchar(255)|''	|NOT NULL	|ZBX_PROXY
FIELD		|evaltype	|t_integer	|'0'	|NOT NULL	|0
FIELD		|jmx_endpoint	|t_varchar(255)	|''	|NOT NULL	|ZBX_PROXY
FIELD		|master_itemid	|t_id		|	|NULL		|ZBX_PROXY		|5|items	|itemid
FIELD		|timeout	|t_varchar(255)	|'3s'	|NOT NULL	|ZBX_PROXY
FIELD		|url		|t_varchar(2048)|''	|NOT NULL	|ZBX_PROXY
FIELD		|query_fields	|t_varchar(2048)|''	|NOT NULL	|ZBX_PROXY
FIELD		|posts		|t_shorttext	|''	|NOT NULL	|ZBX_PROXY
FIELD		|status_codes	|t_varchar(255)	|'200'	|NOT NULL	|ZBX_PROXY
FIELD		|follow_redirects|t_integer	|'1'	|NOT NULL	|ZBX_PROXY
FIELD		|post_type	|t_integer	|'0'	|NOT NULL	|ZBX_PROXY
FIELD		|http_proxy	|t_varchar(255)	|''	|NOT NULL	|ZBX_PROXY,ZBX_NODATA
FIELD		|headers	|t_shorttext	|''	|NOT NULL	|ZBX_PROXY
FIELD		|retrieve_mode	|t_integer	|'0'	|NOT NULL	|ZBX_PROXY
FIELD		|request_method	|t_integer	|'0'	|NOT NULL	|ZBX_PROXY
FIELD		|output_format	|t_integer	|'0'	|NOT NULL	|ZBX_PROXY
FIELD		|ssl_cert_file	|t_varchar(255)	|''	|NOT NULL	|ZBX_PROXY,ZBX_NODATA
FIELD		|ssl_key_file	|t_varchar(255)	|''	|NOT NULL	|ZBX_PROXY,ZBX_NODATA
FIELD		|ssl_key_password|t_varchar(64)	|''	|NOT NULL	|ZBX_PROXY,ZBX_NODATA
FIELD		|verify_peer	|t_integer	|'0'	|NOT NULL	|ZBX_PROXY
FIELD		|verify_host	|t_integer	|'0'	|NOT NULL	|ZBX_PROXY
FIELD		|allow_traps	|t_integer	|'0'	|NOT NULL	|ZBX_PROXY
UNIQUE		|1		|hostid,key_
INDEX		|3		|status
INDEX		|4		|templateid
INDEX		|5		|valuemapid
INDEX		|6		|interfaceid
INDEX		|7		|master_itemid

TABLE|httpstepitem|httpstepitemid|ZBX_TEMPLATE
FIELD		|httpstepitemid	|t_id		|	|NOT NULL	|0
FIELD		|httpstepid	|t_id		|	|NOT NULL	|ZBX_PROXY		|1|httpstep
FIELD		|itemid		|t_id		|	|NOT NULL	|ZBX_PROXY		|2|items
FIELD		|type		|t_integer	|'0'	|NOT NULL	|ZBX_PROXY
UNIQUE		|1		|httpstepid,itemid
INDEX		|2		|itemid

TABLE|httptestitem|httptestitemid|ZBX_TEMPLATE
FIELD		|httptestitemid	|t_id		|	|NOT NULL	|0
FIELD		|httptestid	|t_id		|	|NOT NULL	|ZBX_PROXY		|1|httptest
FIELD		|itemid		|t_id		|	|NOT NULL	|ZBX_PROXY		|2|items
FIELD		|type		|t_integer	|'0'	|NOT NULL	|ZBX_PROXY
UNIQUE		|1		|httptestid,itemid
INDEX		|2		|itemid

TABLE|media_type|mediatypeid|ZBX_DATA
FIELD		|mediatypeid	|t_id		|	|NOT NULL	|0
FIELD		|type		|t_integer	|'0'	|NOT NULL	|0
FIELD		|description	|t_varchar(100)	|''	|NOT NULL	|0
FIELD		|smtp_server	|t_varchar(255)	|''	|NOT NULL	|0
FIELD		|smtp_helo	|t_varchar(255)	|''	|NOT NULL	|0
FIELD		|smtp_email	|t_varchar(255)	|''	|NOT NULL	|0
FIELD		|exec_path	|t_varchar(255)	|''	|NOT NULL	|0
FIELD		|gsm_modem	|t_varchar(255)	|''	|NOT NULL	|0
FIELD		|username	|t_varchar(255)	|''	|NOT NULL	|0
FIELD		|passwd		|t_varchar(255)	|''	|NOT NULL	|0
FIELD		|status		|t_integer	|'0'	|NOT NULL	|0
FIELD		|smtp_port	|t_integer	|'25'	|NOT NULL	|0
FIELD		|smtp_security	|t_integer	|'0'	|NOT NULL	|0
FIELD		|smtp_verify_peer|t_integer	|'0'	|NOT NULL	|0
FIELD		|smtp_verify_host|t_integer	|'0'	|NOT NULL	|0
FIELD		|smtp_authentication|t_integer	|'0'	|NOT NULL	|0
FIELD		|exec_params	|t_varchar(255)	|''	|NOT NULL	|0
FIELD		|maxsessions	|t_integer	|'1'	|NOT NULL	|0
FIELD		|maxattempts	|t_integer	|'3'	|NOT NULL	|0
FIELD		|attempt_interval|t_varchar(32)	|'10s'	|NOT NULL	|0
FIELD		|content_type	|t_integer	|'1'	|NOT NULL	|0
UNIQUE		|1		|description

TABLE|usrgrp|usrgrpid|ZBX_DATA
FIELD		|usrgrpid	|t_id		|	|NOT NULL	|0
FIELD		|name		|t_varchar(64)	|''	|NOT NULL	|0
FIELD		|gui_access	|t_integer	|'0'	|NOT NULL	|0
FIELD		|users_status	|t_integer	|'0'	|NOT NULL	|0
FIELD		|debug_mode	|t_integer	|'0'	|NOT NULL	|0
UNIQUE		|1		|name

TABLE|users_groups|id|ZBX_DATA
FIELD		|id		|t_id		|	|NOT NULL	|0
FIELD		|usrgrpid	|t_id		|	|NOT NULL	|0			|1|usrgrp
FIELD		|userid		|t_id		|	|NOT NULL	|0			|2|users
UNIQUE		|1		|usrgrpid,userid
INDEX		|2		|userid

TABLE|scripts|scriptid|ZBX_DATA
FIELD		|scriptid	|t_id		|	|NOT NULL	|0
FIELD		|name		|t_varchar(255)	|''	|NOT NULL	|0
FIELD		|command	|t_varchar(255)	|''	|NOT NULL	|0
FIELD		|host_access	|t_integer	|'2'	|NOT NULL	|0
FIELD		|usrgrpid	|t_id		|	|NULL		|0			|1|usrgrp	|		|RESTRICT
FIELD		|groupid	|t_id		|	|NULL		|0			|2|hstgrp	|		|RESTRICT
FIELD		|description	|t_shorttext	|''	|NOT NULL	|0
FIELD		|confirmation	|t_varchar(255)	|''	|NOT NULL	|0
FIELD		|type		|t_integer	|'0'	|NOT NULL	|0
FIELD		|execute_on	|t_integer	|'2'	|NOT NULL	|0
INDEX		|1		|usrgrpid
INDEX		|2		|groupid
UNIQUE		|3		|name

TABLE|actions|actionid|ZBX_DATA
FIELD		|actionid	|t_id		|	|NOT NULL	|0
FIELD		|name		|t_varchar(255)	|''	|NOT NULL	|0
FIELD		|eventsource	|t_integer	|'0'	|NOT NULL	|0
FIELD		|evaltype	|t_integer	|'0'	|NOT NULL	|0
FIELD		|status		|t_integer	|'0'	|NOT NULL	|0
FIELD		|esc_period	|t_varchar(255)	|'1h'	|NOT NULL	|0
FIELD		|def_shortdata	|t_varchar(255)	|''	|NOT NULL	|0
FIELD		|def_longdata	|t_shorttext	|''	|NOT NULL	|0
FIELD		|r_shortdata	|t_varchar(255)	|''	|NOT NULL	|0
FIELD		|r_longdata	|t_shorttext	|''	|NOT NULL	|0
FIELD		|formula	|t_varchar(255)	|''	|NOT NULL	|0
FIELD		|pause_suppressed|t_integer	|'1'	|NOT NULL	|0
FIELD		|ack_shortdata	|t_varchar(255)	|''	|NOT NULL	|0
FIELD		|ack_longdata	|t_shorttext	|''	|NOT NULL	|0
INDEX		|1		|eventsource,status
UNIQUE		|2		|name

TABLE|operations|operationid|ZBX_DATA
FIELD		|operationid	|t_id		|	|NOT NULL	|0
FIELD		|actionid	|t_id		|	|NOT NULL	|0			|1|actions
FIELD		|operationtype	|t_integer	|'0'	|NOT NULL	|0
FIELD		|esc_period	|t_varchar(255)	|'0'	|NOT NULL	|0
FIELD		|esc_step_from	|t_integer	|'1'	|NOT NULL	|0
FIELD		|esc_step_to	|t_integer	|'1'	|NOT NULL	|0
FIELD		|evaltype	|t_integer	|'0'	|NOT NULL	|0
FIELD		|recovery	|t_integer	|'0'	|NOT NULL	|0
INDEX		|1		|actionid

TABLE|opmessage|operationid|ZBX_DATA
FIELD		|operationid	|t_id		|	|NOT NULL	|0			|1|operations
FIELD		|default_msg	|t_integer	|'0'	|NOT NULL	|0
FIELD		|subject	|t_varchar(255)	|''	|NOT NULL	|0
FIELD		|message	|t_shorttext	|''	|NOT NULL	|0
FIELD		|mediatypeid	|t_id		|	|NULL		|0			|2|media_type	|		|RESTRICT
INDEX		|1		|mediatypeid

TABLE|opmessage_grp|opmessage_grpid|ZBX_DATA
FIELD		|opmessage_grpid|t_id		|	|NOT NULL	|0
FIELD		|operationid	|t_id		|	|NOT NULL	|0			|1|operations
FIELD		|usrgrpid	|t_id		|	|NOT NULL	|0			|2|usrgrp	|		|RESTRICT
UNIQUE		|1		|operationid,usrgrpid
INDEX		|2		|usrgrpid

TABLE|opmessage_usr|opmessage_usrid|ZBX_DATA
FIELD		|opmessage_usrid|t_id		|	|NOT NULL	|0
FIELD		|operationid	|t_id		|	|NOT NULL	|0			|1|operations
FIELD		|userid		|t_id		|	|NOT NULL	|0			|2|users	|		|RESTRICT
UNIQUE		|1		|operationid,userid
INDEX		|2		|userid

TABLE|opcommand|operationid|ZBX_DATA
FIELD		|operationid	|t_id		|	|NOT NULL	|0			|1|operations
FIELD		|type		|t_integer	|'0'	|NOT NULL	|0
FIELD		|scriptid	|t_id		|	|NULL		|0			|2|scripts	|		|RESTRICT
FIELD		|execute_on	|t_integer	|'0'	|NOT NULL	|0
FIELD		|port		|t_varchar(64)	|''	|NOT NULL	|0
FIELD		|authtype	|t_integer	|'0'	|NOT NULL	|0
FIELD		|username	|t_varchar(64)	|''	|NOT NULL	|0
FIELD		|password	|t_varchar(64)	|''	|NOT NULL	|0
FIELD		|publickey	|t_varchar(64)	|''	|NOT NULL	|0
FIELD		|privatekey	|t_varchar(64)	|''	|NOT NULL	|0
FIELD		|command	|t_shorttext	|''	|NOT NULL	|0
INDEX		|1		|scriptid

TABLE|opcommand_hst|opcommand_hstid|ZBX_DATA
FIELD		|opcommand_hstid|t_id		|	|NOT NULL	|0
FIELD		|operationid	|t_id		|	|NOT NULL	|0			|1|operations
FIELD		|hostid		|t_id		|	|NULL		|0			|2|hosts	|		|RESTRICT
INDEX		|1		|operationid
INDEX		|2		|hostid

TABLE|opcommand_grp|opcommand_grpid|ZBX_DATA
FIELD		|opcommand_grpid|t_id		|	|NOT NULL	|0
FIELD		|operationid	|t_id		|	|NOT NULL	|0			|1|operations
FIELD		|groupid	|t_id		|	|NOT NULL	|0			|2|hstgrp	|		|RESTRICT
INDEX		|1		|operationid
INDEX		|2		|groupid

TABLE|opgroup|opgroupid|ZBX_DATA
FIELD		|opgroupid	|t_id		|	|NOT NULL	|0
FIELD		|operationid	|t_id		|	|NOT NULL	|0			|1|operations
FIELD		|groupid	|t_id		|	|NOT NULL	|0			|2|hstgrp	|		|RESTRICT
UNIQUE		|1		|operationid,groupid
INDEX		|2		|groupid

TABLE|optemplate|optemplateid|ZBX_TEMPLATE
FIELD		|optemplateid	|t_id		|	|NOT NULL	|0
FIELD		|operationid	|t_id		|	|NOT NULL	|0			|1|operations
FIELD		|templateid	|t_id		|	|NOT NULL	|0			|2|hosts	|hostid		|RESTRICT
UNIQUE		|1		|operationid,templateid
INDEX		|2		|templateid

TABLE|opconditions|opconditionid|ZBX_DATA
FIELD		|opconditionid	|t_id		|	|NOT NULL	|0
FIELD		|operationid	|t_id		|	|NOT NULL	|0			|1|operations
FIELD		|conditiontype	|t_integer	|'0'	|NOT NULL	|0
FIELD		|operator	|t_integer	|'0'	|NOT NULL	|0
FIELD		|value		|t_varchar(255)	|''	|NOT NULL	|0
INDEX		|1		|operationid

TABLE|conditions|conditionid|ZBX_DATA
FIELD		|conditionid	|t_id		|	|NOT NULL	|0
FIELD		|actionid	|t_id		|	|NOT NULL	|0			|1|actions
FIELD		|conditiontype	|t_integer	|'0'	|NOT NULL	|0
FIELD		|operator	|t_integer	|'0'	|NOT NULL	|0
FIELD		|value		|t_varchar(255)	|''	|NOT NULL	|0
FIELD		|value2		|t_varchar(255)	|''	|NOT NULL	|0
INDEX		|1		|actionid

TABLE|config|configid|ZBX_DATA
FIELD		|configid	|t_id		|	|NOT NULL	|0
FIELD		|refresh_unsupported|t_varchar(32)|'10m'	|NOT NULL	|ZBX_PROXY
FIELD		|work_period	|t_varchar(255)	|'1-5,09:00-18:00'|NOT NULL|0
FIELD		|alert_usrgrpid	|t_id		|	|NULL		|0			|1|usrgrp	|usrgrpid	|RESTRICT
FIELD		|default_theme	|t_varchar(128)	|'blue-theme'|NOT NULL	|ZBX_NODATA
FIELD		|authentication_type|t_integer	|'0'	|NOT NULL	|ZBX_NODATA
FIELD		|ldap_host	|t_varchar(255)	|''	|NOT NULL	|ZBX_NODATA
FIELD		|ldap_port	|t_integer	|389	|NOT NULL	|ZBX_NODATA
FIELD		|ldap_base_dn	|t_varchar(255)	|''	|NOT NULL	|ZBX_NODATA
FIELD		|ldap_bind_dn	|t_varchar(255)	|''	|NOT NULL	|ZBX_NODATA
FIELD		|ldap_bind_password|t_varchar(128)|''	|NOT NULL	|ZBX_NODATA
FIELD		|ldap_search_attribute|t_varchar(128)|''|NOT NULL	|ZBX_NODATA
FIELD		|dropdown_first_entry|t_integer	|'1'	|NOT NULL	|ZBX_NODATA
FIELD		|dropdown_first_remember|t_integer|'1'	|NOT NULL	|ZBX_NODATA
FIELD		|discovery_groupid|t_id		|	|NOT NULL	|ZBX_PROXY		|2|hstgrp	|groupid	|RESTRICT
FIELD		|max_in_table	|t_integer	|'50'	|NOT NULL	|ZBX_NODATA
FIELD		|search_limit	|t_integer	|'1000'	|NOT NULL	|ZBX_NODATA
FIELD		|severity_color_0|t_varchar(6)	|'97AAB3'|NOT NULL	|ZBX_NODATA
FIELD		|severity_color_1|t_varchar(6)	|'7499FF'|NOT NULL	|ZBX_NODATA
FIELD		|severity_color_2|t_varchar(6)	|'FFC859'|NOT NULL	|ZBX_NODATA
FIELD		|severity_color_3|t_varchar(6)	|'FFA059'|NOT NULL	|ZBX_NODATA
FIELD		|severity_color_4|t_varchar(6)	|'E97659'|NOT NULL	|ZBX_NODATA
FIELD		|severity_color_5|t_varchar(6)	|'E45959'|NOT NULL	|ZBX_NODATA
FIELD		|severity_name_0|t_varchar(32)	|'Not classified'|NOT NULL|ZBX_NODATA
FIELD		|severity_name_1|t_varchar(32)	|'Information'|NOT NULL	|ZBX_NODATA
FIELD		|severity_name_2|t_varchar(32)	|'Warning'|NOT NULL	|ZBX_NODATA
FIELD		|severity_name_3|t_varchar(32)	|'Average'|NOT NULL	|ZBX_NODATA
FIELD		|severity_name_4|t_varchar(32)	|'High'	|NOT NULL	|ZBX_NODATA
FIELD		|severity_name_5|t_varchar(32)	|'Disaster'|NOT NULL	|ZBX_NODATA
FIELD		|ok_period	|t_varchar(32)	|'5m'	|NOT NULL	|ZBX_NODATA
FIELD		|blink_period	|t_varchar(32)	|'2m'	|NOT NULL	|ZBX_NODATA
FIELD		|problem_unack_color|t_varchar(6)|'CC0000'|NOT NULL	|ZBX_NODATA
FIELD		|problem_ack_color|t_varchar(6)	|'CC0000'|NOT NULL	|ZBX_NODATA
FIELD		|ok_unack_color	|t_varchar(6)	|'009900'|NOT NULL	|ZBX_NODATA
FIELD		|ok_ack_color	|t_varchar(6)	|'009900'|NOT NULL	|ZBX_NODATA
FIELD		|problem_unack_style|t_integer	|'1'	|NOT NULL	|ZBX_NODATA
FIELD		|problem_ack_style|t_integer	|'1'	|NOT NULL	|ZBX_NODATA
FIELD		|ok_unack_style	|t_integer	|'1'	|NOT NULL	|ZBX_NODATA
FIELD		|ok_ack_style	|t_integer	|'1'	|NOT NULL	|ZBX_NODATA
FIELD		|snmptrap_logging|t_integer	|'1'	|NOT NULL	|ZBX_PROXY,ZBX_NODATA
FIELD		|server_check_interval|t_integer|'10'	|NOT NULL	|ZBX_NODATA
FIELD		|hk_events_mode	|t_integer	|'1'	|NOT NULL	|ZBX_NODATA
FIELD		|hk_events_trigger|t_varchar(32)|'365d'	|NOT NULL	|ZBX_NODATA
FIELD		|hk_events_internal|t_varchar(32)|'1d'	|NOT NULL	|ZBX_NODATA
FIELD		|hk_events_discovery|t_varchar(32)|'1d'	|NOT NULL	|ZBX_NODATA
FIELD		|hk_events_autoreg|t_varchar(32)|'1d'	|NOT NULL	|ZBX_NODATA
FIELD		|hk_services_mode|t_integer	|'1'	|NOT NULL	|ZBX_NODATA
FIELD		|hk_services	|t_varchar(32)	|'365d'	|NOT NULL	|ZBX_NODATA
FIELD		|hk_audit_mode	|t_integer	|'1'	|NOT NULL	|ZBX_NODATA
FIELD		|hk_audit	|t_varchar(32)	|'365d'	|NOT NULL	|ZBX_NODATA
FIELD		|hk_sessions_mode|t_integer	|'1'	|NOT NULL	|ZBX_NODATA
FIELD		|hk_sessions	|t_varchar(32)	|'365d'	|NOT NULL	|ZBX_NODATA
FIELD		|hk_history_mode|t_integer	|'1'	|NOT NULL	|ZBX_NODATA
FIELD		|hk_history_global|t_integer	|'0'	|NOT NULL	|ZBX_NODATA
FIELD		|hk_history	|t_varchar(32)	|'90d'	|NOT NULL	|ZBX_NODATA
FIELD		|hk_trends_mode	|t_integer	|'1'	|NOT NULL	|ZBX_NODATA
FIELD		|hk_trends_global|t_integer	|'0'	|NOT NULL	|ZBX_NODATA
FIELD		|hk_trends	|t_varchar(32)	|'365d'	|NOT NULL	|ZBX_NODATA
FIELD		|default_inventory_mode|t_integer|'-1'	|NOT NULL	|ZBX_NODATA
FIELD		|custom_color	|t_integer	|'0'	|NOT NULL	|ZBX_NODATA
FIELD		|http_auth_enabled	|t_integer	|'0'	|NOT NULL	|ZBX_NODATA
FIELD		|http_login_form	|t_integer	|'0'	|NOT NULL	|ZBX_NODATA
FIELD		|http_strip_domains	|t_varchar(2048)|''	|NOT NULL	|ZBX_NODATA
FIELD		|http_case_sensitive	|t_integer	|'1'	|NOT NULL	|ZBX_NODATA
FIELD		|ldap_configured		|t_integer		|'0'	|NOT NULL	|ZBX_NODATA
FIELD		|ldap_case_sensitive	|t_integer	|'1'	|NOT NULL	|ZBX_NODATA
FIELD		|db_extension	|t_varchar(32)	|''	|NOT NULL	|ZBX_NODATA
INDEX		|1		|alert_usrgrpid
INDEX		|2		|discovery_groupid

TABLE|triggers|triggerid|ZBX_TEMPLATE
FIELD		|triggerid	|t_id		|	|NOT NULL	|0
FIELD		|expression	|t_varchar(2048)|''	|NOT NULL	|0
FIELD		|description	|t_varchar(255)	|''	|NOT NULL	|0
FIELD		|url		|t_varchar(255)	|''	|NOT NULL	|0
FIELD		|status		|t_integer	|'0'	|NOT NULL	|0
FIELD		|value		|t_integer	|'0'	|NOT NULL	|ZBX_NODATA
FIELD		|priority	|t_integer	|'0'	|NOT NULL	|0
FIELD		|lastchange	|t_integer	|'0'	|NOT NULL	|ZBX_NODATA
FIELD		|comments	|t_shorttext	|''	|NOT NULL	|0
FIELD		|error		|t_varchar(2048)|''	|NOT NULL	|ZBX_NODATA
FIELD		|templateid	|t_id		|	|NULL		|0			|1|triggers	|triggerid
FIELD		|type		|t_integer	|'0'	|NOT NULL	|0
FIELD		|state		|t_integer	|'0'	|NOT NULL	|ZBX_NODATA
FIELD		|flags		|t_integer	|'0'	|NOT NULL	|0
FIELD		|recovery_mode	|t_integer	|'0'	|NOT NULL	|0
FIELD		|recovery_expression|t_varchar(2048)|''	|NOT NULL	|0
FIELD		|correlation_mode|t_integer	|'0'	|NOT NULL	|0
FIELD		|correlation_tag|t_varchar(255)	|''	|NOT NULL	|0
FIELD		|manual_close	|t_integer	|'0'	|NOT NULL	|0
FIELD		|details	|t_varchar(255)	|''	|NOT NULL	|0
INDEX		|1		|status
INDEX		|2		|value,lastchange
INDEX		|3		|templateid

TABLE|trigger_depends|triggerdepid|ZBX_TEMPLATE
FIELD		|triggerdepid	|t_id		|	|NOT NULL	|0
FIELD		|triggerid_down	|t_id		|	|NOT NULL	|0			|1|triggers	|triggerid
FIELD		|triggerid_up	|t_id		|	|NOT NULL	|0			|2|triggers	|triggerid
UNIQUE		|1		|triggerid_down,triggerid_up
INDEX		|2		|triggerid_up

TABLE|functions|functionid|ZBX_TEMPLATE
FIELD		|functionid	|t_id		|	|NOT NULL	|0
FIELD		|itemid		|t_id		|	|NOT NULL	|0			|1|items
FIELD		|triggerid	|t_id		|	|NOT NULL	|0			|2|triggers
FIELD		|name		|t_varchar(12)	|''	|NOT NULL	|0
FIELD		|parameter	|t_varchar(255)	|'0'	|NOT NULL	|0
INDEX		|1		|triggerid
INDEX		|2		|itemid,name,parameter

TABLE|graphs|graphid|ZBX_TEMPLATE
FIELD		|graphid	|t_id		|	|NOT NULL	|0
FIELD		|name		|t_varchar(128)	|''	|NOT NULL	|0
FIELD		|width		|t_integer	|'900'	|NOT NULL	|0
FIELD		|height		|t_integer	|'200'	|NOT NULL	|0
FIELD		|yaxismin	|t_double	|'0'	|NOT NULL	|0
FIELD		|yaxismax	|t_double	|'100'	|NOT NULL	|0
FIELD		|templateid	|t_id		|	|NULL		|0			|1|graphs	|graphid
FIELD		|show_work_period|t_integer	|'1'	|NOT NULL	|0
FIELD		|show_triggers	|t_integer	|'1'	|NOT NULL	|0
FIELD		|graphtype	|t_integer	|'0'	|NOT NULL	|0
FIELD		|show_legend	|t_integer	|'1'	|NOT NULL	|0
FIELD		|show_3d	|t_integer	|'0'	|NOT NULL	|0
FIELD		|percent_left	|t_double	|'0'	|NOT NULL	|0
FIELD		|percent_right	|t_double	|'0'	|NOT NULL	|0
FIELD		|ymin_type	|t_integer	|'0'	|NOT NULL	|0
FIELD		|ymax_type	|t_integer	|'0'	|NOT NULL	|0
FIELD		|ymin_itemid	|t_id		|	|NULL		|0			|2|items	|itemid		|RESTRICT
FIELD		|ymax_itemid	|t_id		|	|NULL		|0			|3|items	|itemid		|RESTRICT
FIELD		|flags		|t_integer	|'0'	|NOT NULL	|0
INDEX		|1		|name
INDEX		|2		|templateid
INDEX		|3		|ymin_itemid
INDEX		|4		|ymax_itemid

TABLE|graphs_items|gitemid|ZBX_TEMPLATE
FIELD		|gitemid	|t_id		|	|NOT NULL	|0
FIELD		|graphid	|t_id		|	|NOT NULL	|0			|1|graphs
FIELD		|itemid		|t_id		|	|NOT NULL	|0			|2|items
FIELD		|drawtype	|t_integer	|'0'	|NOT NULL	|0
FIELD		|sortorder	|t_integer	|'0'	|NOT NULL	|0
FIELD		|color		|t_varchar(6)	|'009600'|NOT NULL	|0
FIELD		|yaxisside	|t_integer	|'0'	|NOT NULL	|0
FIELD		|calc_fnc	|t_integer	|'2'	|NOT NULL	|0
FIELD		|type		|t_integer	|'0'	|NOT NULL	|0
INDEX		|1		|itemid
INDEX		|2		|graphid

TABLE|graph_theme|graphthemeid|ZBX_DATA
FIELD		|graphthemeid	|t_id		|	|NOT NULL	|0
FIELD		|theme		|t_varchar(64)	|''	|NOT NULL	|0
FIELD		|backgroundcolor|t_varchar(6)	|''	|NOT NULL	|0
FIELD		|graphcolor	|t_varchar(6)	|''	|NOT NULL	|0
FIELD		|gridcolor	|t_varchar(6)	|''	|NOT NULL	|0
FIELD		|maingridcolor	|t_varchar(6)	|''	|NOT NULL	|0
FIELD		|gridbordercolor|t_varchar(6)	|''	|NOT NULL	|0
FIELD		|textcolor	|t_varchar(6)	|''	|NOT NULL	|0
FIELD		|highlightcolor	|t_varchar(6)	|''	|NOT NULL	|0
FIELD		|leftpercentilecolor|t_varchar(6)|''	|NOT NULL	|0
FIELD		|rightpercentilecolor|t_varchar(6)|''	|NOT NULL	|0
FIELD		|nonworktimecolor|t_varchar(6)	|''	|NOT NULL	|0
FIELD		|colorpalette	|t_varchar(255)	|''	|NOT NULL	|0
UNIQUE		|1		|theme

TABLE|globalmacro|globalmacroid|ZBX_DATA
FIELD		|globalmacroid	|t_id		|	|NOT NULL	|0
FIELD		|macro		|t_varchar(255)	|''	|NOT NULL	|ZBX_PROXY
FIELD		|value		|t_varchar(255)	|''	|NOT NULL	|ZBX_PROXY
UNIQUE		|1		|macro

TABLE|hostmacro|hostmacroid|ZBX_TEMPLATE
FIELD		|hostmacroid	|t_id		|	|NOT NULL	|0
FIELD		|hostid		|t_id		|	|NOT NULL	|ZBX_PROXY		|1|hosts
FIELD		|macro		|t_varchar(255)	|''	|NOT NULL	|ZBX_PROXY
FIELD		|value		|t_varchar(255)	|''	|NOT NULL	|ZBX_PROXY
UNIQUE		|1		|hostid,macro

TABLE|hosts_groups|hostgroupid|ZBX_TEMPLATE
FIELD		|hostgroupid	|t_id		|	|NOT NULL	|0
FIELD		|hostid		|t_id		|	|NOT NULL	|0			|1|hosts
FIELD		|groupid	|t_id		|	|NOT NULL	|0			|2|hstgrp
UNIQUE		|1		|hostid,groupid
INDEX		|2		|groupid

TABLE|hosts_templates|hosttemplateid|ZBX_TEMPLATE
FIELD		|hosttemplateid	|t_id		|	|NOT NULL	|0
FIELD		|hostid		|t_id		|	|NOT NULL	|ZBX_PROXY		|1|hosts
FIELD		|templateid	|t_id		|	|NOT NULL	|ZBX_PROXY		|2|hosts	|hostid
UNIQUE		|1		|hostid,templateid
INDEX		|2		|templateid

TABLE|items_applications|itemappid|ZBX_TEMPLATE
FIELD		|itemappid	|t_id		|	|NOT NULL	|0
FIELD		|applicationid	|t_id		|	|NOT NULL	|0			|1|applications
FIELD		|itemid		|t_id		|	|NOT NULL	|0			|2|items
UNIQUE		|1		|applicationid,itemid
INDEX		|2		|itemid

TABLE|mappings|mappingid|ZBX_TEMPLATE
FIELD		|mappingid	|t_id		|	|NOT NULL	|0
FIELD		|valuemapid	|t_id		|	|NOT NULL	|0			|1|valuemaps
FIELD		|value		|t_varchar(64)	|''	|NOT NULL	|0
FIELD		|newvalue	|t_varchar(64)	|''	|NOT NULL	|0
INDEX		|1		|valuemapid

TABLE|media|mediaid|ZBX_DATA
FIELD		|mediaid	|t_id		|	|NOT NULL	|0
FIELD		|userid		|t_id		|	|NOT NULL	|0			|1|users
FIELD		|mediatypeid	|t_id		|	|NOT NULL	|0			|2|media_type
FIELD		|sendto		|t_varchar(1024)|''	|NOT NULL	|0
FIELD		|active		|t_integer	|'0'	|NOT NULL	|0
FIELD		|severity	|t_integer	|'63'	|NOT NULL	|0
FIELD		|period		|t_varchar(1024)|'1-7,00:00-24:00'|NOT NULL|0
INDEX		|1		|userid
INDEX		|2		|mediatypeid

TABLE|rights|rightid|ZBX_DATA
FIELD		|rightid	|t_id		|	|NOT NULL	|0
FIELD		|groupid	|t_id		|	|NOT NULL	|0			|1|usrgrp	|usrgrpid
FIELD		|permission	|t_integer	|'0'	|NOT NULL	|0
FIELD		|id		|t_id		|	|NOT NULL	|0			|2|hstgrp	|groupid
INDEX		|1		|groupid
INDEX		|2		|id

TABLE|services|serviceid|ZBX_DATA
FIELD		|serviceid	|t_id		|	|NOT NULL	|0
FIELD		|name		|t_varchar(128)	|''	|NOT NULL	|0
FIELD		|status		|t_integer	|'0'	|NOT NULL	|0
FIELD		|algorithm	|t_integer	|'0'	|NOT NULL	|0
FIELD		|triggerid	|t_id		|	|NULL		|0			|1|triggers
FIELD		|showsla	|t_integer	|'0'	|NOT NULL	|0
FIELD		|goodsla	|t_double	|'99.9'	|NOT NULL	|0
FIELD		|sortorder	|t_integer	|'0'	|NOT NULL	|0
INDEX		|1		|triggerid

TABLE|services_links|linkid|ZBX_DATA
FIELD		|linkid		|t_id		|	|NOT NULL	|0
FIELD		|serviceupid	|t_id		|	|NOT NULL	|0			|1|services	|serviceid
FIELD		|servicedownid	|t_id		|	|NOT NULL	|0			|2|services	|serviceid
FIELD		|soft		|t_integer	|'0'	|NOT NULL	|0
INDEX		|1		|servicedownid
UNIQUE		|2		|serviceupid,servicedownid

TABLE|services_times|timeid|ZBX_DATA
FIELD		|timeid		|t_id		|	|NOT NULL	|0
FIELD		|serviceid	|t_id		|	|NOT NULL	|0			|1|services
FIELD		|type		|t_integer	|'0'	|NOT NULL	|0
FIELD		|ts_from	|t_integer	|'0'	|NOT NULL	|0
FIELD		|ts_to		|t_integer	|'0'	|NOT NULL	|0
FIELD		|note		|t_varchar(255)	|''	|NOT NULL	|0
INDEX		|1		|serviceid,type,ts_from,ts_to

TABLE|icon_map|iconmapid|ZBX_DATA
FIELD		|iconmapid	|t_id		|	|NOT NULL	|0
FIELD		|name		|t_varchar(64)	|''	|NOT NULL	|0
FIELD		|default_iconid	|t_id		|	|NOT NULL	|0			|1|images	|imageid	|RESTRICT
UNIQUE		|1		|name
INDEX		|2		|default_iconid

TABLE|icon_mapping|iconmappingid|ZBX_DATA
FIELD		|iconmappingid	|t_id		|	|NOT NULL	|0
FIELD		|iconmapid	|t_id		|	|NOT NULL	|0			|1|icon_map
FIELD		|iconid		|t_id		|	|NOT NULL	|0			|2|images	|imageid	|RESTRICT
FIELD		|inventory_link	|t_integer	|'0'	|NOT NULL	|0
FIELD		|expression	|t_varchar(64)	|''	|NOT NULL	|0
FIELD		|sortorder	|t_integer	|'0'	|NOT NULL	|0
INDEX		|1		|iconmapid
INDEX		|2		|iconid

TABLE|sysmaps|sysmapid|ZBX_TEMPLATE
FIELD		|sysmapid	|t_id		|	|NOT NULL	|0
FIELD		|name		|t_varchar(128)	|''	|NOT NULL	|0
FIELD		|width		|t_integer	|'600'	|NOT NULL	|0
FIELD		|height		|t_integer	|'400'	|NOT NULL	|0
FIELD		|backgroundid	|t_id		|	|NULL		|0			|1|images	|imageid	|RESTRICT
FIELD		|label_type	|t_integer	|'2'	|NOT NULL	|0
FIELD		|label_location	|t_integer	|'0'	|NOT NULL	|0
FIELD		|highlight	|t_integer	|'1'	|NOT NULL	|0
FIELD		|expandproblem	|t_integer	|'1'	|NOT NULL	|0
FIELD		|markelements	|t_integer	|'0'	|NOT NULL	|0
FIELD		|show_unack	|t_integer	|'0'	|NOT NULL	|0
FIELD		|grid_size	|t_integer	|'50'	|NOT NULL	|0
FIELD		|grid_show	|t_integer	|'1'	|NOT NULL	|0
FIELD		|grid_align	|t_integer	|'1'	|NOT NULL	|0
FIELD		|label_format	|t_integer	|'0'	|NOT NULL	|0
FIELD		|label_type_host|t_integer	|'2'	|NOT NULL	|0
FIELD		|label_type_hostgroup|t_integer	|'2'	|NOT NULL	|0
FIELD		|label_type_trigger|t_integer	|'2'	|NOT NULL	|0
FIELD		|label_type_map|t_integer	|'2'	|NOT NULL	|0
FIELD		|label_type_image|t_integer	|'2'	|NOT NULL	|0
FIELD		|label_string_host|t_varchar(255)|''	|NOT NULL	|0
FIELD		|label_string_hostgroup|t_varchar(255)|''|NOT NULL	|0
FIELD		|label_string_trigger|t_varchar(255)|''	|NOT NULL	|0
FIELD		|label_string_map|t_varchar(255)|''	|NOT NULL	|0
FIELD		|label_string_image|t_varchar(255)|''	|NOT NULL	|0
FIELD		|iconmapid	|t_id		|	|NULL		|0			|2|icon_map	|		|RESTRICT
FIELD		|expand_macros	|t_integer	|'0'	|NOT NULL	|0
FIELD		|severity_min	|t_integer	|'0'	|NOT NULL	|0
FIELD		|userid		|t_id		|	|NOT NULL	|0			|3|users	|		|RESTRICT
FIELD		|private	|t_integer	|'1'	|NOT NULL	|0
FIELD		|show_suppressed|t_integer	|'0'	|NOT NULL	|0
UNIQUE		|1		|name
INDEX		|2		|backgroundid
INDEX		|3		|iconmapid

TABLE|sysmaps_elements|selementid|ZBX_TEMPLATE
FIELD		|selementid	|t_id		|	|NOT NULL	|0
FIELD		|sysmapid	|t_id		|	|NOT NULL	|0			|1|sysmaps
FIELD		|elementid	|t_id		|'0'	|NOT NULL	|0
FIELD		|elementtype	|t_integer	|'0'	|NOT NULL	|0
FIELD		|iconid_off	|t_id		|	|NULL		|0			|2|images	|imageid	|RESTRICT
FIELD		|iconid_on	|t_id		|	|NULL		|0			|3|images	|imageid	|RESTRICT
FIELD		|label		|t_varchar(2048)|''	|NOT NULL	|0
FIELD		|label_location	|t_integer	|'-1'	|NOT NULL	|0
FIELD		|x		|t_integer	|'0'	|NOT NULL	|0
FIELD		|y		|t_integer	|'0'	|NOT NULL	|0
FIELD		|iconid_disabled|t_id		|	|NULL		|0			|4|images	|imageid	|RESTRICT
FIELD		|iconid_maintenance|t_id	|	|NULL		|0			|5|images	|imageid	|RESTRICT
FIELD		|elementsubtype	|t_integer	|'0'	|NOT NULL	|0
FIELD		|areatype	|t_integer	|'0'	|NOT NULL	|0
FIELD		|width		|t_integer	|'200'	|NOT NULL	|0
FIELD		|height		|t_integer	|'200'	|NOT NULL	|0
FIELD		|viewtype	|t_integer	|'0'	|NOT NULL	|0
FIELD		|use_iconmap	|t_integer	|'1'	|NOT NULL	|0
FIELD		|application	|t_varchar(255)	|''	|NOT NULL	|0
INDEX		|1		|sysmapid
INDEX		|2		|iconid_off
INDEX		|3		|iconid_on
INDEX		|4		|iconid_disabled
INDEX		|5		|iconid_maintenance

TABLE|sysmaps_links|linkid|ZBX_TEMPLATE
FIELD		|linkid		|t_id		|	|NOT NULL	|0
FIELD		|sysmapid	|t_id		|	|NOT NULL	|0			|1|sysmaps
FIELD		|selementid1	|t_id		|	|NOT NULL	|0			|2|sysmaps_elements|selementid
FIELD		|selementid2	|t_id		|	|NOT NULL	|0			|3|sysmaps_elements|selementid
FIELD		|drawtype	|t_integer	|'0'	|NOT NULL	|0
FIELD		|color		|t_varchar(6)	|'000000'|NOT NULL	|0
FIELD		|label		|t_varchar(2048)|''	|NOT NULL	|0
INDEX		|1		|sysmapid
INDEX		|2		|selementid1
INDEX		|3		|selementid2

TABLE|sysmaps_link_triggers|linktriggerid|ZBX_TEMPLATE
FIELD		|linktriggerid	|t_id		|	|NOT NULL	|0
FIELD		|linkid		|t_id		|	|NOT NULL	|0			|1|sysmaps_links
FIELD		|triggerid	|t_id		|	|NOT NULL	|0			|2|triggers
FIELD		|drawtype	|t_integer	|'0'	|NOT NULL	|0
FIELD		|color		|t_varchar(6)	|'000000'|NOT NULL	|0
UNIQUE		|1		|linkid,triggerid
INDEX		|2		|triggerid

TABLE|sysmap_element_url|sysmapelementurlid|ZBX_TEMPLATE
FIELD		|sysmapelementurlid|t_id	|	|NOT NULL	|0
FIELD		|selementid	|t_id		|	|NOT NULL	|0			|1|sysmaps_elements
FIELD		|name		|t_varchar(255)	|	|NOT NULL	|0
FIELD		|url		|t_varchar(255)	|''	|NOT NULL	|0
UNIQUE		|1		|selementid,name

TABLE|sysmap_url|sysmapurlid|ZBX_TEMPLATE
FIELD		|sysmapurlid	|t_id		|	|NOT NULL	|0
FIELD		|sysmapid	|t_id		|	|NOT NULL	|0			|1|sysmaps
FIELD		|name		|t_varchar(255)	|	|NOT NULL	|0
FIELD		|url		|t_varchar(255)	|''	|NOT NULL	|0
FIELD		|elementtype	|t_integer	|'0'	|NOT NULL	|0
UNIQUE		|1		|sysmapid,name

TABLE|sysmap_user|sysmapuserid|ZBX_TEMPLATE
FIELD		|sysmapuserid|t_id		|	|NOT NULL	|0
FIELD		|sysmapid	|t_id		|	|NOT NULL	|0			|1|sysmaps
FIELD		|userid		|t_id		|	|NOT NULL	|0			|2|users
FIELD		|permission	|t_integer	|'2'	|NOT NULL	|0
UNIQUE		|1		|sysmapid,userid

TABLE|sysmap_usrgrp|sysmapusrgrpid|ZBX_TEMPLATE
FIELD		|sysmapusrgrpid|t_id		|	|NOT NULL	|0
FIELD		|sysmapid	|t_id		|	|NOT NULL	|0			|1|sysmaps
FIELD		|usrgrpid	|t_id		|	|NOT NULL	|0			|2|usrgrp
FIELD		|permission	|t_integer	|'2'	|NOT NULL	|0
UNIQUE		|1		|sysmapid,usrgrpid

TABLE|maintenances_hosts|maintenance_hostid|ZBX_DATA
FIELD		|maintenance_hostid|t_id	|	|NOT NULL	|0
FIELD		|maintenanceid	|t_id		|	|NOT NULL	|0			|1|maintenances
FIELD		|hostid		|t_id		|	|NOT NULL	|0			|2|hosts
UNIQUE		|1		|maintenanceid,hostid
INDEX		|2		|hostid

TABLE|maintenances_groups|maintenance_groupid|ZBX_DATA
FIELD		|maintenance_groupid|t_id	|	|NOT NULL	|0
FIELD		|maintenanceid	|t_id		|	|NOT NULL	|0			|1|maintenances
FIELD		|groupid	|t_id		|	|NOT NULL	|0			|2|hstgrp
UNIQUE		|1		|maintenanceid,groupid
INDEX		|2		|groupid

TABLE|timeperiods|timeperiodid|ZBX_DATA
FIELD		|timeperiodid	|t_id		|	|NOT NULL	|0
FIELD		|timeperiod_type|t_integer	|'0'	|NOT NULL	|0
FIELD		|every		|t_integer	|'1'	|NOT NULL	|0
FIELD		|month		|t_integer	|'0'	|NOT NULL	|0
FIELD		|dayofweek	|t_integer	|'0'	|NOT NULL	|0
FIELD		|day		|t_integer	|'0'	|NOT NULL	|0
FIELD		|start_time	|t_integer	|'0'	|NOT NULL	|0
FIELD		|period		|t_integer	|'0'	|NOT NULL	|0
FIELD		|start_date	|t_integer	|'0'	|NOT NULL	|0

TABLE|maintenances_windows|maintenance_timeperiodid|ZBX_DATA
FIELD		|maintenance_timeperiodid|t_id	|	|NOT NULL	|0
FIELD		|maintenanceid	|t_id		|	|NOT NULL	|0			|1|maintenances
FIELD		|timeperiodid	|t_id		|	|NOT NULL	|0			|2|timeperiods
UNIQUE		|1		|maintenanceid,timeperiodid
INDEX		|2		|timeperiodid

TABLE|regexps|regexpid|ZBX_DATA
FIELD		|regexpid	|t_id		|	|NOT NULL	|0
FIELD		|name		|t_varchar(128)	|''	|NOT NULL	|ZBX_PROXY
FIELD		|test_string	|t_shorttext	|''	|NOT NULL	|0
UNIQUE		|1		|name

TABLE|expressions|expressionid|ZBX_DATA
FIELD		|expressionid	|t_id		|	|NOT NULL	|0
FIELD		|regexpid	|t_id		|	|NOT NULL	|ZBX_PROXY		|1|regexps
FIELD		|expression	|t_varchar(255)	|''	|NOT NULL	|ZBX_PROXY
FIELD		|expression_type|t_integer	|'0'	|NOT NULL	|ZBX_PROXY
FIELD		|exp_delimiter	|t_varchar(1)	|''	|NOT NULL	|ZBX_PROXY
FIELD		|case_sensitive	|t_integer	|'0'	|NOT NULL	|ZBX_PROXY
INDEX		|1		|regexpid

TABLE|ids|table_name,field_name|0
FIELD		|table_name	|t_varchar(64)	|''	|NOT NULL	|0
FIELD		|field_name	|t_varchar(64)	|''	|NOT NULL	|0
FIELD		|nextid		|t_id		|	|NOT NULL	|0

-- History tables

TABLE|alerts|alertid|0
FIELD		|alertid	|t_id		|	|NOT NULL	|0
FIELD		|actionid	|t_id		|	|NOT NULL	|0			|1|actions
FIELD		|eventid	|t_id		|	|NOT NULL	|0			|2|events
FIELD		|userid		|t_id		|	|NULL		|0			|3|users
FIELD		|clock		|t_time		|'0'	|NOT NULL	|0
FIELD		|mediatypeid	|t_id		|	|NULL		|0			|4|media_type
FIELD		|sendto		|t_varchar(1024)|''	|NOT NULL	|0
FIELD		|subject	|t_varchar(255)	|''	|NOT NULL	|0
FIELD		|message	|t_text		|''	|NOT NULL	|0
FIELD		|status		|t_integer	|'0'	|NOT NULL	|0
FIELD		|retries	|t_integer	|'0'	|NOT NULL	|0
FIELD		|error		|t_varchar(2048)|''	|NOT NULL	|0
FIELD		|esc_step	|t_integer	|'0'	|NOT NULL	|0
FIELD		|alerttype	|t_integer	|'0'	|NOT NULL	|0
FIELD		|p_eventid	|t_id		|	|NULL		|0			|5|events	|eventid
FIELD		|acknowledgeid	|t_id		|	|NULL		|0			|6|acknowledges	|acknowledgeid
INDEX		|1		|actionid
INDEX		|2		|clock
INDEX		|3		|eventid
INDEX		|4		|status
INDEX		|5		|mediatypeid
INDEX		|6		|userid
INDEX		|7		|p_eventid

TABLE|history||0
FIELD		|itemid		|t_id		|	|NOT NULL	|0			|-|items
FIELD		|clock		|t_time		|'0'	|NOT NULL	|0
FIELD		|value		|t_double	|'0.0000'|NOT NULL	|0
FIELD		|ns		|t_nanosec	|'0'	|NOT NULL	|0
INDEX		|1		|itemid,clock

TABLE|history_uint||0
FIELD		|itemid		|t_id		|	|NOT NULL	|0			|-|items
FIELD		|clock		|t_time		|'0'	|NOT NULL	|0
FIELD		|value		|t_bigint	|'0'	|NOT NULL	|0
FIELD		|ns		|t_nanosec	|'0'	|NOT NULL	|0
INDEX		|1		|itemid,clock

TABLE|history_str||0
FIELD		|itemid		|t_id		|	|NOT NULL	|0			|-|items
FIELD		|clock		|t_time		|'0'	|NOT NULL	|0
FIELD		|value		|t_varchar(255)	|''	|NOT NULL	|0
FIELD		|ns		|t_nanosec	|'0'	|NOT NULL	|0
INDEX		|1		|itemid,clock

TABLE|history_log||0
FIELD		|itemid		|t_id		|	|NOT NULL	|0			|-|items
FIELD		|clock		|t_time		|'0'	|NOT NULL	|0
FIELD		|timestamp	|t_time		|'0'	|NOT NULL	|0
FIELD		|source		|t_varchar(64)	|''	|NOT NULL	|0
FIELD		|severity	|t_integer	|'0'	|NOT NULL	|0
FIELD		|value		|t_text		|''	|NOT NULL	|0
FIELD		|logeventid	|t_integer	|'0'	|NOT NULL	|0
FIELD		|ns		|t_nanosec	|'0'	|NOT NULL	|0
INDEX		|1		|itemid,clock

TABLE|history_text||0
FIELD		|itemid		|t_id		|	|NOT NULL	|0			|-|items
FIELD		|clock		|t_time		|'0'	|NOT NULL	|0
FIELD		|value		|t_text		|''	|NOT NULL	|0
FIELD		|ns		|t_nanosec	|'0'	|NOT NULL	|0
INDEX		|1		|itemid,clock

TABLE|proxy_history|id|0
FIELD		|id		|t_serial	|	|NOT NULL	|0
FIELD		|itemid		|t_id		|	|NOT NULL	|0			|-|items
FIELD		|clock		|t_time		|'0'	|NOT NULL	|0
FIELD		|timestamp	|t_time		|'0'	|NOT NULL	|0
FIELD		|source		|t_varchar(64)	|''	|NOT NULL	|0
FIELD		|severity	|t_integer	|'0'	|NOT NULL	|0
FIELD		|value		|t_longtext	|''	|NOT NULL	|0
FIELD		|logeventid	|t_integer	|'0'	|NOT NULL	|0
FIELD		|ns		|t_nanosec	|'0'	|NOT NULL	|0
FIELD		|state		|t_integer	|'0'	|NOT NULL	|0
FIELD		|lastlogsize	|t_bigint	|'0'	|NOT NULL	|0
FIELD		|mtime		|t_integer	|'0'	|NOT NULL	|0
FIELD		|flags		|t_integer	|'0'	|NOT NULL	|0
INDEX		|1		|clock

TABLE|proxy_dhistory|id|0
FIELD		|id		|t_serial	|	|NOT NULL	|0
FIELD		|clock		|t_time		|'0'	|NOT NULL	|0
FIELD		|druleid	|t_id		|	|NOT NULL	|0			|-|drules
FIELD		|ip		|t_varchar(39)	|''	|NOT NULL	|0
FIELD		|port		|t_integer	|'0'	|NOT NULL	|0
FIELD		|value		|t_varchar(255)	|''	|NOT NULL	|0
FIELD		|status		|t_integer	|'0'	|NOT NULL	|0
FIELD		|dcheckid	|t_id		|	|NULL		|0			|-|dchecks
FIELD		|dns		|t_varchar(255)	|''	|NOT NULL	|0
INDEX		|1		|clock
INDEX		|2		|druleid

TABLE|events|eventid|0
FIELD		|eventid	|t_id		|	|NOT NULL	|0
FIELD		|source		|t_integer	|'0'	|NOT NULL	|0
FIELD		|object		|t_integer	|'0'	|NOT NULL	|0
FIELD		|objectid	|t_id		|'0'	|NOT NULL	|0
FIELD		|clock		|t_time		|'0'	|NOT NULL	|0
FIELD		|value		|t_integer	|'0'	|NOT NULL	|0
FIELD		|acknowledged	|t_integer	|'0'	|NOT NULL	|0
FIELD		|ns		|t_nanosec	|'0'	|NOT NULL	|0
FIELD		|name		|t_varchar(2048)|''	|NOT NULL	|0
FIELD		|severity	|t_integer	|'0'	|NOT NULL	|0
INDEX		|1		|source,object,objectid,clock
INDEX		|2		|source,object,clock

TABLE|trends|itemid,clock|0
FIELD		|itemid		|t_id		|	|NOT NULL	|0			|-|items
FIELD		|clock		|t_time		|'0'	|NOT NULL	|0
FIELD		|num		|t_integer	|'0'	|NOT NULL	|0
FIELD		|value_min	|t_double	|'0.0000'|NOT NULL	|0
FIELD		|value_avg	|t_double	|'0.0000'|NOT NULL	|0
FIELD		|value_max	|t_double	|'0.0000'|NOT NULL	|0

TABLE|trends_uint|itemid,clock|0
FIELD		|itemid		|t_id		|	|NOT NULL	|0			|-|items
FIELD		|clock		|t_time		|'0'	|NOT NULL	|0
FIELD		|num		|t_integer	|'0'	|NOT NULL	|0
FIELD		|value_min	|t_bigint	|'0'	|NOT NULL	|0
FIELD		|value_avg	|t_bigint	|'0'	|NOT NULL	|0
FIELD		|value_max	|t_bigint	|'0'	|NOT NULL	|0

TABLE|acknowledges|acknowledgeid|0
FIELD		|acknowledgeid	|t_id		|	|NOT NULL	|0
FIELD		|userid		|t_id		|	|NOT NULL	|0			|1|users
FIELD		|eventid	|t_id		|	|NOT NULL	|0			|2|events
FIELD		|clock		|t_time		|'0'	|NOT NULL	|0
FIELD		|message	|t_varchar(255)	|''	|NOT NULL	|0
FIELD		|action		|t_integer	|'0'	|NOT NULL	|0
FIELD		|old_severity	|t_integer	|'0'	|NOT NULL	|0
FIELD		|new_severity	|t_integer	|'0'	|NOT NULL	|0
INDEX		|1		|userid
INDEX		|2		|eventid
INDEX		|3		|clock

TABLE|auditlog|auditid|0
FIELD		|auditid	|t_id		|	|NOT NULL	|0
FIELD		|userid		|t_id		|	|NOT NULL	|0			|1|users
FIELD		|clock		|t_time		|'0'	|NOT NULL	|0
FIELD		|action		|t_integer	|'0'	|NOT NULL	|0
FIELD		|resourcetype	|t_integer	|'0'	|NOT NULL	|0
FIELD		|details	|t_varchar(128) |'0'	|NOT NULL	|0
FIELD		|ip		|t_varchar(39)	|''	|NOT NULL	|0
FIELD		|resourceid	|t_id		|'0'	|NOT NULL	|0
FIELD		|resourcename	|t_varchar(255)	|''	|NOT NULL	|0
INDEX		|1		|userid,clock
INDEX		|2		|clock

TABLE|auditlog_details|auditdetailid|0
FIELD		|auditdetailid	|t_id		|	|NOT NULL	|0
FIELD		|auditid	|t_id		|	|NOT NULL	|0			|1|auditlog
FIELD		|table_name	|t_varchar(64)	|''	|NOT NULL	|0
FIELD		|field_name	|t_varchar(64)	|''	|NOT NULL	|0
FIELD		|oldvalue	|t_shorttext	|''	|NOT NULL	|0
FIELD		|newvalue	|t_shorttext	|''	|NOT NULL	|0
INDEX		|1		|auditid

TABLE|service_alarms|servicealarmid|0
FIELD		|servicealarmid	|t_id		|	|NOT NULL	|0
FIELD		|serviceid	|t_id		|	|NOT NULL	|0			|1|services
FIELD		|clock		|t_time		|'0'	|NOT NULL	|0
FIELD		|value		|t_integer	|'0'	|NOT NULL	|0
INDEX		|1		|serviceid,clock
INDEX		|2		|clock

TABLE|autoreg_host|autoreg_hostid|0
FIELD		|autoreg_hostid	|t_id		|	|NOT NULL	|0
FIELD		|proxy_hostid	|t_id		|	|NULL		|0			|1|hosts	|hostid
FIELD		|host		|t_varchar(128)	|''	|NOT NULL	|0
FIELD		|listen_ip	|t_varchar(39)	|''	|NOT NULL	|0
FIELD		|listen_port	|t_integer	|'0'	|NOT NULL	|0
FIELD		|listen_dns	|t_varchar(255)	|''	|NOT NULL	|0
FIELD		|host_metadata	|t_varchar(255)	|''	|NOT NULL	|0
FIELD		|flags		|t_integer	|'0'	|NOT NULL	|0
INDEX		|1		|host
INDEX		|2		|proxy_hostid

TABLE|proxy_autoreg_host|id|0
FIELD		|id		|t_serial	|	|NOT NULL	|0
FIELD		|clock		|t_time		|'0'	|NOT NULL	|0
FIELD		|host		|t_varchar(128)	|''	|NOT NULL	|0
FIELD		|listen_ip	|t_varchar(39)	|''	|NOT NULL	|0
FIELD		|listen_port	|t_integer	|'0'	|NOT NULL	|0
FIELD		|listen_dns	|t_varchar(255)	|''	|NOT NULL	|0
FIELD		|host_metadata	|t_varchar(255)	|''	|NOT NULL	|0
FIELD		|flags		|t_integer	|'0'	|NOT NULL	|0
INDEX		|1		|clock

TABLE|dhosts|dhostid|0
FIELD		|dhostid	|t_id		|	|NOT NULL	|0
FIELD		|druleid	|t_id		|	|NOT NULL	|0			|1|drules
FIELD		|status		|t_integer	|'0'	|NOT NULL	|0
FIELD		|lastup		|t_integer	|'0'	|NOT NULL	|0
FIELD		|lastdown	|t_integer	|'0'	|NOT NULL	|0
INDEX		|1		|druleid

TABLE|dservices|dserviceid|0
FIELD		|dserviceid	|t_id		|	|NOT NULL	|0
FIELD		|dhostid	|t_id		|	|NOT NULL	|0			|1|dhosts
FIELD		|value		|t_varchar(255)	|''	|NOT NULL	|0
FIELD		|port		|t_integer	|'0'	|NOT NULL	|0
FIELD		|status		|t_integer	|'0'	|NOT NULL	|0
FIELD		|lastup		|t_integer	|'0'	|NOT NULL	|0
FIELD		|lastdown	|t_integer	|'0'	|NOT NULL	|0
FIELD		|dcheckid	|t_id		|	|NOT NULL	|0			|2|dchecks
FIELD		|ip		|t_varchar(39)	|''	|NOT NULL	|0
FIELD		|dns		|t_varchar(255)	|''	|NOT NULL	|0
UNIQUE		|1		|dcheckid,ip,port
INDEX		|2		|dhostid

-- Other tables

TABLE|escalations|escalationid|0
FIELD		|escalationid	|t_id		|	|NOT NULL	|0
FIELD		|actionid	|t_id		|	|NOT NULL	|0			|-|actions
FIELD		|triggerid	|t_id		|	|NULL		|0			|-|triggers
FIELD		|eventid	|t_id		|	|NULL		|0			|-|events
FIELD		|r_eventid	|t_id		|	|NULL		|0			|-|events	|eventid
FIELD		|nextcheck	|t_time		|'0'	|NOT NULL	|0
FIELD		|esc_step	|t_integer	|'0'	|NOT NULL	|0
FIELD		|status		|t_integer	|'0'	|NOT NULL	|0
FIELD		|itemid		|t_id		|	|NULL		|0			|-|items
FIELD		|acknowledgeid	|t_id		|	|NULL		|0			|-|acknowledges
UNIQUE		|1		|triggerid,itemid,escalationid
INDEX		|2		|eventid
INDEX		|3		|nextcheck

TABLE|globalvars|globalvarid|0
FIELD		|globalvarid	|t_id		|	|NOT NULL	|0
FIELD		|snmp_lastsize	|t_bigint	|'0'	|NOT NULL	|0

TABLE|graph_discovery|graphid|0
FIELD		|graphid	|t_id		|	|NOT NULL	|0			|1|graphs
FIELD		|parent_graphid	|t_id		|	|NOT NULL	|0			|2|graphs	|graphid	|RESTRICT
INDEX		|1		|parent_graphid

TABLE|host_inventory|hostid|0
FIELD		|hostid		|t_id		|	|NOT NULL	|0			|1|hosts
FIELD		|inventory_mode	|t_integer	|'0'	|NOT NULL	|0
FIELD		|type		|t_varchar(64)	|''	|NOT NULL	|0
FIELD		|type_full	|t_varchar(64)	|''	|NOT NULL	|0
FIELD		|name		|t_varchar(64)	|''	|NOT NULL	|0
FIELD		|alias		|t_varchar(64)	|''	|NOT NULL	|0
FIELD		|os		|t_varchar(64)	|''	|NOT NULL	|0
FIELD		|os_full	|t_varchar(255)	|''	|NOT NULL	|0
FIELD		|os_short	|t_varchar(64)	|''	|NOT NULL	|0
FIELD		|serialno_a	|t_varchar(64)	|''	|NOT NULL	|0
FIELD		|serialno_b	|t_varchar(64)	|''	|NOT NULL	|0
FIELD		|tag		|t_varchar(64)	|''	|NOT NULL	|0
FIELD		|asset_tag	|t_varchar(64)	|''	|NOT NULL	|0
FIELD		|macaddress_a	|t_varchar(64)	|''	|NOT NULL	|0
FIELD		|macaddress_b	|t_varchar(64)	|''	|NOT NULL	|0
FIELD		|hardware	|t_varchar(255)	|''	|NOT NULL	|0
FIELD		|hardware_full	|t_shorttext	|''	|NOT NULL	|0
FIELD		|software	|t_varchar(255)	|''	|NOT NULL	|0
FIELD		|software_full	|t_shorttext	|''	|NOT NULL	|0
FIELD		|software_app_a	|t_varchar(64)	|''	|NOT NULL	|0
FIELD		|software_app_b	|t_varchar(64)	|''	|NOT NULL	|0
FIELD		|software_app_c	|t_varchar(64)	|''	|NOT NULL	|0
FIELD		|software_app_d	|t_varchar(64)	|''	|NOT NULL	|0
FIELD		|software_app_e	|t_varchar(64)	|''	|NOT NULL	|0
FIELD		|contact	|t_shorttext	|''	|NOT NULL	|0
FIELD		|location	|t_shorttext	|''	|NOT NULL	|0
FIELD		|location_lat	|t_varchar(16)	|''	|NOT NULL	|0
FIELD		|location_lon	|t_varchar(16)	|''	|NOT NULL	|0
FIELD		|notes		|t_shorttext	|''	|NOT NULL	|0
FIELD		|chassis	|t_varchar(64)	|''	|NOT NULL	|0
FIELD		|model		|t_varchar(64)	|''	|NOT NULL	|0
FIELD		|hw_arch	|t_varchar(32)	|''	|NOT NULL	|0
FIELD		|vendor		|t_varchar(64)	|''	|NOT NULL	|0
FIELD		|contract_number|t_varchar(64)	|''	|NOT NULL	|0
FIELD		|installer_name	|t_varchar(64)	|''	|NOT NULL	|0
FIELD		|deployment_status|t_varchar(64)|''	|NOT NULL	|0
FIELD		|url_a		|t_varchar(255)	|''	|NOT NULL	|0
FIELD		|url_b		|t_varchar(255)	|''	|NOT NULL	|0
FIELD		|url_c		|t_varchar(255)	|''	|NOT NULL	|0
FIELD		|host_networks	|t_shorttext	|''	|NOT NULL	|0
FIELD		|host_netmask	|t_varchar(39)	|''	|NOT NULL	|0
FIELD		|host_router	|t_varchar(39)	|''	|NOT NULL	|0
FIELD		|oob_ip		|t_varchar(39)	|''	|NOT NULL	|0
FIELD		|oob_netmask	|t_varchar(39)	|''	|NOT NULL	|0
FIELD		|oob_router	|t_varchar(39)	|''	|NOT NULL	|0
FIELD		|date_hw_purchase|t_varchar(64)	|''	|NOT NULL	|0
FIELD		|date_hw_install|t_varchar(64)	|''	|NOT NULL	|0
FIELD		|date_hw_expiry	|t_varchar(64)	|''	|NOT NULL	|0
FIELD		|date_hw_decomm	|t_varchar(64)	|''	|NOT NULL	|0
FIELD		|site_address_a	|t_varchar(128)	|''	|NOT NULL	|0
FIELD		|site_address_b	|t_varchar(128)	|''	|NOT NULL	|0
FIELD		|site_address_c	|t_varchar(128)	|''	|NOT NULL	|0
FIELD		|site_city	|t_varchar(128)	|''	|NOT NULL	|0
FIELD		|site_state	|t_varchar(64)	|''	|NOT NULL	|0
FIELD		|site_country	|t_varchar(64)	|''	|NOT NULL	|0
FIELD		|site_zip	|t_varchar(64)	|''	|NOT NULL	|0
FIELD		|site_rack	|t_varchar(128)	|''	|NOT NULL	|0
FIELD		|site_notes	|t_shorttext	|''	|NOT NULL	|0
FIELD		|poc_1_name	|t_varchar(128)	|''	|NOT NULL	|0
FIELD		|poc_1_email	|t_varchar(128)	|''	|NOT NULL	|0
FIELD		|poc_1_phone_a	|t_varchar(64)	|''	|NOT NULL	|0
FIELD		|poc_1_phone_b	|t_varchar(64)	|''	|NOT NULL	|0
FIELD		|poc_1_cell	|t_varchar(64)	|''	|NOT NULL	|0
FIELD		|poc_1_screen	|t_varchar(64)	|''	|NOT NULL	|0
FIELD		|poc_1_notes	|t_shorttext	|''	|NOT NULL	|0
FIELD		|poc_2_name	|t_varchar(128)	|''	|NOT NULL	|0
FIELD		|poc_2_email	|t_varchar(128)	|''	|NOT NULL	|0
FIELD		|poc_2_phone_a	|t_varchar(64)	|''	|NOT NULL	|0
FIELD		|poc_2_phone_b	|t_varchar(64)	|''	|NOT NULL	|0
FIELD		|poc_2_cell	|t_varchar(64)	|''	|NOT NULL	|0
FIELD		|poc_2_screen	|t_varchar(64)	|''	|NOT NULL	|0
FIELD		|poc_2_notes	|t_shorttext	|''	|NOT NULL	|0

TABLE|housekeeper|housekeeperid|0
FIELD		|housekeeperid	|t_id		|	|NOT NULL	|0
FIELD		|tablename	|t_varchar(64)	|''	|NOT NULL	|0
FIELD		|field		|t_varchar(64)	|''	|NOT NULL	|0
FIELD		|value		|t_id		|	|NOT NULL	|0			|-|items

TABLE|images|imageid|0
FIELD		|imageid	|t_id		|	|NOT NULL	|0
FIELD		|imagetype	|t_integer	|'0'	|NOT NULL	|0
FIELD		|name		|t_varchar(64)	|'0'	|NOT NULL	|0
FIELD		|image		|t_image	|''	|NOT NULL	|0
UNIQUE		|1		|name

TABLE|item_discovery|itemdiscoveryid|ZBX_TEMPLATE
FIELD		|itemdiscoveryid|t_id		|	|NOT NULL	|0
FIELD		|itemid		|t_id		|	|NOT NULL	|0			|1|items
FIELD		|parent_itemid	|t_id		|	|NOT NULL	|0			|2|items	|itemid
FIELD		|key_		|t_varchar(255)	|''	|NOT NULL	|ZBX_NODATA
FIELD		|lastcheck	|t_integer	|'0'	|NOT NULL	|ZBX_NODATA
FIELD		|ts_delete	|t_time		|'0'	|NOT NULL	|ZBX_NODATA
UNIQUE		|1		|itemid,parent_itemid
INDEX		|2		|parent_itemid

TABLE|host_discovery|hostid|ZBX_TEMPLATE
FIELD		|hostid		|t_id		|	|NOT NULL	|0			|1|hosts
FIELD		|parent_hostid	|t_id		|	|NULL		|0			|2|hosts	|hostid		|RESTRICT
FIELD		|parent_itemid	|t_id		|	|NULL		|0			|3|items	|itemid		|RESTRICT
FIELD		|host		|t_varchar(128)	|''	|NOT NULL	|ZBX_NODATA
FIELD		|lastcheck	|t_integer	|'0'	|NOT NULL	|ZBX_NODATA
FIELD		|ts_delete	|t_time		|'0'	|NOT NULL	|ZBX_NODATA

TABLE|interface_discovery|interfaceid|0
FIELD		|interfaceid	|t_id		|	|NOT NULL	|0			|1|interface
FIELD		|parent_interfaceid|t_id	|	|NOT NULL	|0			|2|interface	|interfaceid

TABLE|profiles|profileid|0
FIELD		|profileid	|t_id		|	|NOT NULL	|0
FIELD		|userid		|t_id		|	|NOT NULL	|0			|1|users
FIELD		|idx		|t_varchar(96)	|''	|NOT NULL	|0
FIELD		|idx2		|t_id		|'0'	|NOT NULL	|0
FIELD		|value_id	|t_id		|'0'	|NOT NULL	|0
FIELD		|value_int	|t_integer	|'0'	|NOT NULL	|0
FIELD		|value_str	|t_varchar(255)	|''	|NOT NULL	|0
FIELD		|source		|t_varchar(96)	|''	|NOT NULL	|0
FIELD		|type		|t_integer	|'0'	|NOT NULL	|0
INDEX		|1		|userid,idx,idx2
INDEX		|2		|userid,profileid

TABLE|sessions|sessionid|0
FIELD		|sessionid	|t_varchar(32)	|''	|NOT NULL	|0
FIELD		|userid		|t_id		|	|NOT NULL	|0			|1|users
FIELD		|lastaccess	|t_integer	|'0'	|NOT NULL	|0
FIELD		|status		|t_integer	|'0'	|NOT NULL	|0
INDEX		|1		|userid,status,lastaccess

TABLE|trigger_discovery|triggerid|0
FIELD		|triggerid	|t_id		|	|NOT NULL	|0			|1|triggers
FIELD		|parent_triggerid|t_id		|	|NOT NULL	|0			|2|triggers	|triggerid	|RESTRICT
INDEX		|1		|parent_triggerid

TABLE|application_template|application_templateid|ZBX_TEMPLATE
FIELD		|application_templateid|t_id	|	|NOT NULL	|0
FIELD		|applicationid	|t_id		|	|NOT NULL	|0			|1|applications
FIELD		|templateid	|t_id		|	|NOT NULL	|0			|2|applications	|applicationid
UNIQUE		|1		|applicationid,templateid
INDEX		|2		|templateid

TABLE|item_condition|item_conditionid|ZBX_TEMPLATE
FIELD		|item_conditionid|t_id		|	|NOT NULL	|0
FIELD		|itemid		|t_id		|	|NOT NULL	|0			|1|items
FIELD		|operator	|t_integer	|'8'	|NOT NULL	|0
FIELD		|macro		|t_varchar(64)	|''	|NOT NULL	|0
FIELD		|value		|t_varchar(255)	|''	|NOT NULL	|0
INDEX		|1		|itemid

TABLE|item_rtdata|itemid|ZBX_TEMPLATE
FIELD		|itemid		|t_id		|	|NOT NULL	|0			|1|items
FIELD		|lastlogsize	|t_bigint	|'0'	|NOT NULL	|ZBX_PROXY,ZBX_NODATA
FIELD		|state		|t_integer	|'0'	|NOT NULL	|ZBX_NODATA
FIELD		|mtime		|t_integer	|'0'	|NOT NULL	|ZBX_PROXY,ZBX_NODATA
FIELD		|error		|t_varchar(2048)|''	|NOT NULL	|ZBX_NODATA

TABLE|application_prototype|application_prototypeid|ZBX_TEMPLATE
FIELD		|application_prototypeid|t_id	|	|NOT NULL	|0
FIELD		|itemid		|t_id		|	|NOT NULL	|0			|1|items
FIELD		|templateid	|t_id		|	|NULL		|0			|2|application_prototype|application_prototypeid
FIELD		|name		|t_varchar(255)	|''	|NOT NULL	|0
INDEX		|1		|itemid
INDEX		|2		|templateid

TABLE|item_application_prototype|item_application_prototypeid|ZBX_TEMPLATE
FIELD		|item_application_prototypeid|t_id|	|NOT NULL	|0
FIELD		|application_prototypeid|t_id	|	|NOT NULL	|0			|1|application_prototype
FIELD		|itemid		|t_id		|	|NOT NULL	|0			|2|items
UNIQUE		|1		|application_prototypeid,itemid
INDEX		|2		|itemid

TABLE|application_discovery|application_discoveryid|ZBX_TEMPLATE
FIELD		|application_discoveryid|t_id	|	|NOT NULL	|0
FIELD		|applicationid	|t_id		|	|NOT NULL	|0			|1|applications
FIELD		|application_prototypeid|t_id	|	|NOT NULL	|0			|2|application_prototype
FIELD		|name		|t_varchar(255)	|''	|NOT NULL	|ZBX_NODATA
FIELD		|lastcheck	|t_integer	|'0'	|NOT NULL	|ZBX_NODATA
FIELD		|ts_delete	|t_time		|'0'	|NOT NULL	|ZBX_NODATA
INDEX		|1		|applicationid
INDEX		|2		|application_prototypeid

TABLE|opinventory|operationid|ZBX_DATA
FIELD		|operationid	|t_id		|	|NOT NULL	|0			|1|operations
FIELD		|inventory_mode	|t_integer	|'0'	|NOT NULL	|0

TABLE|trigger_tag|triggertagid|ZBX_TEMPLATE
FIELD		|triggertagid	|t_id		|	|NOT NULL	|0
FIELD		|triggerid	|t_id		|	|NOT NULL	|0			|1|triggers
FIELD		|tag		|t_varchar(255)	|''	|NOT NULL	|0
FIELD		|value		|t_varchar(255)	|''	|NOT NULL	|0
INDEX		|1		|triggerid

TABLE|event_tag|eventtagid|0
FIELD		|eventtagid	|t_id		|	|NOT NULL	|0
FIELD		|eventid	|t_id		|	|NOT NULL	|0			|1|events
FIELD		|tag		|t_varchar(255)	|''	|NOT NULL	|0
FIELD		|value		|t_varchar(255)	|''	|NOT NULL	|0
INDEX		|1		|eventid

TABLE|problem|eventid|0
FIELD		|eventid	|t_id		|	|NOT NULL	|0			|1|events
FIELD		|source		|t_integer	|'0'	|NOT NULL	|0
FIELD		|object		|t_integer	|'0'	|NOT NULL	|0
FIELD		|objectid	|t_id		|'0'	|NOT NULL	|0
FIELD		|clock		|t_time		|'0'	|NOT NULL	|0
FIELD		|ns		|t_nanosec	|'0'	|NOT NULL	|0
FIELD		|r_eventid	|t_id		|	|NULL		|0			|2|events	|eventid
FIELD		|r_clock	|t_time		|'0'	|NOT NULL	|0
FIELD		|r_ns		|t_nanosec	|'0'	|NOT NULL	|0
FIELD		|correlationid	|t_id		|	|NULL		|0			|-|correlation
FIELD		|userid		|t_id		|	|NULL		|0			|-|users
FIELD		|name		|t_varchar(2048)|''	|NOT NULL	|0
FIELD		|acknowledged	|t_integer	|'0'	|NOT NULL	|0
FIELD		|severity	|t_integer	|'0'	|NOT NULL	|0
INDEX		|1		|source,object,objectid
INDEX		|2		|r_clock
INDEX		|3		|r_eventid

TABLE|problem_tag|problemtagid|0
FIELD		|problemtagid	|t_id		|	|NOT NULL	|0
FIELD		|eventid	|t_id		|	|NOT NULL	|0			|1|problem
FIELD		|tag		|t_varchar(255)	|''	|NOT NULL	|0
FIELD		|value		|t_varchar(255)	|''	|NOT NULL	|0
INDEX		|1		|eventid,tag,value

TABLE|tag_filter|tag_filterid|0
FIELD		|tag_filterid	|t_id		|	|NOT NULL	|0
FIELD		|usrgrpid	|t_id		|	|NOT NULL	|0 			|1|usrgrp	|usrgrpid
FIELD		|groupid	|t_id		|	|NOT NULL	|0			|2|hstgrp	|groupid
FIELD		|tag	|t_varchar(255)	|'' |NOT NULL	|0
FIELD		|value	|t_varchar(255)	|'' |NOT NULL	|0

TABLE|event_recovery|eventid|0
FIELD		|eventid	|t_id		|	|NOT NULL	|0			|1|events
FIELD		|r_eventid	|t_id		|	|NOT NULL	|0			|2|events	|eventid
FIELD		|c_eventid	|t_id		|	|NULL		|0			|3|events	|eventid
FIELD		|correlationid	|t_id		|	|NULL		|0			|-|correlation
FIELD		|userid		|t_id		|	|NULL		|0			|-|users
INDEX		|1		|r_eventid
INDEX		|2		|c_eventid

TABLE|correlation|correlationid|ZBX_DATA
FIELD		|correlationid	|t_id		|	|NOT NULL	|0
FIELD		|name		|t_varchar(255)	|''	|NOT NULL	|0
FIELD		|description	|t_shorttext	|''	|NOT NULL	|0
FIELD		|evaltype	|t_integer	|'0'	|NOT NULL	|0
FIELD		|status		|t_integer	|'0'	|NOT NULL	|0
FIELD		|formula	|t_varchar(255)	|''	|NOT NULL	|0
INDEX		|1		|status
UNIQUE		|2		|name

TABLE|corr_condition|corr_conditionid|ZBX_DATA
FIELD		|corr_conditionid|t_id		|	|NOT NULL	|0
FIELD		|correlationid	|t_id		|	|NOT NULL	|0			|1|correlation
FIELD		|type		|t_integer	|'0'	|NOT NULL	|0
INDEX		|1		|correlationid

TABLE|corr_condition_tag|corr_conditionid|ZBX_DATA
FIELD		|corr_conditionid|t_id		|	|NOT NULL	|0			|1|corr_condition
FIELD		|tag		|t_varchar(255)	|''	|NOT NULL	|0

TABLE|corr_condition_group|corr_conditionid|ZBX_DATA
FIELD		|corr_conditionid|t_id		|	|NOT NULL	|0			|1|corr_condition
FIELD		|operator	|t_integer	|'0'	|NOT NULL	|0
FIELD		|groupid	|t_id		|	|NOT NULL	|0			|2|hstgrp	|	|RESTRICT
INDEX		|1		|groupid

TABLE|corr_condition_tagpair|corr_conditionid|ZBX_DATA
FIELD		|corr_conditionid|t_id		|	|NOT NULL	|0			|1|corr_condition
FIELD		|oldtag		|t_varchar(255)	|''	|NOT NULL	|0
FIELD		|newtag		|t_varchar(255)	|''	|NOT NULL	|0

TABLE|corr_condition_tagvalue|corr_conditionid|ZBX_DATA
FIELD		|corr_conditionid|t_id		|	|NOT NULL	|0			|1|corr_condition
FIELD		|tag		|t_varchar(255)	|''	|NOT NULL	|0
FIELD		|operator	|t_integer	|'0'	|NOT NULL	|0
FIELD		|value		|t_varchar(255)	|''	|NOT NULL	|0

TABLE|corr_operation|corr_operationid|ZBX_DATA
FIELD		|corr_operationid|t_id		|	|NOT NULL	|0
FIELD		|correlationid	|t_id		|	|NOT NULL	|0			|1|correlation
FIELD		|type		|t_integer	|'0'	|NOT NULL	|0
INDEX		|1		|correlationid

TABLE|task|taskid|0
FIELD		|taskid		|t_id		|	|NOT NULL	|0
FIELD		|type		|t_integer	|	|NOT NULL	|0
FIELD		|status		|t_integer	|'0'	|NOT NULL	|0
FIELD		|clock		|t_integer	|'0'	|NOT NULL	|0
FIELD		|ttl		|t_integer	|'0'	|NOT NULL	|0
FIELD		|proxy_hostid	|t_id		|	|NULL		|0			|1|hosts	|hostid
INDEX		|1		|status,proxy_hostid

TABLE|task_close_problem|taskid|0
FIELD		|taskid		|t_id		|	|NOT NULL	|0			|1|task
FIELD		|acknowledgeid	|t_id		|	|NOT NULL	|0			|-|acknowledges

TABLE|item_preproc|item_preprocid|ZBX_TEMPLATE
FIELD		|item_preprocid	|t_id		|	|NOT NULL	|0
FIELD		|itemid		|t_id		|	|NOT NULL	|ZBX_PROXY			|1|items
FIELD		|step		|t_integer	|'0'	|NOT NULL	|ZBX_PROXY
FIELD		|type		|t_integer	|'0'	|NOT NULL	|ZBX_PROXY
FIELD		|params		|t_shorttext	|''	|NOT NULL	|ZBX_PROXY
FIELD		|error_handler	|t_integer	|'0'	|NOT NULL	|ZBX_PROXY
FIELD		|error_handler_params|t_varchar(255)|''	|NOT NULL	|ZBX_PROXY
INDEX		|1		|itemid,step

TABLE|task_remote_command|taskid|0
FIELD		|taskid		|t_id		|	|NOT NULL	|0			|1|task
FIELD		|command_type	|t_integer	|'0'	|NOT NULL	|0
FIELD		|execute_on	|t_integer	|'0'	|NOT NULL	|0
FIELD		|port		|t_integer	|'0'	|NOT NULL	|0
FIELD		|authtype	|t_integer	|'0'	|NOT NULL	|0
FIELD		|username	|t_varchar(64)	|''	|NOT NULL	|0
FIELD		|password	|t_varchar(64)	|''	|NOT NULL	|0
FIELD		|publickey	|t_varchar(64)	|''	|NOT NULL	|0
FIELD		|privatekey	|t_varchar(64)	|''	|NOT NULL	|0
FIELD		|command	|t_shorttext	|''	|NOT NULL	|0
FIELD		|alertid	|t_id		|	|NULL		|0			|-|alerts
FIELD		|parent_taskid	|t_id		|	|NOT NULL	|0			|-|task		|taskid
FIELD		|hostid		|t_id		|	|NOT NULL	|0			|-|hosts

TABLE|task_remote_command_result|taskid|0
FIELD		|taskid		|t_id		|	|NOT NULL	|0			|1|task
FIELD		|status		|t_integer	|'0'	|NOT NULL	|0
FIELD		|parent_taskid	|t_id		|	|NOT NULL	|0			|-|task		|taskid
FIELD		|info		|t_shorttext	|''	|NOT NULL	|0

TABLE|task_acknowledge|taskid|0
FIELD		|taskid		|t_id		|	|NOT NULL	|0			|1|task
FIELD		|acknowledgeid	|t_id		|	|NOT NULL	|0			|-|acknowledges

TABLE|sysmap_shape|sysmap_shapeid|ZBX_TEMPLATE
FIELD		|sysmap_shapeid	|t_id		|	|NOT NULL	|0
FIELD		|sysmapid	|t_id		|	|NOT NULL	|0			|1|sysmaps
FIELD		|type		|t_integer	|'0'	|NOT NULL	|0
FIELD		|x		|t_integer	|'0'	|NOT NULL	|0
FIELD		|y		|t_integer	|'0'	|NOT NULL	|0
FIELD		|width		|t_integer	|'200'	|NOT NULL	|0
FIELD		|height		|t_integer	|'200'	|NOT NULL	|0
FIELD		|text		|t_shorttext	|''	|NOT NULL	|0
FIELD		|font		|t_integer	|'9'	|NOT NULL	|0
FIELD		|font_size	|t_integer	|'11'	|NOT NULL	|0
FIELD		|font_color	|t_varchar(6)	|'000000'|NOT NULL	|0
FIELD		|text_halign	|t_integer	|'0'	|NOT NULL	|0
FIELD		|text_valign	|t_integer	|'0'	|NOT NULL	|0
FIELD		|border_type	|t_integer	|'0'	|NOT NULL	|0
FIELD		|border_width	|t_integer	|'1'	|NOT NULL	|0
FIELD		|border_color	|t_varchar(6)	|'000000'|NOT NULL	|0
FIELD		|background_color|t_varchar(6)	|''	|NOT NULL	|0
FIELD		|zindex		|t_integer	|'0'	|NOT NULL	|0
INDEX		|1		|sysmapid

TABLE|sysmap_element_trigger|selement_triggerid|ZBX_TEMPLATE
FIELD		|selement_triggerid	|t_id	|	|NOT NULL	|0
FIELD		|selementid		|t_id	|	|NOT NULL	|0			|1|sysmaps_elements
FIELD		|triggerid		|t_id	|	|NOT NULL	|0			|2|triggers
UNIQUE		|1			|selementid,triggerid

TABLE|httptest_field|httptest_fieldid|ZBX_TEMPLATE
FIELD		|httptest_fieldid	|t_id		|	|NOT NULL	|0
FIELD		|httptestid		|t_id		|	|NOT NULL	|ZBX_PROXY	|1|httptest
FIELD		|type			|t_integer	|'0'	|NOT NULL	|ZBX_PROXY
FIELD		|name			|t_varchar(255)	|''	|NOT NULL	|ZBX_PROXY
FIELD		|value			|t_shorttext	|''	|NOT NULL	|ZBX_PROXY
INDEX		|1			|httptestid

TABLE|httpstep_field|httpstep_fieldid|ZBX_TEMPLATE
FIELD		|httpstep_fieldid	|t_id		|	|NOT NULL	|0
FIELD		|httpstepid		|t_id		|	|NOT NULL	|ZBX_PROXY	|1|httpstep
FIELD		|type			|t_integer	|'0'	|NOT NULL	|ZBX_PROXY
FIELD		|name			|t_varchar(255)	|''	|NOT NULL	|ZBX_PROXY
FIELD		|value			|t_shorttext	|''	|NOT NULL	|ZBX_PROXY
INDEX		|1			|httpstepid

TABLE|dashboard|dashboardid|ZBX_DASHBOARD
FIELD		|dashboardid	|t_id		|	|NOT NULL	|0
FIELD		|name		|t_varchar(255)	|	|NOT NULL	|0
FIELD		|userid		|t_id		|	|NOT NULL	|0			|1|users	|		|RESTRICT
FIELD		|private	|t_integer	|'1'	|NOT NULL	|0

TABLE|dashboard_user|dashboard_userid|ZBX_DASHBOARD
FIELD		|dashboard_userid|t_id		|	|NOT NULL	|0
FIELD		|dashboardid	|t_id		|	|NOT NULL	|0			|1|dashboard
FIELD		|userid		|t_id		|	|NOT NULL	|0			|2|users
FIELD		|permission	|t_integer	|'2'	|NOT NULL	|0
UNIQUE		|1		|dashboardid,userid

TABLE|dashboard_usrgrp|dashboard_usrgrpid|ZBX_DASHBOARD
FIELD		|dashboard_usrgrpid|t_id	|	|NOT NULL	|0
FIELD		|dashboardid	|t_id		|	|NOT NULL	|0			|1|dashboard
FIELD		|usrgrpid	|t_id		|	|NOT NULL	|0			|2|usrgrp
FIELD		|permission	|t_integer	|'2'	|NOT NULL	|0
UNIQUE		|1		|dashboardid,usrgrpid

TABLE|widget|widgetid|ZBX_DASHBOARD
FIELD		|widgetid	|t_id		|	|NOT NULL	|0
FIELD		|dashboardid	|t_id		|	|NOT NULL	|0			|1|dashboard
FIELD		|type		|t_varchar(255)	|''	|NOT NULL	|0
FIELD		|name		|t_varchar(255)	|''	|NOT NULL	|0
FIELD		|x		|t_integer	|'0'	|NOT NULL	|0
FIELD		|y		|t_integer	|'0'	|NOT NULL	|0
FIELD		|width		|t_integer	|'1'	|NOT NULL	|0
FIELD		|height		|t_integer	|'2'	|NOT NULL	|0
FIELD		|view_mode	|t_integer	|'0'	|NOT NULL	|0
INDEX		|1		|dashboardid

TABLE|widget_field|widget_fieldid|ZBX_DASHBOARD
FIELD		|widget_fieldid	|t_id		|	|NOT NULL	|0
FIELD		|widgetid	|t_id		|	|NOT NULL	|0			|1|widget
FIELD		|type		|t_integer	|'0'	|NOT NULL	|0
FIELD		|name		|t_varchar(255)	|''	|NOT NULL	|0
FIELD		|value_int	|t_integer	|'0'	|NOT NULL	|0
FIELD		|value_str	|t_varchar(255)	|''	|NOT NULL	|0
FIELD		|value_groupid	|t_id		|	|NULL		|0			|2|hstgrp	|groupid
FIELD		|value_hostid	|t_id		|	|NULL		|0			|3|hosts	|hostid
FIELD		|value_itemid	|t_id		|	|NULL		|0			|4|items	|itemid
FIELD		|value_graphid	|t_id		|	|NULL		|0			|5|graphs	|graphid
FIELD		|value_sysmapid	|t_id		|	|NULL		|0			|6|sysmaps	|sysmapid
INDEX		|1		|widgetid
INDEX		|2		|value_groupid
INDEX		|3		|value_hostid
INDEX		|4		|value_itemid
INDEX		|5		|value_graphid
INDEX		|6		|value_sysmapid

TABLE|task_check_now|taskid|0
FIELD		|taskid		|t_id		|	|NOT NULL	|0			|1|task
FIELD		|itemid		|t_id		|	|NOT NULL	|0			|-|items

TABLE|event_suppress|event_suppressid|0
FIELD		|event_suppressid|t_id		|	|NOT NULL	|0
FIELD		|eventid	|t_id		|	|NOT NULL	|0			|1|events
FIELD		|maintenanceid	|t_id		|	|NULL		|0			|2|maintenances
FIELD		|suppress_until	|t_time		|'0'	|NOT NULL	|0
UNIQUE		|1		|eventid,maintenanceid
INDEX		|2		|suppress_until
INDEX		|3		|maintenanceid

TABLE|maintenance_tag|maintenancetagid|ZBX_DATA
FIELD		|maintenancetagid|t_id		|	|NOT NULL	|0
FIELD		|maintenanceid	|t_id		|	|NOT NULL	|0			|1|maintenances
FIELD		|tag		|t_varchar(255)	|''	|NOT NULL	|0
FIELD		|operator	|t_integer	|'2'	|NOT NULL	|0
FIELD		|value		|t_varchar(255)	|''	|NOT NULL	|0
INDEX		|1		|maintenanceid

TABLE|lld_macro_path|lld_macro_pathid|ZBX_TEMPLATE
FIELD		|lld_macro_pathid|t_id		|	|NOT NULL	|0
FIELD		|itemid		|t_id		|	|NOT NULL	|0			|1|items
FIELD		|lld_macro	|t_varchar(255)	|''	|NOT NULL	|0
FIELD		|path		|t_varchar(255)	|''	|NOT NULL	|0
UNIQUE		|1		|itemid,lld_macro

TABLE|host_tag|hosttagid|ZBX_TEMPLATE
FIELD		|hosttagid	|t_id		|	|NOT NULL	|0
FIELD		|hostid		|t_id		|	|NOT NULL	|0			|1|hosts
FIELD		|tag		|t_varchar(255)	|''	|NOT NULL	|0
FIELD		|value		|t_varchar(255)	|''	|NOT NULL	|0
INDEX		|1		|hostid

TABLE|dbversion||
FIELD		|mandatory	|t_integer	|'0'	|NOT NULL	|
FIELD		|optional	|t_integer	|'0'	|NOT NULL	|
<<<<<<< HEAD
ROW		|4030011	|4030011
=======
ROW		|4030016	|4030016
>>>>>>> 36f51419
<|MERGE_RESOLUTION|>--- conflicted
+++ resolved
@@ -1679,8 +1679,4 @@
 TABLE|dbversion||
 FIELD		|mandatory	|t_integer	|'0'	|NOT NULL	|
 FIELD		|optional	|t_integer	|'0'	|NOT NULL	|
-<<<<<<< HEAD
-ROW		|4030011	|4030011
-=======
-ROW		|4030016	|4030016
->>>>>>> 36f51419
+ROW         |4030016	|4030016