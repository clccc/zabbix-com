--- conflicted
+++ resolved
@@ -1227,8 +1227,4 @@
 TABLE|dbversion||
 FIELD		|mandatory	|t_integer	|'0'	|NOT NULL	|
 FIELD		|optional	|t_integer	|'0'	|NOT NULL	|
-<<<<<<< HEAD
-ROW		|2010057	|2010059
-=======
-ROW		|2010047	|2010049
->>>>>>> a98cc6b0
+ROW		|2010067	|2010069