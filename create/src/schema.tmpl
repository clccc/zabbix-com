--
-- Zabbix
-- Copyright (C) 2001-2020 Zabbix SIA
--
-- This program is free software; you can redistribute it and/or modify
-- it under the terms of the GNU General Public License as published by
-- the Free Software Foundation; either version 2 of the License, or
-- (at your option) any later version.
--
-- This program is distributed in the hope that it will be useful,
-- but WITHOUT ANY WARRANTY; without even the implied warranty of
-- MERCHANTABILITY or FITNESS FOR A PARTICULAR PURPOSE. See the
-- GNU General Public License for more details.
--
-- You should have received a copy of the GNU General Public License
-- along with this program; if not, write to the Free Software
-- Foundation, Inc., 51 Franklin Street, Fifth Floor, Boston, MA  02110-1301, USA.
--

--
-- Do not use spaces
-- Tables must be sorted to match referential integrity rules
--

TABLE|users|userid|ZBX_DATA
FIELD		|userid		|t_id		|	|NOT NULL	|0
FIELD		|alias		|t_varchar(100)	|''	|NOT NULL	|0
FIELD		|name		|t_varchar(100)	|''	|NOT NULL	|0
FIELD		|surname	|t_varchar(100)	|''	|NOT NULL	|0
FIELD		|passwd		|t_varchar(60)	|''	|NOT NULL	|0
FIELD		|url		|t_varchar(255)	|''	|NOT NULL	|0
FIELD		|autologin	|t_integer	|'0'	|NOT NULL	|0
FIELD		|autologout	|t_varchar(32)	|'15m'	|NOT NULL	|0
FIELD		|lang		|t_varchar(5)	|'en_GB'|NOT NULL	|0
FIELD		|refresh	|t_varchar(32)	|'30s'	|NOT NULL	|0
FIELD		|type		|t_integer	|'1'	|NOT NULL	|0
FIELD		|theme		|t_varchar(128)	|'default'|NOT NULL	|0
FIELD		|attempt_failed	|t_integer	|0	|NOT NULL	|ZBX_NODATA
FIELD		|attempt_ip	|t_varchar(39)	|''	|NOT NULL	|ZBX_NODATA
FIELD		|attempt_clock	|t_integer	|0	|NOT NULL	|ZBX_NODATA
FIELD		|rows_per_page	|t_integer	|50	|NOT NULL	|0
UNIQUE		|1		|alias

TABLE|maintenances|maintenanceid|ZBX_DATA
FIELD		|maintenanceid	|t_id		|	|NOT NULL	|0
FIELD		|name		|t_varchar(128)	|''	|NOT NULL	|0
FIELD		|maintenance_type|t_integer	|'0'	|NOT NULL	|0
FIELD		|description	|t_shorttext	|''	|NOT NULL	|0
FIELD		|active_since	|t_integer	|'0'	|NOT NULL	|0
FIELD		|active_till	|t_integer	|'0'	|NOT NULL	|0
FIELD		|tags_evaltype	|t_integer	|'0'	|NOT NULL	|0
INDEX		|1		|active_since,active_till
UNIQUE		|2		|name

TABLE|hosts|hostid|ZBX_TEMPLATE
FIELD		|hostid		|t_id		|	|NOT NULL	|0
FIELD		|proxy_hostid	|t_id		|	|NULL		|0			|1|hosts	|hostid		|RESTRICT
FIELD		|host		|t_varchar(128)	|''	|NOT NULL	|ZBX_PROXY
FIELD		|status		|t_integer	|'0'	|NOT NULL	|ZBX_PROXY
FIELD		|disable_until	|t_integer	|'0'	|NOT NULL	|ZBX_NODATA
FIELD		|error		|t_varchar(2048)|''	|NOT NULL	|ZBX_NODATA
FIELD		|available	|t_integer	|'0'	|NOT NULL	|ZBX_PROXY,ZBX_NODATA
FIELD		|errors_from	|t_integer	|'0'	|NOT NULL	|ZBX_NODATA
FIELD		|lastaccess	|t_integer	|'0'	|NOT NULL	|ZBX_NODATA
FIELD		|ipmi_authtype	|t_integer	|'-1'	|NOT NULL	|ZBX_PROXY
FIELD		|ipmi_privilege	|t_integer	|'2'	|NOT NULL	|ZBX_PROXY
FIELD		|ipmi_username	|t_varchar(16)	|''	|NOT NULL	|ZBX_PROXY
FIELD		|ipmi_password	|t_varchar(20)	|''	|NOT NULL	|ZBX_PROXY
FIELD		|ipmi_disable_until|t_integer	|'0'	|NOT NULL	|ZBX_NODATA
FIELD		|ipmi_available	|t_integer	|'0'	|NOT NULL	|ZBX_PROXY,ZBX_NODATA
FIELD		|snmp_disable_until|t_integer	|'0'	|NOT NULL	|ZBX_NODATA
FIELD		|snmp_available	|t_integer	|'0'	|NOT NULL	|ZBX_PROXY,ZBX_NODATA
FIELD		|maintenanceid	|t_id		|	|NULL		|ZBX_NODATA		|2|maintenances	|		|RESTRICT
FIELD		|maintenance_status|t_integer	|'0'	|NOT NULL	|ZBX_NODATA
FIELD		|maintenance_type|t_integer	|'0'	|NOT NULL	|ZBX_NODATA
FIELD		|maintenance_from|t_integer	|'0'	|NOT NULL	|ZBX_NODATA
FIELD		|ipmi_errors_from|t_integer	|'0'	|NOT NULL	|ZBX_NODATA
FIELD		|snmp_errors_from|t_integer	|'0'	|NOT NULL	|ZBX_NODATA
FIELD		|ipmi_error	|t_varchar(2048)|''	|NOT NULL	|ZBX_NODATA
FIELD		|snmp_error	|t_varchar(2048)|''	|NOT NULL	|ZBX_NODATA
FIELD		|jmx_disable_until|t_integer	|'0'	|NOT NULL	|ZBX_NODATA
FIELD		|jmx_available	|t_integer	|'0'	|NOT NULL	|ZBX_PROXY,ZBX_NODATA
FIELD		|jmx_errors_from|t_integer	|'0'	|NOT NULL	|ZBX_NODATA
FIELD		|jmx_error	|t_varchar(2048)|''	|NOT NULL	|ZBX_NODATA
FIELD		|name		|t_varchar(128)	|''	|NOT NULL	|ZBX_PROXY
FIELD		|flags		|t_integer	|'0'	|NOT NULL	|0
FIELD		|templateid	|t_id		|	|NULL		|0			|3|hosts	|hostid
FIELD		|description	|t_shorttext	|''	|NOT NULL	|0
FIELD		|tls_connect	|t_integer	|'1'	|NOT NULL	|ZBX_PROXY
FIELD		|tls_accept	|t_integer	|'1'	|NOT NULL	|ZBX_PROXY
FIELD		|tls_issuer	|t_varchar(1024)|''	|NOT NULL	|ZBX_PROXY
FIELD		|tls_subject	|t_varchar(1024)|''	|NOT NULL	|ZBX_PROXY
FIELD		|tls_psk_identity|t_varchar(128)|''	|NOT NULL	|ZBX_PROXY
FIELD		|tls_psk	|t_varchar(512)	|''	|NOT NULL	|ZBX_PROXY
FIELD		|proxy_address	|t_varchar(255)	|''	|NOT NULL	|0
FIELD		|auto_compress	|t_integer	|'1'	|NOT NULL	|0
INDEX		|1		|host
INDEX		|2		|status
INDEX		|3		|proxy_hostid
INDEX		|4		|name
INDEX		|5		|maintenanceid

TABLE|hstgrp|groupid|ZBX_DATA
FIELD		|groupid	|t_id		|	|NOT NULL	|0
FIELD		|name		|t_varchar(255)	|''	|NOT NULL	|0
FIELD		|internal	|t_integer	|'0'	|NOT NULL	|0
FIELD		|flags		|t_integer	|'0'	|NOT NULL	|0
INDEX		|1		|name

TABLE|group_prototype|group_prototypeid|ZBX_TEMPLATE
FIELD		|group_prototypeid|t_id		|	|NOT NULL	|0
FIELD		|hostid		|t_id		|	|NOT NULL	|0			|1|hosts
FIELD		|name		|t_varchar(255)	|''	|NOT NULL	|0
FIELD		|groupid	|t_id		|	|NULL		|0			|2|hstgrp	|		|RESTRICT
FIELD		|templateid	|t_id		|	|NULL		|0			|3|group_prototype|group_prototypeid
INDEX		|1		|hostid

TABLE|group_discovery|groupid|ZBX_TEMPLATE
FIELD		|groupid	|t_id		|	|NOT NULL	|0			|1|hstgrp
FIELD		|parent_group_prototypeid|t_id	|	|NOT NULL	|0			|2|group_prototype|group_prototypeid|RESTRICT
FIELD		|name		|t_varchar(64)	|''	|NOT NULL	|ZBX_NODATA
FIELD		|lastcheck	|t_integer	|'0'	|NOT NULL	|ZBX_NODATA
FIELD		|ts_delete	|t_time		|'0'	|NOT NULL	|ZBX_NODATA

TABLE|screens|screenid|ZBX_TEMPLATE
FIELD		|screenid	|t_id		|	|NOT NULL	|0
FIELD		|name		|t_varchar(255)	|	|NOT NULL	|0
FIELD		|hsize		|t_integer	|'1'	|NOT NULL	|0
FIELD		|vsize		|t_integer	|'1'	|NOT NULL	|0
FIELD		|templateid	|t_id		|	|NULL		|0			|1|hosts	|hostid
FIELD		|userid		|t_id		|	|NULL		|0			|3|users	|		|RESTRICT
FIELD		|private	|t_integer	|'1'	|NOT NULL	|0
INDEX		|1		|templateid

TABLE|screens_items|screenitemid|ZBX_TEMPLATE
FIELD		|screenitemid	|t_id		|	|NOT NULL	|0
FIELD		|screenid	|t_id		|	|NOT NULL	|0			|1|screens
FIELD		|resourcetype	|t_integer	|'0'	|NOT NULL	|0
FIELD		|resourceid	|t_id		|'0'	|NOT NULL	|0
FIELD		|width		|t_integer	|'320'	|NOT NULL	|0
FIELD		|height		|t_integer	|'200'	|NOT NULL	|0
FIELD		|x		|t_integer	|'0'	|NOT NULL	|0
FIELD		|y		|t_integer	|'0'	|NOT NULL	|0
FIELD		|colspan	|t_integer	|'1'	|NOT NULL	|0
FIELD		|rowspan	|t_integer	|'1'	|NOT NULL	|0
FIELD		|elements	|t_integer	|'25'	|NOT NULL	|0
FIELD		|valign		|t_integer	|'0'	|NOT NULL	|0
FIELD		|halign		|t_integer	|'0'	|NOT NULL	|0
FIELD		|style		|t_integer	|'0'	|NOT NULL	|0
FIELD		|url		|t_varchar(255)	|''	|NOT NULL	|0
FIELD		|dynamic	|t_integer	|'0'	|NOT NULL	|0
FIELD		|sort_triggers	|t_integer	|'0'	|NOT NULL	|0
FIELD		|application	|t_varchar(255)	|''	|NOT NULL	|0
FIELD		|max_columns	|t_integer	|'3'	|NOT NULL	|0
INDEX		|1		|screenid

TABLE|screen_user|screenuserid|ZBX_DATA
FIELD		|screenuserid|t_id		|	|NOT NULL	|0
FIELD		|screenid	|t_id		|	|NOT NULL	|0			|1|screens
FIELD		|userid		|t_id		|	|NOT NULL	|0			|2|users
FIELD		|permission	|t_integer	|'2'	|NOT NULL	|0
UNIQUE		|1		|screenid,userid

TABLE|screen_usrgrp|screenusrgrpid|ZBX_DATA
FIELD		|screenusrgrpid|t_id		|	|NOT NULL	|0
FIELD		|screenid	|t_id		|	|NOT NULL	|0			|1|screens
FIELD		|usrgrpid	|t_id		|	|NOT NULL	|0			|2|usrgrp
FIELD		|permission	|t_integer	|'2'	|NOT NULL	|0
UNIQUE		|1		|screenid,usrgrpid

TABLE|slideshows|slideshowid|ZBX_DATA
FIELD		|slideshowid	|t_id		|	|NOT NULL	|0
FIELD		|name		|t_varchar(255)	|''	|NOT NULL	|0
FIELD		|delay		|t_varchar(32)	|'30s'	|NOT NULL	|0
FIELD		|userid		|t_id		|	|NOT NULL	|0			|3|users	|		|RESTRICT
FIELD		|private	|t_integer	|'1'	|NOT NULL	|0
UNIQUE		|1		|name

TABLE|slideshow_user|slideshowuserid|ZBX_DATA
FIELD		|slideshowuserid|t_id		|	|NOT NULL	|0
FIELD		|slideshowid	|t_id		|	|NOT NULL	|0			|1|slideshows
FIELD		|userid		|t_id		|	|NOT NULL	|0			|2|users
FIELD		|permission	|t_integer	|'2'	|NOT NULL	|0
UNIQUE		|1		|slideshowid,userid

TABLE|slideshow_usrgrp|slideshowusrgrpid|ZBX_DATA
FIELD		|slideshowusrgrpid|t_id		|	|NOT NULL	|0
FIELD		|slideshowid	|t_id		|	|NOT NULL	|0			|1|slideshows
FIELD		|usrgrpid	|t_id		|	|NOT NULL	|0			|2|usrgrp
FIELD		|permission	|t_integer	|'2'	|NOT NULL	|0
UNIQUE		|1		|slideshowid,usrgrpid

TABLE|slides|slideid|ZBX_DATA
FIELD		|slideid	|t_id		|	|NOT NULL	|0
FIELD		|slideshowid	|t_id		|	|NOT NULL	|0			|1|slideshows
FIELD		|screenid	|t_id		|	|NOT NULL	|0			|2|screens
FIELD		|step		|t_integer	|'0'	|NOT NULL	|0
FIELD		|delay		|t_varchar(32)	|'0'	|NOT NULL	|0
INDEX		|1		|slideshowid
INDEX		|2		|screenid

TABLE|drules|druleid|ZBX_DATA
FIELD		|druleid	|t_id		|	|NOT NULL	|0
FIELD		|proxy_hostid	|t_id		|	|NULL		|0			|1|hosts	|hostid		|RESTRICT
FIELD		|name		|t_varchar(255)	|''	|NOT NULL	|ZBX_PROXY
FIELD		|iprange	|t_varchar(2048)|''	|NOT NULL	|ZBX_PROXY
FIELD		|delay		|t_varchar(255)	|'1h'	|NOT NULL	|ZBX_PROXY
FIELD		|nextcheck	|t_integer	|'0'	|NOT NULL	|ZBX_NODATA
FIELD		|status		|t_integer	|'0'	|NOT NULL	|0
INDEX		|1		|proxy_hostid
UNIQUE		|2		|name

TABLE|dchecks|dcheckid|ZBX_DATA
FIELD		|dcheckid	|t_id		|	|NOT NULL	|0
FIELD		|druleid	|t_id		|	|NOT NULL	|ZBX_PROXY		|1|drules
FIELD		|type		|t_integer	|'0'	|NOT NULL	|ZBX_PROXY
FIELD		|key_		|t_varchar(2048)|''	|NOT NULL	|ZBX_PROXY
FIELD		|snmp_community	|t_varchar(255)	|''	|NOT NULL	|ZBX_PROXY
FIELD		|ports		|t_varchar(255)	|'0'	|NOT NULL	|ZBX_PROXY
FIELD		|snmpv3_securityname|t_varchar(64)|''	|NOT NULL	|ZBX_PROXY
FIELD		|snmpv3_securitylevel|t_integer	|'0'	|NOT NULL	|ZBX_PROXY
FIELD		|snmpv3_authpassphrase|t_varchar(64)|''	|NOT NULL	|ZBX_PROXY
FIELD		|snmpv3_privpassphrase|t_varchar(64)|''	|NOT NULL	|ZBX_PROXY
FIELD		|uniq		|t_integer	|'0'	|NOT NULL	|ZBX_PROXY
FIELD		|snmpv3_authprotocol|t_integer	|'0'	|NOT NULL	|ZBX_PROXY
FIELD		|snmpv3_privprotocol|t_integer	|'0'	|NOT NULL	|ZBX_PROXY
FIELD		|snmpv3_contextname|t_varchar(255)|''	|NOT NULL	|ZBX_PROXY
FIELD		|host_source|t_integer	|'1'	|NOT NULL	|ZBX_PROXY
FIELD		|name_source|t_integer	|'0'	|NOT NULL	|ZBX_PROXY
INDEX		|1		|druleid,host_source,name_source

TABLE|applications|applicationid|ZBX_TEMPLATE
FIELD		|applicationid	|t_id		|	|NOT NULL	|0
FIELD		|hostid		|t_id		|	|NOT NULL	|0			|1|hosts
FIELD		|name		|t_varchar(255)	|''	|NOT NULL	|0
FIELD		|flags		|t_integer	|'0'	|NOT NULL	|0
UNIQUE		|2		|hostid,name

TABLE|httptest|httptestid|ZBX_TEMPLATE
FIELD		|httptestid	|t_id		|	|NOT NULL	|0
FIELD		|name		|t_varchar(64)	|''	|NOT NULL	|ZBX_PROXY
FIELD		|applicationid	|t_id		|	|NULL		|0			|1|applications	|		|RESTRICT
FIELD		|nextcheck	|t_integer	|'0'	|NOT NULL	|ZBX_NODATA
FIELD		|delay		|t_varchar(255)	|'1m'	|NOT NULL	|ZBX_PROXY
FIELD		|status		|t_integer	|'0'	|NOT NULL	|0
FIELD		|agent		|t_varchar(255)	|'Zabbix'|NOT NULL	|ZBX_PROXY
FIELD		|authentication	|t_integer	|'0'	|NOT NULL	|ZBX_PROXY,ZBX_NODATA
FIELD		|http_user	|t_varchar(64)	|''	|NOT NULL	|ZBX_PROXY,ZBX_NODATA
FIELD		|http_password	|t_varchar(64)	|''	|NOT NULL	|ZBX_PROXY,ZBX_NODATA
FIELD		|hostid		|t_id		|	|NOT NULL	|ZBX_PROXY		|2|hosts
FIELD		|templateid	|t_id		|	|NULL		|0			|3|httptest	|httptestid
FIELD		|http_proxy	|t_varchar(255)	|''	|NOT NULL	|ZBX_PROXY,ZBX_NODATA
FIELD		|retries	|t_integer	|'1'	|NOT NULL	|ZBX_PROXY,ZBX_NODATA
FIELD		|ssl_cert_file	|t_varchar(255)	|''	|NOT NULL	|ZBX_PROXY,ZBX_NODATA
FIELD		|ssl_key_file	|t_varchar(255)	|''	|NOT NULL	|ZBX_PROXY,ZBX_NODATA
FIELD		|ssl_key_password|t_varchar(64)	|''	|NOT NULL	|ZBX_PROXY,ZBX_NODATA
FIELD		|verify_peer	|t_integer	|'0'	|NOT NULL	|ZBX_PROXY
FIELD		|verify_host	|t_integer	|'0'	|NOT NULL	|ZBX_PROXY
INDEX		|1		|applicationid
UNIQUE		|2		|hostid,name
INDEX		|3		|status
INDEX		|4		|templateid

TABLE|httpstep|httpstepid|ZBX_TEMPLATE
FIELD		|httpstepid	|t_id		|	|NOT NULL	|0
FIELD		|httptestid	|t_id		|	|NOT NULL	|ZBX_PROXY		|1|httptest
FIELD		|name		|t_varchar(64)	|''	|NOT NULL	|ZBX_PROXY
FIELD		|no		|t_integer	|'0'	|NOT NULL	|ZBX_PROXY
FIELD		|url		|t_varchar(2048)|''	|NOT NULL	|ZBX_PROXY
FIELD		|timeout	|t_varchar(255)	|'15s'	|NOT NULL	|ZBX_PROXY
FIELD		|posts		|t_shorttext	|''	|NOT NULL	|ZBX_PROXY
FIELD		|required	|t_varchar(255)	|''	|NOT NULL	|ZBX_PROXY
FIELD		|status_codes	|t_varchar(255)	|''	|NOT NULL	|ZBX_PROXY
FIELD		|follow_redirects|t_integer	|'1'	|NOT NULL	|ZBX_PROXY
FIELD		|retrieve_mode	|t_integer	|'0'	|NOT NULL	|ZBX_PROXY
FIELD		|post_type	|t_integer	|'0'	|NOT NULL	|ZBX_PROXY
INDEX		|1		|httptestid

TABLE|interface|interfaceid|ZBX_TEMPLATE
FIELD		|interfaceid	|t_id		|	|NOT NULL	|0
FIELD		|hostid		|t_id		|	|NOT NULL	|ZBX_PROXY		|1|hosts
FIELD		|main		|t_integer	|'0'	|NOT NULL	|ZBX_PROXY
FIELD		|type		|t_integer	|'1'	|NOT NULL	|ZBX_PROXY
FIELD		|useip		|t_integer	|'1'	|NOT NULL	|ZBX_PROXY
FIELD		|ip		|t_varchar(64)	|'127.0.0.1'|NOT NULL	|ZBX_PROXY
FIELD		|dns		|t_varchar(255)	|''	|NOT NULL	|ZBX_PROXY
FIELD		|port		|t_varchar(64)	|'10050'|NOT NULL	|ZBX_PROXY
FIELD		|bulk		|t_integer	|'1'	|NOT NULL	|ZBX_PROXY
INDEX		|1		|hostid,type
INDEX		|2		|ip,dns

TABLE|valuemaps|valuemapid|ZBX_TEMPLATE
FIELD		|valuemapid	|t_id		|	|NOT NULL	|0
FIELD		|name		|t_varchar(64)	|''	|NOT NULL	|0
UNIQUE		|1		|name

TABLE|items|itemid|ZBX_TEMPLATE
FIELD		|itemid		|t_id		|	|NOT NULL	|0
FIELD		|type		|t_integer	|'0'	|NOT NULL	|ZBX_PROXY
FIELD		|snmp_community	|t_varchar(64)	|''	|NOT NULL	|ZBX_PROXY
FIELD		|snmp_oid	|t_varchar(512)	|''	|NOT NULL	|ZBX_PROXY
FIELD		|hostid		|t_id		|	|NOT NULL	|ZBX_PROXY		|1|hosts
FIELD		|name		|t_varchar(255)	|''	|NOT NULL	|0
FIELD		|key_		|t_varchar(2048)|''	|NOT NULL	|ZBX_PROXY
FIELD		|delay		|t_varchar(1024)|'0'	|NOT NULL	|ZBX_PROXY
FIELD		|history	|t_varchar(255)	|'90d'	|NOT NULL	|0
FIELD		|trends		|t_varchar(255)	|'365d'	|NOT NULL	|0
FIELD		|status		|t_integer	|'0'	|NOT NULL	|ZBX_PROXY
FIELD		|value_type	|t_integer	|'0'	|NOT NULL	|ZBX_PROXY
FIELD		|trapper_hosts	|t_varchar(255)	|''	|NOT NULL	|ZBX_PROXY
FIELD		|units		|t_varchar(255)	|''	|NOT NULL	|0
FIELD		|snmpv3_securityname|t_varchar(64)|''	|NOT NULL	|ZBX_PROXY
FIELD		|snmpv3_securitylevel|t_integer	|'0'	|NOT NULL	|ZBX_PROXY
FIELD		|snmpv3_authpassphrase|t_varchar(64)|''	|NOT NULL	|ZBX_PROXY
FIELD		|snmpv3_privpassphrase|t_varchar(64)|''	|NOT NULL	|ZBX_PROXY
FIELD		|formula	|t_varchar(255)	|''	|NOT NULL	|0
FIELD		|logtimefmt	|t_varchar(64)	|''	|NOT NULL	|ZBX_PROXY
FIELD		|templateid	|t_id		|	|NULL		|0			|2|items	|itemid
FIELD		|valuemapid	|t_id		|	|NULL		|0			|3|valuemaps	|		|RESTRICT
FIELD		|params		|t_shorttext	|''	|NOT NULL	|ZBX_PROXY
FIELD		|ipmi_sensor	|t_varchar(128)	|''	|NOT NULL	|ZBX_PROXY
FIELD		|authtype	|t_integer	|'0'	|NOT NULL	|ZBX_PROXY
FIELD		|username	|t_varchar(64)	|''	|NOT NULL	|ZBX_PROXY
FIELD		|password	|t_varchar(64)	|''	|NOT NULL	|ZBX_PROXY
FIELD		|publickey	|t_varchar(64)	|''	|NOT NULL	|ZBX_PROXY
FIELD		|privatekey	|t_varchar(64)	|''	|NOT NULL	|ZBX_PROXY
FIELD		|flags		|t_integer	|'0'	|NOT NULL	|ZBX_PROXY
FIELD		|interfaceid	|t_id		|	|NULL		|ZBX_PROXY		|4|interface	|		|RESTRICT
FIELD		|port		|t_varchar(64)	|''	|NOT NULL	|ZBX_PROXY
FIELD		|description	|t_shorttext	|''	|NOT NULL	|0
FIELD		|inventory_link	|t_integer	|'0'	|NOT NULL	|0
FIELD		|lifetime	|t_varchar(255)	|'30d'	|NOT NULL	|0
FIELD		|snmpv3_authprotocol|t_integer	|'0'	|NOT NULL	|ZBX_PROXY
FIELD		|snmpv3_privprotocol|t_integer	|'0'	|NOT NULL	|ZBX_PROXY
FIELD		|snmpv3_contextname|t_varchar(255)|''	|NOT NULL	|ZBX_PROXY
FIELD		|evaltype	|t_integer	|'0'	|NOT NULL	|0
FIELD		|jmx_endpoint	|t_varchar(255)	|''	|NOT NULL	|ZBX_PROXY
FIELD		|master_itemid	|t_id		|	|NULL		|ZBX_PROXY		|5|items	|itemid
FIELD		|timeout	|t_varchar(255)	|'3s'	|NOT NULL	|ZBX_PROXY
FIELD		|url		|t_varchar(2048)|''	|NOT NULL	|ZBX_PROXY
FIELD		|query_fields	|t_varchar(2048)|''	|NOT NULL	|ZBX_PROXY
FIELD		|posts		|t_shorttext	|''	|NOT NULL	|ZBX_PROXY
FIELD		|status_codes	|t_varchar(255)	|'200'	|NOT NULL	|ZBX_PROXY
FIELD		|follow_redirects|t_integer	|'1'	|NOT NULL	|ZBX_PROXY
FIELD		|post_type	|t_integer	|'0'	|NOT NULL	|ZBX_PROXY
FIELD		|http_proxy	|t_varchar(255)	|''	|NOT NULL	|ZBX_PROXY,ZBX_NODATA
FIELD		|headers	|t_shorttext	|''	|NOT NULL	|ZBX_PROXY
FIELD		|retrieve_mode	|t_integer	|'0'	|NOT NULL	|ZBX_PROXY
FIELD		|request_method	|t_integer	|'0'	|NOT NULL	|ZBX_PROXY
FIELD		|output_format	|t_integer	|'0'	|NOT NULL	|ZBX_PROXY
FIELD		|ssl_cert_file	|t_varchar(255)	|''	|NOT NULL	|ZBX_PROXY,ZBX_NODATA
FIELD		|ssl_key_file	|t_varchar(255)	|''	|NOT NULL	|ZBX_PROXY,ZBX_NODATA
FIELD		|ssl_key_password|t_varchar(64)	|''	|NOT NULL	|ZBX_PROXY,ZBX_NODATA
FIELD		|verify_peer	|t_integer	|'0'	|NOT NULL	|ZBX_PROXY
FIELD		|verify_host	|t_integer	|'0'	|NOT NULL	|ZBX_PROXY
FIELD		|allow_traps	|t_integer	|'0'	|NOT NULL	|ZBX_PROXY
INDEX		|1		|hostid,key_(1021)
INDEX		|3		|status
INDEX		|4		|templateid
INDEX		|5		|valuemapid
INDEX		|6		|interfaceid
INDEX		|7		|master_itemid

TABLE|httpstepitem|httpstepitemid|ZBX_TEMPLATE
FIELD		|httpstepitemid	|t_id		|	|NOT NULL	|0
FIELD		|httpstepid	|t_id		|	|NOT NULL	|ZBX_PROXY		|1|httpstep
FIELD		|itemid		|t_id		|	|NOT NULL	|ZBX_PROXY		|2|items
FIELD		|type		|t_integer	|'0'	|NOT NULL	|ZBX_PROXY
UNIQUE		|1		|httpstepid,itemid
INDEX		|2		|itemid

TABLE|httptestitem|httptestitemid|ZBX_TEMPLATE
FIELD		|httptestitemid	|t_id		|	|NOT NULL	|0
FIELD		|httptestid	|t_id		|	|NOT NULL	|ZBX_PROXY		|1|httptest
FIELD		|itemid		|t_id		|	|NOT NULL	|ZBX_PROXY		|2|items
FIELD		|type		|t_integer	|'0'	|NOT NULL	|ZBX_PROXY
UNIQUE		|1		|httptestid,itemid
INDEX		|2		|itemid

TABLE|media_type|mediatypeid|ZBX_DATA
FIELD		|mediatypeid	|t_id		|	|NOT NULL	|0
FIELD		|type		|t_integer	|'0'	|NOT NULL	|0
FIELD		|name		|t_varchar(100)	|''	|NOT NULL	|0
FIELD		|smtp_server	|t_varchar(255)	|''	|NOT NULL	|0
FIELD		|smtp_helo	|t_varchar(255)	|''	|NOT NULL	|0
FIELD		|smtp_email	|t_varchar(255)	|''	|NOT NULL	|0
FIELD		|exec_path	|t_varchar(255)	|''	|NOT NULL	|0
FIELD		|gsm_modem	|t_varchar(255)	|''	|NOT NULL	|0
FIELD		|username	|t_varchar(255)	|''	|NOT NULL	|0
FIELD		|passwd		|t_varchar(255)	|''	|NOT NULL	|0
FIELD		|status		|t_integer	|'0'	|NOT NULL	|0
FIELD		|smtp_port	|t_integer	|'25'	|NOT NULL	|0
FIELD		|smtp_security	|t_integer	|'0'	|NOT NULL	|0
FIELD		|smtp_verify_peer|t_integer	|'0'	|NOT NULL	|0
FIELD		|smtp_verify_host|t_integer	|'0'	|NOT NULL	|0
FIELD		|smtp_authentication|t_integer	|'0'	|NOT NULL	|0
FIELD		|exec_params	|t_varchar(255)	|''	|NOT NULL	|0
FIELD		|maxsessions	|t_integer	|'1'	|NOT NULL	|0
FIELD		|maxattempts	|t_integer	|'3'	|NOT NULL	|0
FIELD		|attempt_interval|t_varchar(32)	|'10s'	|NOT NULL	|0
FIELD		|content_type	|t_integer	|'1'	|NOT NULL	|0
FIELD		|script		|t_shorttext	|''	|NOT NULL	|0
FIELD		|timeout	|t_varchar(32)	|'30s'	|NOT NULL	|0
FIELD		|process_tags	|t_integer	|'0'	|NOT NULL	|0
FIELD		|show_event_menu|t_integer	|'0'	|NOT NULL	|0
FIELD		|event_menu_url	|t_varchar(2048)|''	|NOT NULL	|0
FIELD		|event_menu_name|t_varchar(255)	|''	|NOT NULL	|0
FIELD		|description	|t_shorttext	|''	|NOT NULL	|0
UNIQUE		|1		|name

TABLE|media_type_param|mediatype_paramid|ZBX_DATA
FIELD		|mediatype_paramid|t_id		|	|NOT NULL	|0
FIELD		|mediatypeid	|t_id		|	|NOT NULL	|0			|1|media_type
FIELD		|name		|t_varchar(255)	|''	|NOT NULL	|0
FIELD		|value		|t_varchar(2048)|''	|NOT NULL	|0
INDEX		|1		|mediatypeid

TABLE|media_type_message|mediatype_messageid|ZBX_DATA
FIELD		|mediatype_messageid|t_id	|	|NOT NULL	|0
FIELD		|mediatypeid	|t_id		|	|NOT NULL	|0			|1|media_type
FIELD		|eventsource	|t_integer	|	|NOT NULL	|0
FIELD		|recovery	|t_integer	|	|NOT NULL	|0
FIELD		|subject	|t_varchar(255)	|''	|NOT NULL	|0
FIELD		|message	|t_shorttext	|''	|NOT NULL	|0
UNIQUE		|1		|mediatypeid,eventsource,recovery

TABLE|usrgrp|usrgrpid|ZBX_DATA
FIELD		|usrgrpid	|t_id		|	|NOT NULL	|0
FIELD		|name		|t_varchar(64)	|''	|NOT NULL	|0
FIELD		|gui_access	|t_integer	|'0'	|NOT NULL	|0
FIELD		|users_status	|t_integer	|'0'	|NOT NULL	|0
FIELD		|debug_mode	|t_integer	|'0'	|NOT NULL	|0
UNIQUE		|1		|name

TABLE|users_groups|id|ZBX_DATA
FIELD		|id		|t_id		|	|NOT NULL	|0
FIELD		|usrgrpid	|t_id		|	|NOT NULL	|0			|1|usrgrp
FIELD		|userid		|t_id		|	|NOT NULL	|0			|2|users
UNIQUE		|1		|usrgrpid,userid
INDEX		|2		|userid

TABLE|scripts|scriptid|ZBX_DATA
FIELD		|scriptid	|t_id		|	|NOT NULL	|0
FIELD		|name		|t_varchar(255)	|''	|NOT NULL	|0
FIELD		|command	|t_varchar(255)	|''	|NOT NULL	|0
FIELD		|host_access	|t_integer	|'2'	|NOT NULL	|0
FIELD		|usrgrpid	|t_id		|	|NULL		|0			|1|usrgrp	|		|RESTRICT
FIELD		|groupid	|t_id		|	|NULL		|0			|2|hstgrp	|		|RESTRICT
FIELD		|description	|t_shorttext	|''	|NOT NULL	|0
FIELD		|confirmation	|t_varchar(255)	|''	|NOT NULL	|0
FIELD		|type		|t_integer	|'0'	|NOT NULL	|0
FIELD		|execute_on	|t_integer	|'2'	|NOT NULL	|0
INDEX		|1		|usrgrpid
INDEX		|2		|groupid
UNIQUE		|3		|name

TABLE|actions|actionid|ZBX_DATA
FIELD		|actionid	|t_id		|	|NOT NULL	|0
FIELD		|name		|t_varchar(255)	|''	|NOT NULL	|0
FIELD		|eventsource	|t_integer	|'0'	|NOT NULL	|0
FIELD		|evaltype	|t_integer	|'0'	|NOT NULL	|0
FIELD		|status		|t_integer	|'0'	|NOT NULL	|0
FIELD		|esc_period	|t_varchar(255)	|'1h'	|NOT NULL	|0
FIELD		|formula	|t_varchar(255)	|''	|NOT NULL	|0
FIELD		|pause_suppressed|t_integer	|'1'	|NOT NULL	|0
INDEX		|1		|eventsource,status
UNIQUE		|2		|name

TABLE|operations|operationid|ZBX_DATA
FIELD		|operationid	|t_id		|	|NOT NULL	|0
FIELD		|actionid	|t_id		|	|NOT NULL	|0			|1|actions
FIELD		|operationtype	|t_integer	|'0'	|NOT NULL	|0
FIELD		|esc_period	|t_varchar(255)	|'0'	|NOT NULL	|0
FIELD		|esc_step_from	|t_integer	|'1'	|NOT NULL	|0
FIELD		|esc_step_to	|t_integer	|'1'	|NOT NULL	|0
FIELD		|evaltype	|t_integer	|'0'	|NOT NULL	|0
FIELD		|recovery	|t_integer	|'0'	|NOT NULL	|0
INDEX		|1		|actionid

TABLE|opmessage|operationid|ZBX_DATA
FIELD		|operationid	|t_id		|	|NOT NULL	|0			|1|operations
FIELD		|default_msg	|t_integer	|'1'	|NOT NULL	|0
FIELD		|subject	|t_varchar(255)	|''	|NOT NULL	|0
FIELD		|message	|t_shorttext	|''	|NOT NULL	|0
FIELD		|mediatypeid	|t_id		|	|NULL		|0			|2|media_type	|		|RESTRICT
INDEX		|1		|mediatypeid

TABLE|opmessage_grp|opmessage_grpid|ZBX_DATA
FIELD		|opmessage_grpid|t_id		|	|NOT NULL	|0
FIELD		|operationid	|t_id		|	|NOT NULL	|0			|1|operations
FIELD		|usrgrpid	|t_id		|	|NOT NULL	|0			|2|usrgrp	|		|RESTRICT
UNIQUE		|1		|operationid,usrgrpid
INDEX		|2		|usrgrpid

TABLE|opmessage_usr|opmessage_usrid|ZBX_DATA
FIELD		|opmessage_usrid|t_id		|	|NOT NULL	|0
FIELD		|operationid	|t_id		|	|NOT NULL	|0			|1|operations
FIELD		|userid		|t_id		|	|NOT NULL	|0			|2|users	|		|RESTRICT
UNIQUE		|1		|operationid,userid
INDEX		|2		|userid

TABLE|opcommand|operationid|ZBX_DATA
FIELD		|operationid	|t_id		|	|NOT NULL	|0			|1|operations
FIELD		|type		|t_integer	|'0'	|NOT NULL	|0
FIELD		|scriptid	|t_id		|	|NULL		|0			|2|scripts	|		|RESTRICT
FIELD		|execute_on	|t_integer	|'0'	|NOT NULL	|0
FIELD		|port		|t_varchar(64)	|''	|NOT NULL	|0
FIELD		|authtype	|t_integer	|'0'	|NOT NULL	|0
FIELD		|username	|t_varchar(64)	|''	|NOT NULL	|0
FIELD		|password	|t_varchar(64)	|''	|NOT NULL	|0
FIELD		|publickey	|t_varchar(64)	|''	|NOT NULL	|0
FIELD		|privatekey	|t_varchar(64)	|''	|NOT NULL	|0
FIELD		|command	|t_shorttext	|''	|NOT NULL	|0
INDEX		|1		|scriptid

TABLE|opcommand_hst|opcommand_hstid|ZBX_DATA
FIELD		|opcommand_hstid|t_id		|	|NOT NULL	|0
FIELD		|operationid	|t_id		|	|NOT NULL	|0			|1|operations
FIELD		|hostid		|t_id		|	|NULL		|0			|2|hosts	|		|RESTRICT
INDEX		|1		|operationid
INDEX		|2		|hostid

TABLE|opcommand_grp|opcommand_grpid|ZBX_DATA
FIELD		|opcommand_grpid|t_id		|	|NOT NULL	|0
FIELD		|operationid	|t_id		|	|NOT NULL	|0			|1|operations
FIELD		|groupid	|t_id		|	|NOT NULL	|0			|2|hstgrp	|		|RESTRICT
INDEX		|1		|operationid
INDEX		|2		|groupid

TABLE|opgroup|opgroupid|ZBX_DATA
FIELD		|opgroupid	|t_id		|	|NOT NULL	|0
FIELD		|operationid	|t_id		|	|NOT NULL	|0			|1|operations
FIELD		|groupid	|t_id		|	|NOT NULL	|0			|2|hstgrp	|		|RESTRICT
UNIQUE		|1		|operationid,groupid
INDEX		|2		|groupid

TABLE|optemplate|optemplateid|ZBX_TEMPLATE
FIELD		|optemplateid	|t_id		|	|NOT NULL	|0
FIELD		|operationid	|t_id		|	|NOT NULL	|0			|1|operations
FIELD		|templateid	|t_id		|	|NOT NULL	|0			|2|hosts	|hostid		|RESTRICT
UNIQUE		|1		|operationid,templateid
INDEX		|2		|templateid

TABLE|opconditions|opconditionid|ZBX_DATA
FIELD		|opconditionid	|t_id		|	|NOT NULL	|0
FIELD		|operationid	|t_id		|	|NOT NULL	|0			|1|operations
FIELD		|conditiontype	|t_integer	|'0'	|NOT NULL	|0
FIELD		|operator	|t_integer	|'0'	|NOT NULL	|0
FIELD		|value		|t_varchar(255)	|''	|NOT NULL	|0
INDEX		|1		|operationid

TABLE|conditions|conditionid|ZBX_DATA
FIELD		|conditionid	|t_id		|	|NOT NULL	|0
FIELD		|actionid	|t_id		|	|NOT NULL	|0			|1|actions
FIELD		|conditiontype	|t_integer	|'0'	|NOT NULL	|0
FIELD		|operator	|t_integer	|'0'	|NOT NULL	|0
FIELD		|value		|t_varchar(255)	|''	|NOT NULL	|0
FIELD		|value2		|t_varchar(255)	|''	|NOT NULL	|0
INDEX		|1		|actionid

TABLE|config|configid|ZBX_DATA
FIELD		|configid	|t_id		|	|NOT NULL	|0
FIELD		|refresh_unsupported|t_varchar(32)|'10m'	|NOT NULL	|ZBX_PROXY
FIELD		|work_period	|t_varchar(255)	|'1-5,09:00-18:00'|NOT NULL|0
FIELD		|alert_usrgrpid	|t_id		|	|NULL		|0			|1|usrgrp	|usrgrpid	|RESTRICT
FIELD		|default_theme	|t_varchar(128)	|'blue-theme'|NOT NULL	|ZBX_NODATA
FIELD		|authentication_type|t_integer	|'0'	|NOT NULL	|ZBX_NODATA
FIELD		|ldap_host	|t_varchar(255)	|''	|NOT NULL	|ZBX_NODATA
FIELD		|ldap_port	|t_integer	|389	|NOT NULL	|ZBX_NODATA
FIELD		|ldap_base_dn	|t_varchar(255)	|''	|NOT NULL	|ZBX_NODATA
FIELD		|ldap_bind_dn	|t_varchar(255)	|''	|NOT NULL	|ZBX_NODATA
FIELD		|ldap_bind_password|t_varchar(128)|''	|NOT NULL	|ZBX_NODATA
FIELD		|ldap_search_attribute|t_varchar(128)|''|NOT NULL	|ZBX_NODATA
FIELD		|dropdown_first_entry|t_integer	|'1'	|NOT NULL	|ZBX_NODATA
FIELD		|dropdown_first_remember|t_integer|'1'	|NOT NULL	|ZBX_NODATA
FIELD		|discovery_groupid|t_id		|	|NOT NULL	|ZBX_PROXY		|2|hstgrp	|groupid	|RESTRICT
FIELD		|max_in_table	|t_integer	|'50'	|NOT NULL	|ZBX_NODATA
FIELD		|search_limit	|t_integer	|'1000'	|NOT NULL	|ZBX_NODATA
FIELD		|severity_color_0|t_varchar(6)	|'97AAB3'|NOT NULL	|ZBX_NODATA
FIELD		|severity_color_1|t_varchar(6)	|'7499FF'|NOT NULL	|ZBX_NODATA
FIELD		|severity_color_2|t_varchar(6)	|'FFC859'|NOT NULL	|ZBX_NODATA
FIELD		|severity_color_3|t_varchar(6)	|'FFA059'|NOT NULL	|ZBX_NODATA
FIELD		|severity_color_4|t_varchar(6)	|'E97659'|NOT NULL	|ZBX_NODATA
FIELD		|severity_color_5|t_varchar(6)	|'E45959'|NOT NULL	|ZBX_NODATA
FIELD		|severity_name_0|t_varchar(32)	|'Not classified'|NOT NULL|ZBX_NODATA
FIELD		|severity_name_1|t_varchar(32)	|'Information'|NOT NULL	|ZBX_NODATA
FIELD		|severity_name_2|t_varchar(32)	|'Warning'|NOT NULL	|ZBX_NODATA
FIELD		|severity_name_3|t_varchar(32)	|'Average'|NOT NULL	|ZBX_NODATA
FIELD		|severity_name_4|t_varchar(32)	|'High'	|NOT NULL	|ZBX_NODATA
FIELD		|severity_name_5|t_varchar(32)	|'Disaster'|NOT NULL	|ZBX_NODATA
FIELD		|ok_period	|t_varchar(32)	|'5m'	|NOT NULL	|ZBX_NODATA
FIELD		|blink_period	|t_varchar(32)	|'2m'	|NOT NULL	|ZBX_NODATA
FIELD		|problem_unack_color|t_varchar(6)|'CC0000'|NOT NULL	|ZBX_NODATA
FIELD		|problem_ack_color|t_varchar(6)	|'CC0000'|NOT NULL	|ZBX_NODATA
FIELD		|ok_unack_color	|t_varchar(6)	|'009900'|NOT NULL	|ZBX_NODATA
FIELD		|ok_ack_color	|t_varchar(6)	|'009900'|NOT NULL	|ZBX_NODATA
FIELD		|problem_unack_style|t_integer	|'1'	|NOT NULL	|ZBX_NODATA
FIELD		|problem_ack_style|t_integer	|'1'	|NOT NULL	|ZBX_NODATA
FIELD		|ok_unack_style	|t_integer	|'1'	|NOT NULL	|ZBX_NODATA
FIELD		|ok_ack_style	|t_integer	|'1'	|NOT NULL	|ZBX_NODATA
FIELD		|snmptrap_logging|t_integer	|'1'	|NOT NULL	|ZBX_PROXY,ZBX_NODATA
FIELD		|server_check_interval|t_integer|'10'	|NOT NULL	|ZBX_NODATA
FIELD		|hk_events_mode	|t_integer	|'1'	|NOT NULL	|ZBX_NODATA
FIELD		|hk_events_trigger|t_varchar(32)|'365d'	|NOT NULL	|ZBX_NODATA
FIELD		|hk_events_internal|t_varchar(32)|'1d'	|NOT NULL	|ZBX_NODATA
FIELD		|hk_events_discovery|t_varchar(32)|'1d'	|NOT NULL	|ZBX_NODATA
FIELD		|hk_events_autoreg|t_varchar(32)|'1d'	|NOT NULL	|ZBX_NODATA
FIELD		|hk_services_mode|t_integer	|'1'	|NOT NULL	|ZBX_NODATA
FIELD		|hk_services	|t_varchar(32)	|'365d'	|NOT NULL	|ZBX_NODATA
FIELD		|hk_audit_mode	|t_integer	|'1'	|NOT NULL	|ZBX_NODATA
FIELD		|hk_audit	|t_varchar(32)	|'365d'	|NOT NULL	|ZBX_NODATA
FIELD		|hk_sessions_mode|t_integer	|'1'	|NOT NULL	|ZBX_NODATA
FIELD		|hk_sessions	|t_varchar(32)	|'365d'	|NOT NULL	|ZBX_NODATA
FIELD		|hk_history_mode|t_integer	|'1'	|NOT NULL	|ZBX_NODATA
FIELD		|hk_history_global|t_integer	|'0'	|NOT NULL	|ZBX_NODATA
FIELD		|hk_history	|t_varchar(32)	|'90d'	|NOT NULL	|ZBX_NODATA
FIELD		|hk_trends_mode	|t_integer	|'1'	|NOT NULL	|ZBX_NODATA
FIELD		|hk_trends_global|t_integer	|'0'	|NOT NULL	|ZBX_NODATA
FIELD		|hk_trends	|t_varchar(32)	|'365d'	|NOT NULL	|ZBX_NODATA
FIELD		|default_inventory_mode|t_integer|'-1'	|NOT NULL	|ZBX_NODATA
FIELD		|custom_color	|t_integer	|'0'	|NOT NULL	|ZBX_NODATA
FIELD		|http_auth_enabled	|t_integer	|'0'	|NOT NULL	|ZBX_NODATA
FIELD		|http_login_form	|t_integer	|'0'	|NOT NULL	|ZBX_NODATA
FIELD		|http_strip_domains	|t_varchar(2048)|''	|NOT NULL	|ZBX_NODATA
FIELD		|http_case_sensitive	|t_integer	|'1'	|NOT NULL	|ZBX_NODATA
FIELD		|ldap_configured		|t_integer		|'0'	|NOT NULL	|ZBX_NODATA
FIELD		|ldap_case_sensitive	|t_integer	|'1'	|NOT NULL	|ZBX_NODATA
FIELD		|db_extension	|t_varchar(32)	|''	|NOT NULL	|ZBX_NODATA
FIELD		|autoreg_tls_accept	|t_integer	|'1'	|NOT NULL	|ZBX_PROXY,ZBX_NODATA
INDEX		|1		|alert_usrgrpid
INDEX		|2		|discovery_groupid

TABLE|triggers|triggerid|ZBX_TEMPLATE
FIELD		|triggerid	|t_id		|	|NOT NULL	|0
FIELD		|expression	|t_varchar(2048)|''	|NOT NULL	|0
FIELD		|description	|t_varchar(255)	|''	|NOT NULL	|0
FIELD		|url		|t_varchar(255)	|''	|NOT NULL	|0
FIELD		|status		|t_integer	|'0'	|NOT NULL	|0
FIELD		|value		|t_integer	|'0'	|NOT NULL	|ZBX_NODATA
FIELD		|priority	|t_integer	|'0'	|NOT NULL	|0
FIELD		|lastchange	|t_integer	|'0'	|NOT NULL	|ZBX_NODATA
FIELD		|comments	|t_shorttext	|''	|NOT NULL	|0
FIELD		|error		|t_varchar(2048)|''	|NOT NULL	|ZBX_NODATA
FIELD		|templateid	|t_id		|	|NULL		|0			|1|triggers	|triggerid
FIELD		|type		|t_integer	|'0'	|NOT NULL	|0
FIELD		|state		|t_integer	|'0'	|NOT NULL	|ZBX_NODATA
FIELD		|flags		|t_integer	|'0'	|NOT NULL	|0
FIELD		|recovery_mode	|t_integer	|'0'	|NOT NULL	|0
FIELD		|recovery_expression|t_varchar(2048)|''	|NOT NULL	|0
FIELD		|correlation_mode|t_integer	|'0'	|NOT NULL	|0
FIELD		|correlation_tag|t_varchar(255)	|''	|NOT NULL	|0
FIELD		|manual_close	|t_integer	|'0'	|NOT NULL	|0
FIELD		|opdata		|t_varchar(255)	|''	|NOT NULL	|0
INDEX		|1		|status
INDEX		|2		|value,lastchange
INDEX		|3		|templateid

TABLE|trigger_depends|triggerdepid|ZBX_TEMPLATE
FIELD		|triggerdepid	|t_id		|	|NOT NULL	|0
FIELD		|triggerid_down	|t_id		|	|NOT NULL	|0			|1|triggers	|triggerid
FIELD		|triggerid_up	|t_id		|	|NOT NULL	|0			|2|triggers	|triggerid
UNIQUE		|1		|triggerid_down,triggerid_up
INDEX		|2		|triggerid_up

TABLE|functions|functionid|ZBX_TEMPLATE
FIELD		|functionid	|t_id		|	|NOT NULL	|0
FIELD		|itemid		|t_id		|	|NOT NULL	|0			|1|items
FIELD		|triggerid	|t_id		|	|NOT NULL	|0			|2|triggers
FIELD		|name		|t_varchar(12)	|''	|NOT NULL	|0
FIELD		|parameter	|t_varchar(255)	|'0'	|NOT NULL	|0
INDEX		|1		|triggerid
INDEX		|2		|itemid,name,parameter

TABLE|graphs|graphid|ZBX_TEMPLATE
FIELD		|graphid	|t_id		|	|NOT NULL	|0
FIELD		|name		|t_varchar(128)	|''	|NOT NULL	|0
FIELD		|width		|t_integer	|'900'	|NOT NULL	|0
FIELD		|height		|t_integer	|'200'	|NOT NULL	|0
FIELD		|yaxismin	|t_double	|'0'	|NOT NULL	|0
FIELD		|yaxismax	|t_double	|'100'	|NOT NULL	|0
FIELD		|templateid	|t_id		|	|NULL		|0			|1|graphs	|graphid
FIELD		|show_work_period|t_integer	|'1'	|NOT NULL	|0
FIELD		|show_triggers	|t_integer	|'1'	|NOT NULL	|0
FIELD		|graphtype	|t_integer	|'0'	|NOT NULL	|0
FIELD		|show_legend	|t_integer	|'1'	|NOT NULL	|0
FIELD		|show_3d	|t_integer	|'0'	|NOT NULL	|0
FIELD		|percent_left	|t_double	|'0'	|NOT NULL	|0
FIELD		|percent_right	|t_double	|'0'	|NOT NULL	|0
FIELD		|ymin_type	|t_integer	|'0'	|NOT NULL	|0
FIELD		|ymax_type	|t_integer	|'0'	|NOT NULL	|0
FIELD		|ymin_itemid	|t_id		|	|NULL		|0			|2|items	|itemid		|RESTRICT
FIELD		|ymax_itemid	|t_id		|	|NULL		|0			|3|items	|itemid		|RESTRICT
FIELD		|flags		|t_integer	|'0'	|NOT NULL	|0
INDEX		|1		|name
INDEX		|2		|templateid
INDEX		|3		|ymin_itemid
INDEX		|4		|ymax_itemid

TABLE|graphs_items|gitemid|ZBX_TEMPLATE
FIELD		|gitemid	|t_id		|	|NOT NULL	|0
FIELD		|graphid	|t_id		|	|NOT NULL	|0			|1|graphs
FIELD		|itemid		|t_id		|	|NOT NULL	|0			|2|items
FIELD		|drawtype	|t_integer	|'0'	|NOT NULL	|0
FIELD		|sortorder	|t_integer	|'0'	|NOT NULL	|0
FIELD		|color		|t_varchar(6)	|'009600'|NOT NULL	|0
FIELD		|yaxisside	|t_integer	|'0'	|NOT NULL	|0
FIELD		|calc_fnc	|t_integer	|'2'	|NOT NULL	|0
FIELD		|type		|t_integer	|'0'	|NOT NULL	|0
INDEX		|1		|itemid
INDEX		|2		|graphid

TABLE|graph_theme|graphthemeid|ZBX_DATA
FIELD		|graphthemeid	|t_id		|	|NOT NULL	|0
FIELD		|theme		|t_varchar(64)	|''	|NOT NULL	|0
FIELD		|backgroundcolor|t_varchar(6)	|''	|NOT NULL	|0
FIELD		|graphcolor	|t_varchar(6)	|''	|NOT NULL	|0
FIELD		|gridcolor	|t_varchar(6)	|''	|NOT NULL	|0
FIELD		|maingridcolor	|t_varchar(6)	|''	|NOT NULL	|0
FIELD		|gridbordercolor|t_varchar(6)	|''	|NOT NULL	|0
FIELD		|textcolor	|t_varchar(6)	|''	|NOT NULL	|0
FIELD		|highlightcolor	|t_varchar(6)	|''	|NOT NULL	|0
FIELD		|leftpercentilecolor|t_varchar(6)|''	|NOT NULL	|0
FIELD		|rightpercentilecolor|t_varchar(6)|''	|NOT NULL	|0
FIELD		|nonworktimecolor|t_varchar(6)	|''	|NOT NULL	|0
FIELD		|colorpalette	|t_varchar(255)	|''	|NOT NULL	|0
UNIQUE		|1		|theme

TABLE|globalmacro|globalmacroid|ZBX_DATA
FIELD		|globalmacroid	|t_id		|	|NOT NULL	|0
FIELD		|macro		|t_varchar(255)	|''	|NOT NULL	|ZBX_PROXY
FIELD		|value		|t_varchar(255)	|''	|NOT NULL	|ZBX_PROXY
FIELD		|description	|t_shorttext	|''	|NOT NULL	|0
FIELD		|type		|t_integer	|'0'	|NOT NULL	|0
UNIQUE		|1		|macro

TABLE|hostmacro|hostmacroid|ZBX_TEMPLATE
FIELD		|hostmacroid	|t_id		|	|NOT NULL	|0
FIELD		|hostid		|t_id		|	|NOT NULL	|ZBX_PROXY		|1|hosts
FIELD		|macro		|t_varchar(255)	|''	|NOT NULL	|ZBX_PROXY
FIELD		|value		|t_varchar(255)	|''	|NOT NULL	|ZBX_PROXY
FIELD		|description	|t_shorttext	|''	|NOT NULL	|0
FIELD		|type		|t_integer	|'0'	|NOT NULL	|0
UNIQUE		|1		|hostid,macro

TABLE|hosts_groups|hostgroupid|ZBX_TEMPLATE
FIELD		|hostgroupid	|t_id		|	|NOT NULL	|0
FIELD		|hostid		|t_id		|	|NOT NULL	|0			|1|hosts
FIELD		|groupid	|t_id		|	|NOT NULL	|0			|2|hstgrp
UNIQUE		|1		|hostid,groupid
INDEX		|2		|groupid

TABLE|hosts_templates|hosttemplateid|ZBX_TEMPLATE
FIELD		|hosttemplateid	|t_id		|	|NOT NULL	|0
FIELD		|hostid		|t_id		|	|NOT NULL	|ZBX_PROXY		|1|hosts
FIELD		|templateid	|t_id		|	|NOT NULL	|ZBX_PROXY		|2|hosts	|hostid
UNIQUE		|1		|hostid,templateid
INDEX		|2		|templateid

TABLE|items_applications|itemappid|ZBX_TEMPLATE
FIELD		|itemappid	|t_id		|	|NOT NULL	|0
FIELD		|applicationid	|t_id		|	|NOT NULL	|0			|1|applications
FIELD		|itemid		|t_id		|	|NOT NULL	|0			|2|items
UNIQUE		|1		|applicationid,itemid
INDEX		|2		|itemid

TABLE|mappings|mappingid|ZBX_TEMPLATE
FIELD		|mappingid	|t_id		|	|NOT NULL	|0
FIELD		|valuemapid	|t_id		|	|NOT NULL	|0			|1|valuemaps
FIELD		|value		|t_varchar(64)	|''	|NOT NULL	|0
FIELD		|newvalue	|t_varchar(64)	|''	|NOT NULL	|0
INDEX		|1		|valuemapid

TABLE|media|mediaid|ZBX_DATA
FIELD		|mediaid	|t_id		|	|NOT NULL	|0
FIELD		|userid		|t_id		|	|NOT NULL	|0			|1|users
FIELD		|mediatypeid	|t_id		|	|NOT NULL	|0			|2|media_type
FIELD		|sendto		|t_varchar(1024)|''	|NOT NULL	|0
FIELD		|active		|t_integer	|'0'	|NOT NULL	|0
FIELD		|severity	|t_integer	|'63'	|NOT NULL	|0
FIELD		|period		|t_varchar(1024)|'1-7,00:00-24:00'|NOT NULL|0
INDEX		|1		|userid
INDEX		|2		|mediatypeid

TABLE|rights|rightid|ZBX_DATA
FIELD		|rightid	|t_id		|	|NOT NULL	|0
FIELD		|groupid	|t_id		|	|NOT NULL	|0			|1|usrgrp	|usrgrpid
FIELD		|permission	|t_integer	|'0'	|NOT NULL	|0
FIELD		|id		|t_id		|	|NOT NULL	|0			|2|hstgrp	|groupid
INDEX		|1		|groupid
INDEX		|2		|id

TABLE|services|serviceid|ZBX_DATA
FIELD		|serviceid	|t_id		|	|NOT NULL	|0
FIELD		|name		|t_varchar(128)	|''	|NOT NULL	|0
FIELD		|status		|t_integer	|'0'	|NOT NULL	|0
FIELD		|algorithm	|t_integer	|'0'	|NOT NULL	|0
FIELD		|triggerid	|t_id		|	|NULL		|0			|1|triggers
FIELD		|showsla	|t_integer	|'0'	|NOT NULL	|0
FIELD		|goodsla	|t_double	|'99.9'	|NOT NULL	|0
FIELD		|sortorder	|t_integer	|'0'	|NOT NULL	|0
INDEX		|1		|triggerid

TABLE|services_links|linkid|ZBX_DATA
FIELD		|linkid		|t_id		|	|NOT NULL	|0
FIELD		|serviceupid	|t_id		|	|NOT NULL	|0			|1|services	|serviceid
FIELD		|servicedownid	|t_id		|	|NOT NULL	|0			|2|services	|serviceid
FIELD		|soft		|t_integer	|'0'	|NOT NULL	|0
INDEX		|1		|servicedownid
UNIQUE		|2		|serviceupid,servicedownid

TABLE|services_times|timeid|ZBX_DATA
FIELD		|timeid		|t_id		|	|NOT NULL	|0
FIELD		|serviceid	|t_id		|	|NOT NULL	|0			|1|services
FIELD		|type		|t_integer	|'0'	|NOT NULL	|0
FIELD		|ts_from	|t_integer	|'0'	|NOT NULL	|0
FIELD		|ts_to		|t_integer	|'0'	|NOT NULL	|0
FIELD		|note		|t_varchar(255)	|''	|NOT NULL	|0
INDEX		|1		|serviceid,type,ts_from,ts_to

TABLE|icon_map|iconmapid|ZBX_DATA
FIELD		|iconmapid	|t_id		|	|NOT NULL	|0
FIELD		|name		|t_varchar(64)	|''	|NOT NULL	|0
FIELD		|default_iconid	|t_id		|	|NOT NULL	|0			|1|images	|imageid	|RESTRICT
UNIQUE		|1		|name
INDEX		|2		|default_iconid

TABLE|icon_mapping|iconmappingid|ZBX_DATA
FIELD		|iconmappingid	|t_id		|	|NOT NULL	|0
FIELD		|iconmapid	|t_id		|	|NOT NULL	|0			|1|icon_map
FIELD		|iconid		|t_id		|	|NOT NULL	|0			|2|images	|imageid	|RESTRICT
FIELD		|inventory_link	|t_integer	|'0'	|NOT NULL	|0
FIELD		|expression	|t_varchar(64)	|''	|NOT NULL	|0
FIELD		|sortorder	|t_integer	|'0'	|NOT NULL	|0
INDEX		|1		|iconmapid
INDEX		|2		|iconid

TABLE|sysmaps|sysmapid|ZBX_TEMPLATE
FIELD		|sysmapid	|t_id		|	|NOT NULL	|0
FIELD		|name		|t_varchar(128)	|''	|NOT NULL	|0
FIELD		|width		|t_integer	|'600'	|NOT NULL	|0
FIELD		|height		|t_integer	|'400'	|NOT NULL	|0
FIELD		|backgroundid	|t_id		|	|NULL		|0			|1|images	|imageid	|RESTRICT
FIELD		|label_type	|t_integer	|'2'	|NOT NULL	|0
FIELD		|label_location	|t_integer	|'0'	|NOT NULL	|0
FIELD		|highlight	|t_integer	|'1'	|NOT NULL	|0
FIELD		|expandproblem	|t_integer	|'1'	|NOT NULL	|0
FIELD		|markelements	|t_integer	|'0'	|NOT NULL	|0
FIELD		|show_unack	|t_integer	|'0'	|NOT NULL	|0
FIELD		|grid_size	|t_integer	|'50'	|NOT NULL	|0
FIELD		|grid_show	|t_integer	|'1'	|NOT NULL	|0
FIELD		|grid_align	|t_integer	|'1'	|NOT NULL	|0
FIELD		|label_format	|t_integer	|'0'	|NOT NULL	|0
FIELD		|label_type_host|t_integer	|'2'	|NOT NULL	|0
FIELD		|label_type_hostgroup|t_integer	|'2'	|NOT NULL	|0
FIELD		|label_type_trigger|t_integer	|'2'	|NOT NULL	|0
FIELD		|label_type_map|t_integer	|'2'	|NOT NULL	|0
FIELD		|label_type_image|t_integer	|'2'	|NOT NULL	|0
FIELD		|label_string_host|t_varchar(255)|''	|NOT NULL	|0
FIELD		|label_string_hostgroup|t_varchar(255)|''|NOT NULL	|0
FIELD		|label_string_trigger|t_varchar(255)|''	|NOT NULL	|0
FIELD		|label_string_map|t_varchar(255)|''	|NOT NULL	|0
FIELD		|label_string_image|t_varchar(255)|''	|NOT NULL	|0
FIELD		|iconmapid	|t_id		|	|NULL		|0			|2|icon_map	|		|RESTRICT
FIELD		|expand_macros	|t_integer	|'0'	|NOT NULL	|0
FIELD		|severity_min	|t_integer	|'0'	|NOT NULL	|0
FIELD		|userid		|t_id		|	|NOT NULL	|0			|3|users	|		|RESTRICT
FIELD		|private	|t_integer	|'1'	|NOT NULL	|0
FIELD		|show_suppressed|t_integer	|'0'	|NOT NULL	|0
UNIQUE		|1		|name
INDEX		|2		|backgroundid
INDEX		|3		|iconmapid

TABLE|sysmaps_elements|selementid|ZBX_TEMPLATE
FIELD		|selementid	|t_id		|	|NOT NULL	|0
FIELD		|sysmapid	|t_id		|	|NOT NULL	|0			|1|sysmaps
FIELD		|elementid	|t_id		|'0'	|NOT NULL	|0
FIELD		|elementtype	|t_integer	|'0'	|NOT NULL	|0
FIELD		|iconid_off	|t_id		|	|NULL		|0			|2|images	|imageid	|RESTRICT
FIELD		|iconid_on	|t_id		|	|NULL		|0			|3|images	|imageid	|RESTRICT
FIELD		|label		|t_varchar(2048)|''	|NOT NULL	|0
FIELD		|label_location	|t_integer	|'-1'	|NOT NULL	|0
FIELD		|x		|t_integer	|'0'	|NOT NULL	|0
FIELD		|y		|t_integer	|'0'	|NOT NULL	|0
FIELD		|iconid_disabled|t_id		|	|NULL		|0			|4|images	|imageid	|RESTRICT
FIELD		|iconid_maintenance|t_id	|	|NULL		|0			|5|images	|imageid	|RESTRICT
FIELD		|elementsubtype	|t_integer	|'0'	|NOT NULL	|0
FIELD		|areatype	|t_integer	|'0'	|NOT NULL	|0
FIELD		|width		|t_integer	|'200'	|NOT NULL	|0
FIELD		|height		|t_integer	|'200'	|NOT NULL	|0
FIELD		|viewtype	|t_integer	|'0'	|NOT NULL	|0
FIELD		|use_iconmap	|t_integer	|'1'	|NOT NULL	|0
FIELD		|application	|t_varchar(255)	|''	|NOT NULL	|0
INDEX		|1		|sysmapid
INDEX		|2		|iconid_off
INDEX		|3		|iconid_on
INDEX		|4		|iconid_disabled
INDEX		|5		|iconid_maintenance

TABLE|sysmaps_links|linkid|ZBX_TEMPLATE
FIELD		|linkid		|t_id		|	|NOT NULL	|0
FIELD		|sysmapid	|t_id		|	|NOT NULL	|0			|1|sysmaps
FIELD		|selementid1	|t_id		|	|NOT NULL	|0			|2|sysmaps_elements|selementid
FIELD		|selementid2	|t_id		|	|NOT NULL	|0			|3|sysmaps_elements|selementid
FIELD		|drawtype	|t_integer	|'0'	|NOT NULL	|0
FIELD		|color		|t_varchar(6)	|'000000'|NOT NULL	|0
FIELD		|label		|t_varchar(2048)|''	|NOT NULL	|0
INDEX		|1		|sysmapid
INDEX		|2		|selementid1
INDEX		|3		|selementid2

TABLE|sysmaps_link_triggers|linktriggerid|ZBX_TEMPLATE
FIELD		|linktriggerid	|t_id		|	|NOT NULL	|0
FIELD		|linkid		|t_id		|	|NOT NULL	|0			|1|sysmaps_links
FIELD		|triggerid	|t_id		|	|NOT NULL	|0			|2|triggers
FIELD		|drawtype	|t_integer	|'0'	|NOT NULL	|0
FIELD		|color		|t_varchar(6)	|'000000'|NOT NULL	|0
UNIQUE		|1		|linkid,triggerid
INDEX		|2		|triggerid

TABLE|sysmap_element_url|sysmapelementurlid|ZBX_TEMPLATE
FIELD		|sysmapelementurlid|t_id	|	|NOT NULL	|0
FIELD		|selementid	|t_id		|	|NOT NULL	|0			|1|sysmaps_elements
FIELD		|name		|t_varchar(255)	|	|NOT NULL	|0
FIELD		|url		|t_varchar(255)	|''	|NOT NULL	|0
UNIQUE		|1		|selementid,name

TABLE|sysmap_url|sysmapurlid|ZBX_TEMPLATE
FIELD		|sysmapurlid	|t_id		|	|NOT NULL	|0
FIELD		|sysmapid	|t_id		|	|NOT NULL	|0			|1|sysmaps
FIELD		|name		|t_varchar(255)	|	|NOT NULL	|0
FIELD		|url		|t_varchar(255)	|''	|NOT NULL	|0
FIELD		|elementtype	|t_integer	|'0'	|NOT NULL	|0
UNIQUE		|1		|sysmapid,name

TABLE|sysmap_user|sysmapuserid|ZBX_TEMPLATE
FIELD		|sysmapuserid|t_id		|	|NOT NULL	|0
FIELD		|sysmapid	|t_id		|	|NOT NULL	|0			|1|sysmaps
FIELD		|userid		|t_id		|	|NOT NULL	|0			|2|users
FIELD		|permission	|t_integer	|'2'	|NOT NULL	|0
UNIQUE		|1		|sysmapid,userid

TABLE|sysmap_usrgrp|sysmapusrgrpid|ZBX_TEMPLATE
FIELD		|sysmapusrgrpid|t_id		|	|NOT NULL	|0
FIELD		|sysmapid	|t_id		|	|NOT NULL	|0			|1|sysmaps
FIELD		|usrgrpid	|t_id		|	|NOT NULL	|0			|2|usrgrp
FIELD		|permission	|t_integer	|'2'	|NOT NULL	|0
UNIQUE		|1		|sysmapid,usrgrpid

TABLE|maintenances_hosts|maintenance_hostid|ZBX_DATA
FIELD		|maintenance_hostid|t_id	|	|NOT NULL	|0
FIELD		|maintenanceid	|t_id		|	|NOT NULL	|0			|1|maintenances
FIELD		|hostid		|t_id		|	|NOT NULL	|0			|2|hosts
UNIQUE		|1		|maintenanceid,hostid
INDEX		|2		|hostid

TABLE|maintenances_groups|maintenance_groupid|ZBX_DATA
FIELD		|maintenance_groupid|t_id	|	|NOT NULL	|0
FIELD		|maintenanceid	|t_id		|	|NOT NULL	|0			|1|maintenances
FIELD		|groupid	|t_id		|	|NOT NULL	|0			|2|hstgrp
UNIQUE		|1		|maintenanceid,groupid
INDEX		|2		|groupid

TABLE|timeperiods|timeperiodid|ZBX_DATA
FIELD		|timeperiodid	|t_id		|	|NOT NULL	|0
FIELD		|timeperiod_type|t_integer	|'0'	|NOT NULL	|0
FIELD		|every		|t_integer	|'1'	|NOT NULL	|0
FIELD		|month		|t_integer	|'0'	|NOT NULL	|0
FIELD		|dayofweek	|t_integer	|'0'	|NOT NULL	|0
FIELD		|day		|t_integer	|'0'	|NOT NULL	|0
FIELD		|start_time	|t_integer	|'0'	|NOT NULL	|0
FIELD		|period		|t_integer	|'0'	|NOT NULL	|0
FIELD		|start_date	|t_integer	|'0'	|NOT NULL	|0

TABLE|maintenances_windows|maintenance_timeperiodid|ZBX_DATA
FIELD		|maintenance_timeperiodid|t_id	|	|NOT NULL	|0
FIELD		|maintenanceid	|t_id		|	|NOT NULL	|0			|1|maintenances
FIELD		|timeperiodid	|t_id		|	|NOT NULL	|0			|2|timeperiods
UNIQUE		|1		|maintenanceid,timeperiodid
INDEX		|2		|timeperiodid

TABLE|regexps|regexpid|ZBX_DATA
FIELD		|regexpid	|t_id		|	|NOT NULL	|0
FIELD		|name		|t_varchar(128)	|''	|NOT NULL	|ZBX_PROXY
FIELD		|test_string	|t_shorttext	|''	|NOT NULL	|0
UNIQUE		|1		|name

TABLE|expressions|expressionid|ZBX_DATA
FIELD		|expressionid	|t_id		|	|NOT NULL	|0
FIELD		|regexpid	|t_id		|	|NOT NULL	|ZBX_PROXY		|1|regexps
FIELD		|expression	|t_varchar(255)	|''	|NOT NULL	|ZBX_PROXY
FIELD		|expression_type|t_integer	|'0'	|NOT NULL	|ZBX_PROXY
FIELD		|exp_delimiter	|t_varchar(1)	|''	|NOT NULL	|ZBX_PROXY
FIELD		|case_sensitive	|t_integer	|'0'	|NOT NULL	|ZBX_PROXY
INDEX		|1		|regexpid

TABLE|ids|table_name,field_name|0
FIELD		|table_name	|t_varchar(64)	|''	|NOT NULL	|0
FIELD		|field_name	|t_varchar(64)	|''	|NOT NULL	|0
FIELD		|nextid		|t_id		|	|NOT NULL	|0

-- History tables

TABLE|alerts|alertid|0
FIELD		|alertid	|t_id		|	|NOT NULL	|0
FIELD		|actionid	|t_id		|	|NOT NULL	|0			|1|actions
FIELD		|eventid	|t_id		|	|NOT NULL	|0			|2|events
FIELD		|userid		|t_id		|	|NULL		|0			|3|users
FIELD		|clock		|t_time		|'0'	|NOT NULL	|0
FIELD		|mediatypeid	|t_id		|	|NULL		|0			|4|media_type
FIELD		|sendto		|t_varchar(1024)|''	|NOT NULL	|0
FIELD		|subject	|t_varchar(255)	|''	|NOT NULL	|0
FIELD		|message	|t_text		|''	|NOT NULL	|0
FIELD		|status		|t_integer	|'0'	|NOT NULL	|0
FIELD		|retries	|t_integer	|'0'	|NOT NULL	|0
FIELD		|error		|t_varchar(2048)|''	|NOT NULL	|0
FIELD		|esc_step	|t_integer	|'0'	|NOT NULL	|0
FIELD		|alerttype	|t_integer	|'0'	|NOT NULL	|0
FIELD		|p_eventid	|t_id		|	|NULL		|0			|5|events	|eventid
FIELD		|acknowledgeid	|t_id		|	|NULL		|0			|6|acknowledges	|acknowledgeid
FIELD		|parameters	|t_shorttext	|'{}'	|NOT NULL	|0
INDEX		|1		|actionid
INDEX		|2		|clock
INDEX		|3		|eventid
INDEX		|4		|status
INDEX		|5		|mediatypeid
INDEX		|6		|userid
INDEX		|7		|p_eventid

TABLE|history||0
FIELD		|itemid		|t_id		|	|NOT NULL	|0			|-|items
FIELD		|clock		|t_time		|'0'	|NOT NULL	|0
FIELD		|value		|t_double	|'0.0000'|NOT NULL	|0
FIELD		|ns		|t_nanosec	|'0'	|NOT NULL	|0
INDEX		|1		|itemid,clock

TABLE|history_uint||0
FIELD		|itemid		|t_id		|	|NOT NULL	|0			|-|items
FIELD		|clock		|t_time		|'0'	|NOT NULL	|0
FIELD		|value		|t_bigint	|'0'	|NOT NULL	|0
FIELD		|ns		|t_nanosec	|'0'	|NOT NULL	|0
INDEX		|1		|itemid,clock

TABLE|history_str||0
FIELD		|itemid		|t_id		|	|NOT NULL	|0			|-|items
FIELD		|clock		|t_time		|'0'	|NOT NULL	|0
FIELD		|value		|t_varchar(255)	|''	|NOT NULL	|0
FIELD		|ns		|t_nanosec	|'0'	|NOT NULL	|0
INDEX		|1		|itemid,clock

TABLE|history_log||0
FIELD		|itemid		|t_id		|	|NOT NULL	|0			|-|items
FIELD		|clock		|t_time		|'0'	|NOT NULL	|0
FIELD		|timestamp	|t_time		|'0'	|NOT NULL	|0
FIELD		|source		|t_varchar(64)	|''	|NOT NULL	|0
FIELD		|severity	|t_integer	|'0'	|NOT NULL	|0
FIELD		|value		|t_text		|''	|NOT NULL	|0
FIELD		|logeventid	|t_integer	|'0'	|NOT NULL	|0
FIELD		|ns		|t_nanosec	|'0'	|NOT NULL	|0
INDEX		|1		|itemid,clock

TABLE|history_text||0
FIELD		|itemid		|t_id		|	|NOT NULL	|0			|-|items
FIELD		|clock		|t_time		|'0'	|NOT NULL	|0
FIELD		|value		|t_text		|''	|NOT NULL	|0
FIELD		|ns		|t_nanosec	|'0'	|NOT NULL	|0
INDEX		|1		|itemid,clock

TABLE|proxy_history|id|0
FIELD		|id		|t_serial	|	|NOT NULL	|0
FIELD		|itemid		|t_id		|	|NOT NULL	|0			|-|items
FIELD		|clock		|t_time		|'0'	|NOT NULL	|0
FIELD		|timestamp	|t_time		|'0'	|NOT NULL	|0
FIELD		|source		|t_varchar(64)	|''	|NOT NULL	|0
FIELD		|severity	|t_integer	|'0'	|NOT NULL	|0
FIELD		|value		|t_longtext	|''	|NOT NULL	|0
FIELD		|logeventid	|t_integer	|'0'	|NOT NULL	|0
FIELD		|ns		|t_nanosec	|'0'	|NOT NULL	|0
FIELD		|state		|t_integer	|'0'	|NOT NULL	|0
FIELD		|lastlogsize	|t_bigint	|'0'	|NOT NULL	|0
FIELD		|mtime		|t_integer	|'0'	|NOT NULL	|0
FIELD		|flags		|t_integer	|'0'	|NOT NULL	|0
INDEX		|1		|clock

TABLE|proxy_dhistory|id|0
FIELD		|id		|t_serial	|	|NOT NULL	|0
FIELD		|clock		|t_time		|'0'	|NOT NULL	|0
FIELD		|druleid	|t_id		|	|NOT NULL	|0			|-|drules
FIELD		|ip		|t_varchar(39)	|''	|NOT NULL	|0
FIELD		|port		|t_integer	|'0'	|NOT NULL	|0
FIELD		|value		|t_varchar(255)	|''	|NOT NULL	|0
FIELD		|status		|t_integer	|'0'	|NOT NULL	|0
FIELD		|dcheckid	|t_id		|	|NULL		|0			|-|dchecks
FIELD		|dns		|t_varchar(255)	|''	|NOT NULL	|0
INDEX		|1		|clock
INDEX		|2		|druleid

TABLE|events|eventid|0
FIELD		|eventid	|t_id		|	|NOT NULL	|0
FIELD		|source		|t_integer	|'0'	|NOT NULL	|0
FIELD		|object		|t_integer	|'0'	|NOT NULL	|0
FIELD		|objectid	|t_id		|'0'	|NOT NULL	|0
FIELD		|clock		|t_time		|'0'	|NOT NULL	|0
FIELD		|value		|t_integer	|'0'	|NOT NULL	|0
FIELD		|acknowledged	|t_integer	|'0'	|NOT NULL	|0
FIELD		|ns		|t_nanosec	|'0'	|NOT NULL	|0
FIELD		|name		|t_varchar(2048)|''	|NOT NULL	|0
FIELD		|severity	|t_integer	|'0'	|NOT NULL	|0
INDEX		|1		|source,object,objectid,clock
INDEX		|2		|source,object,clock

TABLE|trends|itemid,clock|0
FIELD		|itemid		|t_id		|	|NOT NULL	|0			|-|items
FIELD		|clock		|t_time		|'0'	|NOT NULL	|0
FIELD		|num		|t_integer	|'0'	|NOT NULL	|0
FIELD		|value_min	|t_double	|'0.0000'|NOT NULL	|0
FIELD		|value_avg	|t_double	|'0.0000'|NOT NULL	|0
FIELD		|value_max	|t_double	|'0.0000'|NOT NULL	|0

TABLE|trends_uint|itemid,clock|0
FIELD		|itemid		|t_id		|	|NOT NULL	|0			|-|items
FIELD		|clock		|t_time		|'0'	|NOT NULL	|0
FIELD		|num		|t_integer	|'0'	|NOT NULL	|0
FIELD		|value_min	|t_bigint	|'0'	|NOT NULL	|0
FIELD		|value_avg	|t_bigint	|'0'	|NOT NULL	|0
FIELD		|value_max	|t_bigint	|'0'	|NOT NULL	|0

TABLE|acknowledges|acknowledgeid|0
FIELD		|acknowledgeid	|t_id		|	|NOT NULL	|0
FIELD		|userid		|t_id		|	|NOT NULL	|0			|1|users
FIELD		|eventid	|t_id		|	|NOT NULL	|0			|2|events
FIELD		|clock		|t_time		|'0'	|NOT NULL	|0
FIELD		|message	|t_varchar(255)	|''	|NOT NULL	|0
FIELD		|action		|t_integer	|'0'	|NOT NULL	|0
FIELD		|old_severity	|t_integer	|'0'	|NOT NULL	|0
FIELD		|new_severity	|t_integer	|'0'	|NOT NULL	|0
INDEX		|1		|userid
INDEX		|2		|eventid
INDEX		|3		|clock

TABLE|auditlog|auditid|0
FIELD		|auditid	|t_id		|	|NOT NULL	|0
FIELD		|userid		|t_id		|	|NOT NULL	|0			|1|users
FIELD		|clock		|t_time		|'0'	|NOT NULL	|0
FIELD		|action		|t_integer	|'0'	|NOT NULL	|0
FIELD		|resourcetype	|t_integer	|'0'	|NOT NULL	|0
FIELD		|note		|t_varchar(128) |''	|NOT NULL	|0
FIELD		|ip		|t_varchar(39)	|''	|NOT NULL	|0
FIELD		|resourceid	|t_id		|	|NULL		|0
FIELD		|resourcename	|t_varchar(255)	|''	|NOT NULL	|0
INDEX		|1		|userid,clock
INDEX		|2		|clock
INDEX		|3		|resourcetype,resourceid

TABLE|auditlog_details|auditdetailid|0
FIELD		|auditdetailid	|t_id		|	|NOT NULL	|0
FIELD		|auditid	|t_id		|	|NOT NULL	|0			|1|auditlog
FIELD		|table_name	|t_varchar(64)	|''	|NOT NULL	|0
FIELD		|field_name	|t_varchar(64)	|''	|NOT NULL	|0
FIELD		|oldvalue	|t_shorttext	|''	|NOT NULL	|0
FIELD		|newvalue	|t_shorttext	|''	|NOT NULL	|0
INDEX		|1		|auditid

TABLE|service_alarms|servicealarmid|0
FIELD		|servicealarmid	|t_id		|	|NOT NULL	|0
FIELD		|serviceid	|t_id		|	|NOT NULL	|0			|1|services
FIELD		|clock		|t_time		|'0'	|NOT NULL	|0
FIELD		|value		|t_integer	|'0'	|NOT NULL	|0
INDEX		|1		|serviceid,clock
INDEX		|2		|clock

TABLE|autoreg_host|autoreg_hostid|0
FIELD		|autoreg_hostid	|t_id		|	|NOT NULL	|0
FIELD		|proxy_hostid	|t_id		|	|NULL		|0			|1|hosts	|hostid
FIELD		|host		|t_varchar(128)	|''	|NOT NULL	|0
FIELD		|listen_ip	|t_varchar(39)	|''	|NOT NULL	|0
FIELD		|listen_port	|t_integer	|'0'	|NOT NULL	|0
FIELD		|listen_dns	|t_varchar(255)	|''	|NOT NULL	|0
FIELD		|host_metadata	|t_varchar(255)	|''	|NOT NULL	|0
FIELD		|flags		|t_integer	|'0'	|NOT NULL	|0
FIELD		|tls_accepted	|t_integer	|'1'	|NOT NULL	|0
INDEX		|1		|host
INDEX		|2		|proxy_hostid

TABLE|proxy_autoreg_host|id|0
FIELD		|id		|t_serial	|	|NOT NULL	|0
FIELD		|clock		|t_time		|'0'	|NOT NULL	|0
FIELD		|host		|t_varchar(128)	|''	|NOT NULL	|0
FIELD		|listen_ip	|t_varchar(39)	|''	|NOT NULL	|0
FIELD		|listen_port	|t_integer	|'0'	|NOT NULL	|0
FIELD		|listen_dns	|t_varchar(255)	|''	|NOT NULL	|0
FIELD		|host_metadata	|t_varchar(255)	|''	|NOT NULL	|0
FIELD		|flags		|t_integer	|'0'	|NOT NULL	|0
FIELD		|tls_accepted	|t_integer	|'1'	|NOT NULL	|0
INDEX		|1		|clock

TABLE|dhosts|dhostid|0
FIELD		|dhostid	|t_id		|	|NOT NULL	|0
FIELD		|druleid	|t_id		|	|NOT NULL	|0			|1|drules
FIELD		|status		|t_integer	|'0'	|NOT NULL	|0
FIELD		|lastup		|t_integer	|'0'	|NOT NULL	|0
FIELD		|lastdown	|t_integer	|'0'	|NOT NULL	|0
INDEX		|1		|druleid

TABLE|dservices|dserviceid|0
FIELD		|dserviceid	|t_id		|	|NOT NULL	|0
FIELD		|dhostid	|t_id		|	|NOT NULL	|0			|1|dhosts
FIELD		|value		|t_varchar(255)	|''	|NOT NULL	|0
FIELD		|port		|t_integer	|'0'	|NOT NULL	|0
FIELD		|status		|t_integer	|'0'	|NOT NULL	|0
FIELD		|lastup		|t_integer	|'0'	|NOT NULL	|0
FIELD		|lastdown	|t_integer	|'0'	|NOT NULL	|0
FIELD		|dcheckid	|t_id		|	|NOT NULL	|0			|2|dchecks
FIELD		|ip		|t_varchar(39)	|''	|NOT NULL	|0
FIELD		|dns		|t_varchar(255)	|''	|NOT NULL	|0
UNIQUE		|1		|dcheckid,ip,port
INDEX		|2		|dhostid

-- Other tables

TABLE|escalations|escalationid|0
FIELD		|escalationid	|t_id		|	|NOT NULL	|0
FIELD		|actionid	|t_id		|	|NOT NULL	|0			|-|actions
FIELD		|triggerid	|t_id		|	|NULL		|0			|-|triggers
FIELD		|eventid	|t_id		|	|NULL		|0			|-|events
FIELD		|r_eventid	|t_id		|	|NULL		|0			|-|events	|eventid
FIELD		|nextcheck	|t_time		|'0'	|NOT NULL	|0
FIELD		|esc_step	|t_integer	|'0'	|NOT NULL	|0
FIELD		|status		|t_integer	|'0'	|NOT NULL	|0
FIELD		|itemid		|t_id		|	|NULL		|0			|-|items
FIELD		|acknowledgeid	|t_id		|	|NULL		|0			|-|acknowledges
UNIQUE		|1		|triggerid,itemid,escalationid
INDEX		|2		|eventid
INDEX		|3		|nextcheck

TABLE|globalvars|globalvarid|0
FIELD		|globalvarid	|t_id		|	|NOT NULL	|0
FIELD		|snmp_lastsize	|t_bigint	|'0'	|NOT NULL	|0

TABLE|graph_discovery|graphid|0
FIELD		|graphid	|t_id		|	|NOT NULL	|0			|1|graphs
FIELD		|parent_graphid	|t_id		|	|NOT NULL	|0			|2|graphs	|graphid	|RESTRICT
INDEX		|1		|parent_graphid

TABLE|host_inventory|hostid|0
FIELD		|hostid		|t_id		|	|NOT NULL	|0			|1|hosts
FIELD		|inventory_mode	|t_integer	|'0'	|NOT NULL	|0
FIELD		|type		|t_varchar(64)	|''	|NOT NULL	|0
FIELD		|type_full	|t_varchar(64)	|''	|NOT NULL	|0
FIELD		|name		|t_varchar(128)	|''	|NOT NULL	|0
FIELD		|alias		|t_varchar(128)	|''	|NOT NULL	|0
FIELD		|os		|t_varchar(128)	|''	|NOT NULL	|0
FIELD		|os_full	|t_varchar(255)	|''	|NOT NULL	|0
FIELD		|os_short	|t_varchar(128)	|''	|NOT NULL	|0
FIELD		|serialno_a	|t_varchar(64)	|''	|NOT NULL	|0
FIELD		|serialno_b	|t_varchar(64)	|''	|NOT NULL	|0
FIELD		|tag		|t_varchar(64)	|''	|NOT NULL	|0
FIELD		|asset_tag	|t_varchar(64)	|''	|NOT NULL	|0
FIELD		|macaddress_a	|t_varchar(64)	|''	|NOT NULL	|0
FIELD		|macaddress_b	|t_varchar(64)	|''	|NOT NULL	|0
FIELD		|hardware	|t_varchar(255)	|''	|NOT NULL	|0
FIELD		|hardware_full	|t_shorttext	|''	|NOT NULL	|0
FIELD		|software	|t_varchar(255)	|''	|NOT NULL	|0
FIELD		|software_full	|t_shorttext	|''	|NOT NULL	|0
FIELD		|software_app_a	|t_varchar(64)	|''	|NOT NULL	|0
FIELD		|software_app_b	|t_varchar(64)	|''	|NOT NULL	|0
FIELD		|software_app_c	|t_varchar(64)	|''	|NOT NULL	|0
FIELD		|software_app_d	|t_varchar(64)	|''	|NOT NULL	|0
FIELD		|software_app_e	|t_varchar(64)	|''	|NOT NULL	|0
FIELD		|contact	|t_shorttext	|''	|NOT NULL	|0
FIELD		|location	|t_shorttext	|''	|NOT NULL	|0
FIELD		|location_lat	|t_varchar(16)	|''	|NOT NULL	|0
FIELD		|location_lon	|t_varchar(16)	|''	|NOT NULL	|0
FIELD		|notes		|t_shorttext	|''	|NOT NULL	|0
FIELD		|chassis	|t_varchar(64)	|''	|NOT NULL	|0
FIELD		|model		|t_varchar(64)	|''	|NOT NULL	|0
FIELD		|hw_arch	|t_varchar(32)	|''	|NOT NULL	|0
FIELD		|vendor		|t_varchar(64)	|''	|NOT NULL	|0
FIELD		|contract_number|t_varchar(64)	|''	|NOT NULL	|0
FIELD		|installer_name	|t_varchar(64)	|''	|NOT NULL	|0
FIELD		|deployment_status|t_varchar(64)|''	|NOT NULL	|0
FIELD		|url_a		|t_varchar(255)	|''	|NOT NULL	|0
FIELD		|url_b		|t_varchar(255)	|''	|NOT NULL	|0
FIELD		|url_c		|t_varchar(255)	|''	|NOT NULL	|0
FIELD		|host_networks	|t_shorttext	|''	|NOT NULL	|0
FIELD		|host_netmask	|t_varchar(39)	|''	|NOT NULL	|0
FIELD		|host_router	|t_varchar(39)	|''	|NOT NULL	|0
FIELD		|oob_ip		|t_varchar(39)	|''	|NOT NULL	|0
FIELD		|oob_netmask	|t_varchar(39)	|''	|NOT NULL	|0
FIELD		|oob_router	|t_varchar(39)	|''	|NOT NULL	|0
FIELD		|date_hw_purchase|t_varchar(64)	|''	|NOT NULL	|0
FIELD		|date_hw_install|t_varchar(64)	|''	|NOT NULL	|0
FIELD		|date_hw_expiry	|t_varchar(64)	|''	|NOT NULL	|0
FIELD		|date_hw_decomm	|t_varchar(64)	|''	|NOT NULL	|0
FIELD		|site_address_a	|t_varchar(128)	|''	|NOT NULL	|0
FIELD		|site_address_b	|t_varchar(128)	|''	|NOT NULL	|0
FIELD		|site_address_c	|t_varchar(128)	|''	|NOT NULL	|0
FIELD		|site_city	|t_varchar(128)	|''	|NOT NULL	|0
FIELD		|site_state	|t_varchar(64)	|''	|NOT NULL	|0
FIELD		|site_country	|t_varchar(64)	|''	|NOT NULL	|0
FIELD		|site_zip	|t_varchar(64)	|''	|NOT NULL	|0
FIELD		|site_rack	|t_varchar(128)	|''	|NOT NULL	|0
FIELD		|site_notes	|t_shorttext	|''	|NOT NULL	|0
FIELD		|poc_1_name	|t_varchar(128)	|''	|NOT NULL	|0
FIELD		|poc_1_email	|t_varchar(128)	|''	|NOT NULL	|0
FIELD		|poc_1_phone_a	|t_varchar(64)	|''	|NOT NULL	|0
FIELD		|poc_1_phone_b	|t_varchar(64)	|''	|NOT NULL	|0
FIELD		|poc_1_cell	|t_varchar(64)	|''	|NOT NULL	|0
FIELD		|poc_1_screen	|t_varchar(64)	|''	|NOT NULL	|0
FIELD		|poc_1_notes	|t_shorttext	|''	|NOT NULL	|0
FIELD		|poc_2_name	|t_varchar(128)	|''	|NOT NULL	|0
FIELD		|poc_2_email	|t_varchar(128)	|''	|NOT NULL	|0
FIELD		|poc_2_phone_a	|t_varchar(64)	|''	|NOT NULL	|0
FIELD		|poc_2_phone_b	|t_varchar(64)	|''	|NOT NULL	|0
FIELD		|poc_2_cell	|t_varchar(64)	|''	|NOT NULL	|0
FIELD		|poc_2_screen	|t_varchar(64)	|''	|NOT NULL	|0
FIELD		|poc_2_notes	|t_shorttext	|''	|NOT NULL	|0

TABLE|housekeeper|housekeeperid|0
FIELD		|housekeeperid	|t_id		|	|NOT NULL	|0
FIELD		|tablename	|t_varchar(64)	|''	|NOT NULL	|0
FIELD		|field		|t_varchar(64)	|''	|NOT NULL	|0
FIELD		|value		|t_id		|	|NOT NULL	|0			|-|items

TABLE|images|imageid|0
FIELD		|imageid	|t_id		|	|NOT NULL	|0
FIELD		|imagetype	|t_integer	|'0'	|NOT NULL	|0
FIELD		|name		|t_varchar(64)	|'0'	|NOT NULL	|0
FIELD		|image		|t_image	|''	|NOT NULL	|0
UNIQUE		|1		|name

TABLE|item_discovery|itemdiscoveryid|ZBX_TEMPLATE
FIELD		|itemdiscoveryid|t_id		|	|NOT NULL	|0
FIELD		|itemid		|t_id		|	|NOT NULL	|0			|1|items
FIELD		|parent_itemid	|t_id		|	|NOT NULL	|0			|2|items	|itemid
FIELD		|key_		|t_varchar(2048)|''	|NOT NULL	|ZBX_NODATA
FIELD		|lastcheck	|t_integer	|'0'	|NOT NULL	|ZBX_NODATA
FIELD		|ts_delete	|t_time		|'0'	|NOT NULL	|ZBX_NODATA
UNIQUE		|1		|itemid,parent_itemid
INDEX		|2		|parent_itemid

TABLE|host_discovery|hostid|ZBX_TEMPLATE
FIELD		|hostid		|t_id		|	|NOT NULL	|0			|1|hosts
FIELD		|parent_hostid	|t_id		|	|NULL		|0			|2|hosts	|hostid		|RESTRICT
FIELD		|parent_itemid	|t_id		|	|NULL		|0			|3|items	|itemid		|RESTRICT
FIELD		|host		|t_varchar(128)	|''	|NOT NULL	|ZBX_NODATA
FIELD		|lastcheck	|t_integer	|'0'	|NOT NULL	|ZBX_NODATA
FIELD		|ts_delete	|t_time		|'0'	|NOT NULL	|ZBX_NODATA

TABLE|interface_discovery|interfaceid|0
FIELD		|interfaceid	|t_id		|	|NOT NULL	|0			|1|interface
FIELD		|parent_interfaceid|t_id	|	|NOT NULL	|0			|2|interface	|interfaceid

TABLE|profiles|profileid|0
FIELD		|profileid	|t_id		|	|NOT NULL	|0
FIELD		|userid		|t_id		|	|NOT NULL	|0			|1|users
FIELD		|idx		|t_varchar(96)	|''	|NOT NULL	|0
FIELD		|idx2		|t_id		|'0'	|NOT NULL	|0
FIELD		|value_id	|t_id		|'0'	|NOT NULL	|0
FIELD		|value_int	|t_integer	|'0'	|NOT NULL	|0
FIELD		|value_str	|t_varchar(255)	|''	|NOT NULL	|0
FIELD		|source		|t_varchar(96)	|''	|NOT NULL	|0
FIELD		|type		|t_integer	|'0'	|NOT NULL	|0
INDEX		|1		|userid,idx,idx2
INDEX		|2		|userid,profileid

TABLE|sessions|sessionid|0
FIELD		|sessionid	|t_varchar(32)	|''	|NOT NULL	|0
FIELD		|userid		|t_id		|	|NOT NULL	|0			|1|users
FIELD		|lastaccess	|t_integer	|'0'	|NOT NULL	|0
FIELD		|status		|t_integer	|'0'	|NOT NULL	|0
INDEX		|1		|userid,status,lastaccess

TABLE|trigger_discovery|triggerid|0
FIELD		|triggerid	|t_id		|	|NOT NULL	|0			|1|triggers
FIELD		|parent_triggerid|t_id		|	|NOT NULL	|0			|2|triggers	|triggerid	|RESTRICT
INDEX		|1		|parent_triggerid

TABLE|application_template|application_templateid|ZBX_TEMPLATE
FIELD		|application_templateid|t_id	|	|NOT NULL	|0
FIELD		|applicationid	|t_id		|	|NOT NULL	|0			|1|applications
FIELD		|templateid	|t_id		|	|NOT NULL	|0			|2|applications	|applicationid
UNIQUE		|1		|applicationid,templateid
INDEX		|2		|templateid

TABLE|item_condition|item_conditionid|ZBX_TEMPLATE
FIELD		|item_conditionid|t_id		|	|NOT NULL	|0
FIELD		|itemid		|t_id		|	|NOT NULL	|0			|1|items
FIELD		|operator	|t_integer	|'8'	|NOT NULL	|0
FIELD		|macro		|t_varchar(64)	|''	|NOT NULL	|0
FIELD		|value		|t_varchar(255)	|''	|NOT NULL	|0
INDEX		|1		|itemid

TABLE|item_rtdata|itemid|ZBX_TEMPLATE
FIELD		|itemid		|t_id		|	|NOT NULL	|0			|1|items
FIELD		|lastlogsize	|t_bigint	|'0'	|NOT NULL	|ZBX_PROXY,ZBX_NODATA
FIELD		|state		|t_integer	|'0'	|NOT NULL	|ZBX_NODATA
FIELD		|mtime		|t_integer	|'0'	|NOT NULL	|ZBX_PROXY,ZBX_NODATA
FIELD		|error		|t_varchar(2048)|''	|NOT NULL	|ZBX_NODATA

TABLE|application_prototype|application_prototypeid|ZBX_TEMPLATE
FIELD		|application_prototypeid|t_id	|	|NOT NULL	|0
FIELD		|itemid		|t_id		|	|NOT NULL	|0			|1|items
FIELD		|templateid	|t_id		|	|NULL		|0			|2|application_prototype|application_prototypeid
FIELD		|name		|t_varchar(255)	|''	|NOT NULL	|0
INDEX		|1		|itemid
INDEX		|2		|templateid

TABLE|item_application_prototype|item_application_prototypeid|ZBX_TEMPLATE
FIELD		|item_application_prototypeid|t_id|	|NOT NULL	|0
FIELD		|application_prototypeid|t_id	|	|NOT NULL	|0			|1|application_prototype
FIELD		|itemid		|t_id		|	|NOT NULL	|0			|2|items
UNIQUE		|1		|application_prototypeid,itemid
INDEX		|2		|itemid

TABLE|application_discovery|application_discoveryid|ZBX_TEMPLATE
FIELD		|application_discoveryid|t_id	|	|NOT NULL	|0
FIELD		|applicationid	|t_id		|	|NOT NULL	|0			|1|applications
FIELD		|application_prototypeid|t_id	|	|NOT NULL	|0			|2|application_prototype
FIELD		|name		|t_varchar(255)	|''	|NOT NULL	|ZBX_NODATA
FIELD		|lastcheck	|t_integer	|'0'	|NOT NULL	|ZBX_NODATA
FIELD		|ts_delete	|t_time		|'0'	|NOT NULL	|ZBX_NODATA
INDEX		|1		|applicationid
INDEX		|2		|application_prototypeid

TABLE|opinventory|operationid|ZBX_DATA
FIELD		|operationid	|t_id		|	|NOT NULL	|0			|1|operations
FIELD		|inventory_mode	|t_integer	|'0'	|NOT NULL	|0

TABLE|trigger_tag|triggertagid|ZBX_TEMPLATE
FIELD		|triggertagid	|t_id		|	|NOT NULL	|0
FIELD		|triggerid	|t_id		|	|NOT NULL	|0			|1|triggers
FIELD		|tag		|t_varchar(255)	|''	|NOT NULL	|0
FIELD		|value		|t_varchar(255)	|''	|NOT NULL	|0
INDEX		|1		|triggerid

TABLE|event_tag|eventtagid|0
FIELD		|eventtagid	|t_id		|	|NOT NULL	|0
FIELD		|eventid	|t_id		|	|NOT NULL	|0			|1|events
FIELD		|tag		|t_varchar(255)	|''	|NOT NULL	|0
FIELD		|value		|t_varchar(255)	|''	|NOT NULL	|0
INDEX		|1		|eventid

TABLE|problem|eventid|0
FIELD		|eventid	|t_id		|	|NOT NULL	|0			|1|events
FIELD		|source		|t_integer	|'0'	|NOT NULL	|0
FIELD		|object		|t_integer	|'0'	|NOT NULL	|0
FIELD		|objectid	|t_id		|'0'	|NOT NULL	|0
FIELD		|clock		|t_time		|'0'	|NOT NULL	|0
FIELD		|ns		|t_nanosec	|'0'	|NOT NULL	|0
FIELD		|r_eventid	|t_id		|	|NULL		|0			|2|events	|eventid
FIELD		|r_clock	|t_time		|'0'	|NOT NULL	|0
FIELD		|r_ns		|t_nanosec	|'0'	|NOT NULL	|0
FIELD		|correlationid	|t_id		|	|NULL		|0			|-|correlation
FIELD		|userid		|t_id		|	|NULL		|0			|-|users
FIELD		|name		|t_varchar(2048)|''	|NOT NULL	|0
FIELD		|acknowledged	|t_integer	|'0'	|NOT NULL	|0
FIELD		|severity	|t_integer	|'0'	|NOT NULL	|0
INDEX		|1		|source,object,objectid
INDEX		|2		|r_clock
INDEX		|3		|r_eventid

TABLE|problem_tag|problemtagid|0
FIELD		|problemtagid	|t_id		|	|NOT NULL	|0
FIELD		|eventid	|t_id		|	|NOT NULL	|0			|1|problem
FIELD		|tag		|t_varchar(255)	|''	|NOT NULL	|0
FIELD		|value		|t_varchar(255)	|''	|NOT NULL	|0
INDEX		|1		|eventid,tag,value

TABLE|tag_filter|tag_filterid|0
FIELD		|tag_filterid	|t_id		|	|NOT NULL	|0
FIELD		|usrgrpid	|t_id		|	|NOT NULL	|0 			|1|usrgrp	|usrgrpid
FIELD		|groupid	|t_id		|	|NOT NULL	|0			|2|hstgrp	|groupid
FIELD		|tag	|t_varchar(255)	|'' |NOT NULL	|0
FIELD		|value	|t_varchar(255)	|'' |NOT NULL	|0

TABLE|event_recovery|eventid|0
FIELD		|eventid	|t_id		|	|NOT NULL	|0			|1|events
FIELD		|r_eventid	|t_id		|	|NOT NULL	|0			|2|events	|eventid
FIELD		|c_eventid	|t_id		|	|NULL		|0			|3|events	|eventid
FIELD		|correlationid	|t_id		|	|NULL		|0			|-|correlation
FIELD		|userid		|t_id		|	|NULL		|0			|-|users
INDEX		|1		|r_eventid
INDEX		|2		|c_eventid

TABLE|correlation|correlationid|ZBX_DATA
FIELD		|correlationid	|t_id		|	|NOT NULL	|0
FIELD		|name		|t_varchar(255)	|''	|NOT NULL	|0
FIELD		|description	|t_shorttext	|''	|NOT NULL	|0
FIELD		|evaltype	|t_integer	|'0'	|NOT NULL	|0
FIELD		|status		|t_integer	|'0'	|NOT NULL	|0
FIELD		|formula	|t_varchar(255)	|''	|NOT NULL	|0
INDEX		|1		|status
UNIQUE		|2		|name

TABLE|corr_condition|corr_conditionid|ZBX_DATA
FIELD		|corr_conditionid|t_id		|	|NOT NULL	|0
FIELD		|correlationid	|t_id		|	|NOT NULL	|0			|1|correlation
FIELD		|type		|t_integer	|'0'	|NOT NULL	|0
INDEX		|1		|correlationid

TABLE|corr_condition_tag|corr_conditionid|ZBX_DATA
FIELD		|corr_conditionid|t_id		|	|NOT NULL	|0			|1|corr_condition
FIELD		|tag		|t_varchar(255)	|''	|NOT NULL	|0

TABLE|corr_condition_group|corr_conditionid|ZBX_DATA
FIELD		|corr_conditionid|t_id		|	|NOT NULL	|0			|1|corr_condition
FIELD		|operator	|t_integer	|'0'	|NOT NULL	|0
FIELD		|groupid	|t_id		|	|NOT NULL	|0			|2|hstgrp	|	|RESTRICT
INDEX		|1		|groupid

TABLE|corr_condition_tagpair|corr_conditionid|ZBX_DATA
FIELD		|corr_conditionid|t_id		|	|NOT NULL	|0			|1|corr_condition
FIELD		|oldtag		|t_varchar(255)	|''	|NOT NULL	|0
FIELD		|newtag		|t_varchar(255)	|''	|NOT NULL	|0

TABLE|corr_condition_tagvalue|corr_conditionid|ZBX_DATA
FIELD		|corr_conditionid|t_id		|	|NOT NULL	|0			|1|corr_condition
FIELD		|tag		|t_varchar(255)	|''	|NOT NULL	|0
FIELD		|operator	|t_integer	|'0'	|NOT NULL	|0
FIELD		|value		|t_varchar(255)	|''	|NOT NULL	|0

TABLE|corr_operation|corr_operationid|ZBX_DATA
FIELD		|corr_operationid|t_id		|	|NOT NULL	|0
FIELD		|correlationid	|t_id		|	|NOT NULL	|0			|1|correlation
FIELD		|type		|t_integer	|'0'	|NOT NULL	|0
INDEX		|1		|correlationid

TABLE|task|taskid|0
FIELD		|taskid		|t_id		|	|NOT NULL	|0
FIELD		|type		|t_integer	|	|NOT NULL	|0
FIELD		|status		|t_integer	|'0'	|NOT NULL	|0
FIELD		|clock		|t_integer	|'0'	|NOT NULL	|0
FIELD		|ttl		|t_integer	|'0'	|NOT NULL	|0
FIELD		|proxy_hostid	|t_id		|	|NULL		|0			|1|hosts	|hostid
INDEX		|1		|status,proxy_hostid

TABLE|task_close_problem|taskid|0
FIELD		|taskid		|t_id		|	|NOT NULL	|0			|1|task
FIELD		|acknowledgeid	|t_id		|	|NOT NULL	|0			|-|acknowledges

TABLE|item_preproc|item_preprocid|ZBX_TEMPLATE
FIELD		|item_preprocid	|t_id		|	|NOT NULL	|0
FIELD		|itemid		|t_id		|	|NOT NULL	|ZBX_PROXY			|1|items
FIELD		|step		|t_integer	|'0'	|NOT NULL	|ZBX_PROXY
FIELD		|type		|t_integer	|'0'	|NOT NULL	|ZBX_PROXY
FIELD		|params		|t_shorttext	|''	|NOT NULL	|ZBX_PROXY
FIELD		|error_handler	|t_integer	|'0'	|NOT NULL	|ZBX_PROXY
FIELD		|error_handler_params|t_varchar(255)|''	|NOT NULL	|ZBX_PROXY
INDEX		|1		|itemid,step

TABLE|task_remote_command|taskid|0
FIELD		|taskid		|t_id		|	|NOT NULL	|0			|1|task
FIELD		|command_type	|t_integer	|'0'	|NOT NULL	|0
FIELD		|execute_on	|t_integer	|'0'	|NOT NULL	|0
FIELD		|port		|t_integer	|'0'	|NOT NULL	|0
FIELD		|authtype	|t_integer	|'0'	|NOT NULL	|0
FIELD		|username	|t_varchar(64)	|''	|NOT NULL	|0
FIELD		|password	|t_varchar(64)	|''	|NOT NULL	|0
FIELD		|publickey	|t_varchar(64)	|''	|NOT NULL	|0
FIELD		|privatekey	|t_varchar(64)	|''	|NOT NULL	|0
FIELD		|command	|t_shorttext	|''	|NOT NULL	|0
FIELD		|alertid	|t_id		|	|NULL		|0			|-|alerts
FIELD		|parent_taskid	|t_id		|	|NOT NULL	|0			|-|task		|taskid
FIELD		|hostid		|t_id		|	|NOT NULL	|0			|-|hosts

TABLE|task_remote_command_result|taskid|0
FIELD		|taskid		|t_id		|	|NOT NULL	|0			|1|task
FIELD		|status		|t_integer	|'0'	|NOT NULL	|0
FIELD		|parent_taskid	|t_id		|	|NOT NULL	|0			|-|task		|taskid
FIELD		|info		|t_shorttext	|''	|NOT NULL	|0

TABLE|task_data|taskid|0
FIELD		|taskid		|t_id		|	|NOT NULL	|0			|1|task
FIELD		|type	|t_integer	|'0'	|NOT NULL	|0
FIELD		|data	|t_shorttext	|''	|NOT NULL	|0
FIELD		|parent_taskid	|t_id		|	|NOT NULL	|0			|-|task		|taskid

TABLE|task_result|taskid|0
FIELD		|taskid		|t_id		|	|NOT NULL	|0			|1|task
FIELD		|status		|t_integer	|'0'	|NOT NULL	|0
FIELD		|parent_taskid	|t_id		|	|NOT NULL	|0			|-|task		|taskid
FIELD		|info		|t_shorttext	|''	|NOT NULL	|0
INDEX		|1		|parent_taskid

TABLE|task_acknowledge|taskid|0
FIELD		|taskid		|t_id		|	|NOT NULL	|0			|1|task
FIELD		|acknowledgeid	|t_id		|	|NOT NULL	|0			|-|acknowledges

TABLE|sysmap_shape|sysmap_shapeid|ZBX_TEMPLATE
FIELD		|sysmap_shapeid	|t_id		|	|NOT NULL	|0
FIELD		|sysmapid	|t_id		|	|NOT NULL	|0			|1|sysmaps
FIELD		|type		|t_integer	|'0'	|NOT NULL	|0
FIELD		|x		|t_integer	|'0'	|NOT NULL	|0
FIELD		|y		|t_integer	|'0'	|NOT NULL	|0
FIELD		|width		|t_integer	|'200'	|NOT NULL	|0
FIELD		|height		|t_integer	|'200'	|NOT NULL	|0
FIELD		|text		|t_shorttext	|''	|NOT NULL	|0
FIELD		|font		|t_integer	|'9'	|NOT NULL	|0
FIELD		|font_size	|t_integer	|'11'	|NOT NULL	|0
FIELD		|font_color	|t_varchar(6)	|'000000'|NOT NULL	|0
FIELD		|text_halign	|t_integer	|'0'	|NOT NULL	|0
FIELD		|text_valign	|t_integer	|'0'	|NOT NULL	|0
FIELD		|border_type	|t_integer	|'0'	|NOT NULL	|0
FIELD		|border_width	|t_integer	|'1'	|NOT NULL	|0
FIELD		|border_color	|t_varchar(6)	|'000000'|NOT NULL	|0
FIELD		|background_color|t_varchar(6)	|''	|NOT NULL	|0
FIELD		|zindex		|t_integer	|'0'	|NOT NULL	|0
INDEX		|1		|sysmapid

TABLE|sysmap_element_trigger|selement_triggerid|ZBX_TEMPLATE
FIELD		|selement_triggerid	|t_id	|	|NOT NULL	|0
FIELD		|selementid		|t_id	|	|NOT NULL	|0			|1|sysmaps_elements
FIELD		|triggerid		|t_id	|	|NOT NULL	|0			|2|triggers
UNIQUE		|1			|selementid,triggerid

TABLE|httptest_field|httptest_fieldid|ZBX_TEMPLATE
FIELD		|httptest_fieldid	|t_id		|	|NOT NULL	|0
FIELD		|httptestid		|t_id		|	|NOT NULL	|ZBX_PROXY	|1|httptest
FIELD		|type			|t_integer	|'0'	|NOT NULL	|ZBX_PROXY
FIELD		|name			|t_varchar(255)	|''	|NOT NULL	|ZBX_PROXY
FIELD		|value			|t_shorttext	|''	|NOT NULL	|ZBX_PROXY
INDEX		|1			|httptestid

TABLE|httpstep_field|httpstep_fieldid|ZBX_TEMPLATE
FIELD		|httpstep_fieldid	|t_id		|	|NOT NULL	|0
FIELD		|httpstepid		|t_id		|	|NOT NULL	|ZBX_PROXY	|1|httpstep
FIELD		|type			|t_integer	|'0'	|NOT NULL	|ZBX_PROXY
FIELD		|name			|t_varchar(255)	|''	|NOT NULL	|ZBX_PROXY
FIELD		|value			|t_shorttext	|''	|NOT NULL	|ZBX_PROXY
INDEX		|1			|httpstepid

TABLE|dashboard|dashboardid|ZBX_DASHBOARD
FIELD		|dashboardid	|t_id		|	|NOT NULL	|0
FIELD		|name		|t_varchar(255)	|	|NOT NULL	|0
FIELD		|userid		|t_id		|	|NOT NULL	|0			|1|users	|		|RESTRICT
FIELD		|private	|t_integer	|'1'	|NOT NULL	|0

TABLE|dashboard_user|dashboard_userid|ZBX_DASHBOARD
FIELD		|dashboard_userid|t_id		|	|NOT NULL	|0
FIELD		|dashboardid	|t_id		|	|NOT NULL	|0			|1|dashboard
FIELD		|userid		|t_id		|	|NOT NULL	|0			|2|users
FIELD		|permission	|t_integer	|'2'	|NOT NULL	|0
UNIQUE		|1		|dashboardid,userid

TABLE|dashboard_usrgrp|dashboard_usrgrpid|ZBX_DASHBOARD
FIELD		|dashboard_usrgrpid|t_id	|	|NOT NULL	|0
FIELD		|dashboardid	|t_id		|	|NOT NULL	|0			|1|dashboard
FIELD		|usrgrpid	|t_id		|	|NOT NULL	|0			|2|usrgrp
FIELD		|permission	|t_integer	|'2'	|NOT NULL	|0
UNIQUE		|1		|dashboardid,usrgrpid

TABLE|widget|widgetid|ZBX_DASHBOARD
FIELD		|widgetid	|t_id		|	|NOT NULL	|0
FIELD		|dashboardid	|t_id		|	|NOT NULL	|0			|1|dashboard
FIELD		|type		|t_varchar(255)	|''	|NOT NULL	|0
FIELD		|name		|t_varchar(255)	|''	|NOT NULL	|0
FIELD		|x		|t_integer	|'0'	|NOT NULL	|0
FIELD		|y		|t_integer	|'0'	|NOT NULL	|0
FIELD		|width		|t_integer	|'1'	|NOT NULL	|0
FIELD		|height		|t_integer	|'2'	|NOT NULL	|0
FIELD		|view_mode	|t_integer	|'0'	|NOT NULL	|0
INDEX		|1		|dashboardid

TABLE|widget_field|widget_fieldid|ZBX_DASHBOARD
FIELD		|widget_fieldid	|t_id		|	|NOT NULL	|0
FIELD		|widgetid	|t_id		|	|NOT NULL	|0			|1|widget
FIELD		|type		|t_integer	|'0'	|NOT NULL	|0
FIELD		|name		|t_varchar(255)	|''	|NOT NULL	|0
FIELD		|value_int	|t_integer	|'0'	|NOT NULL	|0
FIELD		|value_str	|t_varchar(255)	|''	|NOT NULL	|0
FIELD		|value_groupid	|t_id		|	|NULL		|0			|2|hstgrp	|groupid
FIELD		|value_hostid	|t_id		|	|NULL		|0			|3|hosts	|hostid
FIELD		|value_itemid	|t_id		|	|NULL		|0			|4|items	|itemid
FIELD		|value_graphid	|t_id		|	|NULL		|0			|5|graphs	|graphid
FIELD		|value_sysmapid	|t_id		|	|NULL		|0			|6|sysmaps	|sysmapid
INDEX		|1		|widgetid
INDEX		|2		|value_groupid
INDEX		|3		|value_hostid
INDEX		|4		|value_itemid
INDEX		|5		|value_graphid
INDEX		|6		|value_sysmapid

TABLE|task_check_now|taskid|0
FIELD		|taskid		|t_id		|	|NOT NULL	|0			|1|task
FIELD		|itemid		|t_id		|	|NOT NULL	|0			|-|items

TABLE|event_suppress|event_suppressid|0
FIELD		|event_suppressid|t_id		|	|NOT NULL	|0
FIELD		|eventid	|t_id		|	|NOT NULL	|0			|1|events
FIELD		|maintenanceid	|t_id		|	|NULL		|0			|2|maintenances
FIELD		|suppress_until	|t_time		|'0'	|NOT NULL	|0
UNIQUE		|1		|eventid,maintenanceid
INDEX		|2		|suppress_until
INDEX		|3		|maintenanceid

TABLE|maintenance_tag|maintenancetagid|ZBX_DATA
FIELD		|maintenancetagid|t_id		|	|NOT NULL	|0
FIELD		|maintenanceid	|t_id		|	|NOT NULL	|0			|1|maintenances
FIELD		|tag		|t_varchar(255)	|''	|NOT NULL	|0
FIELD		|operator	|t_integer	|'2'	|NOT NULL	|0
FIELD		|value		|t_varchar(255)	|''	|NOT NULL	|0
INDEX		|1		|maintenanceid

TABLE|lld_macro_path|lld_macro_pathid|ZBX_TEMPLATE
FIELD		|lld_macro_pathid|t_id		|	|NOT NULL	|0
FIELD		|itemid		|t_id		|	|NOT NULL	|0			|1|items
FIELD		|lld_macro	|t_varchar(255)	|''	|NOT NULL	|0
FIELD		|path		|t_varchar(255)	|''	|NOT NULL	|0
UNIQUE		|1		|itemid,lld_macro

TABLE|host_tag|hosttagid|ZBX_TEMPLATE
FIELD		|hosttagid	|t_id		|	|NOT NULL	|0
FIELD		|hostid		|t_id		|	|NOT NULL	|0			|1|hosts
FIELD		|tag		|t_varchar(255)	|''	|NOT NULL	|0
FIELD		|value		|t_varchar(255)	|''	|NOT NULL	|0
INDEX		|1		|hostid

TABLE|config_autoreg_tls|autoreg_tlsid|ZBX_DATA
FIELD		|autoreg_tlsid	|t_id		|	|NOT NULL	|0
FIELD		|tls_psk_identity|t_varchar(128)|''	|NOT NULL	|ZBX_PROXY
FIELD		|tls_psk	|t_varchar(512)	|''	|NOT NULL	|ZBX_PROXY
UNIQUE		|1		|tls_psk_identity

TABLE|module|moduleid|
FIELD		|moduleid	|t_id		|	|NOT NULL	|0
FIELD		|id		|t_varchar(255)	|''	|NOT NULL	|0
FIELD		|relative_path	|t_varchar(255)	|''	|NOT NULL	|0
FIELD		|status		|t_integer	|'0'	|NOT NULL	|0
FIELD		|config		|t_shorttext	|''	|NOT NULL	|0

TABLE|dbversion||
FIELD		|mandatory	|t_integer	|'0'	|NOT NULL	|
FIELD		|optional	|t_integer	|'0'	|NOT NULL	|
<<<<<<< HEAD
ROW		|4050037	|4050037
=======
ROW		|4050042	|4050042
>>>>>>> 2b2b4f74
<|MERGE_RESOLUTION|>--- conflicted
+++ resolved
@@ -1731,8 +1731,4 @@
 TABLE|dbversion||
 FIELD		|mandatory	|t_integer	|'0'	|NOT NULL	|
 FIELD		|optional	|t_integer	|'0'	|NOT NULL	|
-<<<<<<< HEAD
-ROW		|4050037	|4050037
-=======
-ROW		|4050042	|4050042
->>>>>>> 2b2b4f74
+ROW		|4050044	|4050044