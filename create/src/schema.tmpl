--- conflicted
+++ resolved
@@ -1454,8 +1454,4 @@
 TABLE|dbversion||
 FIELD		|mandatory	|t_integer	|'0'	|NOT NULL	|
 FIELD		|optional	|t_integer	|'0'	|NOT NULL	|
-<<<<<<< HEAD
-ROW		|3020000	|3020000
-=======
-ROW		|3010083	|3010083
->>>>>>> 2523128f
+ROW		|3020000	|3020000