--- conflicted
+++ resolved
@@ -1277,8 +1277,4 @@
 TABLE|dbversion||
 FIELD		|mandatory	|t_integer	|'0'	|NOT NULL	|
 FIELD		|optional	|t_integer	|'0'	|NOT NULL	|
-<<<<<<< HEAD
-ROW		|2030106	|2030106
-=======
-ROW		|2030109	|2030110
->>>>>>> cb549c96
+ROW		|2030111	|2030111