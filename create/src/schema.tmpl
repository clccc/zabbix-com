--
-- Zabbix
-- Copyright (C) 2001-2019 Zabbix SIA
--
-- This program is free software; you can redistribute it and/or modify
-- it under the terms of the GNU General Public License as published by
-- the Free Software Foundation; either version 2 of the License, or
-- (at your option) any later version.
--
-- This program is distributed in the hope that it will be useful,
-- but WITHOUT ANY WARRANTY; without even the implied warranty of
-- MERCHANTABILITY or FITNESS FOR A PARTICULAR PURPOSE. See the
-- GNU General Public License for more details.
--
-- You should have received a copy of the GNU General Public License
-- along with this program; if not, write to the Free Software
-- Foundation, Inc., 51 Franklin Street, Fifth Floor, Boston, MA  02110-1301, USA.
--

--
-- Do not use spaces
-- Tables must be sorted to match referential integrity rules
--

TABLE|users|userid|ZBX_DATA
FIELD		|userid		|t_id		|	|NOT NULL	|0
FIELD		|alias		|t_varchar(100)	|''	|NOT NULL	|0
FIELD		|name		|t_varchar(100)	|''	|NOT NULL	|0
FIELD		|surname	|t_varchar(100)	|''	|NOT NULL	|0
FIELD		|passwd		|t_varchar(60)	|''	|NOT NULL	|0
FIELD		|url		|t_varchar(255)	|''	|NOT NULL	|0
FIELD		|autologin	|t_integer	|'0'	|NOT NULL	|0
FIELD		|autologout	|t_varchar(32)	|'15m'	|NOT NULL	|0
FIELD		|lang		|t_varchar(5)	|'en_GB'|NOT NULL	|0
FIELD		|refresh	|t_varchar(32)	|'30s'	|NOT NULL	|0
FIELD		|type		|t_integer	|'1'	|NOT NULL	|0
FIELD		|theme		|t_varchar(128)	|'default'|NOT NULL	|0
FIELD		|attempt_failed	|t_integer	|0	|NOT NULL	|ZBX_NODATA
FIELD		|attempt_ip	|t_varchar(39)	|''	|NOT NULL	|ZBX_NODATA
FIELD		|attempt_clock	|t_integer	|0	|NOT NULL	|ZBX_NODATA
FIELD		|rows_per_page	|t_integer	|50	|NOT NULL	|0
UNIQUE		|1		|alias

TABLE|maintenances|maintenanceid|ZBX_DATA
FIELD		|maintenanceid	|t_id		|	|NOT NULL	|0
FIELD		|name		|t_varchar(128)	|''	|NOT NULL	|0
FIELD		|maintenance_type|t_integer	|'0'	|NOT NULL	|0
FIELD		|description	|t_shorttext	|''	|NOT NULL	|0
FIELD		|active_since	|t_integer	|'0'	|NOT NULL	|0
FIELD		|active_till	|t_integer	|'0'	|NOT NULL	|0
FIELD		|tags_evaltype	|t_integer	|'0'	|NOT NULL	|0
INDEX		|1		|active_since,active_till
UNIQUE		|2		|name

TABLE|hosts|hostid|ZBX_TEMPLATE
FIELD		|hostid		|t_id		|	|NOT NULL	|0
FIELD		|proxy_hostid	|t_id		|	|NULL		|0			|1|hosts	|hostid		|RESTRICT
FIELD		|host		|t_varchar(128)	|''	|NOT NULL	|ZBX_PROXY
FIELD		|status		|t_integer	|'0'	|NOT NULL	|ZBX_PROXY
FIELD		|disable_until	|t_integer	|'0'	|NOT NULL	|ZBX_NODATA
FIELD		|error		|t_varchar(2048)|''	|NOT NULL	|ZBX_NODATA
FIELD		|available	|t_integer	|'0'	|NOT NULL	|ZBX_PROXY,ZBX_NODATA
FIELD		|errors_from	|t_integer	|'0'	|NOT NULL	|ZBX_NODATA
FIELD		|lastaccess	|t_integer	|'0'	|NOT NULL	|ZBX_NODATA
FIELD		|ipmi_authtype	|t_integer	|'-1'	|NOT NULL	|ZBX_PROXY
FIELD		|ipmi_privilege	|t_integer	|'2'	|NOT NULL	|ZBX_PROXY
FIELD		|ipmi_username	|t_varchar(16)	|''	|NOT NULL	|ZBX_PROXY
FIELD		|ipmi_password	|t_varchar(20)	|''	|NOT NULL	|ZBX_PROXY
FIELD		|ipmi_disable_until|t_integer	|'0'	|NOT NULL	|ZBX_NODATA
FIELD		|ipmi_available	|t_integer	|'0'	|NOT NULL	|ZBX_PROXY,ZBX_NODATA
FIELD		|snmp_disable_until|t_integer	|'0'	|NOT NULL	|ZBX_NODATA
FIELD		|snmp_available	|t_integer	|'0'	|NOT NULL	|ZBX_PROXY,ZBX_NODATA
FIELD		|maintenanceid	|t_id		|	|NULL		|ZBX_NODATA		|2|maintenances	|		|RESTRICT
FIELD		|maintenance_status|t_integer	|'0'	|NOT NULL	|ZBX_NODATA
FIELD		|maintenance_type|t_integer	|'0'	|NOT NULL	|ZBX_NODATA
FIELD		|maintenance_from|t_integer	|'0'	|NOT NULL	|ZBX_NODATA
FIELD		|ipmi_errors_from|t_integer	|'0'	|NOT NULL	|ZBX_NODATA
FIELD		|snmp_errors_from|t_integer	|'0'	|NOT NULL	|ZBX_NODATA
FIELD		|ipmi_error	|t_varchar(2048)|''	|NOT NULL	|ZBX_NODATA
FIELD		|snmp_error	|t_varchar(2048)|''	|NOT NULL	|ZBX_NODATA
FIELD		|jmx_disable_until|t_integer	|'0'	|NOT NULL	|ZBX_NODATA
FIELD		|jmx_available	|t_integer	|'0'	|NOT NULL	|ZBX_PROXY,ZBX_NODATA
FIELD		|jmx_errors_from|t_integer	|'0'	|NOT NULL	|ZBX_NODATA
FIELD		|jmx_error	|t_varchar(2048)|''	|NOT NULL	|ZBX_NODATA
FIELD		|name		|t_varchar(128)	|''	|NOT NULL	|ZBX_PROXY
FIELD		|flags		|t_integer	|'0'	|NOT NULL	|0
FIELD		|templateid	|t_id		|	|NULL		|0			|3|hosts	|hostid
FIELD		|description	|t_shorttext	|''	|NOT NULL	|0
FIELD		|tls_connect	|t_integer	|'1'	|NOT NULL	|ZBX_PROXY
FIELD		|tls_accept	|t_integer	|'1'	|NOT NULL	|ZBX_PROXY
FIELD		|tls_issuer	|t_varchar(1024)|''	|NOT NULL	|ZBX_PROXY
FIELD		|tls_subject	|t_varchar(1024)|''	|NOT NULL	|ZBX_PROXY
FIELD		|tls_psk_identity|t_varchar(128)|''	|NOT NULL	|ZBX_PROXY
FIELD		|tls_psk	|t_varchar(512)	|''	|NOT NULL	|ZBX_PROXY
FIELD		|proxy_address	|t_varchar(255)	|''	|NOT NULL	|0
FIELD		|auto_compress	|t_integer	|'1'	|NOT NULL	|0
INDEX		|1		|host
INDEX		|2		|status
INDEX		|3		|proxy_hostid
INDEX		|4		|name
INDEX		|5		|maintenanceid

TABLE|hstgrp|groupid|ZBX_DATA
FIELD		|groupid	|t_id		|	|NOT NULL	|0
FIELD		|name		|t_varchar(255)	|''	|NOT NULL	|0
FIELD		|internal	|t_integer	|'0'	|NOT NULL	|0
FIELD		|flags		|t_integer	|'0'	|NOT NULL	|0
INDEX		|1		|name

TABLE|group_prototype|group_prototypeid|ZBX_TEMPLATE
FIELD		|group_prototypeid|t_id		|	|NOT NULL	|0
FIELD		|hostid		|t_id		|	|NOT NULL	|0			|1|hosts
FIELD		|name		|t_varchar(255)	|''	|NOT NULL	|0
FIELD		|groupid	|t_id		|	|NULL		|0			|2|hstgrp	|		|RESTRICT
FIELD		|templateid	|t_id		|	|NULL		|0			|3|group_prototype|group_prototypeid
INDEX		|1		|hostid

TABLE|group_discovery|groupid|ZBX_TEMPLATE
FIELD		|groupid	|t_id		|	|NOT NULL	|0			|1|hstgrp
FIELD		|parent_group_prototypeid|t_id	|	|NOT NULL	|0			|2|group_prototype|group_prototypeid|RESTRICT
FIELD		|name		|t_varchar(64)	|''	|NOT NULL	|ZBX_NODATA
FIELD		|lastcheck	|t_integer	|'0'	|NOT NULL	|ZBX_NODATA
FIELD		|ts_delete	|t_time		|'0'	|NOT NULL	|ZBX_NODATA

TABLE|screens|screenid|ZBX_TEMPLATE
FIELD		|screenid	|t_id		|	|NOT NULL	|0
FIELD		|name		|t_varchar(255)	|	|NOT NULL	|0
FIELD		|hsize		|t_integer	|'1'	|NOT NULL	|0
FIELD		|vsize		|t_integer	|'1'	|NOT NULL	|0
FIELD		|templateid	|t_id		|	|NULL		|0			|1|hosts	|hostid
FIELD		|userid		|t_id		|	|NULL		|0			|3|users	|		|RESTRICT
FIELD		|private	|t_integer	|'1'	|NOT NULL	|0
INDEX		|1		|templateid

TABLE|screens_items|screenitemid|ZBX_TEMPLATE
FIELD		|screenitemid	|t_id		|	|NOT NULL	|0
FIELD		|screenid	|t_id		|	|NOT NULL	|0			|1|screens
FIELD		|resourcetype	|t_integer	|'0'	|NOT NULL	|0
FIELD		|resourceid	|t_id		|'0'	|NOT NULL	|0
FIELD		|width		|t_integer	|'320'	|NOT NULL	|0
FIELD		|height		|t_integer	|'200'	|NOT NULL	|0
FIELD		|x		|t_integer	|'0'	|NOT NULL	|0
FIELD		|y		|t_integer	|'0'	|NOT NULL	|0
FIELD		|colspan	|t_integer	|'1'	|NOT NULL	|0
FIELD		|rowspan	|t_integer	|'1'	|NOT NULL	|0
FIELD		|elements	|t_integer	|'25'	|NOT NULL	|0
FIELD		|valign		|t_integer	|'0'	|NOT NULL	|0
FIELD		|halign		|t_integer	|'0'	|NOT NULL	|0
FIELD		|style		|t_integer	|'0'	|NOT NULL	|0
FIELD		|url		|t_varchar(255)	|''	|NOT NULL	|0
FIELD		|dynamic	|t_integer	|'0'	|NOT NULL	|0
FIELD		|sort_triggers	|t_integer	|'0'	|NOT NULL	|0
FIELD		|application	|t_varchar(255)	|''	|NOT NULL	|0
FIELD		|max_columns	|t_integer	|'3'	|NOT NULL	|0
INDEX		|1		|screenid

TABLE|screen_user|screenuserid|ZBX_DATA
FIELD		|screenuserid|t_id		|	|NOT NULL	|0
FIELD		|screenid	|t_id		|	|NOT NULL	|0			|1|screens
FIELD		|userid		|t_id		|	|NOT NULL	|0			|2|users
FIELD		|permission	|t_integer	|'2'	|NOT NULL	|0
UNIQUE		|1		|screenid,userid

TABLE|screen_usrgrp|screenusrgrpid|ZBX_DATA
FIELD		|screenusrgrpid|t_id		|	|NOT NULL	|0
FIELD		|screenid	|t_id		|	|NOT NULL	|0			|1|screens
FIELD		|usrgrpid	|t_id		|	|NOT NULL	|0			|2|usrgrp
FIELD		|permission	|t_integer	|'2'	|NOT NULL	|0
UNIQUE		|1		|screenid,usrgrpid

TABLE|slideshows|slideshowid|ZBX_DATA
FIELD		|slideshowid	|t_id		|	|NOT NULL	|0
FIELD		|name		|t_varchar(255)	|''	|NOT NULL	|0
FIELD		|delay		|t_varchar(32)	|'30s'	|NOT NULL	|0
FIELD		|userid		|t_id		|	|NOT NULL	|0			|3|users	|		|RESTRICT
FIELD		|private	|t_integer	|'1'	|NOT NULL	|0
UNIQUE		|1		|name

TABLE|slideshow_user|slideshowuserid|ZBX_DATA
FIELD		|slideshowuserid|t_id		|	|NOT NULL	|0
FIELD		|slideshowid	|t_id		|	|NOT NULL	|0			|1|slideshows
FIELD		|userid		|t_id		|	|NOT NULL	|0			|2|users
FIELD		|permission	|t_integer	|'2'	|NOT NULL	|0
UNIQUE		|1		|slideshowid,userid

TABLE|slideshow_usrgrp|slideshowusrgrpid|ZBX_DATA
FIELD		|slideshowusrgrpid|t_id		|	|NOT NULL	|0
FIELD		|slideshowid	|t_id		|	|NOT NULL	|0			|1|slideshows
FIELD		|usrgrpid	|t_id		|	|NOT NULL	|0			|2|usrgrp
FIELD		|permission	|t_integer	|'2'	|NOT NULL	|0
UNIQUE		|1		|slideshowid,usrgrpid

TABLE|slides|slideid|ZBX_DATA
FIELD		|slideid	|t_id		|	|NOT NULL	|0
FIELD		|slideshowid	|t_id		|	|NOT NULL	|0			|1|slideshows
FIELD		|screenid	|t_id		|	|NOT NULL	|0			|2|screens
FIELD		|step		|t_integer	|'0'	|NOT NULL	|0
FIELD		|delay		|t_varchar(32)	|'0'	|NOT NULL	|0
INDEX		|1		|slideshowid
INDEX		|2		|screenid

TABLE|drules|druleid|ZBX_DATA
FIELD		|druleid	|t_id		|	|NOT NULL	|0
FIELD		|proxy_hostid	|t_id		|	|NULL		|0			|1|hosts	|hostid		|RESTRICT
FIELD		|name		|t_varchar(255)	|''	|NOT NULL	|ZBX_PROXY
FIELD		|iprange	|t_varchar(2048)|''	|NOT NULL	|ZBX_PROXY
FIELD		|delay		|t_varchar(255)	|'1h'	|NOT NULL	|ZBX_PROXY
FIELD		|nextcheck	|t_integer	|'0'	|NOT NULL	|ZBX_NODATA
FIELD		|status		|t_integer	|'0'	|NOT NULL	|0
INDEX		|1		|proxy_hostid
UNIQUE		|2		|name

TABLE|dchecks|dcheckid|ZBX_DATA
FIELD		|dcheckid	|t_id		|	|NOT NULL	|0
FIELD		|druleid	|t_id		|	|NOT NULL	|ZBX_PROXY		|1|drules
FIELD		|type		|t_integer	|'0'	|NOT NULL	|ZBX_PROXY
FIELD		|key_		|t_varchar(2048)|''	|NOT NULL	|ZBX_PROXY
FIELD		|snmp_community	|t_varchar(255)	|''	|NOT NULL	|ZBX_PROXY
FIELD		|ports		|t_varchar(255)	|'0'	|NOT NULL	|ZBX_PROXY
FIELD		|snmpv3_securityname|t_varchar(64)|''	|NOT NULL	|ZBX_PROXY
FIELD		|snmpv3_securitylevel|t_integer	|'0'	|NOT NULL	|ZBX_PROXY
FIELD		|snmpv3_authpassphrase|t_varchar(64)|''	|NOT NULL	|ZBX_PROXY
FIELD		|snmpv3_privpassphrase|t_varchar(64)|''	|NOT NULL	|ZBX_PROXY
FIELD		|uniq		|t_integer	|'0'	|NOT NULL	|ZBX_PROXY
FIELD		|snmpv3_authprotocol|t_integer	|'0'	|NOT NULL	|ZBX_PROXY
FIELD		|snmpv3_privprotocol|t_integer	|'0'	|NOT NULL	|ZBX_PROXY
FIELD		|snmpv3_contextname|t_varchar(255)|''	|NOT NULL	|ZBX_PROXY
FIELD		|host_source|t_integer	|'1'	|NOT NULL	|ZBX_PROXY
FIELD		|name_source|t_integer	|'0'	|NOT NULL	|ZBX_PROXY
INDEX		|1		|druleid,host_source,name_source

TABLE|applications|applicationid|ZBX_TEMPLATE
FIELD		|applicationid	|t_id		|	|NOT NULL	|0
FIELD		|hostid		|t_id		|	|NOT NULL	|0			|1|hosts
FIELD		|name		|t_varchar(255)	|''	|NOT NULL	|0
FIELD		|flags		|t_integer	|'0'	|NOT NULL	|0
UNIQUE		|2		|hostid,name

TABLE|httptest|httptestid|ZBX_TEMPLATE
FIELD		|httptestid	|t_id		|	|NOT NULL	|0
FIELD		|name		|t_varchar(64)	|''	|NOT NULL	|ZBX_PROXY
FIELD		|applicationid	|t_id		|	|NULL		|0			|1|applications	|		|RESTRICT
FIELD		|nextcheck	|t_integer	|'0'	|NOT NULL	|ZBX_NODATA
FIELD		|delay		|t_varchar(255)	|'1m'	|NOT NULL	|ZBX_PROXY
FIELD		|status		|t_integer	|'0'	|NOT NULL	|0
FIELD		|agent		|t_varchar(255)	|'Zabbix'|NOT NULL	|ZBX_PROXY
FIELD		|authentication	|t_integer	|'0'	|NOT NULL	|ZBX_PROXY,ZBX_NODATA
FIELD		|http_user	|t_varchar(64)	|''	|NOT NULL	|ZBX_PROXY,ZBX_NODATA
FIELD		|http_password	|t_varchar(64)	|''	|NOT NULL	|ZBX_PROXY,ZBX_NODATA
FIELD		|hostid		|t_id		|	|NOT NULL	|ZBX_PROXY		|2|hosts
FIELD		|templateid	|t_id		|	|NULL		|0			|3|httptest	|httptestid
FIELD		|http_proxy	|t_varchar(255)	|''	|NOT NULL	|ZBX_PROXY,ZBX_NODATA
FIELD		|retries	|t_integer	|'1'	|NOT NULL	|ZBX_PROXY,ZBX_NODATA
FIELD		|ssl_cert_file	|t_varchar(255)	|''	|NOT NULL	|ZBX_PROXY,ZBX_NODATA
FIELD		|ssl_key_file	|t_varchar(255)	|''	|NOT NULL	|ZBX_PROXY,ZBX_NODATA
FIELD		|ssl_key_password|t_varchar(64)	|''	|NOT NULL	|ZBX_PROXY,ZBX_NODATA
FIELD		|verify_peer	|t_integer	|'0'	|NOT NULL	|ZBX_PROXY
FIELD		|verify_host	|t_integer	|'0'	|NOT NULL	|ZBX_PROXY
INDEX		|1		|applicationid
UNIQUE		|2		|hostid,name
INDEX		|3		|status
INDEX		|4		|templateid

TABLE|httpstep|httpstepid|ZBX_TEMPLATE
FIELD		|httpstepid	|t_id		|	|NOT NULL	|0
FIELD		|httptestid	|t_id		|	|NOT NULL	|ZBX_PROXY		|1|httptest
FIELD		|name		|t_varchar(64)	|''	|NOT NULL	|ZBX_PROXY
FIELD		|no		|t_integer	|'0'	|NOT NULL	|ZBX_PROXY
FIELD		|url		|t_varchar(2048)|''	|NOT NULL	|ZBX_PROXY
FIELD		|timeout	|t_varchar(255)	|'15s'	|NOT NULL	|ZBX_PROXY
FIELD		|posts		|t_shorttext	|''	|NOT NULL	|ZBX_PROXY
FIELD		|required	|t_varchar(255)	|''	|NOT NULL	|ZBX_PROXY
FIELD		|status_codes	|t_varchar(255)	|''	|NOT NULL	|ZBX_PROXY
FIELD		|follow_redirects|t_integer	|'1'	|NOT NULL	|ZBX_PROXY
FIELD		|retrieve_mode	|t_integer	|'0'	|NOT NULL	|ZBX_PROXY
FIELD		|post_type	|t_integer	|'0'	|NOT NULL	|ZBX_PROXY
INDEX		|1		|httptestid

TABLE|interface|interfaceid|ZBX_TEMPLATE
FIELD		|interfaceid	|t_id		|	|NOT NULL	|0
FIELD		|hostid		|t_id		|	|NOT NULL	|ZBX_PROXY		|1|hosts
FIELD		|main		|t_integer	|'0'	|NOT NULL	|ZBX_PROXY
FIELD		|type		|t_integer	|'1'	|NOT NULL	|ZBX_PROXY
FIELD		|useip		|t_integer	|'1'	|NOT NULL	|ZBX_PROXY
FIELD		|ip		|t_varchar(64)	|'127.0.0.1'|NOT NULL	|ZBX_PROXY
FIELD		|dns		|t_varchar(255)	|''	|NOT NULL	|ZBX_PROXY
FIELD		|port		|t_varchar(64)	|'10050'|NOT NULL	|ZBX_PROXY
FIELD		|bulk		|t_integer	|'1'	|NOT NULL	|ZBX_PROXY
INDEX		|1		|hostid,type
INDEX		|2		|ip,dns

TABLE|valuemaps|valuemapid|ZBX_TEMPLATE
FIELD		|valuemapid	|t_id		|	|NOT NULL	|0
FIELD		|name		|t_varchar(64)	|''	|NOT NULL	|0
UNIQUE		|1		|name

TABLE|items|itemid|ZBX_TEMPLATE
FIELD		|itemid		|t_id		|	|NOT NULL	|0
FIELD		|type		|t_integer	|'0'	|NOT NULL	|ZBX_PROXY
FIELD		|snmp_community	|t_varchar(64)	|''	|NOT NULL	|ZBX_PROXY
FIELD		|snmp_oid	|t_varchar(512)	|''	|NOT NULL	|ZBX_PROXY
FIELD		|hostid		|t_id		|	|NOT NULL	|ZBX_PROXY		|1|hosts
FIELD		|name		|t_varchar(255)	|''	|NOT NULL	|0
FIELD		|key_		|t_varchar(2048)|''	|NOT NULL	|ZBX_PROXY
FIELD		|delay		|t_varchar(1024)|'0'	|NOT NULL	|ZBX_PROXY
FIELD		|history	|t_varchar(255)	|'90d'	|NOT NULL	|0
FIELD		|trends		|t_varchar(255)	|'365d'	|NOT NULL	|0
FIELD		|status		|t_integer	|'0'	|NOT NULL	|ZBX_PROXY
FIELD		|value_type	|t_integer	|'0'	|NOT NULL	|ZBX_PROXY
FIELD		|trapper_hosts	|t_varchar(255)	|''	|NOT NULL	|ZBX_PROXY
FIELD		|units		|t_varchar(255)	|''	|NOT NULL	|0
FIELD		|snmpv3_securityname|t_varchar(64)|''	|NOT NULL	|ZBX_PROXY
FIELD		|snmpv3_securitylevel|t_integer	|'0'	|NOT NULL	|ZBX_PROXY
FIELD		|snmpv3_authpassphrase|t_varchar(64)|''	|NOT NULL	|ZBX_PROXY
FIELD		|snmpv3_privpassphrase|t_varchar(64)|''	|NOT NULL	|ZBX_PROXY
FIELD		|formula	|t_varchar(255)	|''	|NOT NULL	|0
FIELD		|logtimefmt	|t_varchar(64)	|''	|NOT NULL	|ZBX_PROXY
FIELD		|templateid	|t_id		|	|NULL		|0			|2|items	|itemid
FIELD		|valuemapid	|t_id		|	|NULL		|0			|3|valuemaps	|		|RESTRICT
FIELD		|params		|t_shorttext	|''	|NOT NULL	|ZBX_PROXY
FIELD		|ipmi_sensor	|t_varchar(128)	|''	|NOT NULL	|ZBX_PROXY
FIELD		|authtype	|t_integer	|'0'	|NOT NULL	|ZBX_PROXY
FIELD		|username	|t_varchar(64)	|''	|NOT NULL	|ZBX_PROXY
FIELD		|password	|t_varchar(64)	|''	|NOT NULL	|ZBX_PROXY
FIELD		|publickey	|t_varchar(64)	|''	|NOT NULL	|ZBX_PROXY
FIELD		|privatekey	|t_varchar(64)	|''	|NOT NULL	|ZBX_PROXY
FIELD		|flags		|t_integer	|'0'	|NOT NULL	|ZBX_PROXY
FIELD		|interfaceid	|t_id		|	|NULL		|ZBX_PROXY		|4|interface	|		|RESTRICT
FIELD		|port		|t_varchar(64)	|''	|NOT NULL	|ZBX_PROXY
FIELD		|description	|t_shorttext	|''	|NOT NULL	|0
FIELD		|inventory_link	|t_integer	|'0'	|NOT NULL	|0
FIELD		|lifetime	|t_varchar(255)	|'30d'	|NOT NULL	|0
FIELD		|snmpv3_authprotocol|t_integer	|'0'	|NOT NULL	|ZBX_PROXY
FIELD		|snmpv3_privprotocol|t_integer	|'0'	|NOT NULL	|ZBX_PROXY
FIELD		|snmpv3_contextname|t_varchar(255)|''	|NOT NULL	|ZBX_PROXY
FIELD		|evaltype	|t_integer	|'0'	|NOT NULL	|0
FIELD		|jmx_endpoint	|t_varchar(255)	|''	|NOT NULL	|ZBX_PROXY
FIELD		|master_itemid	|t_id		|	|NULL		|ZBX_PROXY		|5|items	|itemid
FIELD		|timeout	|t_varchar(255)	|'3s'	|NOT NULL	|ZBX_PROXY
FIELD		|url		|t_varchar(2048)|''	|NOT NULL	|ZBX_PROXY
FIELD		|query_fields	|t_varchar(2048)|''	|NOT NULL	|ZBX_PROXY
FIELD		|posts		|t_shorttext	|''	|NOT NULL	|ZBX_PROXY
FIELD		|status_codes	|t_varchar(255)	|'200'	|NOT NULL	|ZBX_PROXY
FIELD		|follow_redirects|t_integer	|'1'	|NOT NULL	|ZBX_PROXY
FIELD		|post_type	|t_integer	|'0'	|NOT NULL	|ZBX_PROXY
FIELD		|http_proxy	|t_varchar(255)	|''	|NOT NULL	|ZBX_PROXY,ZBX_NODATA
FIELD		|headers	|t_shorttext	|''	|NOT NULL	|ZBX_PROXY
FIELD		|retrieve_mode	|t_integer	|'0'	|NOT NULL	|ZBX_PROXY
FIELD		|request_method	|t_integer	|'0'	|NOT NULL	|ZBX_PROXY
FIELD		|output_format	|t_integer	|'0'	|NOT NULL	|ZBX_PROXY
FIELD		|ssl_cert_file	|t_varchar(255)	|''	|NOT NULL	|ZBX_PROXY,ZBX_NODATA
FIELD		|ssl_key_file	|t_varchar(255)	|''	|NOT NULL	|ZBX_PROXY,ZBX_NODATA
FIELD		|ssl_key_password|t_varchar(64)	|''	|NOT NULL	|ZBX_PROXY,ZBX_NODATA
FIELD		|verify_peer	|t_integer	|'0'	|NOT NULL	|ZBX_PROXY
FIELD		|verify_host	|t_integer	|'0'	|NOT NULL	|ZBX_PROXY
FIELD		|allow_traps	|t_integer	|'0'	|NOT NULL	|ZBX_PROXY
INDEX		|1		|hostid,key_(1021)
INDEX		|3		|status
INDEX		|4		|templateid
INDEX		|5		|valuemapid
INDEX		|6		|interfaceid
INDEX		|7		|master_itemid

TABLE|httpstepitem|httpstepitemid|ZBX_TEMPLATE
FIELD		|httpstepitemid	|t_id		|	|NOT NULL	|0
FIELD		|httpstepid	|t_id		|	|NOT NULL	|ZBX_PROXY		|1|httpstep
FIELD		|itemid		|t_id		|	|NOT NULL	|ZBX_PROXY		|2|items
FIELD		|type		|t_integer	|'0'	|NOT NULL	|ZBX_PROXY
UNIQUE		|1		|httpstepid,itemid
INDEX		|2		|itemid

TABLE|httptestitem|httptestitemid|ZBX_TEMPLATE
FIELD		|httptestitemid	|t_id		|	|NOT NULL	|0
FIELD		|httptestid	|t_id		|	|NOT NULL	|ZBX_PROXY		|1|httptest
FIELD		|itemid		|t_id		|	|NOT NULL	|ZBX_PROXY		|2|items
FIELD		|type		|t_integer	|'0'	|NOT NULL	|ZBX_PROXY
UNIQUE		|1		|httptestid,itemid
INDEX		|2		|itemid

TABLE|media_type|mediatypeid|ZBX_DATA
FIELD		|mediatypeid	|t_id		|	|NOT NULL	|0
FIELD		|type		|t_integer	|'0'	|NOT NULL	|0
FIELD		|name		|t_varchar(100)	|''	|NOT NULL	|0
FIELD		|smtp_server	|t_varchar(255)	|''	|NOT NULL	|0
FIELD		|smtp_helo	|t_varchar(255)	|''	|NOT NULL	|0
FIELD		|smtp_email	|t_varchar(255)	|''	|NOT NULL	|0
FIELD		|exec_path	|t_varchar(255)	|''	|NOT NULL	|0
FIELD		|gsm_modem	|t_varchar(255)	|''	|NOT NULL	|0
FIELD		|username	|t_varchar(255)	|''	|NOT NULL	|0
FIELD		|passwd		|t_varchar(255)	|''	|NOT NULL	|0
FIELD		|status		|t_integer	|'0'	|NOT NULL	|0
FIELD		|smtp_port	|t_integer	|'25'	|NOT NULL	|0
FIELD		|smtp_security	|t_integer	|'0'	|NOT NULL	|0
FIELD		|smtp_verify_peer|t_integer	|'0'	|NOT NULL	|0
FIELD		|smtp_verify_host|t_integer	|'0'	|NOT NULL	|0
FIELD		|smtp_authentication|t_integer	|'0'	|NOT NULL	|0
FIELD		|exec_params	|t_varchar(255)	|''	|NOT NULL	|0
FIELD		|maxsessions	|t_integer	|'1'	|NOT NULL	|0
FIELD		|maxattempts	|t_integer	|'3'	|NOT NULL	|0
FIELD		|attempt_interval|t_varchar(32)	|'10s'	|NOT NULL	|0
FIELD		|content_type	|t_integer	|'1'	|NOT NULL	|0
FIELD		|script		|t_shorttext	|''	|NOT NULL	|0
FIELD		|timeout	|t_varchar(32)	|'30s'	|NOT NULL	|0
FIELD		|process_tags	|t_integer	|'0'	|NOT NULL	|0
FIELD		|show_event_menu|t_integer	|'0'	|NOT NULL	|0
FIELD		|event_menu_url	|t_varchar(2048)|''	|NOT NULL	|0
FIELD		|event_menu_name|t_varchar(255)	|''	|NOT NULL	|0
FIELD		|description	|t_shorttext	|''	|NOT NULL	|0
UNIQUE		|1		|name

TABLE|media_type_param|mediatype_paramid|0
FIELD		|mediatype_paramid|t_id		|	|NOT NULL	|0
FIELD		|mediatypeid	|t_id		|	|NOT NULL	|0			|1|media_type
FIELD		|name		|t_varchar(255)	|''	|NOT NULL	|0
FIELD		|value		|t_varchar(2048)|''	|NOT NULL	|0
INDEX		|1		|mediatypeid

TABLE|usrgrp|usrgrpid|ZBX_DATA
FIELD		|usrgrpid	|t_id		|	|NOT NULL	|0
FIELD		|name		|t_varchar(64)	|''	|NOT NULL	|0
FIELD		|gui_access	|t_integer	|'0'	|NOT NULL	|0
FIELD		|users_status	|t_integer	|'0'	|NOT NULL	|0
FIELD		|debug_mode	|t_integer	|'0'	|NOT NULL	|0
UNIQUE		|1		|name

TABLE|users_groups|id|ZBX_DATA
FIELD		|id		|t_id		|	|NOT NULL	|0
FIELD		|usrgrpid	|t_id		|	|NOT NULL	|0			|1|usrgrp
FIELD		|userid		|t_id		|	|NOT NULL	|0			|2|users
UNIQUE		|1		|usrgrpid,userid
INDEX		|2		|userid

TABLE|scripts|scriptid|ZBX_DATA
FIELD		|scriptid	|t_id		|	|NOT NULL	|0
FIELD		|name		|t_varchar(255)	|''	|NOT NULL	|0
FIELD		|command	|t_varchar(255)	|''	|NOT NULL	|0
FIELD		|host_access	|t_integer	|'2'	|NOT NULL	|0
FIELD		|usrgrpid	|t_id		|	|NULL		|0			|1|usrgrp	|		|RESTRICT
FIELD		|groupid	|t_id		|	|NULL		|0			|2|hstgrp	|		|RESTRICT
FIELD		|description	|t_shorttext	|''	|NOT NULL	|0
FIELD		|confirmation	|t_varchar(255)	|''	|NOT NULL	|0
FIELD		|type		|t_integer	|'0'	|NOT NULL	|0
FIELD		|execute_on	|t_integer	|'2'	|NOT NULL	|0
INDEX		|1		|usrgrpid
INDEX		|2		|groupid
UNIQUE		|3		|name

TABLE|actions|actionid|ZBX_DATA
FIELD		|actionid	|t_id		|	|NOT NULL	|0
FIELD		|name		|t_varchar(255)	|''	|NOT NULL	|0
FIELD		|eventsource	|t_integer	|'0'	|NOT NULL	|0
FIELD		|evaltype	|t_integer	|'0'	|NOT NULL	|0
FIELD		|status		|t_integer	|'0'	|NOT NULL	|0
FIELD		|esc_period	|t_varchar(255)	|'1h'	|NOT NULL	|0
FIELD		|def_shortdata	|t_varchar(255)	|''	|NOT NULL	|0
FIELD		|def_longdata	|t_shorttext	|''	|NOT NULL	|0
FIELD		|r_shortdata	|t_varchar(255)	|''	|NOT NULL	|0
FIELD		|r_longdata	|t_shorttext	|''	|NOT NULL	|0
FIELD		|formula	|t_varchar(255)	|''	|NOT NULL	|0
FIELD		|pause_suppressed|t_integer	|'1'	|NOT NULL	|0
FIELD		|ack_shortdata	|t_varchar(255)	|''	|NOT NULL	|0
FIELD		|ack_longdata	|t_shorttext	|''	|NOT NULL	|0
INDEX		|1		|eventsource,status
UNIQUE		|2		|name

TABLE|operations|operationid|ZBX_DATA
FIELD		|operationid	|t_id		|	|NOT NULL	|0
FIELD		|actionid	|t_id		|	|NOT NULL	|0			|1|actions
FIELD		|operationtype	|t_integer	|'0'	|NOT NULL	|0
FIELD		|esc_period	|t_varchar(255)	|'0'	|NOT NULL	|0
FIELD		|esc_step_from	|t_integer	|'1'	|NOT NULL	|0
FIELD		|esc_step_to	|t_integer	|'1'	|NOT NULL	|0
FIELD		|evaltype	|t_integer	|'0'	|NOT NULL	|0
FIELD		|recovery	|t_integer	|'0'	|NOT NULL	|0
INDEX		|1		|actionid

TABLE|opmessage|operationid|ZBX_DATA
FIELD		|operationid	|t_id		|	|NOT NULL	|0			|1|operations
FIELD		|default_msg	|t_integer	|'0'	|NOT NULL	|0
FIELD		|subject	|t_varchar(255)	|''	|NOT NULL	|0
FIELD		|message	|t_shorttext	|''	|NOT NULL	|0
FIELD		|mediatypeid	|t_id		|	|NULL		|0			|2|media_type	|		|RESTRICT
INDEX		|1		|mediatypeid

TABLE|opmessage_grp|opmessage_grpid|ZBX_DATA
FIELD		|opmessage_grpid|t_id		|	|NOT NULL	|0
FIELD		|operationid	|t_id		|	|NOT NULL	|0			|1|operations
FIELD		|usrgrpid	|t_id		|	|NOT NULL	|0			|2|usrgrp	|		|RESTRICT
UNIQUE		|1		|operationid,usrgrpid
INDEX		|2		|usrgrpid

TABLE|opmessage_usr|opmessage_usrid|ZBX_DATA
FIELD		|opmessage_usrid|t_id		|	|NOT NULL	|0
FIELD		|operationid	|t_id		|	|NOT NULL	|0			|1|operations
FIELD		|userid		|t_id		|	|NOT NULL	|0			|2|users	|		|RESTRICT
UNIQUE		|1		|operationid,userid
INDEX		|2		|userid

TABLE|opcommand|operationid|ZBX_DATA
FIELD		|operationid	|t_id		|	|NOT NULL	|0			|1|operations
FIELD		|type		|t_integer	|'0'	|NOT NULL	|0
FIELD		|scriptid	|t_id		|	|NULL		|0			|2|scripts	|		|RESTRICT
FIELD		|execute_on	|t_integer	|'0'	|NOT NULL	|0
FIELD		|port		|t_varchar(64)	|''	|NOT NULL	|0
FIELD		|authtype	|t_integer	|'0'	|NOT NULL	|0
FIELD		|username	|t_varchar(64)	|''	|NOT NULL	|0
FIELD		|password	|t_varchar(64)	|''	|NOT NULL	|0
FIELD		|publickey	|t_varchar(64)	|''	|NOT NULL	|0
FIELD		|privatekey	|t_varchar(64)	|''	|NOT NULL	|0
FIELD		|command	|t_shorttext	|''	|NOT NULL	|0
INDEX		|1		|scriptid

TABLE|opcommand_hst|opcommand_hstid|ZBX_DATA
FIELD		|opcommand_hstid|t_id		|	|NOT NULL	|0
FIELD		|operationid	|t_id		|	|NOT NULL	|0			|1|operations
FIELD		|hostid		|t_id		|	|NULL		|0			|2|hosts	|		|RESTRICT
INDEX		|1		|operationid
INDEX		|2		|hostid

TABLE|opcommand_grp|opcommand_grpid|ZBX_DATA
FIELD		|opcommand_grpid|t_id		|	|NOT NULL	|0
FIELD		|operationid	|t_id		|	|NOT NULL	|0			|1|operations
FIELD		|groupid	|t_id		|	|NOT NULL	|0			|2|hstgrp	|		|RESTRICT
INDEX		|1		|operationid
INDEX		|2		|groupid

TABLE|opgroup|opgroupid|ZBX_DATA
FIELD		|opgroupid	|t_id		|	|NOT NULL	|0
FIELD		|operationid	|t_id		|	|NOT NULL	|0			|1|operations
FIELD		|groupid	|t_id		|	|NOT NULL	|0			|2|hstgrp	|		|RESTRICT
UNIQUE		|1		|operationid,groupid
INDEX		|2		|groupid

TABLE|optemplate|optemplateid|ZBX_TEMPLATE
FIELD		|optemplateid	|t_id		|	|NOT NULL	|0
FIELD		|operationid	|t_id		|	|NOT NULL	|0			|1|operations
FIELD		|templateid	|t_id		|	|NOT NULL	|0			|2|hosts	|hostid		|RESTRICT
UNIQUE		|1		|operationid,templateid
INDEX		|2		|templateid

TABLE|opconditions|opconditionid|ZBX_DATA
FIELD		|opconditionid	|t_id		|	|NOT NULL	|0
FIELD		|operationid	|t_id		|	|NOT NULL	|0			|1|operations
FIELD		|conditiontype	|t_integer	|'0'	|NOT NULL	|0
FIELD		|operator	|t_integer	|'0'	|NOT NULL	|0
FIELD		|value		|t_varchar(255)	|''	|NOT NULL	|0
INDEX		|1		|operationid

TABLE|conditions|conditionid|ZBX_DATA
FIELD		|conditionid	|t_id		|	|NOT NULL	|0
FIELD		|actionid	|t_id		|	|NOT NULL	|0			|1|actions
FIELD		|conditiontype	|t_integer	|'0'	|NOT NULL	|0
FIELD		|operator	|t_integer	|'0'	|NOT NULL	|0
FIELD		|value		|t_varchar(255)	|''	|NOT NULL	|0
FIELD		|value2		|t_varchar(255)	|''	|NOT NULL	|0
INDEX		|1		|actionid

TABLE|config|configid|ZBX_DATA
FIELD		|configid	|t_id		|	|NOT NULL	|0
FIELD		|refresh_unsupported|t_varchar(32)|'10m'	|NOT NULL	|ZBX_PROXY
FIELD		|work_period	|t_varchar(255)	|'1-5,09:00-18:00'|NOT NULL|0
FIELD		|alert_usrgrpid	|t_id		|	|NULL		|0			|1|usrgrp	|usrgrpid	|RESTRICT
FIELD		|default_theme	|t_varchar(128)	|'blue-theme'|NOT NULL	|ZBX_NODATA
FIELD		|authentication_type|t_integer	|'0'	|NOT NULL	|ZBX_NODATA
FIELD		|ldap_host	|t_varchar(255)	|''	|NOT NULL	|ZBX_NODATA
FIELD		|ldap_port	|t_integer	|389	|NOT NULL	|ZBX_NODATA
FIELD		|ldap_base_dn	|t_varchar(255)	|''	|NOT NULL	|ZBX_NODATA
FIELD		|ldap_bind_dn	|t_varchar(255)	|''	|NOT NULL	|ZBX_NODATA
FIELD		|ldap_bind_password|t_varchar(128)|''	|NOT NULL	|ZBX_NODATA
FIELD		|ldap_search_attribute|t_varchar(128)|''|NOT NULL	|ZBX_NODATA
FIELD		|dropdown_first_entry|t_integer	|'1'	|NOT NULL	|ZBX_NODATA
FIELD		|dropdown_first_remember|t_integer|'1'	|NOT NULL	|ZBX_NODATA
FIELD		|discovery_groupid|t_id		|	|NOT NULL	|ZBX_PROXY		|2|hstgrp	|groupid	|RESTRICT
FIELD		|max_in_table	|t_integer	|'50'	|NOT NULL	|ZBX_NODATA
FIELD		|search_limit	|t_integer	|'1000'	|NOT NULL	|ZBX_NODATA
FIELD		|severity_color_0|t_varchar(6)	|'97AAB3'|NOT NULL	|ZBX_NODATA
FIELD		|severity_color_1|t_varchar(6)	|'7499FF'|NOT NULL	|ZBX_NODATA
FIELD		|severity_color_2|t_varchar(6)	|'FFC859'|NOT NULL	|ZBX_NODATA
FIELD		|severity_color_3|t_varchar(6)	|'FFA059'|NOT NULL	|ZBX_NODATA
FIELD		|severity_color_4|t_varchar(6)	|'E97659'|NOT NULL	|ZBX_NODATA
FIELD		|severity_color_5|t_varchar(6)	|'E45959'|NOT NULL	|ZBX_NODATA
FIELD		|severity_name_0|t_varchar(32)	|'Not classified'|NOT NULL|ZBX_NODATA
FIELD		|severity_name_1|t_varchar(32)	|'Information'|NOT NULL	|ZBX_NODATA
FIELD		|severity_name_2|t_varchar(32)	|'Warning'|NOT NULL	|ZBX_NODATA
FIELD		|severity_name_3|t_varchar(32)	|'Average'|NOT NULL	|ZBX_NODATA
FIELD		|severity_name_4|t_varchar(32)	|'High'	|NOT NULL	|ZBX_NODATA
FIELD		|severity_name_5|t_varchar(32)	|'Disaster'|NOT NULL	|ZBX_NODATA
FIELD		|ok_period	|t_varchar(32)	|'5m'	|NOT NULL	|ZBX_NODATA
FIELD		|blink_period	|t_varchar(32)	|'2m'	|NOT NULL	|ZBX_NODATA
FIELD		|problem_unack_color|t_varchar(6)|'CC0000'|NOT NULL	|ZBX_NODATA
FIELD		|problem_ack_color|t_varchar(6)	|'CC0000'|NOT NULL	|ZBX_NODATA
FIELD		|ok_unack_color	|t_varchar(6)	|'009900'|NOT NULL	|ZBX_NODATA
FIELD		|ok_ack_color	|t_varchar(6)	|'009900'|NOT NULL	|ZBX_NODATA
FIELD		|problem_unack_style|t_integer	|'1'	|NOT NULL	|ZBX_NODATA
FIELD		|problem_ack_style|t_integer	|'1'	|NOT NULL	|ZBX_NODATA
FIELD		|ok_unack_style	|t_integer	|'1'	|NOT NULL	|ZBX_NODATA
FIELD		|ok_ack_style	|t_integer	|'1'	|NOT NULL	|ZBX_NODATA
FIELD		|snmptrap_logging|t_integer	|'1'	|NOT NULL	|ZBX_PROXY,ZBX_NODATA
FIELD		|server_check_interval|t_integer|'10'	|NOT NULL	|ZBX_NODATA
FIELD		|hk_events_mode	|t_integer	|'1'	|NOT NULL	|ZBX_NODATA
FIELD		|hk_events_trigger|t_varchar(32)|'365d'	|NOT NULL	|ZBX_NODATA
FIELD		|hk_events_internal|t_varchar(32)|'1d'	|NOT NULL	|ZBX_NODATA
FIELD		|hk_events_discovery|t_varchar(32)|'1d'	|NOT NULL	|ZBX_NODATA
FIELD		|hk_events_autoreg|t_varchar(32)|'1d'	|NOT NULL	|ZBX_NODATA
FIELD		|hk_services_mode|t_integer	|'1'	|NOT NULL	|ZBX_NODATA
FIELD		|hk_services	|t_varchar(32)	|'365d'	|NOT NULL	|ZBX_NODATA
FIELD		|hk_audit_mode	|t_integer	|'1'	|NOT NULL	|ZBX_NODATA
FIELD		|hk_audit	|t_varchar(32)	|'365d'	|NOT NULL	|ZBX_NODATA
FIELD		|hk_sessions_mode|t_integer	|'1'	|NOT NULL	|ZBX_NODATA
FIELD		|hk_sessions	|t_varchar(32)	|'365d'	|NOT NULL	|ZBX_NODATA
FIELD		|hk_history_mode|t_integer	|'1'	|NOT NULL	|ZBX_NODATA
FIELD		|hk_history_global|t_integer	|'0'	|NOT NULL	|ZBX_NODATA
FIELD		|hk_history	|t_varchar(32)	|'90d'	|NOT NULL	|ZBX_NODATA
FIELD		|hk_trends_mode	|t_integer	|'1'	|NOT NULL	|ZBX_NODATA
FIELD		|hk_trends_global|t_integer	|'0'	|NOT NULL	|ZBX_NODATA
FIELD		|hk_trends	|t_varchar(32)	|'365d'	|NOT NULL	|ZBX_NODATA
FIELD		|default_inventory_mode|t_integer|'-1'	|NOT NULL	|ZBX_NODATA
FIELD		|custom_color	|t_integer	|'0'	|NOT NULL	|ZBX_NODATA
FIELD		|http_auth_enabled	|t_integer	|'0'	|NOT NULL	|ZBX_NODATA
FIELD		|http_login_form	|t_integer	|'0'	|NOT NULL	|ZBX_NODATA
FIELD		|http_strip_domains	|t_varchar(2048)|''	|NOT NULL	|ZBX_NODATA
FIELD		|http_case_sensitive	|t_integer	|'1'	|NOT NULL	|ZBX_NODATA
FIELD		|ldap_configured		|t_integer		|'0'	|NOT NULL	|ZBX_NODATA
FIELD		|ldap_case_sensitive	|t_integer	|'1'	|NOT NULL	|ZBX_NODATA
FIELD		|db_extension	|t_varchar(32)	|''	|NOT NULL	|ZBX_NODATA
FIELD		|autoreg_tls_accept	|t_integer	|'1'	|NOT NULL	|ZBX_PROXY,ZBX_NODATA
INDEX		|1		|alert_usrgrpid
INDEX		|2		|discovery_groupid

TABLE|triggers|triggerid|ZBX_TEMPLATE
FIELD		|triggerid	|t_id		|	|NOT NULL	|0
FIELD		|expression	|t_varchar(2048)|''	|NOT NULL	|0
FIELD		|description	|t_varchar(255)	|''	|NOT NULL	|0
FIELD		|url		|t_varchar(255)	|''	|NOT NULL	|0
FIELD		|status		|t_integer	|'0'	|NOT NULL	|0
FIELD		|value		|t_integer	|'0'	|NOT NULL	|ZBX_NODATA
FIELD		|priority	|t_integer	|'0'	|NOT NULL	|0
FIELD		|lastchange	|t_integer	|'0'	|NOT NULL	|ZBX_NODATA
FIELD		|comments	|t_shorttext	|''	|NOT NULL	|0
FIELD		|error		|t_varchar(2048)|''	|NOT NULL	|ZBX_NODATA
FIELD		|templateid	|t_id		|	|NULL		|0			|1|triggers	|triggerid
FIELD		|type		|t_integer	|'0'	|NOT NULL	|0
FIELD		|state		|t_integer	|'0'	|NOT NULL	|ZBX_NODATA
FIELD		|flags		|t_integer	|'0'	|NOT NULL	|0
FIELD		|recovery_mode	|t_integer	|'0'	|NOT NULL	|0
FIELD		|recovery_expression|t_varchar(2048)|''	|NOT NULL	|0
FIELD		|correlation_mode|t_integer	|'0'	|NOT NULL	|0
FIELD		|correlation_tag|t_varchar(255)	|''	|NOT NULL	|0
FIELD		|manual_close	|t_integer	|'0'	|NOT NULL	|0
FIELD		|opdata		|t_varchar(255)	|''	|NOT NULL	|0
INDEX		|1		|status
INDEX		|2		|value,lastchange
INDEX		|3		|templateid

TABLE|trigger_depends|triggerdepid|ZBX_TEMPLATE
FIELD		|triggerdepid	|t_id		|	|NOT NULL	|0
FIELD		|triggerid_down	|t_id		|	|NOT NULL	|0			|1|triggers	|triggerid
FIELD		|triggerid_up	|t_id		|	|NOT NULL	|0			|2|triggers	|triggerid
UNIQUE		|1		|triggerid_down,triggerid_up
INDEX		|2		|triggerid_up

TABLE|functions|functionid|ZBX_TEMPLATE
FIELD		|functionid	|t_id		|	|NOT NULL	|0
FIELD		|itemid		|t_id		|	|NOT NULL	|0			|1|items
FIELD		|triggerid	|t_id		|	|NOT NULL	|0			|2|triggers
FIELD		|name		|t_varchar(12)	|''	|NOT NULL	|0
FIELD		|parameter	|t_varchar(255)	|'0'	|NOT NULL	|0
INDEX		|1		|triggerid
INDEX		|2		|itemid,name,parameter

TABLE|graphs|graphid|ZBX_TEMPLATE
FIELD		|graphid	|t_id		|	|NOT NULL	|0
FIELD		|name		|t_varchar(128)	|''	|NOT NULL	|0
FIELD		|width		|t_integer	|'900'	|NOT NULL	|0
FIELD		|height		|t_integer	|'200'	|NOT NULL	|0
FIELD		|yaxismin	|t_double	|'0'	|NOT NULL	|0
FIELD		|yaxismax	|t_double	|'100'	|NOT NULL	|0
FIELD		|templateid	|t_id		|	|NULL		|0			|1|graphs	|graphid
FIELD		|show_work_period|t_integer	|'1'	|NOT NULL	|0
FIELD		|show_triggers	|t_integer	|'1'	|NOT NULL	|0
FIELD		|graphtype	|t_integer	|'0'	|NOT NULL	|0
FIELD		|show_legend	|t_integer	|'1'	|NOT NULL	|0
FIELD		|show_3d	|t_integer	|'0'	|NOT NULL	|0
FIELD		|percent_left	|t_double	|'0'	|NOT NULL	|0
FIELD		|percent_right	|t_double	|'0'	|NOT NULL	|0
FIELD		|ymin_type	|t_integer	|'0'	|NOT NULL	|0
FIELD		|ymax_type	|t_integer	|'0'	|NOT NULL	|0
FIELD		|ymin_itemid	|t_id		|	|NULL		|0			|2|items	|itemid		|RESTRICT
FIELD		|ymax_itemid	|t_id		|	|NULL		|0			|3|items	|itemid		|RESTRICT
FIELD		|flags		|t_integer	|'0'	|NOT NULL	|0
INDEX		|1		|name
INDEX		|2		|templateid
INDEX		|3		|ymin_itemid
INDEX		|4		|ymax_itemid

TABLE|graphs_items|gitemid|ZBX_TEMPLATE
FIELD		|gitemid	|t_id		|	|NOT NULL	|0
FIELD		|graphid	|t_id		|	|NOT NULL	|0			|1|graphs
FIELD		|itemid		|t_id		|	|NOT NULL	|0			|2|items
FIELD		|drawtype	|t_integer	|'0'	|NOT NULL	|0
FIELD		|sortorder	|t_integer	|'0'	|NOT NULL	|0
FIELD		|color		|t_varchar(6)	|'009600'|NOT NULL	|0
FIELD		|yaxisside	|t_integer	|'0'	|NOT NULL	|0
FIELD		|calc_fnc	|t_integer	|'2'	|NOT NULL	|0
FIELD		|type		|t_integer	|'0'	|NOT NULL	|0
INDEX		|1		|itemid
INDEX		|2		|graphid

TABLE|graph_theme|graphthemeid|ZBX_DATA
FIELD		|graphthemeid	|t_id		|	|NOT NULL	|0
FIELD		|theme		|t_varchar(64)	|''	|NOT NULL	|0
FIELD		|backgroundcolor|t_varchar(6)	|''	|NOT NULL	|0
FIELD		|graphcolor	|t_varchar(6)	|''	|NOT NULL	|0
FIELD		|gridcolor	|t_varchar(6)	|''	|NOT NULL	|0
FIELD		|maingridcolor	|t_varchar(6)	|''	|NOT NULL	|0
FIELD		|gridbordercolor|t_varchar(6)	|''	|NOT NULL	|0
FIELD		|textcolor	|t_varchar(6)	|''	|NOT NULL	|0
FIELD		|highlightcolor	|t_varchar(6)	|''	|NOT NULL	|0
FIELD		|leftpercentilecolor|t_varchar(6)|''	|NOT NULL	|0
FIELD		|rightpercentilecolor|t_varchar(6)|''	|NOT NULL	|0
FIELD		|nonworktimecolor|t_varchar(6)	|''	|NOT NULL	|0
FIELD		|colorpalette	|t_varchar(255)	|''	|NOT NULL	|0
UNIQUE		|1		|theme

TABLE|globalmacro|globalmacroid|ZBX_DATA
FIELD		|globalmacroid	|t_id		|	|NOT NULL	|0
FIELD		|macro		|t_varchar(255)	|''	|NOT NULL	|ZBX_PROXY
FIELD		|value		|t_varchar(255)	|''	|NOT NULL	|ZBX_PROXY
FIELD		|description	|t_shorttext	|''	|NOT NULL	|0
UNIQUE		|1		|macro

TABLE|hostmacro|hostmacroid|ZBX_TEMPLATE
FIELD		|hostmacroid	|t_id		|	|NOT NULL	|0
FIELD		|hostid		|t_id		|	|NOT NULL	|ZBX_PROXY		|1|hosts
FIELD		|macro		|t_varchar(255)	|''	|NOT NULL	|ZBX_PROXY
FIELD		|value		|t_varchar(255)	|''	|NOT NULL	|ZBX_PROXY
FIELD		|description	|t_shorttext	|''	|NOT NULL	|0
UNIQUE		|1		|hostid,macro

TABLE|hosts_groups|hostgroupid|ZBX_TEMPLATE
FIELD		|hostgroupid	|t_id		|	|NOT NULL	|0
FIELD		|hostid		|t_id		|	|NOT NULL	|0			|1|hosts
FIELD		|groupid	|t_id		|	|NOT NULL	|0			|2|hstgrp
UNIQUE		|1		|hostid,groupid
INDEX		|2		|groupid

TABLE|hosts_templates|hosttemplateid|ZBX_TEMPLATE
FIELD		|hosttemplateid	|t_id		|	|NOT NULL	|0
FIELD		|hostid		|t_id		|	|NOT NULL	|ZBX_PROXY		|1|hosts
FIELD		|templateid	|t_id		|	|NOT NULL	|ZBX_PROXY		|2|hosts	|hostid
UNIQUE		|1		|hostid,templateid
INDEX		|2		|templateid

TABLE|items_applications|itemappid|ZBX_TEMPLATE
FIELD		|itemappid	|t_id		|	|NOT NULL	|0
FIELD		|applicationid	|t_id		|	|NOT NULL	|0			|1|applications
FIELD		|itemid		|t_id		|	|NOT NULL	|0			|2|items
UNIQUE		|1		|applicationid,itemid
INDEX		|2		|itemid

TABLE|mappings|mappingid|ZBX_TEMPLATE
FIELD		|mappingid	|t_id		|	|NOT NULL	|0
FIELD		|valuemapid	|t_id		|	|NOT NULL	|0			|1|valuemaps
FIELD		|value		|t_varchar(64)	|''	|NOT NULL	|0
FIELD		|newvalue	|t_varchar(64)	|''	|NOT NULL	|0
INDEX		|1		|valuemapid

TABLE|media|mediaid|ZBX_DATA
FIELD		|mediaid	|t_id		|	|NOT NULL	|0
FIELD		|userid		|t_id		|	|NOT NULL	|0			|1|users
FIELD		|mediatypeid	|t_id		|	|NOT NULL	|0			|2|media_type
FIELD		|sendto		|t_varchar(1024)|''	|NOT NULL	|0
FIELD		|active		|t_integer	|'0'	|NOT NULL	|0
FIELD		|severity	|t_integer	|'63'	|NOT NULL	|0
FIELD		|period		|t_varchar(1024)|'1-7,00:00-24:00'|NOT NULL|0
INDEX		|1		|userid
INDEX		|2		|mediatypeid

TABLE|rights|rightid|ZBX_DATA
FIELD		|rightid	|t_id		|	|NOT NULL	|0
FIELD		|groupid	|t_id		|	|NOT NULL	|0			|1|usrgrp	|usrgrpid
FIELD		|permission	|t_integer	|'0'	|NOT NULL	|0
FIELD		|id		|t_id		|	|NOT NULL	|0			|2|hstgrp	|groupid
INDEX		|1		|groupid
INDEX		|2		|id

TABLE|services|serviceid|ZBX_DATA
FIELD		|serviceid	|t_id		|	|NOT NULL	|0
FIELD		|name		|t_varchar(128)	|''	|NOT NULL	|0
FIELD		|status		|t_integer	|'0'	|NOT NULL	|0
FIELD		|algorithm	|t_integer	|'0'	|NOT NULL	|0
FIELD		|triggerid	|t_id		|	|NULL		|0			|1|triggers
FIELD		|showsla	|t_integer	|'0'	|NOT NULL	|0
FIELD		|goodsla	|t_double	|'99.9'	|NOT NULL	|0
FIELD		|sortorder	|t_integer	|'0'	|NOT NULL	|0
INDEX		|1		|triggerid

TABLE|services_links|linkid|ZBX_DATA
FIELD		|linkid		|t_id		|	|NOT NULL	|0
FIELD		|serviceupid	|t_id		|	|NOT NULL	|0			|1|services	|serviceid
FIELD		|servicedownid	|t_id		|	|NOT NULL	|0			|2|services	|serviceid
FIELD		|soft		|t_integer	|'0'	|NOT NULL	|0
INDEX		|1		|servicedownid
UNIQUE		|2		|serviceupid,servicedownid

TABLE|services_times|timeid|ZBX_DATA
FIELD		|timeid		|t_id		|	|NOT NULL	|0
FIELD		|serviceid	|t_id		|	|NOT NULL	|0			|1|services
FIELD		|type		|t_integer	|'0'	|NOT NULL	|0
FIELD		|ts_from	|t_integer	|'0'	|NOT NULL	|0
FIELD		|ts_to		|t_integer	|'0'	|NOT NULL	|0
FIELD		|note		|t_varchar(255)	|''	|NOT NULL	|0
INDEX		|1		|serviceid,type,ts_from,ts_to

TABLE|icon_map|iconmapid|ZBX_DATA
FIELD		|iconmapid	|t_id		|	|NOT NULL	|0
FIELD		|name		|t_varchar(64)	|''	|NOT NULL	|0
FIELD		|default_iconid	|t_id		|	|NOT NULL	|0			|1|images	|imageid	|RESTRICT
UNIQUE		|1		|name
INDEX		|2		|default_iconid

TABLE|icon_mapping|iconmappingid|ZBX_DATA
FIELD		|iconmappingid	|t_id		|	|NOT NULL	|0
FIELD		|iconmapid	|t_id		|	|NOT NULL	|0			|1|icon_map
FIELD		|iconid		|t_id		|	|NOT NULL	|0			|2|images	|imageid	|RESTRICT
FIELD		|inventory_link	|t_integer	|'0'	|NOT NULL	|0
FIELD		|expression	|t_varchar(64)	|''	|NOT NULL	|0
FIELD		|sortorder	|t_integer	|'0'	|NOT NULL	|0
INDEX		|1		|iconmapid
INDEX		|2		|iconid

TABLE|sysmaps|sysmapid|ZBX_TEMPLATE
FIELD		|sysmapid	|t_id		|	|NOT NULL	|0
FIELD		|name		|t_varchar(128)	|''	|NOT NULL	|0
FIELD		|width		|t_integer	|'600'	|NOT NULL	|0
FIELD		|height		|t_integer	|'400'	|NOT NULL	|0
FIELD		|backgroundid	|t_id		|	|NULL		|0			|1|images	|imageid	|RESTRICT
FIELD		|label_type	|t_integer	|'2'	|NOT NULL	|0
FIELD		|label_location	|t_integer	|'0'	|NOT NULL	|0
FIELD		|highlight	|t_integer	|'1'	|NOT NULL	|0
FIELD		|expandproblem	|t_integer	|'1'	|NOT NULL	|0
FIELD		|markelements	|t_integer	|'0'	|NOT NULL	|0
FIELD		|show_unack	|t_integer	|'0'	|NOT NULL	|0
FIELD		|grid_size	|t_integer	|'50'	|NOT NULL	|0
FIELD		|grid_show	|t_integer	|'1'	|NOT NULL	|0
FIELD		|grid_align	|t_integer	|'1'	|NOT NULL	|0
FIELD		|label_format	|t_integer	|'0'	|NOT NULL	|0
FIELD		|label_type_host|t_integer	|'2'	|NOT NULL	|0
FIELD		|label_type_hostgroup|t_integer	|'2'	|NOT NULL	|0
FIELD		|label_type_trigger|t_integer	|'2'	|NOT NULL	|0
FIELD		|label_type_map|t_integer	|'2'	|NOT NULL	|0
FIELD		|label_type_image|t_integer	|'2'	|NOT NULL	|0
FIELD		|label_string_host|t_varchar(255)|''	|NOT NULL	|0
FIELD		|label_string_hostgroup|t_varchar(255)|''|NOT NULL	|0
FIELD		|label_string_trigger|t_varchar(255)|''	|NOT NULL	|0
FIELD		|label_string_map|t_varchar(255)|''	|NOT NULL	|0
FIELD		|label_string_image|t_varchar(255)|''	|NOT NULL	|0
FIELD		|iconmapid	|t_id		|	|NULL		|0			|2|icon_map	|		|RESTRICT
FIELD		|expand_macros	|t_integer	|'0'	|NOT NULL	|0
FIELD		|severity_min	|t_integer	|'0'	|NOT NULL	|0
FIELD		|userid		|t_id		|	|NOT NULL	|0			|3|users	|		|RESTRICT
FIELD		|private	|t_integer	|'1'	|NOT NULL	|0
FIELD		|show_suppressed|t_integer	|'0'	|NOT NULL	|0
UNIQUE		|1		|name
INDEX		|2		|backgroundid
INDEX		|3		|iconmapid

TABLE|sysmaps_elements|selementid|ZBX_TEMPLATE
FIELD		|selementid	|t_id		|	|NOT NULL	|0
FIELD		|sysmapid	|t_id		|	|NOT NULL	|0			|1|sysmaps
FIELD		|elementid	|t_id		|'0'	|NOT NULL	|0
FIELD		|elementtype	|t_integer	|'0'	|NOT NULL	|0
FIELD		|iconid_off	|t_id		|	|NULL		|0			|2|images	|imageid	|RESTRICT
FIELD		|iconid_on	|t_id		|	|NULL		|0			|3|images	|imageid	|RESTRICT
FIELD		|label		|t_varchar(2048)|''	|NOT NULL	|0
FIELD		|label_location	|t_integer	|'-1'	|NOT NULL	|0
FIELD		|x		|t_integer	|'0'	|NOT NULL	|0
FIELD		|y		|t_integer	|'0'	|NOT NULL	|0
FIELD		|iconid_disabled|t_id		|	|NULL		|0			|4|images	|imageid	|RESTRICT
FIELD		|iconid_maintenance|t_id	|	|NULL		|0			|5|images	|imageid	|RESTRICT
FIELD		|elementsubtype	|t_integer	|'0'	|NOT NULL	|0
FIELD		|areatype	|t_integer	|'0'	|NOT NULL	|0
FIELD		|width		|t_integer	|'200'	|NOT NULL	|0
FIELD		|height		|t_integer	|'200'	|NOT NULL	|0
FIELD		|viewtype	|t_integer	|'0'	|NOT NULL	|0
FIELD		|use_iconmap	|t_integer	|'1'	|NOT NULL	|0
FIELD		|application	|t_varchar(255)	|''	|NOT NULL	|0
INDEX		|1		|sysmapid
INDEX		|2		|iconid_off
INDEX		|3		|iconid_on
INDEX		|4		|iconid_disabled
INDEX		|5		|iconid_maintenance

TABLE|sysmaps_links|linkid|ZBX_TEMPLATE
FIELD		|linkid		|t_id		|	|NOT NULL	|0
FIELD		|sysmapid	|t_id		|	|NOT NULL	|0			|1|sysmaps
FIELD		|selementid1	|t_id		|	|NOT NULL	|0			|2|sysmaps_elements|selementid
FIELD		|selementid2	|t_id		|	|NOT NULL	|0			|3|sysmaps_elements|selementid
FIELD		|drawtype	|t_integer	|'0'	|NOT NULL	|0
FIELD		|color		|t_varchar(6)	|'000000'|NOT NULL	|0
FIELD		|label		|t_varchar(2048)|''	|NOT NULL	|0
INDEX		|1		|sysmapid
INDEX		|2		|selementid1
INDEX		|3		|selementid2

TABLE|sysmaps_link_triggers|linktriggerid|ZBX_TEMPLATE
FIELD		|linktriggerid	|t_id		|	|NOT NULL	|0
FIELD		|linkid		|t_id		|	|NOT NULL	|0			|1|sysmaps_links
FIELD		|triggerid	|t_id		|	|NOT NULL	|0			|2|triggers
FIELD		|drawtype	|t_integer	|'0'	|NOT NULL	|0
FIELD		|color		|t_varchar(6)	|'000000'|NOT NULL	|0
UNIQUE		|1		|linkid,triggerid
INDEX		|2		|triggerid

TABLE|sysmap_element_url|sysmapelementurlid|ZBX_TEMPLATE
FIELD		|sysmapelementurlid|t_id	|	|NOT NULL	|0
FIELD		|selementid	|t_id		|	|NOT NULL	|0			|1|sysmaps_elements
FIELD		|name		|t_varchar(255)	|	|NOT NULL	|0
FIELD		|url		|t_varchar(255)	|''	|NOT NULL	|0
UNIQUE		|1		|selementid,name

TABLE|sysmap_url|sysmapurlid|ZBX_TEMPLATE
FIELD		|sysmapurlid	|t_id		|	|NOT NULL	|0
FIELD		|sysmapid	|t_id		|	|NOT NULL	|0			|1|sysmaps
FIELD		|name		|t_varchar(255)	|	|NOT NULL	|0
FIELD		|url		|t_varchar(255)	|''	|NOT NULL	|0
FIELD		|elementtype	|t_integer	|'0'	|NOT NULL	|0
UNIQUE		|1		|sysmapid,name

TABLE|sysmap_user|sysmapuserid|ZBX_TEMPLATE
FIELD		|sysmapuserid|t_id		|	|NOT NULL	|0
FIELD		|sysmapid	|t_id		|	|NOT NULL	|0			|1|sysmaps
FIELD		|userid		|t_id		|	|NOT NULL	|0			|2|users
FIELD		|permission	|t_integer	|'2'	|NOT NULL	|0
UNIQUE		|1		|sysmapid,userid

TABLE|sysmap_usrgrp|sysmapusrgrpid|ZBX_TEMPLATE
FIELD		|sysmapusrgrpid|t_id		|	|NOT NULL	|0
FIELD		|sysmapid	|t_id		|	|NOT NULL	|0			|1|sysmaps
FIELD		|usrgrpid	|t_id		|	|NOT NULL	|0			|2|usrgrp
FIELD		|permission	|t_integer	|'2'	|NOT NULL	|0
UNIQUE		|1		|sysmapid,usrgrpid

TABLE|maintenances_hosts|maintenance_hostid|ZBX_DATA
FIELD		|maintenance_hostid|t_id	|	|NOT NULL	|0
FIELD		|maintenanceid	|t_id		|	|NOT NULL	|0			|1|maintenances
FIELD		|hostid		|t_id		|	|NOT NULL	|0			|2|hosts
UNIQUE		|1		|maintenanceid,hostid
INDEX		|2		|hostid

TABLE|maintenances_groups|maintenance_groupid|ZBX_DATA
FIELD		|maintenance_groupid|t_id	|	|NOT NULL	|0
FIELD		|maintenanceid	|t_id		|	|NOT NULL	|0			|1|maintenances
FIELD		|groupid	|t_id		|	|NOT NULL	|0			|2|hstgrp
UNIQUE		|1		|maintenanceid,groupid
INDEX		|2		|groupid

TABLE|timeperiods|timeperiodid|ZBX_DATA
FIELD		|timeperiodid	|t_id		|	|NOT NULL	|0
FIELD		|timeperiod_type|t_integer	|'0'	|NOT NULL	|0
FIELD		|every		|t_integer	|'1'	|NOT NULL	|0
FIELD		|month		|t_integer	|'0'	|NOT NULL	|0
FIELD		|dayofweek	|t_integer	|'0'	|NOT NULL	|0
FIELD		|day		|t_integer	|'0'	|NOT NULL	|0
FIELD		|start_time	|t_integer	|'0'	|NOT NULL	|0
FIELD		|period		|t_integer	|'0'	|NOT NULL	|0
FIELD		|start_date	|t_integer	|'0'	|NOT NULL	|0

TABLE|maintenances_windows|maintenance_timeperiodid|ZBX_DATA
FIELD		|maintenance_timeperiodid|t_id	|	|NOT NULL	|0
FIELD		|maintenanceid	|t_id		|	|NOT NULL	|0			|1|maintenances
FIELD		|timeperiodid	|t_id		|	|NOT NULL	|0			|2|timeperiods
UNIQUE		|1		|maintenanceid,timeperiodid
INDEX		|2		|timeperiodid

TABLE|regexps|regexpid|ZBX_DATA
FIELD		|regexpid	|t_id		|	|NOT NULL	|0
FIELD		|name		|t_varchar(128)	|''	|NOT NULL	|ZBX_PROXY
FIELD		|test_string	|t_shorttext	|''	|NOT NULL	|0
UNIQUE		|1		|name

TABLE|expressions|expressionid|ZBX_DATA
FIELD		|expressionid	|t_id		|	|NOT NULL	|0
FIELD		|regexpid	|t_id		|	|NOT NULL	|ZBX_PROXY		|1|regexps
FIELD		|expression	|t_varchar(255)	|''	|NOT NULL	|ZBX_PROXY
FIELD		|expression_type|t_integer	|'0'	|NOT NULL	|ZBX_PROXY
FIELD		|exp_delimiter	|t_varchar(1)	|''	|NOT NULL	|ZBX_PROXY
FIELD		|case_sensitive	|t_integer	|'0'	|NOT NULL	|ZBX_PROXY
INDEX		|1		|regexpid

TABLE|ids|table_name,field_name|0
FIELD		|table_name	|t_varchar(64)	|''	|NOT NULL	|0
FIELD		|field_name	|t_varchar(64)	|''	|NOT NULL	|0
FIELD		|nextid		|t_id		|	|NOT NULL	|0

-- History tables

TABLE|alerts|alertid|0
FIELD		|alertid	|t_id		|	|NOT NULL	|0
FIELD		|actionid	|t_id		|	|NOT NULL	|0			|1|actions
FIELD		|eventid	|t_id		|	|NOT NULL	|0			|2|events
FIELD		|userid		|t_id		|	|NULL		|0			|3|users
FIELD		|clock		|t_time		|'0'	|NOT NULL	|0
FIELD		|mediatypeid	|t_id		|	|NULL		|0			|4|media_type
FIELD		|sendto		|t_varchar(1024)|''	|NOT NULL	|0
FIELD		|subject	|t_varchar(255)	|''	|NOT NULL	|0
FIELD		|message	|t_text		|''	|NOT NULL	|0
FIELD		|status		|t_integer	|'0'	|NOT NULL	|0
FIELD		|retries	|t_integer	|'0'	|NOT NULL	|0
FIELD		|error		|t_varchar(2048)|''	|NOT NULL	|0
FIELD		|esc_step	|t_integer	|'0'	|NOT NULL	|0
FIELD		|alerttype	|t_integer	|'0'	|NOT NULL	|0
FIELD		|p_eventid	|t_id		|	|NULL		|0			|5|events	|eventid
FIELD		|acknowledgeid	|t_id		|	|NULL		|0			|6|acknowledges	|acknowledgeid
FIELD		|parameters	|t_shorttext	|'{}'	|NOT NULL	|0
INDEX		|1		|actionid
INDEX		|2		|clock
INDEX		|3		|eventid
INDEX		|4		|status
INDEX		|5		|mediatypeid
INDEX		|6		|userid
INDEX		|7		|p_eventid

TABLE|history||0
FIELD		|itemid		|t_id		|	|NOT NULL	|0			|-|items
FIELD		|clock		|t_time		|'0'	|NOT NULL	|0
FIELD		|value		|t_double	|'0.0000'|NOT NULL	|0
FIELD		|ns		|t_nanosec	|'0'	|NOT NULL	|0
INDEX		|1		|itemid,clock

TABLE|history_uint||0
FIELD		|itemid		|t_id		|	|NOT NULL	|0			|-|items
FIELD		|clock		|t_time		|'0'	|NOT NULL	|0
FIELD		|value		|t_bigint	|'0'	|NOT NULL	|0
FIELD		|ns		|t_nanosec	|'0'	|NOT NULL	|0
INDEX		|1		|itemid,clock

TABLE|history_str||0
FIELD		|itemid		|t_id		|	|NOT NULL	|0			|-|items
FIELD		|clock		|t_time		|'0'	|NOT NULL	|0
FIELD		|value		|t_varchar(255)	|''	|NOT NULL	|0
FIELD		|ns		|t_nanosec	|'0'	|NOT NULL	|0
INDEX		|1		|itemid,clock

TABLE|history_log||0
FIELD		|itemid		|t_id		|	|NOT NULL	|0			|-|items
FIELD		|clock		|t_time		|'0'	|NOT NULL	|0
FIELD		|timestamp	|t_time		|'0'	|NOT NULL	|0
FIELD		|source		|t_varchar(64)	|''	|NOT NULL	|0
FIELD		|severity	|t_integer	|'0'	|NOT NULL	|0
FIELD		|value		|t_text		|''	|NOT NULL	|0
FIELD		|logeventid	|t_integer	|'0'	|NOT NULL	|0
FIELD		|ns		|t_nanosec	|'0'	|NOT NULL	|0
INDEX		|1		|itemid,clock

TABLE|history_text||0
FIELD		|itemid		|t_id		|	|NOT NULL	|0			|-|items
FIELD		|clock		|t_time		|'0'	|NOT NULL	|0
FIELD		|value		|t_text		|''	|NOT NULL	|0
FIELD		|ns		|t_nanosec	|'0'	|NOT NULL	|0
INDEX		|1		|itemid,clock

TABLE|proxy_history|id|0
FIELD		|id		|t_serial	|	|NOT NULL	|0
FIELD		|itemid		|t_id		|	|NOT NULL	|0			|-|items
FIELD		|clock		|t_time		|'0'	|NOT NULL	|0
FIELD		|timestamp	|t_time		|'0'	|NOT NULL	|0
FIELD		|source		|t_varchar(64)	|''	|NOT NULL	|0
FIELD		|severity	|t_integer	|'0'	|NOT NULL	|0
FIELD		|value		|t_longtext	|''	|NOT NULL	|0
FIELD		|logeventid	|t_integer	|'0'	|NOT NULL	|0
FIELD		|ns		|t_nanosec	|'0'	|NOT NULL	|0
FIELD		|state		|t_integer	|'0'	|NOT NULL	|0
FIELD		|lastlogsize	|t_bigint	|'0'	|NOT NULL	|0
FIELD		|mtime		|t_integer	|'0'	|NOT NULL	|0
FIELD		|flags		|t_integer	|'0'	|NOT NULL	|0
INDEX		|1		|clock

TABLE|proxy_dhistory|id|0
FIELD		|id		|t_serial	|	|NOT NULL	|0
FIELD		|clock		|t_time		|'0'	|NOT NULL	|0
FIELD		|druleid	|t_id		|	|NOT NULL	|0			|-|drules
FIELD		|ip		|t_varchar(39)	|''	|NOT NULL	|0
FIELD		|port		|t_integer	|'0'	|NOT NULL	|0
FIELD		|value		|t_varchar(255)	|''	|NOT NULL	|0
FIELD		|status		|t_integer	|'0'	|NOT NULL	|0
FIELD		|dcheckid	|t_id		|	|NULL		|0			|-|dchecks
FIELD		|dns		|t_varchar(255)	|''	|NOT NULL	|0
INDEX		|1		|clock
INDEX		|2		|druleid

TABLE|events|eventid|0
FIELD		|eventid	|t_id		|	|NOT NULL	|0
FIELD		|source		|t_integer	|'0'	|NOT NULL	|0
FIELD		|object		|t_integer	|'0'	|NOT NULL	|0
FIELD		|objectid	|t_id		|'0'	|NOT NULL	|0
FIELD		|clock		|t_time		|'0'	|NOT NULL	|0
FIELD		|value		|t_integer	|'0'	|NOT NULL	|0
FIELD		|acknowledged	|t_integer	|'0'	|NOT NULL	|0
FIELD		|ns		|t_nanosec	|'0'	|NOT NULL	|0
FIELD		|name		|t_varchar(2048)|''	|NOT NULL	|0
FIELD		|severity	|t_integer	|'0'	|NOT NULL	|0
INDEX		|1		|source,object,objectid,clock
INDEX		|2		|source,object,clock

TABLE|trends|itemid,clock|0
FIELD		|itemid		|t_id		|	|NOT NULL	|0			|-|items
FIELD		|clock		|t_time		|'0'	|NOT NULL	|0
FIELD		|num		|t_integer	|'0'	|NOT NULL	|0
FIELD		|value_min	|t_double	|'0.0000'|NOT NULL	|0
FIELD		|value_avg	|t_double	|'0.0000'|NOT NULL	|0
FIELD		|value_max	|t_double	|'0.0000'|NOT NULL	|0

TABLE|trends_uint|itemid,clock|0
FIELD		|itemid		|t_id		|	|NOT NULL	|0			|-|items
FIELD		|clock		|t_time		|'0'	|NOT NULL	|0
FIELD		|num		|t_integer	|'0'	|NOT NULL	|0
FIELD		|value_min	|t_bigint	|'0'	|NOT NULL	|0
FIELD		|value_avg	|t_bigint	|'0'	|NOT NULL	|0
FIELD		|value_max	|t_bigint	|'0'	|NOT NULL	|0

TABLE|acknowledges|acknowledgeid|0
FIELD		|acknowledgeid	|t_id		|	|NOT NULL	|0
FIELD		|userid		|t_id		|	|NOT NULL	|0			|1|users
FIELD		|eventid	|t_id		|	|NOT NULL	|0			|2|events
FIELD		|clock		|t_time		|'0'	|NOT NULL	|0
FIELD		|message	|t_varchar(255)	|''	|NOT NULL	|0
FIELD		|action		|t_integer	|'0'	|NOT NULL	|0
FIELD		|old_severity	|t_integer	|'0'	|NOT NULL	|0
FIELD		|new_severity	|t_integer	|'0'	|NOT NULL	|0
INDEX		|1		|userid
INDEX		|2		|eventid
INDEX		|3		|clock

TABLE|auditlog|auditid|0
FIELD		|auditid	|t_id		|	|NOT NULL	|0
FIELD		|userid		|t_id		|	|NOT NULL	|0			|1|users
FIELD		|clock		|t_time		|'0'	|NOT NULL	|0
FIELD		|action		|t_integer	|'0'	|NOT NULL	|0
FIELD		|resourcetype	|t_integer	|'0'	|NOT NULL	|0
FIELD		|details	|t_varchar(128) |'0'	|NOT NULL	|0
FIELD		|ip		|t_varchar(39)	|''	|NOT NULL	|0
FIELD		|resourceid	|t_id		|'0'	|NOT NULL	|0
FIELD		|resourcename	|t_varchar(255)	|''	|NOT NULL	|0
INDEX		|1		|userid,clock
INDEX		|2		|clock

TABLE|auditlog_details|auditdetailid|0
FIELD		|auditdetailid	|t_id		|	|NOT NULL	|0
FIELD		|auditid	|t_id		|	|NOT NULL	|0			|1|auditlog
FIELD		|table_name	|t_varchar(64)	|''	|NOT NULL	|0
FIELD		|field_name	|t_varchar(64)	|''	|NOT NULL	|0
FIELD		|oldvalue	|t_shorttext	|''	|NOT NULL	|0
FIELD		|newvalue	|t_shorttext	|''	|NOT NULL	|0
INDEX		|1		|auditid

TABLE|service_alarms|servicealarmid|0
FIELD		|servicealarmid	|t_id		|	|NOT NULL	|0
FIELD		|serviceid	|t_id		|	|NOT NULL	|0			|1|services
FIELD		|clock		|t_time		|'0'	|NOT NULL	|0
FIELD		|value		|t_integer	|'0'	|NOT NULL	|0
INDEX		|1		|serviceid,clock
INDEX		|2		|clock

TABLE|autoreg_host|autoreg_hostid|0
FIELD		|autoreg_hostid	|t_id		|	|NOT NULL	|0
FIELD		|proxy_hostid	|t_id		|	|NULL		|0			|1|hosts	|hostid
FIELD		|host		|t_varchar(128)	|''	|NOT NULL	|0
FIELD		|listen_ip	|t_varchar(39)	|''	|NOT NULL	|0
FIELD		|listen_port	|t_integer	|'0'	|NOT NULL	|0
FIELD		|listen_dns	|t_varchar(255)	|''	|NOT NULL	|0
FIELD		|host_metadata	|t_varchar(255)	|''	|NOT NULL	|0
FIELD		|flags		|t_integer	|'0'	|NOT NULL	|0
FIELD		|tls_accepted	|t_integer	|'1'	|NOT NULL	|0
INDEX		|1		|host
INDEX		|2		|proxy_hostid

TABLE|proxy_autoreg_host|id|0
FIELD		|id		|t_serial	|	|NOT NULL	|0
FIELD		|clock		|t_time		|'0'	|NOT NULL	|0
FIELD		|host		|t_varchar(128)	|''	|NOT NULL	|0
FIELD		|listen_ip	|t_varchar(39)	|''	|NOT NULL	|0
FIELD		|listen_port	|t_integer	|'0'	|NOT NULL	|0
FIELD		|listen_dns	|t_varchar(255)	|''	|NOT NULL	|0
FIELD		|host_metadata	|t_varchar(255)	|''	|NOT NULL	|0
FIELD		|flags		|t_integer	|'0'	|NOT NULL	|0
FIELD		|tls_accepted	|t_integer	|'1'	|NOT NULL	|0
INDEX		|1		|clock

TABLE|dhosts|dhostid|0
FIELD		|dhostid	|t_id		|	|NOT NULL	|0
FIELD		|druleid	|t_id		|	|NOT NULL	|0			|1|drules
FIELD		|status		|t_integer	|'0'	|NOT NULL	|0
FIELD		|lastup		|t_integer	|'0'	|NOT NULL	|0
FIELD		|lastdown	|t_integer	|'0'	|NOT NULL	|0
INDEX		|1		|druleid

TABLE|dservices|dserviceid|0
FIELD		|dserviceid	|t_id		|	|NOT NULL	|0
FIELD		|dhostid	|t_id		|	|NOT NULL	|0			|1|dhosts
FIELD		|value		|t_varchar(255)	|''	|NOT NULL	|0
FIELD		|port		|t_integer	|'0'	|NOT NULL	|0
FIELD		|status		|t_integer	|'0'	|NOT NULL	|0
FIELD		|lastup		|t_integer	|'0'	|NOT NULL	|0
FIELD		|lastdown	|t_integer	|'0'	|NOT NULL	|0
FIELD		|dcheckid	|t_id		|	|NOT NULL	|0			|2|dchecks
FIELD		|ip		|t_varchar(39)	|''	|NOT NULL	|0
FIELD		|dns		|t_varchar(255)	|''	|NOT NULL	|0
UNIQUE		|1		|dcheckid,ip,port
INDEX		|2		|dhostid

-- Other tables

TABLE|escalations|escalationid|0
FIELD		|escalationid	|t_id		|	|NOT NULL	|0
FIELD		|actionid	|t_id		|	|NOT NULL	|0			|-|actions
FIELD		|triggerid	|t_id		|	|NULL		|0			|-|triggers
FIELD		|eventid	|t_id		|	|NULL		|0			|-|events
FIELD		|r_eventid	|t_id		|	|NULL		|0			|-|events	|eventid
FIELD		|nextcheck	|t_time		|'0'	|NOT NULL	|0
FIELD		|esc_step	|t_integer	|'0'	|NOT NULL	|0
FIELD		|status		|t_integer	|'0'	|NOT NULL	|0
FIELD		|itemid		|t_id		|	|NULL		|0			|-|items
FIELD		|acknowledgeid	|t_id		|	|NULL		|0			|-|acknowledges
UNIQUE		|1		|triggerid,itemid,escalationid
INDEX		|2		|eventid
INDEX		|3		|nextcheck

TABLE|globalvars|globalvarid|0
FIELD		|globalvarid	|t_id		|	|NOT NULL	|0
FIELD		|snmp_lastsize	|t_bigint	|'0'	|NOT NULL	|0

TABLE|graph_discovery|graphid|0
FIELD		|graphid	|t_id		|	|NOT NULL	|0			|1|graphs
FIELD		|parent_graphid	|t_id		|	|NOT NULL	|0			|2|graphs	|graphid	|RESTRICT
INDEX		|1		|parent_graphid

TABLE|host_inventory|hostid|0
FIELD		|hostid		|t_id		|	|NOT NULL	|0			|1|hosts
FIELD		|inventory_mode	|t_integer	|'0'	|NOT NULL	|0
FIELD		|type		|t_varchar(64)	|''	|NOT NULL	|0
FIELD		|type_full	|t_varchar(64)	|''	|NOT NULL	|0
FIELD		|name		|t_varchar(128)	|''	|NOT NULL	|0
FIELD		|alias		|t_varchar(128)	|''	|NOT NULL	|0
FIELD		|os		|t_varchar(128)	|''	|NOT NULL	|0
FIELD		|os_full	|t_varchar(255)	|''	|NOT NULL	|0
FIELD		|os_short	|t_varchar(128)	|''	|NOT NULL	|0
FIELD		|serialno_a	|t_varchar(64)	|''	|NOT NULL	|0
FIELD		|serialno_b	|t_varchar(64)	|''	|NOT NULL	|0
FIELD		|tag		|t_varchar(64)	|''	|NOT NULL	|0
FIELD		|asset_tag	|t_varchar(64)	|''	|NOT NULL	|0
FIELD		|macaddress_a	|t_varchar(64)	|''	|NOT NULL	|0
FIELD		|macaddress_b	|t_varchar(64)	|''	|NOT NULL	|0
FIELD		|hardware	|t_varchar(255)	|''	|NOT NULL	|0
FIELD		|hardware_full	|t_shorttext	|''	|NOT NULL	|0
FIELD		|software	|t_varchar(255)	|''	|NOT NULL	|0
FIELD		|software_full	|t_shorttext	|''	|NOT NULL	|0
FIELD		|software_app_a	|t_varchar(64)	|''	|NOT NULL	|0
FIELD		|software_app_b	|t_varchar(64)	|''	|NOT NULL	|0
FIELD		|software_app_c	|t_varchar(64)	|''	|NOT NULL	|0
FIELD		|software_app_d	|t_varchar(64)	|''	|NOT NULL	|0
FIELD		|software_app_e	|t_varchar(64)	|''	|NOT NULL	|0
FIELD		|contact	|t_shorttext	|''	|NOT NULL	|0
FIELD		|location	|t_shorttext	|''	|NOT NULL	|0
FIELD		|location_lat	|t_varchar(16)	|''	|NOT NULL	|0
FIELD		|location_lon	|t_varchar(16)	|''	|NOT NULL	|0
FIELD		|notes		|t_shorttext	|''	|NOT NULL	|0
FIELD		|chassis	|t_varchar(64)	|''	|NOT NULL	|0
FIELD		|model		|t_varchar(64)	|''	|NOT NULL	|0
FIELD		|hw_arch	|t_varchar(32)	|''	|NOT NULL	|0
FIELD		|vendor		|t_varchar(64)	|''	|NOT NULL	|0
FIELD		|contract_number|t_varchar(64)	|''	|NOT NULL	|0
FIELD		|installer_name	|t_varchar(64)	|''	|NOT NULL	|0
FIELD		|deployment_status|t_varchar(64)|''	|NOT NULL	|0
FIELD		|url_a		|t_varchar(255)	|''	|NOT NULL	|0
FIELD		|url_b		|t_varchar(255)	|''	|NOT NULL	|0
FIELD		|url_c		|t_varchar(255)	|''	|NOT NULL	|0
FIELD		|host_networks	|t_shorttext	|''	|NOT NULL	|0
FIELD		|host_netmask	|t_varchar(39)	|''	|NOT NULL	|0
FIELD		|host_router	|t_varchar(39)	|''	|NOT NULL	|0
FIELD		|oob_ip		|t_varchar(39)	|''	|NOT NULL	|0
FIELD		|oob_netmask	|t_varchar(39)	|''	|NOT NULL	|0
FIELD		|oob_router	|t_varchar(39)	|''	|NOT NULL	|0
FIELD		|date_hw_purchase|t_varchar(64)	|''	|NOT NULL	|0
FIELD		|date_hw_install|t_varchar(64)	|''	|NOT NULL	|0
FIELD		|date_hw_expiry	|t_varchar(64)	|''	|NOT NULL	|0
FIELD		|date_hw_decomm	|t_varchar(64)	|''	|NOT NULL	|0
FIELD		|site_address_a	|t_varchar(128)	|''	|NOT NULL	|0
FIELD		|site_address_b	|t_varchar(128)	|''	|NOT NULL	|0
FIELD		|site_address_c	|t_varchar(128)	|''	|NOT NULL	|0
FIELD		|site_city	|t_varchar(128)	|''	|NOT NULL	|0
FIELD		|site_state	|t_varchar(64)	|''	|NOT NULL	|0
FIELD		|site_country	|t_varchar(64)	|''	|NOT NULL	|0
FIELD		|site_zip	|t_varchar(64)	|''	|NOT NULL	|0
FIELD		|site_rack	|t_varchar(128)	|''	|NOT NULL	|0
FIELD		|site_notes	|t_shorttext	|''	|NOT NULL	|0
FIELD		|poc_1_name	|t_varchar(128)	|''	|NOT NULL	|0
FIELD		|poc_1_email	|t_varchar(128)	|''	|NOT NULL	|0
FIELD		|poc_1_phone_a	|t_varchar(64)	|''	|NOT NULL	|0
FIELD		|poc_1_phone_b	|t_varchar(64)	|''	|NOT NULL	|0
FIELD		|poc_1_cell	|t_varchar(64)	|''	|NOT NULL	|0
FIELD		|poc_1_screen	|t_varchar(64)	|''	|NOT NULL	|0
FIELD		|poc_1_notes	|t_shorttext	|''	|NOT NULL	|0
FIELD		|poc_2_name	|t_varchar(128)	|''	|NOT NULL	|0
FIELD		|poc_2_email	|t_varchar(128)	|''	|NOT NULL	|0
FIELD		|poc_2_phone_a	|t_varchar(64)	|''	|NOT NULL	|0
FIELD		|poc_2_phone_b	|t_varchar(64)	|''	|NOT NULL	|0
FIELD		|poc_2_cell	|t_varchar(64)	|''	|NOT NULL	|0
FIELD		|poc_2_screen	|t_varchar(64)	|''	|NOT NULL	|0
FIELD		|poc_2_notes	|t_shorttext	|''	|NOT NULL	|0

TABLE|housekeeper|housekeeperid|0
FIELD		|housekeeperid	|t_id		|	|NOT NULL	|0
FIELD		|tablename	|t_varchar(64)	|''	|NOT NULL	|0
FIELD		|field		|t_varchar(64)	|''	|NOT NULL	|0
FIELD		|value		|t_id		|	|NOT NULL	|0			|-|items

TABLE|images|imageid|0
FIELD		|imageid	|t_id		|	|NOT NULL	|0
FIELD		|imagetype	|t_integer	|'0'	|NOT NULL	|0
FIELD		|name		|t_varchar(64)	|'0'	|NOT NULL	|0
FIELD		|image		|t_image	|''	|NOT NULL	|0
UNIQUE		|1		|name

TABLE|item_discovery|itemdiscoveryid|ZBX_TEMPLATE
FIELD		|itemdiscoveryid|t_id		|	|NOT NULL	|0
FIELD		|itemid		|t_id		|	|NOT NULL	|0			|1|items
FIELD		|parent_itemid	|t_id		|	|NOT NULL	|0			|2|items	|itemid
FIELD		|key_		|t_varchar(2048)|''	|NOT NULL	|ZBX_NODATA
FIELD		|lastcheck	|t_integer	|'0'	|NOT NULL	|ZBX_NODATA
FIELD		|ts_delete	|t_time		|'0'	|NOT NULL	|ZBX_NODATA
UNIQUE		|1		|itemid,parent_itemid
INDEX		|2		|parent_itemid

TABLE|host_discovery|hostid|ZBX_TEMPLATE
FIELD		|hostid		|t_id		|	|NOT NULL	|0			|1|hosts
FIELD		|parent_hostid	|t_id		|	|NULL		|0			|2|hosts	|hostid		|RESTRICT
FIELD		|parent_itemid	|t_id		|	|NULL		|0			|3|items	|itemid		|RESTRICT
FIELD		|host		|t_varchar(128)	|''	|NOT NULL	|ZBX_NODATA
FIELD		|lastcheck	|t_integer	|'0'	|NOT NULL	|ZBX_NODATA
FIELD		|ts_delete	|t_time		|'0'	|NOT NULL	|ZBX_NODATA

TABLE|interface_discovery|interfaceid|0
FIELD		|interfaceid	|t_id		|	|NOT NULL	|0			|1|interface
FIELD		|parent_interfaceid|t_id	|	|NOT NULL	|0			|2|interface	|interfaceid

TABLE|profiles|profileid|0
FIELD		|profileid	|t_id		|	|NOT NULL	|0
FIELD		|userid		|t_id		|	|NOT NULL	|0			|1|users
FIELD		|idx		|t_varchar(96)	|''	|NOT NULL	|0
FIELD		|idx2		|t_id		|'0'	|NOT NULL	|0
FIELD		|value_id	|t_id		|'0'	|NOT NULL	|0
FIELD		|value_int	|t_integer	|'0'	|NOT NULL	|0
FIELD		|value_str	|t_varchar(255)	|''	|NOT NULL	|0
FIELD		|source		|t_varchar(96)	|''	|NOT NULL	|0
FIELD		|type		|t_integer	|'0'	|NOT NULL	|0
INDEX		|1		|userid,idx,idx2
INDEX		|2		|userid,profileid

TABLE|sessions|sessionid|0
FIELD		|sessionid	|t_varchar(32)	|''	|NOT NULL	|0
FIELD		|userid		|t_id		|	|NOT NULL	|0			|1|users
FIELD		|lastaccess	|t_integer	|'0'	|NOT NULL	|0
FIELD		|status		|t_integer	|'0'	|NOT NULL	|0
INDEX		|1		|userid,status,lastaccess

TABLE|trigger_discovery|triggerid|0
FIELD		|triggerid	|t_id		|	|NOT NULL	|0			|1|triggers
FIELD		|parent_triggerid|t_id		|	|NOT NULL	|0			|2|triggers	|triggerid	|RESTRICT
INDEX		|1		|parent_triggerid

TABLE|application_template|application_templateid|ZBX_TEMPLATE
FIELD		|application_templateid|t_id	|	|NOT NULL	|0
FIELD		|applicationid	|t_id		|	|NOT NULL	|0			|1|applications
FIELD		|templateid	|t_id		|	|NOT NULL	|0			|2|applications	|applicationid
UNIQUE		|1		|applicationid,templateid
INDEX		|2		|templateid

TABLE|item_condition|item_conditionid|ZBX_TEMPLATE
FIELD		|item_conditionid|t_id		|	|NOT NULL	|0
FIELD		|itemid		|t_id		|	|NOT NULL	|0			|1|items
FIELD		|operator	|t_integer	|'8'	|NOT NULL	|0
FIELD		|macro		|t_varchar(64)	|''	|NOT NULL	|0
FIELD		|value		|t_varchar(255)	|''	|NOT NULL	|0
INDEX		|1		|itemid

TABLE|item_rtdata|itemid|ZBX_TEMPLATE
FIELD		|itemid		|t_id		|	|NOT NULL	|0			|1|items
FIELD		|lastlogsize	|t_bigint	|'0'	|NOT NULL	|ZBX_PROXY,ZBX_NODATA
FIELD		|state		|t_integer	|'0'	|NOT NULL	|ZBX_NODATA
FIELD		|mtime		|t_integer	|'0'	|NOT NULL	|ZBX_PROXY,ZBX_NODATA
FIELD		|error		|t_varchar(2048)|''	|NOT NULL	|ZBX_NODATA

TABLE|application_prototype|application_prototypeid|ZBX_TEMPLATE
FIELD		|application_prototypeid|t_id	|	|NOT NULL	|0
FIELD		|itemid		|t_id		|	|NOT NULL	|0			|1|items
FIELD		|templateid	|t_id		|	|NULL		|0			|2|application_prototype|application_prototypeid
FIELD		|name		|t_varchar(255)	|''	|NOT NULL	|0
INDEX		|1		|itemid
INDEX		|2		|templateid

TABLE|item_application_prototype|item_application_prototypeid|ZBX_TEMPLATE
FIELD		|item_application_prototypeid|t_id|	|NOT NULL	|0
FIELD		|application_prototypeid|t_id	|	|NOT NULL	|0			|1|application_prototype
FIELD		|itemid		|t_id		|	|NOT NULL	|0			|2|items
UNIQUE		|1		|application_prototypeid,itemid
INDEX		|2		|itemid

TABLE|application_discovery|application_discoveryid|ZBX_TEMPLATE
FIELD		|application_discoveryid|t_id	|	|NOT NULL	|0
FIELD		|applicationid	|t_id		|	|NOT NULL	|0			|1|applications
FIELD		|application_prototypeid|t_id	|	|NOT NULL	|0			|2|application_prototype
FIELD		|name		|t_varchar(255)	|''	|NOT NULL	|ZBX_NODATA
FIELD		|lastcheck	|t_integer	|'0'	|NOT NULL	|ZBX_NODATA
FIELD		|ts_delete	|t_time		|'0'	|NOT NULL	|ZBX_NODATA
INDEX		|1		|applicationid
INDEX		|2		|application_prototypeid

TABLE|opinventory|operationid|ZBX_DATA
FIELD		|operationid	|t_id		|	|NOT NULL	|0			|1|operations
FIELD		|inventory_mode	|t_integer	|'0'	|NOT NULL	|0

TABLE|trigger_tag|triggertagid|ZBX_TEMPLATE
FIELD		|triggertagid	|t_id		|	|NOT NULL	|0
FIELD		|triggerid	|t_id		|	|NOT NULL	|0			|1|triggers
FIELD		|tag		|t_varchar(255)	|''	|NOT NULL	|0
FIELD		|value		|t_varchar(255)	|''	|NOT NULL	|0
INDEX		|1		|triggerid

TABLE|event_tag|eventtagid|0
FIELD		|eventtagid	|t_id		|	|NOT NULL	|0
FIELD		|eventid	|t_id		|	|NOT NULL	|0			|1|events
FIELD		|tag		|t_varchar(255)	|''	|NOT NULL	|0
FIELD		|value		|t_varchar(255)	|''	|NOT NULL	|0
INDEX		|1		|eventid

TABLE|problem|eventid|0
FIELD		|eventid	|t_id		|	|NOT NULL	|0			|1|events
FIELD		|source		|t_integer	|'0'	|NOT NULL	|0
FIELD		|object		|t_integer	|'0'	|NOT NULL	|0
FIELD		|objectid	|t_id		|'0'	|NOT NULL	|0
FIELD		|clock		|t_time		|'0'	|NOT NULL	|0
FIELD		|ns		|t_nanosec	|'0'	|NOT NULL	|0
FIELD		|r_eventid	|t_id		|	|NULL		|0			|2|events	|eventid
FIELD		|r_clock	|t_time		|'0'	|NOT NULL	|0
FIELD		|r_ns		|t_nanosec	|'0'	|NOT NULL	|0
FIELD		|correlationid	|t_id		|	|NULL		|0			|-|correlation
FIELD		|userid		|t_id		|	|NULL		|0			|-|users
FIELD		|name		|t_varchar(2048)|''	|NOT NULL	|0
FIELD		|acknowledged	|t_integer	|'0'	|NOT NULL	|0
FIELD		|severity	|t_integer	|'0'	|NOT NULL	|0
INDEX		|1		|source,object,objectid
INDEX		|2		|r_clock
INDEX		|3		|r_eventid

TABLE|problem_tag|problemtagid|0
FIELD		|problemtagid	|t_id		|	|NOT NULL	|0
FIELD		|eventid	|t_id		|	|NOT NULL	|0			|1|problem
FIELD		|tag		|t_varchar(255)	|''	|NOT NULL	|0
FIELD		|value		|t_varchar(255)	|''	|NOT NULL	|0
INDEX		|1		|eventid,tag,value

TABLE|tag_filter|tag_filterid|0
FIELD		|tag_filterid	|t_id		|	|NOT NULL	|0
FIELD		|usrgrpid	|t_id		|	|NOT NULL	|0 			|1|usrgrp	|usrgrpid
FIELD		|groupid	|t_id		|	|NOT NULL	|0			|2|hstgrp	|groupid
FIELD		|tag	|t_varchar(255)	|'' |NOT NULL	|0
FIELD		|value	|t_varchar(255)	|'' |NOT NULL	|0

TABLE|event_recovery|eventid|0
FIELD		|eventid	|t_id		|	|NOT NULL	|0			|1|events
FIELD		|r_eventid	|t_id		|	|NOT NULL	|0			|2|events	|eventid
FIELD		|c_eventid	|t_id		|	|NULL		|0			|3|events	|eventid
FIELD		|correlationid	|t_id		|	|NULL		|0			|-|correlation
FIELD		|userid		|t_id		|	|NULL		|0			|-|users
INDEX		|1		|r_eventid
INDEX		|2		|c_eventid

TABLE|correlation|correlationid|ZBX_DATA
FIELD		|correlationid	|t_id		|	|NOT NULL	|0
FIELD		|name		|t_varchar(255)	|''	|NOT NULL	|0
FIELD		|description	|t_shorttext	|''	|NOT NULL	|0
FIELD		|evaltype	|t_integer	|'0'	|NOT NULL	|0
FIELD		|status		|t_integer	|'0'	|NOT NULL	|0
FIELD		|formula	|t_varchar(255)	|''	|NOT NULL	|0
INDEX		|1		|status
UNIQUE		|2		|name

TABLE|corr_condition|corr_conditionid|ZBX_DATA
FIELD		|corr_conditionid|t_id		|	|NOT NULL	|0
FIELD		|correlationid	|t_id		|	|NOT NULL	|0			|1|correlation
FIELD		|type		|t_integer	|'0'	|NOT NULL	|0
INDEX		|1		|correlationid

TABLE|corr_condition_tag|corr_conditionid|ZBX_DATA
FIELD		|corr_conditionid|t_id		|	|NOT NULL	|0			|1|corr_condition
FIELD		|tag		|t_varchar(255)	|''	|NOT NULL	|0

TABLE|corr_condition_group|corr_conditionid|ZBX_DATA
FIELD		|corr_conditionid|t_id		|	|NOT NULL	|0			|1|corr_condition
FIELD		|operator	|t_integer	|'0'	|NOT NULL	|0
FIELD		|groupid	|t_id		|	|NOT NULL	|0			|2|hstgrp	|	|RESTRICT
INDEX		|1		|groupid

TABLE|corr_condition_tagpair|corr_conditionid|ZBX_DATA
FIELD		|corr_conditionid|t_id		|	|NOT NULL	|0			|1|corr_condition
FIELD		|oldtag		|t_varchar(255)	|''	|NOT NULL	|0
FIELD		|newtag		|t_varchar(255)	|''	|NOT NULL	|0

TABLE|corr_condition_tagvalue|corr_conditionid|ZBX_DATA
FIELD		|corr_conditionid|t_id		|	|NOT NULL	|0			|1|corr_condition
FIELD		|tag		|t_varchar(255)	|''	|NOT NULL	|0
FIELD		|operator	|t_integer	|'0'	|NOT NULL	|0
FIELD		|value		|t_varchar(255)	|''	|NOT NULL	|0

TABLE|corr_operation|corr_operationid|ZBX_DATA
FIELD		|corr_operationid|t_id		|	|NOT NULL	|0
FIELD		|correlationid	|t_id		|	|NOT NULL	|0			|1|correlation
FIELD		|type		|t_integer	|'0'	|NOT NULL	|0
INDEX		|1		|correlationid

TABLE|task|taskid|0
FIELD		|taskid		|t_id		|	|NOT NULL	|0
FIELD		|type		|t_integer	|	|NOT NULL	|0
FIELD		|status		|t_integer	|'0'	|NOT NULL	|0
FIELD		|clock		|t_integer	|'0'	|NOT NULL	|0
FIELD		|ttl		|t_integer	|'0'	|NOT NULL	|0
FIELD		|proxy_hostid	|t_id		|	|NULL		|0			|1|hosts	|hostid
INDEX		|1		|status,proxy_hostid

TABLE|task_close_problem|taskid|0
FIELD		|taskid		|t_id		|	|NOT NULL	|0			|1|task
FIELD		|acknowledgeid	|t_id		|	|NOT NULL	|0			|-|acknowledges

TABLE|item_preproc|item_preprocid|ZBX_TEMPLATE
FIELD		|item_preprocid	|t_id		|	|NOT NULL	|0
FIELD		|itemid		|t_id		|	|NOT NULL	|ZBX_PROXY			|1|items
FIELD		|step		|t_integer	|'0'	|NOT NULL	|ZBX_PROXY
FIELD		|type		|t_integer	|'0'	|NOT NULL	|ZBX_PROXY
FIELD		|params		|t_shorttext	|''	|NOT NULL	|ZBX_PROXY
FIELD		|error_handler	|t_integer	|'0'	|NOT NULL	|ZBX_PROXY
FIELD		|error_handler_params|t_varchar(255)|''	|NOT NULL	|ZBX_PROXY
INDEX		|1		|itemid,step

TABLE|task_remote_command|taskid|0
FIELD		|taskid		|t_id		|	|NOT NULL	|0			|1|task
FIELD		|command_type	|t_integer	|'0'	|NOT NULL	|0
FIELD		|execute_on	|t_integer	|'0'	|NOT NULL	|0
FIELD		|port		|t_integer	|'0'	|NOT NULL	|0
FIELD		|authtype	|t_integer	|'0'	|NOT NULL	|0
FIELD		|username	|t_varchar(64)	|''	|NOT NULL	|0
FIELD		|password	|t_varchar(64)	|''	|NOT NULL	|0
FIELD		|publickey	|t_varchar(64)	|''	|NOT NULL	|0
FIELD		|privatekey	|t_varchar(64)	|''	|NOT NULL	|0
FIELD		|command	|t_shorttext	|''	|NOT NULL	|0
FIELD		|alertid	|t_id		|	|NULL		|0			|-|alerts
FIELD		|parent_taskid	|t_id		|	|NOT NULL	|0			|-|task		|taskid
FIELD		|hostid		|t_id		|	|NOT NULL	|0			|-|hosts

TABLE|task_remote_command_result|taskid|0
FIELD		|taskid		|t_id		|	|NOT NULL	|0			|1|task
FIELD		|status		|t_integer	|'0'	|NOT NULL	|0
FIELD		|parent_taskid	|t_id		|	|NOT NULL	|0			|-|task		|taskid
FIELD		|info		|t_shorttext	|''	|NOT NULL	|0

TABLE|task_acknowledge|taskid|0
FIELD		|taskid		|t_id		|	|NOT NULL	|0			|1|task
FIELD		|acknowledgeid	|t_id		|	|NOT NULL	|0			|-|acknowledges

TABLE|sysmap_shape|sysmap_shapeid|ZBX_TEMPLATE
FIELD		|sysmap_shapeid	|t_id		|	|NOT NULL	|0
FIELD		|sysmapid	|t_id		|	|NOT NULL	|0			|1|sysmaps
FIELD		|type		|t_integer	|'0'	|NOT NULL	|0
FIELD		|x		|t_integer	|'0'	|NOT NULL	|0
FIELD		|y		|t_integer	|'0'	|NOT NULL	|0
FIELD		|width		|t_integer	|'200'	|NOT NULL	|0
FIELD		|height		|t_integer	|'200'	|NOT NULL	|0
FIELD		|text		|t_shorttext	|''	|NOT NULL	|0
FIELD		|font		|t_integer	|'9'	|NOT NULL	|0
FIELD		|font_size	|t_integer	|'11'	|NOT NULL	|0
FIELD		|font_color	|t_varchar(6)	|'000000'|NOT NULL	|0
FIELD		|text_halign	|t_integer	|'0'	|NOT NULL	|0
FIELD		|text_valign	|t_integer	|'0'	|NOT NULL	|0
FIELD		|border_type	|t_integer	|'0'	|NOT NULL	|0
FIELD		|border_width	|t_integer	|'1'	|NOT NULL	|0
FIELD		|border_color	|t_varchar(6)	|'000000'|NOT NULL	|0
FIELD		|background_color|t_varchar(6)	|''	|NOT NULL	|0
FIELD		|zindex		|t_integer	|'0'	|NOT NULL	|0
INDEX		|1		|sysmapid

TABLE|sysmap_element_trigger|selement_triggerid|ZBX_TEMPLATE
FIELD		|selement_triggerid	|t_id	|	|NOT NULL	|0
FIELD		|selementid		|t_id	|	|NOT NULL	|0			|1|sysmaps_elements
FIELD		|triggerid		|t_id	|	|NOT NULL	|0			|2|triggers
UNIQUE		|1			|selementid,triggerid

TABLE|httptest_field|httptest_fieldid|ZBX_TEMPLATE
FIELD		|httptest_fieldid	|t_id		|	|NOT NULL	|0
FIELD		|httptestid		|t_id		|	|NOT NULL	|ZBX_PROXY	|1|httptest
FIELD		|type			|t_integer	|'0'	|NOT NULL	|ZBX_PROXY
FIELD		|name			|t_varchar(255)	|''	|NOT NULL	|ZBX_PROXY
FIELD		|value			|t_shorttext	|''	|NOT NULL	|ZBX_PROXY
INDEX		|1			|httptestid

TABLE|httpstep_field|httpstep_fieldid|ZBX_TEMPLATE
FIELD		|httpstep_fieldid	|t_id		|	|NOT NULL	|0
FIELD		|httpstepid		|t_id		|	|NOT NULL	|ZBX_PROXY	|1|httpstep
FIELD		|type			|t_integer	|'0'	|NOT NULL	|ZBX_PROXY
FIELD		|name			|t_varchar(255)	|''	|NOT NULL	|ZBX_PROXY
FIELD		|value			|t_shorttext	|''	|NOT NULL	|ZBX_PROXY
INDEX		|1			|httpstepid

TABLE|dashboard|dashboardid|ZBX_DASHBOARD
FIELD		|dashboardid	|t_id		|	|NOT NULL	|0
FIELD		|name		|t_varchar(255)	|	|NOT NULL	|0
FIELD		|userid		|t_id		|	|NOT NULL	|0			|1|users	|		|RESTRICT
FIELD		|private	|t_integer	|'1'	|NOT NULL	|0

TABLE|dashboard_user|dashboard_userid|ZBX_DASHBOARD
FIELD		|dashboard_userid|t_id		|	|NOT NULL	|0
FIELD		|dashboardid	|t_id		|	|NOT NULL	|0			|1|dashboard
FIELD		|userid		|t_id		|	|NOT NULL	|0			|2|users
FIELD		|permission	|t_integer	|'2'	|NOT NULL	|0
UNIQUE		|1		|dashboardid,userid

TABLE|dashboard_usrgrp|dashboard_usrgrpid|ZBX_DASHBOARD
FIELD		|dashboard_usrgrpid|t_id	|	|NOT NULL	|0
FIELD		|dashboardid	|t_id		|	|NOT NULL	|0			|1|dashboard
FIELD		|usrgrpid	|t_id		|	|NOT NULL	|0			|2|usrgrp
FIELD		|permission	|t_integer	|'2'	|NOT NULL	|0
UNIQUE		|1		|dashboardid,usrgrpid

TABLE|widget|widgetid|ZBX_DASHBOARD
FIELD		|widgetid	|t_id		|	|NOT NULL	|0
FIELD		|dashboardid	|t_id		|	|NOT NULL	|0			|1|dashboard
FIELD		|type		|t_varchar(255)	|''	|NOT NULL	|0
FIELD		|name		|t_varchar(255)	|''	|NOT NULL	|0
FIELD		|x		|t_integer	|'0'	|NOT NULL	|0
FIELD		|y		|t_integer	|'0'	|NOT NULL	|0
FIELD		|width		|t_integer	|'1'	|NOT NULL	|0
FIELD		|height		|t_integer	|'2'	|NOT NULL	|0
FIELD		|view_mode	|t_integer	|'0'	|NOT NULL	|0
INDEX		|1		|dashboardid

TABLE|widget_field|widget_fieldid|ZBX_DASHBOARD
FIELD		|widget_fieldid	|t_id		|	|NOT NULL	|0
FIELD		|widgetid	|t_id		|	|NOT NULL	|0			|1|widget
FIELD		|type		|t_integer	|'0'	|NOT NULL	|0
FIELD		|name		|t_varchar(255)	|''	|NOT NULL	|0
FIELD		|value_int	|t_integer	|'0'	|NOT NULL	|0
FIELD		|value_str	|t_varchar(255)	|''	|NOT NULL	|0
FIELD		|value_groupid	|t_id		|	|NULL		|0			|2|hstgrp	|groupid
FIELD		|value_hostid	|t_id		|	|NULL		|0			|3|hosts	|hostid
FIELD		|value_itemid	|t_id		|	|NULL		|0			|4|items	|itemid
FIELD		|value_graphid	|t_id		|	|NULL		|0			|5|graphs	|graphid
FIELD		|value_sysmapid	|t_id		|	|NULL		|0			|6|sysmaps	|sysmapid
INDEX		|1		|widgetid
INDEX		|2		|value_groupid
INDEX		|3		|value_hostid
INDEX		|4		|value_itemid
INDEX		|5		|value_graphid
INDEX		|6		|value_sysmapid

TABLE|task_check_now|taskid|0
FIELD		|taskid		|t_id		|	|NOT NULL	|0			|1|task
FIELD		|itemid		|t_id		|	|NOT NULL	|0			|-|items

TABLE|event_suppress|event_suppressid|0
FIELD		|event_suppressid|t_id		|	|NOT NULL	|0
FIELD		|eventid	|t_id		|	|NOT NULL	|0			|1|events
FIELD		|maintenanceid	|t_id		|	|NULL		|0			|2|maintenances
FIELD		|suppress_until	|t_time		|'0'	|NOT NULL	|0
UNIQUE		|1		|eventid,maintenanceid
INDEX		|2		|suppress_until
INDEX		|3		|maintenanceid

TABLE|maintenance_tag|maintenancetagid|ZBX_DATA
FIELD		|maintenancetagid|t_id		|	|NOT NULL	|0
FIELD		|maintenanceid	|t_id		|	|NOT NULL	|0			|1|maintenances
FIELD		|tag		|t_varchar(255)	|''	|NOT NULL	|0
FIELD		|operator	|t_integer	|'2'	|NOT NULL	|0
FIELD		|value		|t_varchar(255)	|''	|NOT NULL	|0
INDEX		|1		|maintenanceid

TABLE|lld_macro_path|lld_macro_pathid|ZBX_TEMPLATE
FIELD		|lld_macro_pathid|t_id		|	|NOT NULL	|0
FIELD		|itemid		|t_id		|	|NOT NULL	|0			|1|items
FIELD		|lld_macro	|t_varchar(255)	|''	|NOT NULL	|0
FIELD		|path		|t_varchar(255)	|''	|NOT NULL	|0
UNIQUE		|1		|itemid,lld_macro

TABLE|host_tag|hosttagid|ZBX_TEMPLATE
FIELD		|hosttagid	|t_id		|	|NOT NULL	|0
FIELD		|hostid		|t_id		|	|NOT NULL	|0			|1|hosts
FIELD		|tag		|t_varchar(255)	|''	|NOT NULL	|0
FIELD		|value		|t_varchar(255)	|''	|NOT NULL	|0
INDEX		|1		|hostid

TABLE|config_autoreg_tls|autoreg_tlsid|ZBX_DATA
FIELD		|autoreg_tlsid	|t_id		|	|NOT NULL	|0
FIELD		|tls_psk_identity|t_varchar(128)|''	|NOT NULL	|ZBX_PROXY
FIELD		|tls_psk	|t_varchar(512)	|''	|NOT NULL	|ZBX_PROXY
UNIQUE		|1		|tls_psk_identity

TABLE|dbversion||
FIELD		|mandatory	|t_integer	|'0'	|NOT NULL	|
FIELD		|optional	|t_integer	|'0'	|NOT NULL	|
<<<<<<< HEAD
ROW		|4050010	|4050010
=======
ROW		|4050011	|4050011
>>>>>>> f985dc60
<|MERGE_RESOLUTION|>--- conflicted
+++ resolved
@@ -1705,8 +1705,4 @@
 TABLE|dbversion||
 FIELD		|mandatory	|t_integer	|'0'	|NOT NULL	|
 FIELD		|optional	|t_integer	|'0'	|NOT NULL	|
-<<<<<<< HEAD
-ROW		|4050010	|4050010
-=======
-ROW		|4050011	|4050011
->>>>>>> f985dc60
+ROW		|4050012	|4050012