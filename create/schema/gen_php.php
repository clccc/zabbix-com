--- conflicted
+++ resolved
@@ -137,150 +137,4 @@
 		fwrite(STDERR, 'Cannot write file: "'.$path_dest.'"'."\n");
 		exit(1);
 	}
-<<<<<<< HEAD
-?>
-=======
-<?php
-
-define('DEFAULT_SRC_FILE', dirname(__FILE__) . '/schema.sql');
-define('DEFAULT_DEST_FILE', dirname(__FILE__) . '/schema.inc.php');
-
-function parse_schema($path){
-	$schema = array();
-	$lines = file($path, FILE_IGNORE_NEW_LINES | FILE_SKIP_EMPTY_LINES);
-
-	foreach($lines as $line){
-		$str = explode('|', $line, 2);
-		$part = trim($str[0]);
-		$rest_line = isset($str[1]) ? $str[1] : '';
-
-		switch(trim($part)){
-			case 'TABLE':
-				$str = explode('|', $rest_line);
-				$table = trim($str[0]);
-				$key = trim($str[1]);
-				$schema[$table] = array('key' => $key, 'fields' => array());
-				break;
-			case 'FIELD':
-				$str = explode('|', $rest_line);
-
-				$field = trim($str[0]);
-				$type = trim($str[1]);
-				$default = trim($str[2]);
-				$null = trim($str[3]);
-				$ref_table = isset($str[6]) ? trim($str[6]) : null;
-				$ref_field = isset($str[7]) ? trim($str[7]) : null;
-
-				preg_match('/(?<type>[a-z_]+)(?:\((?<length>[0-9]+)\))?/', $type, $type_data);
-				switch($type_data['type']){
-					case 't_integer':
-					case 't_nanosec':
-					case 't_time':
-						$type = 'DB::FIELD_TYPE_INT';
-						$length = 10;
-						break;
-					case 't_id':
-						$type = 'DB::FIELD_TYPE_ID';
-						$length = 20;
-						break;
-					case 't_bigint':
-					case 't_serial':
-						$type = 'DB::FIELD_TYPE_UINT';
-						$length = 20;
-						break;
-					case 't_double':
-						$type = 'DB::FIELD_TYPE_FLOAT';
-						$length = 16;
-						break;
-					case 't_blob':
-						$type = 'DB::FIELD_TYPE_CHAR';
-						$length = 2048;
-						break;
-					case 't_varchar':
-					case 't_char':
-						$type = 'DB::FIELD_TYPE_CHAR';
-						$length = $type_data['length'];
-						break;
-					case 't_history_log':
-					case 't_history_text':
-					case 't_item_param':
-					case 't_cksum_text':
-						$type = 'DB::FIELD_TYPE_CHAR';
-						$length = 2048;
-						break;
-					case 't_image':
-						$type = 'DB::FIELD_TYPE_BLOB';
-						$length = 2048;
-						break;
-				}
-
-				$data = array(
-					'null' => ($null == 'NULL' ? 'true' : 'false'),
-					'type' => $type,
-					'length' => $length,
-				);
-
-				if(!empty($default)){
-					$data['default'] = $default;
-				}
-
-				if($ref_table){
-					$data['ref_table'] = "'".$ref_table."'";
-					$data['ref_field'] = "'".(isset($ref_field) ? $ref_field : $field)."'";
-				}
-
-				$schema[$table]['fields'][$field] = $data;
-
-				break;
-		}
-	}
-
-	$str = "<?php\n";
-
-	$str .= 'return array('."\n";
-	foreach($schema as $table => $data){
-		$str .=  "\t'$table' => array(\n";
-		$str .=  "\t\t'key' => '{$data['key']}',\n";
-		$str .=  "\t\t'fields' => array(\n";
-		foreach($data['fields'] as $field => $fieldata){
-			$str .=  "\t\t\t'$field' => array(\n";
-			foreach($fieldata as $name => $val){
-				$str .=  "\t\t\t\t'$name' => $val,\n";
-			}
-			$str .=  "\t\t\t),\n";
-		}
-		$str .=  "\t\t),\n";
-		$str .=  "\t),\n";
-	}
-	$str .=  ");\n";
-
-	$str .=  '?>';
-
-	return $str;
-}
-
-
-	$path_src = isset($argv[1]) ? $argv[1] : DEFAULT_SRC_FILE;
-	if(!is_file($path_src)){
-		fwrite(STDERR, 'File does not exist: "'.$path_src.'"'."\n");
-		exit(1);
-	}
-	$schema_text = parse_schema($path_src);
-	fwrite(STDOUT, 'File parsed: "'.$path_src.'"'."\n");
-
-
-	$path_dest = isset($argv[2]) ? $argv[2] : DEFAULT_DEST_FILE;
-	$result = file_put_contents($path_dest, $schema_text);
-	if($result){
-		fwrite(STDOUT, 'File written: "'.$path_dest.'"'."\n");
-		exit(0);
-	}
-	else{
-		fwrite(STDERR, 'Cannot write file: "'.$path_dest.'"'."\n");
-		exit(1);
-	}
-?>
->>>>>>> .merge-right.r16013
-=======
-?>
->>>>>>> 1103fd14
+?>