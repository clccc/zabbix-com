--- conflicted
+++ resolved
@@ -125,8 +125,6 @@
 <?php
 	$_REQUEST['go'] = get_request('go', 'none');
 
-<<<<<<< HEAD
-	if( 0 == $config_scr ){
 		if(isset($_REQUEST['clone']) && isset($_REQUEST['screenid'])){
 			unset($_REQUEST['screenid']);
 			$_REQUEST['form'] = 'clone';
@@ -143,59 +141,27 @@
 
 				$audit_action = AUDIT_ACTION_UPDATE;
 				show_messages($result, S_SCREEN_UPDATED, S_CANNOT_UPDATE_SCREEN);
-=======
-	if(isset($_REQUEST['clone']) && isset($_REQUEST['screenid'])){
-		unset($_REQUEST['screenid']);
-		$_REQUEST['form'] = 'clone';
-	}
-	else if(isset($_REQUEST['save'])){
-		if(isset($_REQUEST['screenid'])){
-			// TODO check permission by new value.
-//				$result=update_screen($_REQUEST['screenid'],$_REQUEST['name'],$_REQUEST['hsize'],$_REQUEST['vsize']);
-			$screen = array(
-				'screenid' => $_REQUEST['screenid'],
-				'name' => $_REQUEST['name'],
-				'hsize' => $_REQUEST['hsize'],
-				'vsize' => $_REQUEST['vsize']
-			);
-			$result = CScreen::update($screen);
-			if(!$result){
-				error(CScreen::resetErrors());
->>>>>>> e72daee0
-			}
-			$audit_action = AUDIT_ACTION_UPDATE;
-			show_messages($result, S_SCREEN_UPDATED, S_CANNOT_UPDATE_SCREEN);
-		}
-		else{
-			if(!count(get_accessible_nodes_by_user($USER_DETAILS,PERM_READ_WRITE,PERM_RES_IDS_ARRAY)))
-				access_deny();
-
-<<<<<<< HEAD
+			}
+			else{
+				if(!count(get_accessible_nodes_by_user($USER_DETAILS,PERM_READ_WRITE,PERM_RES_IDS_ARRAY)))
+					access_deny();
+
 				$screen = array(
 					'name' => $_REQUEST['name'],
 					'hsize' => $_REQUEST['hsize'],
 					'vsize' => $_REQUEST['vsize']
 				);
 				$result = CScreen::create($screen);
-=======
-//				DBstart();
-			$screen = array(
-				'name' => $_REQUEST['name'],
-				'hsize' => $_REQUEST['hsize'],
-				'vsize' => $_REQUEST['vsize']
-			);
-			$result = CScreen::create($screen);
-			if(!$result){
-				error(CScreen::resetErrors());
-			}
-//				add_screen($_REQUEST['name'],$_REQUEST['hsize'],$_REQUEST['vsize']);
-//				$result = DBend();
->>>>>>> e72daee0
-
-			$audit_action = AUDIT_ACTION_ADD;
-			show_messages($result, S_SCREEN_ADDED, S_CANNOT_ADD_SCREEN);
-		}
-<<<<<<< HEAD
+
+				$audit_action = AUDIT_ACTION_ADD;
+				show_messages($result, S_SCREEN_ADDED, S_CANNOT_ADD_SCREEN);
+			}
+			if($result){
+				add_audit($audit_action,AUDIT_RESOURCE_SCREEN,' Name ['.$_REQUEST['name'].'] ');
+				unset($_REQUEST['form']);
+				unset($_REQUEST['screenid']);
+			}
+		}
 		if(isset($_REQUEST['delete']) && isset($_REQUEST['screenid'])){
 			$result = CScreen::delete($_REQUEST['screenid']);
 
@@ -206,42 +172,7 @@
 			$go_result = CScreen::delete(get_request('screens', array()));
 			if($go_result) unset($_REQUEST['form']);
 			show_messages($go_result, S_SCREEN_DELETED, S_CANNOT_DELETE_SCREEN);
-=======
-		if($result){
-			add_audit($audit_action,AUDIT_RESOURCE_SCREEN,' Name ['.$_REQUEST['name'].'] ');
-			unset($_REQUEST['form']);
-			unset($_REQUEST['screenid']);
-		}
-	}
-	if(isset($_REQUEST["delete"])&&isset($_REQUEST["screenid"])){
-		if($screen = get_screen_by_screenid($_REQUEST["screenid"])){
-			DBstart();
-				delete_screen($_REQUEST["screenid"]);
-			$result = DBend();
-
-			show_messages($result, S_SCREEN_DELETED, S_CANNOT_DELETE_SCREEN);
-			add_audit_if($result, AUDIT_ACTION_DELETE,AUDIT_RESOURCE_SCREEN," Name [".$screen['name']."] ");
->>>>>>> e72daee0
-		}
-		unset($_REQUEST["screenid"]);
-		unset($_REQUEST["form"]);
-	}
-	else if($_REQUEST['go'] == 'delete'){
-		$go_result = true;
-		$screens = get_request('screens', array());
-
-		DBstart();
-		foreach($screens as $screenid){
-			$go_result &= delete_screen($screenid);
-			if(!$go_result) break;
-		}
-		$go_result = DBend($go_result);
-
-		if($go_result){
-			unset($_REQUEST["form"]);
-		}
-		show_messages($go_result, S_SCREEN_DELETED, S_CANNOT_DELETE_SCREEN);
-	}
+		}
 
 	if(($_REQUEST['go'] != 'none') && isset($go_result) && $go_result){
 		$url = new CUrl();
@@ -252,87 +183,84 @@
 <?php
 	$form = new CForm(null, 'get');
 
-	$form->addItem(new CButton("form", S_CREATE_SCREEN));
-	$form->addItem(new CButton('form', S_IMPORT_SCREEN));
+		$form->addItem(new CButton("form", S_CREATE_SCREEN));
+		$form->addItem(new CButton('form', S_IMPORT_SCREEN));
 
 	$screen_wdgt = new CWidget();
 	$screen_wdgt->addPageHeader(S_CONFIGURATION_OF_SCREENS_BIG, $form);
 
-	if(isset($_REQUEST['form'])){
-		if($_REQUEST['form'] == S_IMPORT_SCREEN)
-			$screen_wdgt->addItem(import_screen_form($rules));
-		else if(($_REQUEST['form'] == S_CREATE_SCREEN) || ($_REQUEST['form'] == 'update'))
-			$screen_wdgt->addItem(insert_screen_form());
-	}
-	else{
-		$form = new CForm();
-		$form->setName('frm_screens');
-
-		$numrows = new CDiv();
-		$numrows->setAttribute('name', 'numrows');
-
-		$screen_wdgt->addHeader(S_SCREENS_BIG);
-		$screen_wdgt->addHeader($numrows);
-
-		$table = new CTableInfo(S_NO_SCREENS_DEFINED);
-		$table->setHeader(array(
-			new CCheckBox('all_screens', NULL, "checkAll('".$form->getName()."','all_screens','screens');"),
-			make_sorting_header(S_NAME, 'name'),
-			S_DIMENSION_COLS_ROWS,
-			S_SCREEN)
-		);
-
-		$sortfield = getPageSortField('name');
-		$sortorder = getPageSortOrder();
-		$options = array(
+		if(isset($_REQUEST['form'])){
+			if($_REQUEST['form'] == S_IMPORT_SCREEN)
+				$screen_wdgt->addItem(import_screen_form($rules));
+			else if(($_REQUEST['form'] == S_CREATE_SCREEN) || ($_REQUEST['form'] == 'update'))
+				$screen_wdgt->addItem(insert_screen_form());
+		}
+		else{
+			$form = new CForm();
+			$form->setName('frm_screens');
+
+			$numrows = new CDiv();
+			$numrows->setAttribute('name', 'numrows');
+
+			$screen_wdgt->addHeader(S_SCREENS_BIG);
+			$screen_wdgt->addHeader($numrows);
+
+			$table = new CTableInfo(S_NO_SCREENS_DEFINED);
+			$table->setHeader(array(
+				new CCheckBox('all_screens', NULL, "checkAll('".$form->getName()."','all_screens','screens');"),
+				make_sorting_header(S_NAME, 'name'),
+				S_DIMENSION_COLS_ROWS,
+				S_SCREEN)
+			);
+
+			$sortfield = getPageSortField('name');
+			$sortorder = getPageSortOrder();
+			$options = array(
 //				'select_screenitems' => API_OUTPUT_EXTEND,
-			'editable' => 1,
-			'output' => API_OUTPUT_EXTEND,
-			'sortfield' => $sortfield,
-			'sortorder' => $sortorder,
-			'limit' => ($config['search_limit']+1)
-		);
-
-		$screens = CScreen::get($options);
-
-		order_result($screens, $sortfield, $sortorder);
-		$paging = getPagingLine($screens);
-
-		foreach($screens as $num => $screen){
-			$table->addRow(array(
-				new CCheckBox('screens['.$screen['screenid'].']', NULL, NULL, $screen['screenid']),
-				new CLink($screen["name"],'screenedit.php?screenid='.$screen['screenid']),
-				$screen['hsize'].' x '.$screen['vsize'],
-				new CLink(S_EDIT,'?config=0&form=update&screenid='.$screen['screenid'])
-			));
-		}
+				'editable' => 1,
+				'output' => API_OUTPUT_EXTEND,
+				'sortfield' => $sortfield,
+				'sortorder' => $sortorder,
+				'limit' => ($config['search_limit']+1)
+			);
+
+			$screens = CScreen::get($options);
+
+			order_result($screens, $sortfield, $sortorder);
+			$paging = getPagingLine($screens);
+
+			foreach($screens as $num => $screen){
+				$table->addRow(array(
+					new CCheckBox('screens['.$screen['screenid'].']', NULL, NULL, $screen['screenid']),
+					new CLink($screen["name"],'screenedit.php?screenid='.$screen['screenid']),
+					$screen['hsize'].' x '.$screen['vsize'],
+					new CLink(S_EDIT,'?config=0&form=update&screenid='.$screen['screenid'])
+				));
+			}
 
 //goBox
-		$goBox = new CComboBox('go');
-		$goBox->addItem('export', S_EXPORT_SELECTED);
-
-		$goOption = new CComboItem('delete', S_DELETE_SELECTED);
-		$goOption->setAttribute('confirm', 'Delete selected screens?');
-		$goBox->addItem($goOption);
-
-		// goButton name is necessary!!!
-		$goButton = new CButton('goButton', S_GO);
-		$goButton->setAttribute('id', 'goButton');
-
-		zbx_add_post_js('chkbxRange.pageGoName = "screens";');
+			$goBox = new CComboBox('go');
+			$goBox->addItem('export', S_EXPORT_SELECTED);
+
+			$goOption = new CComboItem('delete', S_DELETE_SELECTED);
+			$goOption->setAttribute('confirm', 'Delete selected screens?');
+			$goBox->addItem($goOption);
+
+			// goButton name is necessary!!!
+			$goButton = new CButton('goButton', S_GO);
+			$goButton->setAttribute('id', 'goButton');
+
+			zbx_add_post_js('chkbxRange.pageGoName = "screens";');
 //---------
-		$footer = get_table_header(array($goBox, $goButton));
-
-		$table = array($paging, $table, $paging, $footer);
-		$form->addItem($table);
-
-		$screen_wdgt->addItem($form);
-	}
+			$footer = get_table_header(array($goBox, $goButton));
+
+			$table = array($paging, $table, $paging, $footer);
+			$form->addItem($table);
+
+			$screen_wdgt->addItem($form);
+		}
 	
 	$screen_wdgt->show();
-?>
-<?php
 
 include_once('include/page_footer.php');
-
 ?>