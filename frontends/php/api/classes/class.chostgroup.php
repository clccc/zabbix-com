<?php
/*
** ZABBIX
** Copyright (C) 2000-2009 SIA Zabbix
**
** This program is free software; you can redistribute it and/or modify
** it under the terms of the GNU General Public License as published by
** the Free Software Foundation; either version 2 of the License, or
** (at your option) any later version.
**
** This program is distributed in the hope that it will be useful,
** but WITHOUT ANY WARRANTY; without even the implied warranty of
** MERCHANTABILITY or FITNESS FOR A PARTICULAR PURPOSE.  See the
** GNU General Public License for more details.
**
** You should have received a copy of the GNU General Public License
** along with this program; if not, write to the Free Software
** Foundation, Inc., 675 Mass Ave, Cambridge, MA 02139, USA.
**/
?>
<?php
/**
 * File containing CHostGroup class for API.
 * @package API
 */
/**
 * Class containing methods for operations with HostGroups
 */
class CHostGroup extends CZBXAPI{
/**
 * Get HostGroups
 *
 * {@source}
 * @access public
 * @static
 * @since 1.8
 * @version 1
 *
 * @param array $params
 * @return array
 */
	public static function get($params){
		global $USER_DETAILS;

		$result = array();
		$user_type = $USER_DETAILS['type'];
		$userid = $USER_DETAILS['userid'];

		$sort_columns = array('groupid', 'name'); // allowed columns for sorting
		$subselects_allowed_outputs = array(API_OUTPUT_REFER, API_OUTPUT_EXTEND); // allowed output options for [ select_* ] params


		$sql_parts = array(
			'select'	=> array('groups' => 'g.groupid'),
			'from' 		=> array('groups g'),
			'where' 	=> array(),
			'order' 	=> array(),
			'limit' 	=> null);

		$def_options = array(
			'nodeids'					=> null,
			'groupids'					=> null,
			'hostids'					=> null,
			'monitored_hosts'			=> null,
			'templated_hosts' 			=> null,
			'real_hosts' 				=> null,
			'not_proxy_hosts'			=> null,
			'with_items'				=> null,
			'with_monitored_items' 		=> null,
			'with_historical_items'		=> null,
			'with_triggers'				=> null,
			'with_monitored_triggers' 	=> null,
			'with_httptests' 			=> null,
			'with_monitored_httptests'	=> null,
			'with_graphs'				=> null,
			'editable'					=> null,
			'nopermissions'				=> null,

// filter
			'pattern' 					=> '',

// output
			'output'					=> API_OUTPUT_REFER,
			'extendoutput'				=> null,
			'select_hosts'				=> null,
			'count'						=> null,
			'preservekeys'				=> null,

			'sortfield'					=> '',
			'sortorder'					=> '',
			'limit'						=> null
		);

		$options = zbx_array_merge($def_options, $params);


		if(!is_null($options['extendoutput'])){
			$options['output'] = API_OUTPUT_EXTEND;

			if(!is_null($options['select_hosts'])){
				$options['select_hosts'] = API_OUTPUT_EXTEND;
			}
		}


// editable + PERMISSION CHECK
		if(defined('ZBX_API_REQUEST')){
			$options['nopermissions'] = false;
		}

		if((USER_TYPE_SUPER_ADMIN == $user_type) || $options['nopermissions']){
		}
		else{
			$permission = $options['editable'] ? PERM_READ_WRITE : PERM_READ_ONLY;

			$sql_parts['from']['r'] = 'rights r';
			$sql_parts['from']['ug'] = 'users_groups ug';
			$sql_parts['where'][] = 'r.id=g.groupid';
			$sql_parts['where'][] = 'r.groupid=ug.usrgrpid';
			$sql_parts['where'][] = 'ug.userid='.$userid;
			$sql_parts['where'][] = 'r.permission>='.$permission;
			$sql_parts['where'][] = 'NOT EXISTS( '.
									' SELECT gg.groupid '.
										' FROM groups gg, rights rr, users_groups ugg '.
										' WHERE rr.id=g.groupid '.
											' AND rr.groupid=ugg.usrgrpid '.
											' AND ugg.userid='.$userid.
											' AND rr.permission<'.$permission.')';
		}

// nodeids
		$nodeids = $options['nodeids'] ? $options['nodeids'] : get_current_nodeid(false);

// groupids
		if(!is_null($options['groupids'])){
			zbx_value2array($options['groupids']);
			$sql_parts['where'][] = DBcondition('g.groupid', $options['groupids']);
		}

// hostids
		if(!is_null($options['hostids'])){
			zbx_value2array($options['hostids']);
			if($options['output'] != API_OUTPUT_SHORTEN){
				$sql_parts['select']['hostid'] = 'hg.hostid';
			}

			$sql_parts['from']['hg'] = 'hosts_groups hg';
			$sql_parts['where'][] = DBcondition('hg.hostid', $options['hostids']);
			$sql_parts['where']['hgg'] = 'hg.groupid=g.groupid';
		}

// monitored_hosts, real_hosts, templated_hosts, not_proxy_hosts
		if(!is_null($options['monitored_hosts'])){
			$sql_parts['from']['hg'] = 'hosts_groups hg';
			$sql_parts['from']['h'] = 'hosts h';
			$sql_parts['where']['hgg'] = 'hg.groupid=g.groupid';
			$sql_parts['where'][] = 'h.hostid=hg.hostid';
			$sql_parts['where'][] = 'h.status='.HOST_STATUS_MONITORED;
		}
		else if(!is_null($options['real_hosts'])){
			$sql_parts['from']['hg'] = 'hosts_groups hg';
			$sql_parts['from']['h'] = 'hosts h';
			$sql_parts['where']['hgg'] = 'hg.groupid=g.groupid';
			$sql_parts['where'][] = 'h.hostid=hg.hostid';
			$sql_parts['where'][] = 'h.status IN('.HOST_STATUS_MONITORED.','.HOST_STATUS_NOT_MONITORED.')';
		}
		else if(!is_null($options['templated_hosts'])){
			$sql_parts['from']['hg'] = 'hosts_groups hg';
			$sql_parts['from']['h'] = 'hosts h';
			$sql_parts['where']['hgg'] = 'hg.groupid=g.groupid';
			$sql_parts['where'][] = 'h.hostid=hg.hostid';
			$sql_parts['where'][] = 'h.status='.HOST_STATUS_TEMPLATE;
		}
		else if(!is_null($options['not_proxy_hosts'])){
			$sql_parts['from']['hg'] = 'hosts_groups hg';
			$sql_parts['from']['h'] = 'hosts h';
			$sql_parts['where']['hgg'] = 'hg.groupid=g.groupid';
			$sql_parts['where'][] = 'h.hostid=hg.hostid';
			$sql_parts['where'][] = 'h.status<>'.HOST_STATUS_PROXY;
		}

// with_items, with_monitored_items, with_historical_items
		if(!is_null($options['with_items'])){
			$sql_parts['from']['hg'] = 'hosts_groups hg';
			$sql_parts['where']['hgg'] = 'hg.groupid=g.groupid';
			$sql_parts['where'][] = 'EXISTS (SELECT i.hostid FROM items i WHERE hg.hostid=i.hostid )';
		}
		else if(!is_null($options['with_monitored_items'])){
			$sql_parts['from']['hg'] = 'hosts_groups hg';
			$sql_parts['where']['hgg'] = 'hg.groupid=g.groupid';
			$sql_parts['where'][] = 'EXISTS (SELECT i.hostid FROM items i WHERE hg.hostid=i.hostid AND i.status='.ITEM_STATUS_ACTIVE.')';
		}
		else if(!is_null($options['with_historical_items'])){
			$sql_parts['from']['hg'] = 'hosts_groups hg';
			$sql_parts['where']['hgg'] = 'hg.groupid=g.groupid';
			$sql_parts['where'][] = 'EXISTS (SELECT i.hostid FROM items i WHERE hg.hostid=i.hostid AND (i.status='.ITEM_STATUS_ACTIVE.' OR i.status='.ITEM_STATUS_NOTSUPPORTED.') AND i.lastvalue IS NOT NULL)';
		}

// with_triggers, with_monitored_triggers
		if(!is_null($options['with_triggers'])){
			$sql_parts['from']['hg'] = 'hosts_groups hg';
			$sql_parts['where']['hgg'] = 'hg.groupid=g.groupid';
			$sql_parts['where'][] = 'EXISTS( SELECT t.triggerid '.
										' FROM items i, functions f, triggers t'.
										' WHERE i.hostid=hg.hostid '.
											' AND f.itemid=i.itemid '.
											' AND t.triggerid=f.triggerid)';
		}
		else if(!is_null($options['with_monitored_triggers'])){
			$sql_parts['from']['hg'] = 'hosts_groups hg';
			$sql_parts['where']['hgg'] = 'hg.groupid=g.groupid';
			$sql_parts['where'][] = 'EXISTS( SELECT t.triggerid '.
										' FROM items i, functions f, triggers t'.
										' WHERE i.hostid=hg.hostid '.
											' AND i.status='.ITEM_STATUS_ACTIVE.
											' AND i.itemid=f.itemid '.
											' AND f.triggerid=t.triggerid '.
											' AND t.status='.TRIGGER_STATUS_ENABLED.')';
		}

// with_httptests, with_monitored_httptests
		if(!is_null($options['with_httptests'])){
			$sql_parts['from']['hg'] = 'hosts_groups hg';
			$sql_parts['where']['hgg'] = 'hg.groupid=g.groupid';
			$sql_parts['where'][] = 'EXISTS( SELECT a.applicationid '.
									' FROM applications a, httptest ht '.
									' WHERE a.hostid=hg.hostid '.
										' AND ht.applicationid=a.applicationid)';
		}
		else if(!is_null($options['with_monitored_httptests'])){
			$sql_parts['from']['hg'] = 'hosts_groups hg';
			$sql_parts['where']['hgg'] = 'hg.groupid=g.groupid';
			$sql_parts['where'][] = 'EXISTS( SELECT a.applicationid '.
									' FROM applications a, httptest ht '.
									' WHERE a.hostid=hg.hostid '.
										' AND ht.applicationid=a.applicationid '.
										' AND ht.status='.HTTPTEST_STATUS_ACTIVE.')';
		}

// with_graphs
		if(!is_null($options['with_graphs'])){
			$sql_parts['from']['hg'] = 'hosts_groups hg';
			$sql_parts['where']['hgg'] = 'hg.groupid=g.groupid';
			$sql_parts['where'][] = 'EXISTS( SELECT DISTINCT i.itemid '.
										' FROM items i, graphs_items gi '.
										' WHERE i.hostid=hg.hostid '.
											' AND i.itemid=gi.itemid)';
		}

// extendoutput
		if($options['output'] == API_OUTPUT_EXTEND){
			$sql_parts['select']['groups'] = 'g.*';
		}

// count
		if(!is_null($options['count'])){
			$options['select_hosts'] = 0;
			$options['sortfield'] = '';

			$sql_parts['select'] = array('COUNT(DISTINCT g.groupid) as rowscount');
		}

// pattern
		if(!zbx_empty($options['pattern'])){
			$sql_parts['where'][] = ' UPPER(g.name) LIKE '.zbx_dbstr('%'.strtoupper($options['pattern']).'%');
		}

// order
// restrict not allowed columns for sorting
		$options['sortfield'] = str_in_array($options['sortfield'], $sort_columns) ? $options['sortfield'] : '';
		if(!zbx_empty($options['sortfield'])){
			$sortorder = ($options['sortorder'] == ZBX_SORT_DOWN)?ZBX_SORT_DOWN:ZBX_SORT_UP;

			$sql_parts['order'][] = 'g.'.$options['sortfield'].' '.$sortorder;

			if(!str_in_array('g.'.$options['sortfield'], $sql_parts['select']) && !str_in_array('g.*', $sql_parts['select'])){
				$sql_parts['select'][] = 'g.'.$options['sortfield'];
			}
		}

// limit
		if(zbx_ctype_digit($options['limit']) && $options['limit']){
			$sql_parts['limit'] = $options['limit'];
		}
//-----------

		$groupids = array();

		$sql_parts['select'] = array_unique($sql_parts['select']);
		$sql_parts['from'] = array_unique($sql_parts['from']);
		$sql_parts['where'] = array_unique($sql_parts['where']);
		$sql_parts['order'] = array_unique($sql_parts['order']);

		$sql_select = '';
		$sql_from = '';
		$sql_where = '';
		$sql_order = '';
		if(!empty($sql_parts['select']))	$sql_select.= implode(',',$sql_parts['select']);
		if(!empty($sql_parts['from']))		$sql_from.= implode(',',$sql_parts['from']);
		if(!empty($sql_parts['where']))		$sql_where.= ' AND '.implode(' AND ',$sql_parts['where']);
		if(!empty($sql_parts['order']))		$sql_order.= ' ORDER BY '.implode(',',$sql_parts['order']);
		$sql_limit = $sql_parts['limit'];

		$sql = 'SELECT DISTINCT '.$sql_select.
				' FROM '.$sql_from.
				' WHERE '.DBin_node('g.groupid', $nodeids).
					$sql_where.
				$sql_order;
		$res = DBselect($sql, $sql_limit);
		while($group = DBfetch($res)){
			if($options['count'])
				$result = $group;
			else{
				if($options['output'] == API_OUTPUT_SHORTEN){
					$result[$group['groupid']] = array('groupid' => $group['groupid']);
				}
				else{
					$groupids[$group['groupid']] = $group['groupid'];

					if(!isset($result[$group['groupid']])) $result[$group['groupid']]= array();

					if(!is_null($options['select_hosts']) && !isset($result[$group['groupid']]['hosts'])){
						$result[$group['groupid']]['hosts'] = array();
					}

// hostids
					if(isset($group['hostid']) && is_null($options['select_hosts'])){
						if(!isset($result[$group['groupid']]['hosts']))
							$result[$group['groupid']]['hosts'] = array();

						$result[$group['groupid']]['hosts'][] = array('hostid' => $group['hostid']);
						unset($group['hostid']);
					}

					$result[$group['groupid']] += $group;
				}
			}
		}

		if(($options['output'] != API_OUTPUT_EXTEND) || !is_null($options['count'])){
			if(is_null($options['preservekeys'])) $result = zbx_cleanHashes($result);
			return $result;
		}

// Adding hosts
		if(!is_null($options['select_hosts']) && str_in_array($options['select_hosts'], $subselects_allowed_outputs)){
			$obj_params = array(
				'nodeids' => $nodeids,
				'output' => $options['select_hosts'],
				'groupids' => $groupids,
				'templated_hosts' => 1,
				'preservekeys' => 1
			);
			$hosts = CHost::get($obj_params);

			foreach($hosts as $hostid => $host){
				$hgroups = $host['groups'];
				unset($host['groups']);
				foreach($hgroups as $num => $group){
					$result[$group['groupid']]['hosts'][] = $host;
				}
			}
		}

// removing keys (hash -> array)
		if(is_null($options['preservekeys'])){
			$result = zbx_cleanHashes($result);
		}

	return $result;
	}
/**
 * Get HostGroup ID by name
 *
 * {@source}
 * @access public
 * @static
 * @since 1.8
 * @version 1
 *
 * @param array $data
 * @param array $data['name']
 * @return string|boolean HostGroup ID or false if error
 */
	public static function getObjects($data){
		$result = array();
		$groupids = array();

		$sql = 'SELECT groupid '.
				' FROM groups '.
				' WHERE name='.zbx_dbstr($data['name']).
					' AND '.DBin_node('groupid', false);
		$res = DBselect($sql);
		while($group=DBfetch($res)){
			$groupids[$group['groupid']] = $group['groupid'];
		}

		if(!empty($groupids))
			$result = self::get(array('groupids'=>$groupids, 'extendoutput'=>1));

	return $result;
	}

/**
 * Add HostGroups
 *
 * {@source}
 * @access public
 * @static
 * @since 1.8
 * @version 1
 *
 * @param array $groups array with HostGroup names
 * @param array $groups['name']
 * @return array
 */
	public static function create($groups){
		global $USER_DETAILS;
		$errors = array();

		if(USER_TYPE_SUPER_ADMIN != $USER_DETAILS['type']){
			self::setError(__METHOD__, ZBX_API_ERROR_PERMISSIONS, 'Only Super Admins can create HostGroups');
			return false;
		}

		$groups = zbx_toArray($groups);
		$groupids = array();

		$result = true;

		self::BeginTransaction(__METHOD__);
		foreach($groups as $num => $group){
			if(!is_array($group) || !isset($group['name']) || empty($group['name'])){
				$errors[] = array('errno' => ZBX_API_ERROR_PARAMETERS, 'error' => 'Empty input parameter [ name ]');
				$result = false;
				break;
			}

			$group_exist = self::getObjects(array('name' => $group['name']));
			if(!empty($group_exist)){
				$errors[] = array('errno' => ZBX_API_ERROR_PARAMETERS, 'error' => 'HostGroup [ '.$group['name'].' ] already exists');
				$result = false;
				break;
			}

			$groupid = get_dbid('groups', 'groupid');
			$sql = 'INSERT INTO groups (groupid, name, internal) VALUES ('.$groupid.', '.zbx_dbstr($group['name']).', '.ZBX_NOT_INTERNAL_GROUP.')';
			$result = DBexecute($sql);
			if(!$result) break;

			$groupids[] = $groupid;
		}
		$result = self::EndTransaction($result, __METHOD__);

		if($result){
			$new_groups = self::get(array('groupids'=>$groupids, 'extendoutput'=>1, 'nopermissions'=>1));
			return $new_groups;
		}
		else{
			self::setMethodErrors(__METHOD__, $errors);
			return false;
		}
	}

/**
 * Update HostGroup
 *
 * {@source}
 * @access public
 * @static
 * @since 1.8
 * @version 1
 *
 * @param array $groups
 * @param array $groups[0]['name'], ...
 * @param array $groups[0]['groupid'], ...
 * @return boolean
 */
	public static function update($groups){
		$groups = zbx_toArray($groups);
		$groupids = array();

		$upd_groups = self::get(array(
			'groupids' => zbx_objectValues($groups, 'groupid'),
			'editable' => 1,
			'extendoutput' => 1,
			'preservekeys' => 1));
		foreach($groups as $gnum => $group){
			if(!isset($upd_groups[$group['groupid']])){
				self::setError(__METHOD__, ZBX_API_ERROR_PERMISSIONS, S_NO_PERMISSION);
				return false;
			}
			$groupids[] = $group['groupid'];
		}

		$result = true;

		if(empty($groups)){
			self::setError(__METHOD__, ZBX_API_ERROR_PARAMETERS, 'Empty input parameter');
			return false;
		}

		self::BeginTransaction(__METHOD__);
		foreach($groups as $num => $group){

			$group_exist = self::getObjects(array('name' => $group['name']));
			$group_exist = reset($group_exist);

			if($group_exist && ($group_exist['groupid'] != $group['groupid'])){
				self::setError(__METHOD__, ZBX_API_ERROR_PARAMETERS, 'HostGroup [ '.$group['name'].' ] already exists');
				$result = false;
				break;
			}

			$sql = 'UPDATE groups SET name='.zbx_dbstr($group['name']).' WHERE groupid='.$group['groupid'];
			if(!DBexecute($sql)){
				$result = false;
				break;
			}

		}

		$result = self::EndTransaction($result, __METHOD__);

		if($result){
			$upd_groups = self::get(array('groupids'=>$groupids, 'extendoutput'=>1, 'nopermissions'=>1));
			return $upd_groups;
		}
		else{
			self::setError(__METHOD__);
			return false;
		}
	}

/**
 * Delete HostGroups
 *
 * {@source}
 * @access public
 * @static
 * @since 1.8
 * @version 1
 *
 * @param array $groups
 * @param array $groups[0,..]['groupid']
 * @return boolean
 */
	public static function delete($groups){
		$groups = zbx_toArray($groups);
		$groupids = array();

		$del_groups = self::get(array('groupids'=>zbx_objectValues($groups, 'groupid'),
											'editable'=>1,
											'extendoutput'=>1,
											'preservekeys'=>1));
		foreach($groups as $gnum => $group){
			if(!isset($del_groups[$group['groupid']])){
				self::setError(__METHOD__, ZBX_API_ERROR_PERMISSIONS, S_NO_PERMISSION);
				return false;
			}
			$groupids[] = $group['groupid'];
			//add_audit(AUDIT_ACTION_DELETE, AUDIT_RESOURCE_HOSTGROUP, 'Group ['.$group['name'].']');
		}

		if(empty($groupids)){
			self::setError(__METHOD__, ZBX_API_ERROR_PARAMETERS, 'Empty input parameter');
			return false;
		}
/*
// TODO: PEREDELATJ iz frontenda ->
		$dlt_groupids = getDeletableHostGroups($groupids);
		if(count($groupids) != count($dlt_groupids)){
			foreach($groupids as $groupid){
				if(!isset($dlt_groupids[$groupid])){
					$group = self::get(array('groupids' => $groupid,  'extendoutput' => 1));
					$group = reset($group);
					if($group['internal'] == ZBX_INTERNAL_GROUP)
						self::setError(__METHOD__, ZBX_API_ERROR_PARAMETERS, 'HostGroup ['.$group['name'].'] is internal and can not be deleted');
					else
						self::setError(__METHOD__, ZBX_API_ERROR_PARAMETERS, 'HostGroup ['.$group['name'].'] can not be deleted, due to inner hosts can not be unlinked');
				}
			}
			return false;
		}


		self::BeginTransaction(__METHOD__);

// delete sysmap element
		if(!delete_sysmaps_elements_with_groupid($groupids))
			return false;

// delete host from maintenances
		DBexecute('DELETE FROM maintenances_groups WHERE '.DBcondition('groupid',$groupids));

// disable actions
		$actionids = array();

// conditions
		$sql = 'SELECT DISTINCT c.actionid '.
				' FROM conditions c '.
				' WHERE c.conditiontype='.CONDITION_TYPE_HOST_GROUP.
					' AND '.DBcondition('c.value',$groupids, false, true);
		$db_actions = DBselect($sql);
		while($db_action = DBfetch($db_actions)){
			$actionids[$db_action['actionid']] = $db_action['actionid'];
		}

// operations
		$sql = 'SELECT DISTINCT o.actionid '.
				' FROM operations o '.
				' WHERE o.operationtype IN ('.OPERATION_TYPE_GROUP_ADD.','.OPERATION_TYPE_GROUP_REMOVE.') '.
					' AND '.DBcondition('o.objectid',$groupids);
		$db_actions = DBselect($sql);
		while($db_action = DBfetch($db_actions)){
			$actionids[$db_action['actionid']] = $db_action['actionid'];
		}

		if(!empty($actionids)){
			DBexecute('UPDATE actions '.
					' SET status='.ACTION_STATUS_DISABLED.
					' WHERE '.DBcondition('actionid',$actionids));
		}

// delete action conditions
		DBexecute('DELETE FROM conditions'.
					' WHERE conditiontype='.CONDITION_TYPE_HOST_GROUP.
						' AND '.DBcondition('value',$groupids, false, true));

// delete action operations
		DBexecute('DELETE FROM operations '.
					' WHERE operationtype IN ('.OPERATION_TYPE_GROUP_ADD.','.OPERATION_TYPE_GROUP_REMOVE.') '.
						' AND '.DBcondition('objectid',$groupids));


		DBexecute('DELETE FROM hosts_groups WHERE '.DBcondition('groupid',$groupids));

		foreach ($groupids as $id) {	// The section should be improved
			$hostgroup_old = get_hostgroup_by_groupid($id);
			$result = DBexecute('DELETE FROM groups WHERE groupid='.$id);
			if ($result)
				//add_audit_ext(AUDIT_ACTION_DELETE, AUDIT_RESOURCE_HOST_GROUP, $id, $hostgroup_old['name'], 'groups', NULL, NULL);
			else
				break;
		}

*/
		self::BeginTransaction(__METHOD__);

		$result = delete_host_group($groupids);

		$result = self::EndTransaction($result, __METHOD__);

		if($result){
			return zbx_cleanHashes($del_groups);
		}
		else{
			self::setError(__METHOD__);
			return false;
		}
	}

/**
 * Add Hosts to HostGroups. All Hosts are added to all HostGroups.
 *
 * {@source}
 * @access public
 * @static
 * @since 1.8
 * @version 1
 *
 * @param array $data
 * @param array $data['groups']
 * @param array $data['hosts']
 * @param array $data['templates']
 * @return boolean
 */
	public static function massAdd($data){

		$result = true;
		$errors = array();

		$groups = zbx_toArray($data['groups']);
		$groupids = zbx_objectValues($groups, 'groupid');

		$hosts = isset($data['hosts']) ? zbx_toArray($data['hosts']) : null;
		$hostids = is_null($hosts) ? array() : zbx_objectValues($hosts, 'hostid');
		$templates = isset($data['templates']) ? zbx_toArray($data['templates']) : null;
		$templateids = is_null($templates) ? array() : zbx_objectValues($templates, 'templateid');

/*
// PERMISSION {{{
		$options = array(
			'groupids' => $groupids,
			'editable' => 1,
			'preservekeys' => 1);
		$allowed_groups = self::get($options);
		foreach($groups as $num => $group){
			if(!isset($allowed_groups[$group['groupid']])){
				self::setError(__METHOD__, ZBX_API_ERROR_PERMISSIONS, S_NO_PERMISSION);
				return false;
			}
		}

		if(!is_null($hosts)){
			$options = array(
				'hostids' => $hostids,
			'editable' => 1,
				'preservekeys' => 1);
			$allowed_hosts = CHost::get($options);
			foreach($hosts as $num => $host){
				if(!isset($allowed_hosts[$host['hostid']])){
					self::setError(__METHOD__, ZBX_API_ERROR_PERMISSIONS, S_NO_PERMISSION);
					return false;
				}
			}
		}

		if(!is_null($templates)){
			$options = array(
				'templateids' => $templateids,
				'editable' => 1,
				'preservekeys' => 1);
			$allowed_templates = CTemplate::get($options);
			foreach($templates as $num => $template){
				if(!isset($allowed_templates[$template['templateid']])){
					self::setError(__METHOD__, ZBX_API_ERROR_PERMISSIONS, S_NO_PERMISSION);
					return false;
				}
			}
		}
// }}} PERMISSION
*/

		self::BeginTransaction(__METHOD__);

		$objectids = array_merge($hostids, $templateids);

		$linked = array();
		$sql = 'SELECT hostid, groupid FROM hosts_groups WHERE '.DBcondition('hostid', $objectids).' AND '.DBcondition('groupid', $groupids);
		$linked_db = DBselect($sql);
		while($pair = DBfetch($linked_db)){
			$linked[$pair['groupid']] = array($pair['hostid'] => $pair['hostid']);
		}

		foreach($groupids as $gnum => $groupid){
			foreach($objectids as $hostid){
				if(isset($linked[$groupid]) && isset($linked[$groupid][$hostid])) continue;
				$hostgroupid = get_dbid('hosts_groups', 'hostgroupid');
				$result = DBexecute("INSERT INTO hosts_groups (hostgroupid, hostid, groupid) VALUES ($hostgroupid, $hostid, $groupid)");
				if(!$result){
					break 2;
				}
			}
		}
		$result = self::EndTransaction($result, __METHOD__);

		if($result){
			$result = self::get(array(
				'groupids' => $groupids,
				'extendoutput' => 1,
				'select_hosts' => 1,
				'nopermission' => 1));
			return $result;
		}
		else{
			self::setMethodErrors(__METHOD__, $errors);
			return false;
		}
	}

/**
 * Remove Hosts from HostGroups
 *
 * {@source}
 * @access public
 * @static
 * @since 1.8
 * @version 1
 *
 * @param array $data
 * @param array $data['groups']
 * @param array $data['hosts']
 * @param array $data['templates']
 * @return boolean
 */
	public static function massRemove($data){

		$result = true;
		$errors = array();
		$groups = zbx_toArray($data['groups']);
		$groupids = zbx_objectValues($groups, 'groupid');

		$hosts = isset($data['hosts']) ? zbx_toArray($data['hosts']) : null;
		$hostids = is_null($hosts) ? array() : zbx_objectValues($hosts, 'hostid');
		$templates = isset($data['templates']) ? zbx_toArray($data['templates']) : null;
		$templateids = is_null($templates) ? array() : zbx_objectValues($templates, 'templateid');

/*
// PERMISSION {{{
		$options = array(
			'groupids' => $groupids,
			'editable' => 1,
			'preservekeys' => 1);
		$allowed_groups = self::get($options);
		foreach($groups as $num => $group){
			if(!isset($allowed_groups[$group['groupid']])){
				self::setError(__METHOD__, ZBX_API_ERROR_PERMISSIONS, S_NO_PERMISSION);
				return false;
			}
		}

		if(!is_null($hosts)){
			$options = array(
				'hostids' => $hostids,
			'editable' => 1,
				'preservekeys' => 1);
			$allowed_hosts = CHost::get($options);
			foreach($hosts as $num => $host){
				if(!isset($allowed_hosts[$host['hostid']])){
					self::setError(__METHOD__, ZBX_API_ERROR_PERMISSIONS, S_NO_PERMISSION);
					return false;
				}
			}
		}

		if(!is_null($templates)){
			$options = array(
				'templateids' => $templateids,
				'editable' => 1,
				'preservekeys' => 1);
			$allowed_templates = CTemplate::get($options);
			foreach($templates as $num => $template){
				if(!isset($allowed_templates[$template['templateid']])){
					self::setError(__METHOD__, ZBX_API_ERROR_PERMISSIONS, S_NO_PERMISSION);
					return false;
				}
			}
		}
// }}} PERMISSION
*/

		$objectids_to_unlink = array_merge($hostids, $templateids);
		$unlinkable = getUnlinkableHosts($groupids, $objectids_to_unlink);
		if(count($objectids_to_unlink) != count($unlinkable)){
			self::setError(__METHOD__, ZBX_API_ERROR_PARAMETERS, 'One of the Objects is left without Hostgroup');
			return false;
		}

		self::BeginTransaction(__METHOD__);

		$sql = 'DELETE FROM hosts_groups WHERE '.DBcondition('hostid', $objectids_to_unlink).' AND '.DBcondition('groupid', $groupids);
		$result = DBexecute($sql);
		$result = self::EndTransaction($result, __METHOD__);

		if($result){
			$result = self::get(array(
				'groupids' => $groupids,
				'extendoutput' => 1,
				'select_hosts' => 1,
				'nopermission' => 1));
			return $result;
		}
		else{
			self::setMethodErrors(__METHOD__, $errors);
			return false;
		}
	}

/**
 * Update HostGroups with new Hosts (rewrite)
 *
 * {@source}
 * @access public
 * @static
 * @since 1.8
 * @version 1
 *
 * @param array $data
 * @param array $data['groups']
 * @param array $data['hosts']
 * @param array $data['templates']
 * @return boolean
 */
	public static function massUpdate($data){

		$result = true;
		$errors = array();
		$groups = zbx_toArray($data['groups']);
		$hosts = isset($data['hosts']) ? zbx_toArray($data['hosts']) : null;
		$templates = isset($data['templates']) ? zbx_toArray($data['templates']) : null;
		$groupids = zbx_objectValues($groups, 'groupid');
		$hostids = zbx_objectValues($hosts, 'hostid');
		$templateids = zbx_objectValues($templates, 'templateid');

		
		$hosts_to_unlink = $hosts_to_link = array();
		$options = array(
			'groupids' => $groupids, 
			'preservekeys' => 1, 
			// 'editable' => 1
		);
		if(!is_null($hosts)){
			$groups_hosts = CHost::get($options);
			$hosts_to_unlink = array_diff(array_keys($groups_hosts), $hostids);
			$hosts_to_link = array_diff($hostids, array_keys($groups_hosts));
		}
		
		$templates_to_unlink = $templates_to_link = array();
		if(!is_null($templates)){
			$groups_templates = CTemplate::get($options);
			$templates_to_unlink = array_diff(array_keys($groups_templates), $templateids);
			$templates_to_link = array_diff($templateids, array_keys($groups_templates));
		}

		$objectids_to_link = array_merge($hosts_to_link, $templates_to_link);
		$objectids_to_unlink = array_merge($hosts_to_unlink, $templates_to_unlink);
		
// PERMISSION {{{
		$options = array(
			'groupids' => $groupids,
			'editable' => 1,
			'preservekeys' => 1);
		$allowed_groups = self::get($options);
		foreach($groups as $num => $group){
			if(!isset($allowed_groups[$group['groupid']])){
				self::setError(__METHOD__, ZBX_API_ERROR_PERMISSIONS, S_NO_PERMISSION);
				return false;
			}
		}

		if(!is_null($hosts)){
			$hosts_to_check = array_merge($hosts_to_link, $hosts_to_unlink);
			$options = array(
				'hostids' => $hosts_to_check,
				'editable' => 1,
				'preservekeys' => 1);
			$allowed_hosts = CHost::get($options);
			foreach($hosts_to_check as $num => $hostid){
				if(!isset($allowed_hosts[$hostid])){
					self::setError(__METHOD__, ZBX_API_ERROR_PERMISSIONS, S_NO_PERMISSION);
					return false;
				}
			}
		}

		if(!is_null($templates)){
			$templates_to_check = array_merge($templates_to_link, $templates_to_unlink);
			$options = array(
				'templateids' => $templates_to_check,
				'editable' => 1,
				'preservekeys' => 1);
			$allowed_templates = CTemplate::get($options);
			foreach($templates_to_check as $num => $templateid){
				if(!isset($allowed_templates[$templateid])){
					self::setError(__METHOD__, ZBX_API_ERROR_PERMISSIONS, S_NO_PERMISSION);
					return false;
				}
			}
		}
// }}} PERMISSION

<<<<<<< HEAD
		$hosts_to_unlink = $hosts_to_link = array();
		$options = array(
			'groupids' => $groupids,
			'preservekeys' => 1,
			'editable' => 1
		);
		if(!is_null($hosts)){
			$groups_hosts = CHost::get($options);
			$hosts_to_unlink = array_diff(array_keys($groups_hosts), $hostids);
			$hosts_to_link = array_diff($hostids, array_keys($groups_hosts));
		}

		$templates_to_unlink = $templates_to_link = array();
		if(!is_null($templates)){
			$groups_templates = CTemplate::get($options);
			$templates_to_unlink = array_diff(array_keys($groups_templates), $templateids);
			$templates_to_link = array_diff($templateids, array_keys($groups_templates));
		}


		$objectids_to_unlink = array_merge($hosts_to_unlink, $templates_to_unlink);
=======
>>>>>>> dd12e33f
		$unlinkable = getUnlinkableHosts($groupids, $objectids_to_unlink);
		if(count($objectids_to_unlink) != count($unlinkable)){
			self::setError(__METHOD__, ZBX_API_ERROR_PARAMETERS, 'One of the Objects is left without Hostgroup');
			return false;
		}
		
		self::BeginTransaction(__METHOD__);

		$sql = 'DELETE FROM hosts_groups WHERE '.DBcondition('groupid', $groupids).' AND '.DBcondition('hostid', $objectids_to_unlink);
		$result = DBexecute($sql);

		foreach($groupids as $gnum => $groupid){
			foreach($objectids_to_link as $objectid){
				$hostgroupid = get_dbid('hosts_groups', 'hostgroupid');
				$result = DBexecute("INSERT INTO hosts_groups (hostgroupid, hostid, groupid) VALUES ($hostgroupid, $objectid, $groupid)");
				if(!$result){
					break 2;
				}
			}
		}

		$result = self::EndTransaction($result, __METHOD__);

		if($result){
			$result = self::get(array(
				'groupids' => $groupids,
				'extendoutput' => 1,
				'select_hosts' => 1,
				'nopermission' => 1));
			return $result;
		}
		else{
			self::setMethodErrors(__METHOD__, $errors);
			return false;
		}
	}




}

?><|MERGE_RESOLUTION|>--- conflicted
+++ resolved
@@ -960,30 +960,6 @@
 		}
 // }}} PERMISSION
 
-<<<<<<< HEAD
-		$hosts_to_unlink = $hosts_to_link = array();
-		$options = array(
-			'groupids' => $groupids,
-			'preservekeys' => 1,
-			'editable' => 1
-		);
-		if(!is_null($hosts)){
-			$groups_hosts = CHost::get($options);
-			$hosts_to_unlink = array_diff(array_keys($groups_hosts), $hostids);
-			$hosts_to_link = array_diff($hostids, array_keys($groups_hosts));
-		}
-
-		$templates_to_unlink = $templates_to_link = array();
-		if(!is_null($templates)){
-			$groups_templates = CTemplate::get($options);
-			$templates_to_unlink = array_diff(array_keys($groups_templates), $templateids);
-			$templates_to_link = array_diff($templateids, array_keys($groups_templates));
-		}
-
-
-		$objectids_to_unlink = array_merge($hosts_to_unlink, $templates_to_unlink);
-=======
->>>>>>> dd12e33f
 		$unlinkable = getUnlinkableHosts($groupids, $objectids_to_unlink);
 		if(count($objectids_to_unlink) != count($unlinkable)){
 			self::setError(__METHOD__, ZBX_API_ERROR_PARAMETERS, 'One of the Objects is left without Hostgroup');
