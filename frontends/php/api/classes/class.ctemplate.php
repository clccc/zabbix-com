--- conflicted
+++ resolved
@@ -400,15 +400,10 @@
 			);
 			$groups = CHostgroup::get($obj_params);
 			foreach($groups as $groupid => $group){
-<<<<<<< HEAD
 				$ghosts = $group['hosts'];
 				unset($group['hosts']);
-				foreach($ghosts as $hnum => $templateid){
-					$result[$templateid]['groups'][] = $group;
-=======
-				foreach($group['hosts'] as $hnum => $template){
-					$result[$template['hostid']]['groups'][$groupid] = $group;
->>>>>>> 2f32229b
+				foreach($ghosts as $hnum => $template){
+					$result[$template['templateid']]['groups'][] = $group;
 				}
 			}
 		}
