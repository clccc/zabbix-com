--- conflicted
+++ resolved
@@ -1266,15 +1266,9 @@
 					'nopermissions' => 1
 				);
 				$template_exists = self::get($options);
-<<<<<<< HEAD
-				$template_exists = reset($template_exists);
-
-				if(!empty($template_exists) && ($template_exists['templateid'] != $cur_template['templateid'])){
-=======
 				$template_exist = reset($template_exists);
 
 				if(!is_null($template_exist) && ($template_exist['templateid'] != $cur_template['templateid'])){
->>>>>>> 7679cedf
 					self::exception(ZBX_API_ERROR_PARAMETERS, S_TEMPLATE . ' [ ' . $data['host'] . ' ] ' . S_ALREADY_EXISTS_SMALL);
 				}
 
