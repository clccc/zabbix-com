--- conflicted
+++ resolved
@@ -1238,11 +1238,7 @@
 				$template_exists = reset($template_exists);
 
 				if(!empty($template_exists) && ($template_exists['templateid'] != $cur_template['templateid'])){
-<<<<<<< HEAD
 					self::exception(ZBX_API_ERROR_PARAMETERS, S_TEMPLATE . ' [ ' . $data['host'] . ' ] ' . S_ALREADY_EXISTS_SMALL);
-=======
-					throw new APIException(ZBX_API_ERROR_PARAMETERS, S_TEMPLATE.' [ '.$data['host'].' ] '.S_ALREADY_EXISTS_SMALL);
->>>>>>> 7a375b79
 				}
 			}
 
@@ -1317,11 +1313,7 @@
 						self::exception(ZBX_API_ERROR_PARAMETERS, 'Can\'t unlink template');
 					}
 				}
-<<<<<<< HEAD
-			}
-=======
-				}
->>>>>>> 7a375b79
+			}
 
 			if(isset($data['templates_link']) && !is_null($data['templates_link'])){
 				$template_templates = CTemplate::get(array('hostids' => $templateids));
@@ -1467,75 +1459,37 @@
 
 	private static function link($templateids, $targetids){
 		if(empty($templateids)) return true;
-<<<<<<< HEAD
 
 // check if any templates linked to targets have more than one unique item key\application {{{
-		$linkedTpls = self::get(array(
-			'nopermissions' => 1,
-			'output' => API_OUTPUT_SHORTEN,
-			'hostids' => $targetids
-		));
-		$allids = array_merge($templateids, zbx_objectValues($linkedTpls, 'templateid'));
-
-		$sql = 'SELECT key_, count(*) as cnt '.
-			' FROM items '.
-			' WHERE '.DBcondition('hostid',$allids).
-			' GROUP BY key_ '.
-			' HAVING count(*) > 1';
-		$res = DBselect($sql);
-		if($db_cnt = DBfetch($res)){
-			self::exception(ZBX_API_ERROR_PARAMETERS,
-				S_TEMPLATE_WITH_ITEM_KEY.' ['.htmlspecialchars($db_cnt['key_']).'] '.S_ALREADY_LINKED_TO_HOST_SMALL);
-		}
-=======
-
-		try{
-			self::BeginTransaction(__METHOD__);
-
-// check if any templates linked to targets have more than one unique item key\application {{{
-			foreach($targetids as $targetid){
-				$linkedTpls = self::get(array(
-					'nopermissions' => 1,
-					'output' => API_OUTPUT_SHORTEN,
-					'hostids' => $targetid
-				));
-				$allids = array_merge($templateids, zbx_objectValues($linkedTpls, 'templateid'));
-
-				$sql = 'SELECT key_, count(*) as cnt '.
-					' FROM items '.
-					' WHERE '.DBcondition('hostid',$allids).
-					' GROUP BY key_ '.
-					' HAVING count(*) > 1';
-				$res = DBselect($sql);
-				if($db_cnt = DBfetch($res)){
-					self::exception(ZBX_API_ERROR_PARAMETERS,
-						S_TEMPLATE_WITH_ITEM_KEY.' ['.htmlspecialchars($db_cnt['key_']).'] '.S_ALREADY_LINKED_TO_HOST_SMALL);
-				}
-
-				$sql = 'SELECT name, count(*) as cnt '.
-					' FROM applications '.
-					' WHERE '.DBcondition('hostid',$allids).
-					' GROUP BY name '.
-					' HAVING count(*) > 1';
-				$res = DBselect($sql);
-				if($db_cnt = DBfetch($res)){
-					self::exception(ZBX_API_ERROR_PARAMETERS,
-						S_TEMPLATE_WITH_APPLICATION.' ['.htmlspecialchars($db_cnt['name']).'] '.S_ALREADY_LINKED_TO_HOST_SMALL);
-				}
-			}
-// }}} check if any templates linked to targets have more than one unique item key\application
-
->>>>>>> 7a375b79
-
-		$sql = 'SELECT name, count(*) as cnt '.
-			' FROM applications '.
-			' WHERE '.DBcondition('hostid',$allids).
-			' GROUP BY name '.
-			' HAVING count(*) > 1';
-		$res = DBselect($sql);
-		if($db_cnt = DBfetch($res)){
-			self::exception(ZBX_API_ERROR_PARAMETERS,
-				S_TEMPLATE_WITH_APPLICATION.' ['.htmlspecialchars($db_cnt['name']).'] '.S_ALREADY_LINKED_TO_HOST_SMALL);
+		foreach($targetids as $targetid){
+			$linkedTpls = self::get(array(
+				'nopermissions' => 1,
+				'output' => API_OUTPUT_SHORTEN,
+						'hostids' => $targetid
+			));
+			$allids = array_merge($templateids, zbx_objectValues($linkedTpls, 'templateid'));
+
+			$sql = 'SELECT key_, count(*) as cnt '.
+				' FROM items '.
+				' WHERE '.DBcondition('hostid',$allids).
+				' GROUP BY key_ '.
+				' HAVING count(*) > 1';
+			$res = DBselect($sql);
+			if($db_cnt = DBfetch($res)){
+				self::exception(ZBX_API_ERROR_PARAMETERS,
+					S_TEMPLATE_WITH_ITEM_KEY.' ['.htmlspecialchars($db_cnt['key_']).'] '.S_ALREADY_LINKED_TO_HOST_SMALL);
+			}
+
+			$sql = 'SELECT name, count(*) as cnt '.
+				' FROM applications '.
+				' WHERE '.DBcondition('hostid',$allids).
+				' GROUP BY name '.
+				' HAVING count(*) > 1';
+			$res = DBselect($sql);
+			if($db_cnt = DBfetch($res)){
+				self::exception(ZBX_API_ERROR_PARAMETERS,
+					S_TEMPLATE_WITH_APPLICATION.' ['.htmlspecialchars($db_cnt['name']).'] '.S_ALREADY_LINKED_TO_HOST_SMALL);
+			}
 		}
 // }}} check if any templates linked to targets have more than one unique item key\application
 
@@ -1600,7 +1554,6 @@
 // CHECK CIRCULAR LINKAGE {{{
 
 // get template linkage graph
-<<<<<<< HEAD
 		$graph = array();
 		$sql = 'SELECT ht.hostid, ht.templateid'.
 			' FROM hosts_templates ht, hosts h'.
@@ -1629,36 +1582,6 @@
 			$start_points[] = $start_point['hostid'];
 			$graph[$start_point['hostid']][$start_point['templateid']] = $start_point['templateid'];
 		}
-=======
-			$graph = array();
-			$sql = 'SELECT ht.hostid, ht.templateid'.
-				' FROM hosts_templates ht, hosts h'.
-				' WHERE ht.hostid=h.hostid'.
-					' AND h.status='.HOST_STATUS_TEMPLATE;
-			$db_graph = DBselect($sql);
-			while($branch = DBfetch($db_graph)){
-				if(!isset($graph[$branch['hostid']])) $graph[$branch['hostid']] = array();
-				$graph[$branch['hostid']][$branch['templateid']] = $branch['templateid'];
-			}
-
-// get points that have more than one parent templates
-			$start_points = array();
-			$sql = 'SELECT max(ht.hostid) as hostid, ht.templateid'.
-				' FROM('.
-					' SELECT count(htt.templateid) as ccc, htt.hostid'.
-					' FROM hosts_templates htt'.
-					' WHERE htt.hostid NOT IN ( SELECT httt.templateid FROM hosts_templates httt )'.
-					' GROUP BY htt.hostid'.
-					' ) ggg, hosts_templates ht'.
-				' WHERE ggg.ccc>1'.
-					' AND ht.hostid=ggg.hostid'.
-				' GROUP BY ht.templateid';
-			$db_start_points = DBselect($sql);
-			while($start_point = DBfetch($db_start_points)){
-				$start_points[] = $start_point['hostid'];
-				$graph[$start_point['hostid']][$start_point['templateid']] = $start_point['templateid'];
-			}
->>>>>>> 7a375b79
 
 // add to the start points also points which we add current templates
 		$start_points = array_merge($start_points, $targetids);
@@ -1685,19 +1608,6 @@
 				if(!sync_host_with_templates($targetid, $templateid))
 					self::exception(ZBX_API_ERROR_PARAMETERS, 'Cannot sync template');
 			}
-<<<<<<< HEAD
-=======
-
-			self::EndTransaction(true, __METHOD__);
-
-			return true;
-		}
-		catch(APIException $e){
-			self::EndTransaction(false, __METHOD__);
-			self::exception($e->getCode(), $e->getErrors());
-
-			return false;
->>>>>>> 7a375b79
 		}
 
 		return true;
