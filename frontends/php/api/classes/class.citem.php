<?php
/*
** ZABBIX
** Copyright (C) 2000-2010 SIA Zabbix
**
** This program is free software; you can redistribute it and/or modify
** it under the terms of the GNU General Public License as published by
** the Free Software Foundation; either version 2 of the License, or
** (at your option) any later version.
**
** This program is distributed in the hope that it will be useful,
** but WITHOUT ANY WARRANTY; without even the implied warranty of
** MERCHANTABILITY or FITNESS FOR A PARTICULAR PURPOSE.  See the
** GNU General Public License for more details.
**
** You should have received a copy of the GNU General Public License
** along with this program; if not, write to the Free Software
** Foundation, Inc., 675 Mass Ave, Cambridge, MA 02139, USA.
**/
?>
<?php
/**
 * File containing CItem class for API.
 * @package API
 */
/**
 * Class containing methods for operations with Items
 *
 */
class CItem extends CZBXAPI{
/**
 * Get items data
 *
 * {@source}
 * @access public
 * @static
 * @since 1.8
 * @version 1
 *
 * @param array $options
 * @param array $options['itemids']
 * @param array $options['hostids']
 * @param array $options['groupids']
 * @param array $options['triggerids']
 * @param array $options['applicationids']
 * @param boolean $options['status']
 * @param boolean $options['templated_items']
 * @param boolean $options['editable']
 * @param boolean $options['count']
 * @param string $options['pattern']
 * @param int $options['limit']
 * @param string $options['order']
 * @return array|int item data as array or false if error
 */
	public static function get($options=array()){
		global $USER_DETAILS;

		$result = array();
		$user_type = $USER_DETAILS['type'];
		$userid = $USER_DETAILS['userid'];

		$sort_columns = array('itemid','description','key_','delay','history','trends','type','status'); // allowed columns for sorting
		$subselects_allowed_outputs = array(API_OUTPUT_REFER, API_OUTPUT_EXTEND, API_OUTPUT_CUSTOM); // allowed output options for [ select_* ] params

		$sql_parts = array(
			'select' => array('items' => 'i.itemid'),
			'from' => array('items' => 'items i'),
			'where' => array('webtype' => 'i.type<>9'),
			'group' => array(),
			'order' => array(),
			'limit' => null);

		$def_options = array(
			'nodeids'				=> null,
			'groupids'				=> null,
			'templateids'			=> null,
			'hostids'				=> null,
			'proxyids'				=> null,
			'itemids'				=> null,
			'graphids'				=> null,
			'triggerids'			=> null,
			'applicationids'		=> null,
			'webitems'				=> null,
			'inherited'				=> null,
			'templated'				=> null,
			'monitored'				=> null,
			'editable'				=> null,
			'nopermissions'			=> null,
// filter
			'filter'				=> null,

			'group'					=> null,
			'host'					=> null,
			'application'			=> null,

			'belongs'				=> null,
			'with_triggers'			=> null,
// filter
			'filter'				=> null,
			'search'				=> null,
			'startSearch'			=> null,
			'excludeSearch'			=> null,

// OutPut
			'output'				=> API_OUTPUT_REFER,
			'extendoutput'			=> null,
			'select_hosts'			=> null,
			'select_triggers'		=> null,
			'select_graphs'			=> null,
			'select_applications'	=> null,
			'countOutput'			=> null,
			'groupCount'			=> null,
			'preservekeys'			=> null,

			'sortfield'				=> '',
			'sortorder'				=> '',
			'limit'					=> null
		);


		$options = zbx_array_merge($def_options, $options);


		if(!is_null($options['extendoutput'])){
			$options['output'] = API_OUTPUT_EXTEND;

			if(!is_null($options['select_hosts'])){
				$options['select_hosts'] = API_OUTPUT_EXTEND;
			}
			if(!is_null($options['select_triggers'])){
				$options['select_triggers'] = API_OUTPUT_EXTEND;
			}
			if(!is_null($options['select_graphs'])){
				$options['select_graphs'] = API_OUTPUT_EXTEND;
			}
			if(!is_null($options['select_applications'])){
				$options['select_applications'] = API_OUTPUT_EXTEND;
			}
		}


		if(is_array($options['output'])){
			unset($sql_parts['select']['items']);
			foreach($options['output'] as $key => $field){
				$sql_parts['select'][$field] = ' i.'.$field;
			}

			$options['output'] = API_OUTPUT_CUSTOM;
		}

// editable + PERMISSION CHECK

		if((USER_TYPE_SUPER_ADMIN == $user_type) || $options['nopermissions']){
		}
		else{
			$permission = $options['editable']?PERM_READ_WRITE:PERM_READ_ONLY;

			$sql_parts['from']['hosts_groups'] = 'hosts_groups hg';
			$sql_parts['from']['rights'] = 'rights r';
			$sql_parts['from']['users_groups'] = 'users_groups ug';
			$sql_parts['where'][] = 'hg.hostid=i.hostid';
			$sql_parts['where'][] = 'r.id=hg.groupid ';
			$sql_parts['where'][] = 'r.groupid=ug.usrgrpid';
			$sql_parts['where'][] = 'ug.userid='.$userid;
			$sql_parts['where'][] = 'r.permission>='.$permission;
			$sql_parts['where'][] = 'NOT EXISTS( '.
								' SELECT hgg.groupid '.
								' FROM hosts_groups hgg, rights rr, users_groups gg '.
								' WHERE hgg.hostid=hg.hostid '.
									' AND rr.id=hgg.groupid '.
									' AND rr.groupid=gg.usrgrpid '.
									' AND gg.userid='.$userid.
									' AND rr.permission<'.$permission.')';
		}

// nodeids
		$nodeids = !is_null($options['nodeids']) ? $options['nodeids'] : get_current_nodeid();

// groupids
		if(!is_null($options['groupids'])){
			zbx_value2array($options['groupids']);

			if($options['output'] != API_OUTPUT_SHORTEN){
				$sql_parts['select']['groupid'] = 'hg.groupid';
			}

			$sql_parts['from']['hosts_groups'] = 'hosts_groups hg';
			$sql_parts['where'][] = DBcondition('hg.groupid', $options['groupids']);
			$sql_parts['where'][] = 'hg.hostid=i.hostid';

			if(!is_null($options['groupCount'])){
				$sql_parts['group']['hg'] = 'hg.groupid';
			}
		}

// templateids
		if(!is_null($options['templateids'])){
			zbx_value2array($options['templateids']);

			if(!is_null($options['hostids'])){
				zbx_value2array($options['hostids']);
				$options['hostids'] = array_merge($options['hostids'], $options['templateids']);
			}
			else{
				$options['hostids'] = $options['templateids'];
			}
		}

// hostids
		if(!is_null($options['hostids'])){
			zbx_value2array($options['hostids']);

			if($options['output'] != API_OUTPUT_EXTEND){
				$sql_parts['select']['hostid'] = 'i.hostid';
			}

			$sql_parts['where']['hostid'] = DBcondition('i.hostid', $options['hostids']);

			if(!is_null($options['groupCount'])){
				$sql_parts['group']['i'] = 'i.hostid';
			}
		}

// proxyids
		if(!is_null($options['proxyids'])){
			zbx_value2array($options['proxyids']);

			if($options['output'] != API_OUTPUT_EXTEND){
				$sql_parts['select']['proxyid'] = 'h.proxy_hostid';
			}

			$sql_parts['from']['hosts'] = 'hosts h';
			$sql_parts['where'][] = DBcondition('h.proxy_hostid', $options['proxyids']);
			$sql_parts['where'][] = 'h.hostid=i.hostid';

			if(!is_null($options['groupCount'])){
				$sql_parts['group']['h'] = 'h.proxy_hostid';
			}
		}

// itemids
		if(!is_null($options['itemids'])){
			zbx_value2array($options['itemids']);

			$sql_parts['where']['itemid'] = DBcondition('i.itemid', $options['itemids']);
		}

// triggerids
		if(!is_null($options['triggerids'])){
			zbx_value2array($options['triggerids']);

			if($options['output'] != API_OUTPUT_SHORTEN){
				$sql_parts['select']['triggerid'] = 'f.triggerid';
			}

			$sql_parts['from']['functions'] = 'functions f';
			$sql_parts['where'][] = DBcondition('f.triggerid', $options['triggerids']);
			$sql_parts['where']['if'] = 'i.itemid=f.itemid';
		}

// applicationids
		if(!is_null($options['applicationids'])){
			zbx_value2array($options['applicationids']);

			if($options['output'] != API_OUTPUT_SHORTEN){
				$sql_parts['select']['applicationid'] = 'ia.applicationid';
			}

			$sql_parts['from']['items_applications'] = 'items_applications ia';
			$sql_parts['where'][] = DBcondition('ia.applicationid', $options['applicationids']);
			$sql_parts['where']['ia'] = 'ia.itemid=i.itemid';
		}

// graphids
		if(!is_null($options['graphids'])){
			zbx_value2array($options['graphids']);

			if($options['output'] != API_OUTPUT_SHORTEN){
				$sql_parts['select']['graphid'] = 'gi.graphid';
			}

			$sql_parts['from']['graphs_items'] = 'graphs_items gi';
			$sql_parts['where'][] = DBcondition('gi.graphid', $options['graphids']);
			$sql_parts['where']['igi'] = 'i.itemid=gi.itemid';
		}

// webitems
		if(!is_null($options['webitems'])){
			unset($sql_parts['where']['webtype']);
		}

// inherited
		if(!is_null($options['inherited'])){
			if($options['inherited'])
				$sql_parts['where'][] = 'i.templateid IS NOT NULL';
			else
				$sql_parts['where'][] = 'i.templateid IS NULL';
		}

// templated
		if(!is_null($options['templated'])){
			$sql_parts['from']['hosts'] = 'hosts h';
			$sql_parts['where']['hi'] = 'h.hostid=i.hostid';

			if($options['templated'])
				$sql_parts['where'][] = 'h.status='.HOST_STATUS_TEMPLATE;
			else
				$sql_parts['where'][] = 'h.status<>'.HOST_STATUS_TEMPLATE;
		}

// monitored
		if(!is_null($options['monitored'])){
			$sql_parts['from']['hosts'] = 'hosts h';
			$sql_parts['where']['hi'] = 'h.hostid=i.hostid';

			if($options['monitored']){
				$sql_parts['where'][] = 'h.status='.HOST_STATUS_MONITORED;
				$sql_parts['where'][] = 'i.status='.ITEM_STATUS_ACTIVE;
			}
			else{
				$sql_parts['where'][] = '(h.status<>'.HOST_STATUS_MONITORED.' OR i.status<>'.ITEM_STATUS_ACTIVE.')';
			}
		}


// search
		if(is_array($options['search'])){
			zbx_db_search('items i', $options, $sql_parts);
		}

// --- FILTER ---
		if(is_array($options['filter'])){
			zbx_db_filter('items i', $options, $sql_parts);

			if(isset($options['filter']['host'])){
				zbx_value2array($options['filter']['host']);

				$sql_parts['from']['hosts'] = 'hosts h';
				$sql_parts['where']['hi'] = 'h.hostid=i.hostid';
				$sql_parts['where']['h'] = DBcondition('h.host', $options['filter']['host'], false, true);
			}
<<<<<<< HEAD

			zbx_db_filter('items i', $options, $sql_parts);
=======
>>>>>>> d22804d5
		}

// group
		if(!is_null($options['group'])){
			if($options['output'] != API_OUTPUT_SHORTEN){
				$sql_parts['select']['name'] = 'g.name';
			}

			$sql_parts['from']['groups'] = 'groups g';
			$sql_parts['from']['hosts_groups'] = 'hosts_groups hg';

			$sql_parts['where']['ghg'] = 'g.groupid = hg.groupid';
			$sql_parts['where']['hgi'] = 'hg.hostid=i.hostid';
			$sql_parts['where'][] = ' UPPER(g.name)='.zbx_dbstr(zbx_strtoupper($options['group']));
		}

// host
		if(!is_null($options['host'])){
			if($options['output'] != API_OUTPUT_SHORTEN){
				$sql_parts['select']['host'] = 'h.host';
			}

			$sql_parts['from']['hosts'] = 'hosts h';
			$sql_parts['where']['hi'] = 'h.hostid=i.hostid';
			$sql_parts['where'][] = ' UPPER(h.host)='.zbx_dbstr(zbx_strtoupper($options['host']));
		}

// application
		if(!is_null($options['application'])){
			if($options['output'] != API_OUTPUT_SHORTEN){
				$sql_parts['select']['application'] = 'a.name as application';
			}

			$sql_parts['from']['applications'] = 'applications a';
			$sql_parts['from']['items_applications'] = 'items_applications ia';

			$sql_parts['where']['aia'] = 'a.applicationid = ia.applicationid';
			$sql_parts['where']['iai'] = 'ia.itemid=i.itemid';
			$sql_parts['where'][] = ' UPPER(a.name)='.zbx_dbstr(zbx_strtoupper($options['application']));
		}


// with_triggers
		if(!is_null($options['with_triggers'])){
			if($options['with_triggers'] == 1)
				$sql_parts['where'][] = ' EXISTS ( SELECT functionid FROM functions ff WHERE ff.itemid=i.itemid )';
			else
				$sql_parts['where'][] = 'NOT EXISTS ( SELECT functionid FROM functions ff WHERE ff.itemid=i.itemid )';
		}


// output
		if($options['output'] == API_OUTPUT_EXTEND){
			$sql_parts['select']['items'] = 'i.*';
		}

// countOutput
		if(!is_null($options['countOutput'])){
			$options['sortfield'] = '';
			$sql_parts['select'] = array('count(DISTINCT i.itemid) as rowscount');

//groupCount
			if(!is_null($options['groupCount'])){
				foreach($sql_parts['group'] as $key => $fields){
					$sql_parts['select'][$key] = $fields;
				}
			}
		}

// order
// restrict not allowed columns for sorting
		$options['sortfield'] = str_in_array($options['sortfield'], $sort_columns) ? $options['sortfield'] : '';
		if(!zbx_empty($options['sortfield'])){
			$sortorder = ($options['sortorder'] == ZBX_SORT_DOWN)?ZBX_SORT_DOWN:ZBX_SORT_UP;

			$sql_parts['order'][] = 'i.'.$options['sortfield'].' '.$sortorder;

			if(!str_in_array('i.'.$options['sortfield'], $sql_parts['select']) && !str_in_array('i.*', $sql_parts['select'])){
				$sql_parts['select'][] = 'i.'.$options['sortfield'];
			}
		}

// limit
		if(zbx_ctype_digit($options['limit']) && $options['limit']){
			$sql_parts['limit'] = $options['limit'];
		}
//----------

		$itemids = array();

		$sql_parts['select'] = array_unique($sql_parts['select']);
		$sql_parts['from'] = array_unique($sql_parts['from']);
		$sql_parts['where'] = array_unique($sql_parts['where']);
		$sql_parts['group'] = array_unique($sql_parts['group']);
		$sql_parts['order'] = array_unique($sql_parts['order']);

		$sql_select = '';
		$sql_from = '';
		$sql_where = '';
		$sql_group = '';
		$sql_order = '';
		if(!empty($sql_parts['select']))	$sql_select.= implode(',',$sql_parts['select']);
		if(!empty($sql_parts['from']))		$sql_from.= implode(',',$sql_parts['from']);
		if(!empty($sql_parts['where']))		$sql_where.= ' AND '.implode(' AND ',$sql_parts['where']);
		if(!empty($sql_parts['group']))		$sql_where.= ' GROUP BY '.implode(',',$sql_parts['group']);
		if(!empty($sql_parts['order']))		$sql_order.= ' ORDER BY '.implode(',',$sql_parts['order']);
		$sql_limit = $sql_parts['limit'];

		$sql = 'SELECT '.zbx_db_distinct($sql_parts).' '.$sql_select.
				' FROM '.$sql_from.
				' WHERE '.DBin_node('i.itemid', $nodeids).
					$sql_where.
				$sql_group.
				$sql_order;

		$res = DBselect($sql, $sql_limit);
		while($item = DBfetch($res)){
			if(!is_null($options['countOutput'])){
				if(!is_null($options['groupCount']))
					$result[] = $item;
				else
					$result = $item['rowscount'];
			}
			else{
				$itemids[$item['itemid']] = $item['itemid'];

				if($options['output'] == API_OUTPUT_SHORTEN){
					$result[$item['itemid']] = array('itemid' => $item['itemid']);
				}
				else{
					if(!isset($result[$item['itemid']]))
						$result[$item['itemid']]= array();

					if(!is_null($options['select_hosts']) && !isset($result[$item['itemid']]['hosts'])){
						$result[$item['itemid']]['hosts'] = array();
					}
					if(!is_null($options['select_triggers']) && !isset($result[$item['itemid']]['triggers'])){
						$result[$item['itemid']]['triggers'] = array();
					}
					if(!is_null($options['select_graphs']) && !isset($result[$item['itemid']]['graphs'])){
						$result[$item['itemid']]['graphs'] = array();
					}
					if(!is_null($options['select_applications']) && !isset($result[$item['itemid']]['applications'])){
						$result[$item['itemid']]['applications'] = array();
					}

// hostids
					if(isset($item['hostid']) && is_null($options['select_hosts'])){
						if(!isset($result[$item['itemid']]['hosts'])) $result[$item['itemid']]['hosts'] = array();

						$result[$item['itemid']]['hosts'][] = array('hostid' => $item['hostid']);
//						unset($item['hostid']);
					}
// triggerids
					if(isset($item['triggerid']) && is_null($options['select_triggers'])){
						if(!isset($result[$item['itemid']]['triggers']))
							$result[$item['itemid']]['triggers'] = array();

						$result[$item['itemid']]['triggers'][] = array('triggerid' => $item['triggerid']);
						unset($item['triggerid']);
					}
// graphids
					if(isset($item['graphid']) && is_null($options['select_graphs'])){
						if(!isset($result[$item['itemid']]['graphs']))
							$result[$item['itemid']]['graphs'] = array();

						$result[$item['itemid']]['graphs'][] = array('graphid' => $item['graphid']);
						unset($item['graphid']);
					}
// applicationids
					if(isset($item['applicationid']) && is_null($options['select_applications'])){
						if(!isset($result[$item['itemid']]['applications']))
							$result[$item['itemid']]['applications'] = array();

						$result[$item['itemid']]['applications'][] = array('applicationid' => $item['applicationid']);
						unset($item['applicationid']);
					}

					$result[$item['itemid']] += $item;
				}
			}
		}

COpt::memoryPick();
		if(!is_null($options['countOutput'])){
			if(is_null($options['preservekeys'])) $result = zbx_cleanHashes($result);
			return $result;
		}

// Adding Objects
// Adding hosts
		if(!is_null($options['select_hosts'])){
			if(is_array($options['select_hosts']) || str_in_array($options['select_hosts'], $subselects_allowed_outputs)){
				$obj_params = array(
					'nodeids' => $nodeids,
					'itemids' => $itemids,
					'templated_hosts' => 1,
					'output' => $options['select_hosts'],
					'nopermissions' => 1,
					'preservekeys' => 1
				);
				$hosts = CHost::get($obj_params);

				foreach($hosts as $hostid => $host){
					$hitems = $host['items'];
					unset($host['items']);
					foreach($hitems as $inum => $item){
						$result[$item['itemid']]['hosts'][] = $host;
					}
				}

				$templates = CTemplate::get($obj_params);
				foreach($templates as $templateid => $template){
					$titems = $template['items'];
					unset($template['items']);
					foreach($titems as $inum => $item){
						$result[$item['itemid']]['hosts'][] = $template;
					}
				}
			}
		}

// Adding triggers
		if(!is_null($options['select_triggers']) && str_in_array($options['select_triggers'], $subselects_allowed_outputs)){
			$obj_params = array(
				'nodeids' => $nodeids,
				'output' => $options['select_triggers'],
				'itemids' => $itemids,
				'preservekeys' => 1
			);
			$triggers = CTrigger::get($obj_params);
			foreach($triggers as $triggerid => $trigger){
				$titems = $trigger['items'];
				unset($trigger['items']);
				foreach($titems as $inum => $item){
					$result[$item['itemid']]['triggers'][] = $trigger;
				}
			}
		}

// Adding graphs
		if(!is_null($options['select_graphs']) && str_in_array($options['select_graphs'], $subselects_allowed_outputs)){
			$obj_params = array(
				'nodeids' => $nodeids,
				'output' => $options['select_graphs'],
				'itemids' => $itemids,
				'preservekeys' => 1
			);
			$graphs = CGraph::get($obj_params);
			foreach($graphs as $graphid => $graph){
				$gitems = $graph['items'];
				unset($graph['items']);
				foreach($gitems as $inum => $item){
					$result[$item['itemid']]['graphs'][] = $graph;
				}
			}
		}

// Adding applications
		if(!is_null($options['select_applications']) && str_in_array($options['select_applications'], $subselects_allowed_outputs)){
			$obj_params = array(
				'nodeids' => $nodeids,
				'output' => $options['select_applications'],
				'itemids' => $itemids,
				'preservekeys' => 1
			);
			$applications = CApplication::get($obj_params);
			foreach($applications as $applicationid => $application){
				$aitems = $application['items'];
				unset($application['items']);
				foreach($aitems as $inum => $item){
					$result[$item['itemid']]['applications'][] = $application;
				}
			}
		}

COpt::memoryPick();
// removing keys (hash -> array)
		if(is_null($options['preservekeys'])){
			$result = zbx_cleanHashes($result);
		}

	return $result;
	}


/**
 * Get itemid by host.name and item.key
 *
 * {@source}
 * @access public
 * @static
 * @since 1.8
 * @version 1
 *
 * @param array $item_data
 * @param array $item_data['key_']
 * @param array $item_data['hostid']
 * @return int|boolean
 */

	public static function getObjects($itemData){
		$options = array(
			'filter' => $itemData,
			'output'=>API_OUTPUT_EXTEND,
			'webitems' => 1,
		);

		if(isset($itemData['node']))
			$options['nodeids'] = getNodeIdByNodeName($itemData['node']);
		else if(isset($itemData['nodeids']))
			$options['nodeids'] = $itemData['nodeids'];

		$result = self::get($options);

	return $result;
	}

	public static function exists($object){
		$options = array(
			'filter' => array('key_' => $object['key_']),
			'webitems' => 1,
			'output' => API_OUTPUT_SHORTEN,
			'nopermissions' => 1,
			'limit' => 1
		);

		if(isset($object['hostid'])) $options['hostids'] = $object['hostid'];
		if(isset($object['host'])) $options['filter']['host'] = $object['host'];

		if(isset($object['node']))
			$options['nodeids'] = getNodeIdByNodeName($object['node']);
		else if(isset($object['nodeids']))
			$options['nodeids'] = $object['nodeids'];

		$objs = self::get($options);

	return !empty($objs);
	}

/**
 * Add item
 *
 * @param array $items
 * @return array|boolean
 */
	public static function create($items){
		$items = zbx_toArray($items);
		$itemids = array();

		try{
			self::BeginTransaction(__METHOD__);

			foreach($items as $inum => $item){
				$result = add_item($item);

				if(!$result) self::exception(ZBX_API_ERROR_PARAMETERS, 'Cannot create Item');
				$itemids[] = $result;
			}

			self::EndTransaction(true, __METHOD__);

			return array('itemids' => $itemids);
		}
		catch(APIException $e){
			self::EndTransaction(false, __METHOD__);
			$error = $e->getErrors();
			$error = reset($error);
			self::setError(__METHOD__, $e->getCode(), $error);
			return false;
		}
	}

/**
 * Update item
 *
 * @param array $items
 * @return boolean
 */
	public static function update($items){
		$items = zbx_toArray($items);
		$itemids = zbx_objectValues($items, 'itemid');

		try{
			self::BeginTransaction(__METHOD__);

			$options = array(
				'itemids' => $itemids,
				'editable' => 1,
				'webitems' => 1,
				'extendoutput' => 1,
				'preservekeys' => 1
			);
			$upd_items = self::get($options);
			foreach($items as $gnum => $item){
				if(!isset($upd_items[$item['itemid']])){
					self::exception(ZBX_API_ERROR_PERMISSIONS, S_NO_PERMISSIONS);
				}
			}

			foreach($items as $inum => $item){
				$item_db_fields = $upd_items[$item['itemid']];

				unset($item_db_fields['lastvalue']);
				unset($item_db_fields['prevvalue']);
				unset($item_db_fields['lastclock']);
				unset($item_db_fields['prevorgvalue']);
				unset($item_db_fields['lastns']);
				if(!check_db_fields($item_db_fields, $item)){
					self::exception(ZBX_API_ERROR_PARAMETERS, 'Incorrect parameters used for Item');
				}

				$result = update_item($item['itemid'], $item);
				if(!$result)
					self::exception(ZBX_API_ERROR_PARAMETERS, 'Cannot update item');
			}

			self::EndTransaction(true, __METHOD__);

			return array('itemids' => $itemids);
		}
		catch(APIException $e){
			self::EndTransaction(false, __METHOD__);
			$error = $e->getErrors();
			$error = reset($error);
			self::setError(__METHOD__, $e->getCode(), $error);
			return false;
		}
	}

/**
 * Delete items
 *
 * @param array $itemids
 * @return
 */
	public static function delete($itemids){
		if(empty($itemids)) return true;

		$itemids = zbx_toArray($itemids);
		$insert = array();

		try{
			self::BeginTransaction(__METHOD__);

			$options = array(
				'itemids' => $itemids,
				'editable' => 1,
				'preservekeys' => 1,
				'output' => API_OUTPUT_EXTEND,
			);
			$del_items = self::get($options);
			foreach($itemids as $itemid){
				if(!isset($del_items[$itemid])){
					self::exception(ZBX_API_ERROR_PERMISSIONS, S_NO_PERMISSIONS);
				}
				if($del_items[$itemid]['templateid'] != 0){
					self::exception(ZBX_API_ERROR_PARAMETERS, 'Cannot delete templated items');
				}
				if($del_items[$itemid]['type'] == ITEM_TYPE_HTTPTEST){
					self::exception(ZBX_API_ERROR_PARAMETERS, 'Cannot delete web items');
				}
			}

// first delete child items
			$parent_itemids = $itemids;
			do{
				$db_items = DBselect('SELECT itemid FROM items WHERE ' . DBcondition('templateid', $parent_itemids));
				$parent_itemids = array();
				while($db_item = DBfetch($db_items)){
					$parent_itemids[] = $db_item['itemid'];
					$itemids[] = $db_item['itemid'];
				}
			} while(!empty($parent_itemids));

// delete triggers
			$result = delete_triggers_by_itemid($itemids);
			if(!$result) self::exception(ZBX_API_ERROR_PARAMETERS, 'Cannot delete item');

// delete graphs
			$del_graphs = array();
			$sql = 'SELECT gi.graphid' .
					' FROM graphs_items gi' .
					' WHERE ' . DBcondition('gi.itemid', $itemids) .
					' AND NOT EXISTS (' .
						' SELECT gii.gitemid' .
						' FROM graphs_items gii' .
						' WHERE gii.graphid=gi.graphid' .
						' AND ' . DBcondition('gii.itemid', $itemids, true, false) .
					' )';
			$db_graphs = DBselect($sql);
			while($db_graph = DBfetch($db_graphs)){
				$del_graphs[$db_graph['graphid']] = $db_graph['graphid'];
			}

			if(!empty($del_graphs)){
				$result = CGraph::delete($del_graphs);
				if(!$result) self::exception(ZBX_API_ERROR_PARAMETERS, 'Cannot delete item');
			}
//--

			$itemids_condition = DBcondition('itemid', $itemids);

			DB::delete('graphs_items', array($itemids_condition));
			DB::delete('screens_items', array(
				DBcondition('resourceid', $itemids),
				DBcondition('resourcetype', array(SCREEN_RESOURCE_SIMPLE_GRAPH, SCREEN_RESOURCE_PLAIN_TEXT)),
			));
			DB::delete('items_applications', array($itemids_condition));
			DB::delete('items', array($itemids_condition));
			DB::delete('profiles', array(
				'idx='.zbx_dbstr('web.favorite.graphids'),
				'source='.zbx_dbstr('itemid'),
				DBcondition('value_id', $itemids)
			));


			$item_data_tables = array(
				'trends',
				'trends_uint',
				'history_text',
				'history_log',
				'history_uint',
				'history_str',
				'history',
			);

			foreach($itemids as $id => $itemid){
				foreach($item_data_tables as $table){
					$insert[] = array(
						'tablename' => $table,
						'field' => 'itemid',
						'value' => $itemid,
					);
				}
			}
			DB::insert('housekeeper', $insert);

			self::EndTransaction(true, __METHOD__);
			return array('itemids' => $itemids);
		}
		catch(APIException $e){
			self::EndTransaction(false, __METHOD__);
			$error = $e->getErrors();
			$error = reset($error);
			self::setError(__METHOD__, $e->getCode(), $error);
			return false;
		}
	}
}
?><|MERGE_RESOLUTION|>--- conflicted
+++ resolved
@@ -339,11 +339,6 @@
 				$sql_parts['where']['hi'] = 'h.hostid=i.hostid';
 				$sql_parts['where']['h'] = DBcondition('h.host', $options['filter']['host'], false, true);
 			}
-<<<<<<< HEAD
-
-			zbx_db_filter('items i', $options, $sql_parts);
-=======
->>>>>>> d22804d5
 		}
 
 // group
