<?php
/*
** Zabbix
** Copyright (C) 2000-2011 Zabbix SIA
**
** This program is free software; you can redistribute it and/or modify
** it under the terms of the GNU General Public License as published by
** the Free Software Foundation; either version 2 of the License, or
** (at your option) any later version.
**
** This program is distributed in the hope that it will be useful,
** but WITHOUT ANY WARRANTY; without even the implied warranty of
** MERCHANTABILITY or FITNESS FOR A PARTICULAR PURPOSE.  See the
** GNU General Public License for more details.
**
** You should have received a copy of the GNU General Public License
** along with this program; if not, write to the Free Software
** Foundation, Inc., 675 Mass Ave, Cambridge, MA 02139, USA.
**/
?>
<?php
/**
 * @package API
 */

class CItem extends CItemGeneral{

	public function __construct(){
		parent::__construct();
	}

/**
 * Get items data.
 *
 * @param array $options
 * @param array $options['itemids']
 * @param array $options['hostids']
 * @param array $options['groupids']
 * @param array $options['triggerids']
 * @param array $options['applicationids']
 * @param boolean $options['status']
 * @param boolean $options['templated_items']
 * @param boolean $options['editable']
 * @param boolean $options['count']
 * @param string $options['pattern']
 * @param int $options['limit']
 * @param string $options['order']
 *
 * @return array|int item data as array or false if error
 */
	public function get($options=array()){

		$result = array();
		$user_type = self::$userData['type'];
		$userid = self::$userData['userid'];

		$sort_columns = array('itemid','name','key_','delay','history','trends','type','status'); // allowed columns for sorting
		$subselects_allowed_outputs = array(API_OUTPUT_REFER, API_OUTPUT_EXTEND, API_OUTPUT_CUSTOM); // allowed output options for [ select_* ] params

		$sql_parts = array(
			'select' => array('items' => 'i.itemid'),
			'from' => array('items' => 'items i'),
			'where' => array('webtype' => 'i.type<>9'),
			'group' => array(),
			'order' => array(),
			'limit' => null);

		$def_options = array(
			'nodeids'				=> null,
			'groupids'				=> null,
			'templateids'			=> null,
			'hostids'				=> null,
			'proxyids'				=> null,
			'itemids'				=> null,
			'interfaceids'			=> null,
			'graphids'				=> null,
			'triggerids'			=> null,
			'applicationids'		=> null,
			'discoveryids'			=> null,
			'webitems'				=> null,
			'inherited'				=> null,
			'templated'				=> null,
			'monitored'				=> null,
			'editable'				=> null,
			'nopermissions'			=> null,
// filter
			'filter'				=> null,

			'group'					=> null,
			'host'					=> null,
			'application'			=> null,

			'belongs'				=> null,
			'with_triggers'			=> null,
// filter
			'filter'				=> null,
			'search'				=> null,
			'searchByAny'			=> null,
			'startSearch'				=> null,
			'excludeSearch'			=> null,
			'searchWildcardsEnabled'	=> null,

// OutPut
			'output'				=> API_OUTPUT_REFER,
			'selectHosts'			=> null,
			'selectInterfaces'		=> null,
			'selectTriggers'		=> null,
			'selectGraphs'			=> null,
			'selectApplications'	=> null,
			'selectPrototypes'		=> null,
			'selectDiscoveryRule'	=> null,
			'countOutput'			=> null,
			'groupCount'			=> null,
			'preservekeys'			=> null,

			'sortfield'				=> '',
			'sortorder'				=> '',
			'limit'					=> null,
			'limitSelects'			=> null
		);

		$options = zbx_array_merge($def_options, $options);


		if(is_array($options['output'])){
			unset($sql_parts['select']['items']);

			$dbTable = DB::getSchema('items');
			$sql_parts['select']['itemid'] = 'i.itemid';
			foreach($options['output'] as $key => $field){
				if(isset($dbTable['fields'][$field]))
					$sql_parts['select'][$field] = 'i.'.$field;
			}

			$options['output'] = API_OUTPUT_CUSTOM;
		}

// editable + PERMISSION CHECK

		if((USER_TYPE_SUPER_ADMIN == $user_type) || $options['nopermissions']){
		}
		else{
			$permission = $options['editable']?PERM_READ_WRITE:PERM_READ_ONLY;

			$sql_parts['from']['hosts_groups'] = 'hosts_groups hg';
			$sql_parts['from']['rights'] = 'rights r';
			$sql_parts['from']['users_groups'] = 'users_groups ug';
			$sql_parts['where'][] = 'hg.hostid=i.hostid';
			$sql_parts['where'][] = 'r.id=hg.groupid ';
			$sql_parts['where'][] = 'r.groupid=ug.usrgrpid';
			$sql_parts['where'][] = 'ug.userid='.$userid;
			$sql_parts['where'][] = 'r.permission>='.$permission;
			$sql_parts['where'][] = 'NOT EXISTS( '.
								' SELECT hgg.groupid '.
								' FROM hosts_groups hgg, rights rr, users_groups gg '.
								' WHERE hgg.hostid=hg.hostid '.
									' AND rr.id=hgg.groupid '.
									' AND rr.groupid=gg.usrgrpid '.
									' AND gg.userid='.$userid.
									' AND rr.permission<'.$permission.')';
		}

// nodeids
		$nodeids = !is_null($options['nodeids']) ? $options['nodeids'] : get_current_nodeid();


// itemids
		if(!is_null($options['itemids'])){
			zbx_value2array($options['itemids']);

			$sql_parts['where']['itemid'] = DBcondition('i.itemid', $options['itemids']);
		}

// templateids
		if(!is_null($options['templateids'])){
			zbx_value2array($options['templateids']);

			if(!is_null($options['hostids'])){
				zbx_value2array($options['hostids']);
				$options['hostids'] = array_merge($options['hostids'], $options['templateids']);
			}
			else{
				$options['hostids'] = $options['templateids'];
			}
		}

// hostids
		if(!is_null($options['hostids'])){
			zbx_value2array($options['hostids']);

			if($options['output'] != API_OUTPUT_EXTEND){
				$sql_parts['select']['hostid'] = 'i.hostid';
			}

			$sql_parts['where']['hostid'] = DBcondition('i.hostid', $options['hostids']);

			if(!is_null($options['groupCount'])){
				$sql_parts['group']['i'] = 'i.hostid';
			}
		}

// interfaceids
		if(!is_null($options['interfaceids'])){
			zbx_value2array($options['interfaceids']);

			if($options['output'] != API_OUTPUT_EXTEND){
				$sql_parts['select']['interfaceid'] = 'i.interfaceid';
			}

			$sql_parts['where']['interfaceid'] = DBcondition('i.interfaceid', $options['interfaceids']);

			if(!is_null($options['groupCount'])){
				$sql_parts['group']['i'] = 'i.interfaceid';
			}
		}

// groupids
		if(!is_null($options['groupids'])){
			zbx_value2array($options['groupids']);

			if($options['output'] != API_OUTPUT_SHORTEN){
				$sql_parts['select']['groupid'] = 'hg.groupid';
			}

			$sql_parts['from']['hosts_groups'] = 'hosts_groups hg';
			$sql_parts['where'][] = DBcondition('hg.groupid', $options['groupids']);
			$sql_parts['where'][] = 'hg.hostid=i.hostid';

			if(!is_null($options['groupCount'])){
				$sql_parts['group']['hg'] = 'hg.groupid';
			}
		}

// proxyids
		if(!is_null($options['proxyids'])){
			zbx_value2array($options['proxyids']);

			if($options['output'] != API_OUTPUT_EXTEND){
				$sql_parts['select']['proxyid'] = 'h.proxy_hostid';
			}

			$sql_parts['from']['hosts'] = 'hosts h';
			$sql_parts['where'][] = DBcondition('h.proxy_hostid', $options['proxyids']);
			$sql_parts['where'][] = 'h.hostid=i.hostid';

			if(!is_null($options['groupCount'])){
				$sql_parts['group']['h'] = 'h.proxy_hostid';
			}
		}

// triggerids
		if(!is_null($options['triggerids'])){
			zbx_value2array($options['triggerids']);

			if($options['output'] != API_OUTPUT_SHORTEN){
				$sql_parts['select']['triggerid'] = 'f.triggerid';
			}

			$sql_parts['from']['functions'] = 'functions f';
			$sql_parts['where'][] = DBcondition('f.triggerid', $options['triggerids']);
			$sql_parts['where']['if'] = 'i.itemid=f.itemid';
		}

// applicationids
		if(!is_null($options['applicationids'])){
			zbx_value2array($options['applicationids']);

			if($options['output'] != API_OUTPUT_SHORTEN){
				$sql_parts['select']['applicationid'] = 'ia.applicationid';
			}

			$sql_parts['from']['items_applications'] = 'items_applications ia';
			$sql_parts['where'][] = DBcondition('ia.applicationid', $options['applicationids']);
			$sql_parts['where']['ia'] = 'ia.itemid=i.itemid';
		}

// graphids
		if(!is_null($options['graphids'])){
			zbx_value2array($options['graphids']);

			if($options['output'] != API_OUTPUT_SHORTEN){
				$sql_parts['select']['graphid'] = 'gi.graphid';
			}

			$sql_parts['from']['graphs_items'] = 'graphs_items gi';
			$sql_parts['where'][] = DBcondition('gi.graphid', $options['graphids']);
			$sql_parts['where']['igi'] = 'i.itemid=gi.itemid';
		}

// discoveryids
		if(!is_null($options['discoveryids'])){
			zbx_value2array($options['discoveryids']);

			if($options['output'] != API_OUTPUT_SHORTEN){
				$sql_parts['select']['discoveryid'] = 'id.parent_itemid';
			}

			$sql_parts['from']['item_discovery'] = 'item_discovery id';
			$sql_parts['where'][] = DBcondition('id.parent_itemid', $options['discoveryids']);
			$sql_parts['where']['idi'] = 'i.itemid=id.itemid';

			if(!is_null($options['groupCount'])){
				$sql_parts['group']['id'] = 'id.parent_itemid';
			}
		}

// webitems
		if(!is_null($options['webitems'])){
			unset($sql_parts['where']['webtype']);
		}

// inherited
		if(!is_null($options['inherited'])){
			if($options['inherited'])
				$sql_parts['where'][] = 'i.templateid IS NOT NULL';
			else
				$sql_parts['where'][] = 'i.templateid IS NULL';
		}

// templated
		if(!is_null($options['templated'])){
			$sql_parts['from']['hosts'] = 'hosts h';
			$sql_parts['where']['hi'] = 'h.hostid=i.hostid';

			if($options['templated'])
				$sql_parts['where'][] = 'h.status='.HOST_STATUS_TEMPLATE;
			else
				$sql_parts['where'][] = 'h.status<>'.HOST_STATUS_TEMPLATE;
		}

// monitored
		if(!is_null($options['monitored'])){
			$sql_parts['from']['hosts'] = 'hosts h';
			$sql_parts['where']['hi'] = 'h.hostid=i.hostid';

			if($options['monitored']){
				$sql_parts['where'][] = 'h.status='.HOST_STATUS_MONITORED;
				$sql_parts['where'][] = 'i.status='.ITEM_STATUS_ACTIVE;
			}
			else{
				$sql_parts['where'][] = '(h.status<>'.HOST_STATUS_MONITORED.' OR i.status<>'.ITEM_STATUS_ACTIVE.')';
			}
		}


// search
		if(is_array($options['search'])){
			zbx_db_search('items i', $options, $sql_parts);
		}

// --- FILTER ---
		if(is_array($options['filter'])){
			zbx_db_filter('items i', $options, $sql_parts);

			if(isset($options['filter']['host'])){
				zbx_value2array($options['filter']['host']);

				$sql_parts['from']['hosts'] = 'hosts h';
				$sql_parts['where']['hi'] = 'h.hostid=i.hostid';
				$sql_parts['where']['h'] = DBcondition('h.host', $options['filter']['host'], false, true);
			}
		}

// group
		if(!is_null($options['group'])){
			if($options['output'] != API_OUTPUT_SHORTEN){
				$sql_parts['select']['name'] = 'g.name';
			}

			$sql_parts['from']['groups'] = 'groups g';
			$sql_parts['from']['hosts_groups'] = 'hosts_groups hg';

			$sql_parts['where']['ghg'] = 'g.groupid = hg.groupid';
			$sql_parts['where']['hgi'] = 'hg.hostid=i.hostid';
			$sql_parts['where'][] = ' UPPER(g.name)='.zbx_dbstr(zbx_strtoupper($options['group']));
		}

// host
		if(!is_null($options['host'])){
			if($options['output'] != API_OUTPUT_SHORTEN){
				$sql_parts['select']['host'] = 'h.host';
			}

			$sql_parts['from']['hosts'] = 'hosts h';
			$sql_parts['where']['hi'] = 'h.hostid=i.hostid';
			$sql_parts['where'][] = ' UPPER(h.host)='.zbx_dbstr(zbx_strtoupper($options['host']));
		}

// application
		if(!is_null($options['application'])){
			if($options['output'] != API_OUTPUT_SHORTEN){
				$sql_parts['select']['application'] = 'a.name as application';
			}

			$sql_parts['from']['applications'] = 'applications a';
			$sql_parts['from']['items_applications'] = 'items_applications ia';

			$sql_parts['where']['aia'] = 'a.applicationid = ia.applicationid';
			$sql_parts['where']['iai'] = 'ia.itemid=i.itemid';
			$sql_parts['where'][] = ' UPPER(a.name)='.zbx_dbstr(zbx_strtoupper($options['application']));
		}


// with_triggers
		if(!is_null($options['with_triggers'])){
			if($options['with_triggers'] == 1)
				$sql_parts['where'][] = ' EXISTS ( SELECT functionid FROM functions ff WHERE ff.itemid=i.itemid )';
			else
				$sql_parts['where'][] = 'NOT EXISTS ( SELECT functionid FROM functions ff WHERE ff.itemid=i.itemid )';
		}


// output
		if($options['output'] == API_OUTPUT_EXTEND){
			$sql_parts['select']['items'] = 'i.*';
		}

// countOutput
		if(!is_null($options['countOutput'])){
			$options['sortfield'] = '';
			$sql_parts['select'] = array('count(DISTINCT i.itemid) as rowscount');

//groupCount
			if(!is_null($options['groupCount'])){
				foreach($sql_parts['group'] as $key => $fields){
					$sql_parts['select'][$key] = $fields;
				}
			}
		}

// order
// restrict not allowed columns for sorting
		$options['sortfield'] = str_in_array($options['sortfield'], $sort_columns) ? $options['sortfield'] : '';
		if(!zbx_empty($options['sortfield'])){
			$sortorder = ($options['sortorder'] == ZBX_SORT_DOWN)?ZBX_SORT_DOWN:ZBX_SORT_UP;

			$sql_parts['order'][] = 'i.'.$options['sortfield'].' '.$sortorder;

			if(!str_in_array('i.'.$options['sortfield'], $sql_parts['select']) && !str_in_array('i.*', $sql_parts['select'])){
				$sql_parts['select'][] = 'i.'.$options['sortfield'];
			}
		}

// limit
		if(zbx_ctype_digit($options['limit']) && $options['limit']){
			$sql_parts['limit'] = $options['limit'];
		}
//----------

		$itemids = array();

		$sql_parts['select'] = array_unique($sql_parts['select']);
		$sql_parts['from'] = array_unique($sql_parts['from']);
		$sql_parts['where'] = array_unique($sql_parts['where']);
		$sql_parts['group'] = array_unique($sql_parts['group']);
		$sql_parts['order'] = array_unique($sql_parts['order']);

		$sql_select = '';
		$sql_from = '';
		$sql_where = '';
		$sql_group = '';
		$sql_order = '';
		if(!empty($sql_parts['select']))	$sql_select.= implode(',',$sql_parts['select']);
		if(!empty($sql_parts['from']))		$sql_from.= implode(',',$sql_parts['from']);
		if(!empty($sql_parts['where']))		$sql_where.= ' AND '.implode(' AND ',$sql_parts['where']);
		if(!empty($sql_parts['group']))		$sql_where.= ' GROUP BY '.implode(',',$sql_parts['group']);
		if(!empty($sql_parts['order']))		$sql_order.= ' ORDER BY '.implode(',',$sql_parts['order']);
		$sql_limit = $sql_parts['limit'];

		$sql = 'SELECT '.zbx_db_distinct($sql_parts).' '.$sql_select.
				' FROM '.$sql_from.
				' WHERE '.DBin_node('i.itemid', $nodeids).
					$sql_where.
				$sql_group.
				$sql_order;
		$res = DBselect($sql, $sql_limit);
		while($item = DBfetch($res)){
			if(!is_null($options['countOutput'])){
				if(!is_null($options['groupCount']))
					$result[] = $item;
				else
					$result = $item['rowscount'];
			}
			else{
				$itemids[$item['itemid']] = $item['itemid'];

				if($options['output'] == API_OUTPUT_SHORTEN){
					$result[$item['itemid']] = array('itemid' => $item['itemid']);
				}
				else{
					if(!isset($result[$item['itemid']]))
						$result[$item['itemid']]= array();

					if(!is_null($options['selectHosts']) && !isset($result[$item['itemid']]['hosts'])){
						$result[$item['itemid']]['hosts'] = array();
					}
					if(!is_null($options['selectTriggers']) && !isset($result[$item['itemid']]['triggers'])){
						$result[$item['itemid']]['triggers'] = array();
					}
					if(!is_null($options['selectGraphs']) && !isset($result[$item['itemid']]['graphs'])){
						$result[$item['itemid']]['graphs'] = array();
					}
					if(!is_null($options['selectApplications']) && !isset($result[$item['itemid']]['applications'])){
						$result[$item['itemid']]['applications'] = array();
					}
					if(!is_null($options['selectPrototypes']) && !isset($result[$item['itemid']]['prototypes'])){
						$result[$item['itemid']]['prototypes'] = array();
					}
					if(!is_null($options['selectDiscoveryRule']) && !isset($result[$item['itemid']]['discoveryRule'])){
						$result[$item['itemid']]['discoveryRule'] = array();
					}

					// triggerids
					if(isset($item['triggerid']) && is_null($options['selectTriggers'])){
						if(!isset($result[$item['itemid']]['triggers']))
							$result[$item['itemid']]['triggers'] = array();

						$result[$item['itemid']]['triggers'][] = array('triggerid' => $item['triggerid']);
						unset($item['triggerid']);
					}
					// graphids
					if(isset($item['graphid']) && is_null($options['selectGraphs'])){
						if(!isset($result[$item['itemid']]['graphs']))
							$result[$item['itemid']]['graphs'] = array();

						$result[$item['itemid']]['graphs'][] = array('graphid' => $item['graphid']);
						unset($item['graphid']);
					}
					// applicationids
					if(isset($item['applicationid']) && is_null($options['selectApplications'])){
						if(!isset($result[$item['itemid']]['applications']))
							$result[$item['itemid']]['applications'] = array();

						$result[$item['itemid']]['applications'][] = array('applicationid' => $item['applicationid']);
						unset($item['applicationid']);
					}

					$result[$item['itemid']] += $item;
				}
			}
		}

		COpt::memoryPick();
		if(!is_null($options['countOutput'])){
			return $result;
		}

		// Adding Objects
		// Adding hosts
		if(!is_null($options['selectHosts'])){
			if(is_array($options['selectHosts']) || str_in_array($options['selectHosts'], $subselects_allowed_outputs)){
				$obj_params = array(
					'nodeids' => $nodeids,
					'itemids' => $itemids,
					'templated_hosts' => 1,
					'output' => $options['selectHosts'],
					'nopermissions' => 1,
					'preservekeys' => 1
				);
				$hosts = API::Host()->get($obj_params);

				foreach($hosts as $hostid => $host){
					$hitems = $host['items'];
					unset($host['items']);
					foreach($hitems as $inum => $item){
						$result[$item['itemid']]['hosts'][] = $host;
					}
				}

				$templates = API::Template()->get($obj_params);
				foreach($templates as $templateid => $template){
					$titems = $template['items'];
					unset($template['items']);
					foreach($titems as $inum => $item){
						$result[$item['itemid']]['hosts'][] = $template;
					}
				}
			}
		}

		// Adding interfaces
		if(!is_null($options['selectInterfaces'])){
			if(is_array($options['selectInterfaces']) || str_in_array($options['selectInterfaces'], $subselects_allowed_outputs)){
				$obj_params = array(
					'nodeids' => $nodeids,
					'itemids' => $itemids,
					'output' => $options['selectInterfaces'],
					'nopermissions' => 1,
					'preservekeys' => 1
				);
				$interfaces = API::HostInterface()->get($obj_params);
				foreach($interfaces as $interfaceid => $interface){
					$hitems = $interface['items'];
					unset($interface['items']);
					foreach($hitems as $inum => $item){
						$result[$item['itemid']]['interfaces'][] = $interface;
					}
				}
			}
		}

		// Adding triggers
		if(!is_null($options['selectTriggers'])){
			$obj_params = array(
				'nodeids' => $nodeids,
				'itemids' => $itemids,
				'preservekeys' => 1
			);

			if(in_array($options['selectTriggers'], $subselects_allowed_outputs)){
				$obj_params['output'] = $options['selectTriggers'];
				$triggers = API::Trigger()->get($obj_params);

				if(!is_null($options['limitSelects'])) order_result($triggers, 'name');
				foreach($triggers as $triggerid => $trigger){
					unset($triggers[$triggerid]['items']);
					$count = array();
					foreach($trigger['items'] as $item){
						if(!is_null($options['limitSelects'])){
							if(!isset($count[$item['itemid']])) $count[$item['itemid']] = 0;
							$count[$item['itemid']]++;

							if($count[$item['itemid']] > $options['limitSelects']) continue;
						}

						$result[$item['itemid']]['triggers'][] = &$triggers[$triggerid];
					}
				}
			}
			else if(API_OUTPUT_COUNT == $options['selectTriggers']){
				$obj_params['countOutput'] = 1;
				$obj_params['groupCount'] = 1;

				$triggers = API::Trigger()->get($obj_params);

				$triggers = zbx_toHash($triggers, 'itemid');
				foreach($result as $itemid => $item){
					if(isset($triggers[$itemid]))
						$result[$itemid]['triggers'] = $triggers[$itemid]['rowscount'];
					else
						$result[$itemid]['triggers'] = 0;
				}
			}
		}

		// Adding graphs
		if(!is_null($options['selectGraphs'])){
			$obj_params = array(
				'nodeids' => $nodeids,
				'itemids' => $itemids,
				'preservekeys' => 1
			);

			if(in_array($options['selectGraphs'], $subselects_allowed_outputs)){
				$obj_params['output'] = $options['selectGraphs'];
				$graphs = API::Graph()->get($obj_params);

				if(!is_null($options['limitSelects'])) order_result($graphs, 'name');
				foreach($graphs as $graphid => $graph){
					unset($graphs[$graphid]['items']);
					$count = array();
					foreach($graph['items'] as $item){
						if(!is_null($options['limitSelects'])){
							if(!isset($count[$item['itemid']])) $count[$item['itemid']] = 0;
							$count[$item['itemid']]++;

							if($count[$item['itemid']] > $options['limitSelects']) continue;
						}

						$result[$item['itemid']]['graphs'][] = &$graphs[$graphid];
					}
				}
			}
			else if(API_OUTPUT_COUNT == $options['selectGraphs']){
				$obj_params['countOutput'] = 1;
				$obj_params['groupCount'] = 1;

				$graphs = API::Graph()->get($obj_params);

				$graphs = zbx_toHash($graphs, 'itemid');
				foreach($result as $itemid => $item){
					if(isset($graphs[$itemid]))
						$result[$itemid]['graphs'] = $graphs[$itemid]['rowscount'];
					else
						$result[$itemid]['graphs'] = 0;
				}
			}
		}

		// Adding applications
		if(!is_null($options['selectApplications']) && str_in_array($options['selectApplications'], $subselects_allowed_outputs)){
			$obj_params = array(
				'nodeids' => $nodeids,
				'output' => $options['selectApplications'],
				'itemids' => $itemids,
				'preservekeys' => 1
			);
			$applications = API::Application()->get($obj_params);
			foreach($applications as $applicationid => $application){
				$aitems = $application['items'];
				unset($application['items']);
				foreach($aitems as $inum => $item){
					$result[$item['itemid']]['applications'][] = $application;
				}
			}
		}

		// Adding prototypes
		if(!is_null($options['selectPrototypes'])){
			$obj_params = array(
				'nodeids' => $nodeids,
				'discoveryids' => $itemids,
				'filter' => array('flags' => null),
				'nopermissions' => 1,
				'preservekeys' => 1,
			);

			if(is_array($options['selectPrototypes']) || str_in_array($options['selectPrototypes'], $subselects_allowed_outputs)){
				$obj_params['output'] = $options['selectPrototypes'];
				$prototypes = $this->get($obj_params);

				if(!is_null($options['limitSelects'])) order_result($prototypes, 'name');
				foreach($prototypes as $itemid => $subrule){
					unset($prototypes[$itemid]['discoveries']);
					$count = array();
					foreach($subrule['discoveries'] as $discovery){
						if(!is_null($options['limitSelects'])){
							if(!isset($count[$discovery['itemid']])) $count[$discovery['itemid']] = 0;
							$count[$discovery['itemid']]++;

							if($count[$discovery['itemid']] > $options['limitSelects']) continue;
						}

						$result[$discovery['itemid']]['prototypes'][] = &$prototypes[$itemid];
					}
				}
			}
			else if(API_OUTPUT_COUNT == $options['selectPrototypes']){
				$obj_params['countOutput'] = 1;
				$obj_params['groupCount'] = 1;

				$prototypes = $this->get($obj_params);

				$prototypes = zbx_toHash($prototypes, 'parent_itemid');
				foreach($result as $itemid => $item){
					if(isset($prototypes[$itemid]))
						$result[$itemid]['prototypes'] = $prototypes[$itemid]['rowscount'];
					else
						$result[$itemid]['prototypes'] = 0;
				}
			}
		}

		// Adding discoveryRule
		if(!is_null($options['selectDiscoveryRule'])){
			$ruleids = $rule_map = array();

			$sql = 'SELECT id1.itemid, id2.parent_itemid'.
					' FROM item_discovery id1, item_discovery id2, items i'.
					' WHERE '.DBcondition('id1.itemid', $itemids).
						' AND id1.parent_itemid=id2.itemid'.
						' AND i.itemid=id1.itemid'.
						' AND i.flags='.ZBX_FLAG_DISCOVERY_CREATED;
			$db_rules = DBselect($sql);
			while($rule = DBfetch($db_rules)){
				$ruleids[$rule['parent_itemid']] = $rule['parent_itemid'];
				$rule_map[$rule['itemid']] = $rule['parent_itemid'];
			}

			$sql = 'SELECT id.parent_itemid, id.itemid'.
					' FROM item_discovery id, items i'.
					' WHERE '.DBcondition('id.itemid', $itemids).
						' AND i.itemid=id.itemid'.
						' AND i.flags='.ZBX_FLAG_DISCOVERY_CHILD;
			$db_rules = DBselect($sql);
			while($rule = DBfetch($db_rules)){
				$ruleids[$rule['parent_itemid']] = $rule['parent_itemid'];
				$rule_map[$rule['itemid']] = $rule['parent_itemid'];
			}

			$obj_params = array(
				'nodeids' => $nodeids,
				'itemids' => $ruleids,
				'filter' => array('flags' => null),
				'nopermissions' => 1,
				'preservekeys' => 1,
			);

			if(is_array($options['selectDiscoveryRule']) || str_in_array($options['selectDiscoveryRule'], $subselects_allowed_outputs)){
				$obj_params['output'] = $options['selectDiscoveryRule'];
				$discoveryRules = $this->get($obj_params);

				foreach($result as $itemid => $item){
					if(isset($rule_map[$itemid]) && isset($discoveryRules[$rule_map[$itemid]])){
						$result[$itemid]['discoveryRule'] = $discoveryRules[$rule_map[$itemid]];
					}
				}
			}
		}

		COpt::memoryPick();
		// removing keys (hash -> array)
		if(is_null($options['preservekeys'])){
			$result = zbx_cleanHashes($result);
		}

	return $result;
	}

	/**
	 * Get itemid by host.name and item.key.
	 *
	 * @param array $item_data
	 * @param array $item_data['key_']
	 * @param array $item_data['hostid']
	 *
	 * @return int|bool
	 */
	public function getObjects($itemData){
		$options = array(
			'filter' => $itemData,
			'output'=>API_OUTPUT_EXTEND,
			'webitems' => 1,
		);

		if(isset($itemData['node']))
			$options['nodeids'] = getNodeIdByNodeName($itemData['node']);
		else if(isset($itemData['nodeids']))
			$options['nodeids'] = $itemData['nodeids'];

		$result = $this->get($options);

	return $result;
	}

	/**
	 * Check if item exists.
	 *
	 * @param array $object
	 *
	 * @return bool
	 */
	public function exists(array $object){
		$options = array(
			'filter' => array('key_' => $object['key_']),
			'webitems' => 1,
			'output' => API_OUTPUT_SHORTEN,
			'nopermissions' => 1,
			'limit' => 1
		);

		if(isset($object['hostid'])) $options['hostids'] = $object['hostid'];
		if(isset($object['host'])) $options['filter']['host'] = $object['host'];

		if(isset($object['node']))
			$options['nodeids'] = getNodeIdByNodeName($object['node']);
		else if(isset($object['nodeids']))
			$options['nodeids'] = $object['nodeids'];

		$objs = $this->get($options);

	return !empty($objs);
	}

	/**
	 * Items data validation.
	 *
	 * @param array $items
	 * @param bool $update checks for updating items
	 */
	protected function checkInput(array &$items, $update=false) {
		foreach ($items as $inum => $item) {
			$items[$inum]['flags'] = ZBX_FLAG_DISCOVERY_NORMAL;
		}
		// validate if everything is ok with 'item->inventory fields' linkage
		self::validateInventoryLinks($items, $update);
		parent::checkInput($items, $update);
	}

	/**
	 * Create item.
	 *
	 * @param $items
	 *
	 * @return array
	 */
	public function create($items){
		$items = zbx_toArray($items);

		$this->checkInput($items);

		$this->createReal($items);

		$this->inherit($items);

		return array('itemids' => zbx_objectValues($items, 'itemid'));
	}

	/**
	 * Create item.
	 *
	 * @param array $items
	 */
	protected function createReal(array &$items) {
		foreach ($items as $item) {
			$itemsExists = API::Item()->get(array(
				'output' => API_OUTPUT_SHORTEN,
				'filter' => array(
					'hostid' => $item['hostid'],
					'key_' => $item['key_']
				),
				'nopermissions' => 1
			));
			if (!empty($itemsExists)) {
				self::exception(ZBX_API_ERROR_PARAMETERS, _s('Item with key "%s" already exists on given host.', $item['key_']));
			}
		}

		$itemids = DB::insert('items', $items);

		$itemApplications = array();
		foreach ($items as $key => $item) {
			$items[$key]['itemid'] = $itemids[$key];

			if (!isset($item['applications'])) {
				continue;
			}

			foreach ($item['applications'] as $appid) {
				if ($appid == 0) {
					continue;
				}

				$itemApplications[] = array(
					'applicationid' => $appid,
					'itemid' => $items[$key]['itemid']
				);
			}
		}

		if (!empty($itemApplications)) {
			DB::insert('items_applications', $itemApplications);
		}

// TODO: REMOVE info
		$itemHosts = $this->get(array(
			'itemids' => $itemids,
			'output' => array('key_'),
			'selectHosts' => array('host'),
			'nopermissions' => 1
		));
		foreach ($itemHosts as $item) {
			$host = reset($item['hosts']);
			info(S_ITEM." [".$host['host'].':'.$item['key_']."] ".S_CREATED_SMALL);
		}
	}

	/**
	 * Update items.
	 *
	 * @param $items
	 *
	 * @return void
	 */
	protected function updateReal($items){
		$items = zbx_toArray($items);

		$itemids = array();
		$data = array();
		foreach($items as $inum => $item){
			$itemsExists = API::Item()->get(array(
				'output' => API_OUTPUT_SHORTEN,
				'filter' => array(
					'hostid' => $item['hostid'],
					'key_' => $item['key_']
				),
				'nopermissions' => 1
			));
			foreach($itemsExists as $inum => $itemExists){
				if(bccomp($itemExists['itemid'],$item['itemid']) != 0){
					self::exception(ZBX_API_ERROR_PARAMETERS, 'Host with item [ '.$item['key_'].' ] already exists');
				}
			}

			$data[] = array('values' => $item, 'where'=> array('itemid'=>$item['itemid']));
			$itemids[] = $item['itemid'];
		}
		$result = DB::update('items', $data);
		if(!$result) self::exception(ZBX_API_ERROR_PARAMETERS, 'DBerror');

		$itemApplications = $aids = array();
		foreach($items as $key => $item){
			if(!isset($item['applications'])) continue;
			$aids[] = $item['itemid'];

			foreach($item['applications'] as $anum => $appid){
				$itemApplications[] = array(
					'applicationid' => $appid,
					'itemid' => $item['itemid']
				);
			}
		}

		if(!empty($aids)){
			DB::delete('items_applications', array('itemid' => $aids));
			DB::insert('items_applications', $itemApplications);
		}

// TODO: REMOVE info
		$itemHosts = $this->get(array(
			'itemids' => $itemids,
			'output' => array('key_'),
			'selectHosts' => array('host'),
			'nopermissions' => 1,
		));
		foreach($itemHosts as $item){
			$host = reset($item['hosts']);
			info(S_ITEM." [".$host['host'].':'.$item['key_']."] ".S_UPDATED_SMALL);
		}
	}

	/**
	 * Update item
	 *
	 * @param array $items
	 * @return boolean
	 */
	public function update($items){
		$items = zbx_toArray($items);

		$this->checkInput($items, true);

		$this->updateReal($items);

		$this->inherit($items);

		return array('itemids' => zbx_objectValues($items, 'itemid'));
	}

	/**
<<<<<<< HEAD
 * Delete items
 *
 * @param array $itemids
 * @return
 */
	public function delete($itemids, $nopermissions=false) {
			if (empty($itemids))
				self::exception(ZBX_API_ERROR_PARAMETERS, _('Empty input parameter.'));
=======
	 * Delete items
	 *
	 * @param array $itemids
	 * @return
	 */
	public function delete($itemids, $nopermissions=false){
			if(empty($itemids))
				self::exception(ZBX_API_ERROR_PARAMETERS, _('Empty input parameter'));
>>>>>>> 00dcc2b0

			$itemids = zbx_toHash($itemids);

			$options = array(
				'itemids' => $itemids,
				'editable' => true,
				'preservekeys' => true,
				'output' => API_OUTPUT_EXTEND,
			);
			$del_items = $this->get($options);

// TODO: remove $nopermissions hack
			if (!$nopermissions) {
				foreach ($itemids as $itemid) {
					if (!isset($del_items[$itemid])) {
						self::exception(ZBX_API_ERROR_PERMISSIONS, S_NO_PERMISSIONS);
					}
<<<<<<< HEAD
					if ($del_items[$itemid]['templateid'] != 0) {
						self::exception(ZBX_API_ERROR_PARAMETERS, 'Cannot delete templated items');
=======
					if($del_items[$itemid]['templateid'] != 0){
						self::exception(ZBX_API_ERROR_PARAMETERS, 'Cannot delete templated item.');
>>>>>>> 00dcc2b0
					}
				}
			}
// first delete child items
			$parent_itemids = $itemids;
			do{
				$db_items = DBselect('SELECT itemid FROM items WHERE ' . DBcondition('templateid', $parent_itemids));
				$parent_itemids = array();
				while($db_item = DBfetch($db_items)){
					$parent_itemids[] = $db_item['itemid'];
					$itemids[$db_item['itemid']] = $db_item['itemid'];
				}
			} while(!empty($parent_itemids));


// delete graphs, leave if graph still have item
			$del_graphs = array();
			$sql = 'SELECT gi.graphid' .
					' FROM graphs_items gi' .
					' WHERE ' . DBcondition('gi.itemid', $itemids) .
					' AND NOT EXISTS (' .
						' SELECT gii.gitemid' .
						' FROM graphs_items gii' .
						' WHERE gii.graphid=gi.graphid' .
							' AND ' . DBcondition('gii.itemid', $itemids, true, false) .
					' )';
			$db_graphs = DBselect($sql);
			while($db_graph = DBfetch($db_graphs)){
				$del_graphs[$db_graph['graphid']] = $db_graph['graphid'];
			}

			if(!empty($del_graphs)){
				$result = API::Graph()->delete($del_graphs, true);
				if(!$result) self::exception(ZBX_API_ERROR_PARAMETERS, _s('Cannot delete graph.'));
			}
//--

			$triggers = API::Trigger()->get(array(
				'itemids' => $itemids,
				'output' => API_OUTPUT_SHORTEN,
				'nopermissions' => true,
				'preservekeys' => true,
			));
			if (!empty($triggers)) {
				$result = API::Trigger()->delete(array_keys($triggers), true);
				if (!$result) {
					self::exception(ZBX_API_ERROR_PARAMETERS, _('Cannot delete trigger.'));
				}
			}

			$itemids_condition = array('itemid'=>$itemids);
			DB::delete('screens_items', array(
				'resourceid'=>$itemids,
				'resourcetype'=>array(SCREEN_RESOURCE_SIMPLE_GRAPH, SCREEN_RESOURCE_PLAIN_TEXT),
			));
			DB::delete('items', $itemids_condition);
			DB::delete('profiles', array(
				'idx'=>'web.favorite.graphids',
				'source'=>'itemid',
				'value_id'=>$itemids
			));


			$item_data_tables = array(
				'trends',
				'trends_uint',
				'history_text',
				'history_log',
				'history_uint',
				'history_str',
				'history',
			);
			$insert = array();
			foreach($itemids as $itemid){
				foreach($item_data_tables as $table){
					$insert[] = array(
						'tablename' => $table,
						'field' => 'itemid',
						'value' => $itemid,
					);
				}
			}
			DB::insert('housekeeper', $insert);

// TODO: remove info from API
			foreach($del_items as $item){
				info(_s('Item "%1$s:%2$s" deleted.', $item['name'], $item['key_']));
			}

			return array('itemids' => $itemids);
	}

	public function syncTemplates($data){
		$data['templateids'] = zbx_toArray($data['templateids']);
		$data['hostids'] = zbx_toArray($data['hostids']);

		if(!API::Host()->isWritable($data['hostids'])){
			self::exception(ZBX_API_ERROR_PERMISSIONS, S_NO_PERMISSION);
		}
		if(!API::Template()->isReadable($data['templateids'])){
			self::exception(ZBX_API_ERROR_PERMISSIONS, S_NO_PERMISSION);
		}

		$selectFields = array();
		foreach($this->fieldRules as $key => $rules){
			if(!isset($rules['system']) && !isset($rules['host'])){
				$selectFields[] = $key;
			}
		}
		$options = array(
			'hostids' => $data['templateids'],
			'preservekeys' => true,
			'selectApplications' => API_OUTPUT_REFER,
			'output' => $selectFields,
			'filter' => array('flags' => ZBX_FLAG_DISCOVERY_NORMAL),
		);
		$items = $this->get($options);

		foreach($items as $inum => $item){
			$items[$inum]['applications'] = zbx_objectValues($item['applications'], 'applicationid');
		}

		$this->inherit($items, $data['hostids']);

		return true;
	}

	/**
	 * Inherit items to child hosts/templates.
	 * @param array $items
	 * @param null|array $hostids array of hostids which items should be inherited to
	 * @return bool
	 */
	protected function inherit(array $items, $hostids=null) {
		if (empty($items)) {
			return true;
		}

		$chdHosts = API::Host()->get(array(
			'output' => array('hostid', 'host', 'status'),
			'selectInterfaces' => API_OUTPUT_EXTEND,
			'templateids' => zbx_objectValues($items, 'hostid'),
			'hostids' => $hostids,
			'preservekeys' => true,
			'nopermissions' => true,
			'templated_hosts' => true
		));
		if (empty($chdHosts)) {
			return true;
		}

		$insertItems = array();
		$updateItems = array();
		foreach ($chdHosts as $hostid => $host) {
			$interfaceids = array();
			foreach ($host['interfaces'] as $interface) {
				if ($interface['main'] == 1) {
					$interfaceids[$interface['type']] = $interface['interfaceid'];
				}
			}

			$templateids = zbx_toHash($host['templates'], 'templateid');

// skip items not from parent templates of current host
			$parentItems = array();
			foreach ($items as $inum => $item) {
				if (isset($templateids[$item['hostid']])) {
					$parentItems[$inum] = $item;
				}
			}
//----

// check existing items to decide insert or update
			$exItems = $this->get(array(
				'output' => array('itemid', 'type', 'key_', 'flags', 'templateid'),
				'hostids' => $hostid,
				'filter' => array('flags' => null),
				'preservekeys' => true,
				'nopermissions' => true,
			));
			$exItemsKeys = zbx_toHash($exItems, 'key_');
			$exItemsTpl = zbx_toHash($exItems, 'templateid');

			foreach ($parentItems as $item) {
				$exItem = null;

// update by templateid
				if (isset($exItemsTpl[$item['itemid']])) {
					$exItem = $exItemsTpl[$item['itemid']];
				}

// update by key
				if (isset($exItemsKeys[$item['key_']])) {
					$exItem = $exItemsKeys[$item['key_']];

					if ($exItem['flags'] != ZBX_FLAG_DISCOVERY_NORMAL) {
						$this->errorInheritFlags($exItem['flags'], $exItem['key_'], $host['host']);
					}
					elseif ($exItem['templateid'] > 0 && bccomp($exItem['templateid'], $item['itemid']) != 0) {
						self::exception(ZBX_API_ERROR_PARAMETERS, _s('Item "%1$s:%2$s" already exists, inherited from another template.', $host['host'], $item['key_']));
					}
				}


				if ($host['status'] == HOST_STATUS_TEMPLATE || !isset($item['type'])) {
					unset($item['interfaceid']);
				}
				elseif (isset($item['type']) && $item['type'] != $exItem['type']) {
					$type = $this->itemTypeInterface($item['type']);

					if ($type == INTERFACE_TYPE_ANY) {
						foreach (array(INTERFACE_TYPE_AGENT, INTERFACE_TYPE_SNMP, INTERFACE_TYPE_JMX, INTERFACE_TYPE_IPMI) as $itype) {
							if (isset($interfaceids[$itype])) {
								$item['interfaceid'] = $interfaceids[$itype];
								break;
							}
						}
					}
					elseif ($type === false) {
						$item['interfaceid'] = 0;
					}
					else {
						if (!isset($interfaceids[$type])) {
							self::exception(ZBX_API_ERROR_PARAMETERS, _s('Cannot find host interface on host "%1$s" for item key "%2$s".', $host['host'], is_null($exItem['key_']) ? $item['key_'] : $exItem['key_']));
						}
						$item['interfaceid'] = $interfaceids[$type];
					}
				}

// coping item
				$newItem = $item;
				$newItem['hostid'] = $host['hostid'];
				$newItem['templateid'] = $item['itemid'];

// setting item application
				if (isset($item['applications'])) {
					$newItem['applications'] = get_same_applications_for_host($item['applications'], $host['hostid']);
				}
//--
				if ($exItem) {
					$newItem['itemid'] = $exItem['itemid'];
					$updateItems[] = $newItem;
				}
				else {
					$insertItems[] = $newItem;
				}
			}
		}

		if (!zbx_empty($insertItems)) {
			self::validateInventoryLinks($insertItems, false); // false means 'create'
			$this->createReal($insertItems);
		}

		if (!zbx_empty($updateItems)) {
			self::validateInventoryLinks($updateItems, true); // true means 'update'
			$this->updateReal($updateItems);
		}

		$inheritedItems = array_merge($updateItems, $insertItems);
		$this->inherit($inheritedItems);
	}

	/**
	 * Check, if items that are about to be inserted or updated violate the rule:
	 * only one item can be linked to a inventory filed.
	 * If everything is ok, function return true or throws Exception otherwise
	 * @static
	 * @param array $items
	 * @param bool $update whether this is update operation
	 * @return bool
	 */
	public static function validateInventoryLinks(array $items, $update=false){

		// inventory link field is not being updated, or being updated to 0, no need to validate anything then
		foreach($items as $i=>$item){
			if(!isset($item['inventory_link']) || $item['inventory_link'] == 0){
				unset($items[$i]);
			}
		}

		if(zbx_empty($items)){
			return true;
		}

		$possibleHostInventories = getHostInventories();
		if($update){
			// for successful validation we need three fields for each item: inventory_link, hostid and key_
			// problem is, that when we are updating an item, we might not have them, because they are not changed
			// so, we need to find out what is missing and use API to get the lacking info
			$itemsWithNoHostId = array();
			$itemsWithNoInventoryLink = array();
			$itemsWithNoKeys = array();
			foreach($items as $item){
				if(!isset($item['inventory_link'])){
					$itemsWithNoInventoryLink[$item['itemid']] = $item['itemid'];
				}
				if(!isset($item['hostid'])){
					$itemsWithNoHostId[$item['itemid']] = $item['itemid'];
				}
				if(!isset($item['key_'])){
					$itemsWithNoKeys[$item['itemid']] = $item['itemid'];
				}
			}
			$itemsToFind = array_merge($itemsWithNoHostId, $itemsWithNoInventoryLink, $itemsWithNoKeys);
			// are there any items with lacking info?
			if(!zbx_empty($itemsToFind)){
			// getting it
				$options = array(
					'output' => array('hostid', 'inventory_link', 'key_'),
					'filter' => array(
						'itemid' => $itemsToFind
					),
					'nopermissions' => true
				);
				$missingInfo = API::Item()->get($options);
				$missingInfo = zbx_toHash($missingInfo, 'itemid');
				// appending host ids, inventory_links and keys where they are needed
				foreach($items as $i=>$item){
					if (isset($missingInfo[$item['itemid']])){
						if(!isset($items[$i]['hostid'])){
							$items[$i]['hostid'] = $missingInfo[$item['itemid']]['hostid'];
						}
						if(!isset($items[$i]['inventory_link'])){
							$items[$i]['inventory_link'] = $missingInfo[$item['itemid']]['inventory_link'];
						}
						if(!isset($items[$i]['key_'])){
							$items[$i]['key_'] = $missingInfo[$item['itemid']]['key_'];
						}
					}
				}
			}
		}

		$hostIds = zbx_objectValues($items, 'hostid');

		// getting all inventory links on every affected host
		$options = array(
			'output' => array('key_', 'inventory_link', 'hostid'),
			'filter' => array(
				'hostid' => $hostIds
			),
			'nopermissions' => true
		);
		$itemsOnHostsInfo = API::Item()->get($options);

		// now, changing array to: 'hostid' => array('key_'=>'inventory_link')
		$linksOnHostsCurr = array();
		foreach($itemsOnHostsInfo as $info){
			// 0 means no link - we are not interested in those ones
			if($info['inventory_link'] != 0){
				if(!isset($linksOnHostsCurr[$info['hostid']])){
					$linksOnHostsCurr[$info['hostid']] = array($info['key_'] => $info['inventory_link']);
				}
				else{
					$linksOnHostsCurr[$info['hostid']][$info['key_']] = $info['inventory_link'];
				}
			}
		}

		$linksOnHostsFuture = array();

		foreach($items as $item){
			// checking if inventory_link value is a valid number
			if($update || $item['value_type'] != ITEM_VALUE_TYPE_LOG){
				// does inventory field with provided number exists?
				if(!isset($possibleHostInventories[$item['inventory_link']])){
					$maxVar = max(array_keys($possibleHostInventories));
					self::exception(
						ZBX_API_ERROR_PARAMETERS,
						_s('Item "%1$s" cannot populate a missing host inventory field number "%2$d". Choices are: from 0 (do not populate) to %3$d.', $item['name'], $item['inventory_link'], $maxVar)
					);
				}
			}

			if(!isset($linksOnHostsFuture[$item['hostid']])){
				$linksOnHostsFuture[$item['hostid']] = array($item['key_'] => $item['inventory_link']);
			}
			else{
				$linksOnHostsFuture[$item['hostid']][$item['key_']] = $item['inventory_link'];
			}
		}

		foreach($linksOnHostsFuture as $hostId => $linkFuture){
			if(isset($linksOnHostsCurr[$hostId])){
				$futureSituation = array_merge($linksOnHostsCurr[$hostId], $linksOnHostsFuture[$hostId]);
			}
			else{
				$futureSituation = $linksOnHostsFuture[$hostId];
			}
			$valuesCount = array_count_values($futureSituation);
			// if we have a duplicate inventory links after merging - we are in trouble
			if(max($valuesCount) > 1){
				// what inventory field caused this conflict?
				$conflictedLink = array_keys($valuesCount, 2);
				$conflictedLink = reset($conflictedLink);

				// which of updated items populates this link?
				$beingSavedItemName = '';
				foreach($items as $item){
					if($item['inventory_link'] == $conflictedLink){
						if(isset($item['name'])){
							$beingSavedItemName = $item['name'];
						}
						else{
							$options = array(
								'output' => array('name'),
								'filter' => array(
									'itemid' => $item['itemid'],
								),
								'nopermissions' => true
							);
							$thisItem = API::Item()->get($options);
							$beingSavedItemName = $thisItem[0]['name'];
						}
						break;
					}
				}

				// name of the original item that already populates the field
				$options = array(
					'output' => array('name'),
					'filter' => array(
						'hostid' => $hostId,
						'inventory_link' => $conflictedLink
					),
					'nopermissions' => true
				);
				$originalItem = API::Item()->get($options);
				$originalItemName = $originalItem[0]['name'];

				self::exception(
					ZBX_API_ERROR_PARAMETERS,
					_s(
						'Two items ("%1$s" and "%2$s") cannot populate one host inventory field "%3$s", this would lead to a conflict.',
						$beingSavedItemName,
						$originalItemName,
						$possibleHostInventories[$conflictedLink]['title']
					)
				);
			}
		}
		return true;
	}
}
?><|MERGE_RESOLUTION|>--- conflicted
+++ resolved
@@ -1038,25 +1038,14 @@
 	}
 
 	/**
-<<<<<<< HEAD
- * Delete items
- *
- * @param array $itemids
- * @return
- */
-	public function delete($itemids, $nopermissions=false) {
-			if (empty($itemids))
-				self::exception(ZBX_API_ERROR_PARAMETERS, _('Empty input parameter.'));
-=======
 	 * Delete items
 	 *
 	 * @param array $itemids
 	 * @return
 	 */
-	public function delete($itemids, $nopermissions=false){
-			if(empty($itemids))
-				self::exception(ZBX_API_ERROR_PARAMETERS, _('Empty input parameter'));
->>>>>>> 00dcc2b0
+	public function delete($itemids, $nopermissions=false) {
+			if (empty($itemids))
+				self::exception(ZBX_API_ERROR_PARAMETERS, _('Empty input parameter.'));
 
 			$itemids = zbx_toHash($itemids);
 
@@ -1074,13 +1063,8 @@
 					if (!isset($del_items[$itemid])) {
 						self::exception(ZBX_API_ERROR_PERMISSIONS, S_NO_PERMISSIONS);
 					}
-<<<<<<< HEAD
 					if ($del_items[$itemid]['templateid'] != 0) {
-						self::exception(ZBX_API_ERROR_PARAMETERS, 'Cannot delete templated items');
-=======
-					if($del_items[$itemid]['templateid'] != 0){
 						self::exception(ZBX_API_ERROR_PARAMETERS, 'Cannot delete templated item.');
->>>>>>> 00dcc2b0
 					}
 				}
 			}
