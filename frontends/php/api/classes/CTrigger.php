--- conflicted
+++ resolved
@@ -1663,10 +1663,6 @@
 					self::exception(ZBX_API_ERROR_PARAMETERS, reset($expressionData->errors));
 				}
 
-<<<<<<< HEAD
-			if ($expressionChanged) {
-				DB::delete('functions', array('triggerid' => $trigger['triggerid']));
-=======
 				// if the trigger contains templates, delete any events that may exist
 				if ($this->expressionHasTemplates($expressionData)) {
 					DB::delete('events', array(
@@ -1675,8 +1671,7 @@
 					));
 				}
 
-				delete_function_by_triggerid($trigger['triggerid']);
->>>>>>> cde5551a
+				DB::delete('functions', array('triggerid' => $trigger['triggerid']));
 
 				$trigger['expression'] = implode_exp($expressionFull, $trigger['triggerid'], $hosts);
 				if (is_null($trigger['expression'])) {
