<?php
/*
** ZABBIX
** Copyright (C) 2000-2010 SIA Zabbix
**
** This program is free software; you can redistribute it and/or modify
** it under the terms of the GNU General Public License as published by
** the Free Software Foundation; either version 2 of the License, or
** (at your option) any later version.
**
** This program is distributed in the hope that it will be useful,
** but WITHOUT ANY WARRANTY; without even the implied warranty of
** MERCHANTABILITY or FITNESS FOR A PARTICULAR PURPOSE.  See the
** GNU General Public License for more details.
**
** You should have received a copy of the GNU General Public License
** along with this program; if not, write to the Free Software
** Foundation, Inc., 675 Mass Ave, Cambridge, MA 02139, USA.
**/
?>
<?php
/**
 * File containing CHost class for API.
 * @package API
 */
/**
 * Class containing methods for operations with Hosts
 */
class CHost extends CZBXAPI{
/**
 * Get Host data
 *
 * {@source}
 * @access public
 * @static
 * @since 1.8
 * @version 1
 *
 * @param _array $options
 * @param array $options['nodeids'] Node IDs
 * @param array $options['groupids'] HostGroup IDs
 * @param array $options['hostids'] Host IDs
 * @param boolean $options['monitored_hosts'] only monitored Hosts
 * @param boolean $options['templated_hosts'] include templates in result
 * @param boolean $options['with_items'] only with items
 * @param boolean $options['with_monitored_items'] only with monitored items
 * @param boolean $options['with_historical_items'] only with historical items
 * @param boolean $options['with_triggers'] only with triggers
 * @param boolean $options['with_monitored_triggers'] only with monitored triggers
 * @param boolean $options['with_httptests'] only with http tests
 * @param boolean $options['with_monitored_httptests'] only with monitored http tests
 * @param boolean $options['with_graphs'] only with graphs
 * @param boolean $options['editable'] only with read-write permission. Ignored for SuperAdmins
 * @param int $options['extendoutput'] return all fields for Hosts
 * @param boolean $options['select_groups'] select HostGroups
 * @param boolean $options['select_templates'] select Templates
 * @param boolean $options['select_items'] select Items
 * @param boolean $options['select_triggers'] select Triggers
 * @param boolean $options['select_graphs'] select Graphs
 * @param boolean $options['select_applications'] select Applications
 * @param boolean $options['select_macros'] select Macros
 * @param boolean $options['select_profile'] select Profile
 * @param int $options['count'] count Hosts, returned column name is rowscount
 * @param string $options['pattern'] search hosts by pattern in Host name
 * @param string $options['extendPattern'] search hosts by pattern in Host name, ip and DNS
 * @param int $options['limit'] limit selection
 * @param string $options['sortfield'] field to sort by
 * @param string $options['sortorder'] sort order
 * @return array|boolean Host data as array or false if error
 */
	public static function get($options=array()){
		global $USER_DETAILS;

		$result = array();
		$nodeCheck = false;
		$user_type = $USER_DETAILS['type'];
		$userid = $USER_DETAILS['userid'];

		$sort_columns = array('hostid', 'host', 'status', 'dns', 'ip'); // allowed columns for sorting
		$subselects_allowed_outputs = array(API_OUTPUT_REFER, API_OUTPUT_EXTEND, API_OUTPUT_CUSTOM); // allowed output options for [ select_* ] params


		$sql_parts = array(
			'select' => array('hosts' => 'h.hostid'),
			'from' => array('hosts' => 'hosts h'),
			'where' => array(),
			'group' => array(),
			'order' => array(),
			'limit' => null);

		$def_options = array(
			'nodeids'					=> null,
			'groupids'					=> null,
			'hostids'					=> null,
			'proxyids'					=> null,
			'templateids'				=> null,
			'itemids'					=> null,
			'triggerids'				=> null,
			'graphids'					=> null,
			'dhostids'					=> null,
			'dserviceids'				=> null,
			'monitored_hosts'			=> null,
			'templated_hosts'			=> null,
			'proxy_hosts'				=> null,
			'with_items'				=> null,
			'with_monitored_items'		=> null,
			'with_historical_items'		=> null,
			'with_triggers'				=> null,
			'with_monitored_triggers'	=> null,
			'with_httptests'			=> null,
			'with_monitored_httptests'	=> null,
			'with_graphs'				=> null,
			'editable'					=> null,
			'nopermissions'				=> null,
// filter
			'filter'					=> null,
			'startPattern'				=> null,
			'pattern'					=> null,
			'extendPattern'				=> null,

// OutPut
			'output'					=> API_OUTPUT_REFER,
			'extendoutput'				=> null,
			'select_groups'				=> null,
			'selectParentTemplates'		=> null,
			'select_items'				=> null,
			'select_triggers'			=> null,
			'select_graphs'				=> null,
			'select_dhosts'				=> null,
			'select_dservices'			=> null,
			'select_applications'		=> null,
			'select_macros'				=> null,
			'select_profile'			=> null,
			'countOutput'				=> null,
			'groupCount'				=> null,
			'preservekeys'				=> null,

			'sortfield'					=> '',
			'sortorder'					=> '',
			'limit'						=> null,
			'limitSelects'				=> null
		);

		$options = zbx_array_merge($def_options, $options);

		if(!is_null($options['extendoutput'])){
			$options['output'] = API_OUTPUT_EXTEND;

			if(!is_null($options['select_groups'])){
				$options['select_groups'] = API_OUTPUT_EXTEND;
			}
			if(!is_null($options['selectParentTemplates'])){
				$options['selectParentTemplates'] = API_OUTPUT_EXTEND;
			}
			if(!is_null($options['select_items'])){
				$options['select_items'] = API_OUTPUT_EXTEND;
			}
			if(!is_null($options['select_triggers'])){
				$options['select_triggers'] = API_OUTPUT_EXTEND;
			}
			if(!is_null($options['select_graphs'])){
				$options['select_graphs'] = API_OUTPUT_EXTEND;
			}
			if(!is_null($options['select_applications'])){
				$options['select_applications'] = API_OUTPUT_EXTEND;
			}
			if(!is_null($options['select_macros'])){
				$options['select_macros'] = API_OUTPUT_EXTEND;
			}
			if(!is_null($options['select_profile'])){
				$options['select_profile'] = API_OUTPUT_EXTEND;
			}
		}

		if(is_array($options['output'])){
			unset($sql_parts['select']['hosts']);
			foreach($options['output'] as $key => $field){
				$sql_parts['select'][$field] = ' h.'.$field;
			}

			$options['output'] = API_OUTPUT_CUSTOM;
		}

// editable + PERMISSION CHECK
		if((USER_TYPE_SUPER_ADMIN == $user_type) || $options['nopermissions']){
		}
		else{
			$permission = $options['editable'] ? PERM_READ_WRITE : PERM_READ_ONLY;

			$sql_parts['from']['hosts_groups'] = 'hosts_groups hg';
			$sql_parts['from']['rights'] = 'rights r';
			$sql_parts['from']['users_groups'] = 'users_groups ug';
			$sql_parts['where']['hgh'] = 'hg.hostid=h.hostid';
			$sql_parts['where'][] = 'r.id=hg.groupid ';
			$sql_parts['where'][] = 'r.groupid=ug.usrgrpid';
			$sql_parts['where'][] = 'ug.userid='.$userid;
			$sql_parts['where'][] = 'r.permission>='.$permission;
			$sql_parts['where'][] = 'NOT EXISTS( '.
									' SELECT hgg.groupid '.
									' FROM hosts_groups hgg, rights rr, users_groups gg '.
									' WHERE hgg.hostid=hg.hostid '.
										' AND rr.id=hgg.groupid '.
										' AND rr.groupid=gg.usrgrpid '.
										' AND gg.userid='.$userid.
										' AND rr.permission<'.$permission.')';
		}

// nodeids
		$nodeids = !is_null($options['nodeids']) ? $options['nodeids'] : get_current_nodeid();

// hostids
		if(!is_null($options['hostids'])){
			zbx_value2array($options['hostids']);
			$sql_parts['where']['hostid'] = DBcondition('h.hostid', $options['hostids']);

			if(!$nodeCheck){
				$nodeCheck = true;
				$sql_parts['where'][] = DBin_node('h.hostid', $nodeids);
			}
		}

// groupids
		if(!is_null($options['groupids'])){
			zbx_value2array($options['groupids']);
			if($options['output'] != API_OUTPUT_SHORTEN){
				$sql_parts['select']['groupid'] = 'hg.groupid';
			}

			$sql_parts['from']['hosts_groups'] = 'hosts_groups hg';
			$sql_parts['where'][] = DBcondition('hg.groupid', $options['groupids']);
			$sql_parts['where']['hgh'] = 'hg.hostid=h.hostid';

			if(!is_null($options['groupCount'])){
				$sql_parts['group']['groupid'] = 'hg.groupid';
			}

			if(!$nodeCheck){
				$nodeCheck = true;
				$sql_parts['where'][] = DBin_node('hg.groupid', $nodeids);
			}
		}


// proxyids
		if(!is_null($options['proxyids'])){
			zbx_value2array($options['proxyids']);
			if($options['output'] != API_OUTPUT_SHORTEN){
				$sql_parts['select']['proxy_hostid'] = 'h.proxy_hostid';
			}
			$sql_parts['where'][] = DBcondition('h.proxy_hostid', $options['proxyids']);
		}

// templateids
		if(!is_null($options['templateids'])){
			zbx_value2array($options['templateids']);
			if($options['output'] != API_OUTPUT_SHORTEN){
				$sql_parts['select']['templateid'] = 'ht.templateid';
			}

			$sql_parts['from']['hosts_templates'] = 'hosts_templates ht';
			$sql_parts['where'][] = DBcondition('ht.templateid', $options['templateids']);
			$sql_parts['where']['hht'] = 'h.hostid=ht.hostid';

			if(!is_null($options['groupCount'])){
				$sql_parts['group']['templateid'] = 'ht.templateid';
			}

			if(!$nodeCheck){
				$nodeCheck = true;
				$sql_parts['where'][] = DBin_node('ht.templateid', $nodeids);
			}
		}

// itemids
		if(!is_null($options['itemids'])){
			zbx_value2array($options['itemids']);
			if($options['output'] != API_OUTPUT_SHORTEN){
				$sql_parts['select']['itemid'] = 'i.itemid';
			}

			$sql_parts['from']['items'] = 'items i';
			$sql_parts['where'][] = DBcondition('i.itemid', $options['itemids']);
			$sql_parts['where']['hi'] = 'h.hostid=i.hostid';

			if(!$nodeCheck){
				$nodeCheck = true;
				$sql_parts['where'][] = DBin_node('i.itemid', $nodeids);
			}
		}

// triggerids
		if(!is_null($options['triggerids'])){
			zbx_value2array($options['triggerids']);
			if($options['output'] != API_OUTPUT_SHORTEN){
				$sql_parts['select']['triggerid'] = 'f.triggerid';
			}

			$sql_parts['from']['functions'] = 'functions f';
			$sql_parts['from']['items'] = 'items i';
			$sql_parts['where'][] = DBcondition('f.triggerid', $options['triggerids']);
			$sql_parts['where']['hi'] = 'h.hostid=i.hostid';
			$sql_parts['where']['fi'] = 'f.itemid=i.itemid';

			if(!$nodeCheck){
				$nodeCheck = true;
				$sql_parts['where'][] = DBin_node('f.triggerid', $nodeids);
			}
		}

// graphids
		if(!is_null($options['graphids'])){
			zbx_value2array($options['graphids']);
			if($options['output'] != API_OUTPUT_SHORTEN){
				$sql_parts['select']['graphid'] = 'gi.graphid';
			}

			$sql_parts['from']['graphs_items'] = 'graphs_items gi';
			$sql_parts['from']['items'] = 'items i';
			$sql_parts['where'][] = DBcondition('gi.graphid', $options['graphids']);
			$sql_parts['where']['igi'] = 'i.itemid=gi.itemid';
			$sql_parts['where']['hi'] = 'h.hostid=i.hostid';

			if(!$nodeCheck){
				$nodeCheck = true;
				$sql_parts['where'][] = DBin_node('gi.graphid', $nodeids);
			}
		}

// dhostids
		if(!is_null($options['dhostids'])){
			zbx_value2array($options['dhostids']);
			if($options['output'] != API_OUTPUT_SHORTEN){
				$sql_parts['select']['dhostid'] = 'ds.dhostid';
			}

			$sql_parts['from']['dservices'] = 'dservices ds';
			$sql_parts['where'][] = DBcondition('ds.dhostid', $options['dhostids']);
			$sql_parts['where']['dsh'] = 'ds.ip=h.ip';

			if(!is_null($options['groupCount'])){
				$sql_parts['group']['dhostid'] = 'ds.dhostid';
			}
		}

// dserviceids
		if(!is_null($options['dserviceids'])){
			zbx_value2array($options['dserviceids']);
			if($options['output'] != API_OUTPUT_SHORTEN){
				$sql_parts['select']['dserviceid'] = 'ds.dserviceid';
			}

			$sql_parts['from']['dservices'] = 'dservices ds';
			$sql_parts['where'][] = DBcondition('ds.dserviceid', $options['dserviceids']);
			$sql_parts['where']['dsh'] = 'ds.ip=h.ip';

			if(!is_null($options['groupCount'])){
				$sql_parts['group']['dserviceid'] = 'ds.dserviceid';
			}
		}

// node check !!!!!
// should last, after all ****IDS checks
		if(!$nodeCheck){
			$nodeCheck = true;
			$sql_parts['where'][] = DBin_node('h.hostid', $nodeids);
		}

// monitored_hosts, templated_hosts
		if(!is_null($options['monitored_hosts'])){
			$sql_parts['where']['status'] = 'h.status='.HOST_STATUS_MONITORED;
		}
		else if(!is_null($options['templated_hosts'])){
			$sql_parts['where']['status'] = 'h.status IN ('.HOST_STATUS_MONITORED.','.HOST_STATUS_NOT_MONITORED.','.HOST_STATUS_TEMPLATE.')';
		}
		else if(!is_null($options['proxy_hosts'])){
			$sql_parts['where']['status'] = 'h.status IN ('.HOST_STATUS_PROXY_ACTIVE.','.HOST_STATUS_PROXY_PASSIVE.')';
		}
		else{
			$sql_parts['where']['status'] = 'h.status IN ('.HOST_STATUS_MONITORED.','.HOST_STATUS_NOT_MONITORED.')';
		}

// with_items, with_monitored_items, with_historical_items
		if(!is_null($options['with_items'])){
			$sql_parts['where'][] = 'EXISTS (SELECT i.hostid FROM items i WHERE h.hostid=i.hostid )';
		}
		else if(!is_null($options['with_monitored_items'])){
			$sql_parts['where'][] = 'EXISTS (SELECT i.hostid FROM items i WHERE h.hostid=i.hostid AND i.status='.ITEM_STATUS_ACTIVE.')';
		}
		else if(!is_null($options['with_historical_items'])){
			$sql_parts['where'][] = 'EXISTS (SELECT i.hostid FROM items i WHERE h.hostid=i.hostid AND (i.status='.ITEM_STATUS_ACTIVE.' OR i.status='.ITEM_STATUS_NOTSUPPORTED.') AND i.lastvalue IS NOT NULL)';
		}

// with_triggers, with_monitored_triggers
		if(!is_null($options['with_triggers'])){
			$sql_parts['where'][] = 'EXISTS( '.
					' SELECT i.itemid '.
					' FROM items i, functions f, triggers t '.
					' WHERE i.hostid=h.hostid '.
						' AND i.itemid=f.itemid '.
						' AND f.triggerid=t.triggerid)';
		}
		else if(!is_null($options['with_monitored_triggers'])){
			$sql_parts['where'][] = 'EXISTS( '.
					' SELECT i.itemid '.
					' FROM items i, functions f, triggers t '.
					' WHERE i.hostid=h.hostid '.
						' AND i.status='.ITEM_STATUS_ACTIVE.
						' AND i.itemid=f.itemid '.
						' AND f.triggerid=t.triggerid '.
						' AND t.status='.TRIGGER_STATUS_ENABLED.')';
		}

// with_httptests, with_monitored_httptests
		if(!is_null($options['with_httptests'])){
			$sql_parts['where'][] = 'EXISTS( '.
					' SELECT a.applicationid '.
					' FROM applications a, httptest ht '.
					' WHERE a.hostid=h.hostid '.
						' AND ht.applicationid=a.applicationid)';
		}
		else if(!is_null($options['with_monitored_httptests'])){
			$sql_parts['where'][] = 'EXISTS( '.
					' SELECT a.applicationid '.
					' FROM applications a, httptest ht '.
					' WHERE a.hostid=h.hostid '.
						' AND ht.applicationid=a.applicationid '.
						' AND ht.status='.HTTPTEST_STATUS_ACTIVE.')';
		}

// with_graphs
		if(!is_null($options['with_graphs'])){
			$sql_parts['where'][] = 'EXISTS( '.
					' SELECT DISTINCT i.itemid '.
					' FROM items i, graphs_items gi '.
					' WHERE i.hostid=h.hostid '.
						' AND i.itemid=gi.itemid)';
		}

// output
		if($options['output'] == API_OUTPUT_EXTEND){
			$sql_parts['select']['hosts'] = 'h.*';
		}

// countOutput
		if(!is_null($options['countOutput'])){
			$options['sortfield'] = '';
			$sql_parts['select'] = array('count(DISTINCT h.hostid) as rowscount');

//groupCount
			if(!is_null($options['groupCount'])){
				foreach($sql_parts['group'] as $key => $fields){
					$sql_parts['select'][$key] = $fields;
				}
			}
		}

// pattern
		if(!zbx_empty($options['pattern'])){
			if($options['startPattern']){
				$sql_parts['where']['host'] = ' UPPER(h.host) LIKE '.zbx_dbstr(zbx_strtoupper($options['pattern']).'%');
			}
			else if($options['extendPattern']){
				$sql_parts['where'][] = ' ( '.
											'UPPER(h.host) LIKE '.zbx_dbstr('%'.zbx_strtoupper($options['pattern']).'%').' OR '.
											'h.ip LIKE '.zbx_dbstr('%'.$options['pattern'].'%').' OR '.
											'UPPER(h.dns) LIKE '.zbx_dbstr('%'.zbx_strtoupper($options['pattern']).'%').
										' ) ';
			}
			else{
				$sql_parts['where']['host'] = ' UPPER(h.host) LIKE '.zbx_dbstr('%'.zbx_strtoupper($options['pattern']).'%');
			}
		}


// filter
		if(!is_null($options['filter'])){
			zbx_value2array($options['filter']);

			if(isset($options['filter']['hostid']) && !is_null($options['filter']['hostid'])){
				zbx_value2array($options['filter']['hostid']);
				$sql_parts['where']['hostid'] = 'h.hostid='.DBcondition($options['filter']['hostid']);
			}

			if(isset($options['filter']['host']) && !is_null($options['filter']['host'])){
				zbx_value2array($options['filter']['host']);
				$sql_parts['where']['host'] = DBcondition('h.host', $options['filter']['host'], false, true);
			}

			if(isset($options['filter']['ip']) && !is_null($options['filter']['ip'])){
				zbx_value2array($options['filter']['ip']);
				$sql_parts['where']['ip'] = DBcondition('h.ip', $options['filter']['ip'], false, true);
			}

			if(isset($options['filter']['maintenance_status']) && !is_null($options['filter']['maintenance_status'])){
				zbx_value2array($options['filter']['maintenance_status']);
				$sql_parts['where']['maintenance_status'] = DBcondition('h.maintenance_status', $options['filter']['maintenance_status']);
			}
		}

// order
// restrict not allowed columns for sorting
		$options['sortfield'] = str_in_array($options['sortfield'], $sort_columns) ? $options['sortfield'] : '';
		if(!zbx_empty($options['sortfield'])){
			$sortorder = ($options['sortorder'] == ZBX_SORT_DOWN)?ZBX_SORT_DOWN:ZBX_SORT_UP;

			$sql_parts['order'][$options['sortfield']] = 'h.'.$options['sortfield'].' '.$sortorder;

			if(!str_in_array('h.'.$options['sortfield'], $sql_parts['select']) && !str_in_array('h.*', $sql_parts['select'])){
				$sql_parts['select'][$options['sortfield']] = 'h.'.$options['sortfield'];
			}
		}

// limit
		if(zbx_ctype_digit($options['limit']) && $options['limit']){
			$sql_parts['limit'] = $options['limit'];
		}
//-------


		$hostids = array();

		$sql_parts['select'] = array_unique($sql_parts['select']);
		$sql_parts['from'] = array_unique($sql_parts['from']);
		$sql_parts['where'] = array_unique($sql_parts['where']);
		$sql_parts['group'] = array_unique($sql_parts['group']);
		$sql_parts['order'] = array_unique($sql_parts['order']);

		$sql_select = '';
		$sql_from = '';
		$sql_where = '';
		$sql_group = '';
		$sql_order = '';
		if(!empty($sql_parts['select']))	$sql_select.= implode(',',$sql_parts['select']);
		if(!empty($sql_parts['from']))		$sql_from.= implode(',',$sql_parts['from']);
		if(!empty($sql_parts['where']))		$sql_where.= implode(' AND ',$sql_parts['where']);
		if(!empty($sql_parts['group']))		$sql_where.= ' GROUP BY '.implode(',',$sql_parts['group']);
		if(!empty($sql_parts['order']))		$sql_order.= ' ORDER BY '.implode(',',$sql_parts['order']);
		$sql_limit = $sql_parts['limit'];

		$sql = 'SELECT '.zbx_db_distinct($sql_parts).' '.$sql_select.
				' FROM '.$sql_from.
				' WHERE '.$sql_where.
				$sql_group.
				$sql_order;
 //SDI($sql);
		$res = DBselect($sql, $sql_limit);
		while($host = DBfetch($res)){
			if(!is_null($options['countOutput'])){
				if(!is_null($options['groupCount']))
					$result[] = $host;
				else
					$result = $host['rowscount'];
			}
			else{
				$hostids[$host['hostid']] = $host['hostid'];

				if($options['output'] == API_OUTPUT_SHORTEN){
					$result[$host['hostid']] = array('hostid' => $host['hostid']);
				}
				else{
					if(!isset($result[$host['hostid']])) $result[$host['hostid']]= array();

					if(!is_null($options['select_groups']) && !isset($result[$host['hostid']]['groups'])){
						$result[$host['hostid']]['groups'] = array();
					}

					if(!is_null($options['selectParentTemplates']) && !isset($result[$host['hostid']]['parentTemplates'])){
						$result[$host['hostid']]['parentTemplates'] = array();
					}

					if(!is_null($options['select_items']) && !isset($result[$host['hostid']]['items'])){
						$result[$host['hostid']]['items'] = array();
					}
					if(!is_null($options['select_profile']) && !isset($result[$host['hostid']]['profile'])){
						$result[$host['hostid']]['profile'] = array();
						$result[$host['hostid']]['profile_ext'] = array();
					}

					if(!is_null($options['select_triggers']) && !isset($result[$host['hostid']]['triggers'])){
						$result[$host['hostid']]['triggers'] = array();
					}

					if(!is_null($options['select_graphs']) && !isset($result[$host['hostid']]['graphs'])){
						$result[$host['hostid']]['graphs'] = array();
					}

					if(!is_null($options['select_dhosts']) && !isset($result[$host['hostid']]['dhosts'])){
						$result[$host['hostid']]['dhosts'] = array();
					}

					if(!is_null($options['select_dservices']) && !isset($result[$host['hostid']]['dservices'])){
						$result[$host['hostid']]['dservices'] = array();
					}

					if(!is_null($options['select_applications']) && !isset($result[$host['hostid']]['applications'])){
						$result[$host['hostid']]['applications'] = array();
					}

					if(!is_null($options['select_macros']) && !isset($result[$host['hostid']]['macros'])){
						$result[$host['hostid']]['macros'] = array();
					}

// groupids
					if(isset($host['groupid']) && is_null($options['select_groups'])){
						if(!isset($result[$host['hostid']]['groups']))
							$result[$host['hostid']]['groups'] = array();

						$result[$host['hostid']]['groups'][] = array('groupid' => $host['groupid']);
						unset($host['groupid']);
					}

// templateids
					if(isset($host['templateid'])){
						if(!isset($result[$host['hostid']]['templates']))
							$result[$host['hostid']]['templates'] = array();

						$result[$host['hostid']]['templates'][] = array('templateid' => $host['templateid']);
						unset($host['templateid']);
					}

// triggerids
					if(isset($host['triggerid']) && is_null($options['select_triggers'])){
						if(!isset($result[$host['hostid']]['triggers']))
							$result[$host['hostid']]['triggers'] = array();

						$result[$host['hostid']]['triggers'][] = array('triggerid' => $host['triggerid']);
						unset($host['triggerid']);
					}

// itemids
					if(isset($host['itemid']) && is_null($options['select_items'])){
						if(!isset($result[$host['hostid']]['items']))
							$result[$host['hostid']]['items'] = array();

						$result[$host['hostid']]['items'][] = array('itemid' => $host['itemid']);
						unset($host['itemid']);
					}

// graphids
					if(isset($host['graphid']) && is_null($options['select_graphs'])){
						if(!isset($result[$host['hostid']]['graphs']))
							$result[$host['hostid']]['graphs'] = array();

						$result[$host['hostid']]['graphs'][] = array('graphid' => $host['graphid']);
						unset($host['graphid']);
					}

// dhostids
					if(isset($host['dhostid']) && is_null($options['select_dhosts'])){
						if(!isset($result[$host['hostid']]['dhosts']))
							$result[$host['hostid']]['dhosts'] = array();

						$result[$host['hostid']]['dhosts'][] = array('dhostid' => $host['dhostid']);
						unset($host['dhostid']);
					}

// dserviceids
					if(isset($host['dserviceid']) && is_null($options['select_dservices'])){
						if(!isset($result[$host['hostid']]['dservices']))
							$result[$host['hostid']]['dservices'] = array();

						$result[$host['hostid']]['dservices'][] = array('dserviceid' => $host['dserviceid']);
						unset($host['dserviceid']);
					}
//---

					$result[$host['hostid']] += $host;
				}
			}
		}

Copt::memoryPick();
		if(!is_null($options['countOutput'])){
			if(is_null($options['preservekeys'])) $result = zbx_cleanHashes($result);
			return $result;
		}

// Adding Objects
// Adding Groups
		if(!is_null($options['select_groups']) && str_in_array($options['select_groups'], $subselects_allowed_outputs)){
			$obj_params = array(
					'nodeids' => $nodeids,
					'output' => $options['select_groups'],
					'hostids' => $hostids,
					'preservekeys' => 1
				);
			$groups = CHostgroup::get($obj_params);

			foreach($groups as $groupid => $group){
				$ghosts = $group['hosts'];
				unset($group['hosts']);
				foreach($ghosts as $num => $host){
					$result[$host['hostid']]['groups'][] = $group;
				}
			}
		}

// Adding Profiles
		if(!is_null($options['select_profile']) && str_in_array($options['select_profile'], $subselects_allowed_outputs)){
			$sql = 'SELECT hp.* '.
				' FROM hosts_profiles hp '.
				' WHERE '.DBcondition('hp.hostid', $hostids);
			$db_profile = DBselect($sql);
			while($profile = DBfetch($db_profile))
				$result[$profile['hostid']]['profile'] = $profile;


			$sql = 'SELECT hpe.* '.
				' FROM hosts_profiles_ext hpe '.
				' WHERE '.DBcondition('hpe.hostid', $hostids);
			$db_profile_ext = DBselect($sql);
			while($profile_ext = DBfetch($db_profile_ext))
				$result[$profile_ext['hostid']]['profile_ext'] = $profile_ext;
		}

// Adding Templates
		if(!is_null($options['selectParentTemplates'])){
			$obj_params = array(
				'nodeids' => $nodeids,
				'hostids' => $hostids,
				'preservekeys' => 1
			);

			if(is_array($options['selectParentTemplates']) || str_in_array($options['selectParentTemplates'], $subselects_allowed_outputs)){
				$obj_params['output'] = $options['selectParentTemplates'];
				$templates = CTemplate::get($obj_params);

				if(!is_null($options['limitSelects'])) order_result($templates, 'host');
				foreach($templates as $templateid => $template){
					unset($templates[$templateid]['hosts']);
					foreach($template['hosts'] as $hnum => $host){
						if(!is_null($options['limitSelects'])){
							if(!isset($count[$host['hostid']])) $count[$host['hostid']] = 0;
							$count[$host['hostid']]++;

							if($count[$host['hostid']] > $options['limitSelects']) continue;
						}

						$result[$host['hostid']]['parentTemplates'][] = &$templates[$templateid];
					}
				}
			}
			else if(API_OUTPUT_COUNT == $options['selectParentTemplates']){
				$obj_params['countOutput'] = 1;
				$obj_params['groupCount'] = 1;

				$templates = CTemplate::get($obj_params);
				$templates = zbx_toHash($templates, 'hostid');
				foreach($result as $hostid => $host){
					if(isset($templates[$hostid]))
						$result[$hostid]['templates'] = $templates[$hostid]['rowscount'];
					else
						$result[$hostid]['templates'] = 0;
				}
			}
		}

// Adding Items
		if(!is_null($options['select_items'])){
			$obj_params = array(
				'nodeids' => $nodeids,
				'hostids' => $hostids,
				'nopermissions' => 1,
				'preservekeys' => 1
			);

			if(is_array($options['select_items']) || str_in_array($options['select_items'], $subselects_allowed_outputs)){
				$obj_params['output'] = $options['select_items'];
				$items = CItem::get($obj_params);

				if(!is_null($options['limitSelects'])) order_result($items, 'description');
				foreach($items as $itemid => $item){
					unset($items[$itemid]['hosts']);
					foreach($item['hosts'] as $hnum => $host){
						if(!is_null($options['limitSelects'])){
							if(!isset($count[$host['hostid']])) $count[$host['hostid']] = 0;
							$count[$host['hostid']]++;

							if($count[$host['hostid']] > $options['limitSelects']) continue;
						}

						$result[$host['hostid']]['items'][] = &$items[$itemid];
					}
				}
			}
			else if(API_OUTPUT_COUNT == $options['select_items']){
				$obj_params['countOutput'] = 1;
				$obj_params['groupCount'] = 1;

				$items = CItem::get($obj_params);
				$items = zbx_toHash($items, 'hostid');
				foreach($result as $hostid => $host){
					if(isset($items[$hostid]))
						$result[$hostid]['items'] = $items[$hostid]['rowscount'];
					else
						$result[$hostid]['items'] = 0;
				}
			}
		}

// Adding triggers
		if(!is_null($options['select_triggers'])){
			$obj_params = array(
				'nodeids' => $nodeids,
				'hostids' => $hostids,
				'nopermissions' => 1,
				'preservekeys' => 1
			);

			if(is_array($options['select_triggers']) || str_in_array($options['select_triggers'], $subselects_allowed_outputs)){
				$obj_params['output'] = $options['select_triggers'];
				$triggers = CTrigger::get($obj_params);

				if(!is_null($options['limitSelects'])) order_result($triggers, 'description');
				foreach($triggers as $triggerid => $trigger){
					unset($triggers[$triggerid]['hosts']);

					foreach($trigger['hosts'] as $hnum => $host){
						if(!is_null($options['limitSelects'])){
							if(!isset($count[$host['hostid']])) $count[$host['hostid']] = 0;
							$count[$host['hostid']]++;

							if($count[$host['hostid']] > $options['limitSelects']) continue;
						}

						$result[$host['hostid']]['triggers'][] = &$triggers[$triggerid];
					}
				}
			}
			else if(API_OUTPUT_COUNT == $options['select_triggers']){
				$obj_params['countOutput'] = 1;
				$obj_params['groupCount'] = 1;

				$triggers = CTrigger::get($obj_params);
				$triggers = zbx_toHash($triggers, 'hostid');
				foreach($result as $hostid => $host){
					if(isset($triggers[$hostid]))
						$result[$hostid]['triggers'] = $triggers[$hostid]['rowscount'];
					else
						$result[$hostid]['triggers'] = 0;
				}
			}
		}

// Adding graphs
		if(!is_null($options['select_graphs'])){
			$obj_params = array(
				'nodeids' => $nodeids,
				'hostids' => $hostids,
				'nopermissions' => 1,
				'preservekeys' => 1
			);

			if(is_array($options['select_graphs']) || str_in_array($options['select_graphs'], $subselects_allowed_outputs)){
				$obj_params['output'] = $options['select_graphs'];
				$graphs = CGraph::get($obj_params);

				if(!is_null($options['limitSelects'])) order_result($graphs, 'name');
				foreach($graphs as $graphid => $graph){
					unset($graphs[$graphid]['hosts']);

					foreach($graph['hosts'] as $hnum => $host){
						if(!is_null($options['limitSelects'])){
							if(!isset($count[$host['hostid']])) $count[$host['hostid']] = 0;
							$count[$host['hostid']]++;

							if($count[$host['hostid']] > $options['limitSelects']) continue;
						}

						$result[$host['hostid']]['graphs'][] = &$graphs[$graphid];
					}
				}
			}
			else if(API_OUTPUT_COUNT == $options['select_graphs']){
				$obj_params['countOutput'] = 1;
				$obj_params['groupCount'] = 1;

				$graphs = CGraph::get($obj_params);
				$graphs = zbx_toHash($graphs, 'hostid');
				foreach($result as $hostid => $host){
					if(isset($graphs[$hostid]))
						$result[$hostid]['graphs'] = $graphs[$hostid]['rowscount'];
					else
						$result[$hostid]['graphs'] = 0;
				}
			}
		}

// Adding discovery hosts
		if(!is_null($options['select_dhosts'])){
			$obj_params = array(
				'nodeids' => $nodeids,
				'hostids' => $hostids,
				'nopermissions' => 1,
				'preservekeys' => 1
			);

			if(is_array($options['select_dhosts']) || str_in_array($options['select_dhosts'], $subselects_allowed_outputs)){
				$obj_params['output'] = $options['select_dhosts'];
				$dhosts = CDHost::get($obj_params);

				if(!is_null($options['limitSelects'])) order_result($dhosts, 'dhostid');
				foreach($dhosts as $dhostid => $dhost){
					unset($dhosts[$dhostid]['hosts']);

					foreach($dhost['hosts'] as $hnum => $host){
						if(!is_null($options['limitSelects'])){
							if(!isset($count[$host['hostid']])) $count[$host['hostid']] = 0;
							$count[$host['hostid']]++;

							if($count[$host['hostid']] > $options['limitSelects']) continue;
						}

						$result[$host['hostid']]['dhosts'][] = &$dhosts[$dhostid];
					}
				}
			}
			else if(API_OUTPUT_COUNT == $options['select_dhosts']){
				$obj_params['countOutput'] = 1;
				$obj_params['groupCount'] = 1;

				$dhosts = CDHost::get($obj_params);
				$dhosts = zbx_toHash($dhosts, 'hostid');
				foreach($result as $hostid => $host){
					if(isset($dhosts[$hostid]))
						$result[$hostid]['dhosts'] = $dhosts[$hostid]['rowscount'];
					else
						$result[$hostid]['dhosts'] = 0;
				}
			}
		}

// Adding applications
		if(!is_null($options['select_applications'])){
			$obj_params = array(
				'nodeids' => $nodeids,
				'hostids' => $hostids,
				'nopermissions' => 1,
				'preservekeys' => 1
			);

			if(is_array($options['select_applications']) || str_in_array($options['select_applications'], $subselects_allowed_outputs)){
				$obj_params['output'] = $options['select_applications'];
				$applications = CApplication::get($obj_params);

				if(!is_null($options['limitSelects'])) order_result($applications, 'name');
				foreach($applications as $applicationid => $application){
					unset($applications[$applicationid]['hosts']);

					foreach($application['hosts'] as $hnum => $host){
						if(!is_null($options['limitSelects'])){
							if(!isset($count[$host['hostid']])) $count[$host['hostid']] = 0;
							$count[$host['hostid']]++;

							if($count[$host['hostid']] > $options['limitSelects']) continue;
						}

						$result[$host['hostid']]['applications'][] = &$applications[$applicationid];
					}
				}
			}
			else if(API_OUTPUT_COUNT == $options['select_applications']){
				$obj_params['countOutput'] = 1;
				$obj_params['groupCount'] = 1;

				$applications = CApplication::get($obj_params);
				$applications = zbx_toHash($applications, 'hostid');
				foreach($result as $hostid => $host){
					if(isset($applications[$hostid]))
						$result[$hostid]['applications'] = $applications[$hostid]['rowscount'];
					else
						$result[$hostid]['applications'] = 0;
				}
			}
		}

// Adding macros
		if(!is_null($options['select_macros']) && str_in_array($options['select_macros'], $subselects_allowed_outputs)){
			$obj_params = array(
				'nodeids' => $nodeids,
				'output' => $options['select_macros'],
				'hostids' => $hostids,
				'preservekeys' => 1
			);

			$macros = CUserMacro::get($obj_params);
			foreach($macros as $macroid => $macro){
				$mhosts = $macro['hosts'];
				unset($macro['hosts']);
				foreach($mhosts as $num => $host){
					$result[$host['hostid']]['macros'][] = $macro;
				}
			}
		}

Copt::memoryPick();
// removing keys (hash -> array)
		if(is_null($options['preservekeys'])){
			$result = zbx_cleanHashes($result);
		}

	return $result;
	}

/**
 * Get Host ID by Host name
 *
 * @param _array $host_data
 * @param string $host_data['host']
 * @return int|boolean
 */
	public static function getObjects($hostData){
		$options = array(
			'filter' => $hostData,
			'output'=>API_OUTPUT_EXTEND
		);

		if(isset($hostData['node']))
			$options['nodeids'] = getNodeIdByNodeName($hostData['node']);
		else if(isset($hostData['nodeids']))
			$options['nodeids'] = $hostData['nodeids'];

		$result = self::get($options);

	return $result;
	}

	public static function exists($object){
		$keyFields = array(array('hostid', 'host'));

		$options = array(
			'filter' => zbx_array_mintersect($keyFields, $object),
			'output' => API_OUTPUT_SHORTEN,
			'nopermissions' => 1,
			'limit' => 1
		);
		if(isset($object['node']))
			$options['nodeids'] = getNodeIdByNodeName($object['node']);
		else if(isset($object['nodeids']))
			$options['nodeids'] = $object['nodeids'];

		$objs = self::get($options);

	return !empty($objs);
	}

/**
 * Add Host
 *
 * @param _array $hosts multidimensional array with Hosts data
 * @param string $hosts['host'] Host name.
 * @param array $hosts['groups'] array of HostGroup objects with IDs add Host to.
 * @param int $hosts['port'] Port. OPTIONAL
 * @param int $hosts['status'] Host Status. OPTIONAL
 * @param int $hosts['useip'] Use IP. OPTIONAL
 * @param string $hosts['dns'] DNS. OPTIONAL
 * @param string $hosts['ip'] IP. OPTIONAL
 * @param int $hosts['proxy_hostid'] Proxy Host ID. OPTIONAL
 * @param int $hosts['useipmi'] Use IPMI. OPTIONAL
 * @param string $hosts['ipmi_ip'] IPMAI IP. OPTIONAL
 * @param int $hosts['ipmi_port'] IPMI port. OPTIONAL
 * @param int $hosts['ipmi_authtype'] IPMI authentication type. OPTIONAL
 * @param int $hosts['ipmi_privilege'] IPMI privilege. OPTIONAL
 * @param string $hosts['ipmi_username'] IPMI username. OPTIONAL
 * @param string $hosts['ipmi_password'] IPMI password. OPTIONAL
 * @return boolean
 */
	public static function create($hosts){
		$hosts = zbx_toArray($hosts);
		$hostids = array();
		$groupids = array();

		try{
			self::BeginTransaction(__METHOD__);
// CHECK IF HOSTS HAVE AT LEAST 1 GROUP {{{
			foreach($hosts as $hnum => $host){
				if(empty($host['groups'])){
					self::exception(ZBX_API_ERROR_PARAMETERS, 'No groups for host [ '.$host['host'].' ]');
				}
				$hosts[$hnum]['groups'] = zbx_toArray($hosts[$hnum]['groups']);

				foreach($hosts[$hnum]['groups'] as $gnum => $group){
					$groupids[$group['groupid']] = $group['groupid'];
				}
			}
// }}} CHECK IF HOSTS HAVE AT LEAST 1 GROUP


// PERMISSIONS {{{
			$upd_groups = CHostGroup::get(array(
				'groupids' => $groupids,
				'editable' => 1,
				'preservekeys' => 1));
			foreach($groupids as $gnum => $groupid){
				if(!isset($upd_groups[$groupid])){
					self::exception(ZBX_API_ERROR_PERMISSIONS, 'Only Super Admins can add User Groups');
				}
			}
// }}} PERMISSIONS


			foreach($hosts as $num => $host){
				$host_db_fields = array(
					'host' => null,
					'port' => 0,
					'status' => 0,
					'useip' => 0,
					'dns' => '',
					'ip' => '0.0.0.0',
					'proxy_hostid' => 0,
					'useipmi' => 0,
					'ipmi_ip' => '',
					'ipmi_port' => 623,
					'ipmi_authtype' => 0,
					'ipmi_privilege' => 0,
					'ipmi_username' => '',
					'ipmi_password' => '',
				);

				if(!check_db_fields($host_db_fields, $host)){
					self::exception(ZBX_API_ERROR_PARAMETERS, 'Wrong fields for host [ '.$host['host'].' ]');
				}

				if(!preg_match('/^'.ZBX_PREG_HOST_FORMAT.'$/i', $host['host'])){
					self::exception(ZBX_API_ERROR_PARAMETERS, 'Incorrect characters used for Hostname [ '.$host['host'].' ]');
				}
				if(!empty($host['dns']) && !preg_match('/^'.ZBX_PREG_DNS_FORMAT.'$/i', $host['dns'])){
					self::exception(ZBX_API_ERROR_PARAMETERS, 'Incorrect characters used for DNS [ '.$host['dns'].' ]');
				}

				if(self::exists(array('host' => $host['host']))){
					self::exception(ZBX_API_ERROR_PARAMETERS, S_HOST.' [ '.$host['host'].' ] '.S_ALREADY_EXISTS_SMALL);
				}
				if(CTemplate::exists(array('host' => $host['host']))){
					self::exception(ZBX_API_ERROR_PARAMETERS, S_TEMPLATE.' [ '.$host['host'].' ] '.S_ALREADY_EXISTS_SMALL);
				}

<<<<<<< HEAD
=======
			if(isset($host['profile']) && !empty($host['extendedProfile'])){
				$fields = array_keys($host['profile']);
				$fields = implode(', ', $fields);
>>>>>>> bceb0fce

				$hostid = get_dbid('hosts', 'hostid');
				$hostids[] = $hostid;
				$result = DBexecute('INSERT INTO hosts (hostid, proxy_hostid, host, port, status, useip, dns, ip, disable_until, available,'.
					'useipmi,ipmi_port,ipmi_authtype,ipmi_privilege,ipmi_username,ipmi_password,ipmi_ip) VALUES ('.
					$hostid.','.
					$host['proxy_hostid'].','.
					zbx_dbstr($host['host']).','.
					$host['port'].','.
					$host['status'].','.
					$host['useip'].','.
					zbx_dbstr($host['dns']).','.
					zbx_dbstr($host['ip']).
					',0,'.
					HOST_AVAILABLE_UNKNOWN.','.
					$host['useipmi'].','.
					$host['ipmi_port'].','.
					$host['ipmi_authtype'].','.
					$host['ipmi_privilege'].','.
					zbx_dbstr($host['ipmi_username']).','.
					zbx_dbstr($host['ipmi_password']).','.
					zbx_dbstr($host['ipmi_ip']).')'
				);
				if(!$result){
					self::exception(ZBX_API_ERROR_PARAMETERS, 'DBerror');
				}

				$host['hostid'] = $hostid;
				$options = array();
				$options['hosts'] = $host;
				$options['groups'] = $host['groups'];
				if(isset($host['templates']) && !is_null($host['templates']))
					$options['templates'] = $host['templates'];
				if(isset($host['macros']) && !is_null($host['macros']))
					$options['macros'] = $host['macros'];

<<<<<<< HEAD
				$result = CHost::massAdd($options);
				if(!$result){
					self::exception();
				}
=======
			if(isset($host['extendedProfile']) && !empty($host['extendedProfile'])){
				$fields = array_keys($host['extendedProfile']);
				$fields = implode(', ', $fields);
>>>>>>> bceb0fce

				if(isset($host['profile'])){

					$fields = array_keys($host['profile']);
					$fields = implode(', ', $fields);

					$values = array_map('zbx_dbstr', $host['profile']);
					$values = implode(', ', $values);

					DBexecute('INSERT INTO hosts_profiles (hostid, '.$fields.') VALUES ('.$hostid.', '.$values.')');
				}

				if(isset($host['extendedProfile'])){
					$fields = array_keys($host['extendedProfile']);
					$fields = implode(', ', $fields);

					$values = array_map('zbx_dbstr', $host['extendedProfile']);
					$values = implode(', ', $values);

					DBexecute('INSERT INTO hosts_profiles_ext (hostid, '.$fields.') VALUES ('.$hostid.', '.$values.')');
				}
			}

			self::EndTransaction(true, __METHOD__);
			return array('hostids' => $hostids);
		}
		catch(APIException $e){
			self::EndTransaction(false, __METHOD__);
			$error = $e->getErrors();
			$error = reset($error);
			self::setError(__METHOD__, $e->getCode(), $error);
			return false;
		}
	}

/**
 * Update Host
 *
 * @param _array $hosts multidimensional array with Hosts data
 * @param string $hosts['host'] Host name.
 * @param int $hosts['port'] Port. OPTIONAL
 * @param int $hosts['status'] Host Status. OPTIONAL
 * @param int $hosts['useip'] Use IP. OPTIONAL
 * @param string $hosts['dns'] DNS. OPTIONAL
 * @param string $hosts['ip'] IP. OPTIONAL
 * @param int $hosts['proxy_hostid'] Proxy Host ID. OPTIONAL
 * @param int $hosts['useipmi'] Use IPMI. OPTIONAL
 * @param string $hosts['ipmi_ip'] IPMAI IP. OPTIONAL
 * @param int $hosts['ipmi_port'] IPMI port. OPTIONAL
 * @param int $hosts['ipmi_authtype'] IPMI authentication type. OPTIONAL
 * @param int $hosts['ipmi_privilege'] IPMI privilege. OPTIONAL
 * @param string $hosts['ipmi_username'] IPMI username. OPTIONAL
 * @param string $hosts['ipmi_password'] IPMI password. OPTIONAL
 * @param string $hosts['groups'] groups
 * @return boolean
 */
	public static function update($hosts){
		$hosts = zbx_toArray($hosts);
		$hostids = zbx_objectValues($hosts, 'hostid');

		try{
			self::BeginTransaction(__METHOD__);
			$options = array(
				'hostids' => $hostids,
				'editable' => 1,
				'preservekeys' => 1
			);
			$upd_hosts = self::get($options);
			foreach($hosts as $gnum => $host){
				if(!isset($upd_hosts[$host['hostid']])){
					self::exception(ZBX_API_ERROR_PERMISSIONS, 'You do not have enough rights for operation');
				}
			}

			foreach($hosts as $num => $host){
				$tmp = $host;
				$host['hosts'] = $tmp;

				$result = self::massUpdate($host);
				if(!$result) self::exception(ZBX_API_ERROR_INTERNAL, 'Host update failed');
			}

			self::EndTransaction(true, __METHOD__);
			return array('hostids' => $hostids);
		}
		catch(APIException $e){
			self::EndTransaction(false, __METHOD__);
			$error = $e->getErrors();
			$error = reset($error);
			self::setError(__METHOD__, $e->getCode(), $error);
			return false;
		}
	}

/**
 * Add Hosts to HostGroups. All Hosts are added to all HostGroups.
 *
 * @param array $data
 * @param array $data['groups']
 * @param array $data['hosts']
 * @return boolean
 */
	public static function massAdd($data){
		try{
			self::BeginTransaction(__METHOD__);

			if(isset($data['groups'])){
				$options = array(
					'groups' => zbx_toArray($data['groups']),
					'hosts' => zbx_toArray($data['hosts'])
				);
				$result = CHostGroup::massAdd($options);
				if(!$result) self::exception();
			}

			if(isset($data['templates'])){
				$options = array(
					'hosts' => zbx_toArray($data['hosts']),
					'templates' => zbx_toArray($data['templates'])
				);
				$result = CTemplate::massAdd($options);
				if(!$result) self::exception();
			}

			if(isset($data['macros'])){
				$options = array(
					'hosts' => zbx_toArray($data['hosts']),
					'macros' => $data['macros']
				);
				$result = CUserMacro::massAdd($options);
				if(!$result) self::exception();
			}

			self::EndTransaction(true, __METHOD__);
		}
		catch(APIException $e){
			self::EndTransaction(false, __METHOD__);
			$error = $e->getErrors();
			$error = reset($error);
			self::setError(__METHOD__, $e->getCode(), $error);
			return false;
		}
	}

/**
 * Mass update hosts
 *
 * @param _array $hosts multidimensional array with Hosts data
 * @param array $hosts['hosts'] Array of Host objects to update
 * @param string $hosts['fields']['host'] Host name.
 * @param array $hosts['fields']['groupids'] HostGroup IDs add Host to.
 * @param int $hosts['fields']['port'] Port. OPTIONAL
 * @param int $hosts['fields']['status'] Host Status. OPTIONAL
 * @param int $hosts['fields']['useip'] Use IP. OPTIONAL
 * @param string $hosts['fields']['dns'] DNS. OPTIONAL
 * @param string $hosts['fields']['ip'] IP. OPTIONAL
 * @param int $hosts['fields']['proxy_hostid'] Proxy Host ID. OPTIONAL
 * @param int $hosts['fields']['useipmi'] Use IPMI. OPTIONAL
 * @param string $hosts['fields']['ipmi_ip'] IPMAI IP. OPTIONAL
 * @param int $hosts['fields']['ipmi_port'] IPMI port. OPTIONAL
 * @param int $hosts['fields']['ipmi_authtype'] IPMI authentication type. OPTIONAL
 * @param int $hosts['fields']['ipmi_privilege'] IPMI privilege. OPTIONAL
 * @param string $hosts['fields']['ipmi_username'] IPMI username. OPTIONAL
 * @param string $hosts['fields']['ipmi_password'] IPMI password. OPTIONAL
 * @return boolean
 */
	public static function massUpdate($data){
		$hosts = zbx_toArray($data['hosts']);
		$hostids = zbx_objectValues($hosts, 'hostid');

		try{
			self::BeginTransaction(__METHOD__);

			$options = array(
				'hostids' => $hostids,
				'editable' => 1,
				'extendoutput' => 1,
				'preservekeys' => 1,
			);
			$upd_hosts = self::get($options);
			foreach($hosts as $hnum => $host){
				if(!isset($upd_hosts[$host['hostid']])){
					self::exception(ZBX_API_ERROR_PERMISSIONS, S_NO_PERMISSION);
				}
			}

// CHECK IF HOSTS HAVE AT LEAST 1 GROUP {{{
			if(isset($data['groups']) && empty($data['groups'])){
				self::exception(ZBX_API_ERROR_PARAMETERS, 'No groups for hosts');
			}
// }}} CHECK IF HOSTS HAVE AT LEAST 1 GROUP


// UPDATE HOSTS PROPERTIES {{{
			if(isset($data['host'])){
				if(count($hosts) > 1){
					self::exception(ZBX_API_ERROR_PARAMETERS, 'Cannot mass update host name');
				}

				$cur_host = reset($hosts);

				$options = array(
					'filter' => array(
						'host' => $cur_host['host']),
					'output' => API_OUTPUT_SHORTEN,
					'editable' => 1,
					'nopermissions' => 1
				);
				$host_exists = self::get($options);
				$host_exists = reset($host_exists);
				if(!empty($host_exists) && ($host_exists['hostid'] != $cur_host['hostid'])){
					self::exception(ZBX_API_ERROR_PARAMETERS, S_HOST.' [ '.$data['host'].' ] '.S_ALREADY_EXISTS_SMALL);
				}
			}

			if(isset($data['host']) && !preg_match('/^'.ZBX_PREG_HOST_FORMAT.'$/i', $data['host'])){
				self::exception(ZBX_API_ERROR_PARAMETERS, 'Incorrect characters used for Hostname [ '.$data['host'].' ]');
			}
			if(isset($data['dns']) && !empty($data['dns']) && !preg_match('/^'.ZBX_PREG_DNS_FORMAT.'$/i', $data['dns'])){
				self::exception(ZBX_API_ERROR_PARAMETERS, 'Incorrect characters used for DNS [ '.$data['dns'].' ]');
			}

			$sql_set = array();
			if(isset($data['proxy_hostid'])) $sql_set[] = 'proxy_hostid='.$data['proxy_hostid'];
			if(isset($data['host'])) $sql_set[] = 'host='.zbx_dbstr($data['host']);
			if(isset($data['port'])) $sql_set[] = 'port='.$data['port'];
			if(isset($data['status'])) $sql_set[] = 'status='.$data['status'];
			if(isset($data['useip'])) $sql_set[] = 'useip='.$data['useip'];
			if(isset($data['dns'])) $sql_set[] = 'dns='.zbx_dbstr($data['dns']);
			if(isset($data['ip'])) $sql_set[] = 'ip='.zbx_dbstr($data['ip']);
			if(isset($data['useipmi'])) $sql_set[] = 'useipmi='.$data['useipmi'];
			if(isset($data['ipmi_port'])) $sql_set[] = 'ipmi_port='.$data['ipmi_port'];
			if(isset($data['ipmi_authtype'])) $sql_set[] = 'ipmi_authtype='.$data['ipmi_authtype'];
			if(isset($data['ipmi_privilege'])) $sql_set[] = 'ipmi_privilege='.$data['ipmi_privilege'];
			if(isset($data['ipmi_username'])) $sql_set[] = 'ipmi_username='.zbx_dbstr($data['ipmi_username']);
			if(isset($data['ipmi_password'])) $sql_set[] = 'ipmi_password='.zbx_dbstr($data['ipmi_password']);
			if(isset($data['ipmi_ip'])) $sql_set[] = 'ipmi_ip='.zbx_dbstr($data['ipmi_ip']);

			if(!empty($sql_set)){
				$sql = 'UPDATE hosts SET ' . implode(', ', $sql_set) . ' WHERE '.DBcondition('hostid', $hostids);
				$result = DBexecute($sql);
				if(isset($data['status']))
					update_host_status($hostids, $data['status']);
			}
// }}} UPDATE HOSTS PROPERTIES


// UPDATE HOSTGROUPS LINKAGE {{{
			if(isset($data['groups']) && !is_null($data['groups'])){
				$data['groups'] = zbx_toArray($data['groups']);

				$host_groups = CHostGroup::get(array('hostids' => $hostids));
				$host_groupids = zbx_objectValues($host_groups, 'groupid');
				$new_groupids = zbx_objectValues($data['groups'], 'groupid');

				$groups_to_add = array_diff($new_groupids, $host_groupids);

				if(!empty($groups_to_add)){
					$result = self::massAdd(array('hosts' => $hosts, 'groups' => $groups_to_add));
					if(!$result){
						self::exception(ZBX_API_ERROR_PARAMETERS, 'Can\'t add group');
					}
				}

				$groups_to_del = array_diff($host_groupids, $new_groupids);

				if(!empty($groups_to_del)){
					$result = self::massRemove(array('hosts' => $hosts, 'groups' => $groups_to_del));
					if(!$result){
						self::exception(ZBX_API_ERROR_PARAMETERS, 'Can\'t remove group');
					}
				}
			}
// }}} UPDATE HOSTGROUPS LINKAGE


			$data['templates_clear'] = isset($data['templates_clear']) ? zbx_toArray($data['templates_clear']) : array();
			$cleared_templateids = array();
			foreach($hostids as $hostid){
				foreach($data['templates_clear'] as $tpl){
					$result = unlink_template($hostid, $tpl['templateid'], false);
					if(!$result){
						self::exception(ZBX_API_ERROR_PARAMETERS, 'Cannot unlink template [ '.$tpl['templateid'].' ]');
					}
					$cleared_templateids[] = $tpl['templateid'];
				}
			}


// UPDATE TEMPLATE LINKAGE {{{
			if(isset($data['templates']) && !is_null($data['templates'])){
				$host_templates = CTemplate::get(array('hostids' => $hostids));
				$host_templateids = zbx_objectValues($host_templates, 'templateid');
				$new_templateids = zbx_objectValues($data['templates'], 'templateid');

				$templates_to_del = array_diff($host_templateids, $new_templateids);
				$templates_to_del = array_diff($templates_to_del, $cleared_templateids);

				if(!empty($templates_to_del)){
					$result = self::massRemove(array('hosts' => $hosts, 'templates' => $templates_to_del));
					if(!$result){
						self::exception(ZBX_API_ERROR_PARAMETERS, S_CANNOT_UNLINK_TEMPLATE);
					}
				}

				$result = self::massAdd(array('hosts' => $hosts, 'templates' => $new_templateids));
				if(!$result){
					self::exception(ZBX_API_ERROR_PARAMETERS, S_CANNOT_LINK_TEMPLATE);
				}
			}
// }}} UPDATE TEMPLATE LINKAGE


// UPDATE MACROS {{{
			if(isset($data['macros']) && !is_null($data['macros'])){
				$host_macros = CUserMacro::get(array('hostids' => $hostids, 'extendoutput' => 1));

				$macros_to_del = array();
				foreach($host_macros as $hmacro){
					$del = true;
					foreach($data['macros'] as $nmacro){
						if($hmacro['macro'] == $nmacro['macro']){
							$del = false;
							break;
						}
					}
					if($del){
						$macros_to_del[] = $hmacro;
					}
				}
				if(!empty($macros_to_del)){
					$result = self::massRemove(array('hosts' => $hosts, 'macros' => $macros_to_del));
					if(!$result){
						self::exception(ZBX_API_ERROR_PARAMETERS, 'Can\'t remove macro');
					}
				}

				$result = CUsermacro::massUpdate(array('hosts' => $hosts, 'macros' => $data['macros']));
				if(!$result){
					self::exception(ZBX_API_ERROR_PARAMETERS, 'Cannot update macro');
				}

				$result = self::massAdd(array('hosts' => $hosts, 'macros' => $data['macros']));
				if(!$result){
					self::exception(ZBX_API_ERROR_PARAMETERS, 'Cannot add macro');
				}
			}
// }}} UPDATE MACROS


// PROFILE {{{
			if(isset($data['profile']) && !is_null($data['profile'])){
				if(empty($data['profile'])){
					$sql = 'DELETE FROM hosts_profiles WHERE '.DBcondition('hostid', $hostids);
					if(!DBexecute($sql))
						self::exception(ZBX_API_ERROR_PARAMETERS, 'Cannot delete profile');
				}
				else{
					$existing_profiles = array();
					$existing_profiles_db = DBselect('SELECT hostid FROM hosts_profiles WHERE '.DBcondition('hostid', $hostids));
					while($existing_profile = DBfetch($existing_profiles_db)){
						$existing_profiles[] = $existing_profile['hostid'];
					}

					$hostids_without_profile = array_diff($hostids, $existing_profiles);

					$fields = array_keys($data['profile']);
					$fields = implode(', ', $fields);

					$values = array_map('zbx_dbstr', $data['profile']);
					$values = implode(', ', $values);

					foreach($hostids_without_profile as $hostid){
						$sql = 'INSERT INTO hosts_profiles (hostid, '.$fields.') VALUES ('.$hostid.', '.$values.')';
						if(!DBexecute($sql))
							self::exception(ZBX_API_ERROR_PARAMETERS, 'Cannot create profile');
					}

					if(!empty($existing_profiles)){
						$host_profile_fields = array('devicetype', 'name', 'os', 'serialno', 'tag','macaddress', 'hardware', 'software',
							'contact', 'location', 'notes');
						$sql_set = array();
						foreach($host_profile_fields as $field){
							if(isset($data['profile'][$field])) $sql_set[] = $field.'='.zbx_dbstr($data['profile'][$field]);
						}

						$sql = 'UPDATE hosts_profiles SET ' . implode(', ', $sql_set) . ' WHERE '.DBcondition('hostid', $existing_profiles);
						if(!DBexecute($sql))
							self::exception(ZBX_API_ERROR_PARAMETERS, 'Cannot update profile');
					}
				}
			}
// }}} PROFILE


// EXTENDED PROFILE {{{
			if(isset($data['extendedProfile']) && !is_null($data['extendedProfile'])){
				if(empty($data['extendedProfile'])){
					$sql = 'DELETE FROM hosts_profiles_ext WHERE '.DBcondition('hostid', $hostids);
					if(!DBexecute($sql))
						self::exception(ZBX_API_ERROR_PARAMETERS, 'Cannot delete extended profile');
				}
				else{
					$existing_profiles = array();
					$existing_profiles_db = DBselect('SELECT hostid FROM hosts_profiles_ext WHERE '.DBcondition('hostid', $hostids));
					while($existing_profile = DBfetch($existing_profiles_db)){
						$existing_profiles[] = $existing_profile['hostid'];
					}

					$hostids_without_profile = array_diff($hostids, $existing_profiles);

					$fields = array_keys($data['extendedProfile']);
					$fields = implode(', ', $fields);

					$values = array_map('zbx_dbstr', $data['extendedProfile']);
					$values = implode(', ', $values);

					foreach($hostids_without_profile as $hostid){
						$sql = 'INSERT INTO hosts_profiles_ext (hostid, '.$fields.') VALUES ('.$hostid.', '.$values.')';
						if(!DBexecute($sql))
							self::exception(ZBX_API_ERROR_PARAMETERS, 'Cannot create extended profile');
					}

					if(!empty($existing_profiles)){

						$host_profile_ext_fields = array('device_alias','device_type','device_chassis','device_os','device_os_short',
							'device_hw_arch','device_serial','device_model','device_tag','device_vendor','device_contract',
							'device_who','device_status','device_app_01','device_app_02','device_app_03','device_app_04',
							'device_app_05','device_url_1','device_url_2','device_url_3','device_networks','device_notes',
							'device_hardware','device_software','ip_subnet_mask','ip_router','ip_macaddress','oob_ip',
							'oob_subnet_mask','oob_router','date_hw_buy','date_hw_install','date_hw_expiry','date_hw_decomm','site_street_1',
							'site_street_2','site_street_3','site_city','site_state','site_country','site_zip','site_rack','site_notes',
							'poc_1_name','poc_1_email','poc_1_phone_1','poc_1_phone_2','poc_1_cell','poc_1_screen','poc_1_notes','poc_2_name',
							'poc_2_email','poc_2_phone_1','poc_2_phone_2','poc_2_cell','poc_2_screen','poc_2_notes');

						$sql_set = array();
						foreach($host_profile_ext_fields as $field){
							if(isset($data['extendedProfile'][$field])) $sql_set[] = $field.'='.zbx_dbstr($data['extendedProfile'][$field]);
						}

						$sql = 'UPDATE hosts_profiles_ext SET ' . implode(', ', $sql_set) . ' WHERE '.DBcondition('hostid', $existing_profiles);
						if(!DBexecute($sql))
							self::exception(ZBX_API_ERROR_PARAMETERS, 'Cannot update extended profile');
					}
				}
			}
// }}} EXTENDED PROFILE

			self::EndTransaction(true, __METHOD__);

			$upd_hosts = self::get(array('hostids' => $hostids, 'extendoutput' => 1, 'nopermissions' => 1));
			return $upd_hosts;
		}
		catch(APIException $e){
			self::EndTransaction(false, __METHOD__);
			$error = $e->getErrors();
			$error = reset($error);
			self::setError(__METHOD__, $e->getCode(), $error);
			return false;
		}
	}

/**
 * remove Hosts to HostGroups. All Hosts are added to all HostGroups.
 *
 * @param array $data
 * @param array $data['groups']
 * @param array $data['hosts']
 * @return boolean
 */
	public static function massRemove($data){
		try{
			self::BeginTransaction(__METHOD__);

			if(isset($data['groups'])){
				$options = array(
					'groups' => zbx_toArray($data['groups']),
					'hosts' => zbx_toArray($data['hosts'])
				);
				$result = CHostGroup::massRemove($options);
				if(!$result) self::exception();
			}

			if(isset($data['templates'])){
				$options = array(
					'hosts' => zbx_toArray($data['hosts']),
					'templates' => zbx_toArray($data['templates'])
				);
				$result = CTemplate::massRemove($options);
				if(!$result) self::exception();
			}

			if(isset($data['macros'])){
				$options = array(
					'hosts' => zbx_toArray($data['hosts']),
					'macros' => $data['macros']
				);
				$result = CUserMacro::massRemove($options);
				if(!$result) self::exception();
			}

			self::EndTransaction(true, __METHOD__);
			return true;
		}
		catch(APIException $e){
			self::EndTransaction(false, __METHOD__);
			$error = $e->getErrors();
			$error = reset($error);
			self::setError(__METHOD__, $e->getCode(), $error);
			return false;
		}
	}

/**
 * Delete Host
 *
 * @param array $hosts
 * @param array $hosts[0, ...]['hostid'] Host ID to delete
 * @return array|boolean
 */
	public static function delete($hostids){
		$hostids = zbx_toArray($hostids);
		if(empty($hostids)) return true;

		try{
			self::BeginTransaction(__METHOD__);

			$options = array(
				'hostids' => $hostids,
				'editable' => 1,
				'output' => API_OUTPUT_SHORTEN,
				'preservekeys' => 1,
			);
			$del_hosts = self::get($options);
			foreach($hostids as $hostid){
				if(!isset($del_hosts[$hostid])){
					self::exception(ZBX_API_ERROR_PERMISSIONS, S_NO_PERMISSION);
				}
			}

			$result = delete_host($hostids, false);
			if(!$result) self::exception(ZBX_API_ERROR_PARAMETERS, 'Cannot delete host');

			self::EndTransaction(true, __METHOD__);
			return true;
		}
		catch(APIException $e){
			self::EndTransaction(false, __METHOD__);
			$error = $e->getErrors();
			$error = reset($error);
			self::setError(__METHOD__, $e->getCode(), $error);
			return false;
		}
	}

}
?><|MERGE_RESOLUTION|>--- conflicted
+++ resolved
@@ -1135,12 +1135,6 @@
 					self::exception(ZBX_API_ERROR_PARAMETERS, S_TEMPLATE.' [ '.$host['host'].' ] '.S_ALREADY_EXISTS_SMALL);
 				}
 
-<<<<<<< HEAD
-=======
-			if(isset($host['profile']) && !empty($host['extendedProfile'])){
-				$fields = array_keys($host['profile']);
-				$fields = implode(', ', $fields);
->>>>>>> bceb0fce
 
 				$hostid = get_dbid('hosts', 'hostid');
 				$hostids[] = $hostid;
@@ -1177,18 +1171,12 @@
 				if(isset($host['macros']) && !is_null($host['macros']))
 					$options['macros'] = $host['macros'];
 
-<<<<<<< HEAD
 				$result = CHost::massAdd($options);
 				if(!$result){
 					self::exception();
 				}
-=======
-			if(isset($host['extendedProfile']) && !empty($host['extendedProfile'])){
-				$fields = array_keys($host['extendedProfile']);
-				$fields = implode(', ', $fields);
->>>>>>> bceb0fce
-
-				if(isset($host['profile'])){
+
+			if(isset($host['profile']) && !empty($host['extendedProfile'])){
 
 					$fields = array_keys($host['profile']);
 					$fields = implode(', ', $fields);
@@ -1199,7 +1187,7 @@
 					DBexecute('INSERT INTO hosts_profiles (hostid, '.$fields.') VALUES ('.$hostid.', '.$values.')');
 				}
 
-				if(isset($host['extendedProfile'])){
+			if(isset($host['extendedProfile']) && !empty($host['extendedProfile'])){
 					$fields = array_keys($host['extendedProfile']);
 					$fields = implode(', ', $fields);
 
