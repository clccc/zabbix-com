--- conflicted
+++ resolved
@@ -1252,11 +1252,6 @@
 				}
 			}
 
-<<<<<<< HEAD
-=======
-			$transaction = self::BeginTransaction(__METHOD__);
-
->>>>>>> 7a375b79
 			foreach($hosts as $num => $host){
 				$tmp = $host;
 				$host['hosts'] = $tmp;
@@ -1264,11 +1259,6 @@
 				$result = self::massUpdate($host);
 				if(!$result) self::exception(ZBX_API_ERROR_INTERNAL, 'Host update failed');
 			}
-<<<<<<< HEAD
-=======
-
-			$result = self::EndTransaction($result, __METHOD__);
->>>>>>> 7a375b79
 
 			self::EndTransaction(true, __METHOD__);
 			return array('hostids' => $hostids);
@@ -1292,11 +1282,7 @@
  */
 	public static function massAdd($data){
 		try{
-<<<<<<< HEAD
 			self::BeginTransaction(__METHOD__);
-=======
-			$transaction = self::BeginTransaction(__METHOD__);
->>>>>>> 7a375b79
 
 			if(isset($data['groups'])){
 				$options = array(
@@ -1325,12 +1311,8 @@
 				if(!$result) self::exception();
 			}
 
-<<<<<<< HEAD
 			self::EndTransaction(true, __METHOD__);
 			return true;
-=======
-			$result = self::EndTransaction($result, __METHOD__);
->>>>>>> 7a375b79
 		}
 		catch(APIException $e){
 			self::EndTransaction(false, __METHOD__);
@@ -1406,10 +1388,6 @@
 					'nopermissions' => 1
 				);
 				$host_exists = self::get($options);
-<<<<<<< HEAD
-=======
-
->>>>>>> 7a375b79
 				$host_exists = reset($host_exists);
 				if(!empty($host_exists) && ($host_exists['hostid'] != $cur_host['hostid'])){
 					self::exception(ZBX_API_ERROR_PARAMETERS, S_HOST.' [ '.$data['host'].' ] '.S_ALREADY_EXISTS_SMALL);
