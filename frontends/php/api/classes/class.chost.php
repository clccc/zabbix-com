<?php
/*
** ZABBIX
** Copyright (C) 2000-2010 SIA Zabbix
**
** This program is free software; you can redistribute it and/or modify
** it under the terms of the GNU General Public License as published by
** the Free Software Foundation; either version 2 of the License, or
** (at your option) any later version.
**
** This program is distributed in the hope that it will be useful,
** but WITHOUT ANY WARRANTY; without even the implied warranty of
** MERCHANTABILITY or FITNESS FOR A PARTICULAR PURPOSE.  See the
** GNU General Public License for more details.
**
** You should have received a copy of the GNU General Public License
** along with this program; if not, write to the Free Software
** Foundation, Inc., 675 Mass Ave, Cambridge, MA 02139, USA.
**/
?>
<?php
/**
 * File containing CHost class for API.
 * @package API
 */
/**
 * Class containing methods for operations with Hosts
 */
class CHost extends CZBXAPI{
/**
 * Get Host data
 *
 * {@source}
 * @access public
 * @static
 * @since 1.8
 * @version 1
 *
 * @param _array $options
 * @param array $options['nodeids'] Node IDs
 * @param array $options['groupids'] HostGroup IDs
 * @param array $options['hostids'] Host IDs
 * @param boolean $options['monitored_hosts'] only monitored Hosts
 * @param boolean $options['templated_hosts'] include templates in result
 * @param boolean $options['with_items'] only with items
 * @param boolean $options['with_monitored_items'] only with monitored items
 * @param boolean $options['with_historical_items'] only with historical items
 * @param boolean $options['with_triggers'] only with triggers
 * @param boolean $options['with_monitored_triggers'] only with monitored triggers
 * @param boolean $options['with_httptests'] only with http tests
 * @param boolean $options['with_monitored_httptests'] only with monitored http tests
 * @param boolean $options['with_graphs'] only with graphs
 * @param boolean $options['editable'] only with read-write permission. Ignored for SuperAdmins
 * @param int $options['extendoutput'] return all fields for Hosts
 * @param boolean $options['select_groups'] select HostGroups
 * @param boolean $options['select_templates'] select Templates
 * @param boolean $options['select_items'] select Items
 * @param boolean $options['select_triggers'] select Triggers
 * @param boolean $options['select_graphs'] select Graphs
 * @param boolean $options['select_applications'] select Applications
 * @param boolean $options['select_macros'] select Macros
 * @param boolean $options['select_profile'] select Profile
 * @param int $options['count'] count Hosts, returned column name is rowscount
 * @param string $options['pattern'] search hosts by pattern in Host name
 * @param string $options['extendPattern'] search hosts by pattern in Host name, ip and DNS
 * @param int $options['limit'] limit selection
 * @param string $options['sortfield'] field to sort by
 * @param string $options['sortorder'] sort order
 * @return array|boolean Host data as array or false if error
 */
	public static function get($options=array()){
		global $USER_DETAILS;

		$result = array();
		$nodeCheck = false;
		$user_type = $USER_DETAILS['type'];
		$userid = $USER_DETAILS['userid'];

		$sort_columns = array('hostid', 'host', 'status', 'dns', 'ip'); // allowed columns for sorting
		$subselects_allowed_outputs = array(API_OUTPUT_REFER, API_OUTPUT_EXTEND, API_OUTPUT_CUSTOM); // allowed output options for [ select_* ] params


		$sql_parts = array(
			'select' => array('hosts' => 'h.hostid'),
			'from' => array('hosts h'),
			'where' => array(),
			'group' => array(),
			'order' => array(),
			'limit' => null);

		$def_options = array(
			'nodeids'					=> null,
			'groupids'					=> null,
			'hostids'					=> null,
			'proxyids'					=> null,
			'templateids'				=> null,
			'itemids'					=> null,
			'triggerids'				=> null,
			'graphids'					=> null,
			'dhostids'					=> null,
			'dserviceids'				=> null,
			'monitored_hosts'			=> null,
			'templated_hosts'			=> null,
			'proxy_hosts'				=> null,
			'with_items'				=> null,
			'with_monitored_items'		=> null,
			'with_historical_items'		=> null,
			'with_triggers'				=> null,
			'with_monitored_triggers'	=> null,
			'with_httptests'			=> null,
			'with_monitored_httptests'	=> null,
			'with_graphs'				=> null,
			'editable'					=> null,
			'nopermissions'				=> null,
// filter
			'filter'					=> null,
<<<<<<< HEAD
			'pattern'					=> '',
=======
			'startPattern'				=> null,
			'pattern'					=> null,
>>>>>>> d7da9977
			'extendPattern'				=> null,

// OutPut
			'output'					=> API_OUTPUT_REFER,
			'extendoutput'				=> null,
			'select_groups'				=> null,
			'selectParentTemplates'		=> null,
			'select_items'				=> null,
			'select_triggers'			=> null,
			'select_graphs'				=> null,
			'select_dhosts'				=> null,
			'select_dservices'			=> null,
			'select_applications'		=> null,
			'select_macros'				=> null,
			'select_profile'			=> null,
			'countOutput'				=> null,
			'groupCount'				=> null,
			'preservekeys'				=> null,

			'sortfield'					=> '',
			'sortorder'					=> '',
			'limit'						=> null,
			'limitSelects'				=> null
		);

		$options = zbx_array_merge($def_options, $options);

		if(!is_null($options['extendoutput'])){
			$options['output'] = API_OUTPUT_EXTEND;

			if(!is_null($options['select_groups'])){
				$options['select_groups'] = API_OUTPUT_EXTEND;
			}
			if(!is_null($options['selectParentTemplates'])){
				$options['selectParentTemplates'] = API_OUTPUT_EXTEND;
			}
			if(!is_null($options['select_items'])){
				$options['select_items'] = API_OUTPUT_EXTEND;
			}
			if(!is_null($options['select_triggers'])){
				$options['select_triggers'] = API_OUTPUT_EXTEND;
			}
			if(!is_null($options['select_graphs'])){
				$options['select_graphs'] = API_OUTPUT_EXTEND;
			}
			if(!is_null($options['select_applications'])){
				$options['select_applications'] = API_OUTPUT_EXTEND;
			}
			if(!is_null($options['select_macros'])){
				$options['select_macros'] = API_OUTPUT_EXTEND;
			}
			if(!is_null($options['select_profile'])){
				$options['select_profile'] = API_OUTPUT_EXTEND;
			}
		}

		if(is_array($options['output'])){
			unset($sql_parts['select']['hosts']);
			foreach($options['output'] as $key => $field){
				$sql_parts['select'][$field] = ' h.'.$field;
			}

			$options['output'] = API_OUTPUT_CUSTOM;
		}

// editable + PERMISSION CHECK
		if((USER_TYPE_SUPER_ADMIN == $user_type) || $options['nopermissions']){
		}
		else{
			$permission = $options['editable'] ? PERM_READ_WRITE : PERM_READ_ONLY;

			$sql_parts['from']['hg'] = 'hosts_groups hg';
			$sql_parts['from']['r'] = 'rights r';
			$sql_parts['from']['ug'] = 'users_groups ug';
			$sql_parts['where']['hgh'] = 'hg.hostid=h.hostid';
			$sql_parts['where'][] = 'r.id=hg.groupid ';
			$sql_parts['where'][] = 'r.groupid=ug.usrgrpid';
			$sql_parts['where'][] = 'ug.userid='.$userid;
			$sql_parts['where'][] = 'r.permission>='.$permission;
			$sql_parts['where'][] = 'NOT EXISTS( '.
									' SELECT hgg.groupid '.
									' FROM hosts_groups hgg, rights rr, users_groups gg '.
									' WHERE hgg.hostid=hg.hostid '.
										' AND rr.id=hgg.groupid '.
										' AND rr.groupid=gg.usrgrpid '.
										' AND gg.userid='.$userid.
										' AND rr.permission<'.$permission.')';
		}

// nodeids
		$nodeids = !is_null($options['nodeids']) ? $options['nodeids'] : get_current_nodeid();

// hostids
		if(!is_null($options['hostids'])){
			zbx_value2array($options['hostids']);
			$sql_parts['where']['hostid'] = DBcondition('h.hostid', $options['hostids']);

			if(!$nodeCheck){
				$nodeCheck = true;
				$sql_parts['where'][] = DBin_node('h.hostid', $nodeids);
			}
		}

// groupids
		if(!is_null($options['groupids'])){
			zbx_value2array($options['groupids']);
			if($options['output'] != API_OUTPUT_SHORTEN){
				$sql_parts['select']['groupid'] = 'hg.groupid';
			}

			$sql_parts['from']['hg'] = 'hosts_groups hg';
			$sql_parts['where'][] = DBcondition('hg.groupid', $options['groupids']);
			$sql_parts['where']['hgh'] = 'hg.hostid=h.hostid';

			if(!is_null($options['groupCount'])){
				$sql_parts['group']['groupid'] = 'hg.groupid';
			}

			if(!$nodeCheck){
				$nodeCheck = true;
				$sql_parts['where'][] = DBin_node('hg.groupid', $nodeids);
			}
		}


// proxyids
		if(!is_null($options['proxyids'])){
			zbx_value2array($options['proxyids']);
			if($options['output'] != API_OUTPUT_SHORTEN){
				$sql_parts['select']['proxy_hostid'] = 'h.proxy_hostid';
			}
			$sql_parts['where'][] = DBcondition('h.proxy_hostid', $options['proxyids']);
		}

// templateids
		if(!is_null($options['templateids'])){
			zbx_value2array($options['templateids']);
			if($options['output'] != API_OUTPUT_SHORTEN){
				$sql_parts['select']['templateid'] = 'ht.templateid';
			}

			$sql_parts['from']['ht'] = 'hosts_templates ht';
			$sql_parts['where'][] = DBcondition('ht.templateid', $options['templateids']);
			$sql_parts['where']['hht'] = 'h.hostid=ht.hostid';

			if(!is_null($options['groupCount'])){
				$sql_parts['group']['templateid'] = 'ht.templateid';
			}

			if(!$nodeCheck){
				$nodeCheck = true;
				$sql_parts['where'][] = DBin_node('ht.templateid', $nodeids);
			}
		}

// itemids
		if(!is_null($options['itemids'])){
			zbx_value2array($options['itemids']);
			if($options['output'] != API_OUTPUT_SHORTEN){
				$sql_parts['select']['itemid'] = 'i.itemid';
			}

			$sql_parts['from']['i'] = 'items i';
			$sql_parts['where'][] = DBcondition('i.itemid', $options['itemids']);
			$sql_parts['where']['hi'] = 'h.hostid=i.hostid';

			if(!$nodeCheck){
				$nodeCheck = true;
				$sql_parts['where'][] = DBin_node('i.itemid', $nodeids);
			}
		}

// triggerids
		if(!is_null($options['triggerids'])){
			zbx_value2array($options['triggerids']);
			if($options['output'] != API_OUTPUT_SHORTEN){
				$sql_parts['select']['triggerid'] = 'f.triggerid';
			}

			$sql_parts['from']['f'] = 'functions f';
			$sql_parts['from']['i'] = 'items i';
			$sql_parts['where'][] = DBcondition('f.triggerid', $options['triggerids']);
			$sql_parts['where']['hi'] = 'h.hostid=i.hostid';
			$sql_parts['where']['fi'] = 'f.itemid=i.itemid';

			if(!$nodeCheck){
				$nodeCheck = true;
				$sql_parts['where'][] = DBin_node('f.triggerid', $nodeids);
			}
		}

// graphids
		if(!is_null($options['graphids'])){
			zbx_value2array($options['graphids']);
			if($options['output'] != API_OUTPUT_SHORTEN){
				$sql_parts['select']['graphid'] = 'gi.graphid';
			}

			$sql_parts['from']['gi'] = 'graphs_items gi';
			$sql_parts['from']['i'] = 'items i';
			$sql_parts['where'][] = DBcondition('gi.graphid', $options['graphids']);
			$sql_parts['where']['igi'] = 'i.itemid=gi.itemid';
			$sql_parts['where']['hi'] = 'h.hostid=i.hostid';

			if(!$nodeCheck){
				$nodeCheck = true;
				$sql_parts['where'][] = DBin_node('gi.graphid', $nodeids);
			}
		}

// dhostids
		if(!is_null($options['dhostids'])){
			zbx_value2array($options['dhostids']);
			if($options['output'] != API_OUTPUT_SHORTEN){
				$sql_parts['select']['dhostid'] = 'ds.dhostid';
			}

			$sql_parts['from']['ds'] = 'dservices ds';
			$sql_parts['where'][] = DBcondition('ds.dhostid', $options['dhostids']);
			$sql_parts['where']['dsh'] = 'ds.ip=h.ip';

			if(!is_null($options['groupCount'])){
				$sql_parts['group']['dhostid'] = 'ds.dhostid';
			}
		}

// dserviceids
		if(!is_null($options['dserviceids'])){
			zbx_value2array($options['dserviceids']);
			if($options['output'] != API_OUTPUT_SHORTEN){
				$sql_parts['select']['dserviceid'] = 'ds.dserviceid';
			}

			$sql_parts['from']['ds'] = 'dservices ds';
			$sql_parts['where'][] = DBcondition('ds.dserviceid', $options['dserviceids']);
			$sql_parts['where']['dsh'] = 'ds.ip=h.ip';

			if(!is_null($options['groupCount'])){
				$sql_parts['group']['dserviceid'] = 'ds.dserviceid';
			}
		}

// node check !!!!!
// should last, after all ****IDS checks
		if(!$nodeCheck){
			$nodeCheck = true;
			$sql_parts['where'][] = DBin_node('h.hostid', $nodeids);
		}

// monitored_hosts, templated_hosts
		if(!is_null($options['monitored_hosts'])){
			$sql_parts['where']['status'] = 'h.status='.HOST_STATUS_MONITORED;
		}
		else if(!is_null($options['templated_hosts'])){
			$sql_parts['where']['status'] = 'h.status IN ('.HOST_STATUS_MONITORED.','.HOST_STATUS_NOT_MONITORED.','.HOST_STATUS_TEMPLATE.')';
		}
		else if(!is_null($options['proxy_hosts'])){
			$sql_parts['where']['status'] = 'h.status IN ('.HOST_STATUS_PROXY.')';
		}
		else{
			$sql_parts['where']['status'] = 'h.status IN ('.HOST_STATUS_MONITORED.','.HOST_STATUS_NOT_MONITORED.')';
		}

// with_items, with_monitored_items, with_historical_items
		if(!is_null($options['with_items'])){
			$sql_parts['where'][] = 'EXISTS (SELECT i.hostid FROM items i WHERE h.hostid=i.hostid )';
		}
		else if(!is_null($options['with_monitored_items'])){
			$sql_parts['where'][] = 'EXISTS (SELECT i.hostid FROM items i WHERE h.hostid=i.hostid AND i.status='.ITEM_STATUS_ACTIVE.')';
		}
		else if(!is_null($options['with_historical_items'])){
			$sql_parts['where'][] = 'EXISTS (SELECT i.hostid FROM items i WHERE h.hostid=i.hostid AND (i.status='.ITEM_STATUS_ACTIVE.' OR i.status='.ITEM_STATUS_NOTSUPPORTED.') AND i.lastvalue IS NOT NULL)';
		}

// with_triggers, with_monitored_triggers
		if(!is_null($options['with_triggers'])){
			$sql_parts['where'][] = 'EXISTS( '.
					' SELECT i.itemid '.
					' FROM items i, functions f, triggers t '.
					' WHERE i.hostid=h.hostid '.
						' AND i.itemid=f.itemid '.
						' AND f.triggerid=t.triggerid)';
		}
		else if(!is_null($options['with_monitored_triggers'])){
			$sql_parts['where'][] = 'EXISTS( '.
					' SELECT i.itemid '.
					' FROM items i, functions f, triggers t '.
					' WHERE i.hostid=h.hostid '.
						' AND i.status='.ITEM_STATUS_ACTIVE.
						' AND i.itemid=f.itemid '.
						' AND f.triggerid=t.triggerid '.
						' AND t.status='.TRIGGER_STATUS_ENABLED.')';
		}

// with_httptests, with_monitored_httptests
		if(!is_null($options['with_httptests'])){
			$sql_parts['where'][] = 'EXISTS( '.
					' SELECT a.applicationid '.
					' FROM applications a, httptest ht '.
					' WHERE a.hostid=h.hostid '.
						' AND ht.applicationid=a.applicationid)';
		}
		else if(!is_null($options['with_monitored_httptests'])){
			$sql_parts['where'][] = 'EXISTS( '.
					' SELECT a.applicationid '.
					' FROM applications a, httptest ht '.
					' WHERE a.hostid=h.hostid '.
						' AND ht.applicationid=a.applicationid '.
						' AND ht.status='.HTTPTEST_STATUS_ACTIVE.')';
		}

// with_graphs
		if(!is_null($options['with_graphs'])){
			$sql_parts['where'][] = 'EXISTS( '.
					' SELECT DISTINCT i.itemid '.
					' FROM items i, graphs_items gi '.
					' WHERE i.hostid=h.hostid '.
						' AND i.itemid=gi.itemid)';
		}

// output
		if($options['output'] == API_OUTPUT_EXTEND){
			$sql_parts['select']['hosts'] = 'h.*';
		}

// countOutput
		if(!is_null($options['countOutput'])){
			$options['sortfield'] = '';
			$sql_parts['select'] = array('count(DISTINCT h.hostid) as rowscount');

//groupCount
			if(!is_null($options['groupCount'])){
				foreach($sql_parts['group'] as $key => $fields){
					$sql_parts['select'][$key] = $fields;
				}
			}
		}


// startPattern (use index)
		if(!zbx_empty($options['startPattern'])){
			$sql_parts['where']['host'] = ' UPPER(h.host) LIKE '.zbx_dbstr(zbx_strtoupper($options['startPattern']).'%');
		}

// pattern
		if(!zbx_empty($options['pattern'])){
<<<<<<< HEAD
			if($options['extendPattern']){
				$sql_parts['where'][] = ' ( '.
											'UPPER(h.host) LIKE '.zbx_dbstr('%'.zbx_strtoupper($options['pattern']).'%').' OR '.
											'h.ip LIKE '.zbx_dbstr('%'.$options['pattern'].'%').' OR '.
											'UPPER(h.dns) LIKE '.zbx_dbstr('%'.zbx_strtoupper($options['pattern']).'%').
										' ) ';
			}
			else{
				$sql_parts['where']['host'] = ' UPPER(h.host) LIKE '.zbx_dbstr('%'.zbx_strtoupper($options['pattern']).'%');
			}
=======
			$sql_parts['where']['host'] = ' UPPER(h.host) LIKE '.zbx_dbstr('%'.zbx_strtoupper($options['pattern']).'%');
		}

// extendPattern
		if(!zbx_empty($options['extendPattern'])){
			$sql_parts['where']['host'] = ' ( '.
				'UPPER(h.host) LIKE '.zbx_dbstr('%'.zbx_strtoupper($options['extendPattern']).'%').' OR '.
				'h.ip LIKE '.zbx_dbstr('%'.$options['extendPattern'].'%').' OR '.
				'UPPER(h.dns) LIKE '.zbx_dbstr('%'.zbx_strtoupper($options['extendPattern']).'%').
			' ) ';
>>>>>>> d7da9977
		}

// filter
		if(!is_null($options['filter'])){
			zbx_value2array($options['filter']);

			if(isset($options['filter']['hostid']) && !is_null($options['filter']['hostid'])){
				$sql_parts['where']['hostid'] = 'h.hostid='.$options['filter']['hostid'];
			}

			if(isset($options['filter']['host']) && !is_null($options['filter']['host'])){
				zbx_value2array($options['filter']['host']);
				$sql_parts['where']['host'] = DBcondition('h.host', $options['filter']['host'], false, true);
			}

			if(isset($options['filter']['ip']) && !is_null($options['filter']['ip'])){
				zbx_value2array($options['filter']['ip']);
				$sql_parts['where']['ip'] = DBcondition('h.ip', $options['filter']['ip'], false, true);
			}

			if(isset($options['filter']['maintenance_status']) && !is_null($options['filter']['maintenance_status'])){
				zbx_value2array($options['filter']['maintenance_status']);
				$sql_parts['where']['maintenance_status'] = DBcondition('h.maintenance_status', $options['filter']['maintenance_status']);
			}
		}

// order
// restrict not allowed columns for sorting
		$options['sortfield'] = str_in_array($options['sortfield'], $sort_columns) ? $options['sortfield'] : '';
		if(!zbx_empty($options['sortfield'])){
			$sortorder = ($options['sortorder'] == ZBX_SORT_DOWN)?ZBX_SORT_DOWN:ZBX_SORT_UP;

			$sql_parts['order'][$options['sortfield']] = 'h.'.$options['sortfield'].' '.$sortorder;

			if(!str_in_array('h.'.$options['sortfield'], $sql_parts['select']) && !str_in_array('h.*', $sql_parts['select'])){
				$sql_parts['select'][$options['sortfield']] = 'h.'.$options['sortfield'];
			}
		}

// limit
		if(zbx_ctype_digit($options['limit']) && $options['limit']){
			$sql_parts['limit'] = $options['limit'];
		}
//-------


		$hostids = array();

		$sql_parts['select'] = array_unique($sql_parts['select']);
		$sql_parts['from'] = array_unique($sql_parts['from']);
		$sql_parts['where'] = array_unique($sql_parts['where']);
		$sql_parts['group'] = array_unique($sql_parts['group']);
		$sql_parts['order'] = array_unique($sql_parts['order']);

		$sql_select = '';
		$sql_from = '';
		$sql_where = '';
		$sql_group = '';
		$sql_order = '';
		if(!empty($sql_parts['select']))	$sql_select.= implode(',',$sql_parts['select']);
		if(!empty($sql_parts['from']))		$sql_from.= implode(',',$sql_parts['from']);
		if(!empty($sql_parts['where']))		$sql_where.= implode(' AND ',$sql_parts['where']);
		if(!empty($sql_parts['group']))		$sql_where.= ' GROUP BY '.implode(',',$sql_parts['group']);
		if(!empty($sql_parts['order']))		$sql_order.= ' ORDER BY '.implode(',',$sql_parts['order']);
		$sql_limit = $sql_parts['limit'];

		$sql = 'SELECT DISTINCT '.$sql_select.
				' FROM '.$sql_from.
				' WHERE '.$sql_where.
				$sql_group.
				$sql_order;
 //SDI($sql);
		$res = DBselect($sql, $sql_limit);
		while($host = DBfetch($res)){
			if(!is_null($options['countOutput'])){
				if(!is_null($options['groupCount']))
					$result[] = $host;
				else
					$result = $host['rowscount'];
			}
			else{
				$hostids[$host['hostid']] = $host['hostid'];

				if($options['output'] == API_OUTPUT_SHORTEN){
					$result[$host['hostid']] = array('hostid' => $host['hostid']);
				}
				else{
					if(!isset($result[$host['hostid']])) $result[$host['hostid']]= array();

					if(!is_null($options['select_groups']) && !isset($result[$host['hostid']]['groups'])){
						$result[$host['hostid']]['groups'] = array();
					}

					if(!is_null($options['selectParentTemplates']) && !isset($result[$host['hostid']]['parentTemplates'])){
						$result[$host['hostid']]['parentTemplates'] = array();
					}

					if(!is_null($options['select_items']) && !isset($result[$host['hostid']]['items'])){
						$result[$host['hostid']]['items'] = array();
					}
					if(!is_null($options['select_profile']) && !isset($result[$host['hostid']]['profile'])){
						$result[$host['hostid']]['profile'] = array();
						$result[$host['hostid']]['profile_ext'] = array();
					}

					if(!is_null($options['select_triggers']) && !isset($result[$host['hostid']]['triggers'])){
						$result[$host['hostid']]['triggers'] = array();
					}

					if(!is_null($options['select_graphs']) && !isset($result[$host['hostid']]['graphs'])){
						$result[$host['hostid']]['graphs'] = array();
					}

					if(!is_null($options['select_dhosts']) && !isset($result[$host['hostid']]['dhosts'])){
						$result[$host['hostid']]['dhosts'] = array();
					}

					if(!is_null($options['select_dservices']) && !isset($result[$host['hostid']]['dservices'])){
						$result[$host['hostid']]['dservices'] = array();
					}

					if(!is_null($options['select_applications']) && !isset($result[$host['hostid']]['applications'])){
						$result[$host['hostid']]['applications'] = array();
					}

					if(!is_null($options['select_macros']) && !isset($result[$host['hostid']]['macros'])){
						$result[$host['hostid']]['macros'] = array();
					}

// groupids
					if(isset($host['groupid']) && is_null($options['select_groups'])){
						if(!isset($result[$host['hostid']]['groups']))
							$result[$host['hostid']]['groups'] = array();

						$result[$host['hostid']]['groups'][] = array('groupid' => $host['groupid']);
						unset($host['groupid']);
					}

// templateids
					if(isset($host['templateid'])){
						if(!isset($result[$host['hostid']]['templates']))
							$result[$host['hostid']]['templates'] = array();

						$result[$host['hostid']]['templates'][] = array('templateid' => $host['templateid']);
						unset($host['templateid']);
					}

// triggerids
					if(isset($host['triggerid']) && is_null($options['select_triggers'])){
						if(!isset($result[$host['hostid']]['triggers']))
							$result[$host['hostid']]['triggers'] = array();

						$result[$host['hostid']]['triggers'][] = array('triggerid' => $host['triggerid']);
						unset($host['triggerid']);
					}
					
// itemids
					if(isset($host['itemid']) && is_null($options['select_items'])){
						if(!isset($result[$host['hostid']]['items']))
							$result[$host['hostid']]['items'] = array();

						$result[$host['hostid']]['items'][] = array('itemid' => $host['itemid']);
						unset($host['itemid']);
					}

// graphids
					if(isset($host['graphid']) && is_null($options['select_graphs'])){
						if(!isset($result[$host['hostid']]['graphs']))
							$result[$host['hostid']]['graphs'] = array();

						$result[$host['hostid']]['graphs'][] = array('graphid' => $host['graphid']);
						unset($host['graphid']);
					}

// dhostids
					if(isset($host['dhostid']) && is_null($options['select_dhosts'])){
						if(!isset($result[$host['hostid']]['dhosts']))
							$result[$host['hostid']]['dhosts'] = array();

						$result[$host['hostid']]['dhosts'][] = array('dhostid' => $host['dhostid']);
						unset($host['dhostid']);
					}

// dserviceids
					if(isset($host['dserviceid']) && is_null($options['select_dservices'])){
						if(!isset($result[$host['hostid']]['dservices']))
							$result[$host['hostid']]['dservices'] = array();

						$result[$host['hostid']]['dservices'][] = array('dserviceid' => $host['dserviceid']);
						unset($host['dserviceid']);
					}
//---

					$result[$host['hostid']] += $host;
				}
			}
		}

Copt::memoryPick();
		if(!is_null($options['countOutput'])){
			if(is_null($options['preservekeys'])) $result = zbx_cleanHashes($result);
			return $result;
		}

// Adding Objects
// Adding Groups
		if(!is_null($options['select_groups']) && str_in_array($options['select_groups'], $subselects_allowed_outputs)){
			$obj_params = array(
					'nodeids' => $nodeids,
					'output' => $options['select_groups'],
					'hostids' => $hostids,
					'preservekeys' => 1
				);
			$groups = CHostgroup::get($obj_params);

			foreach($groups as $groupid => $group){
				$ghosts = $group['hosts'];
				unset($group['hosts']);
				foreach($ghosts as $num => $host){
					$result[$host['hostid']]['groups'][] = $group;
				}
			}
		}

// Adding Profiles
		if(!is_null($options['select_profile']) && str_in_array($options['select_profile'], $subselects_allowed_outputs)){
			$sql = 'SELECT hp.* '.
				' FROM hosts_profiles hp '.
				' WHERE '.DBcondition('hp.hostid', $hostids);
			$db_profile = DBselect($sql);
			while($profile = DBfetch($db_profile))
				$result[$profile['hostid']]['profile'] = $profile;


			$sql = 'SELECT hpe.* '.
				' FROM hosts_profiles_ext hpe '.
				' WHERE '.DBcondition('hpe.hostid', $hostids);
			$db_profile_ext = DBselect($sql);
			while($profile_ext = DBfetch($db_profile_ext))
				$result[$profile_ext['hostid']]['profile_ext'] = $profile_ext;
		}

// Adding Templates
		if(!is_null($options['selectParentTemplates'])){
			$obj_params = array(
				'nodeids' => $nodeids,
				'hostids' => $hostids,
				'preservekeys' => 1
			);

			if(is_array($options['selectParentTemplates']) || str_in_array($options['selectParentTemplates'], $subselects_allowed_outputs)){
				$obj_params['output'] = $options['selectParentTemplates'];
				$templates = CTemplate::get($obj_params);

				if(!is_null($options['limitSelects'])) order_result($templates, 'host');
				foreach($templates as $templateid => $template){
					unset($templates[$templateid]['hosts']);
					foreach($template['hosts'] as $hnum => $host){
						if(!is_null($options['limitSelects'])){
							if(!isset($count[$host['hostid']])) $count[$host['hostid']] = 0;
							$count[$host['hostid']]++;

							if($count[$host['hostid']] > $options['limitSelects']) continue;
						}

						$result[$host['hostid']]['parentTemplates'][] = &$templates[$templateid];
					}
				}
			}
			else if(API_OUTPUT_COUNT == $options['selectParentTemplates']){
				$obj_params['countOutput'] = 1;
				$obj_params['groupCount'] = 1;

				$templates = CTemplate::get($obj_params);
				$templates = zbx_toHash($templates, 'hostid');
				foreach($result as $hostid => $host){
					if(isset($templates[$hostid]))
						$result[$hostid]['templates'] = $templates[$hostid]['rowscount'];
					else
						$result[$hostid]['templates'] = 0;
				}
			}
		}

// Adding Items
		if(!is_null($options['select_items'])){
			$obj_params = array(
				'nodeids' => $nodeids,
				'hostids' => $hostids,
				'nopermissions' => 1,
				'preservekeys' => 1
			);

			if(is_array($options['select_items']) || str_in_array($options['select_items'], $subselects_allowed_outputs)){
				$obj_params['output'] = $options['select_items'];
				$items = CItem::get($obj_params);

				if(!is_null($options['limitSelects'])) order_result($items, 'description');
				foreach($items as $itemid => $item){
					unset($items[$itemid]['hosts']);
					foreach($item['hosts'] as $hnum => $host){
						if(!is_null($options['limitSelects'])){
							if(!isset($count[$host['hostid']])) $count[$host['hostid']] = 0;
							$count[$host['hostid']]++;

							if($count[$host['hostid']] > $options['limitSelects']) continue;
						}

						$result[$host['hostid']]['items'][] = &$items[$itemid];
					}
				}
			}
			else if(API_OUTPUT_COUNT == $options['select_items']){
				$obj_params['countOutput'] = 1;
				$obj_params['groupCount'] = 1;

				$items = CItem::get($obj_params);
				$items = zbx_toHash($items, 'hostid');
				foreach($result as $hostid => $host){
					if(isset($items[$hostid]))
						$result[$hostid]['items'] = $items[$hostid]['rowscount'];
					else
						$result[$hostid]['items'] = 0;
				}
			}
		}

// Adding triggers
		if(!is_null($options['select_triggers'])){
			$obj_params = array(
				'nodeids' => $nodeids,
				'hostids' => $hostids,
				'nopermissions' => 1,
				'preservekeys' => 1
			);

			if(is_array($options['select_triggers']) || str_in_array($options['select_triggers'], $subselects_allowed_outputs)){
				$obj_params['output'] = $options['select_triggers'];
				$triggers = CTrigger::get($obj_params);

				if(!is_null($options['limitSelects'])) order_result($triggers, 'description');
				foreach($triggers as $triggerid => $trigger){
					unset($triggers[$triggerid]['hosts']);

					foreach($trigger['hosts'] as $hnum => $host){
						if(!is_null($options['limitSelects'])){
							if(!isset($count[$host['hostid']])) $count[$host['hostid']] = 0;
							$count[$host['hostid']]++;

							if($count[$host['hostid']] > $options['limitSelects']) continue;
						}

						$result[$host['hostid']]['triggers'][] = &$triggers[$triggerid];
					}
				}
			}
			else if(API_OUTPUT_COUNT == $options['select_triggers']){
				$obj_params['countOutput'] = 1;
				$obj_params['groupCount'] = 1;

				$triggers = CTrigger::get($obj_params);
				$triggers = zbx_toHash($triggers, 'hostid');
				foreach($result as $hostid => $host){
					if(isset($triggers[$hostid]))
						$result[$hostid]['triggers'] = $triggers[$hostid]['rowscount'];
					else
						$result[$hostid]['triggers'] = 0;
				}
			}
		}

// Adding graphs
		if(!is_null($options['select_graphs'])){
			$obj_params = array(
				'nodeids' => $nodeids,
				'hostids' => $hostids,
				'nopermissions' => 1,
				'preservekeys' => 1
			);

			if(is_array($options['select_graphs']) || str_in_array($options['select_graphs'], $subselects_allowed_outputs)){
				$obj_params['output'] = $options['select_graphs'];
				$graphs = CGraph::get($obj_params);
				
				if(!is_null($options['limitSelects'])) order_result($graphs, 'name');
				foreach($graphs as $graphid => $graph){
					unset($graphs[$graphid]['hosts']);
					
					foreach($graph['hosts'] as $hnum => $host){
						if(!is_null($options['limitSelects'])){
							if(!isset($count[$host['hostid']])) $count[$host['hostid']] = 0;
							$count[$host['hostid']]++;

							if($count[$host['hostid']] > $options['limitSelects']) continue;
						}

						$result[$host['hostid']]['graphs'][] = &$graphs[$graphid];
					}
				}
			}
			else if(API_OUTPUT_COUNT == $options['select_graphs']){
				$obj_params['countOutput'] = 1;
				$obj_params['groupCount'] = 1;

				$graphs = CGraph::get($obj_params);
				$graphs = zbx_toHash($graphs, 'hostid');
				foreach($result as $hostid => $host){
					if(isset($graphs[$hostid]))
						$result[$hostid]['graphs'] = $graphs[$hostid]['rowscount'];
					else
						$result[$hostid]['graphs'] = 0;
				}
			}
		}

// Adding discovery hosts
		if(!is_null($options['select_dhosts'])){
			$obj_params = array(
				'nodeids' => $nodeids,
				'hostids' => $hostids,
				'nopermissions' => 1,
				'preservekeys' => 1
			);

			if(is_array($options['select_dhosts']) || str_in_array($options['select_dhosts'], $subselects_allowed_outputs)){
				$obj_params['output'] = $options['select_dhosts'];
				$dhosts = CDHost::get($obj_params);

				if(!is_null($options['limitSelects'])) order_result($dhosts, 'dhostid');
				foreach($dhosts as $dhostid => $dhost){
					unset($dhosts[$dhostid]['hosts']);

					foreach($dhost['hosts'] as $hnum => $host){
						if(!is_null($options['limitSelects'])){
							if(!isset($count[$host['hostid']])) $count[$host['hostid']] = 0;
							$count[$host['hostid']]++;

							if($count[$host['hostid']] > $options['limitSelects']) continue;
						}

						$result[$host['hostid']]['dhosts'][] = &$dhosts[$dhostid];
					}
				}
			}
			else if(API_OUTPUT_COUNT == $options['select_dhosts']){
				$obj_params['countOutput'] = 1;
				$obj_params['groupCount'] = 1;

				$dhosts = CDHost::get($obj_params);
				$dhosts = zbx_toHash($dhosts, 'hostid');
				foreach($result as $hostid => $host){
					if(isset($dhosts[$hostid]))
						$result[$hostid]['dhosts'] = $dhosts[$hostid]['rowscount'];
					else
						$result[$hostid]['dhosts'] = 0;
				}
			}
		}

// Adding applications
		if(!is_null($options['select_applications'])){
			$obj_params = array(
				'nodeids' => $nodeids,
				'hostids' => $hostids,
				'nopermissions' => 1,
				'preservekeys' => 1
			);

			if(is_array($options['select_applications']) || str_in_array($options['select_applications'], $subselects_allowed_outputs)){
				$obj_params['output'] = $options['select_applications'];
				$applications = CApplication::get($obj_params);

				if(!is_null($options['limitSelects'])) order_result($applications, 'name');
				foreach($applications as $applicationid => $application){
					unset($applications[$applicationid]['hosts']);

					foreach($application['hosts'] as $hnum => $host){
						if(!is_null($options['limitSelects'])){
							if(!isset($count[$host['hostid']])) $count[$host['hostid']] = 0;
							$count[$host['hostid']]++;

							if($count[$host['hostid']] > $options['limitSelects']) continue;
						}

						$result[$host['hostid']]['applications'][] = &$applications[$applicationid];
					}
				}
			}
			else if(API_OUTPUT_COUNT == $options['select_applications']){
				$obj_params['countOutput'] = 1;
				$obj_params['groupCount'] = 1;

				$applications = CApplication::get($obj_params);
				$applications = zbx_toHash($applications, 'hostid');
				foreach($result as $hostid => $host){
					if(isset($applications[$hostid]))
						$result[$hostid]['applications'] = $applications[$hostid]['rowscount'];
					else
						$result[$hostid]['applications'] = 0;
				}
			}
		}

// Adding macros
		if(!is_null($options['select_macros']) && str_in_array($options['select_macros'], $subselects_allowed_outputs)){
			$obj_params = array(
				'nodeids' => $nodeids,
				'output' => $options['select_macros'],
				'hostids' => $hostids,
				'preservekeys' => 1
			);

			$macros = CUserMacro::get($obj_params);
			foreach($macros as $macroid => $macro){
				$mhosts = $macro['hosts'];
				unset($macro['hosts']);
				foreach($mhosts as $num => $host){
					$result[$host['hostid']]['macros'][] = $macro;
				}
			}
		}

Copt::memoryPick();
// removing keys (hash -> array)
		if(is_null($options['preservekeys'])){
			$result = zbx_cleanHashes($result);
		}

	return $result;
	}

/**
 * Get Host ID by Host name
 *
 * {@source}
 * @access public
 * @static
 * @since 1.8
 * @version 1
 *
 * @param _array $host_data
 * @param string $host_data['host']
 * @return int|boolean
 */
	public static function getObjects($hostData){
		$options = array(
			'filter' => $hostData,
			'output'=>API_OUTPUT_EXTEND
		);

		if(isset($hostData['node']))
			$options['nodeids'] = getNodeIdByNodeName($hostData['node']);
		else if(isset($hostData['nodeids']))
			$options['nodeids'] = $hostData['nodeids'];

		$result = self::get($options);

	return $result;
	}

	public static function exists($object){
		$keyFields = array(array('hostid', 'host'));

		$options = array(
			'filter' => zbx_array_mintersect($keyFields, $object),
			'output' => API_OUTPUT_SHORTEN,
			'nopermissions' => 1,
			'limit' => 1
		);
		if(isset($object['node']))
			$options['nodeids'] = getNodeIdByNodeName($object['node']);
		else if(isset($object['nodeids']))
			$options['nodeids'] = $object['nodeids'];

		$objs = self::get($options);

	return !empty($objs);
	}

/**
 * Add Host
 *
 * {@source}
 * @access public
 * @static
 * @since 1.8
 * @version 1
 *
 * @param _array $hosts multidimensional array with Hosts data
 * @param string $hosts['host'] Host name.
 * @param array $hosts['groups'] array of HostGroup objects with IDs add Host to.
 * @param int $hosts['port'] Port. OPTIONAL
 * @param int $hosts['status'] Host Status. OPTIONAL
 * @param int $hosts['useip'] Use IP. OPTIONAL
 * @param string $hosts['dns'] DNS. OPTIONAL
 * @param string $hosts['ip'] IP. OPTIONAL
 * @param int $hosts['proxy_hostid'] Proxy Host ID. OPTIONAL
 * @param int $hosts['useipmi'] Use IPMI. OPTIONAL
 * @param string $hosts['ipmi_ip'] IPMAI IP. OPTIONAL
 * @param int $hosts['ipmi_port'] IPMI port. OPTIONAL
 * @param int $hosts['ipmi_authtype'] IPMI authentication type. OPTIONAL
 * @param int $hosts['ipmi_privilege'] IPMI privilege. OPTIONAL
 * @param string $hosts['ipmi_username'] IPMI username. OPTIONAL
 * @param string $hosts['ipmi_password'] IPMI password. OPTIONAL
 * @return boolean
 */
	public static function create($hosts){
		$errors = array();
		$hosts = zbx_toArray($hosts);
		$hostids = array();
		$groupids = array();
		$result = false;

// CHECK IF HOSTS HAVE AT LEAST 1 GROUP {{{
		foreach($hosts as $hnum => $host){
			if(empty($host['groups'])){
				self::setError(__METHOD__, ZBX_API_ERROR_PARAMETERS, 'No groups for host [ '.$host['host'].' ]');
				return false;
			}
			$hosts[$hnum]['groups'] = zbx_toArray($hosts[$hnum]['groups']);

			foreach($hosts[$hnum]['groups'] as $gnum => $group){
				$groupids[$group['groupid']] = $group['groupid'];
			}
		}
// }}} CHECK IF HOSTS HAVE AT LEAST 1 GROUP


// PERMISSIONS {{{
		$upd_groups = CHostGroup::get(array(
			'groupids' => $groupids,
			'editable' => 1,
			'preservekeys' => 1));
		foreach($groupids as $gnum => $groupid){
			if(!isset($upd_groups[$groupid])){
				self::setError(__METHOD__, ZBX_API_ERROR_PERMISSIONS, 'You do not have enough rights for operation');
				return false;
			}
		}
// }}} PERMISSIONS

		self::BeginTransaction(__METHOD__);
		foreach($hosts as $num => $host){
			$host_db_fields = array(
				'host' => null,
				'port' => 0,
				'status' => 0,
				'useip' => 0,
				'dns' => '',
				'ip' => '0.0.0.0',
				'proxy_hostid' => 0,
				'useipmi' => 0,
				'ipmi_ip' => '',
				'ipmi_port' => 623,
				'ipmi_authtype' => 0,
				'ipmi_privilege' => 0,
				'ipmi_username' => '',
				'ipmi_password' => '',
			);

			if(!check_db_fields($host_db_fields, $host)){
				$result = false;
				$errors[] = array('errno' => ZBX_API_ERROR_PARAMETERS, 'error' => 'Wrong fields for host [ '.$host['host'].' ]');
				break;
			}

			if(!preg_match('/^'.ZBX_PREG_HOST_FORMAT.'$/i', $host['host'])){
				$result = false;
				$errors[] = array('errno' => ZBX_API_ERROR_PARAMETERS, 'error' => 'Incorrect characters used for Hostname [ '.$host['host'].' ]');
				break;
			}
			if(!empty($dns) && !preg_match('/^'.ZBX_PREG_DNS_FORMAT.'$/i', $host['dns'])){
				$result = false;
				$errors[] = array('errno' => ZBX_API_ERROR_PARAMETERS, 'error' => 'Incorrect characters used for DNS [ '.$host['dns'].' ]');
				break;
			}

			if(self::exists(array('host' => $host['host']))){
				$result = false;
				$errors[] = array('errno' => ZBX_API_ERROR_PARAMETERS, 'error' => S_HOST.' [ '.$host['host'].' ] '.S_ALREADY_EXISTS_SMALL);
				break;
			}
			if(CTemplate::exists(array('host' => $host['host']))){
				$result = false;
				$errors[] = array('errno' => ZBX_API_ERROR_PARAMETERS, 'error' => S_TEMPLATE.' [ '.$host['host'].' ] '.S_ALREADY_EXISTS_SMALL);
				break;
			}

			$hostid = get_dbid('hosts', 'hostid');
			$hostids[] = $hostid;
			$result = DBexecute('INSERT INTO hosts (hostid, proxy_hostid, host, port, status, useip, dns, ip, disable_until, available,'.
				'useipmi,ipmi_port,ipmi_authtype,ipmi_privilege,ipmi_username,ipmi_password,ipmi_ip) VALUES ('.
				$hostid.','.
				$host['proxy_hostid'].','.
				zbx_dbstr($host['host']).','.
				$host['port'].','.
				$host['status'].','.
				$host['useip'].','.
				zbx_dbstr($host['dns']).','.
				zbx_dbstr($host['ip']).
				',0,'.
				HOST_AVAILABLE_UNKNOWN.','.
				$host['useipmi'].','.
				$host['ipmi_port'].','.
				$host['ipmi_authtype'].','.
				$host['ipmi_privilege'].','.
				zbx_dbstr($host['ipmi_username']).','.
				zbx_dbstr($host['ipmi_password']).','.
				zbx_dbstr($host['ipmi_ip']).')'
			);
			if(!$result){
				break;
			}

			$host['hostid'] = $hostid;
			$options = array();
			$options['hosts'] = $host;
			$options['groups'] = $host['groups'];
			if(isset($host['templates']) && !is_null($host['templates']))
				$options['templates'] = $host['templates'];
			if(isset($host['macros']) && !is_null($host['macros']))
				$options['macros'] = $host['macros'];

			$result &= CHost::massAdd($options);

			if(isset($host['profile'])){
				$fields = array_keys($host['profile']);
				$fields = implode(', ', $fields);

				$values = array_map('zbx_dbstr', $host['profile']);
				$values = implode(', ', $values);

				DBexecute('INSERT INTO hosts_profiles (hostid, '.$fields.') VALUES ('.$hostid.', '.$values.')');
			}

			if(isset($host['extendedProfile'])){
				$fields = array_keys($host['extendedProfile']);
				$fields = implode(', ', $fields);

				$values = array_map('zbx_dbstr', $host['extendedProfile']);
				$values = implode(', ', $values);

				DBexecute('INSERT INTO hosts_profiles_ext (hostid, '.$fields.') VALUES ('.$hostid.', '.$values.')');
			}
		}

		$result = self::EndTransaction($result, __METHOD__);

		if($result){
			return array('hostids' => $hostids);
		}
		else{
			self::setMethodErrors(__METHOD__, $errors);
			return false;
		}
	}

/**
 * Update Host
 *
 * {@source}
 * @access public
 * @static
 * @since 1.8
 * @version 1
 *
 * @param _array $hosts multidimensional array with Hosts data
 * @param string $hosts['host'] Host name.
 * @param int $hosts['port'] Port. OPTIONAL
 * @param int $hosts['status'] Host Status. OPTIONAL
 * @param int $hosts['useip'] Use IP. OPTIONAL
 * @param string $hosts['dns'] DNS. OPTIONAL
 * @param string $hosts['ip'] IP. OPTIONAL
 * @param int $hosts['proxy_hostid'] Proxy Host ID. OPTIONAL
 * @param int $hosts['useipmi'] Use IPMI. OPTIONAL
 * @param string $hosts['ipmi_ip'] IPMAI IP. OPTIONAL
 * @param int $hosts['ipmi_port'] IPMI port. OPTIONAL
 * @param int $hosts['ipmi_authtype'] IPMI authentication type. OPTIONAL
 * @param int $hosts['ipmi_privilege'] IPMI privilege. OPTIONAL
 * @param string $hosts['ipmi_username'] IPMI username. OPTIONAL
 * @param string $hosts['ipmi_password'] IPMI password. OPTIONAL
 * @param string $hosts['groups'] groups
 * @return boolean
 */
	public static function update($hosts){
		$errors = array();
		$result = true;

		$hosts = zbx_toArray($hosts);
		$hostids = zbx_objectValues($hosts, 'hostid');

		try{
			$options = array(
				'hostids' => $hostids,
				'editable' => 1,
				'preservekeys' => 1
			);
			$upd_hosts = self::get($options);
			foreach($hosts as $gnum => $host){
				if(!isset($upd_hosts[$host['hostid']])){
					self::exception(ZBX_API_ERROR_PERMISSIONS, 'You do not have enough rights for operation');
				}
			}
	
			$transaction = self::BeginTransaction(__METHOD__);
	
			foreach($hosts as $num => $host){
				$tmp = $host;
				$host['hosts'] = $tmp;
	
				$result = self::massUpdate($host);
				if(!$result) self::exception(ZBX_API_ERROR_INTERNAL, 'Host update failed');
			}
	
			$result = self::EndTransaction($result, __METHOD__);

			return array('hostids' => $hostids);
		}
		catch(APIException $e){
			if(isset($transaction)) self::EndTransaction(false, __METHOD__);

			$error = $e->getErrors();
			$error = reset($error);

			self::setError(__METHOD__, $e->getCode(), $error);
			return false;
		}
	}

/**
 * Add Hosts to HostGroups. All Hosts are added to all HostGroups.
 *
 * {@source}
 * @access public
 * @static
 * @since 1.8
 * @version 1
 *
 * @param array $data
 * @param array $data['groups']
 * @param array $data['hosts']
 * @return boolean
 */
	public static function massAdd($data){
		$errors = array();
		$result = true;

		$hosts = isset($data['hosts']) ? zbx_toArray($data['hosts']) : null;
		$hostids = is_null($hosts) ? array() : zbx_objectValues($hosts, 'hostid');

		try{
			$transaction = self::BeginTransaction(__METHOD__);
	
			if(isset($data['groups'])){
				$options = array(
					'groups' => zbx_toArray($data['groups']), 
					'hosts' => zbx_toArray($data['hosts'])
				);
				$result = CHostGroup::massAdd($options);
			}
	
			if(isset($data['templates'])){
				$options = array(
					'hosts' => zbx_toArray($data['hosts']), 
					'templates' => zbx_toArray($data['templates'])
				);
				$result = CTemplate::massAdd($options);
			}
	
			if(isset($data['macros'])){
				$options = array(
					'hosts' => zbx_toArray($data['hosts']), 
					'macros' => $data['macros']
				);
				$result = CUserMacro::massAdd($options);
			}
	
			$result = self::EndTransaction($result, __METHOD__);
		}
		catch(APIException $e){
			if($transaction) self::EndTransaction(false, __METHOD__);

			$error = $e->getErrors();
			$error = reset($error);

			self::setError(__METHOD__, $e->getCode(), $error);
			return false;
		}

	return $result;
	}

/**
 * Mass update hosts
 *
 * {@source}
 * @access public
 * @static
 * @since 1.8
 * @version 1
 *
 * @param _array $hosts multidimensional array with Hosts data
 * @param array $hosts['hosts'] Array of Host objects to update
 * @param string $hosts['fields']['host'] Host name.
 * @param array $hosts['fields']['groupids'] HostGroup IDs add Host to.
 * @param int $hosts['fields']['port'] Port. OPTIONAL
 * @param int $hosts['fields']['status'] Host Status. OPTIONAL
 * @param int $hosts['fields']['useip'] Use IP. OPTIONAL
 * @param string $hosts['fields']['dns'] DNS. OPTIONAL
 * @param string $hosts['fields']['ip'] IP. OPTIONAL
 * @param int $hosts['fields']['proxy_hostid'] Proxy Host ID. OPTIONAL
 * @param int $hosts['fields']['useipmi'] Use IPMI. OPTIONAL
 * @param string $hosts['fields']['ipmi_ip'] IPMAI IP. OPTIONAL
 * @param int $hosts['fields']['ipmi_port'] IPMI port. OPTIONAL
 * @param int $hosts['fields']['ipmi_authtype'] IPMI authentication type. OPTIONAL
 * @param int $hosts['fields']['ipmi_privilege'] IPMI privilege. OPTIONAL
 * @param string $hosts['fields']['ipmi_username'] IPMI username. OPTIONAL
 * @param string $hosts['fields']['ipmi_password'] IPMI password. OPTIONAL
 * @return boolean
 */
	public static function massUpdate($data){
		$transaction = false;

		$hosts = zbx_toArray($data['hosts']);
		$hostids = zbx_objectValues($hosts, 'hostid');

		try{
			$options = array(
				'hostids' => $hostids,
				'editable' => 1,
				'extendoutput' => 1,
				'preservekeys' => 1,
			);
			$upd_hosts = self::get($options);

			foreach($hosts as $hnum => $host){
				if(!isset($upd_hosts[$host['hostid']])){
					self::exception(ZBX_API_ERROR_PERMISSIONS, S_NO_PERMISSION);
				}
			}

// CHECK IF HOSTS HAVE AT LEAST 1 GROUP {{{
			if(isset($data['groups']) && empty($data['groups'])){
				self::exception(ZBX_API_ERROR_PARAMETERS, 'No groups for hosts');
			}
// }}} CHECK IF HOSTS HAVE AT LEAST 1 GROUP

			$transaction = self::BeginTransaction(__METHOD__);

// UPDATE HOSTS PROPERTIES {{{
			if(isset($data['host'])){
				if(count($hosts) > 1){
					self::exception(ZBX_API_ERROR_PARAMETERS, 'Cannot mass update host name');
				}

				$cur_host = reset($hosts);
				
				$options = array(
					'filter' => array(
						'host' => $cur_host['host']),
					'output' => API_OUTPUT_SHORTEN,
					'editable' => 1,
					'nopermissions' => 1
				);
				$host_exists = self::get($options);
				
				$host_exists = reset($host_exists);

				if(!empty($host_exists) && ($host_exists['hostid'] != $cur_host['hostid'])){
					self::exception(ZBX_API_ERROR_PARAMETERS, S_HOST.' [ '.$data['host'].' ] '.S_ALREADY_EXISTS_SMALL);
				}				
			}

			if(isset($data['host']) && !preg_match('/^'.ZBX_PREG_HOST_FORMAT.'$/i', $data['host'])){
				self::exception(ZBX_API_ERROR_PARAMETERS, 'Incorrect characters used for Hostname [ '.$data['host'].' ]');
			}
			if(isset($data['dns']) && !empty($data['dns']) && !preg_match('/^'.ZBX_PREG_DNS_FORMAT.'$/i', $data['dns'])){
				self::exception(ZBX_API_ERROR_PARAMETERS, 'Incorrect characters used for DNS [ '.$data['dns'].' ]');
			}

			$sql_set = array();
			if(isset($data['proxy_hostid'])) $sql_set[] = 'proxy_hostid='.$data['proxy_hostid'];
			if(isset($data['host'])) $sql_set[] = 'host='.zbx_dbstr($data['host']);
			if(isset($data['port'])) $sql_set[] = 'port='.$data['port'];
			if(isset($data['status'])) $sql_set[] = 'status='.$data['status'];
			if(isset($data['useip'])) $sql_set[] = 'useip='.$data['useip'];
			if(isset($data['dns'])) $sql_set[] = 'dns='.zbx_dbstr($data['dns']);
			if(isset($data['ip'])) $sql_set[] = 'ip='.zbx_dbstr($data['ip']);
			if(isset($data['useipmi'])) $sql_set[] = 'useipmi='.$data['useipmi'];
			if(isset($data['ipmi_port'])) $sql_set[] = 'ipmi_port='.$data['ipmi_port'];
			if(isset($data['ipmi_authtype'])) $sql_set[] = 'ipmi_authtype='.$data['ipmi_authtype'];
			if(isset($data['ipmi_privilege'])) $sql_set[] = 'ipmi_privilege='.$data['ipmi_privilege'];
			if(isset($data['ipmi_username'])) $sql_set[] = 'ipmi_username='.zbx_dbstr($data['ipmi_username']);
			if(isset($data['ipmi_password'])) $sql_set[] = 'ipmi_password='.zbx_dbstr($data['ipmi_password']);
			if(isset($data['ipmi_ip'])) $sql_set[] = 'ipmi_ip='.zbx_dbstr($data['ipmi_ip']);

			if(!empty($sql_set)){
				$sql = 'UPDATE hosts SET ' . implode(', ', $sql_set) . ' WHERE '.DBcondition('hostid', $hostids);
				$result = DBexecute($sql);
				if(isset($data['status']))
					update_host_status($hostids, $data['status']);
			}
// }}} UPDATE HOSTS PROPERTIES


// UPDATE HOSTGROUPS LINKAGE {{{
			if(isset($data['groups']) && !is_null($data['groups'])){
				$data['groups'] = zbx_toArray($data['groups']);
				
				$host_groups = CHostGroup::get(array('hostids' => $hostids));
				$host_groupids = zbx_objectValues($host_groups, 'groupid');
				$new_groupids = zbx_objectValues($data['groups'], 'groupid');

				$groups_to_add = array_diff($new_groupids, $host_groupids);

				if(!empty($groups_to_add)){
					$result = self::massAdd(array('hosts' => $hosts, 'groups' => $groups_to_add));
					if(!$result){
						self::exception(ZBX_API_ERROR_PARAMETERS, 'Can\'t add group');
					}
				}

				$groups_to_del = array_diff($host_groupids, $new_groupids);

				if(!empty($groups_to_del)){
					$result = self::massRemove(array('hosts' => $hosts, 'groups' => $groups_to_del));
					if(!$result){
						self::exception(ZBX_API_ERROR_PARAMETERS, 'Can\'t remove group');
					}
				}
			}
// }}} UPDATE HOSTGROUPS LINKAGE


			$data['templates_clear'] = isset($data['templates_clear']) ? zbx_toArray($data['templates_clear']) : array();
			$cleared_templateids = array();
			foreach($hostids as $hostid){
				foreach($data['templates_clear'] as $tpl){
					$result = unlink_template($hostid, $tpl['templateid'], false);
					if(!$result){
						self::exception(ZBX_API_ERROR_PARAMETERS, 'Cannot unlink template [ '.$tpl['templateid'].' ]');
					}
					$cleared_templateids[] = $tpl['templateid'];
				}
			}


// UPDATE TEMPLATE LINKAGE {{{
			if(isset($data['templates']) && !is_null($data['templates'])){
				$host_templates = CTemplate::get(array('hostids' => $hostids));
				$host_templateids = zbx_objectValues($host_templates, 'templateid');
				$new_templateids = zbx_objectValues($data['templates'], 'templateid');

				$templates_to_del = array_diff($host_templateids, $new_templateids);
				$templates_to_del = array_diff($templates_to_del, $cleared_templateids);

				if(!empty($templates_to_del)){
					$result = self::massRemove(array('hosts' => $hosts, 'templates' => $templates_to_del));
					if(!$result){
						self::exception(ZBX_API_ERROR_PARAMETERS, S_CANNOT_UNLINK_TEMPLATE);
					}
				}
				
				$result = self::massAdd(array('hosts' => $hosts, 'templates' => $new_templateids));
				if(!$result){
					self::exception(ZBX_API_ERROR_PARAMETERS, S_CANNOT_LINK_TEMPLATE);
				}
			}
// }}} UPDATE TEMPLATE LINKAGE


// UPDATE MACROS {{{
			if(isset($data['macros']) && !is_null($data['macros'])){
				$host_macros = CUserMacro::get(array('hostids' => $hostids, 'extendoutput' => 1));

				$macros_to_del = array();
				foreach($host_macros as $hmacro){
					$del = true;
					foreach($data['macros'] as $nmacro){
						if($hmacro['macro'] == $nmacro['macro']){
							$del = false;
							break;
						}
					}
					if($del){
						$macros_to_del[] = $hmacro;
					}
				}
				if(!empty($macros_to_del)){
					$result = self::massRemove(array('hosts' => $hosts, 'macros' => $macros_to_del));
					if(!$result){
						self::exception(ZBX_API_ERROR_PARAMETERS, 'Can\'t remove macro');
					}
				}

				$result = CUsermacro::massUpdate(array('hosts' => $hosts, 'macros' => $data['macros']));
				if(!$result){
					self::exception(ZBX_API_ERROR_PARAMETERS, 'Cannot update macro');
				}

				$result = self::massAdd(array('hosts' => $hosts, 'macros' => $data['macros']));
				if(!$result){
					self::exception(ZBX_API_ERROR_PARAMETERS, 'Cannot add macro');
				}
			}


// }}} UPDATE MACROS


// PROFILE {{{
			if(isset($data['profile']) && !is_null($data['profile'])){
				if(empty($data['profile'])){
					$sql = 'DELETE FROM hosts_profiles WHERE '.DBcondition('hostid', $hostids);
					if(!DBexecute($sql))
						self::exception(ZBX_API_ERROR_PARAMETERS, 'Cannot delete profile');
				}
				else{
					$existing_profiles = array();
					$existing_profiles_db = DBselect('SELECT hostid FROM hosts_profiles WHERE '.DBcondition('hostid', $hostids));
					while($existing_profile = DBfetch($existing_profiles_db)){
						$existing_profiles[] = $existing_profile['hostid'];
					}

					$hostids_without_profile = array_diff($hostids, $existing_profiles);

					$fields = array_keys($data['profile']);
					$fields = implode(', ', $fields);

					$values = array_map('zbx_dbstr', $data['profile']);
					$values = implode(', ', $values);

					foreach($hostids_without_profile as $hostid){
						$sql = 'INSERT INTO hosts_profiles (hostid, '.$fields.') VALUES ('.$hostid.', '.$values.')';
						if(!DBexecute($sql))
							self::exception(ZBX_API_ERROR_PARAMETERS, 'Cannot create profile');
					}

					if(!empty($existing_profiles)){

						$host_profile_fields = array('devicetype', 'name', 'os', 'serialno', 'tag','macaddress', 'hardware', 'software',
							'contact', 'location', 'notes');
						$sql_set = array();
						foreach($host_profile_fields as $field){
							if(isset($data['profile'][$field])) $sql_set[] = $field.'='.zbx_dbstr($data['profile'][$field]);
						}

						$sql = 'UPDATE hosts_profiles SET ' . implode(', ', $sql_set) . ' WHERE '.DBcondition('hostid', $existing_profiles);
						if(!DBexecute($sql))
							self::exception(ZBX_API_ERROR_PARAMETERS, 'Cannot update profile');
					}
				}
			}
// }}} PROFILE


// EXTENDED PROFILE {{{
			if(isset($data['extendedProfile']) && !is_null($data['extendedProfile'])){
				if(empty($data['extendedProfile'])){
					$sql = 'DELETE FROM hosts_profiles_ext WHERE '.DBcondition('hostid', $hostids);
					if(!DBexecute($sql))
						self::exception(ZBX_API_ERROR_PARAMETERS, 'Cannot delete extended profile');
				}
				else{
					$existing_profiles = array();
					$existing_profiles_db = DBselect('SELECT hostid FROM hosts_profiles_ext WHERE '.DBcondition('hostid', $hostids));
					while($existing_profile = DBfetch($existing_profiles_db)){
						$existing_profiles[] = $existing_profile;
					}

					$hostids_without_profile = array_diff($hostids, $existing_profiles);

					$fields = array_keys($data['extendedProfile']);
					$fields = implode(', ', $fields);

					$values = array_map('zbx_dbstr', $data['extendedProfile']);
					$values = implode(', ', $values);

					foreach($hostids_without_profile as $hostid){
						$sql = 'INSERT INTO hosts_profiles_ext (hostid, '.$fields.') VALUES ('.$hostid.', '.$values.')';
						if(!DBexecute($sql))
							self::exception(ZBX_API_ERROR_PARAMETERS, 'Cannot create extended profile');
					}

					if(!empty($existing_profiles)){

						$host_profile_ext_fields = array('device_alias','device_type','device_chassis','device_os','device_os_short',
							'device_hw_arch','device_serial','device_model','device_tag','device_vendor','device_contract',
							'device_who','device_status','device_app_01','device_app_02','device_app_03','device_app_04',
							'device_app_05','device_url_1','device_url_2','device_url_3','device_networks','device_notes',
							'device_hardware','device_software','ip_subnet_mask','ip_router','ip_macaddress','oob_ip',
							'oob_subnet_mask','oob_router','date_hw_buy','date_hw_install','date_hw_expiry','date_hw_decomm','site_street_1',
							'site_street_2','site_street_3','site_city','site_state','site_country','site_zip','site_rack','site_notes',
							'poc_1_name','poc_1_email','poc_1_phone_1','poc_1_phone_2','poc_1_cell','poc_1_screen','poc_1_notes','poc_2_name',
							'poc_2_email','poc_2_phone_1','poc_2_phone_2','poc_2_cell','poc_2_screen','poc_2_notes');

						$sql_set = array();
						foreach($host_profile_fields as $field){
							if(isset($data['extendedProfile'][$field])) $sql_set[] = $field.'='.zbx_dbstr($data['extendedProfile'][$field]);
						}

						$sql = 'UPDATE hosts_profiles_ext SET ' . implode(', ', $sql_set) . ' WHERE '.DBcondition('hostid', $existing_profiles);
						if(!DBexecute($sql))
							self::exception(ZBX_API_ERROR_PARAMETERS, 'Cannot update extended profile');
					}
				}
			}
// }}} EXTENDED PROFILE


			self::EndTransaction(true, __METHOD__);

			$upd_hosts = self::get(array('hostids' => $hostids, 'extendoutput' => 1, 'nopermissions' => 1));
			return $upd_hosts;
		}
		catch(APIException $e){
			if($transaction) self::EndTransaction(false, __METHOD__);

			$error = $e->getErrors();
			$error = reset($error);

			self::setError(__METHOD__, $e->getCode(), $error);
			return false;
		}
	}

/**
 * remove Hosts to HostGroups. All Hosts are added to all HostGroups.
 *
 * {@source}
 * @access public
 * @static
 * @since 1.8
 * @version 1
 *
 * @param array $data
 * @param array $data['groups']
 * @param array $data['hosts']
 * @return boolean
 */
	public static function massRemove($data){
		$errors = array();
		$result = true;

		$hosts = isset($data['hosts']) ? zbx_toArray($data['hosts']) : null;
		$hostids = is_null($hosts) ? array() : zbx_objectValues($hosts, 'hostid');

		self::BeginTransaction(__METHOD__);

		if(isset($data['groups'])){
			$options = array('groups' => zbx_toArray($data['groups']), 'hosts' => zbx_toArray($data['hosts']));
			$result = CHostGroup::massRemove($options);
		}

		if(isset($data['templates'])){
			$options = array('hosts' => zbx_toArray($data['hosts']), 'templates' => zbx_toArray($data['templates']));
			$result = CTemplate::massRemove($options);
		}

		if(isset($data['macros'])){
			$options = array('hosts' => zbx_toArray($data['hosts']), 'macros' => $data['macros']);
			$result = CUserMacro::massRemove($options);
		}


		$result = self::EndTransaction($result, __METHOD__);


		if($result !== false){
			return $result;
		}
		else{
			self::setMethodErrors(__METHOD__, $errors);
			return false;
		}
	}

/**
 * Delete Host
 *
 * {@source}
 * @access public
 * @static
 * @since 1.8
 * @version 1
 *
 * @param array $hosts
 * @param array $hosts[0, ...]['hostid'] Host ID to delete
 * @return array|boolean
 */
	public static function delete($hosts){
		$hosts = zbx_toArray($hosts);
		$hostids = array();

		$options = array(
			'hostids'=> zbx_objectValues($hosts, 'hostid'),
			'editable'=>1,
			'extendoutput'=>1,
			'preservekeys'=>1
		);
		$del_hosts = self::get($options);
		if(empty($del_hosts)){
			self::setError(__METHOD__, ZBX_API_ERROR_PERMISSIONS, 'Host does not exist');
			return false;
		}

		foreach($hosts as $num => $host){
			if(!isset($del_hosts[$host['hostid']])){
				self::setError(__METHOD__, ZBX_API_ERROR_PERMISSIONS, S_NO_PERMISSION);
				return false;
			}

			$hostids[] = $host['hostid'];
			//add_audit(AUDIT_ACTION_DELETE, AUDIT_RESOURCE_HOST, 'Host ['.$host['host'].']');
		}

		self::BeginTransaction(__METHOD__);
		if(!empty($hostids)){
			$result = delete_host($hostids, false);
		}
		else{
			self::setError(__METHOD__, ZBX_API_ERROR_PARAMETERS, 'Empty input parameter');
			$result = false;
		}

		$result = self::EndTransaction($result, __METHOD__);

		if($result){
			return array('hostids' => $hostids);
		}
		else{
			self::setError(__METHOD__);
			return false;
		}
	}

}
?><|MERGE_RESOLUTION|>--- conflicted
+++ resolved
@@ -114,12 +114,8 @@
 			'nopermissions'				=> null,
 // filter
 			'filter'					=> null,
-<<<<<<< HEAD
-			'pattern'					=> '',
-=======
 			'startPattern'				=> null,
 			'pattern'					=> null,
->>>>>>> d7da9977
 			'extendPattern'				=> null,
 
 // OutPut
@@ -458,16 +454,12 @@
 			}
 		}
 
-
-// startPattern (use index)
-		if(!zbx_empty($options['startPattern'])){
-			$sql_parts['where']['host'] = ' UPPER(h.host) LIKE '.zbx_dbstr(zbx_strtoupper($options['startPattern']).'%');
-		}
-
 // pattern
 		if(!zbx_empty($options['pattern'])){
-<<<<<<< HEAD
-			if($options['extendPattern']){
+			if($options['startPattern']){
+				$sql_parts['where']['host'] = ' UPPER(h.host) LIKE '.zbx_dbstr(zbx_strtoupper($options['pattern']).'%');
+			}
+			else if($options['extendPattern']){
 				$sql_parts['where'][] = ' ( '.
 											'UPPER(h.host) LIKE '.zbx_dbstr('%'.zbx_strtoupper($options['pattern']).'%').' OR '.
 											'h.ip LIKE '.zbx_dbstr('%'.$options['pattern'].'%').' OR '.
@@ -477,19 +469,8 @@
 			else{
 				$sql_parts['where']['host'] = ' UPPER(h.host) LIKE '.zbx_dbstr('%'.zbx_strtoupper($options['pattern']).'%');
 			}
-=======
-			$sql_parts['where']['host'] = ' UPPER(h.host) LIKE '.zbx_dbstr('%'.zbx_strtoupper($options['pattern']).'%');
-		}
-
-// extendPattern
-		if(!zbx_empty($options['extendPattern'])){
-			$sql_parts['where']['host'] = ' ( '.
-				'UPPER(h.host) LIKE '.zbx_dbstr('%'.zbx_strtoupper($options['extendPattern']).'%').' OR '.
-				'h.ip LIKE '.zbx_dbstr('%'.$options['extendPattern'].'%').' OR '.
-				'UPPER(h.dns) LIKE '.zbx_dbstr('%'.zbx_strtoupper($options['extendPattern']).'%').
-			' ) ';
->>>>>>> d7da9977
-		}
+		}
+
 
 // filter
 		if(!is_null($options['filter'])){
