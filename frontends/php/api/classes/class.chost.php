--- conflicted
+++ resolved
@@ -115,7 +115,7 @@
 // filter
 			'filter'					=> null,
 			'pattern'					=> '',
-			'extendPattern'			=> null,
+			'extendPattern'				=> null,
 
 // OutPut
 			'output'					=> API_OUTPUT_REFER,
@@ -239,18 +239,7 @@
 			}
 		}
 
-<<<<<<< HEAD
-// hostids
-		if(!is_null($options['hostids'])){
-			zbx_value2array($options['hostids']);
-			$sql_parts['where']['hostid'] = DBcondition('h.hostid', $options['hostids']);
-
-			if(!$nodeCheck){
-				$nodeCheck = true;
-				$sql_parts['where'][] = DBin_node('h.hostid', $nodeids);
-			}
-		}
-		
+
 // proxyids
 		if(!is_null($options['proxyids'])){
 			zbx_value2array($options['proxyids']);
@@ -260,8 +249,6 @@
 			$sql_parts['where'][] = DBcondition('h.proxy_hostid', $options['proxyids']);
 		}
 
-=======
->>>>>>> 52ef6ff5
 // templateids
 		if(!is_null($options['templateids'])){
 			zbx_value2array($options['templateids']);
