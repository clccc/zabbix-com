<?php
/*
** ZABBIX
** Copyright (C) 2000-2009 SIA Zabbix
**
** This program is free software; you can redistribute it and/or modify
** it under the terms of the GNU General Public License as published by
** the Free Software Foundation; either version 2 of the License, or
** (at your option) any later version.
**
** This program is distributed in the hope that it will be useful,
** but WITHOUT ANY WARRANTY; without even the implied warranty of
** MERCHANTABILITY or FITNESS FOR A PARTICULAR PURPOSE.  See the
** GNU General Public License for more details.
**
** You should have received a copy of the GNU General Public License
** along with this program; if not, write to the Free Software
** Foundation, Inc., 675 Mass Ave, Cambridge, MA 02139, USA.
**/
?>
<?php
/**
 * File containing CUser class for API.
 * @package API
 */
/**
 * Class containing methods for operations with Users
 */
class CUser extends CZBXAPI{
/**
 * Get Users data
 *
 * First part of parameters are filters which limits the output result set, these filters are set only if appropriate parameter is set.
 * For example if "type" is set, then method returns only users of given type.
 * Second part of parameters extends result data, adding data about others objects that are related to objects we get.
 * For example if "select_usrgrps" parameter is set, resulting objects will have additional property 'usrgrps' containing object with
 * data about User UserGroups.
 * Third part of parameters affect output. For example "sortfield" will be set to 'alias', result will be sorted by User alias.
 * All Parameters are optional!
 *
 * {@source}
 * @access public
 * @static
 * @since 1.8
 * @version 1
 *
 * @param _array $options
 * @param array $options['nodeids'] filter by Node IDs
 * @param array $options['usrgrpids'] filter by UserGroup IDs
 * @param array $options['userids'] filter by User IDs
 * @param boolean $options['type'] filter by User type [ USER_TYPE_ZABBIX_USER: 1, USER_TYPE_ZABBIX_ADMIN: 2, USER_TYPE_SUPER_ADMIN: 3 ]
 * @param boolean $options['select_usrgrps'] extend with UserGroups data for each User
 * @param boolean $options['get_access'] extend with access data for each User
 * @param boolean $options['extendoutput'] output only User IDs if not set.
 * @param boolean $options['count'] output only count of objects in result. ( result returned in property 'rowscount' )
 * @param string $options['pattern'] filter by Host name containing only give pattern
 * @param int $options['limit'] output will be limited to given number
 * @param string $options['sortfield'] output will be sorted by given property [ 'userid', 'alias' ]
 * @param string $options['sortorder'] output will be sorted in given order [ 'ASC', 'DESC' ]
 * @return array
 */
	public static function get($options=array()){
		global $USER_DETAILS;

		$result = array();
		$user_type = $USER_DETAILS['type'];
		$userid = $USER_DETAILS['userid'];

		$sort_columns = array('userid', 'alias'); // allowed columns for sorting
		$subselects_allowed_outputs = array(API_OUTPUT_REFER, API_OUTPUT_EXTEND); // allowed output options for [ select_* ] params


		$sql_parts = array(
			'select' => array('users' => 'u.userid'),
			'from' => array('users u'),
			'where' => array(),
			'order' => array(),
			'limit' => null);

		$def_options = array(
			'nodeids'					=> null,
			'usrgrpids'					=> null,
			'userids'					=> null,
			'users' 					=> null,
			'type'						=> null,
// filter
			'pattern'					=> '',
// OutPut
			'extendoutput'				=> null,
			'output'				=> API_OUTPUT_REFER,
			'editable'					=> null,
			'select_usrgrps'			=> null,
			'get_access'				=> null,
			'count'						=> null,
			'preservekeys'				=> null,

			'sortfield'					=> '',
			'sortorder'					=> '',
			'limit'						=> null
		);

		$options = zbx_array_merge($def_options, $options);

		
		if(!is_null($options['extendoutput'])){
			$options['output'] = API_OUTPUT_EXTEND;
			
			if(!is_null($options['select_usrgrps'])){
				$options['select_usrgrps'] = API_OUTPUT_EXTEND;
			}
		}
		
		
// PERMISSION CHECK
		if(USER_TYPE_SUPER_ADMIN == $user_type){

		}
		else if(!is_null($options['editable']) && ($USER_DETAILS['type']!=USER_TYPE_SUPER_ADMIN)){
			return array();
		}

// nodeids
		$nodeids = $options['nodeids'] ? $options['nodeids'] : get_current_nodeid(false);

// usrgrpids
		if(!is_null($options['usrgrpids'])){
			zbx_value2array($options['usrgrpids']);
			if($options['output'] != API_OUTPUT_SHORTEN){
				$sql_parts['select']['usrgrpid'] = 'ug.usrgrpid';
			}
			$sql_parts['from']['ug'] = 'users_groups ug';
			$sql_parts['where'][] = DBcondition('ug.usrgrpid', $options['usrgrpids']);
			$sql_parts['where']['uug'] = 'u.userid=ug.userid';

		}

// userids
		if(!is_null($options['userids'])){
			zbx_value2array($options['userids']);
			$sql_parts['where'][] = DBcondition('u.userid', $options['userids']);
		}

// users
		if(!is_null($options['users'])){
			zbx_value2array($options['users']);
			$sql_parts['where'][] = DBcondition('u.alias', $options['users'], false, true);
		}

// type
		if(!is_null($options['type'])){
			$sql_parts['where'][] = 'u.type='.$options['type'];
		}


// extendoutput
		if($options['output'] == API_OUTPUT_EXTEND){
			$sql_parts['select']['users'] = 'u.*';
		}

// count
		if(!is_null($options['count'])){
			$options['sortfield'] = '';

			$sql_parts['select'] = array('count(u.userid) as rowscount');
		}

// pattern
		if(!zbx_empty($options['pattern'])){
			$sql_parts['where'][] = ' UPPER(u.alias) LIKE '.zbx_dbstr('%'.strtoupper($options['pattern']).'%');
		}

// order
// restrict not allowed columns for sorting
		$options['sortfield'] = str_in_array($options['sortfield'], $sort_columns) ? $options['sortfield'] : '';
		if(!zbx_empty($options['sortfield'])){
			$sortorder = ($options['sortorder'] == ZBX_SORT_DOWN)?ZBX_SORT_DOWN:ZBX_SORT_UP;

			$sql_parts['order'][] = 'u.'.$options['sortfield'].' '.$sortorder;

			if(!str_in_array('u.'.$options['sortfield'], $sql_parts['select']) && !str_in_array('u.*', $sql_parts['select'])){
				$sql_parts['select'][] = 'u.'.$options['sortfield'];
			}
		}

// limit
		if(zbx_ctype_digit($options['limit']) && $options['limit']){
			$sql_parts['limit'] = $options['limit'];
		}
//-------
		$userids = array();

		$sql_parts['select'] = array_unique($sql_parts['select']);
		$sql_parts['from'] = array_unique($sql_parts['from']);
		$sql_parts['where'] = array_unique($sql_parts['where']);
		$sql_parts['order'] = array_unique($sql_parts['order']);

		$sql_select = '';
		$sql_from = '';
		$sql_where = '';
		$sql_order = '';
		if(!empty($sql_parts['select']))	$sql_select.= implode(',',$sql_parts['select']);
		if(!empty($sql_parts['from']))		$sql_from.= implode(',',$sql_parts['from']);
		if(!empty($sql_parts['where']))		$sql_where.= ' AND '.implode(' AND ',$sql_parts['where']);
		if(!empty($sql_parts['order']))		$sql_order.= ' ORDER BY '.implode(',',$sql_parts['order']);
		$sql_limit = $sql_parts['limit'];

		$sql = 'SELECT '.$sql_select.'
				FROM '.$sql_from.'
				WHERE '.DBin_node('u.userid', $nodeids).
					$sql_where.
				$sql_order;
		$res = DBselect($sql, $sql_limit);
		while($user = DBfetch($res)){
			if($options['count'])
				$result = $user;
			else{
				$userids[$user['userid']] = $user['userid'];

				if($options['output'] == API_OUTPUT_SHORTEN){
					$result[$user['userid']] = array('userid' => $user['userid']);
				}
				else{
					if(!isset($result[$user['userid']])) $result[$user['userid']]= array();

					if($options['select_usrgrps'] && !isset($result[$user['userid']]['usrgrps'])){
						$result[$user['userid']]['usrgrps'] = array();
					}

// usrgrpids
					if(isset($user['usrgrpid'])){
						if(!isset($result[$user['userid']]['usrgrps']))
							$result[$user['userid']]['usrgrps'] = array();

						$result[$user['userid']]['usrgrps'][$user['usrgrpid']] = array('usrgrpid' => $user['usrgrpid']);
						unset($user['usrgrpid']);
					}

					$result[$user['userid']] += $user;
				}
			}
		}

		if(($options['output'] != API_OUTPUT_EXTEND) || !is_null($options['count'])){
			if(is_null($options['preservekeys'])) $result = zbx_cleanHashes($result);

			return $result;
		}

// Adding Objects
		if(!is_null($options['get_access'])){
			foreach($result as $userid => $user){
				$result[$userid] += array('api_access' => 0, 'gui_access' => 0, 'debug_mode' => 0, 'users_status' => 0);
			}

			$sql = 'SELECT ug.userid, MAX(g.api_access) as api_access,  MAX(g.gui_access) as gui_access,
						MAX(g.debug_mode) as debug_mode, MAX(g.users_status) as users_status'.
					' FROM usrgrp g, users_groups ug '.
					' WHERE '.DBcondition('ug.userid', $userids).
						' AND g.usrgrpid=ug.usrgrpid '.
					' GROUP BY ug.userid';
			$access = DBselect($sql);
			while($useracc = DBfetch($access)){
				$result[$useracc['userid']] = zbx_array_merge($result[$useracc['userid']], $useracc);
			}
		}
// Adding Objects
// Adding usergroups
<<<<<<< HEAD
		if(!is_null($options['select_usrgrps']) && str_in_array($options['select_usrgrps'], $subselects_allowed_outputs)){
			$obj_params = array(
				'output' => $options['select_usrgrps'],
				'userids' => $userids,
				'preservekeys' => 1
			);
=======
		if(!is_null($options['select_usrgrps'])){
			$obj_params = array('extendoutput' => 1,
								'userids' => $userids,
								'preservekeys' => 1
							);
>>>>>>> 2f32229b
			$usrgrps = CUserGroup::get($obj_params);
			foreach($usrgrps as $usrgrpid => $usrgrp){
				$uusers = $usrgrp['users'];
				unset($usrgrp['users']);
				foreach($uusers as $num => $user){
					$result[$user['userid']]['usrgrps'][] = $usrgrp;
				}
			}
		}

// removing keys (hash -> array)
		if(is_null($options['preservekeys'])){
			$result = zbx_cleanHashes($result);
		}

	return $result;
	}

/**
 * Authenticate user
 *
 * {@source}
 * @access public
 * @static
 * @since 1.8
 * @version 1
 *
 * @param _array $user
 * @param array $user['user'] User alias
 * @param array $user['password'] User password
 * @return string session ID
 */
	public static function authenticate($user){
		$config = select_config();
		$user['auth_type'] = $config['authentication_type'];

		$login = self::login($user);

		if($login){
			self::checkAuthentication($login);
			return $login;
		}
		else{
			self::$error[] = array('error' => ZBX_API_ERROR_PARAMETERS, 'data' => $_REQUEST['message']);
			return false;
		}
	}

	public static function login($user){	
		global $USER_DETAILS, $ZBX_LOCALNODEID;
	
		$name = $user['user'];
		$passwd = $user['password'];
		$auth_type = $user['auth_type'];

		$password = md5($passwd);
	
		$sql = 'SELECT u.userid,u.attempt_failed, u.attempt_clock, u.attempt_ip '.
				' FROM users u '.
				' WHERE u.alias='.zbx_dbstr($name);
	
//SQL to BLOCK attempts
//					.' AND ( attempt_failed<'.ZBX_LOGIN_ATTEMPTS.
//							' OR (attempt_failed>'.(ZBX_LOGIN_ATTEMPTS-1).
//									' AND ('.time().'-attempt_clock)>'.ZBX_LOGIN_BLOCK.'))';
	
		$login = $attempt = DBfetch(DBselect($sql));
	
		if(($name!=ZBX_GUEST_USER) && zbx_empty($passwd)){
			$login = $attempt = false;
		}
	
		if($login){
			if(($login['attempt_failed'] >= ZBX_LOGIN_ATTEMPTS) && ((time() - $login['attempt_clock']) < ZBX_LOGIN_BLOCK)){
				$_REQUEST['message'] = 'Account is blocked for ' . (ZBX_LOGIN_BLOCK - (time() - $login['attempt_clock'])) .' seconds.';
				return false;
			}
	
			DBexecute('UPDATE users SET attempt_clock=' . time() . ' WHERE alias='.zbx_dbstr($name));
	
			switch(get_user_auth($login['userid'])){
				case GROUP_GUI_ACCESS_INTERNAL:
					$auth_type = ZBX_AUTH_INTERNAL;
					break;
				case GROUP_GUI_ACCESS_SYSTEM:
				case GROUP_GUI_ACCESS_DISABLED:
				default:
					break;
			}
	
			switch($auth_type){
				case ZBX_AUTH_LDAP:
					$login = self::ldapLogin($user);
					break;
				case ZBX_AUTH_HTTP:
					$login = true;
					break;
				case ZBX_AUTH_INTERNAL:
				default:
					$alt_auth = ZBX_AUTH_INTERNAL;
					$login = true;
			}
		}
	
		if($login){
			$sql = 'SELECT u.userid,u.alias,u.name,u.surname,u.url,u.refresh,u.passwd '.
						' FROM users u, users_groups ug, usrgrp g '.
						' WHERE u.alias='.zbx_dbstr($name).
							((ZBX_AUTH_INTERNAL==$auth_type)?' AND u.passwd='.zbx_dbstr($password):'').
							' AND '.DBin_node('u.userid', $ZBX_LOCALNODEID);
	
			$login = $user = DBfetch(DBselect($sql));
		}
	
/* update internal pass if it's different
	if($login && ($row['passwd']!=$password) && (ZBX_AUTH_INTERNAL!=$auth_type)){
		DBexecute('UPDATE users SET passwd='.zbx_dbstr($password).' WHERE userid='.$row['userid']);
	}
*/
		if($login){
			$login = (check_perm2login($user['userid']) && check_perm2system($user['userid']));
		}
	
		if($login){
			$sessionid = zbx_session_start($user['userid'], $name, $password);
	
			add_audit(AUDIT_ACTION_LOGIN,AUDIT_RESOURCE_USER,'Correct login ['.$name.']');
	
			if(empty($user['url'])){
				$user['url'] = get_profile('web.menu.view.last','index.php');
			}
	
	
			$USER_DETAILS = $user;
			$login = $sessionid;
		}
		else{
			$user = NULL;
	
			$_REQUEST['message'] = 'Login name or password is incorrect';
			add_audit(AUDIT_ACTION_LOGIN,AUDIT_RESOURCE_USER,'Login failed ['.$name.']');
	
			if($attempt){
				$ip = (isset($_SERVER['HTTP_X_FORWARDED_FOR']) && !empty($_SERVER['HTTP_X_FORWARDED_FOR']))?$_SERVER['HTTP_X_FORWARDED_FOR']:$_SERVER['REMOTE_ADDR'];
				$attempt['attempt_failed']++;
				$sql = 'UPDATE users SET attempt_failed='.$attempt['attempt_failed'].
										', attempt_clock='.time().
										', attempt_ip='.zbx_dbstr($ip).
									' WHERE userid='.$attempt['userid'];
				DBexecute($sql);
			}
		}
	
	return $login;
	}

	public static function ldapLogin($user){
		$name = $user['user'];
		$passwd = $user['password'];
		$cnf = isset($user['cnf'])?$user['cnf']:null;
		
		if(is_null($cnf)){
			$config = select_config();
			foreach($config as $id => $value){
				if(strpos($id,'ldap_') !== false){
					$cnf[str_replace('ldap_','',$id)] = $config[$id];
				}
			}
		}
	
		if(!function_exists('ldap_connect')){
			info('Probably php-ldap module is missing.');
			return false;
		}
	
		$ldap = new CLdap($cnf);
		$ldap->connect();
	
		$result = $ldap->checkPass($name,$passwd);
	
	return $result;
	}

/**
 * Check if session ID is authenticated
 *
 * {@source}
 * @access public
 * @static
 * @since 1.8
 * @version 1
 *
 * @param _array $session
 * @param array $session['sessionid'] Session ID
 * @return boolean
 */
	public static function checkAuthentication($user=null){
		global	$DB;
		global	$page;
		global	$PHP_AUTH_USER,$PHP_AUTH_PW;
		global	$USER_DETAILS;
		global	$ZBX_LOCALNODEID;
		global	$ZBX_NODES;

		$sessionid = is_null($user)?null:$user['sessionid'];
	
		$USER_DETAILS = NULL;
		$login = FALSE;
	
		if(!is_null($sessionid)){
			$sql = 'SELECT u.*,s.* '.
					' FROM sessions s,users u'.
					' WHERE s.sessionid='.zbx_dbstr($sessionid).
						' AND s.status='.ZBX_SESSION_ACTIVE.
						' AND s.userid=u.userid'.
						' AND ((s.lastaccess+u.autologout>'.time().') OR (u.autologout=0))'.
						' AND '.DBin_node('u.userid', $ZBX_LOCALNODEID);
	
			$login = $USER_DETAILS = DBfetch(DBselect($sql));
	
			if(!$USER_DETAILS){
				$incorrect_session = true;
			}
			else if($login['attempt_failed']){
				error(new CJSscript(array(
							bold($login['attempt_failed']),
							' failed login attempts logged. Last failed attempt was from ',
							bold($login['attempt_ip']),
							' on ',
							bold(date('d.m.Y H:i',$login['attempt_clock'])),
							'.')));
	
				DBexecute('UPDATE users SET attempt_failed=0 WHERE userid='.$login['userid']);
			}
		}
	
		if(!$USER_DETAILS && !isset($_SERVER['PHP_AUTH_USER'])){
			$sql = 'SELECT u.* '.
					' FROM users u '.
					' WHERE u.alias='.zbx_dbstr(ZBX_GUEST_USER).
						' AND '.DBin_node('u.userid', $ZBX_LOCALNODEID);
			$login = $USER_DETAILS = DBfetch(DBselect($sql));
			if(!$USER_DETAILS){
				$missed_user_guest = true;
			}
			else{
				$sessionid = zbx_session_start($USER_DETAILS['userid'], ZBX_GUEST_USER, '');
			}
		}
	
		if($login){
			$login = (check_perm2login($USER_DETAILS['userid']) && check_perm2system($USER_DETAILS['userid']));
		}
	
		if(!$login){
			$USER_DETAILS = NULL;
		}
	
		if($login && $sessionid && !isset($incorrect_session)){
			zbx_setcookie('zbx_sessionid',$sessionid,$USER_DETAILS['autologin']?(time()+86400*31):0);	//1 month
			DBexecute('UPDATE sessions SET lastaccess='.time().' WHERE sessionid='.zbx_dbstr($sessionid));
		}
		else{
			zbx_unsetcookie('zbx_sessionid');
			DBexecute('UPDATE sessions SET status='.ZBX_SESSION_PASSIVE.' WHERE sessionid='.zbx_dbstr($sessionid));
			unset($sessionid);
		}
	
		if($USER_DETAILS){
//		$USER_DETAILS['node'] = DBfetch(DBselect('SELECT * FROM nodes WHERE nodeid='.id2nodeid($USER_DETAILS['userid'])));
			if(isset($ZBX_NODES[$ZBX_LOCALNODEID])){
				$USER_DETAILS['node'] = $ZBX_NODES[$ZBX_LOCALNODEID];
			}
			else{
				$USER_DETAILS['node'] = array();
				$USER_DETAILS['node']['name'] = '- unknown -';
				$USER_DETAILS['node']['nodeid'] = $ZBX_LOCALNODEID;
			}
	
			$USER_DETAILS['debug_mode'] = get_user_debug_mode($USER_DETAILS['userid']);
		}
		else{
			$USER_DETAILS = array(
				'alias'	=>ZBX_GUEST_USER,
				'userid'=>0,
				'lang'	=>'en_gb',
				'type'	=>'0',
				'node'	=>array(
					'name'	=>'- unknown -',
					'nodeid'=>0));
		}
	
		$userip = (isset($_SERVER['HTTP_X_FORWARDED_FOR']) && !empty($_SERVER['HTTP_X_FORWARDED_FOR']))?$_SERVER['HTTP_X_FORWARDED_FOR']:$_SERVER['REMOTE_ADDR'];
		$USER_DETAILS['userip'] = $userip;
	
		if(!$login || isset($incorrect_session) || isset($missed_user_guest)){
	
			if(isset($incorrect_session))	$message = 'Session terminated, please re-login!';
			else if(isset($missed_user_guest)){
				$row = DBfetch(DBselect('SELECT count(u.userid) as user_cnt FROM users u'));
				if(!$row || $row['user_cnt'] == 0){
					$message = 'Table users is empty. Possible database corruption.';
				}
			}
	
			if(!isset($_REQUEST['message']) && isset($message)) $_REQUEST['message'] = $message;
	
		return false;
		}
	
	return true;
	}

/**
 * Get User ID by User alias
 *
 * {@source}
 * @access public
 * @static
 * @since 1.8
 * @version 1
 *
 * @param _array $user_data
 * @param array $user_data['alias'] User alias
 * @return string|boolean
 */
	public static function getObjects($user_data){
		$result = array();
		$userids = array();

		$sql = 'SELECT u.userid '.
				' FROM users u '.
				' WHERE u.alias='.zbx_dbstr($user_data['alias']).
					' AND '.DBin_node('u.userid', false);
		$res = DBselect($sql);
		while($user = DBfetch($res)){
			$userids[] = $user['userid'];
		}

		if(!empty($userids))
			$result = self::get(array('userids' => $userids, 'extendoutput' => 1));

		return $result;
	}

/**
 * Add Users
 *
 * {@source}
 * @access public
 * @static
 * @since 1.8
 * @version 1
 *
 * @param _array $users multidimensional array with Users data
 * @param string $users['name']
 * @param string $users['surname']
 * @param array $users['alias']
 * @param string $users['passwd']
 * @param string $users['url']
 * @param int $users['autologin']
 * @param int $users['autologout']
 * @param string $users['lang']
 * @param string $users['theme']
 * @param int $users['refresh']
 * @param int $users['rows_per_page']
 * @param int $users['type']
 * @param array $users['user_medias']
 * @param string $users['user_medias']['mediatypeid']
 * @param string $users['user_medias']['address']
 * @param int $users['user_medias']['severity']
 * @param int $users['user_medias']['active']
 * @param string $users['user_medias']['period']
 * @return array|boolean
 */
	public static function add($users){
		global $USER_DETAILS;
		$result = false;
		$errors = array();

		if(USER_TYPE_SUPER_ADMIN != $USER_DETAILS['type']){
			self::setError(__METHOD__, ZBX_API_ERROR_PERMISSIONS, 'Only Super Admins can create Users');
			return false;
		}

		$users = zbx_toArray($users);
		$userids = array();

		self::BeginTransaction(__METHOD__);
		foreach($users as $unum => $user){

			$user_db_fields = array(
				'name' => 'ZABBIX',
				'surname' => 'USER',
				'alias' => null,
				'passwd' => 'zabbix',
				'url' => '',
				'autologin' => 0,
				'autologout' => 900,
				'lang' => 'en_gb',
				'theme' => 'default.css',
				'refresh' => 30,
				'rows_per_page' => 50,
				'type' => USER_TYPE_ZABBIX_USER,
				'user_medias' => array(),
			);
			if(!check_db_fields($user_db_fields, $user)){
				$errors[] = array('errno' => ZBX_API_ERROR_PARAMETERS, 'error' => 'Wrong fields for user');
				$result = false;
				break;
			}


			$user_exist = self::getObjects(array('alias' => $user['alias']));
			if(!empty($user_exist)){
				$errors[] = array('errno' => ZBX_API_ERROR_PARAMETERS, 'error' => 'User [ '.$user_exist[0]['alias'].' ] already exists');
				$result = false;
				break;
			}

			$userid = get_dbid('users', 'userid');
			$result = DBexecute('INSERT INTO users (userid, name, surname, alias, passwd, url, autologin, autologout, lang, theme,
				refresh, rows_per_page, type) '.
				' VALUES ('.
					$userid.','.
					zbx_dbstr($user['name']).','.
					zbx_dbstr($user['surname']).','.
					zbx_dbstr($user['alias']).','.
					zbx_dbstr(md5($user['passwd'])).','.
					zbx_dbstr($user['url']).','.
					$user['autologin'].','.
					$user['autologout'].','.
					zbx_dbstr($user['lang']).','.
					zbx_dbstr($user['theme']).','.
					$user['refresh'].','.
					$user['rows_per_page'].','.
					$user['type'].
				')');

			if($result){
				$usrgrps = zbx_objectValues($user['usrgrps'], 'usrgrpid');
				foreach($usrgrps as $groupid){
					if(!$result) break;
					$users_groups_id = get_dbid("users_groups","id");
					$result = DBexecute('INSERT INTO users_groups (id,usrgrpid,userid)'.
						'values('.$users_groups_id.','.$groupid.','.$userid.')');
				}
			}

			if($result){
				foreach($user['user_medias'] as $media_data){
					if(!$result) break;
					$mediaid = get_dbid('media', 'mediaid');
					$result = DBexecute('INSERT INTO media (mediaid,userid,mediatypeid,sendto,active,severity,period)'.
						' VALUES ('.$mediaid.','.$userid.','.$media_data['mediatypeid'].','.
						zbx_dbstr($media_data['sendto']).','.$media_data['active'].','.$media_data['severity'].','.
						zbx_dbstr($media_data['period']).')');
				}
			}

// } copy from frontend
			if(!$result) break;

			$userids[] = $userid;
		}
		$result = self::EndTransaction($result, __METHOD__);
		if($result){
			$upd_users = self::get(array('userids' => $userids, 'extendoutput' => 1));
			return $upd_users;
		}
		else{
			self::setMethodErrors(__METHOD__, $errors);
			return false;
		}
	}

/**
 * Update Users
 *
 * {@source}
 * @access public
 * @static
 * @since 1.8
 * @version 1
 *
 * @param _array $users multidimensional array with Users data
 * @param string $users['userid']
 * @param string $users['name']
 * @param string $users['surname']
 * @param array $users['alias']
 * @param string $users['passwd']
 * @param string $users['url']
 * @param int $users['autologin']
 * @param int $users['autologout']
 * @param string $users['lang']
 * @param string $users['theme']
 * @param int $users['refresh']
 * @param int $users['rows_per_page']
 * @param int $users['type']
 * @param array $users['user_medias']
 * @param string $users['user_medias']['mediatypeid']
 * @param string $users['user_medias']['address']
 * @param int $users['user_medias']['severity']
 * @param int $users['user_medias']['active']
 * @param string $users['user_medias']['period']
 * @return boolean
 */
	public static function update($users){
		global $USER_DETAILS;
		$errors = array();
		$result = true;
		$self = false;

		if(USER_TYPE_SUPER_ADMIN != $USER_DETAILS['type']){
			self::setError(__METHOD__, ZBX_API_ERROR_PERMISSIONS, 'Only Super Admins can update Users');
			return false;
		}

		$users = zbx_toArray($users);
		$userids = zbx_objectValues($users, 'userid');

		$upd_users = self::get(array(
			'userids' => zbx_objectValues($users, 'userid'),
			'extendoutput' => 1,
			'preservekeys' => 1));
		foreach($users as $gnum => $user){
			//add_audit(AUDIT_ACTION_DELETE, AUDIT_RESOURCE_USER, 'User ['.$user['alias'].']');
		}

		self::BeginTransaction(__METHOD__);

		if(bccomp($USER_DETAILS['userid'], $user['userid']) == 0){
			$self = true;
		}

		foreach($users as $unum => $user){
			$user_db_fields = $upd_users[$user['userid']];

// unset if not changed passwd
			if(isset($user['passwd']) && !is_null($user['passwd'])){
				$user['passwd'] = md5($user['passwd']);
			}
			else{
				unset($user['passwd']);
			}
//---------

			if(!check_db_fields($user_db_fields, $user)){
				$errors[] = array('errno' => ZBX_API_ERROR_PARAMETERS, 'error' => 'Wrong fields for user');
				$result = false;
				break;
			}

// copy from frontend {
			$sql = 'SELECT userid '.
					' FROM users '.
					' WHERE alias='.zbx_dbstr($user['alias']).
						' AND '.DBin_node('userid', id2nodeid($user['userid']));
			$db_user = DBfetch(DBselect($sql));
			if($db_user && ($db_user['userid'] != $user['userid'])){
				$errors[] = array('errno' => ZBX_API_ERROR_PARAMETERS, 'error' => 'User ['.$user['alias'].'] already exists');
				$result = false;
				break;
			}

			$sql = 'UPDATE users SET '.
						' name='.zbx_dbstr($user['name']).', '.
						' surname='.zbx_dbstr($user['surname']).', '.
						' alias='.zbx_dbstr($user['alias']).', '.
						' passwd='.zbx_dbstr($user['passwd']).', '.
						' url='.zbx_dbstr($user['url']).', '.
						' autologin='.$user['autologin'].', '.
						' autologout='.$user['autologout'].', '.
						' lang='.zbx_dbstr($user['lang']).', '.
						' theme='.zbx_dbstr($user['theme']).', '.
						' refresh='.$user['refresh'].', '.
						' rows_per_page='.$user['rows_per_page'].', '.
						' type='.$user['type'].
					' WHERE userid='.$user['userid'];

			$result = DBexecute($sql);

			// if(isset($user['usrgrps']) && !is_null($user['usrgrps'])){
				// $user_groups = CHostGroup::get(array('userids' => $user['userid']));
				// $user_groupids = zbx_objectValues($user_groups, 'usrgrpid');
				// $new_groupids = zbx_objectValues($user['usrgrps'], 'usrgrpid');

				// $groups_to_add = array_diff($new_groupids, $user_groupids);

				// if(!empty($groups_to_add)){
					// $result &= self::massAdd(array('users' => $user, 'usrgrps' => $groups_to_add));
				// }

				// $groups_to_del = array_diff($user_groupids, $new_groupids);
				// if(!empty($groups_to_del)){
					// $result &= self::massRemove(array('users' => $user, 'usrgrps' => $groups_to_del));
				// }
			// }



			if($result && isset($user['usrgrps']) && !is_null($user['usrgrps'])){
				DBexecute('DELETE FROM users_groups WHERE userid='.$user['userid']);

				$usrgrps = CUserGroup::get(array(
					'usrgrpids' => zbx_objectValues($user['usrgrps'], 'usrgrpid'),
					'extendoutput' => 1,
					'preservekeys' => 1));

				foreach($usrgrps as $groupid => $group){
					if(!$result) break;

					if(($group['gui_access'] == GROUP_GUI_ACCESS_DISABLED) && $self){
						$errors[] = array('errno' => ZBX_API_ERROR_PARAMETERS, 'error' => 'User cannot restrict access to GUI to him self. Group "'.$group['name'].'"');
						$result = false;
						break;
					}

					if(($group['users_status'] == GROUP_STATUS_DISABLED) && $self){
						$errors[] = array('errno' => ZBX_API_ERROR_PARAMETERS, 'error' => 'User cannot disable him self. Group "'.$group['name'].'"');
						$result = false;
						break;
					}

					$users_groups_id = get_dbid('users_groups', 'id');
					$result = DBexecute('INSERT INTO users_groups (id, usrgrpid, userid) VALUES ('.$users_groups_id.','.$groupid.','.$user['userid'].')');
				}
			}
/*
			if($result && !is_null($user['user_medias'])){
				$result = DBexecute('DELETE FROM media WHERE userid='.$userid);
				foreach($user['user_medias'] as $media_data){
					if(!$result) break;
					$mediaid = get_dbid('media', 'mediaid');
					$result = DBexecute('INSERT INTO media (mediaid, userid, mediatypeid, sendto, active, severity, period)'.
						' VALUES ('.$mediaid.','.$userid.','.$media_data['mediatypeid'].','.
							zbx_dbstr($media_data['sendto']).','.$media_data['active'].','.$media_data['severity'].','.
							zbx_dbstr($media_data['period']).')');
				}
			}
//*/
// } copy from frontend
		}

		$result = self::EndTransaction($result, __METHOD__);

		if($result){
			$upd_users = self::get(array('userids' => $userids, 'extendoutput' => 1, 'nopermissions' => 1));
			return $upd_users;
		}
		else{
			self::setMethodErrors(__METHOD__, $errors);
			return false;
		}
	}


/**
 * Update Users
 *
 * {@source}
 * @access public
 * @static
 * @since 1.8
 * @version 1
 *
 * @param _array $users multidimensional array with Users data
 * @param string $users['userid']
 * @param string $users['name']
 * @param string $users['surname']
 * @param array $users['alias']
 * @param string $users['passwd']
 * @param string $users['url']
 * @param int $users['autologin']
 * @param int $users['autologout']
 * @param string $users['lang']
 * @param string $users['theme']
 * @param int $users['refresh']
 * @param int $users['rows_per_page']
 * @param int $users['type']
 * @param array $users['user_medias']
 * @param string $users['user_medias']['mediatypeid']
 * @param string $users['user_medias']['address']
 * @param int $users['user_medias']['severity']
 * @param int $users['user_medias']['active']
 * @param string $users['user_medias']['period']
 * @return boolean
 */
	public static function updateProfile($user){
		global $USER_DETAILS;
		$errors = array();
		$result = true;

		$upd_users = self::get(array(
			'userids' => $USER_DETAILS['userid'],
			'extendoutput' => 1,
			'preservekeys' => 1));

		$upd_user = reset($upd_users);
		//add_audit(AUDIT_ACTION_DELETE, AUDIT_RESOURCE_USER, 'User ['.$user['alias'].']');

		self::BeginTransaction(__METHOD__);


		$user_db_fields = $upd_user;

// unset if not changed passwd
		if(isset($user['passwd']) && !is_null($user['passwd'])){
			$user['passwd'] = md5($user['passwd']);
		}
		else{
			unset($user['passwd']);
		}
//---------

		if(!check_db_fields($user_db_fields, $user)){
			$errors[] = array('errno' => ZBX_API_ERROR_PARAMETERS, 'error' => 'Wrong fields for user');
			$result = false;
			break;
		}

// copy from frontend {

		$sql = 'UPDATE users SET '.
					' passwd='.zbx_dbstr($user['passwd']).', '.
					' url='.zbx_dbstr($user['url']).', '.
					' autologin='.$user['autologin'].', '.
					' autologout='.$user['autologout'].', '.
					' lang='.zbx_dbstr($user['lang']).', '.
					' theme='.zbx_dbstr($user['theme']).', '.
					' refresh='.$user['refresh'].', '.
					' rows_per_page='.$user['rows_per_page'].
				' WHERE userid='.$user['userid'];

		$result = DBexecute($sql);


		$result = self::EndTransaction($result, __METHOD__);

		if($result){
			$upd_users = self::get(array('userids' => $USER_DETAILS['userid'], 'extendoutput' => 1, 'nopermissions' => 1));
			return $upd_users;
		}
		else{
			self::setMethodErrors(__METHOD__, $errors);
			return false;
		}
	}
/**
 * Delete Users
 *
 * {@source}
 * @access public
 * @static
 * @since 1.8
 * @version 1
 *
 * @param array $users
 * @param array $users[0,...]['userids']
 * @return boolean
 */
	public static function delete($users){
		global $USER_DETAILS;
		$errors = array();

		if(USER_TYPE_SUPER_ADMIN != $USER_DETAILS['type']){
			self::setError(__METHOD__, ZBX_API_ERROR_PERMISSIONS, 'Only Super Admins can delete Users');
			return false;
		}

		$users = zbx_toArray($users);
		$userids = array();
		$result = false;

		$del_users = self::get(array(
			'userids'=>zbx_objectValues($users, 'userid'),
			'extendoutput'=>1,
			'preservekeys'=>1));

		foreach($del_users as $gnum => $user){
			if(bccomp($USER_DETAILS['userid'], $user['userid']) == 0){
				$errors[] = array('errno' => ZBX_API_ERROR_PARAMETERS, 'error' => S_USER_CANNOT_DELETE_ITSELF);
				$result = false;
			}

			if($del_users[$user['userid']]['alias'] == ZBX_GUEST_USER){
				$errors[] = array('errno' => ZBX_API_ERROR_PARAMETERS, 'error' => S_CANNOT_DELETE_USER.'[ '.ZBX_GUEST_USER.' ]');
				$result = false;
			}

			$userids[] = $user['userid'];
			//add_audit(AUDIT_ACTION_DELETE, AUDIT_RESOURCE_USER, 'User ['.$user['alias'].']');
		}

		self::BeginTransaction(__METHOD__);
		if(!empty($userids)){
			$result = DBexecute('DELETE FROM operations WHERE object='.OPERATION_OBJECT_USER.' AND '.DBcondition('objectid', $userids));
			$result = DBexecute('DELETE FROM media WHERE '.DBcondition('userid', $userids));
			$result = DBexecute('DELETE FROM profiles WHERE '.DBcondition('userid', $userids));
			$result = DBexecute('DELETE FROM users_groups WHERE '.DBcondition('userid', $userids));
			$result = DBexecute('DELETE FROM users WHERE '.DBcondition('userid', $userids));
		}

		$result = self::EndTransaction($result, __METHOD__);

		if($result){
			return zbx_cleanHashes($del_users);
		}
		else{
			self::setMethodErrors(__METHOD__, $errors);
			return false;
		}
	}

/**
 * Add Medias for User
 *
 * {@source}
 * @access public
 * @static
 * @since 1.8
 * @version 1
 *
 * @param array $media_data
 * @param string $media_data['userid']
 * @param string $media_data['medias']['mediatypeid']
 * @param string $media_data['medias']['address']
 * @param int $media_data['medias']['severity']
 * @param int $media_data['medias']['active']
 * @param string $media_data['medias']['period']
 * @return boolean
 */
	public static function addMedia($media_data){
		$result = true;
		$mediaids = array();
		$userid = $media_data['userid'];

		foreach($media_data['medias'] as $media){
			$result = add_media( $userid, $media['mediatypeid'], $media['sendto'], $media['severity'], $media['active'], $media['period']);
			if(!$result) break;
			$mediaids[$result] = $result;
		}

		if($result){
			return $mediaids;
		}
		else{
			self::$error[] = array('error' => ZBX_API_ERROR_INTERNAL, 'data' => 'Internal zabbix error');
			return false;
		}
	}

/**
 * Delete User Medias
 *
 * {@source}
 * @access public
 * @static
 * @since 1.8
 * @version 1
 *
 * @param array $media_data
 * @param string $media_data['userid']
 * @param array $media_data['medias']
 * @return boolean
 */
	public static function deleteMedia($media_data){
		$medias = zbx_toArray($media_data['medias']);
		$mediaids = zbx_objectValues($medias, 'mediaid');

		$sql = 'DELETE FROM media WHERE userid='.$media_data['userid'].' AND '.DBcondition('mediaid', $mediaids);
		$result = DBexecute($sql);

		if($result){
			return true;
		}
		else{
			self::$error[] = array('error' => ZBX_API_ERROR_INTERNAL, 'data' => 'Internal zabbix error');
			return false;
		}
	}

/**
 * Update Medias for User
 *
 * {@source}
 * @access public
 * @static
 * @since 1.8
 * @version 1
 *
 * @param array $media_data
 * @param string $media_data['userid']
 * @param array $media_data['medias']
 * @param string $media_data['medias']['mediatypeid']
 * @param string $media_data['medias']['sendto']
 * @param int $media_data['medias']['severity']
 * @param int $media_data['medias']['active']
 * @param string $media_data['medias']['period']
 * @return boolean
 */
	public static function updateMedia($data){
		$errors = array();

		$result = false;
		$users = zbx_toArray($data['users']);
		$userids = zbx_objectValues($users, 'userid');

		$medias = zbx_toArray($data['medias']);

		self::BeginTransaction(__METHOD__);

		$result = DBexecute('DELETE FROM media WHERE '.DBcondition('userid', $userids));
		if($result){
			foreach($userids as $userid){
				foreach($medias as $media){

					if(!validate_period($media['period'])){
						$errors[] = array('errno' => ZBX_API_ERROR_PARAMETERS, 'error' => 'Wrong period ['.$media['period'].' ]');
						$result = false;
						break 2;
					}

					$mediaid = get_dbid('media', 'mediaid');
					$sql = 'INSERT INTO media (mediaid, userid, mediatypeid, sendto, active, severity, period)'.
							' VALUES ('.$mediaid.','.$userid.','.$media['mediatypeid'].','.
								zbx_dbstr($media['sendto']).','.$media['active'].','.$media['severity'].','.
								zbx_dbstr($media['period']).')';
					$result = DBexecute($sql);
					if(!$result){
						break 2;
					}
				}
			}
		}

		$result = self::EndTransaction($result, __METHOD__);

		if($result){
			return true;
		}
		else{
			self::setMethodErrors(__METHOD__, $errors);
			return false;
		}

	}

}
?><|MERGE_RESOLUTION|>--- conflicted
+++ resolved
@@ -207,7 +207,7 @@
 		$sql = 'SELECT '.$sql_select.'
 				FROM '.$sql_from.'
 				WHERE '.DBin_node('u.userid', $nodeids).
-					$sql_where.
+				$sql_where.
 				$sql_order;
 		$res = DBselect($sql, $sql_limit);
 		while($user = DBfetch($res)){
@@ -265,20 +265,12 @@
 		}
 // Adding Objects
 // Adding usergroups
-<<<<<<< HEAD
 		if(!is_null($options['select_usrgrps']) && str_in_array($options['select_usrgrps'], $subselects_allowed_outputs)){
 			$obj_params = array(
 				'output' => $options['select_usrgrps'],
 				'userids' => $userids,
 				'preservekeys' => 1
 			);
-=======
-		if(!is_null($options['select_usrgrps'])){
-			$obj_params = array('extendoutput' => 1,
-								'userids' => $userids,
-								'preservekeys' => 1
-							);
->>>>>>> 2f32229b
 			$usrgrps = CUserGroup::get($obj_params);
 			foreach($usrgrps as $usrgrpid => $usrgrp){
 				$uusers = $usrgrp['users'];
@@ -501,7 +493,7 @@
 	
 			if(!$USER_DETAILS){
 				$incorrect_session = true;
-			}
+	}
 			else if($login['attempt_failed']){
 				error(new CJSscript(array(
 							bold($login['attempt_failed']),
