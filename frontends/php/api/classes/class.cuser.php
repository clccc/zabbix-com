--- conflicted
+++ resolved
@@ -1370,11 +1370,7 @@
 // UPDATE
 			foreach($upd_medias as $mnum => $media){
 				if(!validate_period($media['period'])){
-<<<<<<< HEAD
 					throw new APIException(ZBX_API_ERROR_PARAMETERS, S_CUSER_ERROR_WRONG_PERIOD_PART1.SPACE.$media['period'].SPACE.S_CUSER_ERROR_WRONG_PERIOD_PART2);
-=======
-					throw new APIException(ZBX_API_ERROR_PARAMETERS, S_CUSER_ERROR_WRONG_PERIOD.' "'.$media['period'].'"');
->>>>>>> f4356cd9
 				}
 
 				$sql = 'UPDATE media '.
