--- conflicted
+++ resolved
@@ -67,7 +67,7 @@
 			'group' => array(),
 			'order' => array(),
 			'limit' => null,
-		);
+			);
 
 		$def_options = array(
 			'nodeids'				=> null,
@@ -1059,10 +1059,6 @@
 			}
 
 			self::EndTransaction(true, __METHOD__);
-<<<<<<< HEAD
-=======
-
->>>>>>> 7a375b79
 			return array('triggerids' => $triggerids);
 		}
 		catch(APIException $e){
@@ -1209,17 +1205,12 @@
 
 			self::EndTransaction(true, __METHOD__);
 			return true;
-<<<<<<< HEAD
 		}
 		catch(APIException $e){
 			self::EndTransaction(false, __METHOD__);
 			$error = $e->getErrors();
 			$error = reset($error);
 			self::setError(__METHOD__, $e->getCode(), $error);
-=======
-		else{
-			self::$error[] = array('error' => ZBX_API_ERROR_INTERNAL, 'data' => 'Internal Zabbix error');
->>>>>>> 7a375b79
 			return false;
 		}
 	}
@@ -1248,17 +1239,12 @@
 
 			self::EndTransaction(true, __METHOD__);
 			return true;
-<<<<<<< HEAD
 		}
 		catch(APIException $e){
 			self::EndTransaction(false, __METHOD__);
 			$error = $e->getErrors();
 			$error = reset($error);
 			self::setError(__METHOD__, $e->getCode(), $error);
-=======
-		else{
-			self::$error[] = array('error' => ZBX_API_ERROR_INTERNAL, 'data' => 'Internal Zabbix error');
->>>>>>> 7a375b79
 			return false;
 		}
 	}
