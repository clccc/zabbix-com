<?php
/*
** ZABBIX
** Copyright (C) 2000-2011 SIA Zabbix
**
** This program is free software; you can redistribute it and/or modify
** it under the terms of the GNU General Public License as published by
** the Free Software Foundation; either version 2 of the License, or
** (at your option) any later version.
**
** This program is distributed in the hope that it will be useful,
** but WITHOUT ANY WARRANTY; without even the implied warranty of
** MERCHANTABILITY or FITNESS FOR A PARTICULAR PURPOSE.  See the
** GNU General Public License for more details.
**
** You should have received a copy of the GNU General Public License
** along with this program; if not, write to the Free Software
** Foundation, Inc., 675 Mass Ave, Cambridge, MA 02139, USA.
**/
?>
<?php
/**
 * File containing CTrigger class for API.
 * @package API
 */


class CTrigger extends CZBXAPI{

	protected function get_rules($method){
		$rules = array();

		$rules['create'] = array(
			'expression' => array(
				array('String'),
				array('Required'),
			),
			'description' => array(
				array('String'),
				array('Required'),
			),
			'type' => array(
				array('Range', 'range' => array(0, 1))
			),
			'priority' => array(
				array('Range', 'range' => array(0, 1, 2, 3))
			),
			'status' => array(
				array('Range', 'range' => array(0, 1))
			),
			'comments' => array(
				array('String'),
			),
			'url' => array(
				array('String'),
				array('Required', 'condition' => array(
					'priority' => array(
						array('Range', 'range' => array(0))
					),
				)),
			),
			'dependencies' => array(
				array('Array', 'rules' => array())
			),
		);

		return $rules[$method];
	}

/**
 * Get Triggers data
 *
 * @param _array $options
 * @param array $options['itemids']
 * @param array $options['hostids']
 * @param array $options['groupids']
 * @param array $options['triggerids']
 * @param array $options['applicationids']
 * @param array $options['status']
 * @param array $options['editable']
 * @param array $options['count']
 * @param array $options['pattern']
 * @param array $options['limit']
 * @param array $options['order']
 * @return array|int item data as array or false if error
 */
	public function get($options=array()){
		global $USER_DETAILS;

		$result = array();
		$user_type = $USER_DETAILS['type'];
		$userid = $USER_DETAILS['userid'];

		$sort_columns = array('triggerid', 'description', 'status', 'priority', 'lastchange'); // allowed columns for sorting
		$subselects_allowed_outputs = array(API_OUTPUT_REFER, API_OUTPUT_EXTEND); // allowed output options for [ select_* ] params


		$sql_parts = array(
			'select' => array('triggers' => 't.triggerid'),
			'from' => array('t' => 'triggers t'),
			'where' => array(),
			'group' => array(),
			'order' => array(),
			'limit' => null,
		);

		$def_options = array(
			'nodeids'				=> null,
			'groupids'				=> null,
			'templateids'			=> null,
			'hostids'				=> null,
			'triggerids'			=> null,
			'itemids'				=> null,
			'applicationids'		=> null,
			'discoveryids'			=> null,
			'functions'				=> null,
			'inherited'				=> null,
			'templated'				=> null,
			'monitored' 			=> null,
			'active' 				=> null,
			'maintenance'			=> null,

			'withUnacknowledgedEvents'		=>	null,
			'withAcknowledgedEvents'		=>	null,
			'withLastEventUnacknowledged'	=>	null,

			'skipDependent'			=> null,
			'nopermissions'			=> null,
			'editable'				=> null,
// timing
			'lastChangeSince'		=> null,
			'lastChangeTill'		=> null,
// filter
			'group'					=> null,
			'host'					=> null,
			'only_true'				=> null,
			'min_severity'			=> null,

			'filter'					=> null,
			'search'					=> null,
			'searchByAny'			=> null,
			'startSearch'				=> null,
			'excludeSearch'				=> null,

// OutPut
			'expandData'			=> null,
			'expandDescription'		=> null,
			'output'				=> API_OUTPUT_REFER,
			'selectGroups'			=> null,
			'selectHosts'			=> null,
			'selectItems'			=> null,
			'select_functions'		=> null,
			'select_dependencies'	=> null,
			'selectDiscoveryRule'	=> null,
			'countOutput'			=> null,
			'groupCount'			=> null,
			'preservekeys'			=> null,

			'sortfield'				=> '',
			'sortorder'				=> '',
			'limit'					=> null,
			'limitSelects'			=> null
		);

		$options = zbx_array_merge($def_options, $options);


		if(is_array($options['output'])){
			unset($sql_parts['select']['triggers']);

			$dbTable = DB::getSchema('triggers');
			$sql_parts['select']['triggerid'] = ' t.triggerid';
			foreach($options['output'] as $key => $field){
				if(isset($dbTable['fields'][$field]))
					$sql_parts['select'][$field] = ' t.'.$field;
			}

			$options['output'] = API_OUTPUT_CUSTOM;
		}

// editable + PERMISSION CHECK

		if((USER_TYPE_SUPER_ADMIN == $user_type) || $options['nopermissions']){
		}
		else{
			$permission = $options['editable']?PERM_READ_WRITE:PERM_READ_ONLY;
/*/
			$sql_parts['where'][] = ' EXISTS(  '.
						' SELECT tt.triggerid  '.
						' FROM triggers tt,functions ff,items ii,hosts_groups hgg,rights rr,users_groups ugg '.
						' WHERE t.triggerid=tt.triggerid  '.
							' AND ff.triggerid=tt.triggerid  '.
							' AND ff.itemid=ii.itemid  '.
							' AND hgg.hostid=ii.hostid  '.
							' AND rr.id=hgg.groupid  '.
							' AND rr.groupid=ugg.usrgrpid  '.
							' AND ugg.userid='.$userid.
							' AND rr.permission>='.$permission.
							' AND NOT EXISTS(  '.
								' SELECT fff.triggerid  '.
								' FROM functions fff, items iii  '.
								' WHERE fff.triggerid=tt.triggerid '.
									' AND fff.itemid=iii.itemid '.		'    '.
									' AND EXISTS( '.
										' SELECT hggg.groupid '.
										' FROM hosts_groups hggg, rights rrr, users_groups uggg '.
										' WHERE hggg.hostid=iii.hostid '.
											' AND rrr.id=hggg.groupid '.
											' AND rrr.groupid=uggg.usrgrpid '.
											' AND uggg.userid='.$userid.
											' AND rrr.permission<'.$permission.
										' ) '.
								' ) '.
						' ) ';
//*/
//*/
			$sql_parts['from']['functions'] = 'functions f';
			$sql_parts['from']['items'] = 'items i';
			$sql_parts['from']['hosts_groups'] = 'hosts_groups hg';
			$sql_parts['from']['rights'] = 'rights r';
			$sql_parts['from']['users_groups'] = 'users_groups ug';
			$sql_parts['where']['ft'] = 'f.triggerid=t.triggerid';
			$sql_parts['where']['fi'] = 'f.itemid=i.itemid';
			$sql_parts['where']['hgi'] = 'hg.hostid=i.hostid';
			$sql_parts['where'][] = 'r.id=hg.groupid ';
			$sql_parts['where'][] = 'r.groupid=ug.usrgrpid';
			$sql_parts['where'][] = 'ug.userid='.$userid;
			$sql_parts['where'][] = 'r.permission>='.$permission;
			$sql_parts['where'][] = 'NOT EXISTS( '.
											' SELECT ff.triggerid '.
											' FROM functions ff, items ii '.
											' WHERE ff.triggerid=t.triggerid '.
												' AND ff.itemid=ii.itemid '.
												' AND EXISTS( '.
													' SELECT hgg.groupid '.
													' FROM hosts_groups hgg, rights rr, users_groups gg '.
													' WHERE hgg.hostid=ii.hostid '.
														' AND rr.id=hgg.groupid '.
														' AND rr.groupid=gg.usrgrpid '.
														' AND gg.userid='.$userid.
														' AND rr.permission<'.$permission.'))';
//*/
		}

// nodeids
		$nodeids = !is_null($options['nodeids']) ? $options['nodeids'] : get_current_nodeid();

// groupids
		if(!is_null($options['groupids'])){
			zbx_value2array($options['groupids']);

			if($options['output'] != API_OUTPUT_SHORTEN){
				$sql_parts['select']['groupid'] = 'hg.groupid';
			}

			$sql_parts['from']['functions'] = 'functions f';
			$sql_parts['from']['items'] = 'items i';
			$sql_parts['from']['hosts_groups'] = 'hosts_groups hg';
			$sql_parts['where']['hgi'] = 'hg.hostid=i.hostid';
			$sql_parts['where']['ft'] = 'f.triggerid=t.triggerid';
			$sql_parts['where']['fi'] = 'f.itemid=i.itemid';
			$sql_parts['where']['groupid'] = DBcondition('hg.groupid', $options['groupids']);

			if(!is_null($options['groupCount'])){
				$sql_parts['group']['hg'] = 'hg.groupid';
			}
		}

// templateids
		if(!is_null($options['templateids'])){
			zbx_value2array($options['templateids']);

			if(!is_null($options['hostids'])){
				zbx_value2array($options['hostids']);
				$options['hostids'] = array_merge($options['hostids'], $options['templateids']);
			}
			else{
				$options['hostids'] = $options['templateids'];
			}
		}

// hostids
		if(!is_null($options['hostids'])){
			zbx_value2array($options['hostids']);

			if($options['output'] != API_OUTPUT_SHORTEN){
				$sql_parts['select']['hostid'] = 'i.hostid';
			}

			$sql_parts['from']['functions'] = 'functions f';
			$sql_parts['from']['items'] = 'items i';
			$sql_parts['where']['hostid'] = DBcondition('i.hostid', $options['hostids']);
			$sql_parts['where']['ft'] = 'f.triggerid=t.triggerid';
			$sql_parts['where']['fi'] = 'f.itemid=i.itemid';

			if(!is_null($options['groupCount'])){
				$sql_parts['group']['i'] = 'i.hostid';
			}
		}

// triggerids
		if(!is_null($options['triggerids'])){
			zbx_value2array($options['triggerids']);

			$sql_parts['where']['triggerid'] = DBcondition('t.triggerid', $options['triggerids']);
		}

// itemids
		if(!is_null($options['itemids'])){
			zbx_value2array($options['itemids']);

			if($options['output'] != API_OUTPUT_SHORTEN){
				$sql_parts['select']['itemid'] = 'f.itemid';
			}

			$sql_parts['from']['functions'] = 'functions f';
			$sql_parts['where']['itemid'] = DBcondition('f.itemid', $options['itemids']);
			$sql_parts['where']['ft'] = 'f.triggerid=t.triggerid';

			if(!is_null($options['groupCount'])){
				$sql_parts['group']['f'] = 'f.itemid';
			}
		}

// applicationids
		if(!is_null($options['applicationids'])){
			zbx_value2array($options['applicationids']);

			if($options['output'] != API_OUTPUT_SHORTEN){
				$sql_parts['select']['applicationid'] = 'a.applicationid';
			}

			$sql_parts['from']['functions'] = 'functions f';
			$sql_parts['from']['items'] = 'items i';
			$sql_parts['from']['applications'] = 'applications a';
			$sql_parts['where']['a'] = DBcondition('a.applicationid', $options['applicationids']);
			$sql_parts['where']['ia'] = 'i.hostid=a.hostid';
			$sql_parts['where']['ft'] = 'f.triggerid=t.triggerid';
			$sql_parts['where']['fi'] = 'f.itemid=i.itemid';
		}

// discoveryids
		if(!is_null($options['discoveryids'])){
			zbx_value2array($options['discoveryids']);

			if($options['output'] != API_OUTPUT_SHORTEN){
				$sql_parts['select']['itemid'] = 'id.parent_itemid';
			}
			$sql_parts['from']['functions'] = 'functions f';
			$sql_parts['from']['item_discovery'] = 'item_discovery id';
			$sql_parts['where']['fid'] = 'f.itemid=id.itemid';
			$sql_parts['where']['ft'] = 'f.triggerid=t.triggerid';
			$sql_parts['where'][] = DBcondition('id.parent_itemid', $options['discoveryids']);

			if(!is_null($options['groupCount'])){
				$sql_parts['group']['id'] = 'id.parent_itemid';
			}
		}

// functions
		if(!is_null($options['functions'])){
			zbx_value2array($options['functions']);

			$sql_parts['from']['functions'] = 'functions f';
			$sql_parts['where']['ft'] = 'f.triggerid=t.triggerid';
			$sql_parts['where'][] = DBcondition('f.function', $options['functions']);
		}

// monitored
		if(!is_null($options['monitored'])){
			$sql_parts['where']['monitored'] = ''.
				' NOT EXISTS ('.
					' SELECT ff.functionid'.
					' FROM functions ff'.
					' WHERE ff.triggerid=t.triggerid'.
						' AND EXISTS ('.
								' SELECT ii.itemid'.
								' FROM items ii, hosts hh'.
								' WHERE ff.itemid=ii.itemid'.
									' AND hh.hostid=ii.hostid'.
									' AND ('.
										' ii.status<>'.ITEM_STATUS_ACTIVE.
										' OR hh.status<>'.HOST_STATUS_MONITORED.
									' )'.
						' )'.
				' )';
			$sql_parts['where']['status'] = 't.status='.TRIGGER_STATUS_ENABLED;
		}

// active
		if(!is_null($options['active'])){
			$sql_parts['where']['active'] = ''.
				' NOT EXISTS ('.
					' SELECT ff.functionid'.
					' FROM functions ff'.
					' WHERE ff.triggerid=t.triggerid'.
						' AND EXISTS ('.
							' SELECT ii.itemid'.
							' FROM items ii, hosts hh'.
							' WHERE ff.itemid=ii.itemid'.
								' AND hh.hostid=ii.hostid'.
								' AND  hh.status<>'.HOST_STATUS_MONITORED.
						' )'.
				' )';
			$sql_parts['where']['status'] = 't.status='.TRIGGER_STATUS_ENABLED;
		}

// maintenance
		if(!is_null($options['maintenance'])){
			$sql_parts['where'][] = (($options['maintenance'] == 0) ? ' NOT ':'').
				' EXISTS ('.
					' SELECT ff.functionid'.
					' FROM functions ff'.
					' WHERE ff.triggerid=t.triggerid'.
						' AND EXISTS ('.
								' SELECT ii.itemid'.
								' FROM items ii, hosts hh'.
								' WHERE ff.itemid=ii.itemid'.
									' AND hh.hostid=ii.hostid'.
									' AND hh.maintenance_status=1'.
						' )'.
				' )';
			$sql_parts['where'][] = 't.status='.TRIGGER_STATUS_ENABLED;
		}

// lastChangeSince
		if(!is_null($options['lastChangeSince'])){
			$sql_parts['where']['lastchangesince'] = 't.lastchange>'.$options['lastChangeSince'];
		}

// lastChangeTill
		if(!is_null($options['lastChangeTill'])){
			$sql_parts['where']['lastchangetill'] = 't.lastchange<'.$options['lastChangeTill'];
		}

// withUnacknowledgedEvents
		if(!is_null($options['withUnacknowledgedEvents'])){
			$sql_parts['where']['unack'] = ' EXISTS('.
				' SELECT e.eventid'.
				' FROM events e'.
				' WHERE e.objectid=t.triggerid'.
					' AND e.object='.EVENT_OBJECT_TRIGGER.
					' AND e.value_changed='.TRIGGER_VALUE_CHANGED_YES.
					' AND e.value='.TRIGGER_VALUE_TRUE.
					' AND e.acknowledged=0)';
		}
// withAcknowledgedEvents
		if(!is_null($options['withAcknowledgedEvents'])){
			$sql_parts['where']['ack'] = 'NOT EXISTS('.
				' SELECT e.eventid'.
				' FROM events e'.
				' WHERE e.objectid=t.triggerid'.
					' AND e.object='.EVENT_OBJECT_TRIGGER.
					' AND e.value_changed='.TRIGGER_VALUE_CHANGED_YES.
					' AND e.value='.TRIGGER_VALUE_TRUE.
					' AND e.acknowledged=0)';
		}

// templated
		if(!is_null($options['templated'])){
			$sql_parts['from']['functions'] = 'functions f';
			$sql_parts['from']['items'] = 'items i';
			$sql_parts['from']['hosts'] = 'hosts h';
			$sql_parts['where']['ft'] = 'f.triggerid=t.triggerid';
			$sql_parts['where']['fi'] = 'f.itemid=i.itemid';
			$sql_parts['where']['hi'] = 'h.hostid=i.hostid';

			if($options['templated']){
				$sql_parts['where'][] = 'h.status='.HOST_STATUS_TEMPLATE;
			}
			else{
				$sql_parts['where'][] = 'h.status<>'.HOST_STATUS_TEMPLATE;
			}
		}

// inherited
		if(!is_null($options['inherited'])){
			if($options['inherited']){
				$sql_parts['where'][] = 't.templateid IS NOT NULL';
			}
			else{
				$sql_parts['where'][] = 't.templateid IS NULL';
			}
		}

// search
		if(is_array($options['search'])){
			zbx_db_search('triggers t', $options, $sql_parts);
		}

// --- FILTER ---
		if(is_null($options['filter']))
			$options['filter'] = array();

		if(is_array($options['filter'])){
			if(!array_key_exists('flags', $options['filter']))
				$options['filter']['flags'] = array(ZBX_FLAG_DISCOVERY_NORMAL, ZBX_FLAG_DISCOVERY_CREATED);

			zbx_db_filter('triggers t', $options, $sql_parts);

			if(isset($options['filter']['host']) && !is_null($options['filter']['host'])){
				zbx_value2array($options['filter']['host']);

				$sql_parts['from']['functions'] = 'functions f';
				$sql_parts['from']['items'] = 'items i';
				$sql_parts['where']['ft'] = 'f.triggerid=t.triggerid';
				$sql_parts['where']['fi'] = 'f.itemid=i.itemid';

				$sql_parts['from']['hosts'] = 'hosts h';
				$sql_parts['where']['hi'] = 'h.hostid=i.hostid';
				$sql_parts['where']['host'] = DBcondition('h.host', $options['filter']['host']);
			}

			if(isset($options['filter']['hostid']) && !is_null($options['filter']['hostid'])){
				zbx_value2array($options['filter']['hostid']);

				$sql_parts['from']['functions'] = 'functions f';
				$sql_parts['from']['items'] = 'items i';
				$sql_parts['where']['ft'] = 'f.triggerid=t.triggerid';
				$sql_parts['where']['fi'] = 'f.itemid=i.itemid';

				$sql_parts['where']['hostid'] = DBcondition('i.hostid', $options['filter']['hostid']);
			}
		}

// group
		if(!is_null($options['group'])){
			if($options['output'] != API_OUTPUT_SHORTEN){
				$sql_parts['select']['name'] = 'g.name';
			}

			$sql_parts['from']['functions'] = 'functions f';
			$sql_parts['from']['items'] = 'items i';
			$sql_parts['from']['hosts_groups'] = 'hosts_groups hg';
			$sql_parts['from']['groups'] = 'groups g';
			$sql_parts['where']['ft'] = 'f.triggerid=t.triggerid';
			$sql_parts['where']['fi'] = 'f.itemid=i.itemid';
			$sql_parts['where']['hgi'] = 'hg.hostid=i.hostid';
			$sql_parts['where']['ghg'] = 'g.groupid = hg.groupid';
			$sql_parts['where']['group'] = ' UPPER(g.name)='.zbx_dbstr(zbx_strtoupper($options['group']));
		}

// host
		if(!is_null($options['host'])){
			if($options['output'] != API_OUTPUT_SHORTEN){
				$sql_parts['select']['host'] = 'h.host';
			}

			$sql_parts['from']['functions'] = 'functions f';
			$sql_parts['from']['items'] = 'items i';
			$sql_parts['from']['hosts'] = 'hosts h';
			$sql_parts['where']['i'] = DBcondition('i.hostid', $options['hostids']);
			$sql_parts['where']['ft'] = 'f.triggerid=t.triggerid';
			$sql_parts['where']['fi'] = 'f.itemid=i.itemid';
			$sql_parts['where']['hi'] = 'h.hostid=i.hostid';
			$sql_parts['where']['host'] = ' UPPER(h.host)='.zbx_dbstr(zbx_strtoupper($options['host']));
		}

// only_true
		if(!is_null($options['only_true'])){

			$sql_parts['where']['ot'] = '((t.value='.TRIGGER_VALUE_TRUE.')'.
									' OR '.
									'((t.value='.TRIGGER_VALUE_FALSE.') AND (t.lastchange>'.(time() - TRIGGER_FALSE_PERIOD).')))';
		}

// min_severity
		if(!is_null($options['min_severity'])){
			$sql_parts['where'][] = 't.priority>='.$options['min_severity'];
		}

// output
		if($options['output'] == API_OUTPUT_EXTEND){
			$sql_parts['select']['triggers'] = 't.*';
		}

// expandData
		if(!is_null($options['expandData'])){
			$sql_parts['select']['host'] = 'h.host';
			$sql_parts['select']['hostid'] = 'h.hostid';
			$sql_parts['from']['functions'] = 'functions f';
			$sql_parts['from']['items'] = 'items i';
			$sql_parts['from']['hosts'] = 'hosts h';
			$sql_parts['where']['ft'] = 'f.triggerid=t.triggerid';
			$sql_parts['where']['fi'] = 'f.itemid=i.itemid';
			$sql_parts['where']['hi'] = 'h.hostid=i.hostid';
		}

// countOutput
		if(!is_null($options['countOutput'])){
			$options['sortfield'] = '';
			$sql_parts['select'] = array('COUNT(DISTINCT t.triggerid) as rowscount');

// groupCount
			if(!is_null($options['groupCount'])){
				foreach($sql_parts['group'] as $key => $fields){
					$sql_parts['select'][$key] = $fields;
				}
			}
		}

// order
// restrict not allowed columns for sorting
		$options['sortfield'] = str_in_array($options['sortfield'], $sort_columns) ? $options['sortfield'] : '';
		if(!zbx_empty($options['sortfield'])){
			$sortorder = ($options['sortorder'] == ZBX_SORT_DOWN)?ZBX_SORT_DOWN:ZBX_SORT_UP;

			$sql_parts['order'][] = 't.'.$options['sortfield'].' '.$sortorder;

			if(!str_in_array('t.'.$options['sortfield'], $sql_parts['select']) && !str_in_array('t.*', $sql_parts['select'])){
				$sql_parts['select'][] = 't.'.$options['sortfield'];
			}
		}

// limit
		if(zbx_ctype_digit($options['limit']) && $options['limit']){
			$sql_parts['limit'] = $options['limit'];
		}
//---------------

		$triggerids = array();

		$sql_parts['select'] = array_unique($sql_parts['select']);
		$sql_parts['from'] = array_unique($sql_parts['from']);
		$sql_parts['where'] = array_unique($sql_parts['where']);
		$sql_parts['group'] = array_unique($sql_parts['group']);
		$sql_parts['order'] = array_unique($sql_parts['order']);

		$sql_select = '';
		$sql_from = '';
		$sql_where = '';
		$sql_group = '';
		$sql_order = '';
		if(!empty($sql_parts['select']))	$sql_select.= implode(',',$sql_parts['select']);
		if(!empty($sql_parts['from']))		$sql_from.= implode(',',$sql_parts['from']);
		if(!empty($sql_parts['where']))		$sql_where.= ' AND '.implode(' AND ',$sql_parts['where']);
		if(!empty($sql_parts['group']))		$sql_where.= ' GROUP BY '.implode(',',$sql_parts['group']);
		if(!empty($sql_parts['order']))		$sql_order.= ' ORDER BY '.implode(',',$sql_parts['order']);
		$sql_limit = $sql_parts['limit'];

		$sql = 'SELECT '.zbx_db_distinct($sql_parts).' '.$sql_select.
				' FROM '.$sql_from.
				' WHERE '.DBin_node('t.triggerid', $nodeids).
					$sql_where.
				$sql_group.
				$sql_order;
//SDI($sql);
		$db_res = DBselect($sql, $sql_limit);
		while($trigger = DBfetch($db_res)){
			if(!is_null($options['countOutput'])){
				if(!is_null($options['groupCount']))
					$result[] = $trigger;
				else
					$result = $trigger['rowscount'];
			}
			else{
				$triggerids[$trigger['triggerid']] = $trigger['triggerid'];

				if($options['output'] == API_OUTPUT_SHORTEN){
					$result[$trigger['triggerid']] = array('triggerid' => $trigger['triggerid']);
				}
				else{
					if(!isset($result[$trigger['triggerid']])) $result[$trigger['triggerid']]= array();

					if(!is_null($options['selectHosts']) && !isset($result[$trigger['triggerid']]['hosts'])){
						$result[$trigger['triggerid']]['hosts'] = array();
					}
					if(!is_null($options['selectItems']) && !isset($result[$trigger['triggerid']]['items'])){
						$result[$trigger['triggerid']]['items'] = array();
					}
					if(!is_null($options['select_functions']) && !isset($result[$trigger['triggerid']]['functions'])){
						$result[$trigger['triggerid']]['functions'] = array();
					}
					if(!is_null($options['select_dependencies']) && !isset($result[$trigger['triggerid']]['dependencies'])){
						$result[$trigger['triggerid']]['dependencies'] = array();
					}
					if(!is_null($options['selectDiscoveryRule']) && !isset($result[$trigger['triggerid']]['discoveryRule'])){
						$result[$trigger['triggerid']]['discoveryRule'] = array();
					}

// groups
					if(isset($trigger['groupid']) && is_null($options['selectGroups'])){
						if(!isset($result[$trigger['triggerid']]['groups'])) $result[$trigger['triggerid']]['groups'] = array();

						$result[$trigger['triggerid']]['groups'][] = array('groupid' => $trigger['groupid']);
						unset($trigger['groupid']);
					}

// hostids
					if(isset($trigger['hostid']) && is_null($options['selectHosts'])){
						if(!isset($result[$trigger['triggerid']]['hosts'])) $result[$trigger['triggerid']]['hosts'] = array();

						$result[$trigger['triggerid']]['hosts'][] = array('hostid' => $trigger['hostid']);

						if(is_null($options['expandData'])) unset($trigger['hostid']);
					}
// itemids
					if(isset($trigger['itemid']) && is_null($options['selectItems'])){
						if(!isset($result[$trigger['triggerid']]['items']))
							$result[$trigger['triggerid']]['items'] = array();

						$result[$trigger['triggerid']]['items'][] = array('itemid' => $trigger['itemid']);
						unset($trigger['itemid']);
					}

					$result[$trigger['triggerid']] += $trigger;
				}
			}
		}

Copt::memoryPick();
		if(!is_null($options['countOutput'])){
			return $result;
		}

// skipDependent
		if(!is_null($options['skipDependent'])){
			$tids = $triggerids;
			$map = array();

			do{
				$sql = 'SELECT d.triggerid_down, d.triggerid_up, t.value '.
						' FROM trigger_depends d, triggers t '.
						' WHERE '.DBcondition('d.triggerid_down', $tids).
							' AND d.triggerid_up=t.triggerid';
				$db_result = DBselect($sql);

				$tids = array();
				while($row = DBfetch($db_result)){
					if(TRIGGER_VALUE_TRUE == $row['value']){
						if(isset($map[$row['triggerid_down']])){
							foreach($map[$row['triggerid_down']] as $triggerid => $state){
								unset($result[$triggerid]);
								unset($triggerids[$triggerid]);
							}
						}
						else{
							unset($result[$row['triggerid_down']]);
							unset($triggerids[$row['triggerid_down']]);
						}
					}
					else{
						if(isset($map[$row['triggerid_down']])){
							if(!isset($map[$row['triggerid_up']]))
								$map[$row['triggerid_up']] = array();

							$map[$row['triggerid_up']] += $map[$row['triggerid_down']];
						}
						else{
							if(!isset($map[$row['triggerid_up']]))
								$map[$row['triggerid_up']] = array();

							$map[$row['triggerid_up']][$row['triggerid_down']] = 1;
						}
						$tids[] = $row['triggerid_up'];
					}
				}
			}while(!empty($tids));
		}

// withLastEventUnacknowledged
		if(!is_null($options['withLastEventUnacknowledged'])){
			$eventids = array();
			$sql = 'SELECT max(e.eventid) as eventid, e.objectid'.
					' FROM events e '.
					' WHERE e.object='.EVENT_OBJECT_TRIGGER.
						' AND '.DBcondition('e.objectid', $triggerids).
						' AND '.DBcondition('e.value', array(TRIGGER_VALUE_TRUE)).
						' AND e.value_changed='.TRIGGER_VALUE_CHANGED_YES.
					' GROUP BY e.objectid';
			$events_db = DBselect($sql);
			while($event = DBfetch($events_db)){
				$eventids[] = $event['eventid'];
			}

			$correct_triggerids = array();
			$sql = 'SELECT e.objectid'.
					' FROM events e '.
					' WHERE '.DBcondition('e.eventid', $eventids).
						' AND e.acknowledged=0';
			$triggers_db = DBselect($sql);
			while($trigger = DBfetch($triggers_db)){
				$correct_triggerids[$trigger['objectid']] = $trigger['objectid'];
			}
			foreach($result as $triggerid => $trigger){
				if(!isset($correct_triggerids[$triggerid])){
					unset($result[$triggerid]);
					unset($triggerids[$triggerid]);
				}

			}
		}

// Adding Objects
// Adding trigger dependencies
		if(!is_null($options['select_dependencies']) && str_in_array($options['select_dependencies'], $subselects_allowed_outputs)){
			$deps = array();
			$depids = array();

			$sql = 'SELECT triggerid_up, triggerid_down '.
				' FROM trigger_depends '.
				' WHERE '.DBcondition('triggerid_down', $triggerids);
			$db_deps = DBselect($sql);
			while($db_dep = DBfetch($db_deps)){
				if(!isset($deps[$db_dep['triggerid_down']])) $deps[$db_dep['triggerid_down']] = array();
				$deps[$db_dep['triggerid_down']][$db_dep['triggerid_up']] = $db_dep['triggerid_up'];
				$depids[] = $db_dep['triggerid_up'];
			}

			$obj_params = array(
				'triggerids' => $depids,
				'output' => $options['select_dependencies'],
				'expandData' => 1,
				'preservekeys' => 1
			);
			$allowed = $this->get($obj_params); //allowed triggerids

			foreach($deps as $triggerid => $deptriggers){
				foreach($deptriggers as $num => $deptriggerid){
					if(isset($allowed[$deptriggerid])){
						$result[$triggerid]['dependencies'][] = $allowed[$deptriggerid];
					}
				}
			}
		}

// Adding groups
		if(!is_null($options['selectGroups']) && str_in_array($options['selectGroups'], $subselects_allowed_outputs)){
			$obj_params = array(
					'nodeids' => $nodeids,
					'output' => $options['selectGroups'],
					'triggerids' => $triggerids,
					'preservekeys' => 1
				);
			$groups = API::HostGroup()->get($obj_params);
			foreach($groups as $groupid => $group){
				$gtriggers = $group['triggers'];
				unset($group['triggers']);

				foreach($gtriggers as $num => $trigger){
					$result[$trigger['triggerid']]['groups'][] = $group;
				}
			}
		}
// Adding hosts
		if(!is_null($options['selectHosts'])){

			$obj_params = array(
				'nodeids' => $nodeids,
				'triggerids' => $triggerids,
				'templated_hosts' => 1,
				'nopermissions' => 1,
				'preservekeys' => 1
			);

			if(is_array($options['selectHosts']) || str_in_array($options['selectHosts'], $subselects_allowed_outputs)){
				$obj_params['output'] = $options['selectHosts'];
				$hosts = API::Host()->get($obj_params);

				if(!is_null($options['limitSelects'])) order_result($hosts, 'host');
				foreach($hosts as $hostid => $host){
					unset($hosts[$hostid]['triggers']);

					$count = array();
					foreach($host['triggers'] as $tnum => $trigger){
						if(!is_null($options['limitSelects'])){
							if(!isset($count[$trigger['triggerid']])) $count[$trigger['triggerid']] = 0;
							$count[$trigger['triggerid']]++;

							if($count[$trigger['triggerid']] > $options['limitSelects']) continue;
						}

						$result[$trigger['triggerid']]['hosts'][] = &$hosts[$hostid];
					}
				}
			}
			else if(API_OUTPUT_COUNT == $options['selectHosts']){
				$obj_params['countOutput'] = 1;
				$obj_params['groupCount'] = 1;

				$hosts = API::Host()->get($obj_params);
				$hosts = zbx_toHash($hosts, 'hostid');
				foreach($result as $triggerid => $trigger){
					if(isset($hosts[$triggerid]))
						$result[$triggerid]['hosts'] = $hosts[$triggerid]['rowscount'];
					else
						$result[$triggerid]['hosts'] = 0;
				}
			}
		}

// Adding Functions
		if(!is_null($options['select_functions']) && str_in_array($options['select_functions'], $subselects_allowed_outputs)){

			if($options['select_functions'] == API_OUTPUT_EXTEND)
				$sql_select = 'f.*';
			else
				$sql_select = 'f.functionid, f.triggerid';

			$sql = 'SELECT '.$sql_select.
					' FROM functions f '.
					' WHERE '.DBcondition('f.triggerid',$triggerids);
			$res = DBselect($sql);
			while($function = DBfetch($res)){
				$triggerid = $function['triggerid'];
				unset($function['triggerid']);

				$result[$triggerid]['functions'][] = $function;
			}
		}

// Adding Items
		if(!is_null($options['selectItems']) && str_in_array($options['selectItems'], $subselects_allowed_outputs)){
			$obj_params = array(
				'nodeids' => $nodeids,
				'output' => $options['selectItems'],
				'triggerids' => $triggerids,
				'webitems' => 1,
				'nopermissions' => 1,
				'preservekeys' => 1
			);
			$items = API::Item()->get($obj_params);
			foreach($items as $itemid => $item){
				$itriggers = $item['triggers'];
				unset($item['triggers']);
				foreach($itriggers as $num => $trigger){
					$result[$trigger['triggerid']]['items'][] = $item;
				}
			}
		}

// Adding discoveryRule
		if(!is_null($options['selectDiscoveryRule'])){
			$ruleids = $rule_map = array();

			$sql = 'SELECT id.parent_itemid, td.triggerid'.
					' FROM trigger_discovery td, item_discovery id, functions f'.
					' WHERE '.DBcondition('td.triggerid', $triggerids).
						' AND td.parent_triggerid=f.triggerid'.
						' AND f.itemid=id.itemid';
			$db_rules = DBselect($sql);
			while($rule = DBfetch($db_rules)){
				$ruleids[$rule['parent_itemid']] = $rule['parent_itemid'];
				$rule_map[$rule['triggerid']] = $rule['parent_itemid'];
			}

			$obj_params = array(
				'nodeids' => $nodeids,
				'itemids' => $ruleids,
				'nopermissions' => 1,
				'preservekeys' => 1,
			);

			if(is_array($options['selectDiscoveryRule']) || str_in_array($options['selectDiscoveryRule'], $subselects_allowed_outputs)){
				$obj_params['output'] = $options['selectDiscoveryRule'];
				$discoveryRules = API::Item()->get($obj_params);

				foreach($result as $triggerid => $trigger){
					if(isset($rule_map[$triggerid]) && isset($discoveryRules[$rule_map[$triggerid]])){
						$result[$triggerid]['discoveryRule'] = $discoveryRules[$rule_map[$triggerid]];
					}
				}
			}
		}

// expandDescription
		if(!is_null($options['expandDescription'])){
// Function compare values {{{
			foreach($result as $tnum => $trigger){
				preg_match_all('/\$([1-9])/u', $trigger['description'], $numbers);
				preg_match_all('~{[0-9]+}[+\-\*/<>=#]?[\(]*(?P<val>[+\-0-9]+)[\)]*~u', $trigger['expression'], $matches);

				foreach($numbers[1] as $i){
					$rep = isset($matches['val'][$i-1]) ? $matches['val'][$i-1] : '';
					$result[$tnum]['description'] = str_replace('$'.($i), $rep, $result[$tnum]['description']);
				}
			}
// }}}

			$functionids = array();
			$triggers_to_expand_hosts = array();
			$triggers_to_expand_items = array();
			$triggers_to_expand_items2 = array();
			foreach($result as $tnum => $trigger){

				preg_match_all('/{HOSTNAME([1-9]?)}/u', $trigger['description'], $hnums);
				if(!empty($hnums[1])){
					preg_match_all('/{([0-9]+)}/u', $trigger['expression'], $funcs);
					$funcs = $funcs[1];

					foreach($hnums[1] as $fnum){
						$fnum = $fnum ? $fnum : 1;
						if(isset($funcs[$fnum-1])){
							$functionid = $funcs[$fnum-1];
							$functionids[$functionid] = $functionid;
							$triggers_to_expand_hosts[$trigger['triggerid']][$functionid] = $fnum;
						}
					}
				}

				preg_match_all('/{ITEM.LASTVALUE([1-9]?)}/u', $trigger['description'], $inums);
				if(!empty($inums[1])){
					preg_match_all('/{([0-9]+)}/u', $trigger['expression'], $funcs);
					$funcs = $funcs[1];

					foreach($inums[1] as $fnum){
						$fnum = $fnum ? $fnum : 1;
						if(isset($funcs[$fnum-1])){
							$functionid = $funcs[$fnum-1];
							$functionids[$functionid] = $functionid;
							$triggers_to_expand_items[$trigger['triggerid']][$functionid] = $fnum;
						}
					}
				}

				preg_match_all('/{ITEM.VALUE([1-9]?)}/u', $trigger['description'], $inums);
				if(!empty($inums[1])){
					preg_match_all('/{([0-9]+)}/u', $trigger['expression'], $funcs);
					$funcs = $funcs[1];

					foreach($inums[1] as $fnum){
						$fnum = $fnum ? $fnum : 1;
						if(isset($funcs[$fnum-1])){
							$functionid = $funcs[$fnum-1];
							$functionids[$functionid] = $functionid;
							$triggers_to_expand_items2[$trigger['triggerid']][$functionid] = $fnum;
						}
					}
				}
			}

			if(!empty($functionids)){
				$sql = 'SELECT DISTINCT f.triggerid, f.functionid, h.host, i.lastvalue'.
						' FROM functions f,items i,hosts h'.
						' WHERE f.itemid=i.itemid'.
							' AND i.hostid=h.hostid'.
							' AND h.status<>'.HOST_STATUS_TEMPLATE.
							' AND '.DBcondition('f.functionid', $functionids);
				$db_funcs = DBselect($sql);
				while($func = DBfetch($db_funcs)){
					if(isset($triggers_to_expand_hosts[$func['triggerid']][$func['functionid']])){

						$fnum = $triggers_to_expand_hosts[$func['triggerid']][$func['functionid']];
						if($fnum == 1)
							$result[$func['triggerid']]['description'] = str_replace('{HOSTNAME}', $func['host'], $result[$func['triggerid']]['description']);

						$result[$func['triggerid']]['description'] = str_replace('{HOSTNAME'.$fnum.'}', $func['host'], $result[$func['triggerid']]['description']);
					}

					if(isset($triggers_to_expand_items[$func['triggerid']][$func['functionid']])){
						$fnum = $triggers_to_expand_items[$func['triggerid']][$func['functionid']];
						if($fnum == 1)
							$result[$func['triggerid']]['description'] = str_replace('{ITEM.LASTVALUE}', $func['lastvalue'], $result[$func['triggerid']]['description']);

						$result[$func['triggerid']]['description'] = str_replace('{ITEM.LASTVALUE'.$fnum.'}', $func['lastvalue'], $result[$func['triggerid']]['description']);
					}

					if(isset($triggers_to_expand_items2[$func['triggerid']][$func['functionid']])){
						$fnum = $triggers_to_expand_items2[$func['triggerid']][$func['functionid']];
						if($fnum == 1)
							$result[$func['triggerid']]['description'] = str_replace('{ITEM.VALUE}', $func['lastvalue'], $result[$func['triggerid']]['description']);

						$result[$func['triggerid']]['description'] = str_replace('{ITEM.VALUE'.$fnum.'}', $func['lastvalue'], $result[$func['triggerid']]['description']);
					}
				}
			}

			foreach($result as $tnum => $trigger){
				if($res = preg_match_all('/'.ZBX_PREG_EXPRESSION_USER_MACROS.'/', $trigger['description'], $arr)){
					$macros = API::UserMacro()->getMacros($arr[1], array('triggerid' => $trigger['triggerid']));

					$search = array_keys($macros);
					$values = array_values($macros);

					$result[$tnum]['description'] = str_replace($search, $values, $trigger['description']);
				}
			}
		}

COpt::memoryPick();
// removing keys (hash -> array)
		if(is_null($options['preservekeys'])){
			$result = zbx_cleanHashes($result);
		}

	return $result;
	}

/**
 * Get triggerid by host.host and trigger.expression
 *
 * @param _array $triggers multidimensional array with trigger objects
 * @param array $triggers[0,...]['expression']
 * @param array $triggers[0,...]['host']
 * @param array $triggers[0,...]['hostid'] OPTIONAL
 * @param array $triggers[0,...]['description'] OPTIONAL
 */
	public function getObjects($triggerData){
		$options = array(
			'filter' => $triggerData,
			'output'=>API_OUTPUT_EXTEND
		);

		if(isset($triggerData['node']))
			$options['nodeids'] = getNodeIdByNodeName($triggerData['node']);
		else if(isset($triggerData['nodeids']))
			$options['nodeids'] = $triggerData['nodeids'];

// expression is checked later
		unset($options['filter']['expression']);
		$result = $this->get($options);
		if(isset($triggerData['expression'])){
			foreach($result as $tnum => $trigger){
				$tmp_exp = explode_exp($trigger['expression'], false);

				if(strcmp(trim($tmp_exp,' '), trim($triggerData['expression'],' ')) != 0) {
					unset($result[$tnum]);
				}
			}
		}

	return $result;
	}

	public function exists($object){
		$keyFields = array(array('hostid', 'host'), 'description');

		$result = false;

		if(!isset($object['hostid']) && !isset($object['host'])){
			$expr = new CTriggerExpression($object);

			if(!empty($expr->errors)) return false;
			if(empty($expr->data['hosts'])) return false;

			$object['host'] = reset($expr->data['hosts']);
		}

		$options = array(
			'filter' => array_merge(zbx_array_mintersect($keyFields, $object), array('flags' => null)),
			'output' => API_OUTPUT_EXTEND,
			'nopermissions' => 1,
		);

		if(isset($object['node']))
			$options['nodeids'] = getNodeIdByNodeName($object['node']);
		else if(isset($object['nodeids']))
			$options['nodeids'] = $object['nodeids'];

		$triggers = $this->get($options);
		foreach($triggers as $tnum => $trigger){
			$tmp_exp = explode_exp($trigger['expression'], false);
			if(strcmp($tmp_exp, $object['expression']) == 0){
				$result = true;
				break;
			}
		}

	return $result;
	}

	public function checkInput(&$triggers, $method){
		$create = ($method == 'create');
		$update = ($method == 'update');
		$delete = ($method == 'delete');

// permissions
		if($update || $delete){
			$trigger_db_fields = array('triggerid'=> null);
			$dbTriggers = $this->get(array(
				'triggerids' => zbx_objectValues($triggers, 'triggerid'),
				'output' => API_OUTPUT_EXTEND,
				'editable' => true,
				'preservekeys' => true,
			));
		}
		else{
			$trigger_db_fields = array(
				'description' => null,
				'expression' => null,
				'error' => 'Trigger just added. No status update so far.',
				'value'	=> 2,
			);
		}

		foreach($triggers as $tnum => &$trigger){
			$currentTrigger = $triggers[$tnum];

			if(!check_db_fields($trigger_db_fields, $trigger)){
				self::exception(ZBX_API_ERROR_PARAMETERS, _s('Incorrect fields for trigger'));
			}

			if($update){
				if(!isset($dbTriggers[$trigger['triggerid']]))
					self::exception(ZBX_API_ERROR_PARAMETERS, S_NO_PERMISSIONS);

				$dbTrigger = $dbTriggers[$trigger['triggerid']];
				$currentTrigger['description'] = $dbTrigger['description'];
			}
			else if($delete){
				if(!isset($dbTriggers[$trigger['triggerid']]))
					self::exception(ZBX_API_ERROR_PARAMETERS, S_NO_PERMISSIONS);

				if($dbTriggers[$trigger['triggerid']]['templateid'] != 0){
					self::exception(ZBX_API_ERROR_PARAMETERS,
						_s('Cannot delete templated trigger [%1$s:%2$s]', $dbTriggers[$trigger['triggerid']]['description'], explode_exp($dbTriggers[$trigger['triggerid']]['expression'], false))
					);
				}

				continue;
			}

			if($update){
				if(isset($trigger['expression'])){
					$expression_full = explode_exp($dbTrigger['expression']);
					if(strcmp($trigger['expression'], $expression_full) == 0){
						unset($trigger['expression']);
					}
				}

				if(isset($trigger['description']) && strcmp($trigger['description'], $dbTrigger['description']) == 0)
					unset($trigger['description']);

				if(isset($trigger['priority']) && ($trigger['priority'] == $dbTrigger['priority']))
					unset($trigger['priority']);

				if(isset($trigger['type']) && ($trigger['type'] == $dbTrigger['type']))
					unset($trigger['type']);

				if(isset($trigger['comments']) && strcmp($trigger['comments'], $dbTrigger['comments']) == 0)
					unset($trigger['comments']);

				if(isset($trigger['url']) && strcmp($trigger['url'], $dbTrigger['url']) == 0)
					unset($trigger['url']);

				if(isset($trigger['status']) && ($trigger['status'] == $dbTrigger['status']))
					unset($trigger['status']);

			}

// if some of the properties are unchanged, no need to update them in DB

// validating trigger expression
			if(isset($trigger['expression'])){
// expression permissions
				$expressionData = new CTriggerExpression($trigger);
				if(!empty($expressionData->errors)){
					self::exception(ZBX_API_ERROR_PARAMETERS, $expressionData->errors);
				}

				$hosts = API::Host()->get(array(
					'filter' => array('host' => $expressionData->data['hosts']),
					'editable' => true,
					'output' => array('hostid', 'host'),
					'templated_hosts' => true,
					'preservekeys' => true
				));
				$hosts = zbx_toHash($hosts, 'host');
				foreach($expressionData->data['hosts'] as $host){
					if(!isset($hosts[$host]))
						self::exception(ZBX_API_ERROR_PARAMETERS, _s('Incorrect trigger expression. Host "%s" does not exist or you have no access to this host.', $host));
				}
			}

// check existing

			if($create){
				$existTrigger = API::Trigger()->exists(array(
					'description' => $trigger['description'],
					'expression' => $trigger['expression'])
				);

				if($existTrigger){
					self::exception(ZBX_API_ERROR_PARAMETERS, _s('Trigger [%1$s:%2$s] already exists.', $trigger['description'], $trigger['expression']));
				}
			}
		}
		unset($trigger);
	}
/**
 * Add triggers
 *
 * Trigger params: expression, description, type, priority, status, comments, url, templateid
 *
 * @param array $triggers
 * @return boolean
 */
	public function create($triggers){
		$triggers = zbx_toArray($triggers);

			$this->checkInput($triggers, __FUNCTION__);

			$this->createReal($triggers);

			foreach($triggers as $trigger)
				$this->inherit($trigger);

			return array('triggerids' => zbx_objectValues($triggers, 'triggerid'));
	}

/**
 * Update triggers
 *
 * @param array $triggers
 * @return boolean
 */
	public function update($triggers){
		$triggers = zbx_toArray($triggers);
		$triggerids = zbx_objectValues($triggers, 'triggerid');

			$this->checkInput($triggers, __FUNCTION__);

			$this->updateReal($triggers);

			foreach($triggers as $trigger)
				$this->inherit($trigger);

			return array('triggerids' => $triggerids);
	}

/**
 * Delete triggers
 *
 * @param array $triggerids array with trigger ids
 * @return array
 */
<<<<<<< HEAD
	public function delete($triggerids, $nopermissions=false){

=======
	public static function delete($triggerids, $nopermissions=false){
>>>>>>> 488ab79c
		$triggerids = zbx_toArray($triggerids);
		$triggers = zbx_toObject($triggerids, 'triggerid');

			if(empty($triggerids)) self::exception(ZBX_API_ERROR_PARAMETERS, _('Empty input parameter'));

// TODO: remove $nopermissions hack
			if(!$nopermissions){
<<<<<<< HEAD
				$this->checkInput(zbx_toObject($triggerids, 'triggerid'), __FUNCTION__);
=======
				self::checkInput($triggers, __FUNCTION__);
>>>>>>> 488ab79c
			}

// get child triggers
			$parent_triggerids = $triggerids;
			do{
				$db_items = DBselect('SELECT triggerid FROM triggers WHERE ' . DBcondition('templateid', $parent_triggerids));
				$parent_triggerids = array();
				while($db_trigger = DBfetch($db_items)){
					$parent_triggerids[] = $db_trigger['triggerid'];
					$triggerids[$db_trigger['triggerid']] = $db_trigger['triggerid'];
				}
			} while(!empty($parent_triggerids));


// select all triggers which are deleted (include childs)
			$options = array(
				'triggerids' => $triggerids,
				'output' => API_OUTPUT_EXTEND,
				'nopermissions' => true,
				'preservekeys' => true,
			);
			$del_triggers = $this->get($options);

			DB::delete('events', array(
				'objectid' => $triggerids,
				'object' => EVENT_OBJECT_TRIGGER,
			));

			DB::delete('sysmaps_elements', array(
				'elementid' => $triggerids,
				'elementtype' => SYSMAP_ELEMENT_TYPE_TRIGGER,
			));

// disable actions
			$actionids = array();
			$sql = 'SELECT DISTINCT actionid '.
					' FROM conditions '.
					' WHERE conditiontype='.CONDITION_TYPE_TRIGGER.
						' AND '.DBcondition('value', $triggerids, false, true);   // FIXED[POSIBLE value type violation]!!!
			$db_actions = DBselect($sql);
			while($db_action = DBfetch($db_actions)){
				$actionids[$db_action['actionid']] = $db_action['actionid'];
			}

			DBexecute('UPDATE actions '.
					' SET status='.ACTION_STATUS_DISABLED.
					' WHERE '.DBcondition('actionid', $actionids));

// delete action conditions
			DB::delete('conditions', array('conditiontype' => CONDITION_TYPE_TRIGGER,'value' => $triggerids));

// TODO: REMOVE info
			foreach($del_triggers as $triggerid => $trigger){
				info(_s('Trigger [%1$s:%2$s] deleted.', $trigger['description'], explode_exp($trigger['expression'], false)));
				add_audit_ext(AUDIT_ACTION_DELETE, AUDIT_RESOURCE_TRIGGER, $trigger['triggerid'], $trigger['description'].':'.$trigger['expression'], NULL, NULL, NULL);
			}


			DB::delete('triggers', array('triggerid' => $triggerids));

			update_services_status_all();

			return array('triggerids' => $triggerids);
	}

/**
 * Add dependency for trigger
 *
 * @param array $triggersData
 * @param array $triggers_data['triggerid]
 * @param array $triggers_data['dependsOnTriggerid']
 * @return boolean
 */
	public function addDependencies($triggersData){
		$triggersData = zbx_toArray($triggersData);
		$triggerids = array();

			foreach($triggersData as $num => $dep){
				$triggerids[$dep['triggerid']] = $dep['triggerid'];

				$result = (bool) insert_dependency($dep['triggerid'], $dep['dependsOnTriggerid']);
				if(!$result)
					self::exception(ZBX_API_ERROR_PARAMETERS, 'Cannot create dependency');
			}

			return array('triggerids' => $triggerids);
	}

/**
 * Delete trigger dependencis
 *
 * @param array $triggersData
 * @param array $triggers[0,...]['triggerid']
 * @return boolean
 */
	public function deleteDependencies($triggersData){
		$triggersData = zbx_toArray($triggersData);

		$triggerids = array();
		foreach($triggersData as $num => $trigger){
			$triggerids[] = $trigger['triggerid'];
		}

			$result = delete_dependencies_by_triggerid($triggerids);
			if(!$result)
				self::exception(ZBX_API_ERROR_PARAMETERS, 'Cannot delete dependency');

			return array('triggerids' => zbx_objectValues($triggersData, 'triggerid'));
	}

	protected function createReal(&$triggers){
		$triggers = zbx_toArray($triggers);

		$triggerids = DB::insert('triggers', $triggers);

		foreach($triggers as $tnum => $trigger){
			$triggerid = $triggers[$tnum]['triggerid'] = $triggerids[$tnum];

			addEvent($triggerid, TRIGGER_VALUE_UNKNOWN);

			$expression = implode_exp($trigger['expression'], $triggerid);
			if(is_null($expression)){
				self::exception(ZBX_API_ERROR_PARAMETERS, _s('Cannot implode expression "%s".', $trigger['expression']));
			}

			DB::update('triggers', array(
				'values' => array('expression' => $expression),
				'where' => array('triggerid='.$triggerid)
			));

			info(_s('Trigger [%1$s:%2$s] created.', $trigger['description'], $trigger['expression']));
		}


		$this->validateDependencies($triggers);

		foreach($triggers as $tnum => $trigger){
			if (isset($trigger['dependencies'])){
				foreach($trigger['dependencies'] as $triggerid_up){
					DB::insert('trigger_depends', array(
						'triggerid_down' => $triggerid,
						'triggerid_up' => $triggerid_up
					));
				}
			}
		}

	}

	protected function updateReal($triggers){
		$triggers = zbx_toArray($triggers);

		$options = array(
			'triggerids' => zbx_objectValues($triggers, 'triggerid'),
			'output' => API_OUTPUT_EXTEND,
			'preservekeys' => true,
			'nopermissions' => true,
		);
		$dbTriggers = $this->get($options);

		$description_changed = $expression_changed = false;
		foreach($triggers as $tnum => &$trigger){
			$dbTrigger = $dbTriggers[$trigger['triggerid']];

			if(isset($trigger['description']) && (strcmp($dbTrigger['description'], $trigger['description']) != 0)){
				$description_changed = true;
			}
			else{
				$trigger['description'] = $dbTrigger['description'];
			}

			$expression_full = explode_exp($dbTrigger['expression'], 0);
			if(isset($trigger['expression']) && (strcmp($expression_full, $trigger['expression']) != 0)){
				$expression_changed = true;
				$expression_full = $trigger['expression'];
				$trigger['error'] = 'Trigger expression updated. No status update so far.';
			}

			if($description_changed || $expression_changed){
				$expressionData = new CTriggerExpression(array('expression' => $expression_full));

				if(!empty($expressionData->errors)){
					self::exception(ZBX_API_ERROR_PARAMETERS, $expressionData->errors);
				}

				$host = reset($expressionData->data['hosts']);

				$options = array(
					'filter' => array('description' => $trigger['description'], 'host' => $host),
					'output' => API_OUTPUT_EXTEND,
					'editable' => true,
					'nopermissions' => true,
				);
				$triggers_exist = API::Trigger()->get($options);

				$trigger_exist = false;
				foreach($triggers_exist as $tnum => $tr){
					$tmp_exp = explode_exp($tr['expression'], false);
					if(strcmp($tmp_exp, $expression_full) == 0){
						$trigger_exist = $tr;
						break;
					}
				}
				if($trigger_exist && (bccomp($trigger_exist['triggerid'],$trigger['triggerid']) != 0)){
					self::exception(ZBX_API_ERROR_PARAMETERS, _s('Trigger "%s" already exists.',$trigger['description']));
				}
			}


			if($expression_changed){
				delete_function_by_triggerid($trigger['triggerid']);

				$trigger['expression'] = implode_exp($expression_full, $trigger['triggerid']);

				if(isset($trigger['status']) && ($trigger['status'] != TRIGGER_STATUS_ENABLED)){
					if($trigger['value_flags'] == TRIGGER_VALUE_FLAG_NORMAL){
						addEvent($trigger['triggerid'], TRIGGER_VALUE_UNKNOWN);

						$trigger['value_flags'] = TRIGGER_VALUE_FLAG_UNKNOWN;
					}
				}
			}

			$trigger_update = $trigger;
			if(!$description_changed)
				unset($trigger_update['description']);
			if(!$expression_changed)
				unset($trigger_update['expression']);

			DB::update('triggers', array(
				'values' => $trigger_update,
				'where' => array('triggerid='.$trigger['triggerid'])
			));

			$expression = isset($trigger['expression']) ? $trigger['expression'] : explode_exp($dbTrigger['expression'], false);
			$trigger['expression'] = $expression;
			info(_s('Trigger [%1$s:%2$s] updated.', $trigger['description'], $expression));
		}
		unset($trigger);

		foreach($triggers as $tnum => &$trigger){
			if(isset($trigger['dependencies'])){
				DB::delete('trigger_depends', array('triggerid_down' => $trigger['triggerid']));

				$this->validateDependencies($triggers);

				foreach($trigger['dependencies'] as $triggerid_up){
					DB::insert('trigger_depends', array(array(
						'triggerid_down' => $trigger['triggerid'],
						'triggerid_up' => $triggerid_up
					)));
				}
			}
		}
	}

	protected function inherit($trigger, $hostids=null){
		$triggerTemplate = API::Template()->get(array(
			'triggerids' => $trigger['triggerid'],
			'output' => API_OUTPUT_EXTEND,
			'nopermissions' => 1,
		));
		$triggerTemplate = reset($triggerTemplate);
		if(!$triggerTemplate) return true;

		if(!isset($trigger['expression']) || !isset($trigger['description'])){
			$options = array(
				'triggerids' => $trigger['triggerid'],
				'output' => API_OUTPUT_EXTEND,
				'preservekeys' => true,
				'nopermissions' => true,
			);
			$dbTrigger = $this->get($options);
			$dbTrigger = reset($dbTrigger);

			if(!isset($trigger['description']))
				$trigger['description'] = $dbTrigger['description'];
			if(!isset($trigger['expression']))
				$trigger['expression'] = explode_exp($dbTrigger['expression'], 0);
		}


		$options = array(
			'templateids' => $triggerTemplate['templateid'],
			'output' => array('hostid', 'host'),
			'preservekeys' => 1,
			'hostids' => $hostids,
			'nopermissions' => 1,
			'templated_hosts' => 1,
		);
		$chd_hosts = API::Host()->get($options);

		foreach($chd_hosts as $chd_host){
			$newTrigger = $trigger;

			if(isset($trigger['dependencies']) && !is_null($trigger['dependencies']))
				$newTrigger['dependencies'] = replace_template_dependencies($trigger['dependencies'], $chd_host['hostid']);

			$newTrigger['templateid'] = $trigger['triggerid'];

			$newTrigger['expression'] = str_replace('{'.$triggerTemplate['host'].':', '{'.$chd_host['host'].':', $trigger['expression']);

// check if templated trigger exists
			$childTriggers = $this->get(array(
				'filter' => array('templateid' => $newTrigger['triggerid']),
				'output' => API_OUTPUT_EXTEND,
				'preservekeys' => 1,
				'hostids' => $chd_host['hostid']
			));

			if($childTrigger = reset($childTriggers)){
				$childTrigger['expression'] = explode_exp($childTrigger['expression'], 0);

				if((strcmp($childTrigger['expression'], $newTrigger['expression']) != 0)
					|| (strcmp($childTrigger['description'], $newTrigger['description']) != 0)
				){
					$exists = $this->exists(array(
						'description' => $newTrigger['description'],
						'expression' => $newTrigger['expression'],
						'hostids' => $chd_host['hostid']
					));
					if($exists){
						self::exception(ZBX_API_ERROR_PARAMETERS,
							_s('Trigger [%1$s] already exists on [%2$s]', $newTrigger['description'], $chd_host['host']));
					}
				}
				else if($childTrigger['flags'] != ZBX_FLAG_DISCOVERY_NORMAL){
					self::exception(ZBX_API_ERROR_PARAMETERS, _s('Trigger with same name but other type exists'));
				}

				$newTrigger['triggerid'] = $childTrigger['triggerid'];
				$this->updateReal($newTrigger);
			}
			else{
				$options = array(
					'filter' => array(
						'description' => $newTrigger['description'],
						'flags' => null
					),
					'output' => API_OUTPUT_EXTEND,
					'preservekeys' => 1,
					'nopermissions' => 1,
					'hostids' => $chd_host['hostid']
				);
				$childTriggers = $this->get($options);

				$childTrigger = false;
				foreach($childTriggers as $tnum => $tr){
					$tmp_exp = explode_exp($tr['expression'], false);
					if(strcmp($tmp_exp, $newTrigger['expression']) == 0){
						$childTrigger = $tr;
						break;
					}
				}

				if($childTrigger){
					if($childTrigger['templateid'] != 0){
						self::exception(ZBX_API_ERROR_PARAMETERS,
							_s('Trigger [%1$s] already exists on [%2$s]', $childTrigger['description'], $chd_host['host']));
					}
					else if($childTrigger['flags'] != $newTrigger['flags']){
						self::exception(ZBX_API_ERROR_PARAMETERS, _s('Trigger with same name but other type exists'));
					}

					$newTrigger['triggerid'] = $childTrigger['triggerid'];
					$this->updateReal($newTrigger);
				}
				else{
					$this->createReal($newTrigger);
					$newTrigger = reset($newTrigger);
				}
			}
			$this->inherit($newTrigger);
		}
	}

	public function syncTemplates($data){

			$data['templateids'] = zbx_toArray($data['templateids']);
			$data['hostids'] = zbx_toArray($data['hostids']);

			$options = array(
				'hostids' => $data['hostids'],
				'editable' => true,
				'preservekeys' => true,
				'templated_hosts' => true,
				'output' => API_OUTPUT_SHORTEN
			);
			$allowedHosts = API::Host()->get($options);
			foreach($data['hostids'] as $hostid){
				if(!isset($allowedHosts[$hostid])){
					self::exception(ZBX_API_ERROR_PERMISSIONS, S_NO_PERMISSION);
				}
			}
			$options = array(
				'templateids' => $data['templateids'],
				'preservekeys' => true,
				'editable' => true,
				'output' => API_OUTPUT_SHORTEN
			);
			$allowedTemplates = API::Template()->get($options);
			foreach($data['templateids'] as $templateid){
				if(!isset($allowedTemplates[$templateid])){
					self::exception(ZBX_API_ERROR_PERMISSIONS, S_NO_PERMISSION);
				}
			}

			$options = array(
				'hostids' => $data['templateids'],
				'preservekeys' => 1,
				'output' => API_OUTPUT_EXTEND,
				'select_dependencies' => true,
			);
			$triggers = $this->get($options);

			foreach($triggers as $trigger){
				$trigger['expression'] = explode_exp($trigger['expression'], false);
				$this->inherit($trigger, $data['hostids']);
			}

			return true;
	}

	protected function validateDependencies($triggers){

		foreach($triggers as $trigger){
			if(!isset($trigger['dependencies']) || empty($trigger['dependencies'])) continue;

// check circelar dependency {{{
			$triggerid_down = $trigger['dependencies'];
			do{
				$sql = 'SELECT triggerid_up '.
						' FROM trigger_depends'.
						' WHERE'.DBcondition('triggerid_down', $triggerid_down);
				$db_up_triggers = DBselect($sql);
				$up_triggerids = array();
				while($up_trigger = DBfetch($db_up_triggers)){
					if(bccomp($up_trigger['triggerid_up'],$trigger['triggerid']) == 0){
						self::exception(ZBX_API_ERROR_PARAMETESRS, S_INCORRECT_DEPENDENCY);
					}
					$up_triggerids[] = $up_trigger['triggerid_up'];
				}
				$triggerid_down = $up_triggerids;
			} while(!empty($up_triggerids));
// }}} check circelar dependency


			$templates = array();
			$templateids = array();

			$expr = new CTriggerExpression($trigger);

			$templates = API::Template()->get(array(
				'output' => array('hostid','host'),
				'filter' => array('host' => $expr->data['hosts']),
				'nopermissions' => true,
				'preservekeys' => true
			));
			$templateids = array_keys($templates);
			$templateids = zbx_toHash($templateids);

			$dep_templateids = array();
			$db_dephosts = get_hosts_by_triggerid($trigger['dependencies']);
			while($dephost = DBfetch($db_dephosts)) {
				if($dephost['status'] == HOST_STATUS_TEMPLATE){ //template
					$templates[$dephost['hostid']] = $dephost;
					$dep_templateids[$dephost['hostid']] = $dephost['hostid'];
				}
			}

			$tdiff = array_diff($dep_templateids, $templateids);
			if(!empty($templateids) && !empty($dep_templateids) && !empty($tdiff)){
				$tpls = zbx_array_merge($templateids, $dep_templateids);
				$sql = 'SELECT DISTINCT ht.templateid, ht.hostid, h.host'.
					' FROM hosts_templates ht, hosts h'.
					' WHERE h.hostid=ht.hostid'.
						' AND '.DBcondition('ht.templateid', $tpls);

				$db_lowlvltpl = DBselect($sql);
				$map = array();
				while($lowlvltpl = DBfetch($db_lowlvltpl)){
					if(!isset($map[$lowlvltpl['hostid']])) $map[$lowlvltpl['hostid']] = array();
					$map[$lowlvltpl['hostid']][$lowlvltpl['templateid']] = $lowlvltpl['host'];
				}

				foreach($map as $hostid => $templates){
					$set_with_dep = false;

					foreach($templateids as $tplid){
						if(isset($templates[$tplid])){
							$set_with_dep = true;
							break;
						}
					}
					foreach($dep_templateids as $dep_tplid){
						if(!isset($templates[$dep_tplid]) && $set_with_dep){
							self::exception(ZBX_API_ERROR_PARAMETERS, 'Not all Templates are linked to host [ '.reset($templates).' ]');
						}
					}
				}
			}
		}
	}

	public static function isReadable($ids){
		if(!is_array($ids)) return false;
		if(empty($ids)) return true;

		$ids = array_unique($ids);

		$count = self::get(array(
			'nodeids' => get_current_nodeid(true),
			'triggerids' => $ids,
			'output' => API_OUTPUT_SHORTEN,
			'countOutput' => true
		));

		return (count($ids) == $count);
	}

	public static function isWritable($ids){
		if(!is_array($ids)) return false;
		if(empty($ids)) return true;

		$ids = array_unique($ids);

		$count = self::get(array(
			'nodeids' => get_current_nodeid(true),
			'triggerids' => $ids,
			'output' => API_OUTPUT_SHORTEN,
			'editable' => true,
			'countOutput' => true
		));

		return (count($ids) == $count);
	}

}

?><|MERGE_RESOLUTION|>--- conflicted
+++ resolved
@@ -1324,12 +1324,7 @@
  * @param array $triggerids array with trigger ids
  * @return array
  */
-<<<<<<< HEAD
 	public function delete($triggerids, $nopermissions=false){
-
-=======
-	public static function delete($triggerids, $nopermissions=false){
->>>>>>> 488ab79c
 		$triggerids = zbx_toArray($triggerids);
 		$triggers = zbx_toObject($triggerids, 'triggerid');
 
@@ -1337,11 +1332,7 @@
 
 // TODO: remove $nopermissions hack
 			if(!$nopermissions){
-<<<<<<< HEAD
-				$this->checkInput(zbx_toObject($triggerids, 'triggerid'), __FUNCTION__);
-=======
-				self::checkInput($triggers, __FUNCTION__);
->>>>>>> 488ab79c
+				$this->checkInput($triggers, __FUNCTION__);
 			}
 
 // get child triggers
