<?php
/*
** Zabbix
** Copyright (C) 2001-2013 Zabbix SIA
**
** This program is free software; you can redistribute it and/or modify
** it under the terms of the GNU General Public License as published by
** the Free Software Foundation; either version 2 of the License, or
** (at your option) any later version.
**
** This program is distributed in the hope that it will be useful,
** but WITHOUT ANY WARRANTY; without even the implied warranty of
** MERCHANTABILITY or FITNESS FOR A PARTICULAR PURPOSE. See the
** GNU General Public License for more details.
**
** You should have received a copy of the GNU General Public License
** along with this program; if not, write to the Free Software
** Foundation, Inc., 51 Franklin Street, Fifth Floor, Boston, MA  02110-1301, USA.
**/


/**
 * Class containing methods for operations with graph prototypes.
 *
 * @package API
 */
class CGraphPrototype extends CGraphGeneral {

	protected $tableName = 'graphs';
	protected $tableAlias = 'g';
	protected $sortColumns = array('graphid', 'name', 'graphtype');

	public function __construct() {
		parent::__construct();

		$this->errorMessages = array_merge($this->errorMessages, array(
			self::ERROR_TEMPLATE_HOST_MIX =>
				_('Graph prototype "%1$s" with templated items cannot contain items from other hosts.'),
			self::ERROR_MISSING_ITEMS =>
				_('Missing items for graph prototype "%1$s".')
		));
	}

	/**
	 * Get GraphPrototype data
	 *
	 * @param array $options
	 * @return array
	 */
	public function get($options = array()) {
		$result = array();
		$userType = self::$userData['type'];
		$userid = self::$userData['userid'];

		$sqlParts = array(
			'select'	=> array('graphs' => 'g.graphid'),
			'from'		=> array('graphs' => 'graphs g'),
			'where'		=> array('g.flags='.ZBX_FLAG_DISCOVERY_PROTOTYPE),
			'group'		=> array(),
			'order'		=> array(),
			'limit'		=> null
		);

		$defOptions = array(
			'nodeids'					=> null,
			'groupids'					=> null,
			'templateids'				=> null,
			'hostids'					=> null,
			'graphids'					=> null,
			'itemids'					=> null,
			'discoveryids'				=> null,
			'templated'					=> null,
			'inherited'					=> null,
			'editable'					=> null,
			'nopermissions'				=> null,
			// filter
			'filter'					=> null,
			'search'					=> null,
			'searchByAny'				=> null,
			'startSearch'				=> null,
			'excludeSearch'				=> null,
			'searchWildcardsEnabled'	=> null,
			// output
			'output'					=> API_OUTPUT_REFER,
			'selectGroups'				=> null,
			'selectTemplates'			=> null,
			'selectHosts'				=> null,
			'selectItems'				=> null,
			'selectGraphItems'			=> null,
			'selectDiscoveryRule'		=> null,
			'countOutput'				=> null,
			'groupCount'				=> null,
			'preservekeys'				=> null,
			'sortfield'					=> '',
			'sortorder'					=> '',
			'limit'						=> null
		);
		$options = zbx_array_merge($defOptions, $options);

		// editable + PERMISSION CHECK
		if ($userType != USER_TYPE_SUPER_ADMIN && !$options['nopermissions']) {
			$permission = $options['editable'] ? PERM_READ_WRITE : PERM_READ;

			$userGroups = getUserGroupsByUserId($userid);

			$sqlParts['where'][] = 'NOT EXISTS ('.
					'SELECT NULL'.
					' FROM graphs_items gi,items i,hosts_groups hgg'.
						' LEFT JOIN rights r'.
							' ON r.id=hgg.groupid'.
								' AND '.dbConditionInt('r.groupid', $userGroups).
					' WHERE (g.graphid=gi.graphid'.
							' AND gi.itemid=i.itemid'.
							' OR g.ymin_type='.GRAPH_YAXIS_TYPE_ITEM_VALUE.
							' AND g.ymin_itemid=i.itemid'.
							' OR g.ymax_type='.GRAPH_YAXIS_TYPE_ITEM_VALUE.
							' AND g.ymax_itemid=i.itemid'.
						')'.
						' AND i.hostid=hgg.hostid'.
					' GROUP BY i.hostid'.
					' HAVING MAX(permission)<'.$permission.
						' OR MIN(permission) IS NULL'.
						' OR MIN(permission)='.PERM_DENY.
					')';
		}

		// groupids
		if (!is_null($options['groupids'])) {
			zbx_value2array($options['groupids']);

			$sqlParts['select']['groupid'] = 'hg.groupid';
			$sqlParts['from']['graphs_items'] = 'graphs_items gi';
			$sqlParts['from']['items'] = 'items i';
			$sqlParts['from']['hosts_groups'] = 'hosts_groups hg';
			$sqlParts['where'][] = dbConditionInt('hg.groupid', $options['groupids']);
			$sqlParts['where'][] = 'hg.hostid=i.hostid';
			$sqlParts['where']['gig'] = 'gi.graphid=g.graphid';
			$sqlParts['where']['igi'] = 'i.itemid=gi.itemid';
			$sqlParts['where']['hgi'] = 'hg.hostid=i.hostid';

			if (!is_null($options['groupCount'])) {
				$sqlParts['group']['hg'] = 'hg.groupid';
			}
		}

		// templateids
		if (!is_null($options['templateids'])) {
			zbx_value2array($options['templateids']);

			if (!is_null($options['hostids'])) {
				zbx_value2array($options['hostids']);
				$options['hostids'] = array_merge($options['hostids'], $options['templateids']);
			}
			else {
				$options['hostids'] = $options['templateids'];
			}
		}

		// hostids
		if (!is_null($options['hostids'])) {
			zbx_value2array($options['hostids']);

			$sqlParts['select']['hostid'] = 'i.hostid';
			$sqlParts['from']['graphs_items'] = 'graphs_items gi';
			$sqlParts['from']['items'] = 'items i';
			$sqlParts['where'][] = dbConditionInt('i.hostid', $options['hostids']);
			$sqlParts['where']['gig'] = 'gi.graphid=g.graphid';
			$sqlParts['where']['igi'] = 'i.itemid=gi.itemid';

			if (!is_null($options['groupCount'])) {
				$sqlParts['group']['i'] = 'i.hostid';
			}
		}

		// graphids
		if (!is_null($options['graphids'])) {
			zbx_value2array($options['graphids']);

			$sqlParts['where'][] = dbConditionInt('g.graphid', $options['graphids']);
		}

		// itemids
		if (!is_null($options['itemids'])) {
			zbx_value2array($options['itemids']);

			$sqlParts['select']['itemid'] = 'gi.itemid';
			$sqlParts['from']['graphs_items'] = 'graphs_items gi';
			$sqlParts['where']['gig'] = 'gi.graphid=g.graphid';
			$sqlParts['where'][] = dbConditionInt('gi.itemid', $options['itemids']);

			if (!is_null($options['groupCount'])) {
				$sqlParts['group']['gi'] = 'gi.itemid';
			}
		}

		// discoveryids
		if (!is_null($options['discoveryids'])) {
			zbx_value2array($options['discoveryids']);

			$sqlParts['select']['itemid'] = 'id.parent_itemid';
			$sqlParts['from']['graphs_items'] = 'graphs_items gi';
			$sqlParts['from']['item_discovery'] = 'item_discovery id';
			$sqlParts['where']['gig'] = 'gi.graphid=g.graphid';
			$sqlParts['where']['giid'] = 'gi.itemid=id.itemid';
			$sqlParts['where'][] = dbConditionInt('id.parent_itemid', $options['discoveryids']);

			if (!is_null($options['groupCount'])) {
				$sqlParts['group']['id'] = 'id.parent_itemid';
			}
		}

		// templated
		if (!is_null($options['templated'])) {
			$sqlParts['from']['graphs_items'] = 'graphs_items gi';
			$sqlParts['from']['items'] = 'items i';
			$sqlParts['from']['hosts'] = 'hosts h';
			$sqlParts['where']['igi'] = 'i.itemid=gi.itemid';
			$sqlParts['where']['ggi'] = 'g.graphid=gi.graphid';
			$sqlParts['where']['hi'] = 'h.hostid=i.hostid';

			if ($options['templated']) {
				$sqlParts['where'][] = 'h.status='.HOST_STATUS_TEMPLATE;
			}
			else {
				$sqlParts['where'][] = 'h.status<>'.HOST_STATUS_TEMPLATE;
			}
		}

		// inherited
		if (!is_null($options['inherited'])) {
			if ($options['inherited']) {
				$sqlParts['where'][] = 'g.templateid IS NOT NULL';
			}
			else {
				$sqlParts['where'][] = 'g.templateid IS NULL';
			}
		}

		// search
		if (is_array($options['search'])) {
			zbx_db_search('graphs g', $options, $sqlParts);
		}

		// filter
		if (is_array($options['filter'])) {
			$this->dbFilter('graphs g', $options, $sqlParts);

			if (isset($options['filter']['host'])) {
				zbx_value2array($options['filter']['host']);

				$sqlParts['from']['graphs_items'] = 'graphs_items gi';
				$sqlParts['from']['items'] = 'items i';
				$sqlParts['from']['hosts'] = 'hosts h';
				$sqlParts['where']['gig'] = 'gi.graphid=g.graphid';
				$sqlParts['where']['igi'] = 'i.itemid=gi.itemid';
				$sqlParts['where']['hi'] = 'h.hostid=i.hostid';
				$sqlParts['where']['host'] = dbConditionString('h.host', $options['filter']['host']);
			}

			if (isset($options['filter']['hostid'])) {
				zbx_value2array($options['filter']['hostid']);

				$sqlParts['from']['graphs_items'] = 'graphs_items gi';
				$sqlParts['from']['items'] = 'items i';
				$sqlParts['where']['gig'] = 'gi.graphid=g.graphid';
				$sqlParts['where']['igi'] = 'i.itemid=gi.itemid';
				$sqlParts['where']['hostid'] = dbConditionInt('i.hostid', $options['filter']['hostid']);
			}
		}

		// limit
		if (zbx_ctype_digit($options['limit']) && $options['limit']) {
			$sqlParts['limit'] = $options['limit'];
		}

		$graphids = array();

		$sqlParts = $this->applyQueryOutputOptions($this->tableName(), $this->tableAlias(), $options, $sqlParts);
		$sqlParts = $this->applyQuerySortOptions($this->tableName(), $this->tableAlias(), $options, $sqlParts);
		$sqlParts = $this->applyQueryNodeOptions($this->tableName(), $this->tableAlias(), $options, $sqlParts);
		$dbRes = DBselect($this->createSelectQueryFromParts($sqlParts), $sqlParts['limit']);
		while ($graph = DBfetch($dbRes)) {
			if (!is_null($options['countOutput'])) {
				if (!is_null($options['groupCount'])) {
					$result[] = $graph;
				}
				else {
					$result = $graph['rowscount'];
				}
			}
			else {
				$graphids[$graph['graphid']] = $graph['graphid'];

				if (!isset($result[$graph['graphid']])) {
					$result[$graph['graphid']]= array();
				}

				// hostids
				if (isset($graph['hostid']) && is_null($options['selectHosts'])) {
					if (!isset($result[$graph['graphid']]['hosts'])) {
						$result[$graph['graphid']]['hosts'] = array();
					}
					$result[$graph['graphid']]['hosts'][] = array('hostid' => $graph['hostid']);
					unset($graph['hostid']);
				}

				// itemids
				if (isset($graph['itemid']) && is_null($options['selectItems'])) {
					if (!isset($result[$graph['graphid']]['items'])) {
						$result[$graph['graphid']]['items'] = array();
					}
					$result[$graph['graphid']]['items'][] = array('itemid' => $graph['itemid']);
					unset($graph['itemid']);
				}

				$result[$graph['graphid']] += $graph;
			}
		}

		if (!is_null($options['countOutput'])) {
			return $result;
		}

		if ($result) {
			$result = $this->addRelatedObjects($options, $result);
		}

		// removing keys (hash -> array)
		if (is_null($options['preservekeys'])) {
			$result = zbx_cleanHashes($result);
		}

		return $result;
	}

	protected function inherit($graph, $hostids = null) {
		$graphTemplates = API::Template()->get(array(
			'itemids' => zbx_objectValues($graph['gitems'], 'itemid'),
			'output' => array('templateid'),
			'nopermissions' => true
		));

		if (empty($graphTemplates)) {
			return true;
		}

		$graphTemplate = reset($graphTemplates);

		$chdHosts = API::Host()->get(array(
			'templateids' => $graphTemplate['templateid'],
			'output' => array('hostid', 'host'),
			'preservekeys' => true,
			'hostids' => $hostids,
			'nopermissions' => true,
			'templated_hosts' => true
		));

		$graph = $this->get(array(
			'graphids' => $graph['graphid'],
			'nopermissions' => true,
			'filter' => array('flags' => null),
			'selectItems' => API_OUTPUT_EXTEND,
			'selectGraphItems' => API_OUTPUT_EXTEND,
			'output' => API_OUTPUT_EXTEND
		));
		$graph = reset($graph);

		foreach ($chdHosts as $chdHost) {
			$tmpGraph = $graph;
			$tmpGraph['templateid'] = $graph['graphid'];

			if (!$tmpGraph['gitems'] = get_same_graphitems_for_host($tmpGraph['gitems'], $chdHost['hostid'])) {
				self::exception(ZBX_API_ERROR_PARAMETERS, _s('Graph "%1$s" cannot inherit. No required items on "%2$s".', $tmpGraph['name'], $chdHost['host']));
			}

			if ($tmpGraph['ymax_itemid'] > 0) {
				$ymaxItemid = get_same_graphitems_for_host(array(array('itemid' => $tmpGraph['ymax_itemid'])), $chdHost['hostid']);
				if (!$ymaxItemid) {
					self::exception(ZBX_API_ERROR_PARAMETERS, _s('Graph "%1$s" cannot inherit. No required items on "%2$s" (Ymax value item).', $tmpGraph['name'], $chdHost['host']));
				}
				$ymaxItemid = reset($ymaxItemid);
				$tmpGraph['ymax_itemid'] = $ymaxItemid['itemid'];
			}
			if ($tmpGraph['ymin_itemid'] > 0) {
				$yminItemid = get_same_graphitems_for_host(array(array('itemid' => $tmpGraph['ymin_itemid'])), $chdHost['hostid']);
				if (!$yminItemid) {
					self::exception(ZBX_API_ERROR_PARAMETERS, _s('Graph "%1$s" cannot inherit. No required items on "%2$s" (Ymin value item).', $tmpGraph['name'], $chdHost['host']));
				}
				$yminItemid = reset($yminItemid);
				$tmpGraph['ymin_itemid'] = $yminItemid['itemid'];
			}

			// check if templated graph exists
			$chdGraphs = $this->get(array(
				'filter' => array('templateid' => $tmpGraph['graphid'], 'flags' => array(ZBX_FLAG_DISCOVERY_PROTOTYPE, ZBX_FLAG_DISCOVERY_NORMAL)),
				'output' => API_OUTPUT_EXTEND,
				'selectGraphItems' => API_OUTPUT_EXTEND,
				'preservekeys' => true,
				'hostids' => $chdHost['hostid']
			));

			if ($chdGraph = reset($chdGraphs)) {
				if (zbx_strtolower($tmpGraph['name']) != zbx_strtolower($chdGraph['name'])
						&& $this->exists(array('name' => $tmpGraph['name'], 'hostids' => $chdHost['hostid']))) {
					self::exception(ZBX_API_ERROR_PARAMETERS, _s('Graph "%1$s" already exists on "%2$s".', $tmpGraph['name'], $chdHost['host']));
				}
				elseif ($chdGraph['flags'] != $tmpGraph['flags']) {
					self::exception(ZBX_API_ERROR_PARAMETERS, _('Graph with same name but other type exist.'));
				}

				$tmpGraph['graphid'] = $chdGraph['graphid'];
				$this->updateReal($tmpGraph, $chdGraph);
			}
			// check if graph with same name and items exists
			else {
				$chdGraph = $this->get(array(
					'filter' => array('name' => $tmpGraph['name'], 'flags' => null),
					'output' => API_OUTPUT_EXTEND,
					'selectGraphItems' => API_OUTPUT_EXTEND,
					'preservekeys' => true,
					'nopermissions' => true,
					'hostids' => $chdHost['hostid']
				));
				if ($chdGraph = reset($chdGraph)) {
					if ($chdGraph['templateid'] != 0) {
						self::exception(ZBX_API_ERROR_PARAMETERS, _s('Graph "%1$s" already exists on "%2$s" (inherited from another template).', $tmpGraph['name'], $chdHost['host']));
					}
					elseif ($chdGraph['flags'] != $tmpGraph['flags']) {
						self::exception(ZBX_API_ERROR_PARAMETERS, _('Graph with same name but other type exist.'));
					}

					$chdGraphItems = API::GraphItem()->get(array(
						'graphids' => $chdGraph['graphid'],
						'output' => API_OUTPUT_EXTEND,
						'preservekeys' => true,
						'expandData' => true,
						'nopermissions' => true
					));

					if (count($chdGraphItems) == count($tmpGraph['gitems'])) {
						foreach ($tmpGraph['gitems'] as $gitem) {
							foreach ($chdGraphItems as $chdItem) {
								if ($gitem['key_'] == $chdItem['key_'] && bccomp($chdHost['hostid'], $chdItem['hostid']) == 0) {
									continue 2;
								}
							}

							self::exception(ZBX_API_ERROR_PARAMETERS, _s('Graph "%1$s" already exists on "%2$s" (items are not identical).', $tmpGraph['name'], $chdHost['host']));
						}

						$tmpGraph['graphid'] = $chdGraph['graphid'];
						$this->updateReal($tmpGraph, $chdGraph);
					}
					else {
						self::exception(ZBX_API_ERROR_PARAMETERS, _s('Graph "%1$s" already exists on "%2$s" (items are not identical).', $tmpGraph['name'], $chdHost['host']));
					}
				}
				else {
					$graphid = $this->createReal($tmpGraph);
					$tmpGraph['graphid'] = $graphid;
				}
			}
			$this->inherit($tmpGraph);
		}
	}

	/**
	 * Inherit template graphs from template to host.
	 *
	 * @param array $data
	 *
	 * @return boolean
	 */
	public function syncTemplates($data) {
		$data['templateids'] = zbx_toArray($data['templateids']);
		$data['hostids'] = zbx_toArray($data['hostids']);

		$dbLinks = DBSelect(
			'SELECT ht.hostid,ht.templateid'.
			' FROM hosts_templates ht'.
			' WHERE '.dbConditionInt('ht.hostid', $data['hostids']).
				' AND '.dbConditionInt('ht.templateid', $data['templateids'])
		);
		$linkage = array();
		while ($link = DBfetch($dbLinks)) {
			if (!isset($linkage[$link['templateid']])) {
				$linkage[$link['templateid']] = array();
			}
			$linkage[$link['templateid']][$link['hostid']] = 1;
		}

		$graphs = $this->get(array(
			'hostids' => $data['templateids'],
			'preservekeys' => true,
			'output' => API_OUTPUT_EXTEND,
			'selectGraphItems' => API_OUTPUT_EXTEND,
			'filter' => array('flags' => null)
		));

		foreach ($graphs as $graph) {
			foreach ($data['hostids'] as $hostid) {
				if (isset($linkage[$graph['hosts'][0]['hostid']][$hostid])) {
					$this->inherit($graph, $hostid);
				}
			}
		}

		return true;
	}

	/**
	 * Delete GraphPrototype.
	 *
	 * @param int|string|array $graphids
	 * @param bool             $nopermissions
	 *
	 * @return array
	 */
	public function delete($graphids, $nopermissions = false) {
		if (empty($graphids)) {
			self::exception(ZBX_API_ERROR_PARAMETERS, _('Empty input parameter.'));
		}

		$graphids = zbx_toArray($graphids);
		$delGraphPrototypeIds = $graphids;

		$delGraphs = $this->get(array(
			'graphids' => $graphids,
			'editable' => true,
			'output' => API_OUTPUT_EXTEND,
			'preservekeys' => true
		));

		if (!$nopermissions) {
			foreach ($graphids as $graphid) {
				if (!isset($delGraphs[$graphid])) {
					self::exception(ZBX_API_ERROR_PERMISSIONS, _('You do not have permission to perform this operation.'));
				}
				if ($delGraphs[$graphid]['templateid'] != 0) {
					self::exception(ZBX_API_ERROR_PERMISSIONS, _('Cannot delete templated graphs.'));
				}
			}
		}

		$parentGraphids = $graphids;
		do {
			$dbGraphs = DBselect('SELECT g.graphid FROM graphs g WHERE '.dbConditionInt('g.templateid', $parentGraphids));
			$parentGraphids = array();
			while ($dbGraph = DBfetch($dbGraphs)) {
				$parentGraphids[] = $dbGraph['graphid'];
				$graphids[] = $dbGraph['graphid'];
			}
		} while (!empty($parentGraphids));

		$graphids = array_unique($graphids);
		$createdGraphs = array();

		$dbGraphs = DBselect('SELECT gd.graphid FROM graph_discovery gd WHERE '.dbConditionInt('gd.parent_graphid', $graphids));
		while ($graph = DBfetch($dbGraphs)) {
			$createdGraphs[$graph['graphid']] = $graph['graphid'];
		}
		if (!empty($createdGraphs)) {
			$result = API::Graph()->delete($createdGraphs, true);
			if (!$result) {
				self::exception(ZBX_API_ERROR_PARAMETERS, _('Cannot delete graphs created by low level discovery.'));
			}
		}

		DB::delete('graphs', array('graphid' => $graphids));

		foreach ($delGraphs as $graph) {
			info(_s('Graph prototype "%s" deleted.', $graph['name']));
		}

		return array('graphids' => $delGraphPrototypeIds);
	}

	/**
	 * Check graph data
	 *
	 * @param array $graphs
	 * @param boolean $update
	 *
	 * @return void
	 */
	protected function checkInput($graphs, $update = false) {
		$itemids = array();
		foreach ($graphs as $graph) {
			$fields = array('itemid' => null);
			foreach ($graph['gitems'] as $gitem) {
				if (!check_db_fields($fields, $gitem)) {
					self::exception(ZBX_API_ERROR_PARAMETERS, _('Missing "itemid" field for item.'));
				}

				// assigning with key preserves unique itemids
				$itemids[$gitem['itemid']] = $gitem['itemid'];
			}

			// add Y axis item IDs for persmission validation
			if (isset($graph['ymin_type']) && $graph['ymin_type'] == GRAPH_YAXIS_TYPE_ITEM_VALUE) {
				if (!isset($graph['ymin_itemid']) || zbx_empty($graph['ymin_itemid'])) {
					self::exception(ZBX_API_ERROR_PARAMETERS,
						_s('No "%1$s" given for graph prototype.', 'ymin_itemid'));
				}
				else {
					$itemids[$graph['ymin_itemid']] = $graph['ymin_itemid'];
				}
			}
			if (isset($graph['ymax_type']) && $graph['ymax_type'] == GRAPH_YAXIS_TYPE_ITEM_VALUE) {
				if (!isset($graph['ymax_itemid']) || zbx_empty($graph['ymax_itemid'])) {
					self::exception(ZBX_API_ERROR_PARAMETERS,
						_s('No "%1$s" given for graph prototype.', 'ymax_itemid'));
				}
				else {
					$itemids[$graph['ymax_itemid']] = $graph['ymax_itemid'];
				}
			}
		}

		$allowedItems = API::Item()->get(array(
			'nodeids' => get_current_nodeid(true),
			'itemids' => $itemids,
			'webitems' => true,
			'editable' => true,
			'output' => API_OUTPUT_EXTEND,
			'preservekeys' => true,
			'filter' => array('flags' => null)
		));

		foreach ($itemids as $itemid) {
			if (!isset($allowedItems[$itemid])) {
				self::exception(ZBX_API_ERROR_PARAMETERS, _('No permissions to referred object or it does not exist!'));
			}
		}

		foreach ($graphs as $graph) {
<<<<<<< HEAD
			// check if the graph has at least one prototype
			$hasPrototype = false;
			foreach ($graph['gitems'] as $gitem) {
				// $allowedItems used because it is possible to make API call without full item data
				if ($allowedItems[$gitem['itemid']]['flags'] == ZBX_FLAG_DISCOVERY_PROTOTYPE) {
					$hasPrototype = true;
					break;
=======
			if (($update && isset($graph['gitems'])) || !$update) {
				$hasPrototype = false;
				if ($graph['gitems']) {
					// check if the graph has at least one prototype
					foreach ($graph['gitems'] as $gitem) {
						// $allowedItems used because it is possible to make API call without full item data
						if ($allowedItems[$gitem['itemid']]['flags'] == ZBX_FLAG_DISCOVERY_CHILD) {
							$hasPrototype = true;
							break;
						}
					}
				}

				if (!$graph['gitems'] || !$hasPrototype) {
					self::exception(ZBX_API_ERROR_PARAMETERS, _('Graph prototype must have at least one prototype.'));
>>>>>>> 09fa55f6
				}
			}
		}

		parent::checkInput($graphs, $update);

		$allowedValueTypes = array(ITEM_VALUE_TYPE_FLOAT, ITEM_VALUE_TYPE_UINT64);

		foreach ($allowedItems as $item) {
			if (!in_array($item['value_type'], $allowedValueTypes)) {
				self::exception(
					ZBX_API_ERROR_PARAMETERS,
					_s('Cannot add a non-numeric item "%1$s" to graph "%2$s".', $item['name'], $graph['name'])
				);
			}
		}
	}

	protected function createReal($graph) {
		// mark the graph as a graph prototype
		$graph['flags'] = ZBX_FLAG_DISCOVERY_PROTOTYPE;

		return parent::createReal($graph);
	}

	protected function addRelatedObjects(array $options, array $result) {
		$result = parent::addRelatedObjects($options, $result);

		$graphids = array_keys($result);

		// adding Items
		if ($options['selectItems'] !== null && $options['selectItems'] !== API_OUTPUT_COUNT) {
			$relationMap = $this->createRelationMap($result, 'graphid', 'itemid', 'graphs_items');
			$items = API::Item()->get(array(
				'nodeids' => $options['nodeids'],
				'output' => $options['selectItems'],
				'itemids' => $relationMap->getRelatedIds(),
				'webitems' => true,
				'nopermissions' => true,
				'preservekeys' => true,
				'filter' => array('flags' => null)
			));
			$result = $relationMap->mapMany($result, $items, 'items');
		}

		// adding discoveryRule
		if (!is_null($options['selectDiscoveryRule'])) {
			$dbRules = DBselect(
				'SELECT id.parent_itemid,gi.graphid'.
					' FROM item_discovery id,graphs_items gi'.
					' WHERE '.dbConditionInt('gi.graphid', $graphids).
					' AND gi.itemid=id.itemid'
			);
			$relationMap = new CRelationMap();
			while ($relation = DBfetch($dbRules)) {
				$relationMap->addRelation($relation['graphid'], $relation['parent_itemid']);
			}

			$discoveryRules = API::DiscoveryRule()->get(array(
				'output' => $options['selectDiscoveryRule'],
				'nodeids' => $options['nodeids'],
				'itemids' => $relationMap->getRelatedIds(),
				'nopermissions' => true,
				'preservekeys' => true
			));
			$result = $relationMap->mapOne($result, $discoveryRules, 'discoveryRule');
		}

		return $result;
	}
}<|MERGE_RESOLUTION|>--- conflicted
+++ resolved
@@ -634,22 +634,13 @@
 		}
 
 		foreach ($graphs as $graph) {
-<<<<<<< HEAD
-			// check if the graph has at least one prototype
-			$hasPrototype = false;
-			foreach ($graph['gitems'] as $gitem) {
-				// $allowedItems used because it is possible to make API call without full item data
-				if ($allowedItems[$gitem['itemid']]['flags'] == ZBX_FLAG_DISCOVERY_PROTOTYPE) {
-					$hasPrototype = true;
-					break;
-=======
 			if (($update && isset($graph['gitems'])) || !$update) {
 				$hasPrototype = false;
 				if ($graph['gitems']) {
 					// check if the graph has at least one prototype
 					foreach ($graph['gitems'] as $gitem) {
 						// $allowedItems used because it is possible to make API call without full item data
-						if ($allowedItems[$gitem['itemid']]['flags'] == ZBX_FLAG_DISCOVERY_CHILD) {
+						if ($allowedItems[$gitem['itemid']]['flags'] == ZBX_FLAG_DISCOVERY_PROTOTYPE) {
 							$hasPrototype = true;
 							break;
 						}
@@ -658,7 +649,6 @@
 
 				if (!$graph['gitems'] || !$hasPrototype) {
 					self::exception(ZBX_API_ERROR_PARAMETERS, _('Graph prototype must have at least one prototype.'));
->>>>>>> 09fa55f6
 				}
 			}
 		}
