--- conflicted
+++ resolved
@@ -263,14 +263,6 @@
 							_s('No interface provided for proxy "%s".', $proxy['host']));
 					}
 
-<<<<<<< HEAD
-					if (!validate_ip($proxy['interface']['ip'], $arr)) {
-						self::exception(ZBX_API_ERROR_PARAMETERS,
-							_s('Incorrect IP for passive proxy "%1$s" interface.', $proxy['interface']['ip']));
-					}
-
-=======
->>>>>>> 5e9bfa94
 					// mark the interface as main to pass host interface validation
 					$proxy['interface']['main'] = INTERFACE_PRIMARY;
 				}
