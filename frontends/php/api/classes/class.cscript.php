--- conflicted
+++ resolved
@@ -336,11 +336,7 @@
 		}
 
 		if(!empty($scriptids))
-<<<<<<< HEAD
-			$result = $this->get(array('scriptids'=>$scriptids, 'extendoutput'=>1));
-=======
-			$result = self::get(array('scriptids'=>$scriptids, 'output' => API_OUTPUT_EXTEND));
->>>>>>> 488ab79c
+			$result = $this->get(array('scriptids'=>$scriptids, 'output' => API_OUTPUT_EXTEND));
 
 	return $result;
 	}
