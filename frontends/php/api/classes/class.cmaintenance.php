<?php
/*
** ZABBIX
** Copyright (C) 2000-2010 SIA Zabbix
**
** This program is free software; you can redistribute it and/or modify
** it under the terms of the GNU General Public License as published by
** the Free Software Foundation; either version 2 of the License, or
** (at your option) any later version.
**
** This program is distributed in the hope that it will be useful,
** but WITHOUT ANY WARRANTY; without even the implied warranty of
** MERCHANTABILITY or FITNESS FOR A PARTICULAR PURPOSE.  See the
** GNU General Public License for more details.
**
** You should have received a copy of the GNU General Public License
** along with this program; if not, write to the Free Software
** Foundation, Inc., 675 Mass Ave, Cambridge, MA 02139, USA.
**/
?>
<?php
/**
 * File containing CMaintenance class for API.
 * @package API
 */
/**
 * Class containing methods for operations with maintenances
 *
 */
class CMaintenance extends CZBXAPI{
/**
 * Get maintenances data
 *
 * @param array $options
 * @param array $options['itemids']
 * @param array $options['hostids']
 * @param array $options['groupids']
 * @param array $options['triggerids']
 * @param array $options['maintenanceids']
 * @param boolean $options['status']
 * @param boolean $options['editable']
 * @param boolean $options['count']
 * @param string $options['pattern']
 * @param int $options['limit']
 * @param string $options['order']
 * @return array|int item data as array or false if error
 */
	public static function get($options=array()){
		global $USER_DETAILS;

		$result = array();
		$user_type = $USER_DETAILS['type'];
		$userid = $USER_DETAILS['userid'];

		$sort_columns = array('maintenanceid', 'name'); // allowed columns for sorting
		$subselects_allowed_outputs = array(API_OUTPUT_REFER, API_OUTPUT_EXTEND); // allowed output options for [ select_* ] params

		$sql_parts = array(
			'select' => array('maintenance' => 'm.maintenanceid'),
			'from' => array('maintenances' => 'maintenances m'),
			'where' => array(),
			'group' => array(),
			'order' => array(),
			'limit' => null
		);

		$def_options = array(
			'nodeids'				=> null,
			'groupids'				=> null,
			'hostids'				=> null,
			'maintenanceids'		=> null,
			'editable'				=> null,
			'nopermissions'			=> null,

// filter
<<<<<<< HEAD
			'filter'					=> null,
			'search'					=> null,
			'startSearch'				=> null,
			'excludeSearch'				=> null,
=======
			'pattern'				=> '',
			'filter'				=> null,
>>>>>>> 8b1ae390

// OutPut
			'output'				=> API_OUTPUT_REFER,
			'extendoutput'			=> null,
			'select_groups'			=> null,
			'select_hosts'			=> null,
			'countOutput'			=> null,
			'groupCount'			=> null,
			'preservekeys'			=> null,

			'sortfield'				=> '',
			'sortorder'				=> '',
			'limit'					=> null,
		);

		$options = zbx_array_merge($def_options, $options);

		if(!is_null($options['extendoutput'])){
			$options['output'] = API_OUTPUT_EXTEND;

			if(!is_null($options['select_groups'])){
				$options['select_groups'] = API_OUTPUT_EXTEND;
			}
			if(!is_null($options['select_hosts'])){
				$options['select_hosts'] = API_OUTPUT_EXTEND;
			}
		}
// editable + PERMISSION CHECK

		$maintenanceids = array();
		if((USER_TYPE_SUPER_ADMIN == $user_type) || $options['nopermissions']){
			if(!is_null($options['groupids']) || !is_null($options['hostids'])){

				if(!is_null($options['groupids'])){
					zbx_value2array($options['groupids']);
					$sql = ' SELECT mmg.maintenanceid '.
						' FROM maintenances_groups mmg '.
						' WHERE '.DBcondition('mmg.groupid', $options['groupids']);


					$res = DBselect($sql);
					while($maintenance = DBfetch($res)){
						$maintenanceids[] = $maintenance['maintenanceid'];
					}
				}


				$sql = ' SELECT mmh.maintenanceid '.
					' FROM maintenances_hosts mmh, hosts_groups hg '.
					' WHERE hg.hostid=mmh.hostid ';

				if(!is_null($options['groupids'])){
					zbx_value2array($options['groupids']);
					$sql.=' AND '.DBcondition('hg.groupid', $options['groupids']);
				}

				if(!is_null($options['hostids'])){
					zbx_value2array($options['hostids']);
					$sql.=' AND '.DBcondition('hg.hostid', $options['hostids']);
				}
				$res = DBselect($sql);
				while($maintenance = DBfetch($res)){
					$maintenanceids[] = $maintenance['maintenanceid'];
				}

				$sql_parts['where'][] = DBcondition('m.maintenanceid',$maintenanceids);
			}
		}
		else{
			$permission = $options['editable']?PERM_READ_WRITE:PERM_READ_ONLY;

			$sql = ' SELECT mm.maintenanceid '.
					' FROM maintenances mm, maintenances_groups mmg, rights r,users_groups ug '.
					' WHERE r.groupid=ug.usrgrpid  '.
						' AND ug.userid='.$userid.
						' AND r.permission>='.$permission.
						' AND mm.maintenanceid=mmg.maintenanceid  '.
						' AND NOT EXISTS( '.
								' SELECT rr.id '.
								' FROM rights rr, users_groups gg  '.
								' WHERE rr.id=mmg.groupid  '.
									' AND rr.groupid=gg.usrgrpid  '.
									' AND gg.userid='.$userid.
									' AND rr.permission<'.$permission.')';
			if(!is_null($options['groupids'])){
				zbx_value2array($options['groupids']);
				$sql.=' AND '.DBcondition('mmg.groupid', $options['groupids']);
			}

			$res = DBselect($sql);
			while($miantenace = DBfetch($res)){
				$maintenanceids[] = $miantenace['maintenanceid'];
			}

			$sql = ' SELECT mm.maintenanceid '.
					' FROM maintenances mm, maintenances_hosts mmh, rights r,users_groups ug, hosts_groups hg '.
					' WHERE r.groupid=ug.usrgrpid  '.
						' AND ug.userid='.$userid.
						' AND r.permission>='.$permission.
						' AND mm.maintenanceid=mmh.maintenanceid  '.
						' AND hg.hostid=mmh.hostid '.
						' AND r.id=hg.groupid  '.
						' AND NOT EXISTS( '.
								' SELECT rr.id '.
								 ' FROM rights rr, users_groups gg  '.
								 ' WHERE rr.id=hg.groupid  '.
									' AND rr.groupid=gg.usrgrpid  '.
									' AND gg.userid='.$userid.
									' AND rr.permission<'.$permission.')';
			if(!is_null($options['groupids'])){
				zbx_value2array($options['groupids']);
				$sql.=' AND '.DBcondition('hg.groupid', $options['groupids']);
			}

			if(!is_null($options['hostids'])){
				zbx_value2array($options['hostids']);
				$sql.=' AND '.DBcondition('hg.hostid', $options['hostids']);
			}
			$res = DBselect($sql);
			while($miantenace = DBfetch($res)){
				$maintenanceids[] = $miantenace['maintenanceid'];
			}

			$sql_parts['where'][] = DBcondition('m.maintenanceid',$maintenanceids);
		}






// nodeids
		$nodeids = !is_null($options['nodeids']) ? $options['nodeids'] : get_current_nodeid();

// groupids
		if(!is_null($options['groupids'])){
			$options['select_groups'] = 1;
		}

// hostids
		if(!is_null($options['hostids'])){
			$options['select_hosts'] = 1;
		}

// maintenanceids
		if(!is_null($options['maintenanceids'])){
			zbx_value2array($options['maintenanceids']);

			$sql_parts['where'][] = DBcondition('m.maintenanceid', $options['maintenanceids']);
		}

// output
		if($options['output'] == API_OUTPUT_EXTEND){
			$sql_parts['select']['maintenance'] = 'm.*';
		}

// countOutput
		if(!is_null($options['countOutput'])){
			$options['sortfield'] = '';
			$sql_parts['select'] = array('count(DISTINCT m.maintenanceid) as rowscount');

//groupCount
			if(!is_null($options['groupCount'])){
				foreach($sql_parts['group'] as $key => $fields){
					$sql_parts['select'][$key] = $fields;
				}
			}
		}

<<<<<<< HEAD
// search
		if(!is_null($options['search'])){
			zbx_db_search('maintenances m', $options, $sql_parts);
		}

// filter
		if(!is_null($options['filter'])){
			zbx_value2array($options['filter']);

			if(isset($options['filter']['maintenanceid']) && !is_null($options['filter']['maintenanceid'])){
				zbx_value2array($options['filter']['maintenanceid']);
				$sql_parts['where']['maintenanceid'] = DBcondition('n.maintenanceid', $options['filter']['maintenanceid']);
			}

			if(isset($options['filter']['name']) && !is_null($options['filter']['name'])){
				zbx_value2array($options['filter']['name']);
				$sql_parts['where']['name'] = DBcondition('m.name', $options['filter']['name'], false, true);
			}
=======

//filters
		//adding filters if they are present
		if(!is_null($options['filter'])){
			zbx_value2array($options['filter']);
			//maintenance name
			if(isset($options['filter']['name']) && !is_null($options['filter']['name'])){
				zbx_value2array($options['filter']['name']);
				$sql_parts['where']['name'] = DBcondition('m.name', $options['filter']['name'], false, true);//false - NOT IN, true - is a string
			}
			//maintenance id
			if(isset($options['filter']['maintenanceid']) && !is_null($options['filter']['maintenanceid'])){
				zbx_value2array($options['filter']['maintenanceid']);
				$sql_parts['where']['maintenanceid'] = DBcondition('m.maintenanceid', $options['filter']['maintenanceid']);
			}

		}


// pattern
		if(!zbx_empty($options['pattern'])){
			$sql_parts['where'][] = ' UPPER(m.name) LIKE '.zbx_dbstr('%'.zbx_strtoupper($options['pattern']).'%');
>>>>>>> 8b1ae390
		}

// order
// restrict not allowed columns for sorting
		$options['sortfield'] = str_in_array($options['sortfield'], $sort_columns) ? $options['sortfield'] : '';
		if(!zbx_empty($options['sortfield'])){
			$sortorder = ($options['sortorder'] == ZBX_SORT_DOWN)?ZBX_SORT_DOWN:ZBX_SORT_UP;

			$sql_parts['order'][] = 'm.'.$options['sortfield'].' '.$sortorder;

			if(!str_in_array('m.'.$options['sortfield'], $sql_parts['select']) && !str_in_array('m.*', $sql_parts['select'])){
				$sql_parts['select'][] = 'm.'.$options['sortfield'];
			}
		}

// limit
		if(zbx_ctype_digit($options['limit']) && $options['limit']){
			$sql_parts['limit'] = $options['limit'];
		}
//----------

		$maintenanceids = array();

		$sql_parts['select'] = array_unique($sql_parts['select']);
		$sql_parts['from'] = array_unique($sql_parts['from']);
		$sql_parts['where'] = array_unique($sql_parts['where']);
		$sql_parts['group'] = array_unique($sql_parts['group']);
		$sql_parts['order'] = array_unique($sql_parts['order']);

		$sql_select = '';
		$sql_from = '';
		$sql_where = '';
		$sql_group = '';
		$sql_order = '';
		if(!empty($sql_parts['select']))	$sql_select.= implode(',',$sql_parts['select']);
		if(!empty($sql_parts['from']))		$sql_from.= implode(',',$sql_parts['from']);
		if(!empty($sql_parts['where']))		$sql_where.= ' AND '.implode(' AND ',$sql_parts['where']);
		if(!empty($sql_parts['group']))		$sql_where.= ' GROUP BY '.implode(',',$sql_parts['group']);
		if(!empty($sql_parts['order']))		$sql_order.= ' ORDER BY '.implode(',',$sql_parts['order']);
		$sql_limit = $sql_parts['limit'];

		$sql = 'SELECT '.zbx_db_distinct($sql_parts).' '.$sql_select.
				' FROM '.$sql_from.
				' WHERE '.DBin_node('m.maintenanceid', $nodeids).
					$sql_where.
				$sql_order;
		$res = DBselect($sql, $sql_limit);
		while($maintenance = DBfetch($res)){
			if(!is_null($options['countOutput'])){
				if(!is_null($options['groupCount']))
					$result[] = $maintenance;
				else
					$result = $maintenance['rowscount'];
			}
			else{
				$maintenanceids[$maintenance['maintenanceid']] = $maintenance['maintenanceid'];

				if($options['output'] == API_OUTPUT_SHORTEN){
					$result[$maintenance['maintenanceid']] = array('maintenanceid' => $maintenance['maintenanceid']);
				}
				else{
					if(!isset($result[$maintenance['maintenanceid']]))
						$result[$maintenance['maintenanceid']]= array();

					if(!is_null($options['select_groups']) && !isset($result[$maintenance['maintenanceid']]['groups'])){
						$result[$maintenance['maintenanceid']]['groups'] = array();
					}
					if(!is_null($options['select_hosts']) && !isset($result[$maintenance['maintenanceid']]['hosts'])){
						$result[$maintenance['maintenanceid']]['hosts'] = array();
					}
// groupids
					if(isset($maintenance['groupid']) && is_null($options['select_groups'])){
						if(!isset($result[$maintenance['maintenanceid']]['groups']))
							$result[$maintenance['maintenanceid']]['groups'] = array();

						$result[$maintenance['maintenanceid']]['groups'][] = array('groupid' => $maintenance['groupid']);
						unset($maintenance['groupid']);
					}

// hostids
					if(isset($maintenance['hostid']) && is_null($options['select_hosts'])){
						if(!isset($result[$maintenance['maintenanceid']]['hosts']))
							$result[$maintenance['maintenanceid']]['hosts'] = array();

						$result[$maintenance['maintenanceid']]['hosts'][] = array('hostid' => $maintenance['hostid']);
						unset($maintenance['hostid']);
					}

					$result[$maintenance['maintenanceid']] += $maintenance;
				}
			}
		}


Copt::memoryPick();
		if(!is_null($options['countOutput'])){
			if(is_null($options['preservekeys'])) $result = zbx_cleanHashes($result);
			return $result;
		}

// select_groups
		if(is_array($options['select_groups']) || str_in_array($options['select_groups'], $subselects_allowed_outputs)){
			$obj_params = array(
				'nodeids' => $nodeids,
				'maintenanceids' => $maintenanceids,
				'preservekeys' => 1,
				'output' => $options['select_groups'],
			);
			$groups = CHostGroup::get($obj_params);

			foreach($groups as $groupid => $group){
				$gmaintenances = $group['maintenances'];
				unset($group['maintenances']);
				foreach($gmaintenances as $num => $maintenance){
					$result[$maintenance['maintenanceid']]['groups'][] = $group;
				}
			}
		}


// select_hosts
		if(is_array($options['select_hosts']) || str_in_array($options['select_hosts'], $subselects_allowed_outputs)){
			$obj_params = array(
				'nodeids' => $nodeids,
				'maintenanceids' => $maintenanceids,
				'preservekeys' => 1,
				'output' => $options['select_hosts'],
			);
			$hosts = CHost::get($obj_params);

			foreach($hosts as $hostid => $host){
				$hmaintenances = $host['maintenances'];
				unset($host['maintenances']);
				foreach($hmaintenances as $num => $maintenance){
					$result[$maintenance['maintenanceid']]['hosts'][] = $host;
				}
			}
		}

Copt::memoryPick();
// removing keys (hash -> array)
		if(is_null($options['preservekeys'])){
			$result = zbx_cleanHashes($result);
		}

	return $result;
	}

	
	/**
	 * Determine, whether an object already exists
	 *
	 * @param array $object
	 * @return bool
	 */
	public static function exists($object){
		$keyFields = array(array('maintenanceid', 'name'));

		$options = array(
			'filter' => zbx_array_mintersect($keyFields, $object),
			'output' => API_OUTPUT_SHORTEN,
			'nopermissions' => 1,
			'limit' => 1
		);

		$objs = self::get($options);

	return !empty($objs);
	}


/**
 * Add maintenances
 *
 * @param array $maintenances
 * @return boolean
 */
	public static function create($maintenances){
		global $USER_DETAILS;
		$maintenances = zbx_toArray($maintenances);

		try{
			self::BeginTransaction(__METHOD__);

			if($USER_DETAILS['type'] == USER_TYPE_ZABBIX_USER){
				self::exception(ZBX_API_ERROR_PERMISSIONS, S_NO_PERMISSION);
			}

			$hostids = array();
			$groupids = array();
			foreach($maintenances as $maintenance){
				$hostids = array_merge($hostids, $maintenance['hostids']);
				$groupids = array_merge($groupids, $maintenance['groupids']);
			}

			if(empty($hostids) && empty($groupids)){
				self::exception(ZBX_API_ERROR_PERMISSIONS, S_GROUP_OR_HOST_NEEDED);
			}
// hosts permissions
			$options = array(
				'hostids' => $hostids,
				'editable' => 1,
				'output' => API_OUTPUT_SHORTEN,
				'preservekeys' => 1,
			);
			$upd_hosts = CHost::get($options);
			foreach($hostids as $hostid){
				if(!isset($upd_hosts[$hostid])){
					self::exception(ZBX_API_ERROR_PERMISSIONS, S_NO_PERMISSION);
				}
			}
// groups permissions
			$options = array(
				'groupids' => $groupids,
				'editable' => 1,
				'output' => API_OUTPUT_SHORTEN,
				'preservekeys' => 1,
			);
			$upd_groups = CHostGroup::get($options);
			foreach($groupids as $groupid){
				if(!isset($upd_groups[$groupid])){
					self::exception(ZBX_API_ERROR_PERMISSIONS, S_NO_PERMISSION);
				}
			}
//---

			$tid = 0;
			$insert = array();
			$timeperiods = array();
			$insert_timeperiods = array();
			foreach($maintenances as $mnum => $maintenance){
				$db_fields = array(
					'name' => null,
					'active_since'=> time(),
					'active_till' => time()+86400,
				);
				if(!check_db_fields($db_fields, $maintenance)){
					self::exception(ZBX_API_ERROR_PARAMETERS, 'Incorrect parameters used for Maintenance');
				}
				//checkig wheter a maintence with this name already exists
				if(self::exists(array('name' => $maintenance['name']))){
					self::exception(ZBX_API_ERROR_PARAMETERS, S_MAINTENANCE.' [ '.$maintenance['name'].' ] '.S_ALREADY_EXISTS_SMALL);
				}

				$insert[$mnum] = $maintenance;

				foreach($maintenance['timeperiods'] as $timeperiod){
					$db_fields = array(
						'timeperiod_type' => TIMEPERIOD_TYPE_ONETIME,
						'period' =>	3600,
						'start_date' =>	time()
					);
					check_db_fields($db_fields, $timeperiod);

					$tid++;
					$insert_timeperiods[$tid] = $timeperiod;
					$timeperiods[$tid] = $mnum;
				}
			}
			$maintenanceids = DB::insert('maintenances', $insert);
			$timeperiodids = DB::insert('timeperiods', $insert_timeperiods);


			$insert_windows = array();
			foreach($timeperiods as $tid => $mnum){
				$insert_windows[] = array(
					'timeperiodid' => $timeperiodids[$tid],
					'maintenanceid' => $maintenanceids[$mnum],
				);
			}
			DB::insert('maintenances_windows', $insert_windows);


			$insert_hosts = array();
			$insert_groups = array();
			foreach($maintenances as $mnum => $maintenance){
				foreach($maintenance['hostids'] as $hostid){
					$insert_hosts[] = array(
						'hostid' => $hostid,
						'maintenanceid' => $maintenanceids[$mnum],
					);
				}
				foreach($maintenance['groupids'] as $groupid){
					$insert_groups[] = array(
						'groupid' => $groupid,
						'maintenanceid' => $maintenanceids[$mnum],
					);
				}
			}
			DB::insert('maintenances_hosts', $insert_hosts);
			DB::insert('maintenances_groups', $insert_groups);


			self::EndTransaction(true, __METHOD__);
			return array('maintenanceids'=>$maintenanceids);
		}
		catch(APIException $e){
			self::EndTransaction(false, __METHOD__);
			$error = $e->getErrors();
			$error = reset($error);
			self::setError(__METHOD__, $e->getCode(), $error);
			return false;
		}
	}

/**
 * Update maintenances
 *
 * @param _array $maintenances
 * @return boolean
 */
	public static function update($maintenances){
		global $USER_DETAILS;
		$maintenances = zbx_toArray($maintenances);
		$maintenanceids = zbx_objectValues($maintenances, 'maintenanceid');

		try{
			self::BeginTransaction(__METHOD__);

			if($USER_DETAILS['type'] == USER_TYPE_ZABBIX_USER){
				self::exception(ZBX_API_ERROR_PERMISSIONS, S_NO_PERMISSION);
			}

// Maintenance permissions
			$hostids = array();
			$groupids = array();
			$options = array(
				'maintenanceids' => zbx_objectValues($maintenances, 'maintenanceid'),
				'editable' => 1,
				'output' => API_OUTPUT_SHORTEN,
				'preservekeys' => 1,
			);
			$upd_maintenances = self::get($options);
			foreach($maintenances as $maintenance){
				if(!isset($upd_maintenances[$maintenance['maintenanceid']])){
					self::exception(ZBX_API_ERROR_PERMISSIONS, S_NO_PERMISSION);
				}

				//checkig wheter a maintence with this name and different already exists
				//first, getting all maintences with the same name as this
				$options = array(
					'filter' => array(
									'name'=>$maintenance['name']
								)
				);
				$recieved_maintenaces = CMaintenance::get($options);
				//now going though a result, to find records with different id, then our object
				foreach($recieved_maintenaces as $r_maintenace){
					if ($r_maintenace['maintenanceid'] != $maintenance['maintenanceid']) {
						//error! Maintenance with this name already exists
						self::exception(ZBX_API_ERROR_PARAMETERS, S_MAINTENANCE.' [ '.$maintenance['name'].' ] '.S_ALREADY_EXISTS_SMALL);
					}
				}

				$hostids = array_merge($hostids, $maintenance['hostids']);
				$groupids = array_merge($groupids, $maintenance['groupids']);
			}

			if(empty($hostids) && empty($groupids)){
				self::exception(ZBX_API_ERROR_PERMISSIONS, S_GROUP_OR_HOST_NEEDED);
			}
// hosts permissions
			$options = array(
				'hostids' => $hostids,
				'editable' => 1,
				'output' => API_OUTPUT_SHORTEN,
				'preservekeys' => 1,
			);
			$upd_hosts = CHost::get($options);
			foreach($hostids as $hostid){
				if(!isset($upd_hosts[$hostid])){
					self::exception(ZBX_API_ERROR_PERMISSIONS, S_NO_PERMISSION);
				}
			}
// groups permissions
			$options = array(
				'groupids' => $groupids,
				'editable' => 1,
				'output' => API_OUTPUT_SHORTEN,
				'preservekeys' => 1,
			);
			$upd_groups = CHostGroup::get($options);
			foreach($groupids as $groupid){
				if(!isset($upd_groups[$groupid])){
					self::exception(ZBX_API_ERROR_PERMISSIONS, S_NO_PERMISSION);
				}
			}


			$timeperiodids = array();
			$sql = 'SELECT DISTINCT tp.timeperiodid '.
			' FROM timeperiods tp, maintenances_windows mw '.
			' WHERE '.DBcondition('mw.maintenanceid',$maintenanceids).
				' AND tp.timeperiodid=mw.timeperiodid ';
			$db_timeperiods = DBselect($sql);
			while($timeperiod = DBfetch($db_timeperiods)){
				$timeperiodids[] = $timeperiod['timeperiodid'];
			}

			DB::delete('timeperiods', DBcondition('timeperiodid', $timeperiodids));
			DB::delete('maintenances_windows', DBcondition('maintenanceid', $maintenanceids));


			$tid = 0;
			$update = array();
			$timeperiods = array();
			$insert_timeperiods = array();
			foreach($maintenances as $mnum => $maintenance){
				$db_fields = array(
					'maintenanceid' => null,
				);
				if(!check_db_fields($db_fields, $maintenance)){
					self::exception(ZBX_API_ERROR_PARAMETERS, 'Incorrect parameters used for Maintenance');
				}

				$update[$mnum] = array(
					'values' => $maintenance,
					'where' => array('maintenanceid='.$maintenance['maintenanceid']),
				);

				foreach($maintenance['timeperiods'] as $timeperiod){
					$tid++;
					$insert_timeperiods[$tid] = $timeperiod;
					$timeperiods[$tid] = $mnum;
				}
			}
			DB::update('maintenances', $update);
			$timeperiodids = DB::insert('timeperiods', $insert_timeperiods);


			$insert_windows = array();
			foreach($timeperiods as $tid => $mnum){
				$insert_windows[] = array(
					'timeperiodid' => $timeperiodids[$tid],
					'maintenanceid' => $maintenances[$mnum]['maintenanceid'],
				);
			}
			DB::insert('maintenances_windows', $insert_windows);


			DB::delete('maintenances_hosts', DBcondition('maintenanceid', $maintenanceids));
			DB::delete('maintenances_groups', DBcondition('maintenanceid', $maintenanceids));

			$insert_hosts = array();
			$insert_groups = array();
			foreach($maintenances as $mnum => $maintenance){
				foreach($maintenance['hostids'] as $hostid){
					$insert_hosts[] = array(
						'hostid' => $hostid,
						'maintenanceid' => $maintenance['maintenanceid'],
					);
				}
				foreach($maintenance['groupids'] as $groupid){
					$insert_groups[] = array(
						'groupid' => $groupid,
						'maintenanceid' => $maintenance['maintenanceid'],
					);
				}
			}
			DB::insert('maintenances_hosts', $insert_hosts);
			DB::insert('maintenances_groups', $insert_groups);


			self::EndTransaction(true, __METHOD__);
			return true;
		}
		catch(APIException $e){
			self::EndTransaction(false, __METHOD__);
			$error = $e->getErrors();
			$error = reset($error);
			self::setError(__METHOD__, $e->getCode(), $error);
			return false;
		}
	}

/**
 * Delete maintenances
 *
 * @param _array $maintenanceids
 * @param _array $maintenanceids['maintenanceids']
 * @return boolean
 */
	public static function delete($maintenanceids){
		global $USER_DETAILS;
		$maintenanceids = zbx_toArray($maintenanceids);

		try{
			self::BeginTransaction(__METHOD__);

			if($USER_DETAILS['type'] == USER_TYPE_ZABBIX_USER){
				self::exception(ZBX_API_ERROR_PERMISSIONS, S_NO_PERMISSION);
			}

			$options = array(
				'maintenanceids' => $maintenanceids,
				'editable' => 1,
				'output' => API_OUTPUT_SHORTEN,
				'preservekeys' => 1
			);
			$del_maintenances = self::get($options);

			foreach($maintenanceids as $snum => $maintenanceid){
				if(!isset($del_maintenances[$maintenanceid])){
					self::exception(ZBX_API_ERROR_PERMISSIONS, S_NO_PERMISSION);
				}
			}

			$timeperiodids = array();
			$sql = 'SELECT DISTINCT tp.timeperiodid '.
			' FROM timeperiods tp, maintenances_windows mw '.
			' WHERE '.DBcondition('mw.maintenanceid',$maintenanceids).
				' AND tp.timeperiodid=mw.timeperiodid ';
			$db_timeperiods = DBselect($sql);
			while($timeperiod = DBfetch($db_timeperiods)){
				$timeperiodids[] = $timeperiod['timeperiodid'];
			}

			$mid_cond = DBcondition('maintenanceid', $maintenanceids);
			DB::delete('timeperiods', DBcondition('timeperiodid', $timeperiodids));
			DB::delete('maintenances_windows', $mid_cond);
			DB::delete('maintenances_hosts', $mid_cond);
			DB::delete('maintenances_groups', $mid_cond);
			DB::delete('maintenances', $mid_cond);

			self::EndTransaction(true, __METHOD__);
			return true;
		}
		catch(APIException $e){
			self::EndTransaction(false, __METHOD__);
			$error = $e->getErrors();
			$error = reset($error);
			self::setError(__METHOD__, $e->getCode(), $error);
			return false;
		}
	}




}
?><|MERGE_RESOLUTION|>--- conflicted
+++ resolved
@@ -73,15 +73,11 @@
 			'nopermissions'			=> null,
 
 // filter
-<<<<<<< HEAD
 			'filter'					=> null,
 			'search'					=> null,
 			'startSearch'				=> null,
 			'excludeSearch'				=> null,
-=======
-			'pattern'				=> '',
 			'filter'				=> null,
->>>>>>> 8b1ae390
 
 // OutPut
 			'output'				=> API_OUTPUT_REFER,
@@ -251,7 +247,6 @@
 			}
 		}
 
-<<<<<<< HEAD
 // search
 		if(!is_null($options['search'])){
 			zbx_db_search('maintenances m', $options, $sql_parts);
@@ -270,30 +265,6 @@
 				zbx_value2array($options['filter']['name']);
 				$sql_parts['where']['name'] = DBcondition('m.name', $options['filter']['name'], false, true);
 			}
-=======
-
-//filters
-		//adding filters if they are present
-		if(!is_null($options['filter'])){
-			zbx_value2array($options['filter']);
-			//maintenance name
-			if(isset($options['filter']['name']) && !is_null($options['filter']['name'])){
-				zbx_value2array($options['filter']['name']);
-				$sql_parts['where']['name'] = DBcondition('m.name', $options['filter']['name'], false, true);//false - NOT IN, true - is a string
-			}
-			//maintenance id
-			if(isset($options['filter']['maintenanceid']) && !is_null($options['filter']['maintenanceid'])){
-				zbx_value2array($options['filter']['maintenanceid']);
-				$sql_parts['where']['maintenanceid'] = DBcondition('m.maintenanceid', $options['filter']['maintenanceid']);
-			}
-
-		}
-
-
-// pattern
-		if(!zbx_empty($options['pattern'])){
-			$sql_parts['where'][] = ' UPPER(m.name) LIKE '.zbx_dbstr('%'.zbx_strtoupper($options['pattern']).'%');
->>>>>>> 8b1ae390
 		}
 
 // order
