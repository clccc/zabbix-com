<?php
/*
** Zabbix
** Copyright (C) 2000-2011 Zabbix SIA
**
** This program is free software; you can redistribute it and/or modify
** it under the terms of the GNU General Public License as published by
** the Free Software Foundation; either version 2 of the License, or
** (at your option) any later version.
**
** This program is distributed in the hope that it will be useful,
** but WITHOUT ANY WARRANTY; without even the implied warranty of
** MERCHANTABILITY or FITNESS FOR A PARTICULAR PURPOSE.  See the
** GNU General Public License for more details.
**
** You should have received a copy of the GNU General Public License
** along with this program; if not, write to the Free Software
** Foundation, Inc., 675 Mass Ave, Cambridge, MA 02139, USA.
**/
?>
<?php
/**
 * @package API
 */

abstract class CItemGeneral extends CZBXAPI{

	protected $fieldRules;

	abstract public function get($options=array());

	public function __construct(){
// template - if templated item, value is taken from template item, cannot be changed on host
// system - values should not be updated
// host - value should be null for template items
		$this->fieldRules = array(
			'type'					=> array('template' => 1),
			'snmp_community'		=> array(),
			'snmp_oid'				=> array('template' => 1),
			'hostid'				=> array(),
			'name' 					=> array('template' => 1),
			'description' 			=> array(),
			'key_'					=> array('template' => 1),
			'delay'					=> array(),
			'history'				=> array(),
			'trends'				=> array(),
			'lastvalue'				=> array('system' => 1),
			'lastclock'				=> array('system' => 1),
			'prevvalue'				=> array('system' => 1),
			'status'				=> array(),
			'value_type'			=> array('template' => 1),
			'trapper_hosts'			=> array(),
			'units'					=> array('template' => 1),
			'multiplier'			=> array('template' => 1),
			'delta'					=> array(),
			'prevorgvalue'			=> array('system' => 1),
			'snmpv3_securityname'	=> array(),
			'snmpv3_securitylevel'	=> array(),
			'snmpv3_authpassphrase'	=> array(),
			'snmpv3_privpassphrase'	=> array(),
			'formula'				=> array('template' => 1),
			'error'					=> array('system' => 1),
			'lastlogsize'			=> array('system' => 1),
			'logtimefmt'			=> array(),
			'templateid'			=> array('system' => 1),
			'valuemapid'			=> array('template' => 1),
			'delay_flex'			=> array(),
			'params'				=> array(),
			'ipmi_sensor'			=> array('template' => 1),
			'data_type'				=> array('template' => 1),
			'authtype'				=> array(),
			'username'				=> array(),
			'password'				=> array(),
			'publickey'				=> array(),
			'privatekey'			=> array(),
			'mtime'					=> array('system' => 1),
			'lastns'				=> array('system' => 1),
			'flags'					=> array('system' => 1),
			'filter'				=> array(),
			'interfaceid'			=> array('host' => 1),
			'port'					=> array(),
			'inventory_link'		=> array(),
		);
	}

	/**
	 * Check items data.
	 *
	 * @param array $items
	 * @param bool $update
	 *
	 * @return void
	 */
	protected function checkInput(array &$items, $update=false) {
		// permissions
		if ($update) {
			$item_db_fields = array('itemid' => null);

			$dbItems = $this->get(array(
				'output' => API_OUTPUT_EXTEND,
				'itemids' => zbx_objectValues($items, 'itemid'),
				'editable' => true,
				'preservekeys' => true
			));

			$dbHosts = API::Host()->get(array(
				'output' => array('hostid', 'host', 'status'),
				'hostids' => zbx_objectValues($dbItems, 'hostid'),
				'templated_hosts' => true,
				'editable' => true,
				'preservekeys' => true
			));
		}
		else {
			$item_db_fields = array('name' => null, 'key_' => null, 'hostid' => null, 'type' => null);

			$dbHosts = API::Host()->get(array(
				'output' => array('hostid', 'host', 'status'),
				'hostids' => zbx_objectValues($items, 'hostid'),
				'templated_hosts' => true,
				'editable' => true,
				'preservekeys' => true
			));
		}

		// interfaces
		$interfaces = API::HostInterface()->get(array(
			'output' => array('interfaceid', 'hostid', 'type'),
			'hostids' => zbx_objectValues($dbHosts, 'hostid'),
			'nopermissions' => true,
			'preservekeys' => true
		));

		foreach ($items as $inum => &$item) {
			$fullItem = $items[$inum];

			if (!check_db_fields($item_db_fields, $item)) {
				self::exception(ZBX_API_ERROR_PARAMETERS, S_INCORRECT_ARGUMENTS_PASSED_TO_FUNCTION);
			}

			if ($update) {
				check_db_fields($dbItems[$item['itemid']], $fullItem);

				if (!isset($dbItems[$item['itemid']])) {
					self::exception(ZBX_API_ERROR_PARAMETERS, S_NO_PERMISSIONS);
				}


				if ($dbHosts[$dbItems[$item['itemid']]['hostid']]['status'] == HOST_STATUS_TEMPLATE) {
					unset($item['interfaceid']);
				}

// apply rules
				foreach ($this->fieldRules as $field => $rules) {
					if ((0 != $fullItem['templateid'] && isset($rules['template'])) || isset($rules['system'])) {
						unset($item[$field]);
					}
				}

				if (!isset($item['key_'])) {
					$item['key_'] = $dbItems[$item['itemid']]['key_'];
				}
				if (!isset($item['hostid'])) {
					$item['hostid'] = $dbItems[$item['itemid']]['hostid'];
				}
			}
			else {
				if (!isset($dbHosts[$item['hostid']])) {
					self::exception(ZBX_API_ERROR_PARAMETERS, S_NO_PERMISSIONS);
				}

				if (!isset($item['interfaceid']) && $this->itemTypeInterface($item['type'])
					&& $dbHosts[$item['hostid']]['status'] != HOST_STATUS_TEMPLATE
					&& $fullItem['flags'] != ZBX_FLAG_DISCOVERY_CHILD
				) {
					self::exception(ZBX_API_ERROR_PARAMETERS, _('No interface for item.'));
				}
			}


			$itemInterfaceType = $this->itemTypeInterface($fullItem['type']);
			if ($itemInterfaceType !== false && $dbHosts[$item['hostid']]['status'] != HOST_STATUS_TEMPLATE
				&& $fullItem['flags'] != ZBX_FLAG_DISCOVERY_CHILD
			) {
				if (!isset($interfaces[$fullItem['interfaceid']]) || bccomp($interfaces[$fullItem['interfaceid']]['hostid'], $fullItem['hostid']) != 0) {
					self::exception(ZBX_API_ERROR_PARAMETERS, _('Item uses host interface from non-parent host.'));
				}
				if ($itemInterfaceType !== INTERFACE_TYPE_ANY && $interfaces[$fullItem['interfaceid']]['type'] != $itemInterfaceType) {
					self::exception(ZBX_API_ERROR_PARAMETERS, _('Item uses incorrect interface type.'));
				}
			}
			else {
				$item['interfaceid'] = 0;
			}

			if ((isset($item['port']) && !zbx_empty($item['port']))
				&& !((zbx_ctype_digit($item['port']) && $item['port'] >= 0 && $item['port'] <= 65535)
				|| preg_match('/^'.ZBX_PREG_EXPRESSION_USER_MACROS.'$/u', $item['port']))
			) {
				self::exception(ZBX_API_ERROR_PARAMETERS,
					_s('Item "%1$s:%2$s" has invalid port: "%3$s".', $fullItem['name'], $fullItem['key_'], $item['port']));
			}

			if (isset($item['value_type'])) {
				if ($item['value_type'] == ITEM_VALUE_TYPE_STR) {
					$item['delta'] = 0;
				}
				if ($item['value_type'] != ITEM_VALUE_TYPE_UINT64) {
					$item['data_type'] = 0;
				}
			}

<<<<<<< HEAD
			$itemKey = new CItemKey($item['key_']);
			if (!$itemKey->isValid()) {
				self::exception(ZBX_API_ERROR_PARAMETERS, _s('Error in item key: "%s".', $itemKey->getError()));
			}

			if(isset($item['type'])){
				if(($item['type'] == ITEM_TYPE_DB_MONITOR && $item['key_'] == 'db.odbc.select[<unique short description>]') ||
					($item['type'] == ITEM_TYPE_SSH && $item['key_'] == 'ssh.run[<unique short description>,<ip>,<port>,<encoding>]') ||
					($item['type'] == ITEM_TYPE_TELNET && $item['key_'] == 'telnet.run[<unique short description>,<ip>,<port>,<encoding>]') ||
					($item['type'] == ITEM_TYPE_JMX && $item['key_'] == 'jmx[<object name>,<attribute name>]'))
				{
					self::exception(ZBX_API_ERROR_PARAMETERS, _('Check the key, please. Default example was passed.'));
				}

				if(isset($item['delay']) && isset($item['delay_flex'])){
					$res = calculate_item_nextcheck(0, 0, $item['type'], $item['delay'], $item['delay_flex'], time());
					if($res['delay'] == SEC_PER_YEAR && $item['type'] != ITEM_TYPE_ZABBIX_ACTIVE && $item['type'] != ITEM_TYPE_TRAPPER){
						self::exception(ZBX_API_ERROR_PARAMETERS, _('Item will not be refreshed. Please enter a correct update interval.'));
=======
			if (isset($item['key_'])) {
				$itemKey = new CItemKey($item['key_']);
				if (!$itemKey->isValid()) {
					self::exception(ZBX_API_ERROR_PARAMETERS, _s('Error in item key: %s', $itemKey->getError()));
				}

				if (isset($item['type'])) {
					if (($item['type'] == ITEM_TYPE_DB_MONITOR && $item['key_'] == 'db.odbc.select[<unique short description>]') ||
						($item['type'] == ITEM_TYPE_SSH && $item['key_'] == 'ssh.run[<unique short description>,<ip>,<port>,<encoding>]') ||
						($item['type'] == ITEM_TYPE_TELNET && $item['key_'] == 'telnet.run[<unique short description>,<ip>,<port>,<encoding>]') ||
						($item['type'] == ITEM_TYPE_JMX && $item['key_'] == 'jmx[<object name>,<attribute name>]')
					) {
						self::exception(ZBX_API_ERROR_PARAMETERS, _('Check the key, please. Default example was passed.'));
					}

					if (isset($item['delay']) && isset($item['delay_flex'])) {
						$res = calculate_item_nextcheck(0, 0, $item['type'], $item['delay'], $item['delay_flex'], time());
						if ($res['delay'] == SEC_PER_YEAR && $item['type'] != ITEM_TYPE_ZABBIX_ACTIVE && $item['type'] != ITEM_TYPE_TRAPPER) {
							self::exception(ZBX_API_ERROR_PARAMETERS, _('Item will not be refreshed. Please enter a correct update interval.'));
						}
>>>>>>> 4fc5b5ac
					}
				}
			}

<<<<<<< HEAD
			if($fullItem['type'] == ITEM_TYPE_AGGREGATE){
				// grpfunc['group','key','itemfunc','numeric param']
				if(!preg_match('/^(grpmax|grpmin|grpsum|grpavg)(\[\"(.*)\"\,\"(.*)\"\,\"(last|min|max|avg|sum|count)\"\,\"[0-9]+\"\])$/ui', $item['key_'], $arr))
					self::exception(ZBX_API_ERROR_PARAMETERS, _('Key does not match <grpmax|grpmin|grpsum|grpavg>["group","key","<last|min|max|avg|sum|count>","numeric param"].'));
			}
=======
				if ($fullItem['type'] == ITEM_TYPE_AGGREGATE) {
					// grpfunc['group','key','itemfunc','numeric param']
					if (!preg_match('/^(grpmax|grpmin|grpsum|grpavg)(\[\"(.*)\"\,\"(.*)\"\,\"(last|min|max|avg|sum|count)\"\,\"[0-9]+\"\])$/ui', $item['key_'], $arr))  {
						self::exception(ZBX_API_ERROR_PARAMETERS,
							_('Key does not match <grpmax|grpmin|grpsum|grpavg>["group","key","<last|min|max|avg|sum|count>","numeric param"].'));
					}
				}
>>>>>>> 4fc5b5ac

			if ($fullItem['type'] == ITEM_TYPE_SNMPTRAP) {
				if (strcmp($item['key_'], 'snmptrap.fallback') != 0) {
					if (!preg_match('/^snmptrap(|\[(.*))$/', $item['key_'])) {
						self::exception(ZBX_API_ERROR_PARAMETERS, _('SNMP trap key is invalid'));
					}
				}
			}

<<<<<<< HEAD
			if(isset($item['value_type'])){
				if(preg_match('/^(log|logrt|eventlog)\[/', $item['key_']) && ($item['value_type'] != ITEM_VALUE_TYPE_LOG)){
					self::exception(ZBX_API_ERROR_PARAMETERS, _('Type of information must be Log for log key.'));
				}

				if(isset($item['type']) && ($item['type'] == ITEM_TYPE_AGGREGATE) && ($item['value_type'] != ITEM_VALUE_TYPE_FLOAT)){
					self::exception(ZBX_API_ERROR_PARAMETERS, _('Value type must be Float for aggregate items.'));
=======
				if (isset($item['value_type'])) {
					if (preg_match('/^(log|logrt|eventlog)\[/', $item['key_']) && ($item['value_type'] != ITEM_VALUE_TYPE_LOG)) {
						self::exception(ZBX_API_ERROR_PARAMETERS, _('Type of information must be Log for log key.'));
					}

					if (isset($item['type']) && ($item['type'] == ITEM_TYPE_AGGREGATE) && ($item['value_type'] != ITEM_VALUE_TYPE_FLOAT)) {
						self::exception(ZBX_API_ERROR_PARAMETERS, _('Value type must be Float for aggregate items.'));
					}
>>>>>>> 4fc5b5ac
				}
			}
		}
		unset($item);
	}

	protected function errorInheritFlags($flag, $key, $host){
		switch($flag){
			case ZBX_FLAG_DISCOVERY_NORMAL:
				self::exception(ZBX_API_ERROR_PARAMETERS, _s('Item with key "%1$s" already exists on host "%2$s" as an item.', $key, $host));
				break;
			case ZBX_FLAG_DISCOVERY:
				self::exception(ZBX_API_ERROR_PARAMETERS, _s('Item with key "%1$s" already exists on host "%2$s" as a discovery rule.', $key, $host));
				break;
			case ZBX_FLAG_DISCOVERY_CHILD:
				self::exception(ZBX_API_ERROR_PARAMETERS, _s('Item with key "%1$s" already exists on host "%2$s" as an item prototype.', $key, $host));
				break;
			case ZBX_FLAG_DISCOVERY_CREATED:
				self::exception(ZBX_API_ERROR_PARAMETERS, _s('Item with key "%1$s" already exists on host "%2$s" as an item created from item prototype.', $key, $host));
				break;
			default:
				self::exception(ZBX_API_ERROR_PARAMETERS, _s('Item with key "%1$s" already exists on host "%2$s" as unknown item element.', $key, $host));
		}
	}

	protected function itemTypeInterface($itemType){
		switch($itemType){
			case ITEM_TYPE_SNMPV1:
			case ITEM_TYPE_SNMPV2C:
			case ITEM_TYPE_SNMPV3:
			case ITEM_TYPE_SNMPTRAP:
				return INTERFACE_TYPE_SNMP;
			case ITEM_TYPE_IPMI:
				return INTERFACE_TYPE_IPMI;
			case ITEM_TYPE_ZABBIX:
				return INTERFACE_TYPE_AGENT;
			case ITEM_TYPE_SIMPLE:
			case ITEM_TYPE_EXTERNAL:
			case ITEM_TYPE_DB_MONITOR:
			case ITEM_TYPE_SSH:
			case ITEM_TYPE_TELNET:
				return INTERFACE_TYPE_ANY;
			case ITEM_TYPE_JMX:
				return INTERFACE_TYPE_JMX;
			default:
				return false;
		}
	}

	public function isReadable($ids){
		if(!is_array($ids)) return false;
		if(empty($ids)) return true;

		$ids = array_unique($ids);

		$count = $this->get(array(
			'nodeids' => get_current_nodeid(true),
			'itemids' => $ids,
			'output' => API_OUTPUT_SHORTEN,
			'countOutput' => true
		));

		return (count($ids) == $count);
	}

	public function isWritable($ids){
		if(!is_array($ids)) return false;
		if(empty($ids)) return true;

		$ids = array_unique($ids);

		$count = $this->get(array(
			'nodeids' => get_current_nodeid(true),
			'itemids' => $ids,
			'output' => API_OUTPUT_SHORTEN,
			'editable' => true,
			'countOutput' => true
		));

		return (count($ids) == $count);
	}

}
?><|MERGE_RESOLUTION|>--- conflicted
+++ resolved
@@ -210,7 +210,6 @@
 				}
 			}
 
-<<<<<<< HEAD
 			$itemKey = new CItemKey($item['key_']);
 			if (!$itemKey->isValid()) {
 				self::exception(ZBX_API_ERROR_PARAMETERS, _s('Error in item key: "%s".', $itemKey->getError()));
@@ -229,47 +228,15 @@
 					$res = calculate_item_nextcheck(0, 0, $item['type'], $item['delay'], $item['delay_flex'], time());
 					if($res['delay'] == SEC_PER_YEAR && $item['type'] != ITEM_TYPE_ZABBIX_ACTIVE && $item['type'] != ITEM_TYPE_TRAPPER){
 						self::exception(ZBX_API_ERROR_PARAMETERS, _('Item will not be refreshed. Please enter a correct update interval.'));
-=======
-			if (isset($item['key_'])) {
-				$itemKey = new CItemKey($item['key_']);
-				if (!$itemKey->isValid()) {
-					self::exception(ZBX_API_ERROR_PARAMETERS, _s('Error in item key: %s', $itemKey->getError()));
-				}
-
-				if (isset($item['type'])) {
-					if (($item['type'] == ITEM_TYPE_DB_MONITOR && $item['key_'] == 'db.odbc.select[<unique short description>]') ||
-						($item['type'] == ITEM_TYPE_SSH && $item['key_'] == 'ssh.run[<unique short description>,<ip>,<port>,<encoding>]') ||
-						($item['type'] == ITEM_TYPE_TELNET && $item['key_'] == 'telnet.run[<unique short description>,<ip>,<port>,<encoding>]') ||
-						($item['type'] == ITEM_TYPE_JMX && $item['key_'] == 'jmx[<object name>,<attribute name>]')
-					) {
-						self::exception(ZBX_API_ERROR_PARAMETERS, _('Check the key, please. Default example was passed.'));
 					}
-
-					if (isset($item['delay']) && isset($item['delay_flex'])) {
-						$res = calculate_item_nextcheck(0, 0, $item['type'], $item['delay'], $item['delay_flex'], time());
-						if ($res['delay'] == SEC_PER_YEAR && $item['type'] != ITEM_TYPE_ZABBIX_ACTIVE && $item['type'] != ITEM_TYPE_TRAPPER) {
-							self::exception(ZBX_API_ERROR_PARAMETERS, _('Item will not be refreshed. Please enter a correct update interval.'));
-						}
->>>>>>> 4fc5b5ac
-					}
-				}
-			}
-
-<<<<<<< HEAD
+				}
+			}
+
 			if($fullItem['type'] == ITEM_TYPE_AGGREGATE){
 				// grpfunc['group','key','itemfunc','numeric param']
 				if(!preg_match('/^(grpmax|grpmin|grpsum|grpavg)(\[\"(.*)\"\,\"(.*)\"\,\"(last|min|max|avg|sum|count)\"\,\"[0-9]+\"\])$/ui', $item['key_'], $arr))
 					self::exception(ZBX_API_ERROR_PARAMETERS, _('Key does not match <grpmax|grpmin|grpsum|grpavg>["group","key","<last|min|max|avg|sum|count>","numeric param"].'));
 			}
-=======
-				if ($fullItem['type'] == ITEM_TYPE_AGGREGATE) {
-					// grpfunc['group','key','itemfunc','numeric param']
-					if (!preg_match('/^(grpmax|grpmin|grpsum|grpavg)(\[\"(.*)\"\,\"(.*)\"\,\"(last|min|max|avg|sum|count)\"\,\"[0-9]+\"\])$/ui', $item['key_'], $arr))  {
-						self::exception(ZBX_API_ERROR_PARAMETERS,
-							_('Key does not match <grpmax|grpmin|grpsum|grpavg>["group","key","<last|min|max|avg|sum|count>","numeric param"].'));
-					}
-				}
->>>>>>> 4fc5b5ac
 
 			if ($fullItem['type'] == ITEM_TYPE_SNMPTRAP) {
 				if (strcmp($item['key_'], 'snmptrap.fallback') != 0) {
@@ -279,7 +246,6 @@
 				}
 			}
 
-<<<<<<< HEAD
 			if(isset($item['value_type'])){
 				if(preg_match('/^(log|logrt|eventlog)\[/', $item['key_']) && ($item['value_type'] != ITEM_VALUE_TYPE_LOG)){
 					self::exception(ZBX_API_ERROR_PARAMETERS, _('Type of information must be Log for log key.'));
@@ -287,16 +253,6 @@
 
 				if(isset($item['type']) && ($item['type'] == ITEM_TYPE_AGGREGATE) && ($item['value_type'] != ITEM_VALUE_TYPE_FLOAT)){
 					self::exception(ZBX_API_ERROR_PARAMETERS, _('Value type must be Float for aggregate items.'));
-=======
-				if (isset($item['value_type'])) {
-					if (preg_match('/^(log|logrt|eventlog)\[/', $item['key_']) && ($item['value_type'] != ITEM_VALUE_TYPE_LOG)) {
-						self::exception(ZBX_API_ERROR_PARAMETERS, _('Type of information must be Log for log key.'));
-					}
-
-					if (isset($item['type']) && ($item['type'] == ITEM_TYPE_AGGREGATE) && ($item['value_type'] != ITEM_VALUE_TYPE_FLOAT)) {
-						self::exception(ZBX_API_ERROR_PARAMETERS, _('Value type must be Float for aggregate items.'));
-					}
->>>>>>> 4fc5b5ac
 				}
 			}
 		}
