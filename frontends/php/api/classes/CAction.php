--- conflicted
+++ resolved
@@ -476,165 +476,8 @@
 			return $result;
 		}
 
-<<<<<<< HEAD
 		if ($result) {
 			$result = $this->addRelatedObjects($options, $result);
-=======
-		/*
-		 * Adding objects
-		 */
-		// adding conditions
-		if (!is_null($options['selectConditions']) && str_in_array($options['selectConditions'], $subselectsAllowedOutputs)) {
-			$res = DBselect('SELECT c.* FROM conditions c WHERE '.dbConditionInt('c.actionid', $actionids));
-			while ($condition = DBfetch($res)) {
-				$result[$condition['actionid']]['conditions'][$condition['conditionid']] = $condition;
-			}
-		}
-
-		// adding operations
-		if (!is_null($options['selectOperations']) && str_in_array($options['selectOperations'], $subselectsAllowedOutputs)) {
-			$operations = array();
-			$operationids = array();
-			$res = DBselect(
-				'SELECT o.*'.
-				' FROM operations o'.
-				' WHERE '.dbConditionInt('o.actionid', $actionids)
-			);
-			while ($operation = DBfetch($res)) {
-				$operation['opconditions'] = array();
-				$operations[$operation['operationid']] = $operation;
-				$operationids[$operation['operationid']] = $operation['operationid'];
-			}
-
-			$res = DBselect('SELECT op.* FROM opconditions op WHERE '.dbConditionInt('op.operationid', $operationids));
-			while ($opcondition = DBfetch($res)) {
-				if (!isset($operations[$opcondition['operationid']]['opconditions'])) {
-					$operations[$opcondition['operationid']]['opconditions'] = array();
-				}
-				$operations[$opcondition['operationid']]['opconditions'][] = $opcondition;
-			}
-
-			$opmessage = $opcommand = $opgroup = $optemplate = array();
-			foreach ($operations as $operationid => $operation) {
-				switch ($operation['operationtype']) {
-					case OPERATION_TYPE_MESSAGE:
-						$opmessage[] = $operationid;
-						break;
-					case OPERATION_TYPE_COMMAND:
-						$opcommand[] = $operationid;
-						break;
-					case OPERATION_TYPE_GROUP_ADD:
-					case OPERATION_TYPE_GROUP_REMOVE:
-						$opgroup[] = $operationid;
-						break;
-					case OPERATION_TYPE_TEMPLATE_ADD:
-					case OPERATION_TYPE_TEMPLATE_REMOVE:
-						$optemplate[] = $operationid;
-						break;
-					case OPERATION_TYPE_HOST_ADD:
-					case OPERATION_TYPE_HOST_REMOVE:
-					case OPERATION_TYPE_HOST_ENABLE:
-					case OPERATION_TYPE_HOST_DISABLE:
-				}
-			}
-
-			// get OPERATION_TYPE_MESSAGE data
-			if (!empty($opmessage)) {
-				$dbOpmessages = DBselect(
-					'SELECT o.operationid,o.default_msg,o.subject,o.message,o.mediatypeid'.
-					' FROM opmessage o'.
-					' WHERE '.dbConditionInt('o.operationid', $opmessage)
-				);
-				while ($dbOpmessage = DBfetch($dbOpmessages)) {
-					$operations[$dbOpmessage['operationid']]['opmessage_grp'] = array();
-					$operations[$dbOpmessage['operationid']]['opmessage_usr'] = array();
-					$operations[$dbOpmessage['operationid']]['opmessage'] = $dbOpmessage;
-				}
-
-				$dbOpmessageGrp = DBselect(
-					'SELECT og.operationid,og.usrgrpid'.
-					' FROM opmessage_grp og'.
-					' WHERE '.dbConditionInt('og.operationid', $opmessage)
-				);
-				while ($opmessageGrp = DBfetch($dbOpmessageGrp)) {
-					$operations[$opmessageGrp['operationid']]['opmessage_grp'][] = $opmessageGrp;
-				}
-
-				$dbOpmessageUsr = DBselect(
-					'SELECT ou.operationid,ou.userid'.
-					' FROM opmessage_usr ou'.
-					' WHERE '.dbConditionInt('ou.operationid', $opmessage)
-				);
-				while ($opmessageUsr = DBfetch($dbOpmessageUsr)) {
-					$operations[$opmessageUsr['operationid']]['opmessage_usr'][] = $opmessageUsr;
-				}
-			}
-
-			// get OPERATION_TYPE_COMMAND data
-			if (!empty($opcommand)) {
-				$dbOpcommands = DBselect(
-					'SELECT o.*'.
-					' FROM opcommand o'.
-					' WHERE '.dbConditionInt('o.operationid', $opcommand)
-				);
-				while ($dbOpcommand = DBfetch($dbOpcommands)) {
-					$operations[$dbOpcommand['operationid']]['opcommand_grp'] = array();
-					$operations[$dbOpcommand['operationid']]['opcommand_hst'] = array();
-					$operations[$dbOpcommand['operationid']]['opcommand'] = $dbOpcommand;
-				}
-
-				$dbOpcommandHst = DBselect(
-					'SELECT oh.opcommand_hstid,oh.operationid,oh.hostid'.
-					' FROM opcommand_hst oh'.
-					' WHERE '.dbConditionInt('oh.operationid', $opcommand)
-				);
-				while ($opcommandHst = DBfetch($dbOpcommandHst)) {
-					$operations[$opcommandHst['operationid']]['opcommand_hst'][] = $opcommandHst;
-				}
-
-				$dbOpcommandGrp = DBselect(
-					'SELECT og.opcommand_grpid,og.operationid,og.groupid'.
-					' FROM opcommand_grp og'.
-					' WHERE '.dbConditionInt('og.operationid', $opcommand)
-				);
-				while ($opcommandGrp = DBfetch($dbOpcommandGrp)) {
-					$operations[$opcommandGrp['operationid']]['opcommand_grp'][] = $opcommandGrp;
-				}
-			}
-
-			// get OPERATION_TYPE_GROUP_ADD, OPERATION_TYPE_GROUP_REMOVE data
-			if (!empty($opgroup)) {
-				$dbOpgroup = DBselect(
-					'SELECT o.operationid,o.groupid'.
-					' FROM opgroup o'.
-					' WHERE '.dbConditionInt('o.operationid', $opgroup)
-				);
-				while ($opgroup = DBfetch($dbOpgroup)) {
-					if (!isset($operations[$opgroup['operationid']]['opgroup'])) {
-						$operations[$opgroup['operationid']]['opgroup'] = array();
-					}
-					$operations[$opgroup['operationid']]['opgroup'][] = $opgroup;
-				}
-			}
-
-			// get OPERATION_TYPE_TEMPLATE_ADD, OPERATION_TYPE_TEMPLATE_REMOVE data
-			if (!empty($optemplate)) {
-				$dbOptemplate = DBselect(
-					'SELECT o.operationid,o.templateid'.
-					' FROM optemplate o'.
-					' WHERE '.dbConditionInt('o.operationid', $optemplate)
-				);
-				while ($optemplate = DBfetch($dbOptemplate)) {
-					if (!isset($operations[$optemplate['operationid']]['optemplate'])) {
-						$operations[$optemplate['operationid']]['optemplate'] = array();
-					}
-					$operations[$optemplate['operationid']]['optemplate'][] = $optemplate;
-				}
-			}
-			foreach ($operations as $operation) {
-				$result[$operation['actionid']]['operations'][$operation['operationid']] = $operation;
-			}
->>>>>>> 042a665a
 		}
 
 		// removing keys (hash -> array)
@@ -1749,7 +1592,7 @@
 				}
 				unset($operation);
 
-				$res = DBselect('SELECT op.* FROM opconditions op WHERE '.DBcondition('op.operationid', $operationIds));
+				$res = DBselect('SELECT op.* FROM opconditions op WHERE '.dbConditionInt('op.operationid', $operationIds));
 				while ($opcondition = DBfetch($res)) {
 					$operations[$opcondition['operationid']]['opconditions'][] = $opcondition;
 				}
@@ -1789,7 +1632,7 @@
 					$dbOpmessages = DBselect(
 						'SELECT o.operationid,o.default_msg,o.subject,o.message,o.mediatypeid'.
 							' FROM opmessage o'.
-							' WHERE '.DBcondition('operationid', $opmessage)
+							' WHERE '.dbConditionInt('operationid', $opmessage)
 					);
 					while ($dbOpmessage = DBfetch($dbOpmessages)) {
 						$operations[$dbOpmessage['operationid']]['opmessage'] = $dbOpmessage;
@@ -1804,7 +1647,7 @@
 					$dbOpmessageGrp = DBselect(
 						'SELECT og.operationid,og.usrgrpid'.
 							' FROM opmessage_grp og'.
-							' WHERE '.DBcondition('operationid', $opmessage)
+							' WHERE '.dbConditionInt('operationid', $opmessage)
 					);
 					while ($opmessageGrp = DBfetch($dbOpmessageGrp)) {
 						$operations[$opmessageGrp['operationid']]['opmessage_grp'][] = $opmessageGrp;
@@ -1819,7 +1662,7 @@
 					$dbOpmessageUsr = DBselect(
 						'SELECT ou.operationid,ou.userid'.
 							' FROM opmessage_usr ou'.
-							' WHERE '.DBcondition('operationid', $opmessage)
+							' WHERE '.dbConditionInt('operationid', $opmessage)
 					);
 					while ($opmessageUsr = DBfetch($dbOpmessageUsr)) {
 						$operations[$opmessageUsr['operationid']]['opmessage_usr'][] = $opmessageUsr;
@@ -1837,7 +1680,7 @@
 					$dbOpcommands = DBselect(
 						'SELECT o.*'.
 							' FROM opcommand o'.
-							' WHERE '.DBcondition('operationid', $opcommand)
+							' WHERE '.dbConditionInt('operationid', $opcommand)
 					);
 					while ($dbOpcommand = DBfetch($dbOpcommands)) {
 						$operations[$dbOpcommand['operationid']]['opcommand'] = $dbOpcommand;
@@ -1852,7 +1695,7 @@
 					$dbOpcommandHst = DBselect(
 						'SELECT oh.opcommand_hstid,oh.operationid,oh.hostid'.
 							' FROM opcommand_hst oh'.
-							' WHERE '.DBcondition('operationid', $opcommand)
+							' WHERE '.dbConditionInt('operationid', $opcommand)
 					);
 					while ($opcommandHst = DBfetch($dbOpcommandHst)) {
 						$operations[$opcommandHst['operationid']]['opcommand_hst'][] = $opcommandHst;
@@ -1867,7 +1710,7 @@
 					$dbOpcommandGrp = DBselect(
 						'SELECT og.opcommand_grpid,og.operationid,og.groupid'.
 							' FROM opcommand_grp og'.
-							' WHERE '.DBcondition('operationid', $opcommand)
+							' WHERE '.dbConditionInt('operationid', $opcommand)
 					);
 					while ($opcommandGrp = DBfetch($dbOpcommandGrp)) {
 						$operations[$opcommandGrp['operationid']]['opcommand_grp'][] = $opcommandGrp;
@@ -1885,7 +1728,7 @@
 					$dbOpgroup = DBselect(
 						'SELECT o.operationid,o.groupid'.
 							' FROM opgroup o'.
-							' WHERE '.DBcondition('operationid', $opgroup)
+							' WHERE '.dbConditionInt('operationid', $opgroup)
 					);
 					while ($opgroup = DBfetch($dbOpgroup)) {
 						$operations[$opgroup['operationid']]['opgroup'][] = $opgroup;
@@ -1903,7 +1746,7 @@
 					$dbOptemplate = DBselect(
 						'SELECT o.operationid,o.templateid'.
 							' FROM optemplate o'.
-							' WHERE '.DBcondition('operationid', $optemplate)
+							' WHERE '.dbConditionInt('operationid', $optemplate)
 					);
 					while ($optemplate = DBfetch($dbOptemplate)) {
 						$operations[$optemplate['operationid']]['optemplate'][] = $optemplate;
