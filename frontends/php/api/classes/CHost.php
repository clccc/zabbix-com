--- conflicted
+++ resolved
@@ -910,19 +910,9 @@
 
 // Adding triggers
 		if (!is_null($options['selectTriggers'])) {
-<<<<<<< HEAD
-			$objParams = array(
-				'nodeids' => $options['nodeids'],
-				'hostids' => $hostids,
-				'nopermissions' => 1,
-				'preservekeys' => 1
-			);
-
-=======
->>>>>>> 2388c8f1
 			if (is_array($options['selectTriggers']) || str_in_array($options['selectTriggers'], $subselectsAllowedOutputs)) {
 				$triggers = API::Trigger()->get(array(
-					'nodeids' => $nodeids,
+					'nodeids' => $options['nodeids'],
 					'hostids' => $hostids,
 					'preservekeys' => true,
 					'output' => $options['selectTriggers']
@@ -974,20 +964,10 @@
 
 // Adding graphs
 		if (!is_null($options['selectGraphs'])) {
-<<<<<<< HEAD
-			$objParams = array(
-				'nodeids' => $options['nodeids'],
-				'hostids' => $hostids,
-				'nopermissions' => 1,
-				'preservekeys' => 1
-			);
-
-=======
->>>>>>> 2388c8f1
 			if (is_array($options['selectGraphs']) || str_in_array($options['selectGraphs'], $subselectsAllowedOutputs)) {
 				$objParams['output'] = $options['selectGraphs'];
 				$graphs = API::Graph()->get(array(
-					'nodeids' => $nodeids,
+					'nodeids' => $options['nodeids'],
 					'hostids' => $hostids,
 					'preservekeys' => true,
 					'output' => $options['selectGraphs']
