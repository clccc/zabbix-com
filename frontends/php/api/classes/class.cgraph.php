<?php
/*
** ZABBIX
** Copyright (C) 2000-2010 SIA Zabbix
**
** This program is free software; you can redistribute it and/or modify
** it under the terms of the GNU General Public License as published by
** the Free Software Foundation; either version 2 of the License, or
** (at your option) any later version.
**
** This program is distributed in the hope that it will be useful,
** but WITHOUT ANY WARRANTY; without even the implied warranty of
** MERCHANTABILITY or FITNESS FOR A PARTICULAR PURPOSE.  See the
** GNU General Public License for more details.
**
** You should have received a copy of the GNU General Public License
** along with this program; if not, write to the Free Software
** Foundation, Inc., 675 Mass Ave, Cambridge, MA 02139, USA.
**/
?>
<?php
/**
 * File containing graph class for API.
 * @package API
 */
/**
 * Class containing methods for operations with graphs
 */
class CGraph extends CZBXAPI{
/**
* Get graph data
*
* @param array $options
* @return array
*/
	public static function get($options=array()){
		global $USER_DETAILS;

		$result = array();
		$user_type = $USER_DETAILS['type'];
		$userid = $USER_DETAILS['userid'];
		$result = array();

		$sort_columns = array('graphid','name'); // allowed columns for sorting
		$subselects_allowed_outputs = array(API_OUTPUT_REFER, API_OUTPUT_EXTEND); // allowed output options for [ select_* ] params

		$sql_parts = array(
			'select' => array('graphs' => 'g.graphid'),
			'from' => array('graphs' => 'graphs g'),
			'where' => array(),
			'group' => array(),
			'order' => array(),
			'limit' => null,
		);

		$def_options = array(
			'nodeids' 				=> null,
			'groupids' 				=> null,
			'templateids'			=> null,
			'hostids' 				=> null,
			'graphids' 				=> null,
			'itemids' 				=> null,
			'type' 					=> null,
			'templated'				=> null,
			'inherited'				=> null,
			'editable'				=> null,
			'nopermissions'			=> null,

// filter
			'filter'					=> null,
			'search'					=> null,
			'startSearch'				=> null,
			'excludeSearch'				=> null,

// output
			'output'				=> API_OUTPUT_REFER,
			'select_groups'			=> null,
			'select_templates'		=> null,
			'select_hosts'			=> null,
			'select_items'			=> null,
			'select_graph_items'	=> null,
			'extendoutput'			=> null,
			'countOutput'			=> null,
			'groupCount'			=> null,
			'preservekeys'			=> null,

			'sortfield'				=> '',
			'sortorder'				=> '',
			'limit'					=> null
		);

		$options = zbx_array_merge($def_options, $options);


		if(!is_null($options['extendoutput'])){
			$options['output'] = API_OUTPUT_EXTEND;

			if(!is_null($options['select_hosts'])){
				$options['select_hosts'] = API_OUTPUT_EXTEND;
			}
			if(!is_null($options['select_groups'])){
				$options['select_groups'] = API_OUTPUT_EXTEND;
			}
			if(!is_null($options['select_templates'])){
				$options['select_templates'] = API_OUTPUT_EXTEND;
			}
			if(!is_null($options['select_items'])){
				$options['select_items'] = API_OUTPUT_EXTEND;
			}
			if(!is_null($options['select_graph_items'])){
				$options['select_graph_items'] = API_OUTPUT_EXTEND;
			}
		}


// editable + PERMISSION CHECK

		if((USER_TYPE_SUPER_ADMIN == $user_type) || $options['nopermissions']){
		}
		else{
			$permission = $options['editable'] ? PERM_READ_WRITE : PERM_READ_ONLY;

			$sql_parts['from']['graphs_items'] = 'graphs_items gi';
			$sql_parts['from']['items'] = 'items i';
			$sql_parts['from']['hosts_groups'] = 'hosts_groups hg';
			$sql_parts['from']['rights'] = 'rights r';
			$sql_parts['from']['users_groups'] = 'users_groups ug';
			$sql_parts['where']['gig'] = 'gi.graphid=g.graphid';
			$sql_parts['where']['igi'] = 'i.itemid=gi.itemid';
			$sql_parts['where']['hgi'] = 'hg.hostid=i.hostid';
			$sql_parts['where'][] = 'r.id=hg.groupid ';
			$sql_parts['where'][] = 'r.groupid=ug.usrgrpid';
			$sql_parts['where'][] = 'ug.userid='.$userid;
			$sql_parts['where'][] = 'r.permission>='.$permission;
			$sql_parts['where'][] = 'NOT EXISTS( '.
											' SELECT gii.graphid '.
											' FROM graphs_items gii, items ii '.
											' WHERE gii.graphid=g.graphid '.
												' AND gii.itemid=ii.itemid '.
												' AND EXISTS( '.
													' SELECT hgg.groupid '.
													' FROM hosts_groups hgg, rights rr, users_groups ugg '.
													' WHERE ii.hostid=hgg.hostid '.
														' AND rr.id=hgg.groupid '.
														' AND rr.groupid=ugg.usrgrpid '.
														' AND ugg.userid='.$userid.
														' AND rr.permission<'.$permission.'))';
		}


// nodeids
		$nodeids = !is_null($options['nodeids']) ? $options['nodeids'] : get_current_nodeid();

// groupids
		if(!is_null($options['groupids'])){
			zbx_value2array($options['groupids']);

			if($options['output'] != API_OUTPUT_SHORTEN){
				$sql_parts['select']['groupid'] = 'hg.groupid';
			}

			$sql_parts['from']['graphs_items'] = 'graphs_items gi';
			$sql_parts['from']['items'] = 'items i';
			$sql_parts['from']['hosts_groups'] = 'hosts_groups hg';

			$sql_parts['where'][] = DBcondition('hg.groupid', $options['groupids']);
			$sql_parts['where'][] = 'hg.hostid=i.hostid';
			$sql_parts['where']['gig'] = 'gi.graphid=g.graphid';
			$sql_parts['where']['igi'] = 'i.itemid=gi.itemid';
			$sql_parts['where']['hgi'] = 'hg.hostid=i.hostid';

			if(!is_null($options['groupCount'])){
				$sql_parts['group']['hg'] = 'hg.groupid';
			}
		}

// templateids
		if(!is_null($options['templateids'])){
			zbx_value2array($options['templateids']);

			if(!is_null($options['hostids'])){
				zbx_value2array($options['hostids']);
				$options['hostids'] = array_merge($options['hostids'], $options['templateids']);
			}
			else{
				$options['hostids'] = $options['templateids'];
			}
		}

// hostids
		if(!is_null($options['hostids'])){
			zbx_value2array($options['hostids']);
			if($options['output'] != API_OUTPUT_SHORTEN){
				$sql_parts['select']['hostid'] = 'i.hostid';
			}

			$sql_parts['from']['graphs_items'] = 'graphs_items gi';
			$sql_parts['from']['items'] = 'items i';
			$sql_parts['where'][] = DBcondition('i.hostid', $options['hostids']);
			$sql_parts['where']['gig'] = 'gi.graphid=g.graphid';
			$sql_parts['where']['igi'] = 'i.itemid=gi.itemid';

			if(!is_null($options['groupCount'])){
				$sql_parts['group']['i'] = 'i.hostid';
			}
		}

// graphids
		if(!is_null($options['graphids'])){
			zbx_value2array($options['graphids']);

			$sql_parts['where'][] = DBcondition('g.graphid', $options['graphids']);
		}

// itemids
		if(!is_null($options['itemids'])){
			zbx_value2array($options['itemids']);
			if($options['output'] != API_OUTPUT_SHORTEN){
				$sql_parts['select']['itemid'] = 'gi.itemid';
			}
			$sql_parts['from']['graphs_items'] = 'graphs_items gi';
			$sql_parts['where']['gig'] = 'gi.graphid=g.graphid';
			$sql_parts['where'][] = DBcondition('gi.itemid', $options['itemids']);
		}

// type
		if(!is_null($options['type'] )){
			$sql_parts['where'][] = 'g.type='.$options['type'];
		}

// templated
		if(!is_null($options['templated'])){
			$sql_parts['from']['graphs_items'] = 'graphs_items gi';
			$sql_parts['from']['items'] = 'items i';
			$sql_parts['from']['hosts'] = 'hosts h';
			$sql_parts['where']['igi'] = 'i.itemid=gi.itemid';
			$sql_parts['where']['ggi'] = 'g.graphid=gi.graphid';
			$sql_parts['where']['hi'] = 'h.hostid=i.hostid';

			if($options['templated']){
				$sql_parts['where'][] = 'h.status='.HOST_STATUS_TEMPLATE;
			}
			else{
				$sql_parts['where'][] = 'h.status<>'.HOST_STATUS_TEMPLATE;
			}
		}

// inherited
		if(!is_null($options['inherited'])){
			if($options['inherited']){
				$sql_parts['where'][] = 'g.templateid<>0';
			}
			else{
				$sql_parts['where'][] = 'g.templateid=0';
			}
		}

// extendoutput
		if($options['output'] == API_OUTPUT_EXTEND){
			$sql_parts['select']['graphs'] = 'g.*';
		}

// countOutput
		if(!is_null($options['countOutput'])){
			$options['sortfield'] = '';
			$sql_parts['select'] = array('count(DISTINCT g.graphid) as rowscount');

//groupCount
			if(!is_null($options['groupCount'])){
				foreach($sql_parts['group'] as $key => $fields){
					$sql_parts['select'][$key] = $fields;
				}
			}
		}

// search
		if(!is_null($options['search'])){
			zbx_db_search('graphs g', $options, $sql_parts);
		}

// filter
		if(!is_null($options['filter'])){
			zbx_value2array($options['filter']);

			if(isset($options['filter']['name'])){
				zbx_value2array($options['filter']['name']);
				$sql_parts['where']['name'] = DBcondition('g.name', $options['filter']['name'], false, true);
			}

			if(isset($options['filter']['templateid'])){
				zbx_value2array($options['filter']['templateid']);
				$sql_parts['where']['templateid'] = DBcondition('g.templateid', $options['filter']['templateid']);
			}

			if(isset($options['filter']['host'])){
				zbx_value2array($options['filter']['host']);

				$sql_parts['from']['graphs_items'] = 'graphs_items gi';
				$sql_parts['from']['items'] = 'items i';
				$sql_parts['from']['hosts'] = 'hosts h';
				$sql_parts['where']['gig'] = 'gi.graphid=g.graphid';
				$sql_parts['where']['igi'] = 'i.itemid=gi.itemid';

				$sql_parts['where']['hi'] = 'h.hostid=i.hostid';
				$sql_parts['where']['host'] = DBcondition('h.host', $options['filter']['host'], false, true);
			}

			if(isset($options['filter']['hostid'])){
				zbx_value2array($options['filter']['hostid']);

				$sql_parts['from']['graphs_items'] = 'graphs_items gi';
				$sql_parts['from']['items'] = 'items i';
				$sql_parts['where']['gig'] = 'gi.graphid=g.graphid';
				$sql_parts['where']['igi'] = 'i.itemid=gi.itemid';

				$sql_parts['where']['hostid'] = DBcondition('i.hostid', $options['filter']['hostid']);
			}
		}

// order
// restrict not allowed columns for sorting
		$options['sortfield'] = str_in_array($options['sortfield'], $sort_columns) ? $options['sortfield'] : '';
		if(!zbx_empty($options['sortfield'])){
			$sortorder = ($options['sortorder'] == ZBX_SORT_DOWN)?ZBX_SORT_DOWN:ZBX_SORT_UP;

			$sql_parts['order'][] = 'g.'.$options['sortfield'].' '.$sortorder;

			if(!str_in_array('g.'.$options['sortfield'], $sql_parts['select']) && !str_in_array('g.*', $sql_parts['select'])){
				$sql_parts['select'][] = 'g.'.$options['sortfield'];
			}
		}

// limit
		if(zbx_ctype_digit($options['limit']) && $options['limit']){
			$sql_parts['limit'] = $options['limit'];
		}
//------------

		$graphids = array();

		$sql_parts['select'] = array_unique($sql_parts['select']);
		$sql_parts['from'] = array_unique($sql_parts['from']);
		$sql_parts['where'] = array_unique($sql_parts['where']);
		$sql_parts['group'] = array_unique($sql_parts['group']);
		$sql_parts['order'] = array_unique($sql_parts['order']);

		$sql_select = '';
		$sql_from = '';
		$sql_where = '';
		$sql_group = '';
		$sql_order = '';
		if(!empty($sql_parts['select']))	$sql_select.= implode(',',$sql_parts['select']);
		if(!empty($sql_parts['from']))		$sql_from.= implode(',',$sql_parts['from']);
		if(!empty($sql_parts['where']))		$sql_where.= ' AND '.implode(' AND ',$sql_parts['where']);
		if(!empty($sql_parts['group']))		$sql_where.= ' GROUP BY '.implode(',',$sql_parts['group']);
		if(!empty($sql_parts['order']))		$sql_order.= ' ORDER BY '.implode(',',$sql_parts['order']);
		$sql_limit = $sql_parts['limit'];

		$sql = 'SELECT '.zbx_db_distinct($sql_parts).' '.$sql_select.
				' FROM '.$sql_from.
				' WHERE '.DBin_node('g.graphid', $nodeids).
					$sql_where.
				$sql_group.
				$sql_order;
//SDI($sql);
		$db_res = DBselect($sql, $sql_limit);
		while($graph = DBfetch($db_res)){
			if(!is_null($options['countOutput'])){
				if(!is_null($options['groupCount']))
					$result[] = $graph;
				else
					$result = $graph['rowscount'];
			}
			else{
				$graphids[$graph['graphid']] = $graph['graphid'];

				if($options['output'] == API_OUTPUT_SHORTEN){
					$result[$graph['graphid']] = array('graphid' => $graph['graphid']);
				}
				else{
					if(!isset($result[$graph['graphid']]))
						$result[$graph['graphid']]= array();

					if(!is_null($options['select_hosts']) && !isset($result[$graph['graphid']]['hosts'])){
						$result[$graph['graphid']]['hosts'] = array();
					}
					if(!is_null($options['select_graph_items']) && !isset($result[$graph['graphid']]['gitems'])){
						$result[$graph['graphid']]['gitems'] = array();
					}
					if(!is_null($options['select_templates']) && !isset($result[$graph['graphid']]['templates'])){
						$result[$graph['graphid']]['templates'] = array();
					}
					if(!is_null($options['select_items']) && !isset($result[$graph['graphid']]['items'])){
						$result[$graph['graphid']]['items'] = array();
					}

// hostids
					if(isset($graph['hostid']) && is_null($options['select_hosts'])){
						if(!isset($result[$graph['graphid']]['hosts']))
							$result[$graph['graphid']]['hosts'] = array();

						$result[$graph['graphid']]['hosts'][] = array('hostid' => $graph['hostid']);
						unset($graph['hostid']);
					}
// itemids
					if(isset($graph['itemid']) && is_null($options['select_items'])){
						if(!isset($result[$graph['graphid']]['items']))
							$result[$graph['graphid']]['items'] = array();

						$result[$graph['graphid']]['items'][] = array('itemid' => $graph['itemid']);
						unset($graph['itemid']);
					}

					$result[$graph['graphid']] += $graph;
				}
			}
		}

COpt::memoryPick();
		if(!is_null($options['countOutput'])){
			if(is_null($options['preservekeys'])) $result = zbx_cleanHashes($result);
			return $result;
		}

// Adding GraphItems
		if(!is_null($options['select_graph_items']) && str_in_array($options['select_graph_items'], $subselects_allowed_outputs)){
			$obj_params = array(
				'nodeids' => $nodeids,
				'output' => $options['select_graph_items'],
				'graphids' => $graphids,
				'nopermissions' => 1,
				'preservekeys' => 1
			);
			$gitems = CGraphItem::get($obj_params);
//SDI($gitems);
			foreach($gitems as $gitemid => $gitem){
				$ggraphs = $gitem['graphs'];
				unset($gitem['graphs']);
				foreach($ggraphs as $num => $graph){
					$result[$graph['graphid']]['gitems'][] = $gitem;
				}
			}
		}

// Adding Hostgroups
		if(!is_null($options['select_groups'])){
			if(is_array($options['select_groups']) || str_in_array($options['select_groups'], $subselects_allowed_outputs)){
				$obj_params = array(
					'nodeids' => $nodeids,
					'output' => $options['select_groups'],
					'graphids' => $graphids,
					'nopermissions' => 1,
					'preservekeys' => 1
				);
				$groups = CHostGroup::get($obj_params);

				foreach($groups as $groupis => $group){
					$ggraphs = $group['graphs'];
					unset($group['graphs']);
					foreach($ggraphs as $num => $graph){
						$result[$graph['graphid']]['groups'][] = $group;
					}
				}
			}
		}

// Adding Hosts
		if(!is_null($options['select_hosts'])){
			if(is_array($options['select_hosts']) || str_in_array($options['select_hosts'], $subselects_allowed_outputs)){
				$obj_params = array(
					'nodeids' => $nodeids,
					'output' => $options['select_hosts'],
					'graphids' => $graphids,
					'nopermissions' => 1,
					'preservekeys' => 1
				);
				$hosts = CHost::get($obj_params);
				foreach($hosts as $hostid => $host){
					$hgraphs = $host['graphs'];
					unset($host['graphs']);
					foreach($hgraphs as $num => $graph){
						$result[$graph['graphid']]['hosts'][] = $host;
					}
				}
			}
		}

// Adding Templates
		if(!is_null($options['select_templates']) && str_in_array($options['select_templates'], $subselects_allowed_outputs)){
			$obj_params = array(
				'nodeids' => $nodeids,
				'output' => $options['select_templates'],
				'graphids' => $graphids,
				'nopermissions' => 1,
				'preservekeys' => 1
			);
			$templates = CTemplate::get($obj_params);
			foreach($templates as $templateid => $template){
				$tgraphs = $template['graphs'];
				unset($template['graphs']);
				foreach($tgraphs as $num => $graph){
					$result[$graph['graphid']]['templates'][] = $template;
				}
			}
		}

// Adding Items
		if(!is_null($options['select_items']) && str_in_array($options['select_items'], $subselects_allowed_outputs)){
			$obj_params = array(
				'nodeids' => $nodeids,
				'output' => $options['select_items'],
				'graphids' => $graphids,
				'nopermissions' => 1,
				'preservekeys' => 1
			);
			$items = CItem::get($obj_params);
			foreach($items as $itemid => $item){
				$igraphs = $item['graphs'];
				unset($item['graphs']);
				foreach($igraphs as $num => $graph){
					$result[$graph['graphid']]['items'][] = $item;
				}
			}
		}

COpt::memoryPick();
// removing keys (hash -> array)
		if(is_null($options['preservekeys'])){
			$result = zbx_cleanHashes($result);
		}

	return $result;
	}


/**
 * Get graphid by graph name
 *
 * params: hostids, name
 *
 * @param array $graphData
 * @return string|boolean
 */
	public static function getObjects($graphData){
		$options = array(
			'filter' => $graphData,
			'output'=>API_OUTPUT_EXTEND
		);

		if(isset($graphData['node']))
			$options['nodeids'] = getNodeIdByNodeName($graphData['node']);
		else if(isset($graphData['nodeids']))
			$options['nodeids'] = $graphData['nodeids'];

		$result = self::get($options);

	return $result;
	}

	public static function exists($object){
		$options = array(
			'filter' => array(),
			'output' => API_OUTPUT_SHORTEN,
			'nopermissions' => 1,
			'limit' => 1
		);
		if(isset($object['name'])) $options['filter']['name'] = $object['name'];
		if(isset($object['host'])) $options['filter']['host'] = $object['host'];
		if(isset($object['hostids'])) $options['hostids'] = zbx_toArray($object['hostids']);

		if(isset($object['node']))
			$options['nodeids'] = getNodeIdByNodeName($object['node']);
		else if(isset($object['nodeids']))
			$options['nodeids'] = $object['nodeids'];

		$objs = self::get($options);

	return !empty($objs);
	}

/**
 * Create new graphs
 *
 * @param array $graphs
 * @return boolean
 */
	public static function create($graphs){
		$graphs = zbx_toArray($graphs);
		$graphids = array();

		try{
			self::BeginTransaction(__METHOD__);

			self::checkInput($graphs, false);

			foreach($graphs as $gnum => $graph){

				$options = array(
					'itemids' => zbx_objectValues($graph['gitems'], 'itemid'),
					'output' => API_OUTPUT_EXTEND,
					'editable' => 1,
					'templated_hosts' => 1,
				);
				$graph_hosts = CHost::get($options);

// check - items from one template
				$templated_graph = false;
				foreach($graph_hosts as $host){
					if(HOST_STATUS_TEMPLATE == $host['status']){
						$templated_graph = $host['hostid'];
						break;
					}
				}
				if($templated_graph && (count($graph_hosts) > 1)){
					self::exception(ZBX_API_ERROR_PARAMETERS, S_GRAPH.' [ '.$graph['name'].' ] '.S_GRAPH_TEMPLATE_HOST_CANNOT_OTHER_ITEMS_HOSTS_SMALL);
				}

// check ymin, ymax items
<<<<<<< HEAD
				$axis_items = array();
				if(isset($graph['ymin_type']) && ($graph['ymin_type'] == GRAPH_YAXIS_TYPE_ITEM_VALUE)){
					$axis_items[] = $graph['ymin_itemid'];
				}
				if(isset($graph['ymax_type']) && ($graph['ymax_type'] == GRAPH_YAXIS_TYPE_ITEM_VALUE)){
					$axis_items[] = $graph['ymax_itemid'];
				}

				if(!empty($axis_items))
				self::checkAxisItems($axis_items, $templated_graph);
=======
				self::checkAxisItems($graph, $templated_graph);
>>>>>>> ed188cb3

				$graphid = self::createReal($graph);

				if($templated_graph){
					$graph['graphid'] = $graphid;
					self::inherit($graph);
				}

				$graphids[] = $graphid;
			}

			self::EndTransaction(true, __METHOD__);
			return array('graphids' => $graphids);
		}
		catch(APIException $e){
			self::EndTransaction(false, __METHOD__);
			$error = $e->getErrors();
			$error = reset($error);
			self::setError(__METHOD__, ZBX_API_ERROR_PARAMETERS, $error);
			return false;
		}
	}

/**
 * Update existing graphs
 *
 * @param array $graphs
 * @return boolean
 */
	public static function update($graphs){
		$graphs = zbx_toArray($graphs);
		$graphids = array();

		try{
			self::BeginTransaction(__METHOD__);

// GRAPHS PERMISSIONS {{{
			$options = array(
				'graphids' => zbx_objectValues($graphs, 'graphid'),
				'editable' => 1,
				'preservekeys' => 1,
				'output' => API_OUTPUT_SHORTEN,
				'select_graph_items'=> API_OUTPUT_EXTEND
			);
			$upd_graphs = self::get($options);
			foreach($graphs as $gnum => $graph){
				if(!isset($upd_graphs[$graph['graphid']])){
					self::exception(ZBX_API_ERROR_PARAMETERS, S_NO_PERMISSIONS);
				}

				if(!isset($graph['gitems']))
					$graphs[$gnum]['gitems'] = $upd_graphs[$graph['graphid']]['gitems'];
			}

// }}} GRAPHS PERMISSIONS

			self::checkInput($graphs, true);

			foreach($graphs as $gnum => $graph){

				unset($graph['templateid']);

				$options = array(
					'itemids' => zbx_objectValues($graph['gitems'], 'itemid'),
					'output' => API_OUTPUT_EXTEND,
					'editable' => 1,
					'templated_hosts' => 1,
				);
				$graph_hosts = CHost::get($options);

// EXCEPTION: MESS TEMPLATED ITEMS {{{
				$templated_graph = false;
				foreach($graph_hosts as $host){
					if(HOST_STATUS_TEMPLATE == $host['status']){
						$templated_graph = $host['hostid'];
						break;
					}
				}
				if($templated_graph && (count($graph_hosts) > 1)){
					self::exception(ZBX_API_ERROR_PARAMETERS, S_GRAPH.' [ '.$graph['name'].' ] '.S_GRAPH_TEMPLATE_HOST_CANNOT_OTHER_ITEMS_HOSTS_SMALL);
				}
// }}} EXCEPTION: MESS TEMPLATED ITEMS

// check ymin, ymax items
<<<<<<< HEAD
				$axis_items = array();
				if(isset($graph['ymin_type']) && ($graph['ymin_type'] == GRAPH_YAXIS_TYPE_ITEM_VALUE)){
					$axis_items[] = $graph['ymin_itemid'];
				}
				if(isset($graph['ymax_type']) && $graph['ymax_type'] == GRAPH_YAXIS_TYPE_ITEM_VALUE){
					$axis_items[] = $graph['ymax_itemid'];
				}
				if(!empty($axis_items))
					self::checkAxisItems($axis_items, $templated_graph);
=======
				self::checkAxisItems($graph, $templated_graph);
>>>>>>> ed188cb3

				self::updateReal($graph);
// inheritance
				if($templated_graph) self::inherit($graph);
				$graphids[] = $graph['graphid'];
			}

			self::EndTransaction(true, __METHOD__);
			return array('graphids' => $graphids);
		}
		catch(APIException $e){
			self::EndTransaction(false, __METHOD__);
			$error = $e->getErrors();
			$error = reset($error);
			self::setError(__METHOD__, ZBX_API_ERROR_PARAMETERS, $error);
			return false;
		}
	}

	protected static function createReal($graph){
		$graphid = get_dbid('graphs', 'graphid');

		$values = array(
			'graphid' => $graphid,
			'name' => zbx_dbstr($graph['name'])
		);
		if(isset($graph['width'])) $values['width'] = $graph['width'];
		if(isset($graph['height'])) $values['height'] = $graph['height'];
		if(isset($graph['ymin_type'])) $values['ymin_type'] = $graph['ymin_type'];
		if(isset($graph['ymax_type'])) $values['ymax_type'] = $graph['ymax_type'];
		if(isset($graph['yaxismin'])) $values['yaxismin'] = $graph['yaxismin'];
		if(isset($graph['yaxismax'])) $values['yaxismax'] = $graph['yaxismax'];
		if(isset($graph['ymin_itemid'])) $values['ymin_itemid'] = $graph['ymin_itemid'];
		if(isset($graph['ymax_itemid'])) $values['ymax_itemid'] = $graph['ymax_itemid'];
		if(isset($graph['show_work_period'])) $values['show_work_period'] = $graph['show_work_period'];
		if(isset($graph['show_triggers'])) $values['show_triggers'] = $graph['show_triggers'];
		if(isset($graph['graphtype'])) $values['graphtype'] = $graph['graphtype'];
		if(isset($graph['show_legend'])) $values['show_legend'] = $graph['show_legend'];
		if(isset($graph['show_3d'])) $values['show_3d'] = $graph['show_3d'];
		if(isset($graph['percent_left'])) $values['percent_left'] = $graph['percent_left'];
		if(isset($graph['percent_right'])) $values['percent_right'] = $graph['percent_right'];
		if(isset($graph['templateid'])) $values['templateid'] = $graph['templateid'];

		$sql = 'INSERT INTO graphs ('.implode(', ', array_keys($values)).') VALUES ('.implode(', ', $values).')';
		if(!DBexecute($sql))
			self::exception(ZBX_API_ERROR_PARAMETERS, 'DBerror');

		foreach($graph['gitems'] as $gitem){
			$values = array(
				'gitemid' => get_dbid('graphs_items', 'gitemid'),
				'graphid' => $graphid,
			);
			if(isset($gitem['itemid'])) $values['itemid'] = $gitem['itemid'];
			if(isset($gitem['color'])) $values['color'] = zbx_dbstr($gitem['color']);
			if(isset($gitem['drawtype'])) $values['drawtype'] = $gitem['drawtype'];
			if(isset($gitem['sortorder'])) $values['sortorder'] = $gitem['sortorder'];
			if(isset($gitem['yaxisside'])) $values['yaxisside'] = $gitem['yaxisside'];
			if(isset($gitem['calc_fnc'])) $values['calc_fnc'] = $gitem['calc_fnc'];
			if(isset($gitem['type'])) $values['type'] = $gitem['type'];
			if(isset($gitem['periods_cnt'])) $values['periods_cnt'] = $gitem['periods_cnt'];

			$sql = 'INSERT INTO graphs_items ('.implode(', ', array_keys($values)).') VALUES ('.implode(', ', $values).')';
			DBexecute($sql) or self::exception(ZBX_API_ERROR_PARAMETERS, 'DBerror');
		}

		return $graphid;
	}

	protected static function updateReal($graph){
		$data = array(array('values' => $graph, 'where'=> array('graphid='.$graph['graphid'])));
		$result = DB::update('graphs', $data);
		if(!$result) self::exception(ZBX_API_ERROR_PARAMETERS, 'DBerror');


		if(isset($graph['gitems'])){
			if(!DBexecute('DELETE FROM graphs_items WHERE graphid='.$graph['graphid']))
				self::exception(ZBX_API_ERROR_PARAMETERS, 'DBerror');

			foreach($graph['gitems'] as $inum => $gitem){
				$gitem['graphid'] = $graph['graphid'];
				
				$result = DB::insert('graphs_items', array($gitem));
				if(!$result)
					self::exception(ZBX_API_ERROR_PARAMETERS, 'DBerror');
			}
		}

	return $graph['graphid'];
	}

	protected static function inherit($graph, $hostids=null){
		$options = array(
			'itemids' => zbx_objectValues($graph['gitems'], 'itemid'),
			'output' => API_OUTPUT_SHORTEN,
			'nopermissions' => 1,
		);
		$graph_templates = CTemplate::get($options);
		
		if(empty($graph_templates)) return true;
//-----

		$graphTemplate = reset($graph_templates);
		$options = array(
			'templateids' => $graphTemplate['templateid'],
			'output' => array('hostid', 'host'),
			'preservekeys' => 1,
			'hostids' => $hostids,
			'nopermissions' => 1,
			'templated_hosts' => 1,
		);
		$chd_hosts = CHost::get($options);

		$options = array(
			'graphids' => $graph['graphid'],
			'nopermissions' => 1,
			'select_items' => API_OUTPUT_EXTEND,
			'select_graph_items' => API_OUTPUT_EXTEND,
			'output' => API_OUTPUT_EXTEND
		);
		$graph = self::get($options);
		$graph = reset($graph);

		foreach($chd_hosts as $chd_host){
			$tmp_graph = $graph;
			$tmp_graph['templateid'] = $graph['graphid'];

			if(!$tmp_graph['gitems'] = get_same_graphitems_for_host($tmp_graph['gitems'], $chd_host['hostid']))
				self::exception(ZBX_API_ERROR_PARAMETERS, 'Graph [ '.$tmp_graph['name'].' ]: cannot inherit. No required items on [ '.$chd_host['host'].' ]');

			if($tmp_graph['ymax_itemid'] > 0){
				$ymax_itemid = get_same_graphitems_for_host(array(array('itemid' => $tmp_graph['ymax_itemid'])), $chd_host['hostid']);
				if(!$ymax_itemid) self::exception(ZBX_API_ERROR_PARAMETERS, 'Graph [ '.$tmp_graph['name'].' ]: cannot inherit. No required items on [ '.$chd_host['host'].' ] (Ymax value item)');
				$ymax_itemid = reset($ymax_itemid);
				$tmp_graph['ymax_itemid'] = $ymax_itemid['itemid'];
			}
			if($tmp_graph['ymin_itemid'] > 0){
				$ymin_itemid = get_same_graphitems_for_host(array(array('itemid' => $tmp_graph['ymin_itemid'])), $chd_host['hostid']);
				if(!$ymin_itemid) self::exception(ZBX_API_ERROR_PARAMETERS, 'Graph [ '.$tmp_graph['name'].' ]: cannot inherit. No required items on [ '.$chd_host['host'].' ] (Ymin value item)');
				$ymin_itemid = reset($ymin_itemid);
				$tmp_graph['ymin_itemid'] = $ymin_itemid['itemid'];
			}

// check if templated graph exists
			$chd_graph = self::get(array(
				'filter' => array('templateid' => $tmp_graph['graphid']),
				'output' => API_OUTPUT_EXTEND,
				'preservekeys' => 1,
				'hostids' => $chd_host['hostid']
			));
			if($chd_graph = reset($chd_graph)){
				if((zbx_strtolower($tmp_graph['name']) != zbx_strtolower($chd_graph['name']))
					&& self::exists(array('name' => $tmp_graph['name'], 'hostids' => $chd_host['hostid'])))
				{
					self::exception(ZBX_API_ERROR_PARAMETERS, 'Graph [ '.$tmp_graph['name'].' ]: already exists on [ '.$chd_host['host'].' ]');
				}

				$tmp_graph['graphid'] = $chd_graph['graphid'];
				self::updateReal($tmp_graph);
			}
// check if graph with same name and items exists
			else{
				$options = array(
					'filter' => array('name' => $tmp_graph['name']),
					'output' => API_OUTPUT_EXTEND,
					'preservekeys' => 1,
					'nopermissions' => 1,
					'hostids' => $chd_host['hostid']
				);
				$chd_graph = self::get($options);
				if($chd_graph = reset($chd_graph)){
					if($chd_graph['templateid'] != 0){
						self::exception(ZBX_API_ERROR_PARAMETERS, 'Graph [ '.$tmp_graph['name'].' ]: already exists on [ '.$chd_host['host'].' ] (inherited from another template)');
					}

					$options = array(
						'graphids' => $chd_graph['graphid'],
						'output' => API_OUTPUT_EXTEND,
						'preservekeys' => 1,
						'expandData' => 1,
						'nopermissions' => 1
					);
					$chd_graph_items = CGraphItem::get($options);

					if(count($chd_graph_items) == count($tmp_graph['gitems'])){
						foreach($tmp_graph['gitems'] as $gitem){
							foreach($chd_graph_items as $chd_item){
								if(($gitem['key_'] == $chd_item['key_']) && (bccomp($chd_host['hostid'], $chd_item['hostid']) == 0))
									continue 2;
							}

							self::exception(ZBX_API_ERROR_PARAMETERS, 'Graph [ '.$tmp_graph['name'].' ]: already exists on [ '.$chd_host['host'].' ] (items are not identical)');
						}

						$tmp_graph['graphid'] = $chd_graph['graphid'];
						self::updateReal($tmp_graph);
					}
					else{
						self::exception(ZBX_API_ERROR_PARAMETERS, 'Graph [ '.$tmp_graph['name'].' ]: already exists on [ '.$chd_host['host'].' ] (items are not identical)');
					}
				}
				else{
					$graphid = self::createReal($tmp_graph);
					$tmp_graph['graphid'] = $graphid;
				}
			}
			self::inherit($tmp_graph);
		}
	}

/**
 * Inherit template graphs from template to host
 *
 * params: templateids, hostids
 *
 * @param array $data
 * @return boolean
 */
	public static function syncTemplates($data){
		try{
			self::BeginTransaction(__METHOD__);

			$data['templateids'] = zbx_toArray($data['templateids']);
			$data['hostids'] = zbx_toArray($data['hostids']);

			$options = array(
				'hostids' => $data['hostids'],
				'editable' => 1,
				'preservekeys' => 1,
				'templated_hosts' => 1,
				'output' => API_OUTPUT_SHORTEN
			);
			$allowedHosts = CHost::get($options);
			foreach($data['hostids'] as $hostid){
				if(!isset($allowedHosts[$hostid])){
					self::exception(ZBX_API_ERROR_PERMISSIONS, S_NO_PERMISSION);
				}
			}
			$options = array(
				'templateids' => $data['templateids'],
				'preservekeys' => 1,
				'output' => API_OUTPUT_SHORTEN
			);
			$allowedTemplates = CTemplate::get($options);
			foreach($data['templateids'] as $templateid){
				if(!isset($allowedTemplates[$templateid])){
					self::exception(ZBX_API_ERROR_PERMISSIONS, S_NO_PERMISSION);
				}
			}

			$sql = 'SELECT hostid, templateid'.
				' FROM hosts_templates'.
				' WHERE '.DBcondition('hostid', $data['hostids']).
				' AND '.DBcondition('templateid', $data['templateids']);
			$db_links = DBSelect($sql);
			$linkage = array();
			while($link = DBfetch($db_links)){
				if(!isset($linkage[$link['templateid']])) $linkage[$link['templateid']] = array();
				$linkage[$link['templateid']][$link['hostid']] = 1;
			}

			$options = array(
				'hostids' => $data['templateids'],
				'preservekeys' => 1,
				'output' => API_OUTPUT_EXTEND,
				'select_graph_items' => API_OUTPUT_EXTEND
			);
			$graphs = self::get($options);

			foreach($graphs as $graph){
				foreach($data['hostids'] as $hostid){
					if(isset($linkage[$graph['hosts'][0]['hostid']][$hostid])){
						self::inherit($graph, $hostid);
					}
				}
			}

			self::EndTransaction(true, __METHOD__);
			return true;
		}
		catch(APIException $e){
			self::EndTransaction(false, __METHOD__);
			$error = $e->getErrors();
			$error = reset($error);
			self::setError(__METHOD__, $e->getCode(), $error);
			return false;
		}
	}

/**
 * Delete graphs
 *
 * @param array $graphs
 * @param array $graphs['graphids']
 * @return boolean
 */
	public static function delete($graphids){
		$graphids = zbx_toArray($graphids);
		if(empty($graphids)) return true;

		try{
			self::BeginTransaction(__METHOD__);

			$options = array(
				'graphids' => $graphids,
				'editable' => 1,
				'output' => API_OUTPUT_EXTEND,
				'preservekeys' => 1
			);
			$del_graphs = self::get($options);
			foreach($graphids as $graphid){
				if(!isset($del_graphs[$graphid]))
					self::exception(ZBX_API_ERROR_PERMISSIONS, S_NO_PERMISSION);
				if($del_graphs[$graphid]['templateid'] != 0){
					self::exception(ZBX_API_ERROR_PERMISSIONS, 'Cannot delete templated graphs');
				}
			}

			if(!delete_graph($graphids))
				self::exception(ZBX_API_ERROR_PARAMETERS, 'Cannot delete Graphs');

			self::EndTransaction(true, __METHOD__);
			return true;
		}
		catch(APIException $e){
			self::EndTransaction(false, __METHOD__);
			$error = $e->getErrors();
			$error = reset($error);
			self::setError(__METHOD__, $e->getCode(), $error);
			return false;
		}
	}

	private static function checkInput($graphs, $update=false){
		$itemids = array();

		foreach($graphs as $gnum => $graph){
// EXCEPTION: GRAPH FIELDS {{{
			$fields = array('name' => null);
			if(!$update && !check_db_fields($fields, $graph)){
				self::exception(ZBX_API_ERROR_PARAMETERS, 'Wrong fields for graph');
			}
// }}} EXCEPTION: GRAPH FIELDS

// EXCEPTION: NO ITEMS {{{
			if(!isset($graph['gitems']) || !is_array($graph['gitems']) || empty($graph['gitems'])){
				self::exception(ZBX_API_ERROR_PARAMETERS, S_MISSING_ITEMS_FOR_GRAPH.' [ '.$graph['name'].' ]');
			}
// }}} EXCEPTION: NO ITEMS

// EXCEPTION: ITEMS FIELDS {{{
			$fields = array('itemid' => null);
			foreach($graph['gitems'] as $ginum => $gitem){
				if(!check_db_fields($fields, $gitem)){
					self::exception(ZBX_API_ERROR_PARAMETERS, 'Wrong fields for items');
				}
			}
// }}} EXCEPTION: ITEMS FIELDS

// EXCPETION: more than one sum type item for pie graph {{{
			if(($graph['graphtype'] == GRAPH_TYPE_PIE) || ($graph['graphtype'] == GRAPH_TYPE_EXPLODED)){
				$sum_items = 0;
				foreach($graph['gitems'] as $gitem){
					if($gitem['type'] == GRAPH_ITEM_SUM) $sum_items++;
				}
				if($sum_items > 1) self::exception(ZBX_API_ERROR_PARAMETERS, S_ANOTHER_ITEM_SUM.' [ '.$graph['name'].' ]');
			}
// }}} EXCEPTION

			$itemids += zbx_objectValues($graph['gitems'], 'itemid');
		}


		if(!empty($itemids)){
// EXCEPTION: ITEMS PERMISSIONS {{{
			$options = array(
				'nodeids' => get_current_nodeid(true),
				'itemids' => array_unique($itemids),
				'webitems' => 1,
				'editable' => 1,
				'output' => API_OUTPUT_EXTEND,
				'preservekeys' => 1
			);

			$allowed_items = CItem::get($options);
			foreach($itemids as $inum => $itemid){
				if(!isset($allowed_items[$itemid])){
					self::exception(ZBX_API_ERROR_PARAMETERS, S_NO_PERMISSIONS);
				}
			}
// }}} EXCEPTION: ITEMS PERMISSIONS
		}

		foreach($graphs as $gnum => $graph){
			if(!isset($graph['name'])) continue;

			$options = array(
				'nodeids' => get_current_nodeid(true),
				'filter' => array('name' => $graph['name']),
				'itemids' => zbx_objectValues($graph['gitems'], 'itemid'),
				'nopermissions' => 1
			);
			$graphsExists = self::get($options);
			foreach($graphsExists as $genum => $graphExists){
				if(!$update || ($graphExists['graphid'] != $graph['graphid'])){
					self::exception(ZBX_API_ERROR_PARAMETERS, 'Graph with name [ '.$graph['name'].' ] already exists');
				}
// }}} EXCEPTION: GRAPH EXISTS
			}
		}

	return true;
	}

	protected static function checkAxisItems($graph, $tpl=false){

		$axis_items = array();
		if(isset($graph['ymin_type']) && ($graph['ymin_type'] == GRAPH_YAXIS_TYPE_ITEM_VALUE)){
			$axis_items[$graph['ymin_itemid']] = $graph['ymin_itemid'];
		}
		if(isset($graph['ymax_type']) && $graph['ymax_type'] == GRAPH_YAXIS_TYPE_ITEM_VALUE){
			$axis_items[$graph['ymax_itemid']] = $graph['ymax_itemid'];
		}
		
		if(!empty($axis_items)){
			$cnt = count($axis_items);

			$options = array(
				'itemids' => $axis_items,
				'output' => API_OUTPUT_SHORTEN,
				'countOutput' => 1,
			);
			if($tpl)
				$options['hostids'] = $tpl;
			else
				$options['templated'] = false;

			$cnt_exist = CItem::get($options);

			if($cnt != $cnt_exist) 
				self::exception(ZBX_API_ERROR_PARAMETERS, 'Incorrect item for axis value item');
		}
		
		return true;
	}

}
?><|MERGE_RESOLUTION|>--- conflicted
+++ resolved
@@ -616,20 +616,7 @@
 				}
 
 // check ymin, ymax items
-<<<<<<< HEAD
-				$axis_items = array();
-				if(isset($graph['ymin_type']) && ($graph['ymin_type'] == GRAPH_YAXIS_TYPE_ITEM_VALUE)){
-					$axis_items[] = $graph['ymin_itemid'];
-				}
-				if(isset($graph['ymax_type']) && ($graph['ymax_type'] == GRAPH_YAXIS_TYPE_ITEM_VALUE)){
-					$axis_items[] = $graph['ymax_itemid'];
-				}
-
-				if(!empty($axis_items))
-				self::checkAxisItems($axis_items, $templated_graph);
-=======
 				self::checkAxisItems($graph, $templated_graph);
->>>>>>> ed188cb3
 
 				$graphid = self::createReal($graph);
 
@@ -714,19 +701,7 @@
 // }}} EXCEPTION: MESS TEMPLATED ITEMS
 
 // check ymin, ymax items
-<<<<<<< HEAD
-				$axis_items = array();
-				if(isset($graph['ymin_type']) && ($graph['ymin_type'] == GRAPH_YAXIS_TYPE_ITEM_VALUE)){
-					$axis_items[] = $graph['ymin_itemid'];
-				}
-				if(isset($graph['ymax_type']) && $graph['ymax_type'] == GRAPH_YAXIS_TYPE_ITEM_VALUE){
-					$axis_items[] = $graph['ymax_itemid'];
-				}
-				if(!empty($axis_items))
-					self::checkAxisItems($axis_items, $templated_graph);
-=======
 				self::checkAxisItems($graph, $templated_graph);
->>>>>>> ed188cb3
 
 				self::updateReal($graph);
 // inheritance
@@ -1169,8 +1144,7 @@
 				self::exception(ZBX_API_ERROR_PARAMETERS, 'Incorrect item for axis value item');
 		}
 		
-		return true;
+	return true;
 	}
-
 }
 ?>