--- conflicted
+++ resolved
@@ -794,18 +794,12 @@
 			'itemids' => zbx_objectValues($graph['gitems'], 'itemid'),
 			'output' => API_OUTPUT_SHORTEN,
 			'nopermissions' => 1,
-<<<<<<< HEAD
-		));
-		$graph_template = reset($graph_template);
-		
-		if($graph_template){
-=======
 		);
 		$graph_templates = CTemplate::get($options);
 		
 		if(!empty($graph_templates)){
 			$graph_template = reset($graph_templates);
->>>>>>> 79a775f6
+
 			$options = array(
 				'templateids' => $graph_template['templateid'],
 				'output' => array('hostid', 'host'),
