--- conflicted
+++ resolved
@@ -164,14 +164,7 @@
   white-space: pre-wrap;
   word-wrap: break-word; }
 
-<<<<<<< HEAD
-:-ms-input-placeholder {
-  color: #6d6d6d !important; }
-
 .nav {
-=======
-nav, .nav {
->>>>>>> 38ed935c
   background-color: #000; }
 
 nav a:link, .nav a:link, nav a:visited, .nav a:visited, nav a:hover, .nav a:hover, nav a:focus, .nav a:focus, nav a:active, .nav a:active, .ui-tabs-nav li a, .ui-tabs-nav li.ui-state-disabled a {
