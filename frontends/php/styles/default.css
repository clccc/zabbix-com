--- conflicted
+++ resolved
@@ -773,14 +773,10 @@
 	background: url('../images/general/transparent.png') repeat scroll center top transparent;
 }
 
-<<<<<<< HEAD
-.disaster, .high, .average, .warning, .information, .not_classified, .trigger_unknown, .normal { color: #222; }
-=======
 .disaster, .high, .average, .warning, .information, .not_classified, .trigger_unknown, .normal,
 .trigger-severity, .trigger-severity span {
 	color: #222;
 }
->>>>>>> ab25f448
 
 .preloader { width: 80px; height: 12px; }
 
