/*
** Zabbix
** Copyright (C) 2001-2014 Zabbix SIA
**
** This program is free software; you can redistribute it and/or modify
** it under the terms of the GNU General Public License as published by
** the Free Software Foundation; either version 2 of the License, or
** (at your option) any later version.
**
** This program is distributed in the hope that it will be useful,
** but WITHOUT ANY WARRANTY; without even the implied warranty of
** MERCHANTABILITY or FITNESS FOR A PARTICULAR PURPOSE. See the
** GNU General Public License for more details.
**
** You should have received a copy of the GNU General Public License
** along with this program; if not, write to the Free Software
** Foundation, Inc., 51 Franklin Street, Fifth Floor, Boston, MA 02110-1301, USA.
**/

/* media */
@media print {
	.printless { visibility: hidden; display: none; }
	.printonly { display: block; visibility: visible; }
}
@media screen {
	.printless { visibility: visible; display: block; }
	.printonly { visibility: hidden; display: none; }
}

body {
	margin: 1px; padding: 0; background-color: #EBEFF2; color: #2F2F2F; line-height: 1.8em;
	font-family: verdana, arial, helvetica, sans-serif; font-size: 10px;
}
iframe { border: 0; }
ul { margin-left: 0; padding-left: 1em; }
ul li.linear { float: left; list-style-type: none; margin-right: 2px; }

.hidden { display: none; }
.pre { white-space: pre; }
.placeholder { color: #aaa; }
.maxwidth { width: 100%; }
.paddingless { padding: 0; }
.marginless { margin: 0; }
.padding_standard { padding: 5px; }
.border_dotted { border: 1px dotted #6C80B9; }
.footer { padding-left: 1.6em; }
.inlineblock { display: inline-block; }
.thin_header {
	width: 100%; color: #FFFFFF; border: 0 #000000 solid; text-align: center;
	background: #5c9ccc url(themes/originalblue/images/bg_h-hard_55.png) 50% 50% repeat-x;
}
.divider { color: #558; font-weight: normal; }
.vert { width: 1px; }
.rarr { font-size: 16px; }
.nowrap { white-space: nowrap; word-spacing: 0; }
.delimiter { font-weight: bold; color: #000; }
div.pointer, img.pointer, span.pointer { cursor: pointer; }

.move { cursor: move; }

/* font */
.bold { font-weight: bold; }
.italic { font-style: italic; }
.fixedfont { font-family: monospace; }

/* table */
table { border-spacing: 0; }
td, tr { color: inherit; text-decoration: none; padding: 0; }
.cell { padding: 1px 3px; white-space: nowrap; text-align: left; border: 0; height: 20px; }
table.cell tr td { padding: 1px; white-space: nowrap; text-align: left; }

/* align */
.floatleft { float: left; }
.floatright { float: right; }
.top { vertical-align: top; }
.middle { vertical-align: middle; }
.bottom { vertical-align: bottom; }
.center { text-align: center; }
.left { text-align: left; }
.right { text-align: right; }
.vertical-middle { width: 100%; display: table-cell; vertical-align: middle; *position: absolute; *top: 50%; }

/* image */
.img { border: 1px black; }
img.top { vertical-align: text-top; }
img.bottom { vertical-align: text-bottom; }

/* header */
.header { height: 18px; line-height: 18px; font-size: 1.1em; font-weight: bold; margin-bottom: 2px; }
.header .header_l { padding-left: 5px; }
.header .header_r { padding-right: 5px; }
.header a { color: #FFFFFF; }

/* link */
a { text-decoration: underline; color: #3C3089; }
a:hover { color: #6C80B9; }
a img { border: 0; }
a.highlight { font-weight: bold; }
a.highlight:link { color: #ffffff; text-decoration: none; }
a.highlight:visited { color: #ffffff; text-decoration: none; }
a.highlight:hover { color: #ffcc00 !important; }
a.small_font:link { color: #000000; text-decoration: none; }
a.small_font:visited { color: #000000; text-decoration: none; }
a.small_font:hover { color: #000000; text-decoration: underline; }
a.small_font:active { color: #000000; text-decoration: underline; }
a.header_sort:link { color: #222; text-decoration: none; }
a.header_sort:visited { color: #222; text-decoration: none; }
a.header_sort:hover { color: #222; text-decoration: underline; }
a.header_sort:active { color: #222; text-decoration: underline; }
a.history:link { color: #448; text-decoration: none; }
a.history:visited { color: #448; text-decoration: none; }
a.history:hover { color: #448; text-decoration: underline; }
a.history:active { color: #448; text-decoration: underline; }
a.image:link { text-decoration: none; }
a.image:visited { text-decoration: none; }
a.image:hover { text-decoration: none; }
a.image:active { text-decoration: none; }
a.underline:link { text-decoration: underline; }
a.underline:visited { text-decoration: underline; }
a.underline:hover { text-decoration: underline; }
a.underline:active { text-decoration: underline; }
a.weight_normal { font-weight: normal; }

.link { cursor: pointer; color: #3C3089; text-decoration: underline; }
.link:hover { color: #6C80B9; text-decoration: underline; }
.darklink { color: #3C3089; cursor: pointer; text-decoration: underline; }
.darklink:hover { color: #6C80B9; text-decoration: underline; }
.blacklink { color: #1A1A1A; cursor: pointer; text-decoration: underline; }
.blacklink:hover { color: #3A3A3A; }
.whitelink { color: #F3F3F3; cursor: pointer; text-decoration: underline; }
.whitelink:hover { color: #DADADA; }
.underline { text-decoration: underline; }
.underline:link { text-decoration: underline; }
.underline:visited { text-decoration: underline; }
.underline:hover { text-decoration: underline; }

.parent-discovery, a.parent-discovery, a.parent-discovery:hover	{ color: #999900; }

/* form */
fieldset { margin: 0 0 2px 0; padding: 2px; border: 1px solid gray; }
fieldset legend { margin: 0.2em 0.5em; }
form { margin: 0; }
.input {
	font-size: 10px; font-family: Verdana, arial, helvetica, sans-serif;
	border: 1px solid #ACA899; background-color: white; margin: 0 2px 0 0; height: 12px;
}
.input:focus { border-color: #6e8ab4; }
.input:hover { border-color: #6e8ab4; }
.input[readonly] { border-color: #D0D0D0; background-color: #EEEEEE; }
.input[disabled] { color: #ACA899; cursor: default; }
.input[disabled]:focus { text-decoration: none; border-color: #ACA899; }
.input[disabled]:hover { text-decoration: none; border-color: #ACA899; }
.input option { color: #000000; }
.select {
	margin: 0 2px 0 0; height: 14px; line-height: 14px; max-width: 314px;
	-moz-box-sizing: content-box; -webkit-box-sizing: content-box; box-sizing: content-box;
}
select[multiple="multiple"], select.openView { height: auto; }
input.formlist { padding-top: 2px; padding-bottom: 2px; }
input[type="button"],
input[type="submit"],
input[type="reset"],
input[type="file"] { height: auto; }
input[type="button"].formlist { vertical-align: top; margin-bottom: 1px; cursor: pointer; background: #ffffff; height: 20px; }
input[type="submit"].formlist { vertical-align: top; margin-bottom: 1px; cursor: pointer; height: 20px; }
input[type="button"].input[disabled].formlist,
input[type="submit"].input[disabled].formlist { cursor: default; }
input.jqueryinput,
.jqueryinputset input[type="button"],
.jqueryinputset input[type="submit"] { height: auto; }
input.macro { text-transform: uppercase; }
textarea.textarea_standard,
textarea.textarea_big { height: auto; }

.radio { margin: 2px 2px 2px 0; vertical-align: top; }
.checkbox { padding: 0; border: 0; }
.formrow .listInfoLabel { vertical-align: middle; display: table-cell; height: 100%; }
.formrow .listInfoText { margin-left: 1%; }
.listInfo { width: 100%; display: table; }
.textarea_standard { width: 312px; }
.textarea_big { width: 524px; }
.button { border: 1px solid #808080; vertical-align: top; margin: 1px 2px 1px 1px; background: #F0F0F0 url('../images/gradients/button.gif') repeat-x top left; }
.button:hover { border-color: black; cursor: pointer; }

/* button displayed as link */
.link_menu {
	height: 16px; border: 0; border-bottom: 1px dotted #3C3089; background: none; color: #3C3089;
	text-decoration: none; padding: 1px 1px 0 1px; margin: 0; cursor: pointer;
}
.link_menu:hover { color: #6C80B9; border-bottom-color: #6C80B9; }
.link_menu[disabled] { color: #DDD; cursor: default; border: 0; }
.link_menu[disabled]:hover { border: 0; }

/* transparent - must be after input! */
.transparent { border: 0; background-color: transparent; }
.transparent:focus { outline-width: 0; }

/* widget */
.widget { min-width: 230px }
.widget .header { padding: 3px; }
.widget .header .menu_icon { float: right; margin-right: 2px; }
.widget .footer { color: white; line-height: 12px; height: 12px; padding: 4px 4px; margin-top: 2px; }

/* object group */
.objectgroup { padding: 4px; }
.objectgroup.top { margin: 2px 0; }
.objectgroup.footer { margin-top: 2px; }

/* formlist */
ul.formlist { list-style-type: none; margin: 0; padding: 0; display: table; width: 100%; }
ul.formlist li { padding: 2px; height: 100%; vertical-align: middle; display: table-row; }
ul.formlist li .dt { padding: 4px 0 2px; display: table-cell; white-space: nowrap; vertical-align: top; width: 20%; }
ul.formlist li .dd { padding: 2px 0; vertical-align: top; }
ul.formlist .formrow .dd .checkbox { vertical-align: middle; }
ul.formlist .formrow .dd { margin-left: 10px; }
ul.formlist .formrow .text-field { margin-top: 2px; display: inline-block; height: 14px; }
ul.formlist .hidden { display: none; }
ul.formlist .text, ul.formlist textarea, ul.formlist .password { padding: 3px; }
ul.formlist select { padding: 2px; }

/* formlist buttons */
div.footer { padding: 4px 1.8em; }
div.footer .formtable { display: table; width: 100%; }
div.footer .formrow { display: table-row; }
div.footer .formrow .dt { width: 20%; display: table-cell; }
div.footer .formrow .dd { margin-left: 10px; }
div.footer .formrow .main, div.ui-dialog-buttonpane div.ui-dialog-buttonset button.main, input[type="button"].main { border-color: #FFAA33; }
div.footer .formrow .main:hover, div.ui-dialog-buttonpane div.ui-dialog-buttonset button.main, input[type="button"].main { border-color: #DD7711; }

/* object list */
ul.objectlist { padding: 0; list-style: none; margin: 0;}
ul.objectlist li { display: inline-block; margin: 2px 10px 2px 5px; white-space: nowrap; font-size: 1.1em; }
ul.objectlist li.selected { font-weight: bold; font-size: 1.2em; }
ul.objectlist li a { color: #000000; font-weight: normal; }

/* favorites */
ul.favorites { padding-left: 5px; margin: 8px 4px 8px 0; }
ul.favorites li { padding-left: 25px; margin: 9px 0; list-style: none; background: url("../images/general/chart.png") no-repeat left top; }
ul.favorites li.empty { color: #999; background: none; }

/* frondend messages */
ul.messages { overflow: auto; vertical-align: top; background-color: #FFFFFF; margin: 1px; text-align: left; }
ul.messages li { font-size: 1.1em; line-height: 18px; }
ul.messages li.info { color: #000000; list-style: url("../images/general/warning2.png") inside; }
ul.messages li.error {
	color: #D40000; list-style: url("../images/general/error3.png") inside; white-space: pre-wrap; word-break: normal;
}

/* column */
.column { margin: 5px 0 5px 5px; min-width: 240px; padding-bottom: 100px; }
.column .widget, #search_wdgt .widget { padding: 2px; margin-bottom: 5px; overflow: hidden; }

/* drag & drop */
.draggable { cursor: move; }
.ui-draggable-dragging { opacity: 0.6; -ms-filter:"progid:DXImageTransform.Microsoft.Alpha(Opacity=60)"; }
.dragHelpText { display: none; }

/* subfilter buttons */
span.subfilter_enabled { color: #00AA00; cursor: pointer; text-decoration: none; border-bottom: 1px dashed; }
span.subfilter_enabled:hover { color: #44CC44; }
span.subfilter_disabled { color: maroon; cursor: pointer; text-decoration: none; border-bottom: 1px dashed; }
span.subfilter_disabled:hover { color: #CC4444; }
span.subfilter_inactive { color: #777777; }
span.subfilter_inactive:hover { color: #999999; }
span.subfilter_active { color: teal; }

/* requirements table */
span.info { font-weight: bold; font-size: 11px; }

/* saverities */
div.disaster { width: 100%; height: 100%; padding-left: 2px; margin-right: 5px; }
div.high { width: 100%; height: 100%; padding-left: 2px; margin-right: 5px; }
div.average { width: 100%; height: 100%; padding-left: 2px; margin-right: 5px; }
div.warning { width: 100%; height: 100%; padding-left: 2px; margin-right: 5px; }
.disaster, .high, .average, .warning, .information, .not_classified, .normal { color: #222; }

/* pmasters */
div.onajaxload { position: absolute; background-color: #000000; filter: alpha(opacity=05); opacity: .05; cursor: wait; z-index: 50; }

/* form element */
.formElementTable tr td { vertical-align: top; padding-left: 5px; padding-right: 5px; height: 24px; }
.formWideTable { min-width: 600px; }

/* tween box table */
.tweenBoxTable tr td { padding: 0; vertical-align: middle; height: 24px; }
.tweenBoxTable tr td input { margin: 5px; padding: 5px; }
.tweenBoxTable input[type="button"] { height: auto; }
#groups_tweenbox input[type="button"].formlist { margin-top: 1px; }

/* page header */
table.page_header { padding-right: 0; padding-left: 0; background-color: #FFF; border: 0; vertical-align: middle; }
table.page_header tr td.page_header_l { padding: 0; }
table.page_header tr td.page_header_m { width: 100%; font-size: 1.2em; text-align: center; }
table.page_header tr td.page_header_r { text-align: right; white-space: nowrap; }
table.page_header tr td.page_header_r a { margin: 0 5px; }

/* page footer */
table.page_footer { margin-top: 20px; padding: 3px; }
table.page_footer .footer_sign { padding-right: 5px; padding-left: 5px; }

/* row indents */
table .indent_top td { padding-top: 2px; }
table .indent_bottom td { padding-bottom: 2px; }
table .indent_both td { padding-top: 2px; padding-bottom: 2px; }

/* form table */
table.formtable { background-color: #EEEEEE; color: #000000; border: 1px solid #AAAAAA; width: 50%; margin: auto; white-space: nowrap; }
table.formtable tr td { border: 0; padding: 0 5px; height: 24px; word-spacing: 0; text-align: left; text-decoration: none; }
table.formtable tr.new { background-color: #E0F0E0; }
table.formtable tr.edit { background-color: #F0F0E0; }
table.formtable tr.form_odd_row { background-color: #D8D8D8; }
table.formtable tr.form_even_row { background-color: #DFDFDF; }
table.formtable tr td.form_row_first {
	background: #5c9ccc url(themes/originalblue/images/bg_h-hard_55.png) 50% 50% repeat-x;
	color: #FFFFFF; font-size: 11px; font-weight: bold;
}
table.formtable tr td.form_row_last {
	color: #FFFFFF; text-align: right;
	background: #5c9ccc url(themes/originalblue/images/bg_h-hard_55.png) 50% 50% repeat-x;
}
table.formtable tr td.form_row_l { width: 30%; }
table.formtable tr td.form_row_c { text-align: center; }
table.formtable tr td.form_row_r table.calendar tr td { padding-left: 1px; padding-right: 1px; }
table.formlongtable { width: 99%; }

/* form row */
td.form_row_l_simple { border-color: #AAAAAA; text-align: left; white-space: nowrap; word-spacing: 0; width: 50%; }
td.form_row_r_simple { border-color: #AAAAAA; text-align: left; }

/* chart table */
table.chart { width: 100%; background-color: #DDDDDD; text-align: center; }

/* table info */
table.tableinfo { empty-cells: show; width: 100%; border-spacing: 2px; }
table.tableinfo > tbody > tr > td {
	padding: 1px 3px; white-space: nowrap; font-weight: normal; text-align: left;
	border: 0; height: 22px; -moz-border-radius: 2px; -webkit-border-radius: 2px; border-radius: 2px;
}
table.tableinfo tr.header td { white-space: nowrap; font-weight: bold; border: 0; }
table.tableinfo tr.header td.hover_grey {
	white-space: nowrap; word-spacing: 0; font-weight: bold; border-width: 0; cursor: pointer;
}
table.tableinfo tr.vertical_header td {
	padding: 5px 0 5px 5px; margin: 0; white-space: nowrap; word-spacing: 0; font-weight: bold; width: 20px; text-align: center;
}
table.tableinfo tr.vertical_header td.left { text-align: left; }
table.tableinfo tr.vertical_header td.hover_grey:hover { cursor: pointer; }
table.tableinfo tr.vertical_header td.vertical_rotation {
	white-space: nowrap; align: center; font-family: arial; font-size: 11px;
}
table.tableinfo tr.vertical_header td.vertical_rotation .vertical_rotation_inner {
	transform: rotate(270deg); white-space: nowrap;
	-moz-transform: rotate(270deg); -webkit-transform: rotate(270deg); -o-transform: rotate(270deg); -ms-transform: rotate(180deg);
}
table.tableinfo tr.footer td { vertical-align: middle; padding-right: 5px; padding-left: 5px; }
table.tableinfo > tbody > tr > td:first-child { width: 1px; }
table.tableinfo tr td.wraptext { white-space: normal; }
table.tableinfo tr td.message { text-align: center; }
table.tableinfo tr td.pre { white-space: pre; }
table.tableinfo tr > td.center { vertical-align: middle; text-align: center; }
table.tableinfo caption {
	background: #5c9ccc url(themes/originalblue/images/bg_h-hard_55.png) 50% 50% repeat-x;
	color: #FFFFFF; font-size: 11px; font-weight: bold; height: 22px; text-align: left; padding: 0 5px; line-height: 22px;
}

/* flicker */
table.flicker { background: #5c9ccc url(themes/originalblue/images/bg_h-hard_55.png) 50% 50% repeat-x; border: 0; }
table.flicker tr td.flicker_c { height: 16px; padding-left: 4px; padding-right: 4px; line-height: 12px; }
table.flicker tr td.flicker_l { text-align: left; height: 16px; padding-left: 4px; line-height: 12px; }
table.flicker tr td.flicker_r {text-align: right; height: 16px; padding-right: 4px; line-height: 12px; }
table.flicker a { color: #0BF; }
td.flicker_c { cursor: pointer; }

/* acknowledgements */
table.ack_msgs { width: 70%; background-color: #EEEEEE; padding: 0; border: 0 solid; }
table.ack_msgs tr.title {
	height: 14px; vertical-align: middle; color: #FFFFFF;
	background: #5c9ccc url(themes/originalblue/images/bg_h-hard_55.png) 50% 50% repeat-x;
}
table.ack_msgs tr td.user { padding-left: 10px; padding-right: 10px; text-align: left; }
table.ack_msgs tr td.time { padding-left: 10px; padding-right: 10px; text-align: center; width: 150px; }
table.ack_msgs tr.msg { height: 25px; background-color: #F8F8F8; }
table.ack_msgs tr.msg td { padding: 5px; text-align: left; vertical-align: top; border: 1px dotted black; }

/* table for right displaying */
table.right_table { border-width: 0; margin: 0; padding: 0; }
table.right_table tr.header td { font-weight: bold; text-align: left; }
table.right_table td { margin: 0; padding: 0; text-align: left; white-space: nowrap; word-spacing: 0; }
table.right_table select { width: 250px; }
table.right_table.calculated select { background: #EBEFF2; }
table.right_table .read_write option { color: #008800; }
table.right_table .read_only option { color: #CC8800; }
table.right_table .deny option { color: #CC0000; }

/* graph */
table.graph { width: 100%; text-align: center; }
#graphTab input[type="button"].formlist { margin-top: 1px; }
doesnotexist:-o-prefocus, #graphTab .formlist select { padding-top: 1px; padding-bottom: 3px; } /* opera */

/* menu */
table.menu { height: 2.8em; }
table.menu tr { background: #AAAAAA url('../images/gradients/menu_not_active.gif') repeat-x top left; }
table.menu td { padding: 2px 5px 2px 5px; font-weight: bold; border: 1px solid #aaaaaa; margin: 0; cursor: pointer; }
table.menu tr td.active { background: #5c9ccc url(themes/originalblue/images/bg_h-hard_55.png) 50% 50% repeat-x; border-color: #4c8cbc; }

/* sub menu */
table.sub_menu {height: 1.8em; }
table.sub_menu tr td { padding-left: 5px; padding-top: 0; padding-bottom: 0; height: 2.2em; }
table.sub_menu tr td span.active a.highlight { color: #ffcc00; }

/* warning */
table.warningTable {
	margin: 30px auto; width: 500px; border: 5px solid #CC3333; background-color: #FFFFFF;
	-webkit-border-radius: 5px; -moz-border-radius: 5px; border-radius: 5px; color: #2F2F2F;
}
table.warningTable td { padding: 10px; line-height: 20px; }
table.warningTable tr.header { height: 24px; color: #FFFFFF; font-weight: bold; background-color: #CC3333; }
table.warningTable tr.header td { padding: 0 2px 4px 10px; }
table.warningTable tr.footer td { padding: 0; text-align: right; }
table.warningTable tr.footer .buttons { margin: 0 10px 5px; padding-top: 5px; border-top: 1px dotted #1F1F1F; }
table.warningTable tr.content { vertical-align: text-top; text-align: justify; font-size: 10px; }
table.warningTable tr.content.center { text-align: center; }

/* history */
table.history { color: #448; margin: 0 0 0 2px; }
table.history td.caption { width: 48px; font-weight: bold; }

/* message */
table.msgok { width: 100%; border: 1px #44CC44 solid; }
table.msgok tr td {color: #333; text-align: center; }
table.msgok tr td.clr {width: 60px; background-color: #44CC44; font-weight: bold; }
table.msgok tr td.msg_main {height: 26px; font-size: 1.1em; }
table.msgok tr td.msg {background-color: #BBFFBB; }
table.msgerr { width: 100%; border: 1px #CC4444 solid; table-layout: fixed; }
table.msgerr tr td { color: #333; text-align: center; }
table.msgerr tr td.clr { width: 60px; background-color: #CC4444; font-weight: bold; }
table.msgerr tr td.msg_main { height: 26px; font-size: 1.1em; }
table.msgerr tr td.msg { background-color: #FFBBBB; }
table.msgerr tr td.msg ul.messages { padding-right: 1em; }
table.msgerr tr td.msg ul.messages li { word-wrap: break-word; }

/* requirements */
table.requirements { text-align: left; border-spacing: 1px; }
table.requirements tr td.header { font-weight: bold; }
table.requirements tr td { white-space: nowrap; padding-left: 5px; padding-right: 15px; background-color: #FFFFFF; }
table.requirements input { width: 150px; }
table.requirements input#port { width: 50px; }
table.requirements select { width: 152px; }

/* filter */
table.filter { width: 100%; border-collapse: collapse; text-align: center; }
table.filter tr td { line-height: 20px; height: 26px; vertical-align: middle; border-left: 0 !important; padding: 0 2px 0 6px; }
table.filter tr td.label { border-right: 0 !important; }
table.filter tr td.controls { text-align: center; }
table.filter .text { height: 16px; }
table.filter .filter-select-button { height: 20px; vertical-align: bottom; }
table.filter .select { -moz-box-sizing: content-box; -webkit-box-sizing: content-box; box-sizing: content-box; height: 18px; vertical-align: top; margin-bottom: 1px; }
table.filter .host-inventories .select,
table.filter .host-inventories .text { vertical-align: middle; }
table.filter tr.item-list-row { height: 26px; }

table.filter.sub-filter tr td { text-align: left; }
table.filter.sub-filter tr td:first-child { width: 8%; }

/* invisible */
table.invisible { border: 0; margin: 0; padding: 0; }
table.invisible tr > td { border: 0; margin: 0; padding: 0; }

/* paging */
table.paging { width: 100%; padding: 2px; }
table.paging tr td { border: 0 black solid; width: 100%; font-size: 1.1em; line-height: 18px; text-align: center; vertical-align: middle; }

/* header wide */
table.header_wide { width: 100%; color: #222222; border: 1px #3377AA solid; text-align: center; vertical-align: middle; background-color: #FFFFFF; margin-top: 2px; }
table.header_wide tr.first td.header_l { font-size: 1.3em; font-weight: bold; text-align: left; height: 24px; padding-left: 5px; color: #224488; }
table.header_wide tr.first td.header_r { background: none; text-align: right; height: 24px; padding-right: 5px; border-width: 0; }
table.header_wide tr.next td.header_l { background: none; text-align: left; height: 20px; padding-left: 5px; border-width: 0; }
table.header_wide tr.next td.header_r { background: none; text-align: right; height: 20px; padding-right: 5px; border-width: 0; }

/* suggest */
div.suggest { position: absolute; border: 1px #AAA solid; border-top: 0; width: 164px; z-index: 100; display: none;
	-webkit-box-shadow: 0 4px 5px rgba(0, 0, 0, 0.15); -moz-box-shadow: 0 4px 5px rgba(0, 0, 0, 0.15);
	box-shadow: 0 4px 5px rgba(0, 0, 0, 0.15);
}
table.suggest { width: 100%; margin: 0; border-spacing: 0; background-color: #FEFEFE; }
table.suggest tr { background-color: #FEFEFE; }
table.suggest tr.highlight { background-color: #7A9FC1; color: #FFF; }
table.suggest tr td { text-align: left; padding-left: 4px; line-height: 2.2em; font-size: 1.1em; cursor: pointer; }

/* flash clock */
.flashclock {
	top: 0; left: 50%; margin-left: -50px; width: 100px; height: 100px; z-index: 10; position: absolute;
	background: url('../images/general/transparent.png') repeat scroll center top transparent;
}

/* preloader */
.preloader { width: 80px; height: 12px; display: inline-block; }

/* colorpicker */
.colorpickerLabel { border: 1px solid black; display: inline; width: 10px; height: 10px; }
#color_picker {
	top: 0; z-index: 100; position: absolute; background-color: white;
	padding: 2px; line-height: 15px; border: 1px solid black;
}
#color_picker table tr td { margin: 0; padding: 2px; }
#color_picker a { text-decoration: none; padding: 0; margin: 0; }

/* flickerfreescreen */
.flickerfreescreen .shadow { background-color: #000000; }

/* multiselect */
.multiselect { margin: 0 2px 0 0; width: 317px; position: relative; }
.multiselect input[type="text"] {
	margin: 0 0 0 4px; padding: 2px 0 0 4px; top: 0; left: 0; min-height: 14px; position: absolute; z-index: 10;
	background: none; border: none; outline: none;
}
.multiselect .selected ul {
	padding: 0 0 0 1px; margin: 0; min-height: 18px;
	background: #ffffff; border: 1px solid #AAAAAA;
}
.multiselect .selected ul.active {
	-webkit-box-shadow: 0 0 5px rgba(0, 0, 0, 0.3); -moz-box-shadow: 0 0 5px rgba(0, 0, 0, 0.3); box-shadow: 0 0 5px rgba(0, 0, 0, 0.3);
	border: 1px solid #5897FB;
}
.multiselect .selected ul li {
	margin: 1px 1px 0 0; padding: 1px 0 1px 0; min-height: 12px; line-height: 12px; vertical-align: top; display: inline-block;
	background: #E8E8E8; list-style: none outside none; border: 1px solid #AAAAAA;
	background-image: -webkit-gradient(linear, 0 0, 0 100%, color-stop(20%, #F4F4F4), color-stop(50%, #F0F0F0), color-stop(52%, #E8E8E8), color-stop(100%, #EEE));
	background-image: -webkit-linear-gradient(top, #F4F4F4 20%, #F0F0F0 50%, #E8E8E8 52%, #EEE 100%);
	background-image: -moz-linear-gradient(top, #F4F4F4 20%, #F0F0F0 50%, #E8E8E8 52%, #EEE 100%);
	background-image: -o-linear-gradient(top, #F4F4F4 20%, #F0F0F0 50%, #E8E8E8 52%, #EEE 100%);
	background-image: linear-gradient(#F4F4F4 20%, #F0F0F0 50%, #E8E8E8 52%, #EEE 100%);
	border-radius: 3px; -webkit-border-radius: 3px; -moz-border-radius: 3px;
}
.multiselect .selected ul li { position: relative; }
.multiselect .selected ul li.pressed { background: #D4D4D4; }
.multiselect .selected ul li span.text { padding: 0 4px; text-align: justify; white-space: nowrap; }
.multiselect .selected ul li span.arrow {
	padding: 0 -12px 0 12px; cursor: pointer; position: absolute; z-index: 11; width: 12px; height: 12px; right: 0px;
	background: url("../images/general/multiselect.png") no-repeat -12px 1px;
}
.multiselect .selected ul li span.arrow:hover { background-position: -12px -19px; }
.multiselect .available {
	top: 0; left: 0; min-height: 24px; position: absolute; z-index: 12; display: none;
	background: #FFFFFF; border: 1px solid #AAAAAA; border-top: none;
	-webkit-box-shadow: 0 4px 5px rgba(0, 0, 0, 0.15); -moz-box-shadow: 0 4px 5px rgba(0, 0, 0, 0.15); box-shadow: 0 4px 5px rgba(0, 0, 0, 0.15);
}
.multiselect .available .prefix { color: #838383; }
.multiselect .available .matched { font-weight: bold; }
.multiselect .available .label-empty-result { padding: 4px 0 0 4px; }
.multiselect .available .label-more-matches-found { padding: 4px 0 3px 4px; font-weight: bold; }
.multiselect .available ul {
	margin: 0; padding: 0; max-height: 300px; overflow-x: hidden; overflow-y: auto; -webkit-overflow-scrolling: touch;
}
.multiselect .available ul li { padding: 3px 2px 3px 4px; list-style: none outside none; display: list-item; cursor: pointer; }
.multiselect .available ul li.hover { background: #7A9FC1; color: #FFFFFF; }
.multiselect .available ul li.hover .prefix { color: #F1F1F1; }

/* menu popup */
.menuPopup {
	width: 170px; border: 1px solid #7E9AB4; text-align: left; position: absolute; z-index: 1000; display: none; white-space: pre-wrap;
	-webkit-box-shadow: 0 1px 10px 0 rgba(0, 0, 0, 0.2); box-shadow: 0 1px 10px 0 rgba(0, 0, 0, 0.2);
}
.menuPopup .title { padding: 2px 2px 2px 6px; background: #5c9ccc url(themes/originalblue/images/bg_h-hard_55.png) 50% 50% repeat-x; }
.menuPopup .title .text { color: #ffffff; font-weight: bold; width: 100%; white-space: nowrap; overflow: hidden; text-overflow: ellipsis; }
.menuPopup .ui-menu { width: 165px; }
.menuPopup .ui-menu ul.ui-corner-all { border-radius: 0; }
.menuPopup .ui-menu li.ui-menu-item.selected a { font-weight: bold; }
.menuPopup .ui-menu li.ui-menu-item.selected a:hover { font-weight: bold; }

.printless { display: none; border: 1px #333 dotted; padding-left: 10px; cursor: pointer; font-weight: bold; color: #000000; background-color: #FFFFFF; }
.printless:hover { text-decoration: underline; }

/* tabs */
.tabs { visibility: hidden; }

/* modal window */
.ui-widget-overlay { z-index: 1000; }
.ui-dialog { z-index: 1001; opacity: 1; }

<<<<<<< HEAD
/* trigger expression */
.trigger-expression, table.tableinfo .trigger-expression { white-space: pre-wrap; }
=======
/* server name */
.server-name { padding-right: 5px; }
>>>>>>> 653fe473
<|MERGE_RESOLUTION|>--- conflicted
+++ resolved
@@ -578,10 +578,8 @@
 .ui-widget-overlay { z-index: 1000; }
 .ui-dialog { z-index: 1001; opacity: 1; }
 
-<<<<<<< HEAD
 /* trigger expression */
 .trigger-expression, table.tableinfo .trigger-expression { white-space: pre-wrap; }
-=======
+
 /* server name */
-.server-name { padding-right: 5px; }
->>>>>>> 653fe473
+.server-name { padding-right: 5px; }