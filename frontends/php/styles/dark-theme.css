.top-nav-help {
  background: url(../img/icon-sprite.svg) no-repeat -84px -32px !important; }

.top-nav-profile {
  background: url(../img/icon-sprite.svg) no-repeat -84px -104px !important; }

.top-nav-signout {
  background: url(../img/icon-sprite.svg) no-repeat -84px -140px !important; }

.top-nav-zbbshare {
  background: url(../img/icon-sprite.svg) no-repeat -87px -68px !important; }

.btn-search {
  background: url(../img/icon-sprite.svg) no-repeat -83px -7px !important; }

.btn-back-map .btn-back-map-icon {
  background: url(../img/icon-sprite.svg) no-repeat -85px -725px !important; }

.list-table thead th {
  border-color: #404040 !important; }

.timeline-axis {
  border-right-color: #454f55 !important; }
  .timeline-axis::before {
    background-color: #454f55 !important; }

html, body, div, span, applet, object, iframe, h1, h2, h3, h4, h5, h6, p, blockquote, pre, a, abbr, acronym, address, big, cite, code, del, dfn, em, img, ins, kbd, q, s, samp, small, strike, strong, sub, sup, tt, var,
b,
strong, u, i, center, dl, dt, dd, ol, ul, li, fieldset, form, label, legend, table, caption, tbody, tfoot, .table-forms .tfoot-buttons, thead, tr, th, td, article, .article, aside, canvas, details, embed, figure, figcaption, footer, .footer, header, hgroup, menu, nav, .nav, output, ruby, section, summary,
time, mark, audio, video {
  margin: 0;
  padding: 0;
  border: 0;
  font-size: 100%;
  font: inherit;
  vertical-align: baseline; }

article, .article, aside, details, figcaption, figure, footer, .footer, header, hgroup, menu, nav, .nav, section {
  display: block; }

body {
  line-height: 1; }

ol, ul {
  list-style: none; }

blockquote, q {
  quotes: none; }

blockquote:before, blockquote:after, q:before, q:after {
  content: '';
  content: none; }

table {
  border-collapse: collapse;
  border-spacing: 0; }

html {
  position: relative;
  min-height: 100%; }

body {
  font-family: Arial, Tahoma, Verdana, sans-serif;
  font-size: 75%;
  line-height: 1.4em;
  color: #f2f2f2;
  background-color: #0e1012;
  margin-bottom: 60px;
  min-width: 950px; }

a:link {
  color: #4796c4;
  text-decoration: none;
  -webkit-transition: color 0.2s ease-out;
  -moz-transition: color 0.2s ease-out;
  transition: color 0.2s ease-out; }
a:visited {
  color: #4796c4;
  text-decoration: none; }
a:hover {
  outline: 0;
  color: #4796c4;
  border-bottom: 1px solid rgba(71, 150, 196, 0.5); }
a:focus {
  position: relative;
  color: #4796c4;
  border-bottom: 1px solid rgba(71, 150, 196, 0.5); }
a:active {
  outline: 0;
  color: #4796c4;
  border-bottom: 1px solid rgba(71, 150, 196, 0.5); }
a img {
  border: none;
  vertical-align: top; }

svg a {
  fill: #4796c4;
  cursor: pointer; }
  svg a:visited {
    fill: #4796c4; }
  svg a:hover, svg a:focus {
    fill: #4796c4;
    text-decoration: underline; }
  svg a:active {
    fill: #4796c4;
    text-decoration: underline; }

.link-action {
  border-bottom: 1px dotted;
  cursor: pointer; }

.link-action:link, .link-action:visited, .link-action:hover, .link-action:active {
  border-bottom: 1px dotted;
  text-decoration: none; }

.link-alt {
  text-decoration: none;
  cursor: pointer; }
  .link-alt:link {
    border-bottom: 1px solid rgba(118, 141, 153, 0.35); }
  .link-alt:visited {
    border-bottom: 1px solid rgba(118, 141, 153, 0.35); }
  .link-alt:hover {
    color: #4796c4;
    border-bottom: 1px solid rgba(71, 150, 196, 0.5); }
  .link-alt:focus {
    color: #4796c4;
    border-bottom: 1px solid rgba(71, 150, 196, 0.5); }
  .link-alt:active {
    color: #4796c4;
    border-bottom: 1px solid rgba(71, 150, 196, 0.5); }

h1 {
  font-size: 1.75em;
  line-height: 1.2em; }

h2 {
  font-size: 1.5em;
  line-height: 1.2em; }

h3 {
  font-size: 0.917em;
  text-transform: uppercase;
  color: #737373;
  letter-spacing: 0.0688em;
  text-rendering: optimizeLegibility; }

h4 {
  font-size: 1.167em;
  color: #f2f2f2;
  line-height: 1.2em; }

sup {
  font-size: 0.917em;
  color: #737373; }

b, strong {
  font-weight: bold; }

em {
  font-style: italic; }

ol {
  list-style: decimal;
  list-style-position: inside; }
  ol li {
    padding: 0 0 0.7em 0; }

p {
  margin: 0 0 0.7em 0; }

pre {
  font-family: "Courier New", Courier, monospace;
  font-size: 1em; }

pre, pre a, pre td, pre span {
  white-space: pre-wrap;
  word-wrap: break-word; }

:-ms-input-placeholder {
  color: #6d6d6d !important; }

nav, .nav {
  background-color: #454545; }

nav a:link, .nav a:link, nav a:visited, .nav a:visited, nav a:hover, .nav a:hover, nav a:focus, .nav a:focus, nav a:active, .nav a:active, .ui-tabs-nav li a, .ui-tabs-nav li.ui-state-disabled a {
  border: none; }

.top-nav-container {
  height: 45px;
  line-height: 45px;
  padding: 0 10px 0 10px;
  position: relative;
  background-color: #2b2b2b; }

.top-nav {
  font-size: 1.167em;
  background-color: #2b2b2b;
  display: inline-block; }
  .top-nav li {
    display: block;
    float: left; }
    .top-nav li.selected, .top-nav .calendar li.selected:hover, .calendar .top-nav li.selected:hover {
      position: relative; }
      .top-nav li.selected::after, .top-nav .calendar li.selected:hover::after, .calendar .top-nav li.selected:hover::after {
        content: '';
        position: absolute;
        bottom: -1px;
        left: 0;
        right: 0;
        margin: 0 auto;
        width: 0;
        height: 0;
        font-size: 0;
        line-height: 0;
        border-left: 9px solid transparent;
        border-right: 9px solid transparent;
        border-bottom: 9px solid #454545; }
      .top-nav li.selected a, .top-nav .calendar li.selected:hover a, .calendar .top-nav li.selected:hover a, .top-nav li.selected a:hover {
        color: white; }
  .top-nav a {
    padding: 15px 10px;
    color: rgba(255, 255, 255, 0.8);
    text-decoration: none;
    cursor: pointer;
    outline: 0; }
    .top-nav a:link {
      color: rgba(255, 255, 255, 0.8); }
    .top-nav a:visited {
      color: rgba(255, 255, 255, 0.8); }
    .top-nav a:hover {
      color: white; }
    .top-nav a:focus {
      color: white;
      background-color: #383838; }
    .top-nav a:active {
      color: white; }

ul.top-nav-icons {
  position: absolute;
  top: 0;
  right: 10px; }
  ul.top-nav-icons li {
    display: block;
    float: left;
    padding: 0 0 0 10px; }
    ul.top-nav-icons li .search-suggest {
      min-width: 186px; }
      ul.top-nav-icons li .search-suggest li {
        float: none;
        padding: 0.4em 5px; }
        ul.top-nav-icons li .search-suggest li a {
          opacity: inherit;
          width: inherit; }
  ul.top-nav-icons a {
    display: block;
    width: 24px;
    height: 45px;
    line-height: 45px;
    color: white;
    font-size: 0.917em;
    text-decoration: none;
    outline: 0;
    opacity: 0.75;
    filter: alpha(opacity=75);
    -webkit-transition: opacity 0.2s ease-out;
    -moz-transition: opacity 0.2s ease-out;
    transition: opacity 0.2s ease-out; }
    ul.top-nav-icons a:hover {
      opacity: 1;
      filter: alpha(opacity=100); }
    ul.top-nav-icons a:focus {
      background-color: #383838 !important;
      opacity: 1;
      filter: alpha(opacity=100); }
  ul.top-nav-icons .top-nav-help {
    background: url(../img/icon-sprite.svg) no-repeat -6px -32px; }
  ul.top-nav-icons .top-nav-profile {
    background: url(../img/icon-sprite.svg) no-repeat -6px -104px; }
  ul.top-nav-icons .top-nav-signout {
    background: url(../img/icon-sprite.svg) no-repeat -6px -140px; }
  ul.top-nav-icons .top-nav-zbbshare {
    background: url(../img/icon-sprite.svg) no-repeat -9px -68px;
    width: auto;
    padding: 0 6px 0 17px;
    -webkit-transform-style: preserve-3d; }
  ul.top-nav-icons form {
    position: relative; }
  ul.top-nav-icons input {
    background-color: #191919;
    border: 1px solid #121212;
    width: 198px;
    margin: 6px 3px 0 0;
    color: #f2f2f2;
    padding: 4px 24px 4px 5px;
    opacity: 1;
    filter: alpha(opacity=100); }
    ul.top-nav-icons input:focus {
      background-color: #383838;
      border: 1px solid #4f4f4f;
      opacity: 1;
      filter: alpha(opacity=100); }
    ul.top-nav-icons input:focus + .btn-search {
      opacity: 1;
      filter: alpha(opacity=100); }

.top-subnav-container {
  height: 30px;
  line-height: 30px;
  background-color: #454545;
  position: relative;
  padding: 0 10px; }

.top-subnav {
  background-color: #454545;
  position: absolute;
  left: 0; }
  .top-subnav li {
    display: block;
    float: left;
    padding: 0 10px; }
    .top-subnav li:last-child {
      -webkit-box-shadow: 25px 0 10px -10px #454545;
      -moz-box-shadow: 25px 0 10px -10px #454545;
      box-shadow: 25px 0 10px -10px #454545; }

.top-subnav a {
  padding: 8px 0; }
  .top-subnav a:link {
    color: rgba(255, 255, 255, 0.8); }
  .top-subnav a:visited {
    color: rgba(255, 255, 255, 0.8); }
  .top-subnav a:hover {
    color: white; }
  .top-subnav a:focus {
    color: white; }
  .top-subnav a:active {
    color: white; }
  .top-subnav a.selected, .top-subnav .calendar a.selected:hover, .calendar .top-subnav a.selected:hover {
    color: white;
    padding: 8px 0 5px 0;
    border-bottom: 3px solid #787878; }

.arrow-up {
  border-left: 4px solid transparent;
  border-right: 4px solid transparent;
  border-bottom: 6px solid #f2f2f2; }

.arrow-down {
  border-left: 4px solid transparent;
  border-right: 4px solid transparent;
  border-top: 6px solid #f2f2f2; }

.arrow-left {
  border-bottom: 4px solid transparent;
  border-top: 4px solid transparent;
  border-right: 6px solid #f2f2f2; }

.arrow-right {
  border-bottom: 4px solid transparent;
  border-top: 4px solid transparent;
  border-left: 6px solid #f2f2f2; }

.arrow-up, .arrow-down, .arrow-left, .arrow-right, .header-dropdown-list::before, .header-dropdown-list::after {
  width: 0;
  height: 0;
  font-size: 0;
  line-height: 0;
  display: inline-block;
  -webkit-transform: scale(0.9999);
  -moz-transform: scale(0.9999);
  -ms-transform: scale(0.9999);
  transform: scale(0.9999); }

.header-title {
  position: relative;
  width: 100%;
<<<<<<< HEAD
  margin: 0 0 7px 0; }
  .header-title h1 {
    display: inline-block; }
  .header-title .cell:last-child:not(:only-child) {
    text-align: right; }
    .header-title .cell:last-child:not(:only-child) ul li {
      display: inline-block;
      vertical-align: top;
      position: relative;
      padding: 0 0 0 10px; }
  .header-title .cell form {
    display: inline-block; }

.adm-header-list li {
  display: inline-block;
  vertical-align: top;
  padding: 0 0 0 10px; }

.header-btns li {
  display: inline-block;
  vertical-align: top;
  padding: 0 0 0 10px; }
=======
  padding: 0 0 6px 0;
  margin: 0 0 10px 0;
  text-align: right;
  border-bottom: 1px solid #303030; }
  .header-title .cell:first-child {
    max-width: calc(100vw - 370px); }
  .header-title h1 {
    text-align: left;
    white-space: nowrap;
    text-overflow: ellipsis;
    overflow: hidden; }
  .header-title form {
    display: flex;
    justify-content: flex-end; }
  .header-title ul li {
    display: inline-block;
    vertical-align: top;
    position: relative;
    padding: 0 0 0 10px; }
  .header-title .dashbrd-edit {
    position: relative;
    display: inline-block;
    background-color: #2b2b2b;
    -webkit-box-shadow: 0 0 0 4px #2b2b2b;
    -moz-box-shadow: 0 0 0 4px #2b2b2b;
    box-shadow: 0 0 0 4px #2b2b2b; }
    .header-title .dashbrd-edit::after {
      content: "";
      position: absolute;
      min-height: 24px;
      z-index: -1;
      top: -5px;
      right: -5px;
      bottom: -5px;
      left: -5px;
      border: 1px solid #303030; }
    .header-title .dashbrd-edit ul li {
      vertical-align: middle; }
      .header-title .dashbrd-edit ul li:first-child {
        padding: 0; }
      .header-title .dashbrd-edit ul li .btn-dashbrd-conf {
        vertical-align: middle; }
>>>>>>> dc99c9da

article, .article {
  padding: 10px 10px 0 10px; }

.object-group {
  margin: 0 0 10px 0; }
  .object-group li {
    display: inline-block;
    padding: 0 5px 0 0;
    vertical-align: middle; }
    .object-group li span {
      padding: 4px 7px; }
    .object-group li .status-container, .object-group li .rel-container {
      margin: 0 5px 0 0; }
      .object-group li .status-container span, .object-group li .rel-container span {
        padding: 2px 3px 1px 3px; }
    .object-group li .rel-container {
      margin: 0; }
  .object-group .selected, .object-group .calendar .selected:hover, .calendar .object-group .selected:hover {
    background-color: #2b2b2b;
    -webkit-box-shadow: inset 0 0 0 1px #303030;
    -moz-box-shadow: inset 0 0 0 1px #303030;
    box-shadow: inset 0 0 0 1px #303030;
    -webkit-border-radius: 2px;
    -moz-border-radius: 2px;
    border-radius: 2px; }
  .object-group .arrow-right {
    border-left-color: #f2f2f2; }

.hor-list li {
  display: inline-block;
  margin: 0 6px 0 0; }
  .hor-list li:last-child {
    margin: 0; }

footer, .footer {
  position: absolute;
  bottom: 0;
  width: 100%;
  height: 30px;
  text-align: center;
  color: #737373; }

.logo {
  float: left;
  display: block;
  width: 95px;
  height: 25px;
  background: url(../img/icon-sprite.svg) no-repeat 0 -903px; }

.header-logo {
  float: left;
  display: block;
  margin: 10px 10px 0 0; }

.list-table {
  width: 100%;
  background-color: #2b2b2b;
  border-collapse: separate;
  border: 1px solid #303030; }
  .list-table thead th {
    color: #737373;
    height: 100%;
    overflow: hidden;
    white-space: nowrap;
    padding: 6px 5px;
    vertical-align: bottom;
    border-bottom: 2px solid #2b2b2b;
    text-align: left; }
    .list-table thead th .arrow-up {
      margin: 0 0 0 3px;
      border-bottom-color: #737373; }
    .list-table thead th .arrow-right {
      margin: 0 0 0 3px;
      border-left-color: #737373; }
    .list-table thead th .arrow-down {
      margin: 0 0 0 3px;
      border-top-color: #737373; }
    .list-table thead th .treeview span {
      margin: 0; }
    .list-table thead th a {
      display: block;
      position: relative;
      margin: -1em;
      padding: 1em;
      border: none;
      -webkit-transition: background-color 0.2s ease-out;
      -moz-transition: background-color 0.2s ease-out;
      transition: background-color 0.2s ease-out; }
      .list-table thead th a:hover {
        text-decoration: none;
        background-color: #383838; }
      .list-table thead th a:focus {
        text-decoration: none;
        background-color: #383838; }
      .list-table thead th a:active {
        text-decoration: none;
        background-color: #383838; }
  .list-table tbody tr:hover {
    background-color: #383838; }
    .list-table tbody tr:hover .timeline-axis {
      background-color: #2b2b2b; }
    .list-table tbody tr:hover .timeline-date {
      background-color: #2b2b2b; }
    .list-table tbody tr:hover .timeline-td {
      background-color: #2b2b2b !important; }
  .list-table tbody tr.row-selected .timeline-axis {
    background-color: #2b2b2b; }
  .list-table tbody tr.row-selected .timeline-date {
    background-color: #2b2b2b; }
  .list-table tbody tr.row-selected .timeline-td {
    background-color: #2b2b2b; }
  .list-table tbody tr:last-child td {
    border-bottom: none; }
  .list-table tbody tr.hover-nobg {
    background-color: #2b2b2b; }
  .list-table td {
    padding: 6px 5px;
    position: relative;
    border-bottom: 1px solid #383838; }
  .list-table .vertical_rotation_inner {
    white-space: nowrap;
    -webkit-transform: rotate(270deg);
    -moz-transform: rotate(270deg);
    -ms-transform: rotate(270deg);
    transform: rotate(270deg); }

.table-paging {
  text-align: center;
  background-color: #2b2b2b;
  margin-top: -1px;
  padding: 4px 5px;
  overflow: hidden;
  position: relative;
  border: 1px solid #303030;
  border-top-color: #383838; }

.paging-btn-container {
  min-height: 24px;
  position: relative; }

.table-stats {
  color: #737373;
  display: inline-block;
  padding: 4px 0;
  position: absolute;
  right: 5px; }

.radio-switch {
  cursor: default;
  background-color: #383838; }

.table-paging a, .radio-switch {
  display: inline-block;
  margin-left: -1px;
  padding: 3px 11px;
  background-color: #383838;
  border: 1px solid #4f4f4f;
  text-decoration: none;
  color: #f2f2f2;
  outline: 0;
  -webkit-transition: background-color 0.2s ease-out;
  -moz-transition: background-color 0.2s ease-out;
  transition: background-color 0.2s ease-out; }
  .table-paging a:hover, .radio-switch:hover {
    color: #f2f2f2;
    background-color: #414141; }
  .table-paging a:focus, .radio-switch:focus {
    color: #f2f2f2;
    background-color: #414141;
    border-color: #768d99;
    z-index: 10;
    position: relative; }
  .table-paging a:active, .radio-switch:active {
    color: #f2f2f2;
    background-color: #414141;
    z-index: 10;
    position: relative; }
  .table-paging a:first-of-type, .radio-switch:first-of-type {
    -webkit-border-radius: 2px 0 0 2px;
    -moz-border-radius: 2px 0 0 2px;
    border-radius: 2px 0 0 2px; }
  .table-paging a:last-of-type, .radio-switch:last-of-type {
    -webkit-border-radius: 0 2px 2px 0;
    -moz-border-radius: 0 2px 2px 0;
    border-radius: 0 2px 2px 0; }
  .table-paging a.paging-selected, .paging-selected.radio-switch {
    color: #f2f2f2;
    border-color: #4f4f4f;
    background-color: #4f4f4f;
    position: relative;
    z-index: 1; }
    .table-paging a.paging-selected:hover, .paging-selected.radio-switch:hover {
      background-color: #454545; }
    .table-paging a.paging-selected:focus, .paging-selected.radio-switch:focus {
      background-color: #454545;
      border-color: #768d99;
      position: relative; }
    .table-paging a.paging-selected:active, .paging-selected.radio-switch:active {
      background-color: #454545;
      border-color: #768d99;
      position: relative; }

.treeview-plus {
  font-size: 1.167em;
  font-weight: bold;
  display: inline-block;
  background-color: #2b2b2b;
  border: 1px solid #4f4f4f;
  cursor: pointer;
  width: 12px;
  height: 12px;
  line-height: 12px;
  text-align: center;
  -webkit-border-radius: 2px;
  -moz-border-radius: 2px;
  border-radius: 2px; }
  .treeview-plus:link {
    color: #f2f2f2; }
  .treeview-plus:visited {
    color: #f2f2f2; }
  .treeview-plus:hover {
    color: #f2f2f2;
    background-color: #383838;
    border-bottom-color: #4f4f4f; }
  .treeview-plus:focus {
    color: #f2f2f2;
    background-color: #383838;
    border-color: #768d99; }
  .treeview-plus:active {
    color: #f2f2f2;
    background-color: #383838;
    border-color: #4f4f4f; }

.treeview {
  display: inline-block;
  width: 14px;
  height: 16px;
  min-height: auto;
  line-height: 16px;
  padding: 0;
  margin: 0 2px 0 0;
  cursor: auto;
  text-align: center;
  border: none;
  background-color: transparent; }
  .treeview .arrow-right {
    border-left-color: #737373; }
  .treeview .arrow-down {
    margin: 0 0 2px 0;
    border-top-color: #737373; }
  .treeview:hover, .treeview:focus {
    background-color: transparent; }
    .treeview:hover .arrow-right, .treeview:focus .arrow-right {
      border-left-color: #4796c4; }
    .treeview:hover .arrow-down, .treeview:focus .arrow-down {
      border-top-color: #4796c4; }

.table {
  display: table; }

.row {
  display: table-row; }

.cell {
  display: table-cell;
  vertical-align: top; }
  .cell:last-child .dashbrd-widget {
    margin: 0 0 10px 0; }

.adm-img {
  width: 75%;
  text-align: center;
  margin: 0 auto; }
  .adm-img .cell {
    vertical-align: bottom;
    padding: 20px 0 20px 0; }

.cell-width {
  width: 8px; }

.nowrap {
  white-space: nowrap; }

.overflow-table {
  overflow-x: auto;
  position: relative; }

.timeline-date {
  text-align: right;
  white-space: nowrap;
  border-bottom-color: transparent !important; }

.timeline-axis {
  padding: 6px .04em !important;
  border-right: 2px solid #ebebeb; }
  .timeline-axis::before {
    content: '';
    position: absolute;
    bottom: -1px;
    right: -2px;
    height: 100%;
    width: 2px;
    background-color: #ebebeb; }

.timeline-dot::after {
  top: 11px;
  border: 2px solid #2b2b2b;
  background-color: #69808d;
  -webkit-border-radius: 100%;
  -moz-border-radius: 100%;
  border-radius: 100%; }

.timeline-dot-big::after {
  top: 10px;
  border: 2px solid #69808d;
  background-color: #2b2b2b;
  -webkit-border-radius: 100%;
  -moz-border-radius: 100%;
  border-radius: 100%; }

.timeline-td {
  padding: 6px .25em !important; }

.timeline-th {
  padding: 6px .25em !important; }

.timeline-dot::after, .timeline-dot-big::after {
  content: '';
  position: absolute;
  z-index: 100;
  display: block;
  width: 4px;
  height: 4px;
  right: -5px;
  -webkit-border-radius: 100%;
  -moz-border-radius: 100%;
  border-radius: 100%; }

.timeline-axis, .timeline-td {
  position: relative;
  border-bottom-color: #2b2b2b !important; }

.filter-btn-container {
  text-align: center; }

.filter-container {
  padding: 10px 0;
  margin: 0 0 10px 0;
  background-color: #2b2b2b;
  border: 1px solid #303030; }
  .filter-container .table {
    border-bottom: 1px solid #383838; }
  .filter-container .filter-forms {
    padding: 0 10px; }
    .filter-container .filter-forms .btn-grey {
      vertical-align: baseline; }
  .filter-container .list-table {
    margin-bottom: -10px;
    border: none; }
    .filter-container .list-table thead th {
      color: initial;
      padding: 8px 5px 5px 5px;
      border-bottom-width: 1px; }

.subfilter-enabled {
  display: inline-block;
  position: relative;
  height: 18px;
  padding: 0 4px;
  color: #f2f2f2;
  background-color: #4f4f4f;
  -webkit-border-radius: 2px;
  -moz-border-radius: 2px;
  border-radius: 2px; }
  .subfilter-enabled a {
    color: #f2f2f2;
    text-decoration: none;
    cursor: default; }
  .subfilter-enabled sup {
    color: #8f8f8f; }

.filter-forms {
  margin: 0 auto;
  text-align: center;
  white-space: nowrap;
  background-color: #2b2b2b; }
  .filter-forms .cell {
    text-align: left;
    padding: 0 20px 5px 20px; }
    .filter-forms .cell:first-child {
      padding-left: 0; }
    .filter-forms .cell:last-child {
      padding-right: 0;
      border-right: none; }
    .filter-forms .cell button {
      margin: 0; }
  .filter-forms button {
    margin: 10px 5px 0 5px; }
  .filter-forms select {
    vertical-align: top; }
  .filter-forms .table-forms .table-forms-td-right td {
    padding: 0 5px 5px 0;
    vertical-align: middle; }

.multiselect-wrapper {
  position: relative;
  vertical-align: top;
  display: inline-block;
  white-space: nowrap; }

.multiselect {
  position: relative;
  margin-right: 3px;
  min-height: 24px;
  white-space: normal; }
  .multiselect.active {
    border-color: #768d99; }
  .multiselect input[type="text"] {
    border: none;
    background: none;
    box-sizing: border-box;
    width: 100%;
    padding-bottom: 2px;
    min-height: 20px; }
  .multiselect .multiselect-list {
    padding-left: 2px;
    padding-bottom: 2px; }
    .multiselect .multiselect-list li {
      display: inline-block;
      margin: 2px 14px 0 0;
      white-space: nowrap; }
      .multiselect .multiselect-list li .subfilter-enabled {
        padding: 0 9px 0 4px;
        line-height: 18px; }
      .multiselect .multiselect-list li.selected .subfilter-enabled {
        background-color: dimgray; }
      .multiselect .multiselect-list li.selected .subfilter-disable-btn {
        background-color: dimgray;
        opacity: 1;
        filter: alpha(opacity=100); }
        .multiselect .multiselect-list li.selected .subfilter-disable-btn:active {
          background-color: dimgray;
          opacity: 1;
          filter: alpha(opacity=100); }

.multiselect-button, .multiselect {
  display: inline-block;
  vertical-align: top; }

.multiselect-suggest, .multiselect-matches {
  padding: 0 5px;
  white-space: normal;
  color: #737373;
  background-color: #383838; }
  .multiselect-suggest li, .multiselect-matches li {
    display: block;
    height: inherit;
    line-height: normal;
    color: #f2f2f2;
    padding: 0.4em 5px;
    margin: 0 -5px;
    cursor: pointer;
    overflow: hidden;
    text-overflow: ellipsis;
    -webkit-transition: background-color 0.2s ease-out;
    -moz-transition: background-color 0.2s ease-out;
    transition: background-color 0.2s ease-out; }
    .multiselect-suggest li.suggest-hover, .multiselect-matches li.suggest-hover {
      background-color: #454545; }

.multiselect-matches {
  padding: 0.4em 5px;
  color: #f2f2f2;
  font-weight: bold; }

.available {
  position: absolute;
  z-index: 1000;
  margin-top: 1px;
  border: 1px solid #383838;
  border-top: none;
  max-height: 400px;
  overflow-y: auto;
  -webkit-box-shadow: 0 6px 10px 0 rgba(0, 0, 0, 0.5);
  -moz-box-shadow: 0 6px 10px 0 rgba(0, 0, 0, 0.5);
  box-shadow: 0 6px 10px 0 rgba(0, 0, 0, 0.5); }

.suggest-found {
  font-weight: bold;
  color: #e99003; }

.scrollbar {
  position: relative;
  margin: 0 auto;
  margin-bottom: 10px;
  line-height: 1em;
  height: 52px; }
  .scrollbar .selected, .scrollbar .calendar .selected:hover, .calendar .scrollbar .selected:hover {
    font-weight: bold; }

.sublevel {
  height: 22px;
  border: 1px solid #383838;
  background-color: #383838;
  margin: 5px 0;
  -webkit-border-radius: 2px;
  -moz-border-radius: 2px;
  border-radius: 2px; }
  .sublevel button:first-child {
    float: left;
    margin-left: -1px; }
  .sublevel button:last-child {
    float: right;
    margin-right: -1px; }
  .sublevel .btn-grey {
    height: 22px;
    line-height: 22px;
    background-color: #383838;
    margin-top: -1px; }

.info {
  height: 14px; }
  .info .zoom, .info .subline .nav_links, .subline .info .nav_links {
    float: left;
    white-space: nowrap; }
    .info .zoom a, .info .subline .nav_links a, .subline .info .nav_links a {
      margin: 0 4px; }
  .info .timeline {
    float: right;
    white-space: nowrap; }

.overlevel {
  position: absolute;
  top: 14px;
  left: 30px;
  height: 24px;
  margin: 5px 0; }

.bar {
  position: absolute;
  z-index: 1;
  height: 22px;
  border: 1px solid #4f4f4f;
  -webkit-border-radius: 2px;
  -moz-border-radius: 2px;
  border-radius: 2px; }

.icon {
  position: relative;
  height: 22px;
  background-color: #383838;
  border-color: #4f4f4f;
  -webkit-border-radius: 2px;
  -moz-border-radius: 2px;
  border-radius: 2px;
  -webkit-transition: background-color 0.2s ease-out;
  -moz-transition: background-color 0.2s ease-out;
  transition: background-color 0.2s ease-out; }
  .icon:hover {
    background-color: #383838; }
  .icon:focus {
    background-color: #383838;
    border-color: #768d99; }
  .icon:active {
    background-color: #383838;
    border-color: #768d99; }
  .icon .center {
    width: 10px;
    height: 22px;
    background: url(../img/icon-sprite.svg) no-repeat -13px -799px;
    margin: 0 auto; }

.ghost {
  position: absolute;
  top: 0;
  height: 22px;
  line-height: 22px;
  border: 1px solid #4f4f4f;
  -webkit-border-radius: 2px;
  -moz-border-radius: 2px;
  border-radius: 2px; }

.left_arr, .right_arr {
  position: absolute;
  top: 1px;
  width: auto;
  height: 22px;
  line-height: 22px;
  padding: 0 5px;
  z-index: 99;
  cursor: e-resize; }

.subline {
  height: 14px; }
  .subline .nav_links {
    float: left; }
    .subline .nav_links a {
      margin: 0 4px; }
  .subline .period, .subline .info_period {
    float: right;
    text-align: right;
    margin-left: 8px; }

.table-forms-container, .browser-warning-container {
  margin: 0 0 10px 0;
  background-color: #2b2b2b;
  border: 1px solid #303030;
  padding: 10px;
  text-align: left; }
  .table-forms-container > .ui-tabs-nav, .browser-warning-container > .ui-tabs-nav {
    margin: -10px -10px 10px -10px; }

.form-btns button {
  margin: 10px 6px 5px 6px; }

.table-forms {
  display: table;
  width: 100%;
  color: #f2f2f2; }
  .table-forms li {
    display: table-row; }
  .table-forms .multiselect-suggest li, .table-forms .multiselect-matches li {
    display: block; }
  .table-forms th {
    color: #737373;
    padding: 0 5px 0 0;
    text-align: left; }
    .table-forms th:last-child {
      padding: 0; }
  .table-forms tfoot .table-forms-td-right, .table-forms .tfoot-buttons .table-forms-td-right {
    padding-top: 5px; }
  .table-forms tfoot button, .table-forms .tfoot-buttons button {
    margin: 0 10px 0 0; }
  .table-forms .table-forms-td-left {
    display: table-cell;
    padding: 5px 0;
    text-align: right;
    vertical-align: top;
    width: 15%;
    white-space: nowrap; }
    .table-forms .table-forms-td-left label {
      display: block;
      height: 24px;
      line-height: 24px; }
  .table-forms .table-forms-td-right {
    display: table-cell;
    padding: 5px 0 5px 10px;
    vertical-align: middle;
    width: 85%; }
    .table-forms .table-forms-td-right td {
      padding: 5px 5px 5px 0;
      position: relative; }
      .table-forms .table-forms-td-right td.td-drag-icon {
        padding: 0 11px 0 0;
        vertical-align: middle; }
      .table-forms .table-forms-td-right td .drag-icon {
        position: absolute;
        top: 5px;
        margin-right: 5px; }
      .table-forms .table-forms-td-right td.center {
        text-align: center;
        vertical-align: middle; }
        .table-forms .table-forms-td-right td.center .btn-grey {
          margin: 3px 0; }
  .table-forms h4 {
    margin-bottom: -5px; }
  .table-forms .hor-list li {
    display: inline-block; }

.table-forms-separator {
  display: inline-block;
  padding: 5px;
  position: relative;
  border: 1px solid #383838;
  -webkit-box-sizing: border-box;
  -moz-box-sizing: border-box;
  box-sizing: border-box; }

.margin-top {
  display: block;
  margin: 4px 0 0 0; }

.form-new-group {
  border: 5px solid #32453a;
  padding: 4px 0;
  margin-left: -5px;
  -webkit-border-radius: 2px;
  -moz-border-radius: 2px;
  border-radius: 2px; }

.list-check-radio li, .list-hor-check-radio li {
  display: block;
  padding: .3em 0; }
.list-check-radio label, .list-hor-check-radio label {
  padding: 0 0 0 18px;
  display: inline-block;
  text-indent: -18px;
  max-width: 600px; }
  .list-check-radio label input[type="checkbox"], .list-hor-check-radio label input[type="checkbox"] {
    left: -3px;
    margin: 0; }
  .list-check-radio label input[type="radio"], .list-hor-check-radio label input[type="radio"] {
    left: -3px;
    margin: 0; }

.list-hor-check-radio li {
  display: inline-block;
  margin-right: 15px;
  padding: .3em 0 0 0; }
  .list-hor-check-radio li:last-child {
    margin-right: 0; }

.radio-segmented {
  white-space: nowrap; }
  .radio-segmented li {
    position: relative;
    display: inline-block;
    margin: 0 -1px 0 0; }
    .radio-segmented li:first-child label {
      -webkit-border-radius: 2px 0 0 2px;
      -moz-border-radius: 2px 0 0 2px;
      border-radius: 2px 0 0 2px; }
    .radio-segmented li:last-child label {
      -webkit-border-radius: 0 2px 2px 0;
      -moz-border-radius: 0 2px 2px 0;
      border-radius: 0 2px 2px 0; }
    .radio-segmented li:only-child label {
      -webkit-border-radius: 2px;
      -moz-border-radius: 2px;
      border-radius: 2px; }
  .radio-segmented label {
    padding: 4px 11px;
    border: 1px solid #4f4f4f;
    -webkit-transition: background-color 0.2s ease-out;
    -moz-transition: background-color 0.2s ease-out;
    transition: background-color 0.2s ease-out; }
  .radio-segmented input[type="radio"] {
    position: absolute !important;
    top: auto !important;
    width: 1px !important;
    height: 1px !important;
    opacity: 0;
    filter: alpha(opacity=0); }
    .radio-segmented input[type="radio"] + label {
      color: #f2f2f2;
      border-color: #4f4f4f;
      background-color: #383838; }
      .radio-segmented input[type="radio"] + label:hover {
        background-color: #414141; }
      .radio-segmented input[type="radio"] + label:active {
        border-color: #4f4f4f;
        background-color: #414141; }
    .radio-segmented input[type="radio"]:focus + label {
      border-color: #768d99;
      background-color: #414141;
      position: relative;
      z-index: 2; }
    .radio-segmented input[type="radio"]:checked + label {
      color: #fff;
      border-color: #4f4f4f;
      background-color: #4f4f4f;
      position: relative;
      z-index: 1; }
    .radio-segmented input[type="radio"]:checked:focus + label {
      border-color: #768d99;
      position: relative;
      z-index: 2; }
    .radio-segmented input[type="radio"]:checked[disabled] + label {
      background-color: #a3a3a3 !important;
      -webkit-transition: none;
      -moz-transition: none;
      transition: none; }
    .radio-segmented input[type="radio"][disabled] + label {
      -webkit-transition: none;
      -moz-transition: none;
      transition: none; }

label input[type="checkbox"] {
  margin-right: 3px; }
label input[type="radio"] {
  margin-right: 3px; }

input {
  font-family: Arial, Tahoma, Verdana, sans-serif;
  font-size: 1em; }
  input[type="file"] {
    padding: 1px; }
  input[readonly] {
    color: #f2f2f2 !important; }

textarea {
  font-family: Arial, Tahoma, Verdana, sans-serif;
  font-size: 1em;
  padding: 4px 5px;
  margin: 0;
  overflow: auto; }
  textarea[readonly] {
    color: #f2f2f2 !important; }

select {
  font-family: Arial, Tahoma, Verdana, sans-serif;
  font-size: 1em;
  height: 24px;
  padding: 3px 3px 3px 0;
  background-color: #383838; }
  select option {
    color: #f2f2f2; }
  select[multiple] {
    padding: 4px 5px;
    width: 300px;
    height: 150px; }
    select[multiple] option {
      padding: 0; }
  select[readonly] {
    color: #f2f2f2 !important; }

.form-input-margin {
  display: inline-block;
  margin: 0 3px 0 0; }

.checkbox-radio {
  position: absolute !important;
  top: auto !important;
  width: 16px !important;
  height: 16px !important;
  z-index: 1;
  opacity: 0;
  filter: alpha(opacity=0); }
  .checkbox-radio[type="checkbox"] + label span {
    -webkit-border-radius: 2px;
    -moz-border-radius: 2px;
    border-radius: 2px; }
  .checkbox-radio[type="checkbox"]:checked + label span::after {
    content: '';
    position: absolute;
    display: block;
    width: 7px;
    height: 4px;
    top: 6px;
    left: 7px;
    border-left: 2px solid #69808d;
    border-bottom: 2px solid #69808d;
    -webkit-transform: translate(-50%, -50%) rotate(-45deg);
    -moz-transform: translate(-50%, -50%) rotate(-45deg);
    -ms-transform: translate(-50%, -50%) rotate(-45deg);
    transform: translate(-50%, -50%) rotate(-45deg); }
  .checkbox-radio[type="checkbox"]:checked[disabled] + label span::after {
    border-color: #4f4f4f !important; }
  .checkbox-radio[type="radio"] + label span {
    -webkit-border-radius: 50%;
    -moz-border-radius: 50%;
    border-radius: 50%; }
  .checkbox-radio[type="radio"]:checked + label span::after {
    content: '';
    position: absolute;
    display: block;
    width: 8px;
    height: 8px;
    top: 3px;
    left: 3px;
    background-color: #69808d;
    -webkit-border-radius: 50%;
    -moz-border-radius: 50%;
    border-radius: 50%; }
  .checkbox-radio[type="radio"]:checked[disabled] + label span::after {
    background-color: #4f4f4f !important; }
  .checkbox-radio + label span {
    position: relative;
    display: inline-block;
    width: 14px;
    height: 14px;
    margin: -4px 4px 0 0;
    bottom: -3px;
    border: 1px solid #4f4f4f;
    background-color: #383838; }
    .checkbox-radio + label span:active {
      border-color: #4f4f4f; }
  .checkbox-radio:focus + label span {
    border-color: #768d99; }
  .checkbox-radio:checked:focus + label span {
    border-color: #768d99; }
  .checkbox-radio:checked[disabled] + label span {
    -webkit-transition: none;
    -moz-transition: none;
    transition: none; }
    .checkbox-radio:checked[disabled] + label span::after {
      border-color: #4f4f4f !important; }
  .checkbox-radio[disabled] + label span {
    -webkit-transition: none;
    -moz-transition: none;
    transition: none; }

input[type="checkbox"], input[type="radio"] {
  margin: 0;
  padding: 0;
  border: 0;
  vertical-align: middle;
  position: relative;
  top: -1px;
  overflow: hidden;
  width: 13px;
  height: 13px;
  background: none; }

input[type="text"], input[type="password"], input[type="search"], input[type="number"], input[type="email"], input[type="time"] {
  margin: 0;
  padding: 0 5px;
  min-height: 24px; }

.multiselect, input[type="text"], input[type="password"], input[type="search"], input[type="number"], input[type="email"], input[type="time"], input[type="file"], textarea, select {
  border: 1px solid #4f4f4f;
  color: #f2f2f2;
  background-color: #383838;
  outline: 0;
  -webkit-box-sizing: border-box;
  -moz-box-sizing: border-box;
  box-sizing: border-box;
  -webkit-transition: border-color 0.2s ease-out;
  -moz-transition: border-color 0.2s ease-out;
  transition: border-color 0.2s ease-out; }
  .multiselect:focus, input[type="text"]:focus, input[type="password"]:focus, input[type="search"]:focus, input[type="number"]:focus, input[type="email"]:focus, input[type="time"]:focus, input[type="file"]:focus, textarea:focus, select:focus {
    border-color: #768d99; }

button::-moz-focus-inner {
  padding: 0;
  border: 0;
  vertical-align: middle; }

button {
  font-family: Arial, Tahoma, Verdana, sans-serif;
  font-size: 1em;
  color: #f2f2f2;
  background-color: #69808d;
  border: 1px solid #69808d;
  margin: 0;
  padding: 0 11px;
  min-height: 24px;
  cursor: pointer;
  outline: 0;
  -webkit-border-radius: 2px;
  -moz-border-radius: 2px;
  border-radius: 2px;
  -webkit-transition: border-color, background-color 0.2s ease-out;
  -moz-transition: border-color, background-color 0.2s ease-out;
  transition: border-color, background-color 0.2s ease-out; }
  button:hover {
    color: #f2f2f2;
    background-color: #5e737e;
    border-color: #5e737e; }
  button:focus {
    -webkit-box-shadow: 0 0 0 2px rgba(66, 154, 227, 0.35);
    -moz-box-shadow: 0 0 0 2px rgba(66, 154, 227, 0.35);
    box-shadow: 0 0 0 2px rgba(66, 154, 227, 0.35);
    color: #f2f2f2;
    background-color: #5e737e;
    border-color: #5e737e; }
  button:active {
    color: #f2f2f2;
    background-color: #5e737e;
    border-color: #5e737e; }

.btn-alt {
  color: #768d99;
  background-color: transparent; }
  .btn-alt .plus-icon {
    background-color: #768d99;
    margin-right: 8px; }
    .btn-alt .plus-icon::after {
      background-color: #768d99; }
  .btn-alt:hover {
    color: #f2f2f2;
    background-color: #5e737e;
    border-color: #5e737e; }
    .btn-alt:hover .plus-icon {
      background-color: #f2f2f2; }
      .btn-alt:hover .plus-icon::after {
        background-color: #f2f2f2; }
  .btn-alt:focus {
    color: #f2f2f2;
    background-color: #5e737e;
    border-color: #5e737e; }
    .btn-alt:focus .plus-icon {
      background-color: #f2f2f2; }
      .btn-alt:focus .plus-icon::after {
        background-color: #f2f2f2; }
  .btn-alt:active {
    color: #f2f2f2;
    background-color: #5e737e;
    border-color: #5e737e; }
    .btn-alt:active .plus-icon {
      background-color: #f2f2f2; }
      .btn-alt:active .plus-icon::after {
        background-color: #f2f2f2; }

.btn-grey {
  color: #f2f2f2;
  background-color: #383838;
  border-color: #4f4f4f;
  vertical-align: top; }
  .btn-grey:hover {
    color: #f2f2f2;
    background-color: #414141;
    border-color: #4f4f4f; }
  .btn-grey:focus {
    color: #f2f2f2;
    background-color: #414141;
    border-color: #768d99; }
  .btn-grey:active {
    color: #f2f2f2;
    background-color: #414141;
    border-color: #768d99; }

.btn-link, .btn-link:hover, .btn-link:focus, .btn-link:active {
  background-color: transparent;
  border: none;
  color: #4796c4;
  font-size: inherit;
  border-bottom: 1px dotted #4796c4;
  padding: 0;
  min-height: inherit;
  -webkit-border-radius: 0;
  -moz-border-radius: 0;
  border-radius: 0; }
  .btn-link[disabled] {
    background-color: transparent; }
    .btn-link[disabled]:hover {
      background-color: transparent; }

.btn-search {
  background: url(../img/icon-sprite.svg) no-repeat -5px -7px;
  position: absolute;
  border: none;
  top: 11px;
  right: 4px;
  width: 24px;
  min-height: 22px;
  height: 22px;
  padding: 0;
  opacity: 0.75;
  filter: alpha(opacity=75);
  -webkit-transition: opacity 0.2s ease-out;
  -moz-transition: opacity 0.2s ease-out;
  transition: opacity 0.2s ease-out; }

.filter-trigger {
  position: relative;
  margin: 0;
  padding-right: 21px;
  min-width: 94px;
  -webkit-border-radius: 2px 2px 0 0;
  -moz-border-radius: 2px 2px 0 0;
  border-radius: 2px 2px 0 0; }
  .filter-trigger.filter-active {
    color: #f2f2f2;
    background-color: #2b2b2b;
    border: 1px solid #303030;
    border-bottom: none;
    margin-bottom: -1px; }
    .filter-trigger.filter-active .arrow-up {
      position: absolute;
      top: 45%;
      margin: 0 0 0 6px;
      border-bottom-color: #f2f2f2; }
  .filter-trigger .arrow-down {
    position: absolute;
    top: 45%;
    margin: 0 0 0 6px;
    border-top-color: #fff; }

.btn-conf {
  background: #69808d url(../img/icon-sprite.svg) no-repeat -7px -187px; }

.btn-max {
  background: #69808d url(../img/icon-sprite.svg) no-repeat -7px -223px; }

.btn-min {
  background: #69808d url(../img/icon-sprite.svg) no-repeat -7px -259px; }

.btn-add-fav {
  background: #69808d url(../img/icon-sprite.svg) no-repeat -7px -295px; }

.btn-remove-fav {
  background: #69808d url(../img/icon-sprite.svg) no-repeat -7px -329px; }

.btn-action {
  background: #69808d url(../img/icon-sprite.svg) no-repeat -7px -367px; }

.btn-info {
  background: #69808d url(../img/icon-sprite.svg) no-repeat -7px -403px; }

.btn-reset {
  background: #69808d url(../img/icon-sprite.svg) no-repeat -7px -439px; }

.btn-widget-action {
  background: url(../img/icon-sprite.svg) no-repeat -4px -616px; }

.btn-widget-collapse {
  background: url(../img/icon-sprite.svg) no-repeat -5px -652px; }

.btn-widget-expand {
  background: url(../img/icon-sprite.svg) no-repeat -5px -688px; }

.btn-widget-edit {
  background: url(../img/icon-sprite.svg) no-repeat -39px -617px; }

.btn-widget-delete {
  background: url(../img/icon-sprite.svg) no-repeat -39px -580px; }

.btn-alarm-on {
  background: url(../img/icon-sprite.svg) no-repeat -3px -545px; }

.btn-alarm-off {
  background: url(../img/icon-sprite.svg) no-repeat -3px -581px; }

.btn-sound-on {
  background: url(../img/icon-sprite.svg) no-repeat -3px -473px; }

.btn-sound-off {
  background: url(../img/icon-sprite.svg) no-repeat -3px -509px; }

.btn-dashbrd-conf {
  background: url(../img/icon-sprite.svg) no-repeat -42px -619px; }

.btn-widget-action, .btn-widget-collapse, .btn-widget-expand, .btn-widget-edit, .btn-widget-delete, .btn-alarm-on, .btn-alarm-off, .btn-sound-on, .btn-sound-off {
  width: 30px;
  height: 28px; }

.btn-dashbrd-conf {
  width: 24px;
  height: 24px; }

.btn-widget-action, .btn-widget-collapse, .btn-widget-expand, .btn-widget-edit, .btn-widget-delete, .btn-alarm-on, .btn-alarm-off, .btn-sound-on, .btn-sound-off, .btn-dashbrd-conf {
  border: none;
  min-height: 0;
  padding: 0;
  -webkit-transform-style: preserve-3d;
  opacity: 0.5;
  filter: alpha(opacity=50);
  -webkit-transition: opacity 0.2s ease-out;
  -moz-transition: opacity 0.2s ease-out;
  transition: opacity 0.2s ease-out; }
  .btn-widget-action:focus, .btn-widget-collapse:focus, .btn-widget-expand:focus, .btn-widget-edit:focus, .btn-widget-delete:focus, .btn-alarm-on:focus, .btn-alarm-off:focus, .btn-sound-on:focus, .btn-sound-off:focus, .btn-dashbrd-conf:focus {
    -webkit-box-shadow: none;
    -moz-box-shadow: none;
    box-shadow: none; }

.btn-conf, .btn-max, .btn-min, .btn-add-fav, .btn-remove-fav, .btn-action, .btn-info, .btn-reset, .icon-help, .icon-cal, .icon-wzrd-action, .drag-icon {
  width: 24px;
  height: auto;
  padding: 0; }

button[disabled], button[disabled]:hover, button[disabled]:active {
  color: #525252;
  background-color: transparent;
  border-color: #3d3d3d;
  cursor: default; }

.radio-segmented input[type="radio"][disabled] + label, input[disabled], input[readonly], textarea[disabled], textarea[readonly], select option[disabled], select[disabled], select[readonly], .checkbox-radio[disabled] + label span {
  color: #525252;
  background-color: #2b2b2b !important;
  border-color: #3d3d3d; }

.disabled {
  cursor: default !important;
  background-color: transparent !important;
  opacity: 0.35;
  filter: alpha(opacity=35); }
  .disabled .subfilter-enabled {
    color: black; }
  .disabled .subfilter-disable-btn {
    cursor: default;
    color: #0f0f0f;
    background-color: #4f4f4f; }
    .disabled .subfilter-disable-btn:hover {
      color: black; }
    .disabled .subfilter-disable-btn:focus {
      color: black; }
    .disabled .subfilter-disable-btn:active {
      color: black; }

.inaccessible .subfilter-enabled {
  color: #b2b2b2; }

.btn-search:hover, .btn-search:active, .btn-search:focus {
  background-color: transparent;
  opacity: 1;
  filter: alpha(opacity=100); }

.btn-widget-action:hover, .btn-widget-collapse:hover, .btn-widget-expand:hover, .btn-widget-edit:hover, .btn-widget-delete:hover, .btn-alarm-on:hover, .btn-alarm-off:hover, .btn-sound-on:hover, .btn-sound-off:hover, .btn-dashbrd-conf:hover, .btn-widget-action:focus, .btn-widget-collapse:focus, .btn-widget-expand:focus, .btn-widget-edit:focus, .btn-widget-delete:focus, .btn-alarm-on:focus, .btn-alarm-off:focus, .btn-sound-on:focus, .btn-sound-off:focus, .btn-dashbrd-conf:focus, .btn-widget-action:active, .btn-widget-collapse:active, .btn-widget-expand:active, .btn-widget-edit:active, .btn-widget-delete:active, .btn-alarm-on:active, .btn-alarm-off:active, .btn-sound-on:active, .btn-sound-off:active, .btn-dashbrd-conf:active {
  background-color: transparent;
  opacity: 1;
  filter: alpha(opacity=100); }

.action-buttons {
  margin: 10px 0 0 0;
  color: #737373; }
  .action-buttons button {
    margin: 0 10px 10px 0; }

.selected-item-count {
  display: inline-block;
  margin: 0 14px 0 0; }

.ui-tabs-nav {
  height: 30px;
  line-height: 30px;
  border-bottom: 1px solid #383838; }
  .ui-tabs-nav li {
    display: inline-block; }
    .ui-tabs-nav li a {
      padding: 8px 10px;
      -webkit-transition: background-color 0.2s ease-out;
      -moz-transition: background-color 0.2s ease-out;
      transition: background-color 0.2s ease-out; }
      .ui-tabs-nav li a:hover {
        background-color: #383838; }
      .ui-tabs-nav li a:focus {
        background-color: #383838; }
      .ui-tabs-nav li a:active {
        background-color: #383838; }
    .ui-tabs-nav li.ui-tabs-active:first-child {
      border-left: 0; }
    .ui-tabs-nav li.ui-tabs-active a {
      padding: 8px 10px 6px 10px;
      background-color: transparent;
      color: #f2f2f2;
      text-decoration: none;
      cursor: default;
      border-bottom: 3px solid #69808d; }
    .ui-tabs-nav li.ui-state-disabled a {
      cursor: default;
      color: #525252;
      background-color: transparent; }

.icon-maint {
  margin: 0 18px 0 0; }
  .icon-maint::before {
    background: url(../img/icon-sprite.svg) no-repeat -46px -802px; }

.icon-depend-up {
  margin: 0 18px 0 0; }
  .icon-depend-up::before {
    background: url(../img/icon-sprite.svg) no-repeat -49px -730px; }

.icon-depend-down {
  margin: 0 18px 0 0; }
  .icon-depend-down::before {
    background: url(../img/icon-sprite.svg) no-repeat -49px -766px; }

.icon-ackn {
  margin: 0 18px 0 0; }
  .icon-ackn::before {
    background: url(../img/icon-sprite.svg) no-repeat -45px -693px; }

.icon-help {
  background: transparent url(../img/icon-sprite.svg) no-repeat -6px -726px; }

.icon-cal {
  background: transparent url(../img/icon-sprite.svg) no-repeat -42px -834px; }

.icon-wzrd-action {
  background: transparent url(../img/icon-sprite.svg) no-repeat -6px -617px;
  margin-top: -16px; }

.icon-help, .icon-cal, .icon-wzrd-action {
  border: none;
  position: absolute;
  cursor: pointer;
  opacity: 0.75;
  filter: alpha(opacity=75);
  -webkit-transition: opacity 0.2s ease-out;
  -moz-transition: opacity 0.2s ease-out;
  transition: opacity 0.2s ease-out; }
  .icon-help:hover, .icon-cal:hover, .icon-wzrd-action:hover {
    opacity: 1;
    filter: alpha(opacity=100);
    background-color: transparent; }
  .icon-help:focus, .icon-cal:focus, .icon-wzrd-action:focus {
    opacity: 1;
    filter: alpha(opacity=100);
    background-color: transparent; }
  .icon-help:active, .icon-cal:active, .icon-wzrd-action:active {
    opacity: 1;
    filter: alpha(opacity=100);
    background-color: transparent; }

.icon-maint::before, .icon-depend-up::before, .icon-depend-down::before, .icon-ackn::before {
  display: inline-block;
  width: 18px;
  height: 18px;
  position: absolute;
  content: ''; }

.drag-icon {
  margin-left: -9px;
  height: 24px;
  background: url(../img/icon-sprite.svg) no-repeat -6px -762px; }

.icon-info {
  position: relative;
  width: 8px;
  height: 11px;
  cursor: pointer;
  margin: -12px 0 -4px 0; }
  .icon-info::before {
    content: '';
    display: inline-block;
    position: absolute;
    top: 0;
    left: 0;
    width: 14px;
    height: 14px;
    background: url(../img/icon-sprite.svg) no-repeat -47px -659px; }

.setup-container {
  background-color: #2b2b2b;
  width: 766px;
  height: 420px;
  margin: 0 auto;
  margin-top: 5%;
  padding: 42px;
  vertical-align: top;
  position: relative;
  border: 1px solid #303030; }
  .setup-container h1 {
    border: none;
    margin: 3px 0 11px 0;
    padding: 0; }
  .setup-container .signin-logo {
    margin: 0 0 37px 0; }

.setup-left {
  float: left;
  width: 198px;
  padding-right: 10px; }
  .setup-left ul {
    margin: -4px 0 0 -42px; }
    .setup-left ul li {
      padding: 4px 0 4px 42px; }
      .setup-left ul li.setup-left-current {
        border-left: 3px solid #69808d;
        color: #737373;
        padding-left: 39px; }

.setup-right {
  width: auto;
  margin-left: 198px; }

.setup-right-body {
  padding-right: 5px;
  max-height: 345px;
  overflow-y: auto; }
  .setup-right-body .list-table {
    border: none; }
  .setup-right-body .table-forms-td-left {
    text-align: left;
    width: auto; }
  .setup-right-body .table-forms-td-right {
    width: 100%; }
  .setup-right-body h1 {
    margin: 25% 0 0.4em 0; }

.setup-title {
  color: #737373;
  height: 345px;
  display: table-cell;
  vertical-align: middle;
  font-size: 7em;
  line-height: 0.75em; }
  .setup-title span {
    display: block;
    font-size: 0.25em; }

.setup-footer {
  position: absolute;
  bottom: 32px;
  width: 766px;
  text-align: right; }
  .setup-footer div {
    float: right; }
  .setup-footer button {
    margin: 0 0 0 10px; }
    .setup-footer button.float-left {
      margin: 0;
      float: left; }

.signin-container {
  background-color: #2b2b2b;
  width: 280px;
  margin: 0 auto;
  margin-top: 5%;
  padding: 42px 42px 39px 42px;
  border: 1px solid #303030; }
  .signin-container h1 {
    border: none;
    margin: 0 0 17px 0;
    padding: 0; }
  .signin-container ul li {
    padding: 16px 0 0 0;
    font-size: 1.167em; }
    .signin-container ul li.sign-in-txt {
      text-align: center; }
  .signin-container label {
    display: inline-block;
    margin: 0 0 2px 0; }
  .signin-container button {
    font-size: 1em;
    margin: 7px 0;
    min-height: 35px;
    line-height: 35px;
    width: 100%; }

.signin-logo {
  margin: 0 auto;
  margin-bottom: 21px;
  width: 114px;
  height: 30px;
  background: url(../img/icon-sprite.svg) no-repeat 0 -864px; }

.signin-links {
  width: 100%;
  text-align: center;
  color: #737373;
  margin: 11px 0 0 0; }

.signin-container input[type="text"], .signin-container input[type="password"] {
  padding: 9px 5px;
  width: 100%; }

.dashbrd-grid-widget-container {
  position: relative;
  margin: 0 -.25rem; }

.dashbrd-grid-widget-placeholder {
  border-color: #010101 !important;
  background-color: #010101 !important;
  position: absolute;
  z-index: 999; }

.dashbrd-grid-empty-placeholder {
  width: 16%;
  height: 200px;
  background-color: #2b2b2b;
  border-style: solid;
  border-width: 1px;
  border-color: #303030;
  display: flex;
  flex-direction: column;
  justify-content: center;
  margin: .25rem;
  padding: 10px; }
  .dashbrd-grid-empty-placeholder h1 {
    text-align: center; }

.dashbrd-grid-widget-mask {
  position: absolute;
  width: 100%;
  height: 100%;
  background: transparent;
  z-index: 80;
  display: none; }

.dashbrd-grid-widget-draggable {
  border-color: #383838 !important;
  border-bottom-color: #353535 !important;
  -webkit-box-shadow: 0 4px 20px 0 rgba(0, 0, 0, 0.5);
  -moz-box-shadow: 0 4px 20px 0 rgba(0, 0, 0, 0.5);
  box-shadow: 0 4px 20px 0 rgba(0, 0, 0, 0.5);
  z-index: 1000; }

.dashbrd-grid-widget-content {
  flex: 1;
  overflow-y: auto; }
  .dashbrd-grid-widget-content .list-table {
    border: none; }
    .dashbrd-grid-widget-content .list-table tbody tr:last-child td {
      border-bottom: 1px solid #383838; }
  .dashbrd-grid-widget-content .debug-output {
    margin: 10px 10px 0 10px;
    max-height: 300px;
    border-color: #383838; }
  .dashbrd-grid-widget-content .msg-good, .dashbrd-grid-widget-content .msg-bad {
    margin: 0 10px; }

.dashbrd-grid-widget {
  display: flex;
  position: absolute; }

.dashbrd-grid-widget-padding {
  display: flex;
  flex-grow: 1;
  flex-direction: column;
  min-width: 8.33333%;
  margin: .25rem;
  background-color: #2b2b2b;
  border: 1px solid #303030; }

.dashbrd-grid-widget-head {
  position: relative;
  padding: 8px 65px 8px 10px;
  min-height: 17px; }
  .dashbrd-grid-widget-head h4 {
    color: #dedede;
    font-weight: bold; }
  .dashbrd-grid-widget-head ul {
    position: absolute;
    top: 0;
    right: 0; }
    .dashbrd-grid-widget-head ul li {
      display: block;
      float: left;
      padding: 0; }
      .dashbrd-grid-widget-head ul li select {
        margin: 4px 0; }

.dashbrd-grid-widget-foot {
  text-align: right;
  color: #737373;
  padding: 8px 8px 6px 8px; }
  .dashbrd-grid-widget-foot ul {
    display: flex;
    justify-content: flex-end; }
    .dashbrd-grid-widget-foot ul li {
      padding: 0 0 0 13px; }

@-webkit-keyframes zoom-in-out {
  0% {
    transform: scale(1); }
  50% {
    transform: scale(1.05); }
  100% {
    transform: scale(1); } }
@-moz-keyframes zoom-in-out {
  0% {
    transform: scale(1); }
  50% {
    transform: scale(1.05); }
  100% {
    transform: scale(1); } }
@-o-keyframes zoom-in-out {
  0% {
    transform: scale(1); }
  50% {
    transform: scale(1.05); }
  100% {
    transform: scale(1); } }
@keyframes zoom-in-out {
  0% {
    transform: scale(1); }
  50% {
    transform: scale(1.05); }
  100% {
    transform: scale(1); } }
@keyframes zoom-in-out {
  0% {
    transform: scale(1); }
  50% {
    transform: scale(1.05); }
  100% {
    transform: scale(1); } }
.new-widget {
  -webkit-animation: zoom-in-out .2s linear;
  -moz-animation: zoom-in-out .2s linear;
  -ms-animation: zoom-in-out .2s linear;
  -o-animation: zoom-in-out .2s linear;
  animation: zoom-in-out .2s linear; }

.ui-resizable-border-n {
  border-top: 1px solid #768d99;
  height: 5px;
  margin: 0 .25rem;
  flex: 1; }

.ui-resizable-border-e {
  border-right: 1px solid #768d99;
  width: 5px;
  margin: .25rem 0;
  flex: 1; }

.ui-resizable-border-s {
  border-bottom: 1px solid #768d99;
  height: 5px;
  margin: 0 .25rem;
  flex: 1; }

.ui-resizable-border-w {
  border-left: 1px solid #768d99;
  width: 5px;
  margin: .25rem 0;
  flex: 1; }

.ui-resizable-n {
  cursor: ns-resize;
  height: 5px;
  width: 100%;
  top: 4px;
  left: 0; }
  .ui-resizable-n .ui-resize-dot {
    left: 0;
    right: 0;
    margin: auto;
    bottom: 0; }

.ui-resizable-ne {
  cursor: nesw-resize;
  right: 0;
  top: 0; }

.ui-resizable-nw {
  cursor: nwse-resize;
  left: 0;
  top: 0; }

.ui-resizable-e {
  cursor: ew-resize;
  width: 5px;
  right: 4px;
  top: 0;
  height: 100%; }
  .ui-resizable-e .ui-resize-dot {
    left: 0;
    top: 50%;
    -webkit-transform: translateY(-50%);
    -moz-transform: translateY(-50%);
    -ms-transform: translateY(-50%);
    transform: translateY(-50%); }

.ui-resizable-s {
  cursor: ns-resize;
  height: 5px;
  width: 100%;
  bottom: 5px;
  left: 0; }
  .ui-resizable-s .ui-resize-dot {
    left: 0;
    right: 0;
    margin: auto;
    bottom: -5px; }

.ui-resizable-se {
  cursor: nwse-resize;
  right: 0;
  bottom: 0; }

.ui-resizable-sw {
  cursor: nesw-resize;
  left: 0;
  bottom: 0; }

.ui-resizable-w {
  cursor: ew-resize;
  width: 5px;
  left: 4px;
  top: 0;
  height: 100%; }
  .ui-resizable-w .ui-resize-dot {
    right: 0;
    top: 50%;
    -webkit-transform: translateY(-50%);
    -moz-transform: translateY(-50%);
    -ms-transform: translateY(-50%);
    transform: translateY(-50%); }

.ui-inner-handles .ui-resizable-n {
  top: 0; }
.ui-inner-handles .ui-resizable-ne {
  top: -4px;
  right: -4px; }
.ui-inner-handles .ui-resizable-nw {
  top: -4px;
  left: -4px; }
.ui-inner-handles .ui-resizable-e {
  right: 0; }
.ui-inner-handles .ui-resizable-s {
  bottom: 0; }
.ui-inner-handles .ui-resizable-se {
  bottom: -4px;
  right: -4px; }
.ui-inner-handles .ui-resizable-sw {
  bottom: -4px;
  left: -4px; }
.ui-inner-handles .ui-resizable-w {
  left: 0; }

.ui-resize-dot, .ui-resizable-ne, .ui-resizable-nw, .ui-resizable-se, .ui-resizable-sw {
  z-index: 90;
  width: 7px;
  height: 7px;
  position: absolute;
  background-color: #2b2b2b;
  border: 1px solid #768d99;
  -webkit-border-radius: 100%;
  -moz-border-radius: 100%;
  border-radius: 100%; }

.ui-resizable-n, .ui-resizable-e, .ui-resizable-s, .ui-resizable-w {
  z-index: 90;
  position: absolute;
  display: flex; }

.dashbrd-widget-placeholder {
  border-color: #010101 !important;
  background-color: #010101 !important; }

.dashbrd-widget-draggable {
  border-color: #383838 !important;
  border-bottom-color: #353535 !important;
  -webkit-box-shadow: 0 4px 20px 0 rgba(0, 0, 0, 0.5);
  -moz-box-shadow: 0 4px 20px 0 rgba(0, 0, 0, 0.5);
  box-shadow: 0 4px 20px 0 rgba(0, 0, 0, 0.5); }

.dashbrd-widget {
  min-width: 250px;
  margin: 0 10px 10px 0;
  background-color: #2b2b2b;
  border: 1px solid #303030; }
  .dashbrd-widget .list-table {
    border: none; }
    .dashbrd-widget .list-table tbody tr:last-child td {
      border-bottom: 1px solid #383838; }
  .dashbrd-widget .debug-output {
    margin: 10px 10px 0 10px;
    max-height: 300px;
    border-color: #383838; }
  .dashbrd-widget .msg-good, .dashbrd-widget .msg-bad {
    margin: 0 10px; }

.list-table tbody tr.nothing-to-show {
  text-align: center;
  color: #737373;
  -webkit-transition: 0s;
  -moz-transition: 0s;
  transition: 0s; }
  .list-table tbody tr.nothing-to-show td:hover {
    background-color: #2b2b2b; }

.dashbrd-grid-widget-content .list-table th, .dashbrd-grid-widget-content .list-table td, .dashbrd-widget .list-table th, .dashbrd-widget .list-table td, .overlay-dialogue .list-table th, .overlay-dialogue .list-table td {
  padding-right: 10px;
  padding-left: 10px; }

.dashbrd-widget-head {
  position: relative;
  padding: 8px 60px 8px 10px; }
  .dashbrd-widget-head h4 {
    color: #dedede;
    font-weight: bold; }
  .dashbrd-widget-head ul {
    position: absolute;
    top: 0;
    right: 0; }
    .dashbrd-widget-head ul li {
      display: block;
      float: left;
      padding: 0; }
      .dashbrd-widget-head ul li select {
        margin: 4px 0; }

.dashbrd-widget-foot {
  text-align: right;
  color: #737373;
  margin: 0 10px; }
  .dashbrd-widget-foot li {
    display: inline-block;
    padding: 8px 0 8px 13px; }

.action-menu, .header-dropdown-list {
  position: absolute;
  z-index: 1000;
  padding: 5px 15px 5px 25px;
  min-width: 166px;
  max-width: 250px;
  background-color: #2b2b2b;
  border: 1px solid #383838;
  border-bottom-color: #353535;
  -webkit-box-shadow: 0 4px 20px 0 rgba(0, 0, 0, 0.5);
  -moz-box-shadow: 0 4px 20px 0 rgba(0, 0, 0, 0.5);
  box-shadow: 0 4px 20px 0 rgba(0, 0, 0, 0.5); }
  .action-menu li, .header-dropdown-list li {
    display: block; }
    .action-menu li div, .header-dropdown-list li div {
      border-top: 1px solid #383838;
      margin: 5px -15px 5px -25px; }
  .action-menu .action-menu-item, .header-dropdown-list .action-menu-item {
    display: block;
    height: 24px;
    line-height: 24px;
    cursor: pointer;
    color: #f2f2f2;
    text-decoration: none;
    border: none;
    outline: 0;
    padding: 0 15px 0 25px;
    margin: 0 -15px 0 -25px;
    position: relative;
    -webkit-transition: background-color 0.2s ease-out;
    -moz-transition: background-color 0.2s ease-out;
    transition: background-color 0.2s ease-out; }
    .action-menu .action-menu-item:hover, .header-dropdown-list .action-menu-item:hover {
      background-color: #454545; }
    .action-menu .action-menu-item:focus, .header-dropdown-list .action-menu-item:focus {
      background-color: #454545; }
    .action-menu .action-menu-item:active, .header-dropdown-list .action-menu-item:active {
      background-color: #454545; }
    .action-menu .action-menu-item.selected::before, .header-dropdown-list .action-menu-item.selected::before {
      display: block;
      width: 24px;
      height: 24px;
      position: absolute;
      left: 0;
      content: '';
      background: url(../img/icon-sprite.svg) no-repeat -5px -835px; }
    .action-menu .action-menu-item .arrow-right, .header-dropdown-list .action-menu-item .arrow-right {
      position: absolute;
      right: 10px;
      top: 8px;
      height: auto;
      line-height: auto;
      padding: 0;
      margin: 0;
      border-left-color: #737373; }
  .action-menu .action-menu-item-disabled, .header-dropdown-list .action-menu-item-disabled {
    display: block;
    height: 24px;
    line-height: 24px;
    color: #737373;
    border: none;
    cursor: default; }
  .action-menu h3, .header-dropdown-list h3 {
    height: 24px;
    line-height: 24px; }

.search-suggest {
  position: absolute;
  z-index: 1000;
  padding: 0 5px;
  min-width: 16px;
  color: #737373;
  background-color: #383838;
  border: 1px solid #383838;
  border-top: none;
  -webkit-box-shadow: 0 6px 10px 0 rgba(0, 0, 0, 0.5);
  -moz-box-shadow: 0 6px 10px 0 rgba(0, 0, 0, 0.5);
  box-shadow: 0 6px 10px 0 rgba(0, 0, 0, 0.5); }
  .search-suggest li {
    display: block;
    height: inherit;
    line-height: normal;
    color: #f2f2f2;
    padding: 0.4em 5px;
    margin: 0 -5px;
    cursor: pointer;
    -webkit-transition: background-color 0.2s ease-out;
    -moz-transition: background-color 0.2s ease-out;
    transition: background-color 0.2s ease-out; }
    .search-suggest li.suggest-hover {
      background-color: #454545; }

.header-dropdown {
  position: relative;
  margin-right: 20px;
  color: #f2f2f2;
  cursor: pointer; }
  .header-dropdown::after {
    content: '';
    position: absolute;
    display: block;
    width: 7px;
    height: 7px;
    top: 20%;
    right: -18px;
    border-left: 2px solid #f2f2f2;
    border-bottom: 2px solid #f2f2f2;
    -webkit-transform: translate3d(-50%, -50%, 0) rotate(-45deg);
    -moz-transform: translate3d(-50%, -50%, 0) rotate(-45deg);
    -ms-transform: translate3d(-50%, -50%, 0) rotate(-45deg);
    transform: translate3d(-50%, -50%, 0) rotate(-45deg); }

.header-dropdown-menu {
  text-align: left; }
  .header-dropdown-menu h1:hover {
    text-decoration: underline; }

a.header-dropdown {
  border: none;
  color: #f2f2f2; }

.header-dropdown-list {
  display: none;
  top: 32px;
  left: -8px;
  padding: 5px 8px;
  font-size: 1.167em; }
  .header-dropdown-list.example {
    display: block; }
  .header-dropdown-list .action-menu-item {
    padding: 0 8px;
    margin: 0 -8px;
    height: 26px;
    line-height: 26px; }
  .header-dropdown-list::before, .header-dropdown-list::after {
    content: '';
    position: absolute;
    top: -10px;
    border-left: 10px solid transparent;
    border-right: 10px solid transparent;
    border-bottom: 10px solid #353535; }
  .header-dropdown-list::after {
    top: -9px;
    border-bottom-color: #2b2b2b; }

.overlay-dialogue {
  display: table;
  position: absolute;
  z-index: 1000;
  padding: 15px 10px 10px 10px;
  background-color: #2b2b2b;
  border: 1px solid #383838;
  border-bottom-color: #353535;
  -webkit-box-shadow: 0 4px 20px 0 rgba(0, 0, 0, 0.5);
  -moz-box-shadow: 0 4px 20px 0 rgba(0, 0, 0, 0.5);
  box-shadow: 0 4px 20px 0 rgba(0, 0, 0, 0.5); }
  .overlay-dialogue.modal {
    position: fixed;
    top: 50%;
    left: 50%;
    overflow: hidden;
    -webkit-transform: translate(-50%, -50%);
    -moz-transform: translate(-50%, -50%);
    -ms-transform: translate(-50%, -50%);
    transform: translate(-50%, -50%); }
    .overlay-dialogue.modal .overlay-dialogue-body {
      overflow: auto;
      overflow-x: hidden;
      max-height: calc(100vh - 190px);
      max-width: inherit;
      margin: 0 0 10px 0; }
    .overlay-dialogue.modal > .overlay-close-btn {
      position: relative;
      float: right;
      top: -12px;
      right: -8px; }
  .overlay-dialogue .list-table {
    border: none; }
  .overlay-dialogue .table-paging {
    border: none;
    border-top: 1px solid #383838; }
  .overlay-dialogue .table-forms-td-left {
    text-align: left; }
  .overlay-dialogue .table-forms-td-right td {
    vertical-align: middle; }
    .overlay-dialogue .table-forms-td-right td label {
      display: block; }
  .overlay-dialogue .dashbrd-widget-head {
    margin: -10px -10px 6px -10px; }
  .overlay-dialogue .maps-container {
    max-height: 128px;
    overflow-y: auto;
    margin-left: -10px; }

.btn-back-map-container {
  text-align: left;
  position: absolute;
  left: -1px; }
  .btn-back-map-container .btn-back-map {
    margin-top: 10px;
    border-radius: 0px 2px 2px 0px;
    background-color: rgba(0, 0, 0, 0.8);
    padding: 0px 0px 0px 0px;
    display: inline-block;
    height: 24px;
    line-height: 24px;
    vertical-align: middle;
    border: #303030 solid 1px;
    color: white;
    text-decoration: none; }
    .btn-back-map-container .btn-back-map .btn-back-map-content {
      display: none; }
    .btn-back-map-container .btn-back-map .btn-back-map-icon {
      margin-left: 5px;
      display: inline-block;
      width: 28px;
      height: 24px;
      vertical-align: middle;
      background: url(../img/icon-sprite.svg) no-repeat -85px -691px; }
    .btn-back-map-container .btn-back-map:hover {
      background-color: #768d99;
      border: #768d99 solid 1px; }
      .btn-back-map-container .btn-back-map:hover .btn-back-map-content {
        display: inline-block;
        line-height: 24px;
        padding: 0px 6px 0px 0px; }

.overlay-dialogue-body {
  margin: 0 0 25px 0;
  white-space: nowrap; }

.overlay-dialogue-footer {
  text-align: right; }
  .overlay-dialogue-footer button {
    margin: 0 0 0 10px; }

.overlay-bg {
  background-color: #000;
  width: 100%;
  height: 100%;
  position: fixed;
  z-index: 1000;
  top: 0;
  left: 0;
  opacity: 0.35;
  filter: alpha(opacity=35); }

.calendar {
  width: 200px; }
  .calendar .selected, .calendar .selected:hover {
    background-color: #4f4f4f;
    color: #fff; }
  .calendar table {
    width: 100%;
    margin: 5px 0; }
    .calendar table thead {
      text-transform: uppercase;
      color: #737373; }
    .calendar table tbody {
      text-align: center; }
      .calendar table tbody td {
        padding: 4px;
        -webkit-transition: background-color 0.2s ease-out;
        -moz-transition: background-color 0.2s ease-out;
        transition: background-color 0.2s ease-out; }
        .calendar table tbody td:hover {
          background-color: #454545;
          cursor: pointer; }

.calendar-header {
  text-align: center; }
  .calendar-header .btn-grey {
    border: none;
    background-color: transparent; }

.calendar-year, .calendar-month {
  height: 24px;
  line-height: 26px; }
  .calendar-year button:first-child, .calendar-month button:first-child {
    float: left; }
  .calendar-year button:last-child, .calendar-month button:last-child {
    float: right; }

.calendar-time {
  text-align: center; }
  .calendar-time input[type="text"] {
    width: 32px; }

.calendar-footer {
  margin: 26px 0 0 0;
  text-align: right; }
  .calendar-footer .btn-grey {
    float: left;
    margin-top: 0; }

.notif {
  width: 250px; }
  .notif .dashbrd-widget-head {
    margin: -11px 0 7px -9px;
    padding: 0; }
    .notif .dashbrd-widget-head ul {
      position: relative;
      display: inline-block; }
      .notif .dashbrd-widget-head ul li {
        float: none;
        display: inline-block; }

.notif-body {
  max-height: 600px;
  padding: 0 5px 0 0;
  overflow-y: auto; }
  .notif-body h4 {
    display: block;
    max-width: 250px;
    padding-bottom: 0.083em; }
  .notif-body p {
    margin: 0.25em 0 0 0; }
  .notif-body li {
    padding: 0 0 10px 19px; }
    .notif-body li:last-child {
      padding-bottom: 0; }

.notif-indic {
  width: 14px;
  height: 14px;
  float: left;
  margin: 2px 0 0 -19px;
  -webkit-border-radius: 2px;
  -moz-border-radius: 2px;
  border-radius: 2px; }

.notif-indic-container {
  border-top: 1px solid #383838;
  margin: 0 0 0 -19px;
  padding: 14px 0 0 0; }
  .notif-indic-container .notif-indic {
    float: none;
    display: inline-block;
    margin: 0 2px 0 0; }

.box_on {
  position: absolute;
  z-index: 99; }

.screen-table {
  background-color: #2b2b2b;
  width: 100%; }
  .screen-table td {
    padding: 2px 3px; }
  .screen-table .table-forms {
    text-align: left; }
  .screen-table .list-table {
    border: none; }
    .screen-table .list-table td {
      text-align: left;
      padding: 6px 5px;
      border: none;
      border-bottom: 1px solid #383838; }
  .screen-table .dashbrd-widget {
    margin: 0;
    border: none; }
    .screen-table .dashbrd-widget th {
      padding: 6px 5px; }
  .screen-table .dashbrd-widget-head {
    text-align: left;
    padding: 4px 5px; }
    .screen-table .dashbrd-widget-head li {
      line-height: 2.9em; }
  .screen-table .dashbrd-widget-foot {
    margin: 0; }
  .screen-table .nothing-to-show td {
    text-align: center !important; }

.dashed-border td {
  border: 1px dashed #383838; }

.top {
  vertical-align: top; }

.right {
  text-align: right !important; }

.bottom {
  vertical-align: bottom; }

.left {
  text-align: left; }

.center {
  text-align: center; }

.middle {
  vertical-align: middle; }

.graph-selection {
  position: absolute;
  z-index: 98;
  overflow: hidden;
  background-color: rgba(167, 136, 32, 0.35);
  border: 1px solid rgba(233, 144, 3, 0.6);
  border-top: none;
  border-bottom: none; }

.ui-selectable-helper {
  position: absolute;
  z-index: 100;
  background-color: rgba(167, 136, 32, 0.35);
  border: 1px solid rgba(233, 144, 3, 0.6); }

#map-area .map-element-area-bg {
  background-color: rgba(69, 69, 69, 0.35); }

.map-element-selected {
  border: 3px dashed #e99003;
  margin: -3px; }

.debug-output {
  max-height: 600px;
  overflow-y: auto;
  padding: 11px;
  margin: 10px 13px 0 13px;
  background-color: #2f280a !important;
  border: 1px solid #303030; }

.btn-debug {
  position: fixed;
  bottom: 13px;
  right: 13px;
  z-index: 15000;
  padding: 4px 11px;
  border: 1px solid #303030;
  background-color: rgba(14, 16, 18, 0.8);
  -webkit-border-radius: 2px;
  -moz-border-radius: 2px;
  border-radius: 2px; }

.overlay-descr {
  max-height: 150px;
  overflow-y: auto;
  padding: 0 11px 0 11px;
  margin: 5px 0;
  background-color: #2b2b2b; }

.overlay-descr-url {
  padding: 3px 11px 7px 11px; }

.overlay-descr {
  background: linear-gradient(#2b2b2b 30%, rgba(43, 43, 43, 0)), linear-gradient(rgba(43, 43, 43, 0), #2b2b2b 70%) 0 100%, radial-gradient(50% 0, farthest-side, rgba(0, 0, 0, 0.4), transparent), radial-gradient(50% 100%, farthest-side, rgba(0, 0, 0, 0.4), transparent) 0 100%;
  background: linear-gradient(#2b2b2b 30%, rgba(43, 43, 43, 0)), linear-gradient(rgba(43, 43, 43, 0), #2b2b2b 70%) 0 100%, radial-gradient(farthest-side at 50% 0, rgba(0, 0, 0, 0.4), transparent), radial-gradient(farthest-side at 50% 100%, rgba(0, 0, 0, 0.4), transparent) 0 100%;
  background-repeat: no-repeat;
  background-color: #2b2b2b;
  background-size: 100% 40px, 100% 40px, 100% 4px, 100% 4px;
  background-attachment: local, local, scroll, scroll; }

.green, a.green {
  color: #59db8f; }

.red, a.red, select.red, select option.red {
  color: #e45959; }

.orange, a.orange {
  color: #f24f1d; }

.yellow, a.yellow {
  color: #e99003; }

.grey, a.grey {
  color: #737373; }

.blue, a.blue {
  color: #429ae3; }

.teal, a.teal {
  color: #0f998b; }

.progress-bar-container {
  display: inline-block;
  white-space: nowrap;
  position: relative; }
  .progress-bar-container:hover .progress-bar-label {
    display: block; }
  .progress-bar-container a {
    border: none; }

.progress-bar-bg {
  padding: 3px 0 2px 0;
  font-size: 0.917em;
  line-height: 1em;
  display: inline-block; }
  .progress-bar-bg.green-bg, .progress-bar-bg.normal-bg, .progress-bar-bg.active-bg {
    background-color: #34af67; }
  .progress-bar-bg.red-bg {
    background-color: #d64e4e; }

.progress-bar-label {
  display: none;
  color: #fff;
  font-size: 0.917em; }
  .progress-bar-label span {
    position: absolute; }
    .progress-bar-label span:first-child {
      left: .35em; }
    .progress-bar-label span:last-child {
      right: .35em; }

.status-container {
  display: inline-block;
  white-space: nowrap;
  margin: 1px 3px 1px 0; }
  .status-container:last-child {
    margin: 0; }
  .status-container span {
    -webkit-border-radius: 0;
    -moz-border-radius: 0;
    border-radius: 0; }
    .status-container span:only-child {
      -webkit-border-radius: 2px;
      -moz-border-radius: 2px;
      border-radius: 2px; }
    .status-container span:first-child:not(:only-child) {
      -webkit-border-radius: 2px 0 0 2px;
      -moz-border-radius: 2px 0 0 2px;
      border-radius: 2px 0 0 2px; }
    .status-container span:last-child:not(:only-child) {
      -webkit-border-radius: 0 2px 2px 0;
      -moz-border-radius: 0 2px 2px 0;
      border-radius: 0 2px 2px 0; }

.status-green {
  color: #fff;
  border: 1px solid #2f9f5e;
  background-color: #34af67; }

.status-red {
  color: #fff;
  border: 1px solid #d23d3d;
  background-color: #d64e4e; }

.status-grey {
  color: #525252;
  background-color: #2b2b2b;
  border: 1px solid #3d3d3d; }

.status-dark-grey {
  border: 1px solid #80898d;
  background-color: #8a9397; }

.status-yellow {
  color: #fff;
  border: 1px solid #e79e0b;
  background-color: #f1a50b; }

.tag {
  display: inline-block;
  color: #f2f2f2;
  background-color: #4f4f4f;
  margin: 1px 3px 1px 0;
  padding: 2px 3px;
  text-align: center;
  line-height: 1em;
  max-width: 133px;
  vertical-align: middle;
  -webkit-border-radius: 2px;
  -moz-border-radius: 2px;
  border-radius: 2px; }
  .tag:last-child {
    margin: 0; }

.status-green, .status-red, .status-grey, .status-dark-grey, .status-yellow {
  padding: 2px 3px 1px 3px;
  font-size: 0.917em;
  text-transform: uppercase;
  text-align: center;
  min-width: .7em;
  line-height: 1em;
  display: inline-block;
  -webkit-border-radius: 2px;
  -moz-border-radius: 2px;
  border-radius: 2px; }

.green-bg, .normal-bg, .active-bg, td.active-bg {
  background-color: #59db8f; }

.red-bg {
  background-color: #e45959; }

.na-bg, .na-bg input[type="radio"]:checked + label {
  color: #2a353a; }

td.na-bg, td.log-na-bg, td.normal-bg, td.info-bg, td.log-info-bg, td.average-bg, td.warning-bg, td.log-warning-bg, td.high-bg, td.log-high-bg, td.disaster-bg, td.log-disaster-bg {
  border-left: none; }
  td.na-bg ~ td.na-bg, td.log-na-bg ~ td.na-bg, td.normal-bg ~ td.na-bg, td.info-bg ~ td.na-bg, td.log-info-bg ~ td.na-bg, td.average-bg ~ td.na-bg, td.warning-bg ~ td.na-bg, td.log-warning-bg ~ td.na-bg, td.high-bg ~ td.na-bg, td.log-high-bg ~ td.na-bg, td.disaster-bg ~ td.na-bg, td.log-disaster-bg ~ td.na-bg, td.na-bg ~ td.log-na-bg, td.log-na-bg ~ td.log-na-bg, td.normal-bg ~ td.log-na-bg, td.info-bg ~ td.log-na-bg, td.log-info-bg ~ td.log-na-bg, td.average-bg ~ td.log-na-bg, td.warning-bg ~ td.log-na-bg, td.log-warning-bg ~ td.log-na-bg, td.high-bg ~ td.log-na-bg, td.log-high-bg ~ td.log-na-bg, td.disaster-bg ~ td.log-na-bg, td.log-disaster-bg ~ td.log-na-bg, td.na-bg ~ td.normal-bg, td.log-na-bg ~ td.normal-bg, td.normal-bg ~ td.normal-bg, td.info-bg ~ td.normal-bg, td.log-info-bg ~ td.normal-bg, td.average-bg ~ td.normal-bg, td.warning-bg ~ td.normal-bg, td.log-warning-bg ~ td.normal-bg, td.high-bg ~ td.normal-bg, td.log-high-bg ~ td.normal-bg, td.disaster-bg ~ td.normal-bg, td.log-disaster-bg ~ td.normal-bg, td.na-bg ~ td.info-bg, td.log-na-bg ~ td.info-bg, td.normal-bg ~ td.info-bg, td.info-bg ~ td.info-bg, td.log-info-bg ~ td.info-bg, td.average-bg ~ td.info-bg, td.warning-bg ~ td.info-bg, td.log-warning-bg ~ td.info-bg, td.high-bg ~ td.info-bg, td.log-high-bg ~ td.info-bg, td.disaster-bg ~ td.info-bg, td.log-disaster-bg ~ td.info-bg, td.na-bg ~ td.log-info-bg, td.log-na-bg ~ td.log-info-bg, td.normal-bg ~ td.log-info-bg, td.info-bg ~ td.log-info-bg, td.log-info-bg ~ td.log-info-bg, td.average-bg ~ td.log-info-bg, td.warning-bg ~ td.log-info-bg, td.log-warning-bg ~ td.log-info-bg, td.high-bg ~ td.log-info-bg, td.log-high-bg ~ td.log-info-bg, td.disaster-bg ~ td.log-info-bg, td.log-disaster-bg ~ td.log-info-bg, td.na-bg ~ td.average-bg, td.log-na-bg ~ td.average-bg, td.normal-bg ~ td.average-bg, td.info-bg ~ td.average-bg, td.log-info-bg ~ td.average-bg, td.average-bg ~ td.average-bg, td.warning-bg ~ td.average-bg, td.log-warning-bg ~ td.average-bg, td.high-bg ~ td.average-bg, td.log-high-bg ~ td.average-bg, td.disaster-bg ~ td.average-bg, td.log-disaster-bg ~ td.average-bg, td.na-bg ~ td.warning-bg, td.log-na-bg ~ td.warning-bg, td.normal-bg ~ td.warning-bg, td.info-bg ~ td.warning-bg, td.log-info-bg ~ td.warning-bg, td.average-bg ~ td.warning-bg, td.warning-bg ~ td.warning-bg, td.log-warning-bg ~ td.warning-bg, td.high-bg ~ td.warning-bg, td.log-high-bg ~ td.warning-bg, td.disaster-bg ~ td.warning-bg, td.log-disaster-bg ~ td.warning-bg, td.na-bg ~ td.log-warning-bg, td.log-na-bg ~ td.log-warning-bg, td.normal-bg ~ td.log-warning-bg, td.info-bg ~ td.log-warning-bg, td.log-info-bg ~ td.log-warning-bg, td.average-bg ~ td.log-warning-bg, td.warning-bg ~ td.log-warning-bg, td.log-warning-bg ~ td.log-warning-bg, td.high-bg ~ td.log-warning-bg, td.log-high-bg ~ td.log-warning-bg, td.disaster-bg ~ td.log-warning-bg, td.log-disaster-bg ~ td.log-warning-bg, td.na-bg ~ td.high-bg, td.log-na-bg ~ td.high-bg, td.normal-bg ~ td.high-bg, td.info-bg ~ td.high-bg, td.log-info-bg ~ td.high-bg, td.average-bg ~ td.high-bg, td.warning-bg ~ td.high-bg, td.log-warning-bg ~ td.high-bg, td.high-bg ~ td.high-bg, td.log-high-bg ~ td.high-bg, td.disaster-bg ~ td.high-bg, td.log-disaster-bg ~ td.high-bg, td.na-bg ~ td.log-high-bg, td.log-na-bg ~ td.log-high-bg, td.normal-bg ~ td.log-high-bg, td.info-bg ~ td.log-high-bg, td.log-info-bg ~ td.log-high-bg, td.average-bg ~ td.log-high-bg, td.warning-bg ~ td.log-high-bg, td.log-warning-bg ~ td.log-high-bg, td.high-bg ~ td.log-high-bg, td.log-high-bg ~ td.log-high-bg, td.disaster-bg ~ td.log-high-bg, td.log-disaster-bg ~ td.log-high-bg, td.na-bg ~ td.disaster-bg, td.log-na-bg ~ td.disaster-bg, td.normal-bg ~ td.disaster-bg, td.info-bg ~ td.disaster-bg, td.log-info-bg ~ td.disaster-bg, td.average-bg ~ td.disaster-bg, td.warning-bg ~ td.disaster-bg, td.log-warning-bg ~ td.disaster-bg, td.high-bg ~ td.disaster-bg, td.log-high-bg ~ td.disaster-bg, td.disaster-bg ~ td.disaster-bg, td.log-disaster-bg ~ td.disaster-bg, td.na-bg ~ td.log-disaster-bg, td.log-na-bg ~ td.log-disaster-bg, td.normal-bg ~ td.log-disaster-bg, td.info-bg ~ td.log-disaster-bg, td.log-info-bg ~ td.log-disaster-bg, td.average-bg ~ td.log-disaster-bg, td.warning-bg ~ td.log-disaster-bg, td.log-warning-bg ~ td.log-disaster-bg, td.high-bg ~ td.log-disaster-bg, td.log-high-bg ~ td.log-disaster-bg, td.disaster-bg ~ td.log-disaster-bg, td.log-disaster-bg ~ td.log-disaster-bg {
    border-left: 1px dotted #383838; }

.log-na-bg {
  color: #2a353a;
  background-color: #97aab3; }

.normal-bg {
  color: #0e4123; }

.active-bg, td.active-bg {
  color: #0e4123; }

td.active-bg {
  color: #0e4123; }

.info-bg, .info-bg input[type="radio"]:checked + label {
  color: #00268e; }

.log-info-bg {
  color: #00268e;
  background-color: #7499ff; }

.average-bg, .average-bg input[type="radio"]:checked + label {
  color: #733100; }

.warning-bg, .warning-bg input[type="radio"]:checked + label {
  color: #734d00; }

.log-warning-bg {
  color: #734d00;
  background-color: #ffc859; }

.high-bg, .high-bg input[type="radio"]:checked + label {
  color: #52190b; }

.log-high-bg {
  color: #52190b;
  background-color: #e97659; }

.disaster-bg, .disaster-bg input[type="radio"]:checked + label {
  color: #4b0c0c; }

.log-disaster-bg {
  color: #4b0c0c;
  background-color: #e45959; }

.inactive-bg, td.inactive-bg {
  color: #4b0c0c;
  background-color: #e45959; }

.list-table tbody tr.row-selected, .drag-drop-area, .navtree .tree .tree-item.selected > .tree-row, .navtree .tree .calendar .tree-item.selected:hover > .tree-row, .navtree .tree .tree-item.selected > .tree-row:hover {
  background-color: #2f280a; }

.msg-good {
  color: #2f9f5e;
  border: 1px solid #344e3f;
  background-color: #32453a; }
  .msg-good .link-action {
    color: #2f9f5e; }
  .msg-good .overlay-close-btn {
    color: #737373; }
  .msg-good ul {
    border-top-color: #344e3f; }
  .msg-good button {
    background-color: #fff;
    color: #2f9f5e;
    border-color: #344e3f; }

.msg-bad {
  color: #ae2929;
  border: 1px solid #503434;
  background-color: #473232; }
  .msg-bad .link-action {
    color: #ae2929; }
  .msg-bad .overlay-close-btn {
    color: #737373; }
  .msg-bad ul {
    border-top-color: #503434; }
  .msg-bad button {
    background-color: #fff;
    color: #ae2929;
    border-color: #503434; }

.msg-details {
  font-size: 1em;
  text-align: left; }
  .msg-details .link-action {
    position: absolute;
    top: 7px;
    left: 10px;
    margin-bottom: 20px; }
  .msg-details ul {
    font-size: 0.85em;
    max-height: 300px;
    padding: 0 5px 0 0;
    overflow-y: auto; }
    .msg-details ul li {
      margin: .5em 0 .5em 1em; }
      .msg-details ul li::before {
        content: '\2013';
        float: left;
        margin-left: -1em; }
      .msg-details ul li:only-child {
        margin-left: 0; }
    .msg-details ul.msg-details-border {
      margin: 8px 0 0 0;
      border-top-width: 1px;
      border-top-style: dashed; }

.msg-buttons {
  text-align: right;
  margin: 10px 0 0 0; }
  .msg-buttons button {
    margin: 0 0 0 10px; }

.msg-good, .msg-bad {
  font-size: 1.167em;
  padding: 7px 20px 7px 15px;
  margin: 0 0 12px 0;
  text-align: center;
  position: relative;
  -webkit-border-radius: 2px;
  -moz-border-radius: 2px;
  border-radius: 2px; }
  .msg-good .overlay-close-btn, .msg-bad .overlay-close-btn {
    font-size: 1.167em; }

.msg-bad-global {
  display: none;
  position: fixed;
  bottom: 0;
  z-index: 10000;
  width: 100%;
  padding: 5px 5px;
  text-align: center;
  color: #593c00;
  background-color: #ffc859;
  border-top: 1px solid #ffc040; }

.msg-global {
  text-align: left;
  margin-left: auto;
  margin-right: auto;
  margin-top: 5%;
  max-width: 25%; }

.plus-icon {
  display: inline-block; }

.plus-icon {
  width: 2px;
  height: 8px;
  position: relative; }
  .plus-icon::after {
    content: "";
    width: 8px;
    height: 2px;
    top: 3px;
    left: -3px;
    position: absolute; }

.remove-btn, .overlay-close-btn, a.overlay-close-btn, .subfilter-disable-btn {
  display: block;
  padding: 0;
  width: 18px;
  height: 18px;
  line-height: 18px;
  text-align: center;
  color: #737373;
  font-size: 1.5em;
  font-weight: bold;
  text-decoration: none;
  cursor: pointer;
  opacity: 0.5;
  filter: alpha(opacity=50);
  -webkit-transition: opacity 0.2s ease-out;
  -moz-transition: opacity 0.2s ease-out;
  transition: opacity 0.2s ease-out; }
  .remove-btn::before, .overlay-close-btn::before, .subfilter-disable-btn::before {
    content: "\00d7"; }
  .remove-btn:hover, .overlay-close-btn:hover, .subfilter-disable-btn:hover {
    opacity: 1;
    filter: alpha(opacity=100);
    text-decoration: none;
    color: #737373; }
  .remove-btn:focus, .overlay-close-btn:focus, .subfilter-disable-btn:focus {
    opacity: 1;
    filter: alpha(opacity=100);
    text-decoration: none;
    color: #737373; }
  .remove-btn:active, .overlay-close-btn:active, .subfilter-disable-btn:active {
    opacity: 1;
    filter: alpha(opacity=100);
    text-decoration: none;
    color: #737373; }

.remove-btn {
  position: absolute;
  top: 5px;
  right: 5px;
  min-height: auto;
  border: none;
  background-color: transparent !important;
  -webkit-border-radius: 2px;
  -moz-border-radius: 2px;
  border-radius: 2px; }

.overlay-close-btn, a.overlay-close-btn {
  position: absolute;
  z-index: 1000;
  top: 1px;
  right: 1px;
  min-height: auto;
  border: none;
  background-color: transparent !important;
  -webkit-border-radius: 2px;
  -moz-border-radius: 2px;
  border-radius: 2px; }

.subfilter-disable-btn {
  width: 18px;
  height: 18px;
  line-height: 18px;
  display: inline-block;
  position: absolute;
  top: 0;
  right: -12px;
  color: #f2f2f2;
  background-color: #4f4f4f;
  -webkit-border-radius: 2px;
  -moz-border-radius: 2px;
  border-radius: 2px;
  opacity: 1;
  filter: alpha(opacity=100); }
  .subfilter-disable-btn:hover {
    color: #e5e5e5; }
  .subfilter-disable-btn:focus {
    color: #d9d9d9; }
  .subfilter-disable-btn:active {
    color: #d9d9d9; }

.color-picker {
  height: 20px;
  white-space: nowrap; }
  .color-picker div {
    display: inline-block;
    width: 18px;
    height: 18px;
    border: 1px solid #2b2b2b; }
    .color-picker div:hover {
      cursor: pointer;
      -webkit-box-shadow: inset 0 0 0 1px #2b2b2b;
      -moz-box-shadow: inset 0 0 0 1px #2b2b2b;
      box-shadow: inset 0 0 0 1px #2b2b2b;
      border-color: #7499ff; }
    .color-picker div:active {
      cursor: pointer;
      -webkit-box-shadow: inset 0 0 0 2px #2b2b2b;
      -moz-box-shadow: inset 0 0 0 2px #2b2b2b;
      box-shadow: inset 0 0 0 2px #2b2b2b; }

.input-color-picker {
  position: relative;
  display: inline-block; }
  .input-color-picker div {
    position: absolute;
    top: 2px;
    left: 2px;
    width: 20px;
    height: 20px; }
  .input-color-picker input[type="text"] {
    padding-left: 25px; }

.preloader-container {
  z-index: 10;
  padding: 7px;
  display: inline-block;
  width: 24px;
  height: 24px;
  top: 50%;
  left: 0;
  right: 0;
  margin: auto;
  position: absolute;
  background-color: rgba(43, 43, 43, 0.8);
  -webkit-border-radius: 50%;
  -moz-border-radius: 50%;
  border-radius: 50%;
  -webkit-transform: translateY(-50%);
  -moz-transform: translateY(-50%);
  -ms-transform: translateY(-50%);
  transform: translateY(-50%); }

.preloader {
  -webkit-border-radius: 50%;
  -moz-border-radius: 50%;
  border-radius: 50%;
  width: 20px;
  height: 20px;
  margin: 0 auto;
  border: 2px solid #ccd5d9;
  border-bottom: 2px solid #0275b8;
  animation: load 0.6s infinite linear; }

@keyframes load {
  to {
    -webkit-transform: rotate(360deg);
    -moz-transform: rotate(360deg);
    -ms-transform: rotate(360deg);
    transform: rotate(360deg); } }
.browser-logo-chrome {
  background: url(../img/browser-sprite.png) no-repeat 0 0; }

.browser-logo-ff {
  background: url(../img/browser-sprite.png) no-repeat -66px 0px; }

.browser-logo-ie {
  background: url(../img/browser-sprite.png) no-repeat 0 -66px; }

.browser-logo-opera {
  background: url(../img/browser-sprite.png) no-repeat -66px -66px; }

.browser-logo-safari {
  background: url(../img/browser-sprite.png) no-repeat 0 -132px; }

.browser-logo-chrome, .browser-logo-ff, .browser-logo-ie, .browser-logo-opera, .browser-logo-safari {
  width: 66px;
  height: 66px;
  margin: 0 auto;
  margin-bottom: 5px; }

.browser-warning-container {
  margin-top: 5%;
  margin-left: auto;
  margin-right: auto;
  width: 766px;
  text-align: center;
  padding: 28px 28px 10px 28px; }
  .browser-warning-container h2 {
    text-align: left; }
  .browser-warning-container p {
    margin: 0.7em 0;
    text-align: left; }
  .browser-warning-container li {
    display: inline-block;
    margin: 25px 20px; }

.browser-warning-footer {
  border-top: 1px solid #383838;
  margin: 25px 0 0 0;
  padding: 10px 0 0 0;
  text-align: center; }

.available::-webkit-scrollbar, textarea::-webkit-scrollbar, select::-webkit-scrollbar, .setup-right-body::-webkit-scrollbar, .dashbrd-grid-widget-content::-webkit-scrollbar, .overlay-dialogue .maps-container::-webkit-scrollbar, .notif-body::-webkit-scrollbar, .debug-output::-webkit-scrollbar, .overlay-descr::-webkit-scrollbar, .msg-details ul::-webkit-scrollbar, .overflow-table::-webkit-scrollbar {
  width: 9px; }
.available::-webkit-scrollbar-track, textarea::-webkit-scrollbar-track, select::-webkit-scrollbar-track, .setup-right-body::-webkit-scrollbar-track, .dashbrd-grid-widget-content::-webkit-scrollbar-track, .overlay-dialogue .maps-container::-webkit-scrollbar-track, .notif-body::-webkit-scrollbar-track, .debug-output::-webkit-scrollbar-track, .overlay-descr::-webkit-scrollbar-track, .msg-details ul::-webkit-scrollbar-track, .overflow-table::-webkit-scrollbar-track {
  background-color: #1f1f1f; }
.available::-webkit-scrollbar-thumb, textarea::-webkit-scrollbar-thumb, select::-webkit-scrollbar-thumb, .setup-right-body::-webkit-scrollbar-thumb, .dashbrd-grid-widget-content::-webkit-scrollbar-thumb, .overlay-dialogue .maps-container::-webkit-scrollbar-thumb, .notif-body::-webkit-scrollbar-thumb, .debug-output::-webkit-scrollbar-thumb, .overlay-descr::-webkit-scrollbar-thumb, .msg-details ul::-webkit-scrollbar-thumb, .overflow-table::-webkit-scrollbar-thumb {
  background-color: #383838;
  border: 1px solid #2b2b2b; }

.overflow-table::-webkit-scrollbar {
  height: 9px; }

.cursor-move {
  cursor: move; }

tr.cursor-move td * {
  cursor: move; }

.cursor-pointer {
  cursor: pointer; }

.dashbrd-grid-widget-head h4, .dashbrd-grid-widget-foot ul li, .action-menu .action-menu-item, .header-dropdown-list .action-menu-item, .action-menu h3, .header-dropdown-list h3, .notif-body h4, .tag, .overflow-ellipsis, .overflow-ellipsis td, .overflow-ellipsis th, .overflow-ellipsis th a, .server-name {
  overflow: hidden;
  text-overflow: ellipsis;
  white-space: nowrap; }

.overflow-ellipsis {
  table-layout: fixed; }

.rel-container {
  position: relative;
  display: inline-block;
  min-width: 16px;
  white-space: nowrap; }
  .rel-container .icon-info {
    margin-right: 10px; }
    .rel-container .icon-info:last-child {
      margin-right: 0; }

.server-name {
  color: #737373;
  float: right;
  white-space: nowrap;
  overflow: hidden; }

.uppercase {
  text-transform: uppercase; }

.flickerfreescreen {
  position: relative; }

.clock {
  padding: 0 10px;
  height: 99%;
  width: auto; }

.clock-svg {
  max-height: 100%;
  max-width: 100%;
  display: block;
  margin: 0 auto; }

.time-zone {
  margin: 0 0 .5em 0;
  white-space: nowrap; }

.local-clock {
  margin: .5em 0 0 0;
  white-space: nowrap; }

.clock-face {
  fill: #383838; }

.clock-hand {
  fill: #f2f2f2; }

.clock-hand-sec {
  fill: #69808d; }

.clock-lines {
  fill: #4f4f4f; }

.sysmap {
  height: 100%;
  width: auto;
  padding: 0 10px;
  text-align: center; }

.sysmap-scroll-container {
  overflow-x: auto;
  overflow-y: hidden;
  position: relative;
  width: calc(100% - 20px);
  border: 10px solid #2b2b2b;
  background: #2b2b2b;
  display: block; }
  .sysmap-scroll-container .map-container {
    display: table; }
  .sysmap-scroll-container .table-forms-container, .sysmap-scroll-container .browser-warning-container {
    display: table;
    margin: 0;
    padding: 0;
    border: 0; }

.sysmap-widget-container {
  overflow: hidden;
  height: 100%;
  width: 100%;
  max-height: 100%;
  max-width: 100%;
  display: flex;
  align-items: center;
  justify-content: center; }

@supports (-ms-ime-align: auto) {
  .navtree .problems {
    margin-left: 10px;
    left: -15px; } }
@keyframes fadein {
  from {
    opacity: 0; }
  to {
    opacity: 1; } }
@-moz-keyframes fadein {
  from {
    opacity: 0; }
  to {
    opacity: 1; } }
@-webkit-keyframes fadein {
  from {
    opacity: 0; }
  to {
    opacity: 1; } }
@-ms-keyframes fadein {
  from {
    opacity: 0; }
  to {
    opacity: 1; } }
@-o-keyframes fadein {
  from {
    opacity: 0; }
  to {
    opacity: 1; } }
.navtree .tree {
  width: 100%;
  height: 100%; }
  .navtree .tree .tree-list {
    list-style: none; }
  .navtree .tree .tree-list.root > .tree-item > .tree-row > .content > .margin-lvl {
    flex: 0 0 15px; }
  .navtree .tree .tree-list > .tree-item.ui-sortable-helper .content {
    padding-left: 5px; }
  .navtree .tree .tree-list[data-depth="0"] > .tree-item > .tree-row > .content > .margin-lvl {
    flex: 0 0 10px; }
  .navtree .tree .tree-list[data-depth="0"] > .tree-item.ui-sortable-helper {
    margin-left: 10px; }
    .navtree .tree .tree-list[data-depth="0"] > .tree-item.ui-sortable-helper > .tree-row > .content > .margin-lvl {
      display: none; }
  .navtree .tree .tree-list[data-depth="1"] > .tree-item > .tree-row > .content > .margin-lvl {
    flex: 0 0 25px; }
  .navtree .tree .tree-list[data-depth="1"] > .tree-item.ui-sortable-helper {
    margin-left: 25px; }
    .navtree .tree .tree-list[data-depth="1"] > .tree-item.ui-sortable-helper > .tree-row > .content > .margin-lvl {
      display: none; }
  .navtree .tree .tree-list[data-depth="2"] > .tree-item > .tree-row > .content > .margin-lvl {
    flex: 0 0 40px; }
  .navtree .tree .tree-list[data-depth="2"] > .tree-item.ui-sortable-helper {
    margin-left: 40px; }
    .navtree .tree .tree-list[data-depth="2"] > .tree-item.ui-sortable-helper > .tree-row > .content > .margin-lvl {
      display: none; }
  .navtree .tree .tree-list[data-depth="3"] > .tree-item > .tree-row > .content > .margin-lvl {
    flex: 0 0 55px; }
  .navtree .tree .tree-list[data-depth="3"] > .tree-item.ui-sortable-helper {
    margin-left: 55px; }
    .navtree .tree .tree-list[data-depth="3"] > .tree-item.ui-sortable-helper > .tree-row > .content > .margin-lvl {
      display: none; }
  .navtree .tree .tree-list[data-depth="4"] > .tree-item > .tree-row > .content > .margin-lvl {
    flex: 0 0 70px; }
  .navtree .tree .tree-list[data-depth="4"] > .tree-item.ui-sortable-helper {
    margin-left: 70px; }
    .navtree .tree .tree-list[data-depth="4"] > .tree-item.ui-sortable-helper > .tree-row > .content > .margin-lvl {
      display: none; }
  .navtree .tree .tree-list[data-depth="5"] > .tree-item > .tree-row > .content > .margin-lvl {
    flex: 0 0 85px; }
  .navtree .tree .tree-list[data-depth="5"] > .tree-item.ui-sortable-helper {
    margin-left: 85px; }
    .navtree .tree .tree-list[data-depth="5"] > .tree-item.ui-sortable-helper > .tree-row > .content > .margin-lvl {
      display: none; }
  .navtree .tree .tree-list[data-depth="6"] > .tree-item > .tree-row > .content > .margin-lvl {
    flex: 0 0 100px; }
  .navtree .tree .tree-list[data-depth="6"] > .tree-item.ui-sortable-helper {
    margin-left: 100px; }
    .navtree .tree .tree-list[data-depth="6"] > .tree-item.ui-sortable-helper > .tree-row > .content > .margin-lvl {
      display: none; }
  .navtree .tree .tree-list[data-depth="7"] > .tree-item > .tree-row > .content > .margin-lvl {
    flex: 0 0 115px; }
  .navtree .tree .tree-list[data-depth="7"] > .tree-item.ui-sortable-helper {
    margin-left: 115px; }
    .navtree .tree .tree-list[data-depth="7"] > .tree-item.ui-sortable-helper > .tree-row > .content > .margin-lvl {
      display: none; }
  .navtree .tree .tree-list[data-depth="8"] > .tree-item > .tree-row > .content > .margin-lvl {
    flex: 0 0 130px; }
  .navtree .tree .tree-list[data-depth="8"] > .tree-item.ui-sortable-helper {
    margin-left: 130px; }
    .navtree .tree .tree-list[data-depth="8"] > .tree-item.ui-sortable-helper > .tree-row > .content > .margin-lvl {
      display: none; }
  .navtree .tree .tree-list[data-depth="9"] > .tree-item > .tree-row > .content > .margin-lvl {
    flex: 0 0 145px; }
  .navtree .tree .tree-list[data-depth="9"] > .tree-item.ui-sortable-helper {
    margin-left: 145px; }
    .navtree .tree .tree-list[data-depth="9"] > .tree-item.ui-sortable-helper > .tree-row > .content > .margin-lvl {
      display: none; }
  .navtree .tree .tree-list[data-depth="10"] > .tree-item > .tree-row > .content > .margin-lvl {
    flex: 0 0 160px; }
  .navtree .tree .tree-list[data-depth="10"] > .tree-item.ui-sortable-helper {
    margin-left: 160px; }
    .navtree .tree .tree-list[data-depth="10"] > .tree-item.ui-sortable-helper > .tree-row > .content > .margin-lvl {
      display: none; }
  .navtree .tree .tree-list[data-depth] .ui-sortable-helper > .tree-row > .content > .margin-lvl {
    flex: 0 0 15px; }
  .navtree .tree .tree-list[data-depth] .ui-sortable-helper .tree-list > li > .tree-row > .content > .margin-lvl {
    flex: 0 0 30px; }
  .navtree .tree .tree-list[data-depth] .ui-sortable-helper .tree-list .tree-list > li > .tree-row > .content > .margin-lvl {
    flex: 0 0 45px; }
  .navtree .tree .tree-list[data-depth] .ui-sortable-helper .tree-list .tree-list .tree-list > li > .tree-row > .content > .margin-lvl {
    flex: 0 0 60px; }
  .navtree .tree .tree-list[data-depth] .ui-sortable-helper .tree-list .tree-list .tree-list .tree-list > li > .tree-row > .content > .margin-lvl {
    flex: 0 0 75px; }
  .navtree .tree .tree-list[data-depth] .ui-sortable-helper .tree-list .tree-list .tree-list .tree-list .tree-list > li > .tree-row > .content > .margin-lvl {
    flex: 0 0 90px; }
  .navtree .tree .tree-list[data-depth] .ui-sortable-helper .tree-list .tree-list .tree-list .tree-list .tree-list .tree-list > li > .tree-row > .content > .margin-lvl {
    flex: 0 0 105px; }
  .navtree .tree .tree-list[data-depth] .ui-sortable-helper .tree-list .tree-list .tree-list .tree-list .tree-list .tree-list .tree-list > li > .tree-row > .content > .margin-lvl {
    flex: 0 0 120px; }
  .navtree .tree .tree-list[data-depth] .ui-sortable-helper .tree-list .tree-list .tree-list .tree-list .tree-list .tree-list .tree-list .tree-list > li > .tree-row > .content > .margin-lvl {
    flex: 0 0 135px; }
  .navtree .tree .tree-list[data-depth] .ui-sortable-helper .tree-list .tree-list .tree-list .tree-list .tree-list .tree-list .tree-list .tree-list .tree-list > li > .tree-row > .content > .margin-lvl {
    flex: 0 0 150px; }
  .navtree .tree .tree-item > .tree-row {
    width: 100%;
    min-width: 320px;
    border-bottom: 1px solid #303030;
    padding: 8px 0; }
    .navtree .tree .tree-item > .tree-row:hover {
      background-color: #383838; }
    .navtree .tree .tree-item > .tree-row > .problems {
      float: right;
      position: relative;
      padding-left: 10px;
      margin-right: 10px;
      background: inherit;
      display: flex; }
      .navtree .tree .tree-item > .tree-row > .problems .problems-per-item {
        flex: 0 0 7px;
        -ms-flex: 0 0 auto;
        background: gray;
        color: #fff;
        padding: 3px 4px 2px;
        font-size: 12px;
        line-height: 1;
        border-radius: 3px;
        margin: 0px 5px 0px 0px; }
    .navtree .tree .tree-item > .tree-row > .tools {
      float: right;
      position: relative;
      padding-left: 10px;
      margin-right: 10px;
      display: flex;
      width: 85px; }
      .navtree .tree .tree-item > .tree-row > .tools .edit-item-btn,
      .navtree .tree .tree-item > .tree-row > .tools .remove-item-btn,
      .navtree .tree .tree-item > .tree-row > .tools .import-items-btn,
      .navtree .tree .tree-item > .tree-row > .tools .add-child-btn {
        margin-left: 5px;
        cursor: pointer;
        border: 0px none;
        opacity: 0.5;
        float: left; }
      .navtree .tree .tree-item > .tree-row > .tools .edit-item-btn:hover,
      .navtree .tree .tree-item > .tree-row > .tools .remove-item-btn:hover,
      .navtree .tree .tree-item > .tree-row > .tools .import-items-btn:hover,
      .navtree .tree .tree-item > .tree-row > .tools .add-child-btn:hover {
        opacity: 1; }
      .navtree .tree .tree-item > .tree-row > .tools .add-child-btn {
        background: url(../img/icon-sprite.svg) no-repeat -47px -551px;
        background-color: transparent !important;
        height: 15px;
        width: 14px; }
      .navtree .tree .tree-item > .tree-row > .tools .edit-item-btn {
        background: url(../img/icon-sprite.svg) no-repeat -47px -478px;
        background-color: transparent !important;
        height: 15px;
        width: 14px; }
      .navtree .tree .tree-item > .tree-row > .tools .import-items-btn {
        background: url(../img/icon-sprite.svg) no-repeat -47px -515px;
        background-color: transparent !important;
        height: 15px;
        width: 14px; }
      .navtree .tree .tree-item > .tree-row > .tools .remove-btn {
        position: relative;
        margin-left: 10px;
        top: 0px; }
    .navtree .tree .tree-item > .tree-row > .content {
      display: flex;
      height: 20px; }
      .navtree .tree .tree-item > .tree-row > .content > .arrow {
        flex: 0 0 15px;
        text-align: center;
        margin: 2px 2px 0px -5px; }
        .navtree .tree .tree-item > .tree-row > .content > .arrow > .treeview {
          display: none; }
      .navtree .tree .tree-item > .tree-row > .content > .drag-icon {
        min-width: 24px;
        cursor: move; }
      .navtree .tree .tree-item > .tree-row > .content > .item-name {
        flex: 0 1 auto;
        white-space: nowrap;
        overflow: hidden;
        margin-right: 5px;
        text-overflow: ellipsis;
        line-height: 1.5; }
  .navtree .tree .tree-item.is-parent > .tree-row > .content > .arrow > .treeview {
    display: block; }
  .navtree .tree .tree-item.no-map > .tree-row > .content > .item-name, .navtree .tree .tree-item.inaccessible > .tree-row > .content > .item-name {
    color: #4f4f4f; }
  .navtree .tree .tree-item.ui-sortable-helper {
    background: #f7f7f7;
    border-color: #d7dadc;
    border-width: 1px;
    border-style: solid; }
    .navtree .tree .tree-item.ui-sortable-helper .tools {
      display: none; }
  .navtree .tree .tree-item.sortable-error {
    border-color: transparent;
    background: #fbe3e4; }
  .navtree .tree .tree-item.opened > ul {
    display: block; }
  .navtree .tree .tree-item.closed > ul {
    display: none; }
  .navtree .tree .highliglted-parent > .tree-row {
    background: #f9f9f9; }
  .navtree .tree .sortable-item-placeholder {
    background: #f5f5f5;
    height: 33px; }
  .navtree .tree .placeholder {
    background-color: #ebeef0;
    -webkit-animation: fadein .5s;
    -moz-animation: fadein .5s;
    -ms-animation: fadein .5s;
    -o-animation: fadein .5s;
    animation: fadein .5s; }
  .navtree .tree .drop-hover > .row {
    background: #faebd7; }

/*doc
---
//title: About
name: about
category: About
---

##About the Zabbix Styleguide

The Zabbix styleguide is our journey to the bright future of a more modular and systematic approach to design. It is a single source of information for front-end developers and designers. Instead of reinventing the wheel every time there is a need to implement an already existing UI pattern, developers can consult with the styleguide.

* A common design language inside the company and community
* More modular approach to design, reusable components
* A single source of information for front-end developers

May the force be with you!
*/
/*doc
---
//title: Components
name: components
category: Components
---
*/
/*doc
---
parent: components
title: Typography
name: typography
---

The default font face is Arial. Relative units (em) should be used to set the type size and line height.

##Headings

```html_example
<h1>Main Heading</h1><br>
<h2>Section Header</h2><br>
<h3>Contextual Menu Heading</h3><br>
<h4>Widget and Dialog Heading</h4>
```

##Paragraphs

Paragraphs are used to visually separate blocks of multiple sentences.

```html_example
<p>Zabbix offers great performance for data gathering and can be scaled to very large environments. Distributed monitoring options are available with the use of Zabbix proxies. Zabbix comes with a web-based interface, secure user authentication and a flexible user permission schema.</p>
<p class="grey">Zabbix offers great performance for data gathering and can be scaled to very large environments. Distributed monitoring options are available with the use of Zabbix proxies. Zabbix comes with a web-based interface, secure user authentication and a flexible user permission schema.</p>
```
*/
/*doc
---
parent: components
title: Tables
name: table
---

Tables are used to display tabular data. All tables are declared with the `list-table` class. Very wide tables should be housed inside a container with `overflow-table` class applied to it.

```html_example
<div class="overflow-table">
   <table class="list-table">
      <thead>
         <tr>
            <th class="cell-width"><input type="checkbox"></th>
            <th><a href="">Hosts<span class="arrow-down"></span></a></th>
            <th><a href="">Applications<span class="arrow-up"></span></a></th>
            <th>Items</th>
            <th>Triggers</th>
            <th>Graphs</th>
            <th>Discovery</th>
            <th>Web</th>
            <th>Interface</th>
            <th>Templates</th>
            <th><a href="">Status</a></th>
         </tr>
      </thead>
      <tbody>
         <tr>
            <td><input type="checkbox"></td>
            <td><a href="">Test host</a></td>
            <td><a href="">Applications</a></td>
            <td><a href="">Items</a></td>
            <td><a href="">Triggers</a></td>
            <td><a href="">Graphs</a></td>
            <td><a href="">Discovery</a></td>
            <td><a href="">Web</a></td>
            <td>127.0.01: 10050</td>
            <td><a href="" class="grey link-alt">Template App Zabbix Server</a></td>
            <td><a href="">Enabled</a></td>
         </tr>
         <tr class="row-selected">
            <td><input type="checkbox" checked=""></td>
            <td><a href="">Zabbix server</a></td>
            <td><a href="">Applications</a>&nbsp;<sup>11</sup></td>
            <td><a href="">Items</a>&nbsp;<sup>41</sup></td>
            <td><a href="">Triggers</a>&nbsp;<sup>3</sup></td>
            <td><a href="">Graphs</a>&nbsp;<sup>4</sup></td>
            <td><a href="">Discovery</a>&nbsp;<sup>6</sup></td>
            <td><a href="">Web</a></td>
            <td>127.0.01: 10050</td>
            <td><a href="" class="grey link-alt">Template App Zabbix Server</a></td>
            <td><a href="">Enabled</a></td>
         </tr>
         <tr>
            <td><input type="checkbox"></td>
            <td><a href="">Main server</a></td>
            <td><a href="">Applications</a>&nbsp;<sup>32</sup></td>
            <td><a href="">Items</a>&nbsp;<sup>54</sup></td>
            <td><a href="">Triggers</a>&nbsp;<sup>21</sup></td>
            <td><a href="">Graphs</a>&nbsp;<sup>72</sup></td>
            <td><a href="">Discovery</a>&nbsp;<sup>40</sup></td>
            <td><a href="">Web</a></td>
            <td>127.0.01: 10050</td>
            <td><a href="" class="grey link-alt">Template App Zabbix Server</a></td>
            <td><a href="">Enabled</a></td>
         </tr>
         <tr>
            <td><input type="checkbox"></td>
            <td><a href="">Backup server</a></td>
            <td><a href="">Applications</a>&nbsp;<sup>8</sup></td>
            <td><a href="">Items</a>&nbsp;<sup>9</sup></td>
            <td><a href="">Triggers</a>&nbsp;<sup>88</sup></td>
            <td><a href="">Graphs</a>&nbsp;<sup>221</sup></td>
            <td><a href="">Discovery</a>&nbsp;<sup>56</sup></td>
            <td><a href="">Web</a></td>
            <td>127.0.01: 10050</td>
            <td><a href="" class="grey link-alt">Template App Zabbix Server</a></td>
            <td><a href="">Enabled</a></td>
         </tr>
      </tbody>
   </table>
</div>
```

##Table with Pagination

Pagination is used to separate large amounts of tabular data into descrete peices.

```html_example
<div class="overflow-table">
   <table class="list-table">
      <thead>
         <tr>
            <th class="cell-width"><input type="checkbox"></th>
            <th><a href="">Hosts<span class="arrow-down"></span></a></th>
            <th><a href="">Applications<span class="arrow-up"></span></a></th>
            <th>Items</th>
            <th>Triggers</th>
            <th>Graphs</th>
            <th>Discovery</th>
            <th>Web</th>
            <th>Interface</th>
            <th>Templates</th>
            <th><a href="">Status</a></th>
         </tr>
      </thead>
      <tbody>
         <tr>
            <td><input type="checkbox"></td>
            <td><a href="">Test host</a></td>
            <td><a href="">Applications</a></td>
            <td><a href="">Items</a></td>
            <td><a href="">Triggers</a></td>
            <td><a href="">Graphs</a></td>
            <td><a href="">Discovery</a></td>
            <td><a href="">Web</a></td>
            <td>127.0.01: 10050</td>
            <td><a href="" class="grey link-alt">Template App Zabbix Server</a></td>
            <td><a href="">Enabled</a></td>
         </tr>
         <tr class="row-selected">
            <td><input type="checkbox" checked=""></td>
            <td><a href="">Zabbix server</a></td>
            <td><a href="">Applications</a>&nbsp;<sup>11</sup></td>
            <td><a href="">Items</a>&nbsp;<sup>41</sup></td>
            <td><a href="">Triggers</a>&nbsp;<sup>3</sup></td>
            <td><a href="">Graphs</a>&nbsp;<sup>4</sup></td>
            <td><a href="">Discovery</a>&nbsp;<sup>6</sup></td>
            <td><a href="">Web</a></td>
            <td>127.0.01: 10050</td>
            <td><a href="" class="grey link-alt">Template App Zabbix Server</a></td>
            <td><a href="">Enabled</a></td>
         </tr>
         <tr>
            <td><input type="checkbox"></td>
            <td><a href="">Main server</a></td>
            <td><a href="">Applications</a>&nbsp;<sup>32</sup></td>
            <td><a href="">Items</a>&nbsp;<sup>54</sup></td>
            <td><a href="">Triggers</a>&nbsp;<sup>21</sup></td>
            <td><a href="">Graphs</a>&nbsp;<sup>72</sup></td>
            <td><a href="">Discovery</a>&nbsp;<sup>40</sup></td>
            <td><a href="">Web</a></td>
            <td>127.0.01: 10050</td>
            <td><a href="" class="grey link-alt">Template App Zabbix Server</a></td>
            <td><a href="">Enabled</a></td>
         </tr>
         <tr>
            <td><input type="checkbox"></td>
            <td><a href="">Backup server</a></td>
            <td><a href="">Applications</a>&nbsp;<sup>8</sup></td>
            <td><a href="">Items</a>&nbsp;<sup>9</sup></td>
            <td><a href="">Triggers</a>&nbsp;<sup>88</sup></td>
            <td><a href="">Graphs</a>&nbsp;<sup>221</sup></td>
            <td><a href="">Discovery</a>&nbsp;<sup>56</sup></td>
            <td><a href="">Web</a></td>
            <td>127.0.01: 10050</td>
            <td><a href="" class="grey link-alt">Template App Zabbix Server</a></td>
            <td><a href="">Enabled</a></td>
         </tr>
      </tbody>
   </table>
</div>
<div class="table-paging">
   <a href=""><span class="arrow-left"></span></a><a href="">1</a><a href="" class="paging-selected">2</a><a href="">3</a><a href=""><span class="arrow-right"></span></a>
</div>
```

##Table with No Results

In cases when no data can be shown, table should be accompanied by an explanatory text. It should not be left blank.

```html_example
<div class="overflow-table">
   <table class="list-table">
      <thead>
         <tr>
            <th class="cell-width"><input type="checkbox"></th>
            <th><a href="">Hosts<span class="arrow-down"></span></a></th>
            <th><a href="">Applications<span class="arrow-up"></span></a></th>
            <th>Items</th>
            <th>Triggers</th>
            <th>Graphs</th>
            <th>Discovery</th>
            <th>Web</th>
            <th>Interface</th>
            <th>Templates</th>
            <th><a href="">Status</a></th>
         </tr>
      </thead>
      <tbody>
         <tr class="nothing-to-show">
            <td colspan="11">We couldn't find any results</td>
         </tr>
      </tbody>
   </table>
</div>
```

##Tables with Elements and Highlights

Besides textual information tables may contain other elements like icons. Table cells may be highlighted with various colors, for example to indicate severity level.

```html_example
<div class="overflow-table">
   <table class="list-table">
      <thead>
         <tr>
            <th>Type</th>
            <th>Description</th>
            <th>Example</th>
         </tr>
      </thead>
      <tbody>
         <tr>
            <td>Alert labels</td>
            <td>asdasasdasd</td>
            <td><span class="status-yellow"><b>!</b></span> <span class="status-red"><b>&times;</b></span></td>
         </tr>
         <tr>
            <td>Icons</td>
            <td>asdasasdasd</td>
            <td><span class="rel-container"><span class="icon-depend-down cursor-pointer"></span></span><span class="rel-container"><span class="icon-depend-up cursor-pointer"></span></span><span class="rel-container"><span class="icon-ackn cursor-pointer"></span></span></td>
         </tr>
         <tr>
            <td>Links with icons</td>
            <td>asdasasdasd</td>
            <td><span class="rel-container"><a href="">Some link</a><span class="icon-maint cursor-pointer"></span></span></td>
         </tr>
         <tr>
            <td>Labels</td>
            <td>asdasasdasd</td>
            <td>
               <div class="status-container"><span class="status-green">label</span> <span class="status-grey">label</span></div>
               <div class="status-container"><span class="status-red">label</span></div>
            </td>
         </tr>
         <tr>
            <td>Tree</td>
            <td>Trees are used to represent a hierarchy of different structures: navigation, table, data, etc. Tree branches can be collapsed and expanded.</td>
            <td>
               <div class="treeview"><span class="arrow-right"></span></div>
               <a href="#">Collapsed</a>
               <div class="treeview"><span class="arrow-down"></span></div>
               <a href="#">Expanded</a>
            </td>
         </tr>
          <tr>
            <td>Severity</td>
            <td>asdasd</td>
            <td class="normal-bg">
               <span class="link-action">25</span>
            </td>
         </tr>
      </tbody>
   </table>
</div>
```
*/
/*doc
---
parent: components
title: Forms
name: forms
---

Forms contain UI elements that are used to submit information.

##Primary Button

```html_example
<button type="button">Primary Button</button>
<button type="button" disabled>Primary Button</button>
```

##Secondary Button

```html_example
<button type="button" class="btn-alt">Secondary Button</button>
<button type="button" class="btn-alt" disabled>Secondary Button</button>
```

##Form Button

```html_example
<button type="button" class="btn-grey">Form Button</button>
<button type="button" class="btn-grey" disabled>Form Button</button>
```

##Link Button

```html_example
<button type="button" class="btn-link">Link Button</button>
<button type="button" class="btn-link" disabled>Link Button</button>
```

##Icon Button

```html_example
<button type="button" class="btn-max" title="Maximize"></button>
<button type="button" class="btn-max" title="Maximize" disabled></button>
```

##Inputs

Text on html5 input types

```html_example
<ul class="table-forms">
   <li>
      <div class="table-forms-td-left"><label for="DefaultInput">Default Input</label></div>
      <div class="table-forms-td-right">
         <input type="text" placeholder="Text" id="DefaultInput">
         <div class="red">You can't leave this empty.</div>
      </div>
   </li>
   <li>
      <div class="table-forms-td-left"><label for="DisabledInput">Disabled Input</label></div>
      <div class="table-forms-td-right"><input type="text" placeholder="Text" id="DisabledtInput" disabled></div>
   </li>
   <li>
      <div class="table-forms-td-left"><label for="ReadOnlyInput">Readonly Input</label></div>
      <div class="table-forms-td-right"><input type="text" placeholder="Text" id="ReadOnlyInput" readonly></div>
   </li>
   <li>
      <div class="table-forms-td-left"><label for="ButtonInput">Input with a Button</label></div>
      <div class="table-forms-td-right">
         <input type="text" placeholder="Text" id="ButtonInput"><div class="form-input-margin"></div><button type="button" class="btn-grey">Button</button>
      </div>
   </li>
</ul>
```

##Selects

```html_example
<select>
   <option>Select options</option>
   <option>Option 1</option>
   <option>Option 2</option>
   <option>Option 3</option>
</select>
<select disabled>
   <option>Select options</option>
   <option>Option 1</option>
   <option>Option 2</option>
   <option>Option 3</option>
</select>
```

## Radios

```html_example
<label for="Radio"><input type="radio" id="Radio">I am a radio</label>
<label for="RadioDisbld"><input type="radio" id="RadioDisbld" disabled>I am a disabled radio</label>
```

## Segmented Radio Controls

```html_example
<p>
<ul class="radio-segmented">
   <li><input type="radio" id="RadioSegm1"><label for="RadioSegm1">Radio 1</label></li><li><input type="radio" id="RadioSegm2"><label for="RadioSegm2">Radio 2</label></li><li><input type="radio" id="RadioSegm3" disabled><label for="RadioSegm3">Radio 3</label></li>
</ul>
</p>
```

## Checkboxes

```html_example
<label for="CheckBox"><input type="checkbox" id="CheckBox">I am a checkbox</label>
<label for="ChecBoxkDisbld"><input type="checkbox" id="CheckBoxDisbld" disabled>I am a disabled checkbox</label>
```

## Radio and Checkbox Lists

```html_example
<ul class="list-check-radio">
   <li><label for="RadioDescr"><input type="radio" id="RadioDescr">Zabbix offers great performance for data gathering and can be scaled to very large environments. Distributed monitoring options are available with the use of Zabbix proxies. Zabbix comes with a web-based interface, secure user authentication and a flexible user permission schema.</label></li>
   <li><label for="CheckBoxDescr"><input type="checkbox" id="CheckBoxDescr">Zabbix offers great performance for data gathering and can be scaled to very large environments. Distributed monitoring options are available with the use of Zabbix proxies. Zabbix comes with a web-based interface, secure user authentication and a flexible user permission schema.</label></li>
</ul>
```
*/
/*doc
---
parent: components
title: Dialogs
name: dialog
---

Dialogs are used to reveal an addtional piece of information: data tables, text, forms or certain actions. Dialogs can be dismissed by clicking/pushing &times; at the top right corner, *cancel* button, or outside of the dialog area.

##Alert Dialogs

Alert dialogs are used to urgently inform the user about a certain situation. Primary action button, labeled with the specific action, should be furthest to the right and continue the process. Secondary action button should be placed to the left of the primary action button and return the user to the general screen. Avoid labeling buttons with *No*, *Ok*, *Confirm*, *Done* and asking equally uninformative questions like *Are you sure?*

```html_example
<div class="overlay-dialogue">
   <!--<span class="overlay-close-btn"></span>-->
   <div class="dashbrd-widget-head cursor-move">
      <h4>Delete the selected item?</h4>
   </div>
   <div class="overlay-dialogue-body">Some explanatory information</div>
   <div class="overlay-dialogue-footer"><button type="button" class="btn-alt">Cancel</button><button type="button">Delete</button></div>
</div>

<div class="overlay-dialogue">
   <!--<span class="overlay-close-btn"></span>-->
   <div class="dashbrd-widget-head cursor-move">
      <h4>Delete the selected item?</h4>
   </div>
   <div class="overlay-dialogue-body"></div>
   <div class="overlay-dialogue-footer"><button type="button" class="btn-alt">Cancel</button><button type="button">Delete</button></div>
</div>
```

##Dialogs with Scrollable Content

In exceptional cases dialogs may contain additional information inside a scrollable area.

```html_example
<div class="overlay-dialogue" style="max-width: 500px">
   <span class="overlay-close-btn"></span>
   <div class="overlay-descr">Zabbix offers great <a href="">performance</a> for data gathering and can be scaled to very large environments. Distributed monitoring options are available with the use of Zabbix proxies. Zabbix comes with a web-based interface, secure user authentication and a flexible user permission schema. Polling and trapping is supported, with native high performance agents gathering data from virtually any popular operating system; agent-less monitoring methods are available as well.Zabbix offers great performance for data gathering and can be scaled to very large environments. Distributed monitoring options are available with the use of Zabbix proxies. Zabbix comes with a web-based interface, secure user authentication and a flexible user permission schema. Polling and trapping is supported, with native high performance agents gathering data from virtually any popular operating system; agent-less monitoring methods are available as well.Zabbix offers great performance for data gathering and can be scaled to very large environments.
   </div>
   <div class="overlay-descr-url"><a href="">A random link goes here</a></div>
   <table class="list-table">
      <thead>
         <tr>
            <th>Time</th>
            <th>Status</th>
            <th>Duration</th>
            <th>Age</th>
            <th>Ack</th>
         </tr>
      </thead>
      <tbody>
         <tr>
            <td>2015-09-08 13:47:58</td>
            <td><span class="red">PROBLEM</span></td>
            <td>15d 23h 45m</td>
            <td>15d 23h 45m</td>
            <td><a class="link-alt red" href="">No</a></td>
         </tr>
         <tr>
            <td>2015-08-05 06:14:58</td>
            <td><span class="green">OK</span></td>
            <td>1m 4d 7h</td>
            <td>1m 20d 7h</td>
            <td><a class="link-alt red" href="">No</a></td>
         </tr>
         <tr>
            <td>2015-08-05 05:32:58</td>
            <td><span class="red">PROBLEM</span></td>
            <td>42m</td>
            <td>1m 20d 8h</td>
            <td><a class="link-alt red" href="">No</a></td>
         </tr>
         <tr>
            <td>2015-08-04 06:11:58</td>
            <td><span class="green">OK</span></td>
            <td>23h 21m</td>
            <td>1m 21d 7h</td>
            <td><a class="link-alt red" href="">No</a></td>
         </tr>
         <tr>
            <td>2015-08-04 05:38:58</td>
            <td><span class="red">PROBLEM</span></td>
            <td>33m</td>
            <td>1m 21d 7h</td>
            <td><a class="link-alt red" href="">No</a></td>
         </tr>
      </tbody>
   </table>
</div>
```

##Contextual Dialogs

Contextual dialogs are used to display commands that are directly related to an item. Contextual dialogs are revealed on click or touch.

```html_example
<ul class="action-menu">
   <li>
      <h3>Favourite screens</h3>
   </li>
   <li><span class="action-menu-item">Add</span></li>
   <li>
      <span class="action-menu-item">Remove<span class="arrow-right"></span></span>
      <ul class="action-menu" style="top: 47px; left: 203px;">
         <li><span class="action-menu-item">Zabbix server</span></li>
      </ul>
   </li>
   <li><span class="action-menu-item">Remove all</span></li>
   <li>
      <div></div>
   </li>
   <li>
      <h3>Favourite slide shows</h3>
   </li>
   <li><span class="action-menu-item selected">Add</span></li>
   <li><span class="action-menu-item-disabled">Remove</span></li>
   <li><span class="action-menu-item-disabled">Remove all</span></li>
</ul>
```
*/
/*doc
---
parent: components
title: Notifications
name: notifications
---

Notificatiions are used to provide feedback after certain actions or give information.

##Success Notification

Success notification appears after an action has been completed without errors. Has green background.

```html_example
<div class="msg-good">
   Well done! You successfully added new parameters.
   <div class="msg-details">
      <span class="link-action">Details</span>
      <ul class="msg-details-border">
         <li>Something</li>
         <li>Something</li>
         <li>Something</li>
         <li>Something</li>
      </ul>
   </div>
   <span class="overlay-close-btn" title="Close"></span>
</div>
```

##Error Notification

Error notification appears after an action has been completed with errors or an error in general. Has red background.

```html_example
<div class="msg-bad">
   Oh snap! Check form fields and try submitting again.
   <div class="msg-details">
      <span class="link-action">Details</span>
      <ul class="msg-details-border">
         <li>Something</li>
         <li>Something</li>
         <li>Something</li>
         <li>Something</li>
      </ul>
   </div>
   <span class="overlay-close-btn" title="Close"></span>
</div>
```

##Global Notification

Global notification.

```html_example
<div class="msg-bad-global">Zabbix server is not running: the information displayed may not be current.</div>
```
*/
/*doc
---
parent: components
title: Icons
name: icons
---

Icons:

```html_example
<div class="icon-help"></div>
```
*/
/*doc
---
parent: components
title: Datepickers
name: date
---

Datepickers are used to select a single date or a date range.

```html_example
<div class="overlay-dialogue calendar">
   <div class="calendar-header">
      <div class="calendar-year">
         <button type="button" class="btn-grey"><span class="arrow-left"></span></button>2015<button type="button" class="btn-grey"><span class="arrow-right"></span></button>
      </div>
      <div class="calendar-month"><button type="button" class="btn-grey"><span class="arrow-left"></span></button>March<button type="button" class="btn-grey"><span class="arrow-right"></span></button></div>
   </div>
   <table>
      <thead>
         <tr>
            <th>M</th>
            <th>T</th>
            <th>W</th>
            <th>T</th>
            <th>F</th>
            <th>S</th>
            <th>S</th>
         </tr>
      </thead>
      <tbody>
         <tr>
            <td class="grey">29</td>
            <td>1</td>
            <td>2</td>
            <td>3</td>
            <td>4</td>
            <td>5</td>
            <td>6</td>
         </tr>
         <tr>
            <td>7</td>
            <td>8</td>
            <td>9</td>
            <td>10</td>
            <td>11</td>
            <td>12</td>
            <td>13</td>
         </tr>
         <tr>
            <td>14</td>
            <td>15</td>
            <td class="selected">16</td>
            <td>17</td>
            <td>18</td>
            <td>19</td>
            <td>20</td>
         </tr>
         <tr>
            <td>21</td>
            <td>22</td>
            <td>23</td>
            <td>24</td>
            <td>25</td>
            <td>26</td>
            <td>27</td>
         </tr>
         <tr>
            <td>28</td>
            <td>29</td>
            <td>30</td>
            <td>31</td>
            <td class="grey">1</td>
            <td class="grey">2</td>
            <td class="grey">3</td>
         </tr>
         <tr>
            <td class="grey">4</td>
            <td class="grey">5</td>
            <td class="grey">6</td>
            <td class="grey">7</td>
            <td class="grey">8</td>
            <td class="grey">9</td>
            <td class="grey">10</td>
         </tr>
      </tbody>
   </table>
   <div class="calendar-time"><label>Time</label> <input type="text" placeholder="HH" maxlength="2"> : <input type="text" placeholder="MM" maxlength="2"></div>
   <div class="calendar-footer"><button type="button" class="btn-grey">Now</button><button type="button">Set date</button></div>
</div>
```
*/
/*doc
---
parent: components
title: Navigation
name: navigation
---

##Main Navigation

Main navigation is used to jump between high level sections of the application.

```html_example
<nav role="navigation">
   <div class="top-nav-container">
      <ul class="top-nav">
         <li class="selected"><a href="#">Monitoring</a></li>
         <li><a href="#">Inventory</a></li>
         <li><a href="#">Reports</a></li>
         <li><a href="#">Configuration</a></li>
         <li><a href="#">Administration</a></li>
      </ul>
      <!--<ul class="top-nav-icons">
         <li>
            <form><input type="text"><button type="button" class="btn-search"></button></form>
         </li>
         <li><a href="#" class="top-nav-help" title="Help"></a></li>
         <li><a href="#" class="top-nav-zbbshare" title="Zabbix Share">Share</a></li>
         <li><a href="#" class="top-nav-profile" title="Profile"></a></li>
         <li><a href="#" class="top-nav-signout" title="Sign out"></a></li>
      </ul>-->
   </div>
   <div class="top-subnav-container">
      <ul class="top-subnav">
         <li><a href="#" class="selected">Dashboard</a></li>
         <li><a href="#">Overview</a></li>
         <li><a href="#">Web</a></li>
         <li><a href="#">Latest data</a></li>
         <li><a href="#">Triggers</a></li>
         <li><a href="#">Events</a></li>
         <li><a href="#">Graphs</a></li>
         <li><a href="#">Screens</a></li>
         <li><a href="#">Maps</a></li>
         <li><a href="#">Discovery</a></li>
         <li><a href="#">Services</a></li>
      </ul>
      <!--<div class="server-name">This is a loooooooong loooooooong loooooooong loooooooong server name</div>-->
   </div>
</nav>
```

##Object Navigation

```html_example
<ul class="object-group">
   <li><b><a href="#">All hosts</a> / Zabbix server:</b></li>
   <li class="green">Enabled</li>
   <li>
      <div class="status-container"><span class="status-grey">zbx</span><span class="status-green">snmp</span><span class="status-grey">jmx</span><span class="status-grey">ipmi</span></div>
   </li>
   <li><span class="selected"><a href="#">Discovery</a></span></li>
   <li><span><a href="#">Applications</a>&nbsp;<sup>11</sup></span></li>
   <li><span class="selected"><a href="">Items</a>&nbsp;<sup>67</sup></span></li>
   <li><span><a href="#">Triggers</a>&nbsp;<sup>41</sup></span></li>
   <li><span><a href="#">Graphs</a>&nbsp;<sup>11</sup></span></li>
   <li><span><a href="#">Discovery rules</a>&nbsp;<sup>2</sup></span></li>
   <li><span><a href="#">Web scenarios</a></span></li>
</ul>
```

##Tabs

Tabs are used to switch between sections of grouped content. Don't use tabs as a navigation between urelated content.

```html_example
<ul class="ui-tabs-nav"><li class="ui-tabs-active"><a href="#">Host</a></li><li class="ui-state-disabled"><a href="#">Templates</a></li><li><a href="#">IPMI</a></li><li><a href="#">Macros</a></li><li><a href="#">Host inventory</a></li></ul>
```
*/
/*doc
---
parent: components
title: Links
name: links
---

A link is used to navigate through different parts of the front-end. *Alternative* links are used to indicate a particular state or type. *Action* links are used call out any additional content, like contextual menus and popovers.

```html_example
<p><a href="#">Default link</a></p>
<p><a href="#" class="grey link-alt">Alternative link</a></p>
<p><a href="#" class="green link-alt">Alternative link</a></p>
<p><a href="#" class="red link-alt">Alternative link</a></p>
<p><span class="link-action">Action link</span></p>
<p><span class="green link-action">Action link</span></p>
<p><span class="yellow link-action">Action link</span></p>
<span class="red link-action">Action link</span>
```
*/
/*doc
---
parent: components
title: Labels
name: labels
---

Labels add information. Different colors

```html_example
<div class="status-container"><span class="status-red">zbx</span><span class="status-green">snmp</span><span class="status-green">jmx</span><span class="status-grey">ipmi</span></div>
```
*/
/*doc
---
parent: components
title: Progress Indicators
name: progress
---

Progress indocators are used to show data retrieval or an ongoing computation. Use progress indicators to make UI look more fast and responsive.

```html_example
<div class="preloader-container">
   <div class="preloader"></div>
</div>
```
*/
/*doc
---
parent: components
title: Widgets
name: widgets
---

Widgets are used as containers to group any related information. Widget consists of *header*, *body* and *footer*. Widgets can be collapsed and expanded.

```html_example
<div class="dashbrd-widget">
   <div class="dashbrd-widget-head cursor-move">
      <h4>Favorite screens</h4>
      <ul>
         <li><button type="button" class="btn-widget-action" title="Action"></button></li>
         <li><button type="button" class="btn-widget-collapse" title="Collapse"></button></li>
         <!--<li><button type="button" class="btn-widget-expand" title="Expand"></button></li>-->
      </ul>
   </div>
   <table class="list-table">
      <tbody>
         <tr>
            <td><a href="#">Zabbix server</a></td>
         </tr>
         <tr>
            <td><a href="#">My 2nd megaserver</a></td>
         </tr>
      </tbody>
   </table>
   <ul class="dashbrd-widget-foot">
      <li><a href="#">Screens</a></li>
      <li><a href="#">Slide shows</a></li>
   </ul>
</div>
```
*/<|MERGE_RESOLUTION|>--- conflicted
+++ resolved
@@ -375,34 +375,7 @@
 .header-title {
   position: relative;
   width: 100%;
-<<<<<<< HEAD
   margin: 0 0 7px 0; }
-  .header-title h1 {
-    display: inline-block; }
-  .header-title .cell:last-child:not(:only-child) {
-    text-align: right; }
-    .header-title .cell:last-child:not(:only-child) ul li {
-      display: inline-block;
-      vertical-align: top;
-      position: relative;
-      padding: 0 0 0 10px; }
-  .header-title .cell form {
-    display: inline-block; }
-
-.adm-header-list li {
-  display: inline-block;
-  vertical-align: top;
-  padding: 0 0 0 10px; }
-
-.header-btns li {
-  display: inline-block;
-  vertical-align: top;
-  padding: 0 0 0 10px; }
-=======
-  padding: 0 0 6px 0;
-  margin: 0 0 10px 0;
-  text-align: right;
-  border-bottom: 1px solid #303030; }
   .header-title .cell:first-child {
     max-width: calc(100vw - 370px); }
   .header-title h1 {
@@ -413,11 +386,15 @@
   .header-title form {
     display: flex;
     justify-content: flex-end; }
-  .header-title ul li {
-    display: inline-block;
-    vertical-align: top;
-    position: relative;
-    padding: 0 0 0 10px; }
+  .header-title .cell:last-child:not(:only-child) {
+    text-align: right; }
+    .header-title .cell:last-child:not(:only-child) ul li {
+      display: inline-block;
+      vertical-align: top;
+      position: relative;
+      padding: 0 0 0 10px; }
+  .header-title .cell form {
+    display: inline-block; }
   .header-title .dashbrd-edit {
     position: relative;
     display: inline-block;
@@ -441,7 +418,16 @@
         padding: 0; }
       .header-title .dashbrd-edit ul li .btn-dashbrd-conf {
         vertical-align: middle; }
->>>>>>> dc99c9da
+
+.adm-header-list li {
+  display: inline-block;
+  vertical-align: top;
+  padding: 0 0 0 10px; }
+
+.header-btns li {
+  display: inline-block;
+  vertical-align: top;
+  padding: 0 0 0 10px; }
 
 article, .article {
   padding: 10px 10px 0 10px; }
@@ -2307,18 +2293,20 @@
   cursor: pointer; }
   .header-dropdown::after {
     content: '';
-    position: absolute;
-    display: block;
+    vertical-align: middle;
+    display: inline-block;
     width: 7px;
     height: 7px;
-    top: 20%;
-    right: -18px;
+    margin-left: 0.5em;
     border-left: 2px solid #f2f2f2;
     border-bottom: 2px solid #f2f2f2;
-    -webkit-transform: translate3d(-50%, -50%, 0) rotate(-45deg);
-    -moz-transform: translate3d(-50%, -50%, 0) rotate(-45deg);
-    -ms-transform: translate3d(-50%, -50%, 0) rotate(-45deg);
-    transform: translate3d(-50%, -50%, 0) rotate(-45deg); }
+    -webkit-transform: rotate(-45deg);
+    -moz-transform: rotate(-45deg);
+    -ms-transform: rotate(-45deg);
+    transform: rotate(-45deg); }
+  .header-dropdown h1 {
+    display: inline-block;
+    vertical-align: middle; }
 
 .header-dropdown-menu {
   text-align: left; }
