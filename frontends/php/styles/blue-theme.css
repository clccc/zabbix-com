--- conflicted
+++ resolved
@@ -343,7 +343,7 @@
   border-top: 4px solid transparent;
   border-left: 6px solid #1f2c33; }
 
-.arrow-up, .arrow-down, .arrow-left, .arrow-right, .header-dropdown-list::before, .header-dropdown-list::after {
+.arrow-up, .arrow-down, .arrow-left, .arrow-right, .header-title .header-dropdown-list::before, .header-title .header-dropdown-list::after {
   width: 0;
   height: 0;
   font-size: 0;
@@ -371,18 +371,6 @@
   .header-title form {
     display: flex;
     justify-content: flex-end; }
-<<<<<<< HEAD
-  .header-title .cell {
-    text-align: right; }
-    .header-title .cell ul li {
-      display: inline-block;
-      vertical-align: top;
-      position: relative;
-      padding: 0 0 0 10px; }
-    .header-title .cell .header-dropdown-list li {
-      display: block;
-      padding: 0; }
-=======
   .header-title ul li {
     display: inline-block;
     vertical-align: top;
@@ -390,7 +378,6 @@
     padding: 0 0 0 10px; }
   .header-title ul ul li:first-child {
     padding-left: 0; }
->>>>>>> 4010261c
   .header-title .dashbrd-edit {
     position: relative;
     display: inline-block;
@@ -414,6 +401,48 @@
         padding: 0; }
       .header-title .dashbrd-edit ul li .btn-dashbrd-conf {
         vertical-align: middle; }
+  .header-title .header-dropdown {
+    color: #1f2c33;
+    cursor: pointer;
+    float: left;
+    max-width: calc(100% - 20px);
+    padding-right: 20px;
+    position: relative; }
+    .header-title .header-dropdown::after {
+      content: '';
+      border-left: 2px solid #1f2c33;
+      border-bottom: 2px solid #1f2c33;
+      position: absolute;
+      right: .2rem;
+      top: calc(50% - .35rem);
+      width: 7px;
+      height: 7px;
+      -webkit-transform: rotate(-45deg);
+      -moz-transform: rotate(-45deg);
+      -ms-transform: rotate(-45deg);
+      transform: rotate(-45deg); }
+    .header-title .header-dropdown:hover {
+      text-decoration: underline; }
+  .header-title .header-dropdown-list {
+    display: none;
+    top: 32px;
+    left: -8px;
+    font-size: 1.167em;
+    text-align: left; }
+    .header-title .header-dropdown-list::before, .header-title .header-dropdown-list::after {
+      content: '';
+      position: absolute;
+      top: -10px;
+      left: 8px;
+      border-left: 10px solid transparent;
+      border-right: 10px solid transparent;
+      border-bottom: 10px solid #c9d3d7; }
+    .header-title .header-dropdown-list::after {
+      top: -9px;
+      border-bottom-color: #fff; }
+    .header-title .header-dropdown-list li {
+      display: block;
+      padding: 0; }
 
 article, main {
   padding: 10px 10px 0 10px; }
@@ -2241,9 +2270,6 @@
     display: inline-block;
     padding: 8px 0 8px 13px; }
 
-<<<<<<< HEAD
-.action-menu, .header-dropdown-list {
-=======
 .dashbrd-widget-graph-link {
   display: block; }
   .dashbrd-widget-graph-link:link {
@@ -2257,8 +2283,7 @@
     right: 0;
     bottom: -2px; }
 
-.action-menu {
->>>>>>> 4010261c
+.action-menu, .header-title .header-dropdown-list {
   position: absolute;
   z-index: 1000;
   padding: 5px 15px 5px 25px;
@@ -2270,18 +2295,14 @@
   -webkit-box-shadow: 0 4px 20px 0 rgba(118, 141, 153, 0.5);
   -moz-box-shadow: 0 4px 20px 0 rgba(118, 141, 153, 0.5);
   box-shadow: 0 4px 20px 0 rgba(118, 141, 153, 0.5); }
-<<<<<<< HEAD
-  .action-menu li, .header-dropdown-list li {
-=======
-  .action-menu:focus {
+  .action-menu:focus, .header-title .header-dropdown-list:focus {
     outline: none; }
-  .action-menu li {
->>>>>>> 4010261c
+  .action-menu li, .header-title .header-dropdown-list li {
     display: block; }
-    .action-menu li div, .header-dropdown-list li div {
+    .action-menu li div, .header-title .header-dropdown-list li div {
       border-top: 1px solid #ebeef0;
       margin: 5px -15px 5px -25px; }
-  .action-menu .action-menu-item, .header-dropdown-list .action-menu-item {
+  .action-menu .action-menu-item, .header-title .header-dropdown-list .action-menu-item {
     display: block;
     height: 24px;
     line-height: 24px;
@@ -2296,17 +2317,9 @@
     -webkit-transition: background-color 0.2s ease-out;
     -moz-transition: background-color 0.2s ease-out;
     transition: background-color 0.2s ease-out; }
-<<<<<<< HEAD
-    .action-menu .action-menu-item:hover, .header-dropdown-list .action-menu-item:hover {
+    .action-menu .action-menu-item:hover, .header-title .header-dropdown-list .action-menu-item:hover, .action-menu .action-menu-item:focus, .header-title .header-dropdown-list .action-menu-item:focus, .action-menu .action-menu-item:active, .header-title .header-dropdown-list .action-menu-item:active, .action-menu .action-menu-item.highlighted, .header-title .header-dropdown-list .action-menu-item.highlighted {
       background-color: #e8f5ff; }
-    .action-menu .action-menu-item:focus, .header-dropdown-list .action-menu-item:focus {
-      background-color: #e8f5ff; }
-    .action-menu .action-menu-item:active, .header-dropdown-list .action-menu-item:active {
-=======
-    .action-menu .action-menu-item:hover, .action-menu .action-menu-item:focus, .action-menu .action-menu-item:active, .action-menu .action-menu-item.highlighted {
->>>>>>> 4010261c
-      background-color: #e8f5ff; }
-    .action-menu .action-menu-item.selected::before, .header-dropdown-list .action-menu-item.selected::before {
+    .action-menu .action-menu-item.selected::before, .header-title .header-dropdown-list .action-menu-item.selected::before {
       display: block;
       width: 24px;
       height: 24px;
@@ -2314,7 +2327,7 @@
       left: 0;
       content: '';
       background: url(../img/icon-sprite.svg) no-repeat -5px -835px; }
-    .action-menu .action-menu-item .arrow-right, .header-dropdown-list .action-menu-item .arrow-right {
+    .action-menu .action-menu-item .arrow-right, .header-title .header-dropdown-list .action-menu-item .arrow-right {
       position: absolute;
       right: 10px;
       top: 8px;
@@ -2323,14 +2336,14 @@
       padding: 0;
       margin: 0;
       border-left-color: #768d99; }
-  .action-menu .action-menu-item-disabled, .header-dropdown-list .action-menu-item-disabled {
+  .action-menu .action-menu-item-disabled, .header-title .header-dropdown-list .action-menu-item-disabled {
     display: block;
     height: 24px;
     line-height: 24px;
     color: #768d99;
     border: none;
     cursor: default; }
-  .action-menu h3, .header-dropdown-list h3 {
+  .action-menu h3, .header-title .header-dropdown-list h3 {
     height: 24px;
     line-height: 24px; }
 
@@ -2359,58 +2372,6 @@
     transition: background-color 0.2s ease-out; }
     .search-suggest li.suggest-hover {
       background-color: #e8f5ff; }
-
-.header-dropdown {
-  position: relative;
-  margin-right: 20px;
-  color: #1f2c33;
-  cursor: pointer; }
-  .header-dropdown::after {
-    content: '';
-    vertical-align: middle;
-    display: inline-block;
-    width: 7px;
-    height: 7px;
-    margin-left: 0.5em;
-    border-left: 2px solid #1f2c33;
-    border-bottom: 2px solid #1f2c33;
-    -webkit-transform: rotate(-45deg);
-    -moz-transform: rotate(-45deg);
-    -ms-transform: rotate(-45deg);
-    transform: rotate(-45deg); }
-  .header-dropdown h1 {
-    display: inline-block;
-    vertical-align: middle; }
-
-.header-dropdown-menu {
-  text-align: left; }
-  .header-dropdown-menu h1:hover {
-    text-decoration: underline; }
-
-a.header-dropdown {
-  border: none;
-  color: #1f2c33; }
-
-.header-dropdown-list {
-  display: none;
-  top: 32px;
-  left: -8px;
-  padding: 5px 0px;
-  font-size: 1.167em; }
-  .header-dropdown-list::before, .header-dropdown-list::after {
-    content: '';
-    position: absolute;
-    top: -10px;
-    left: 8px;
-    border-left: 10px solid transparent;
-    border-right: 10px solid transparent;
-    border-bottom: 10px solid #c9d3d7; }
-  .header-dropdown-list::after {
-    top: -9px;
-    border-bottom-color: #fff; }
-  .header-dropdown-list .action-menu-item {
-    padding: 0 15px 0 15px;
-    margin: 0px; }
 
 .overlay-dialogue {
   display: table;
@@ -3420,11 +3381,7 @@
 .cursor-pointer {
   cursor: pointer; }
 
-<<<<<<< HEAD
-.dashbrd-grid-widget-head h4, .dashbrd-grid-widget-foot ul li, .action-menu .action-menu-item, .header-dropdown-list .action-menu-item, .action-menu h3, .header-dropdown-list h3, .notif-body h4, .tag, .overflow-ellipsis, .overflow-ellipsis td, .overflow-ellipsis th, .overflow-ellipsis th a, .server-name {
-=======
-.dashbrd-grid-widget-head h4, .dashbrd-grid-widget-foot ul li, .action-menu .action-menu-item, .action-menu h3, .btn-back-map-container a:focus .btn-back-map .btn-back-map-content, .btn-back-map-container a:hover .btn-back-map .btn-back-map-content, .notif-body h4, .overlay-descr-url, .tag, .overflow-ellipsis, .overflow-ellipsis td, .overflow-ellipsis th, .overflow-ellipsis th a, .server-name {
->>>>>>> 4010261c
+.dashbrd-grid-widget-head h4, .dashbrd-grid-widget-foot ul li, .action-menu .action-menu-item, .header-title .header-dropdown-list .action-menu-item, .action-menu h3, .header-title .header-dropdown-list h3, .btn-back-map-container a:focus .btn-back-map .btn-back-map-content, .btn-back-map-container a:hover .btn-back-map .btn-back-map-content, .notif-body h4, .overlay-descr-url, .tag, .overflow-ellipsis, .overflow-ellipsis td, .overflow-ellipsis th, .overflow-ellipsis th a, .server-name {
   overflow: hidden;
   text-overflow: ellipsis;
   white-space: nowrap; }
