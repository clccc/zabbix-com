--- conflicted
+++ resolved
@@ -473,10 +473,7 @@
 $options = array(
 	'output' => array('triggerid', $sortfield),
 	'nodeids' => get_current_nodeid(),
-<<<<<<< HEAD
 	'output' => array('triggerid', $sortfield),
-=======
->>>>>>> c9a8c2c9
 	'monitored' => true,
 	'skipDependent' => true,
 	'sortfield' => $sortfield,
