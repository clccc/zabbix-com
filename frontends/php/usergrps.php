<?php
/*
** ZABBIX
** Copyright (C) 2000-2009 SIA Zabbix
**
** This program is free software; you can redistribute it and/or modify
** it under the terms of the GNU General Public License as published by
** the Free Software Foundation; either version 2 of the License, or
** (at your option) any later version.
**
** This program is distributed in the hope that it will be useful,
** but WITHOUT ANY WARRANTY; without even the implied warranty of
** MERCHANTABILITY or FITNESS FOR A PARTICULAR PURPOSE.  See the
** GNU General Public License for more details.
**
** You should have received a copy of the GNU General Public License
** along with this program; if not, write to the Free Software
** Foundation, Inc., 675 Mass Ave, Cambridge, MA 02139, USA.
**/
?>
<?php
require_once('include/config.inc.php');
require_once('include/triggers.inc.php');
require_once('include/media.inc.php');
require_once('include/users.inc.php');
require_once('include/forms.inc.php');
require_once('include/js.inc.php');

$page['title'] = 'S_USER_GROUPS';
$page['file'] = 'usergrps.php';
$page['hist_arg'] = array('config');
$page['scripts'] = array();

include_once('include/page_header.php');

$_REQUEST['config'] = get_request('config','usergrps.php');

?>
<?php
//		VAR			TYPE	OPTIONAL FLAGS	VALIDATION	EXCEPTION
	$fields=array(
		'config'=>			array(T_ZBX_STR, O_OPT, P_SYS,	NULL,		NULL),
		'perm_details'=>	array(T_ZBX_INT, O_OPT,	null,	IN('0,1'),	null),
		'grpaction'=>		array(T_ZBX_INT, O_OPT,	null,	IN('0,1'),	null),

/* group */
		'usrgrpid'=>		array(T_ZBX_INT, O_OPT,	P_SYS,	DB_ID,		'isset({grpaction})&&(isset({form})&&({form}=="update"))'),
		'group_groupid'=>	array(T_ZBX_INT, O_OPT,	P_SYS,	DB_ID,		null),
		'selusrgrp'=>		array(T_ZBX_INT, O_OPT,	P_SYS,	DB_ID,		null),

		'gname'=>				array(T_ZBX_STR, O_OPT,	null,	NOT_EMPTY,		'isset({save})'),
		'users'=>				array(T_ZBX_INT, O_OPT,	P_SYS,	DB_ID,			null),
		'users_status'=>		array(T_ZBX_INT, O_OPT,	null,	IN('0,1'),		'isset({save})'),
		'gui_access'=>			array(T_ZBX_INT, O_OPT,	null,	IN('0,1,2'),	'isset({save})'),
		'api_access'=>			array(T_ZBX_INT, O_OPT,	null,	IN('0,1'),		'isset({save})'),
		'debug_mode'=>			array(T_ZBX_INT, O_OPT,	null,	IN('0,1'),		'isset({save})'),
		'new_right'=>			array(T_ZBX_STR, O_OPT,	null,	null,			null),
		'right_to_del'=>		array(T_ZBX_STR, O_OPT,	null,	null,			null),
		'group_users_to_del'=>	array(T_ZBX_STR, O_OPT,	null,	null,			null),
		'group_users'=>			array(T_ZBX_STR, O_OPT,	null,	null,			null),
		'group_rights'=>		array(T_ZBX_STR, O_OPT,	null,	null,			null),

		'set_users_status'=>	array(T_ZBX_INT, O_OPT,	null,	IN('0,1'), null),
		'set_gui_access'=>		array(T_ZBX_INT, O_OPT,	null,	IN('0,1,2'), null),
		'set_api_access'=>		array(T_ZBX_INT, O_OPT,	null,	IN('0,1'), null),
		'set_debug_mode'=>		array(T_ZBX_INT, O_OPT,	null,	IN('0,1'), null),

// Actions
		'go'=>					array(T_ZBX_STR, O_OPT, P_SYS|P_ACT, NULL, NULL),

// form
		'register'=>	array(T_ZBX_STR, O_OPT, P_SYS|P_ACT, IN('"add permission","delete permission"'), null),

		'save'=>		array(T_ZBX_STR, O_OPT, P_SYS|P_ACT,	null,	null),
		'delete'=>		array(T_ZBX_STR, O_OPT, P_SYS|P_ACT,	null,	null),
		'delete_selected'=>	array(T_ZBX_STR, O_OPT, P_SYS|P_ACT,	null,	null),
		'del_user_group'=>	array(T_ZBX_STR, O_OPT, P_SYS|P_ACT,	null,	null),
		'del_user_media'=>	array(T_ZBX_STR, O_OPT, P_SYS|P_ACT,	null,	null),

		'del_read_only'=>	array(T_ZBX_STR, O_OPT, P_SYS|P_ACT,	null,	null),
		'del_read_write'=>	array(T_ZBX_STR, O_OPT, P_SYS|P_ACT,	null,	null),
		'del_deny'=>		array(T_ZBX_STR, O_OPT, P_SYS|P_ACT,	null,	null),

		'del_group_user'=>	array(T_ZBX_STR, O_OPT, P_SYS|P_ACT,	null,	null),

		'add_read_only'=>	array(T_ZBX_STR, O_OPT, P_SYS|P_ACT,	null,	null),
		'add_read_write'=>	array(T_ZBX_STR, O_OPT, P_SYS|P_ACT,	null,	null),
		'add_deny'=>		array(T_ZBX_STR, O_OPT, P_SYS|P_ACT,	null,	null),

		'change_password'=>	array(T_ZBX_STR, O_OPT, P_SYS|P_ACT,	null,	null),
		'cancel'=>	array(T_ZBX_STR, O_OPT, P_SYS,	null,	null),
/* other */
		'form'=>	array(T_ZBX_STR, O_OPT, P_SYS,	null,	null),
		'form_refresh'=>array(T_ZBX_STR, O_OPT, null,	null,	null)
	);

	check_fields($fields);
	validate_sort_and_sortorder('name',ZBX_SORT_UP);

	$_REQUEST['go'] = get_request('go','none');
?>
<?php

	if(isset($_REQUEST['del_deny'])&&isset($_REQUEST['right_to_del']['deny'])){
		$_REQUEST['group_rights'] = get_request('group_rights',array());
		foreach($_REQUEST['right_to_del']['deny'] as $name){
			if(!isset($_REQUEST['group_rights'][$name])) continue;
			if($_REQUEST['group_rights'][$name]['permission'] == PERM_DENY)
				unset($_REQUEST['group_rights'][$name]);
		}
	}
	else if(isset($_REQUEST['del_read_only'])&&isset($_REQUEST['right_to_del']['read_only'])){
		$_REQUEST['group_rights'] = get_request('group_rights',array());
		foreach($_REQUEST['right_to_del']['read_only'] as $name){
			if(!isset($_REQUEST['group_rights'][$name])) continue;
			if($_REQUEST['group_rights'][$name]['permission'] == PERM_READ_ONLY)
				unset($_REQUEST['group_rights'][$name]);
		}
	}
	else if(isset($_REQUEST['del_read_write'])&&isset($_REQUEST['right_to_del']['read_write'])){
		$_REQUEST['group_rights'] = get_request('group_rights',array());
		foreach($_REQUEST['right_to_del']['read_write'] as $name){
			if(!isset($_REQUEST['group_rights'][$name])) continue;
			if($_REQUEST['group_rights'][$name]['permission'] == PERM_READ_WRITE)
				unset($_REQUEST['group_rights'][$name]);
		}
	}
	else if(isset($_REQUEST['new_right'])){
		$_REQUEST['group_rights'] = get_request('group_rights', array());
		foreach($_REQUEST['new_right'] as $id => $right) {
			$_REQUEST['group_rights'][$right['name']] = array('id' => $id, 'permission' => $right['permission']);
		}
	}
	else if(isset($_REQUEST['save'])){
		$group_users	= get_request('group_users', array());
		$group_rights	= get_request('group_rights', array());

		if(isset($_REQUEST['usrgrpid'])){
			$action = AUDIT_ACTION_UPDATE;

			DBstart();
			$result = update_user_group($_REQUEST['usrgrpid'], $_REQUEST['gname'], $_REQUEST['users_status'], $_REQUEST['gui_access'], $_REQUEST['api_access'], $_REQUEST['debug_mode'],$group_users, $group_rights);
			$result = DBend($result);

			show_messages($result, S_GROUP_UPDATED, S_CANNOT_UPDATE_GROUP);
		}
		else{
			$action = AUDIT_ACTION_ADD;

			DBstart();
			$result = add_user_group($_REQUEST['gname'], $_REQUEST['users_status'], $_REQUEST['gui_access'], $_REQUEST['api_access'], $_REQUEST['debug_mode'],$group_users, $group_rights);
			$result = DBend($result);

			show_messages($result, S_GROUP_ADDED, S_CANNOT_ADD_GROUP);
		}

		if($result){
			add_audit($action,AUDIT_RESOURCE_USER_GROUP,'Group name ['.$_REQUEST['gname'].']');
			unset($_REQUEST['form']);
		}
	}
	else if(isset($_REQUEST['delete'])){
		$group = CUserGroup::get(array('usrgrpids' => $_REQUEST['usrgrpid'], 'extendoutput' => 1));
		$group = reset($group);

		DBstart();
		$result = delete_user_group($_REQUEST['usrgrpid']);
		$result = DBend($result);

		show_messages($result, S_GROUP_DELETED, S_CANNOT_DELETE_GROUP);
		if($result){
			add_audit(AUDIT_ACTION_DELETE,AUDIT_RESOURCE_USER_GROUP,'Group name ['.$group['name'].']');

			unset($_REQUEST['usrgrpid']);
			unset($_REQUEST['form']);
		}
	}
// -------- GO ---------
	else if($_REQUEST['go'] == 'delete'){
		$groupids = get_request('group_groupid', get_request('usrgrpid'));
		zbx_value2array($groupids);

		$groups = array();
		$sql = 'SELECT ug.usrgrpid, ug.name '.
				' FROM usrgrp ug '.
				' WHERE '.DBin_node('ug.usrgrpid').
					' AND '.DBcondition('ug.usrgrpid',$groupids);
		$res = DBselect($sql);
		while($group = DBfetch($res)){
			$groups[$group['usrgrpid']] = $group;
		}

		if(!empty($groups)){
			DBstart();
			$go_result = delete_user_group($groupids);
			$go_result = DBend($go_result);

			if($go_result){
				foreach($groups as $groupid => $group){
					add_audit(AUDIT_ACTION_DELETE,AUDIT_RESOURCE_USER_GROUP,'Group name ['.$group['name'].']');
				}
			}

			show_messages($go_result, S_GROUP_DELETED, S_CANNOT_DELETE_GROUP);
		}
	}
	else if($_REQUEST['go'] == 'set_gui_access'){
		$groupids = get_request('group_groupid', get_request('usrgrpid'));
		zbx_value2array($groupids);

		$groups = array();
		$sql = 'SELECT ug.usrgrpid, ug.name '.
				' FROM usrgrp ug '.
				' WHERE '.DBin_node('ug.usrgrpid').
					' AND '.DBcondition('ug.usrgrpid',$groupids);
		$res = DBselect($sql);
		while($group = DBfetch($res)){
			$groups[$group['usrgrpid']] = $group;
		}

		if(!empty($groups)){
			DBstart();
			$go_result = change_group_gui_access($groupids,$_REQUEST['set_gui_access']);
			$go_result = DBend($go_result);

			if($go_result){
				$audit_action = ($_REQUEST['set_gui_access'] == GROUP_GUI_ACCESS_DISABLED)?AUDIT_ACTION_DISABLE:AUDIT_ACTION_ENABLE;
				foreach($groups as $groupid => $group){
					add_audit($audit_action,AUDIT_RESOURCE_USER_GROUP,'GUI access for group name ['.$group['name'].']');
				}
			}

			show_messages($go_result, S_GUI_ACCESS_UPDATED, S_CANNOT_UPDATE_GUI_ACCESS);
		}
	}
	else if(str_in_array($_REQUEST['go'], array('enable_api', 'disable_api'))){
		$groupids = get_request('group_groupid', get_request('usrgrpid'));
		zbx_value2array($groupids);

		$set_api_access = ($_REQUEST['go'] == 'enable_api')?GROUP_API_ACCESS_ENABLED:GROUP_API_ACCESS_DISABLED;

		$groups = array();
		$sql = 'SELECT ug.usrgrpid, ug.name '.
				' FROM usrgrp ug '.
				' WHERE '.DBin_node('ug.usrgrpid').
					' AND '.DBcondition('ug.usrgrpid',$groupids);
		$res = DBselect($sql);
		while($group = DBfetch($res)){
			$groups[$group['usrgrpid']] = $group;
		}

		if(!empty($groups)){
			DBstart();
			$go_result = change_group_api_access($groupids,$set_api_access);
			$go_result = DBend($go_result);

			if($go_result){
				$audit_action = ($set_api_access == GROUP_API_ACCESS_DISABLED)?AUDIT_ACTION_DISABLE:AUDIT_ACTION_ENABLE;
				foreach($groups as $groupid => $group){
					add_audit($audit_action,AUDIT_RESOURCE_USER_GROUP,'API access for group name ['.$group['name'].']');
				}
			}

			show_messages($go_result, S_API_ACCESS_UPDATED, S_CANNOT_UPDATE_API_ACCESS);
		}
	}
	else if(str_in_array($_REQUEST['go'], array('enable_debug', 'disable_debug'))){
		$groupids = get_request('group_groupid', get_request('usrgrpid'));
		zbx_value2array($groupids);

		$set_debug_mode = ($_REQUEST['go'] == 'enable_debug')?GROUP_DEBUG_MODE_ENABLED:GROUP_DEBUG_MODE_DISABLED;

		$groups = array();
		$sql = 'SELECT ug.usrgrpid, ug.name '.
				' FROM usrgrp ug '.
				' WHERE '.DBin_node('ug.usrgrpid').
					' AND '.DBcondition('ug.usrgrpid',$groupids);
		$res = DBselect($sql);
		while($group = DBfetch($res)){
			$groups[$group['usrgrpid']] = $group;
		}

		if(!empty($groups)){
			DBstart();
			$go_result = change_group_debug_mode($groupids,$set_debug_mode);
			$go_result = DBend($go_result);

			if($go_result){
				$audit_action = ($set_debug_mode == GROUP_DEBUG_MODE_DISABLED)?AUDIT_ACTION_DISABLE:AUDIT_ACTION_ENABLE;

				foreach($groups as $groupid => $group){
					add_audit($audit_action,AUDIT_RESOURCE_USER_GROUP,'Debug mode for group name ['.$group['name'].']');
				}
			}

			show_messages($go_result, S_DEBUG_MODE_UPDATED, S_CANNOT_UPDATE_DEBUG_MODE);
		}
	}
	else if(str_in_array($_REQUEST['go'], array('enable_status', 'disable_status'))){
		$groupids = get_request('group_groupid', get_request('usrgrpid'));
		zbx_value2array($groupids);

		$set_users_status = ($_REQUEST['go'] == 'enable_status')?GROUP_STATUS_ENABLED:GROUP_STATUS_DISABLED;

		$groups = array();
		$sql = 'SELECT ug.usrgrpid, ug.name '.
				' FROM usrgrp ug '.
				' WHERE '.DBin_node('ug.usrgrpid').
					' AND '.DBcondition('ug.usrgrpid',$groupids);
		$res = DBselect($sql);
		while($group = DBfetch($res)){
			$groups[$group['usrgrpid']] = $group;
		}

		if(!empty($groups)){
			DBstart();
			$go_result = change_group_status($groupids,$set_users_status);
			$go_result = DBend($go_result);

			if($go_result){
				$audit_action = ($set_users_status == GROUP_STATUS_ENABLED)?AUDIT_ACTION_ENABLE:AUDIT_ACTION_DISABLE;
				foreach($groups as $groupid => $group){
					add_audit($audit_action,AUDIT_RESOURCE_USER_GROUP,'User status for group name ['.$group['name'].']');
				}
			}

			show_messages($go_result, S_USERS_STATUS_UPDATED, S_CANNOT_UPDATE_USERS_STATUS);
		}
	}

	if(($_REQUEST['go'] != 'none') && isset($go_result) && $go_result){
		$url = new CUrl();
		$path = $url->getPath();
		insert_js('cookie.eraseArray("'.$path.'")');
	}
?>
<?php

// Config
	$frmForm = new CForm();
	$frmForm->setMethod('get');

	$cmbConf = new CComboBox('config','usergrps.php','javascript: submit()');
	$cmbConf->setAttribute('onchange','javascript: redirect(this.options[this.selectedIndex].value);');
		$cmbConf->addItem('usergrps.php',S_USER_GROUPS);
		$cmbConf->addItem('users.php',S_USERS);

	$frmForm->addItem(array($cmbConf,SPACE,new CButton('form', S_CREATE_GROUP)));
	show_table_header(S_CONFIGURATION_OF_USERS_AND_USER_GROUPS, $frmForm);
	echo SBR;


	if(isset($_REQUEST['form'])){
		insert_usergroups_form();
	}
	else{
		$usrgroup_wdgt = new CWidget();

		$numrows = new CDiv();
		$numrows->setAttribute('name','numrows');

		$usrgroup_wdgt->addHeader(S_USER_GROUPS_BIG);
		$usrgroup_wdgt->addHeader($numrows);

// Groups table
		$options = array('extendoutput' => 1,
						 'select_users' => 1,
						 'limit' => ($config['search_limit']+1)
					);
		$usrgrps = CUserGroup::get($options);

		$form = new CForm();
		$form->setName('usrgrp_form');

		$table = new CTableInfo(S_NO_USER_GROUPS_DEFINED);
		$table->setHeader(array(
			new CCheckBox('all_groups',NULL, "checkAll('".$form->GetName()."','all_groups','group_groupid');"),
			make_sorting_header(S_NAME,'name'),
			'#',
			S_MEMBERS,
			S_USERS_STATUS,
			S_GUI_ACCESS,
			S_API_ACCESS,
			S_DEBUG_MODE
		));

// sorting
		order_page_result($usrgrps, 'name');
		$paging = getPagingLine($usrgrps);
//---------

		foreach($usrgrps as $ugnum => $usrgrp){
			$usrgrpid = $usrgrp['usrgrpid'];

			$api_access = ($usrgrp['api_access'] == GROUP_API_ACCESS_ENABLED)
				? new CLink(S_ENABLED, 'usergrps.php?go=disable_api&usrgrpid='.$usrgrpid, 'orange')
				: new CLink(S_DISABLED, 'usergrps.php?go=enable_api&usrgrpid='.$usrgrpid, 'enabled');

			$debug_mode = ($usrgrp['debug_mode'] == GROUP_DEBUG_MODE_ENABLED)
				? new CLink(S_ENABLED, 'usergrps.php?go=disable_debug&usrgrpid='.$usrgrpid, 'orange')
				: new CLink(S_DISABLED, 'usergrps.php?go=enable_debug&usrgrpid='.$usrgrpid, 'enabled');

			$gui_access = user_auth_type2str($usrgrp['gui_access']);

			$gui_access_style = 'enabled';
			if(GROUP_GUI_ACCESS_INTERNAL == $usrgrp['gui_access']) $gui_access_style = 'orange';
			if(GROUP_GUI_ACCESS_DISABLED == $usrgrp['gui_access']) $gui_access_style = 'disabled';

			if(granted2update_group($usrgrpid)){

				$next_gui_auth = ($usrgrp['gui_access']+1 > GROUP_GUI_ACCESS_DISABLED)?GROUP_GUI_ACCESS_SYSTEM:($usrgrp['gui_access']+1);
							
				$gui_access = new CLink(
									$gui_access, 
									'usergrps.php?go=set_gui_access&set_gui_access='.$next_gui_auth.'&usrgrpid='.$usrgrpid,
									$gui_access_style
								);

				$users_status = ($usrgrp['users_status'] == GROUP_STATUS_ENABLED)
					? new CLink(S_ENABLED, 'usergrps.php?go=disable_status&usrgrpid='.$usrgrpid, 'enabled')
					: new CLink(S_DISABLED, 'usergrps.php?go=enable_status&usrgrpid='.$usrgrpid, 'disabled');
			}
			else{
				$gui_access = new CSpan($gui_access, $gui_access_style);
				$users_status = ($usrgrp['users_status'] == GROUP_STATUS_ENABLED)? new CSpan(S_ENABLED, 'enabled') : new CSpan(S_DISABLED, 'disabled');
			}

<<<<<<< HEAD
			if(isset($usrgrp['users'])){
			
				$usrgrpusers = $usrgrp['users'];
				order_result($usrgrpusers, 'name');
				
				$users = array();
				foreach($usrgrpusers as $unum => $user){
					$users[] = new CLink($user['alias'],'users.php?form=update&userid='.$user['userid']);
					$users[] = ', ';
				}
				array_pop($users);
=======
			$users = array();
			order_result($usrgrp['users'], 'alias');

			foreach($usrgrp['users'] as $unum => $user){
				$user_type_style = 'enabled';
				if(USER_TYPE_ZABBIX_ADMIN == $user['type']) $user_type_style = 'orange';
				if(USER_TYPE_SUPER_ADMIN == $user['type']) $user_type_style = 'disabled';

				$user_status_style = 'enabled';
				if(GROUP_GUI_ACCESS_DISABLED == $user['gui_access']) $user_status_style = 'disabled';
				if(GROUP_STATUS_DISABLED == $user['users_status']) $user_status_style = 'disabled';
				

				$users[] = new CLink($user['alias'],'users.php?form=update&userid='.$user['userid'], $user_status_style);//, $user_type_style);
				$users[] = ', ';
			}
			array_pop($users);
>>>>>>> 351d3642

			}

			$table->addRow(array(
				new CCheckBox('group_groupid['.$usrgrpid.']', NULL, NULL, $usrgrpid),
				new CLink($usrgrp['name'], 'usergrps.php?form=update&usrgrpid='.$usrgrpid),
				array(new CLink(S_USERS,'users.php?&filter_usrgrpid='.$usrgrpid), ' (', count($usrgrp['users']), ')'),
				new CCol($users, 'wraptext'),
				$users_status,
				$gui_access,
				$api_access,
				$debug_mode
			));
		}

// goBox
		$goBox = new CComboBox('go');

		$goOption = new CComboItem('enable_status',S_ENABLE_SELECTED);
		$goOption->setAttribute('confirm',S_ENABLE_SELECTED_GROUPS_Q);
		$goBox->addItem($goOption);

		$goOption = new CComboItem('disable_status',S_DISABLE_SELECTED);
		$goOption->setAttribute('confirm',S_DISABLE_SELECTED_GROUPS_Q);
		$goBox->addItem($goOption);

		$goOption = new CComboItem('enable_api',S_ENABLE_API);
		$goOption->setAttribute('confirm',S_ENABLE_API_SELECTED_GROUPS_Q);
		$goBox->addItem($goOption);

		$goOption = new CComboItem('disable_api',S_DISABLE_API);
		$goOption->setAttribute('confirm',S_DISABLE_API_SELECTED_GROUPS_Q);
		$goBox->addItem($goOption);

		$goOption = new CComboItem('enable_debug',S_ENABLE_DEBUG);
		$goOption->setAttribute('confirm',S_ENABLE_DEBUG_SELECTED_GROUPS_Q);
		$goBox->addItem($goOption);

		$goOption = new CComboItem('disable_debug',S_DISABLE_DEBUG);
		$goOption->setAttribute('confirm',S_DISABLE_DEBUG_SELECTED_GROUPS_Q);
		$goBox->addItem($goOption);

		$goOption = new CComboItem('delete',S_DELETE_SELECTED);
		$goOption->setAttribute('confirm',S_DELETE_SELECTED_GROUPS_Q);
		$goBox->addItem($goOption);

// goButton name is necessary!!!
		$goButton = new CButton('goButton',S_GO);
		$goButton->setAttribute('id','goButton');
		zbx_add_post_js('chkbxRange.pageGoName = "group_groupid";');

		$footer = get_table_header(array($goBox, $goButton));
//----

// PAGING FOOTER
		$table = array($paging,$table,$paging,$footer);
//---------

		$form->addItem($table);

		$usrgroup_wdgt->addItem($form);
		$usrgroup_wdgt->show();
	}
?>
<?php

include_once('include/page_footer.php');

?><|MERGE_RESOLUTION|>--- conflicted
+++ resolved
@@ -425,7 +425,6 @@
 				$users_status = ($usrgrp['users_status'] == GROUP_STATUS_ENABLED)? new CSpan(S_ENABLED, 'enabled') : new CSpan(S_DISABLED, 'disabled');
 			}
 
-<<<<<<< HEAD
 			if(isset($usrgrp['users'])){
 			
 				$usrgrpusers = $usrgrp['users'];
@@ -433,15 +432,6 @@
 				
 				$users = array();
 				foreach($usrgrpusers as $unum => $user){
-					$users[] = new CLink($user['alias'],'users.php?form=update&userid='.$user['userid']);
-					$users[] = ', ';
-				}
-				array_pop($users);
-=======
-			$users = array();
-			order_result($usrgrp['users'], 'alias');
-
-			foreach($usrgrp['users'] as $unum => $user){
 				$user_type_style = 'enabled';
 				if(USER_TYPE_ZABBIX_ADMIN == $user['type']) $user_type_style = 'orange';
 				if(USER_TYPE_SUPER_ADMIN == $user['type']) $user_type_style = 'disabled';
@@ -452,10 +442,9 @@
 				
 
 				$users[] = new CLink($user['alias'],'users.php?form=update&userid='.$user['userid'], $user_status_style);//, $user_type_style);
-				$users[] = ', ';
-			}
-			array_pop($users);
->>>>>>> 351d3642
+					$users[] = ', ';
+				}
+				array_pop($users);
 
 			}
 
