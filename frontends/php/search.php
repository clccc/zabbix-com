<?php
/*
** Zabbix
** Copyright (C) 2001-2011 Zabbix SIA
**
** This program is free software; you can redistribute it and/or modify
** it under the terms of the GNU General Public License as published by
** the Free Software Foundation; either version 2 of the License, or
** (at your option) any later version.
**
** This program is distributed in the hope that it will be useful,
** but WITHOUT ANY WARRANTY; without even the implied warranty of
** MERCHANTABILITY or FITNESS FOR A PARTICULAR PURPOSE.  See the
** GNU General Public License for more details.
**
** You should have received a copy of the GNU General Public License
** along with this program; if not, write to the Free Software
** Foundation, Inc., 675 Mass Ave, Cambridge, MA 02139, USA.
**/
require_once('include/config.inc.php');
require_once('include/hosts.inc.php');
require_once('include/html.inc.php');

$page['title'] = 'S_SEARCH';
$page['file'] = 'search.php';
$page['hist_arg'] = array();
$page['scripts'] = array('class.pmaster.js','effects.js');

$page['type'] = detect_page_type(PAGE_TYPE_HTML);

include_once('include/page_header.php');

//		VAR				TYPE	OPTIONAL FLAGS	VALIDATION	EXCEPTION
	$fields=array(
		'type'=>		array(T_ZBX_INT, O_OPT,	P_SYS,	IN('0,1'),		NULL),
		'search'=>		array(T_ZBX_STR, O_OPT, P_SYS,	NULL,			NULL),
//ajax
		'favobj'=>		array(T_ZBX_STR, O_OPT, P_ACT,	NULL,			NULL),
		'favref'=>		array(T_ZBX_STR, O_OPT, P_ACT,  NOT_EMPTY,		'isset({favobj})'),
		'favcnt'=>		array(T_ZBX_INT, O_OPT,	null,	null,			NULL),

		'action'=>		array(T_ZBX_STR, O_OPT, P_ACT, 	IN("'flop','refresh'"),NULL),
		'state'=>		array(T_ZBX_INT, O_OPT, P_ACT,  NOT_EMPTY,		'isset({action}) && ("flop"=={action})'),
	);

	check_fields($fields);

// ACTION /////////////////////////////////////////////////////////////////////////////
	if(isset($_REQUEST['favobj'])){
		$_REQUEST['pmasterid'] = get_request('pmasterid','mainpage');

		if('hat' == $_REQUEST['favobj']){
			if('flop' == $_REQUEST['action']){
				CProfile::update('web.dashboard.hats.'.$_REQUEST['favref'].'.state',$_REQUEST['state'], PROFILE_TYPE_INT);
			}
			else if('refresh' == $_REQUEST['action']){
				switch($_REQUEST['favref']){
				}
			}
		}
	}

	if((PAGE_TYPE_JS == $page['type']) || (PAGE_TYPE_HTML_BLOCK == $page['type'])){
		include_once('include/page_footer.php');
		exit();
	}
?>
<?php

	$admin = uint_in_array($USER_DETAILS['type'], array(USER_TYPE_ZABBIX_ADMIN, USER_TYPE_SUPER_ADMIN));
	$rows_per_page = $USER_DETAILS['rows_per_page'];

	$search_wdgt = new CWidget('search_wdgt');

	$search = get_request('search', '');

// Header
	if(zbx_empty($search)){
		$search = S_SEARCH_PATTERN_EMPTY;
	}
	$search_wdgt->setClass('header');
	$search_wdgt->addHeader(array(S_SEARCH_BIG.': ',bold($search)), SPACE);

//-------------
	$left_col[] = array();
	$right_col[] = array();

// FIND Hosts
	$params = array(
		'nodeids'=> get_current_nodeid(true),
		'search' => array(
			'name' => $search,
			'dns' => $search,
			'ip' => $search
		),
		'limit' => $rows_per_page,
		'selectGroups' => API_OUTPUT_EXTEND,
		'selectInterfaces' => API_OUTPUT_EXTEND,
		'selectItems' => API_OUTPUT_COUNT,
		'select_triggers' => API_OUTPUT_COUNT,
		'select_graphs' => API_OUTPUT_COUNT,
		'select_applications' => API_OUTPUT_COUNT,
		'output' => array('name','status'),
		'searchByAny' => true
	);
	$db_hosts = API::Host()->get($params);

	order_result($db_hosts, 'name');

	$hosts = selectByPattern($db_hosts, 'name', $search, $rows_per_page);
	$hostids = zbx_objectValues($hosts, 'hostid');

	$params = array(
		'nodeids'=> get_current_nodeid(true),
		'hostids' => $hostids,
		'editable' => 1
	);
	$rw_hosts = API::Host()->get($params);
	$rw_hosts = zbx_toHash($rw_hosts,'hostid');

	$params = array(
		'nodeids'=> get_current_nodeid(true),
		'search' => array(
			'name' => $search,
			'dns' => $search,
			'ip' => $search
		),
		'countOutput' => 1,
		'searchByAny' => true
	);

	$overalCount = API::Host()->get($params);
	$viewCount = count($hosts);

	$header = array(
		ZBX_DISTRIBUTED?new CCol(S_NODE):null,
		new CCol(S_HOSTS),
		new CCol(S_IP),
		new CCol(S_DNS),
		new CCol(S_LATEST_DATA),
		new CCol(S_TRIGGERS),
		new CCol(S_EVENTS),
		new CCol(S_APPLICATIONS),
		new CCol(S_ITEMS),
		new CCol(S_TRIGGERS),
		new CCol(S_GRAPHS),
	);

	$table  = new CTableInfo();
	$table->setHeader($header);

	foreach($hosts as $hnum => $host){
		$hostid = $host['hostid'];

		$interface = reset($host['interfaces']);
		$host['ip'] = $interface['ip'];
		$host['dns'] = $interface['dns'];
		$host['port'] = $interface['port'];

		switch($host['status']){
			case HOST_STATUS_NOT_MONITORED:
				$style = 'on';
			break;
			default:
				$style = null;
			break;
		}


		$group = reset($host['groups']);
		$link = 'groupid='.$group['groupid'].'&hostid='.$hostid.'&switch_node='.id2nodeid($hostid);

		$caption = make_decoration($host['name'], $search);

		if(isset($rw_hosts[$hostid])){
			$host_link = new CLink($caption,'hosts.php?form=update&'.$link, $style);
			$applications_link = array(new CLink(S_APPLICATIONS,'applications.php?'.$link), ' ('.$host['applications'].')');
			$items_link = array(new CLink(S_ITEMS,'items.php?'.$link), ' ('.$host['items'].')');
			$triggers_link = array(new CLink(S_TRIGGERS,'triggers.php?'.$link), ' ('.$host['triggers'].')');
			$graphs_link = array(new CLink(S_GRAPHS,'graphs.php?'.$link), ' ('.$host['graphs'].')');
		}
		else{
			$host_link = new CSpan($caption, $style);
			$applications_link = array(new CSpan(S_APPLICATIONS,'unknown'), ' ('.$host['applications'].')');
			$items_link = array(new CSpan(S_ITEMS,'unknown'), ' ('.$host['items'].')');
			$triggers_link = array(new CSpan(S_TRIGGERS,'unknown'), ' ('.$host['triggers'].')');
			$graphs_link = array(new CSpan(S_GRAPHS,'unknown'), ' ('.$host['graphs'].')');
		}

		if(!$admin){
			$host_link = new CSpan($caption, $style);
		}

		$hostip = make_decoration($host['ip'], $search);
		$hostdns = make_decoration($host['dns'], $search);

		$table->addRow(array(
			get_node_name_by_elid($hostid, true),
			$host_link,
			$hostip,
			$hostdns,
			new CLink(S_LATEST_DATA,'latest.php?'.$link),
			new CLink(S_TRIGGERS,'tr_status.php?'.$link),
			new CLink(S_EVENTS,'events.php?'.$link),
			$applications_link,
			$items_link,
			$triggers_link,
			$graphs_link,
		));
	}

	$sysmap_menu = get_icon('menu', array('menu' => 'sysmaps'));

	$wdgt_hosts = new CUIWidget('search_hosts',$table);
	$wdgt_hosts->setHeader(S_HOSTS, SPACE);
	$wdgt_hosts->setFooter(S_DISPLAYING.SPACE.$viewCount.SPACE.S_OF_SMALL.SPACE.$overalCount.SPACE.S_FOUND_SMALL);

	$left_col[] = $wdgt_hosts;
//----------------


// Find Host groups
	$params = array(
		'nodeids'=> get_current_nodeid(true),
		'output' => API_OUTPUT_EXTEND,
		'search' => array('name' => $search),
		'limit' => $rows_per_page
	);

	$db_hostGroups = API::HostGroup()->get($params);
	order_result($db_hostGroups, 'name');

	$hostGroups = selectByPattern($db_hostGroups, 'name', $search, $rows_per_page);
	$groupids = zbx_objectValues($hostGroups, 'groupid');

	$params = array(
		'nodeids'=> get_current_nodeid(true),
		'groupids' => $groupids,
		'editable' => 1
	);

	$rw_hostGroups = API::HostGroup()->get($params);
	$rw_hostGroups = zbx_toHash($rw_hostGroups, 'groupid');

	$params = array(
		'nodeids'=> get_current_nodeid(true),
		'search' => array('name' => $search),
		'countOutput' => 1
	);
	$overalCount = API::HostGroup()->get($params);
	$viewCount = count($hostGroups);

	$header = array(
		ZBX_DISTRIBUTED?new CCol(S_NODE):null,
		new CCol(S_HOST_GROUP),
		new CCol(S_LATEST_DATA),
		new CCol(S_TRIGGERS),
		new CCol(S_EVENTS),
		$admin?new CCol(S_EDIT_HOSTS):null,
	);

	$table  = new CTableInfo();
	$table->setHeader($header);

	foreach($hostGroups as $hnum => $group){
		$hostgroupid = $group['groupid'];

		$caption = make_decoration($group['name'], $search);
		$link = 'groupid='.$hostgroupid.'&hostid=0&switch_node='.id2nodeid($hostgroupid);

		if($admin){
			if(isset($rw_hostGroups[$hostgroupid])){
				$admin_link = new CLink(S_EDIT_HOSTS,'hosts.php?config=1&groupid='.$hostgroupid.'&hostid=0'.'&switch_node='.id2nodeid($hostgroupid));
				$hgroup_link = new CLink($caption,'hostgroups.php?form=update&'.$link);
			}
			else{
				$admin_link = new CSpan(S_EDIT_HOSTS,'unknown');
				$hgroup_link = new CSpan($caption);
			}
		}
		else{
			$admin_link = null;
			$hgroup_link = new CSpan($caption);
		}

		$table->addRow(array(
			get_node_name_by_elid($hostgroupid, true),
			$hgroup_link,
			new CLink(S_LATEST_DATA,'latest.php?'.$link),
			new CLink(S_TRIGGERS,'tr_status.php?'.$link),
			new CLink(S_EVENTS,'events.php?'.$link),
			$admin_link,
		));
	}

	$wdgt_hgroups = new CUIWidget('search_hostgroup',$table);
	$wdgt_hgroups->setHeader(S_HOST_GROUPS, SPACE);
	$wdgt_hgroups->setFooter(S_DISPLAYING.SPACE.$viewCount.SPACE.S_OF_SMALL.SPACE.$overalCount.SPACE.S_FOUND_SMALL);
	$right_col[] = $wdgt_hgroups;
//----------------

// FIND Templates
	if($admin){
		$params = array(
			'nodeids'=> get_current_nodeid(true),
			'search' => array('name' => $search),
			'output' => array('name'),
			'selectGroups' => API_OUTPUT_REFER,
			'sortfield' => 'name',
			'selectItems' => API_OUTPUT_COUNT,
			'select_triggers' => API_OUTPUT_COUNT,
			'select_graphs' => API_OUTPUT_COUNT,
			'select_applications' => API_OUTPUT_COUNT,
			'limit' => $rows_per_page
		);
<<<<<<< HEAD
		$db_templates = CTemplate::get($params);
		order_result($db_templates, 'name');
=======
		$db_templates = API::Template()->get($params);
		order_result($db_templates, 'host');
>>>>>>> 8dd20884

		$templates = selectByPattern($db_templates, 'name', $search, $rows_per_page);
		$templateids = zbx_objectValues($templates, 'templateid');

		$params = array(
			'nodeids'=> get_current_nodeid(true),
			'templateids' => $templateids,
			'editable' => 1
		);
		$rw_templates = API::Template()->get($params);
		$rw_templates = zbx_toHash($rw_templates,'templateid');

		$params = array(
			'nodeids'=> get_current_nodeid(true),
			'search' => array('name' => $search),
			'countOutput' => 1,
			'editable' => 1
		);

		$overalCount = API::Template()->get($params);
		$viewCount = count($templates);

		$header = array(
			ZBX_DISTRIBUTED?new CCol(S_NODE):null,
			new CCol(S_TEMPLATES),
			new CCol(S_APPLICATIONS),
			new CCol(S_ITEMS),
			new CCol(S_TRIGGERS),
			new CCol(S_GRAPHS),
		);

		$table  = new CTableInfo();
		$table->setHeader($header);

		foreach($templates as $tnum => $template){
			$templateid = $template['hostid'];

			$group = reset($template['groups']);
			$link = 'groupid='.$group['groupid'].'&hostid='.$templateid.'&switch_node='.id2nodeid($templateid);

			$caption = make_decoration($template['name'], $search);

			if(isset($rw_templates[$templateid])){
				$template_link = new CLink($caption,'templates.php?form=update&'.'&templateid='.$templateid.'&switch_node='.id2nodeid($templateid));
				$applications_link = array(new CLink(S_APPLICATIONS,'applications.php?'.$link), ' ('.$template['applications'].')');
				$items_link = array(new CLink(S_ITEMS,'items.php?'.$link), ' ('.$template['items'].')');
				$triggers_link = array(new CLink(S_TRIGGERS,'triggers.php?'.$link), ' ('.$template['triggers'].')');
				$graphs_link = array(new CLink(S_GRAPHS,'graphs.php?'.$link), ' ('.$template['graphs'].')');
			}
			else{
				$template_link = new CSpan($caption);
				$applications_link = array(new CSpan(S_APPLICATIONS,'unknown'), ' ('.$template['applications'].')');
				$items_link = array(new CSpan(S_ITEMS,'unknown'), ' ('.$template['items'].')');
				$triggers_link = array(new CSpan(S_TRIGGERS,'unknown'), ' ('.$template['triggers'].')');
				$graphs_link = array(new CSpan(S_GRAPHS,'unknown'), ' ('.$template['graphs'].')');
			}

			$table->addRow(array(
				get_node_name_by_elid($templateid, true),
				$template_link,
				$applications_link,
				$items_link,
				$triggers_link,
				$graphs_link
			));
		}

		$wdgt_templates = new CUIWidget('search_templates',$table);
		$wdgt_templates->setHeader(S_TEMPLATES, SPACE);
		$wdgt_templates->setFooter(S_DISPLAYING.SPACE.$viewCount.SPACE.S_OF_SMALL.SPACE.$overalCount.SPACE.S_FOUND_SMALL);
		$right_col[] = $wdgt_templates;
	}
//----------------

	$leftDiv = new CDiv($left_col, 'column');
	$rightDiv = new CDiv($right_col, 'column');

	$ieTab = new CTable();
	$ieTab->addRow(array($leftDiv,$rightDiv), 'top');

	$search_wdgt->addItem($ieTab);
	$search_wdgt->show();

?>
<?php

include_once('include/page_footer.php');

?><|MERGE_RESOLUTION|>--- conflicted
+++ resolved
@@ -313,13 +313,8 @@
 			'select_applications' => API_OUTPUT_COUNT,
 			'limit' => $rows_per_page
 		);
-<<<<<<< HEAD
-		$db_templates = CTemplate::get($params);
+		$db_templates = API::Template()->get($params);
 		order_result($db_templates, 'name');
-=======
-		$db_templates = API::Template()->get($params);
-		order_result($db_templates, 'host');
->>>>>>> 8dd20884
 
 		$templates = selectByPattern($db_templates, 'name', $search, $rows_per_page);
 		$templateids = zbx_objectValues($templates, 'templateid');
