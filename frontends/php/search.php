<?php
/*
** ZABBIX
** Copyright (C) 2001-2010 SIA Zabbix
**
** This program is free software; you can redistribute it and/or modify
** it under the terms of the GNU General Public License as published by
** the Free Software Foundation; either version 2 of the License, or
** (at your option) any later version.
**
** This program is distributed in the hope that it will be useful,
** but WITHOUT ANY WARRANTY; without even the implied warranty of
** MERCHANTABILITY or FITNESS FOR A PARTICULAR PURPOSE.  See the
** GNU General Public License for more details.
**
** You should have received a copy of the GNU General Public License
** along with this program; if not, write to the Free Software
** Foundation, Inc., 675 Mass Ave, Cambridge, MA 02139, USA.
**/
require_once('include/config.inc.php');
require_once('include/hosts.inc.php');
require_once('include/html.inc.php');

$page['title'] = 'S_SEARCH';
$page['file'] = 'search.php';
$page['hist_arg'] = array();
$page['scripts'] = array('class.pmaster.js','effects.js');

$page['type'] = detect_page_type(PAGE_TYPE_HTML);

include_once('include/page_header.php');

//		VAR				TYPE	OPTIONAL FLAGS	VALIDATION	EXCEPTION
	$fields=array(
		'type'=>		array(T_ZBX_INT, O_OPT,	P_SYS,	IN('0,1'),		NULL),
		'search'=>		array(T_ZBX_STR, O_OPT, P_SYS,	NULL,			NULL),

//ajax
		'favobj'=>		array(T_ZBX_STR, O_OPT, P_ACT,	NULL,			NULL),
		'favref'=>		array(T_ZBX_STR, O_OPT, P_ACT,  NOT_EMPTY,		'isset({favobj})'),
		'favcnt'=>		array(T_ZBX_INT, O_OPT,	null,	null,			NULL),

		'action'=>		array(T_ZBX_STR, O_OPT, P_ACT, 	IN("'flop','refresh'"),NULL),
		'state'=>		array(T_ZBX_INT, O_OPT, P_ACT,  NOT_EMPTY,		'isset({action}) && ("flop"=={action})'),
	);

	check_fields($fields);

// ACTION /////////////////////////////////////////////////////////////////////////////
	if(isset($_REQUEST['favobj'])){
		$_REQUEST['pmasterid'] = get_request('pmasterid','mainpage');

		if('hat' == $_REQUEST['favobj']){
			if('flop' == $_REQUEST['action']){
				CProfile::update('web.dashboard.hats.'.$_REQUEST['favref'].'.state',$_REQUEST['state'], PROFILE_TYPE_INT);
			}
			else if('refresh' == $_REQUEST['action']){
				switch($_REQUEST['favref']){
					case 'hat_syssum':
						$syssum = make_system_summary();
						$syssum->show();
						break;
					case 'hat_stszbx':
						$stszbx = make_status_of_zbx();
						$stszbx->show();
						break;
				}
			}
		}
	}

	if((PAGE_TYPE_JS == $page['type']) || (PAGE_TYPE_HTML_BLOCK == $page['type'])){
		include_once('include/page_footer.php');
		exit();
	}
?>
<?php

	$admin = uint_in_array($USER_DETAILS['type'], array(USER_TYPE_ZABBIX_ADMIN, USER_TYPE_SUPER_ADMIN));
	$rows_per_page = $USER_DETAILS['rows_per_page'];

	$search_wdgt = new CWidget('search_wdgt');

	$search = get_request('search', '');

// Header
	if(zbx_empty($search)){
		$search = S_SEARCH_PATTERN_EMPTY;
	}
	$search_wdgt->setClass('header');
	$search_wdgt->addHeader(array(S_SEARCH_BIG.': ',bold($search)), SPACE);

//-------------
	$left_tab = new CTable();
	$left_tab->setCellPadding(3);
	$left_tab->setCellSpacing(3);

	$left_tab->setAttribute('border',0);

	$right_tab = new CTable();
	$right_tab->setCellPadding(3);
	$right_tab->setCellSpacing(3);

	$right_tab->setAttribute('border',0);

// FIND Hosts
	$params = array(
		'nodeids'=> get_current_nodeid(true),
<<<<<<< HEAD
		'extendoutput' => true,
		'pattern' => $search,
		'extendPattern' => true,
		'limit' => $rows_per_page,
		'select_groups' => 1
=======
		'extendPattern' => $search,
		'select_groups' => API_OUTPUT_EXTEND,
		'output' => API_OUTPUT_EXTEND,
		'limit' => $rows_per_page
>>>>>>> d7da9977
	);
	$db_hosts = CHost::get($params);

	order_result($db_hosts, 'host');

	$hosts = selectByPattern($db_hosts, 'host', $search, $rows_per_page);
	$hostids = zbx_objectValues($hosts, 'hostid');

	$params = array(
		'nodeids'=> get_current_nodeid(true),
		'hostids' => $hostids,
		'editable' => 1
	);
	$rw_hosts = CHost::get($params);
	$rw_hosts = zbx_toHash($rw_hosts,'hostid');

	$params = array(
		'nodeids'=> get_current_nodeid(true),
<<<<<<< HEAD
		'pattern' => $search,
		'extendPattern' => true,
=======
		'extendPattern' => $search,
>>>>>>> d7da9977
		'count' => 1,
	);
	$hosts_count = CHost::get($params);

	$params = array(
		'nodeids'=> get_current_nodeid(true),
<<<<<<< HEAD
		'pattern' => $search,
		'extendPattern' => true,
=======
		'extendPattern' => $search,
>>>>>>> d7da9977
		'countOutput' => 1,
	);

	$overalCount = CHost::get($params);
	$viewCount = count($hosts);

	$header = array(
		ZBX_DISTRIBUTED?new CCol(S_NODE):null,
		new CCol(S_HOSTS),
		new CCol(S_IP),
		new CCol(S_DNS),
		new CCol(S_LATEST_DATA),
		new CCol(S_TRIGGERS),
		new CCol(S_EVENTS),
		$admin?new CCol(S_EDIT, 'center'):null,
	);

	$table  = new CTableInfo();
	$table->setHeader($header);

	foreach($hosts as $hnum => $host){
		$hostid = $host['hostid'];

		$group = reset($host['groups']);
		$link = 'groupid='.$group['groupid'].'&hostid='.$hostid.'&switch_node='.id2nodeid($hostid);

		if($admin){
			$pageBox = new CComboBox('hostpages_'.$hostid);
				$pageBox->addItem('hosts.php?form=update&'.$link, S_HOST);
				$pageBox->addItem('items.php?'.$link, S_ITEMS);
				$pageBox->addItem('triggers.php?'.$link, S_TRIGGERS);
				$pageBox->addItem('graphs.php?'.$link, S_GRAPHS);

			$pageGo = new CButton('pagego', S_GO, "javascript: ".
						" redirect(\$('hostpages_$hostid').options[\$('hostpages_$hostid').selectedIndex].value);");

			if(!isset($rw_hosts[$hostid])){
				$pageBox->setAttribute('disabled','disabled');
				$pageGo->setAttribute('disabled','disabled');
			}

			$pageSelect = array($pageBox,SPACE,$pageGo);
		}
		else{
			$pageSelect = null;
		}

		$caption = make_decoration($host['host'], $search);
		$hostip = make_decoration($host['ip'], $search);
		$hostdns = make_decoration($host['dns'], $search);

		$table->addRow(array(
			get_node_name_by_elid($hostid, true),
			$caption,
			$hostip,
			$hostdns,
			new CLink(S_GO,'latest.php?'.$link),
			new CLink(S_GO,'tr_status.php?'.$link),
			new CLink(S_GO,'events.php?'.$link),
			$pageSelect
		));
	}
	$table->setFooter(new CCol(S_DISPLAYING.SPACE.$viewCount.SPACE.S_OF_SMALL.SPACE.$overalCount.SPACE.S_FOUND_SMALL));


	$wdgt_hosts = new CWidget('search_hosts',$table);
	$wdgt_hosts->setClass('header');
	$wdgt_hosts->addHeader(S_HOSTS, SPACE);

	$left_tab->addRow($wdgt_hosts);
//----------------


// Find Host groups
	$params = array(
		'nodeids'=> get_current_nodeid(true),
		'extendoutput' => 1,
		'pattern' => $search,
		'limit' => $rows_per_page,
	);

	$db_hostGroups = CHostGroup::get($params);
	order_result($db_hostGroups, 'name');

	$hostGroups = selectByPattern($db_hostGroups, 'name', $search, $rows_per_page);
	$groupids = zbx_objectValues($hostGroups, 'groupid');

	$params = array(
		'nodeids'=> get_current_nodeid(true),
		'groupids' => $groupids,
		'editable' => 1
	);

	$rw_hostGroups = CHostGroup::get($params);
	$rw_hostGroups = zbx_toHash($rw_hostGroups, 'groupid');

	$params = array(
		'nodeids'=> get_current_nodeid(true),
		'pattern' => $search,
		'count' => 1,
	);

	$groups_count = CHostGroup::get($params);
	$overalCount = $groups_count['rowscount'];
	$viewCount = count($hostGroups);

	$header = array(
		ZBX_DISTRIBUTED?new CCol(S_NODE):null,
		new CCol(S_HOST_GROUP),
		new CCol(S_LATEST_DATA),
		new CCol(S_TRIGGERS),
		new CCol(S_EVENTS),
		$admin?new CCol(S_EDIT):null,
		);

	$table  = new CTableInfo();
	$table->setHeader($header);

	foreach($hostGroups as $hnum => $group){
		$hostgroupid = $group['groupid'];

		$caption = make_decoration($group['name'], $search);
		$link = 'groupid='.$hostgroupid.'&hostid=0&switch_node='.id2nodeid($hostgroupid);

		if($admin){
			if(isset($rw_hostGroups[$hostgroupid]))
				$admin_link = new CLink(S_GO,'hosts.php?config=1&groupid='.$hostgroupid.'&hostid=0'.'&switch_node='.id2nodeid($hostgroupid));
			else
				$admin_link = new CSpan(S_GO,'unknown');
		}
		else{
			$admin_link = null;
		}

		$table->addRow(array(
			get_node_name_by_elid($hostgroupid, true),
			$caption,
			new CLink(S_GO,'latest.php?'.$link),
			new CLink(S_GO,'tr_status.php?'.$link),
			new CLink(S_GO,'events.php?'.$link),
			$admin_link,
		));
	}
	$table->setFooter(new CCol(S_DISPLAYING.SPACE.$viewCount.SPACE.S_OF_SMALL.SPACE.$overalCount.SPACE.S_FOUND_SMALL));

	$wdgt_hgroups = new CWidget('search_hostgroup',$table);
	$wdgt_hgroups->setClass('header');
	$wdgt_hgroups->addHeader(S_HOST_GROUPS, SPACE);
	$right_tab->addRow($wdgt_hgroups);
//----------------

// FIND Templates
	if($admin){
		$params = array(
			'nodeids'=> get_current_nodeid(true),
			'pattern' => $search,
			'output' => API_OUTPUT_EXTEND,
			'select_groups' => API_OUTPUT_EXTEND,
			'sortfield' => 'host',
			'limit' => $rows_per_page
		);

		$db_templates = CTemplate::get($params);
		order_result($db_templates, 'host');

		$templates = selectByPattern($db_templates, 'host', $search, $rows_per_page);
		$templateids = zbx_objectValues($templates, 'templateid');

		$params = array(
			'nodeids'=> get_current_nodeid(true),
			'templateids' => $templateids,
			'editable' => 1
		);
		$rw_templates = CTemplate::get($params);
		$rw_templates = zbx_toHash($rw_templates,'templateid');

		$params = array(
			'nodeids'=> get_current_nodeid(true),
			'pattern' => $search,
			'countOutput' => 1,
			'editable' => 1
		);

		$overalCount = CTemplate::get($params);
		$viewCount = count($templates);

		$header = array(
			ZBX_DISTRIBUTED?new CCol(S_NODE):null,
			new CCol(S_TEMPLATES),
			new CCol(S_ITEMS),
			new CCol(S_TRIGGERS),
			new CCol(S_GRAPHS),
			);

		$table  = new CTableInfo();
		$table->setHeader($header);

		foreach($templates as $tnum => $template){
			$templateid = $template['hostid'];

			$group = reset($template['groups']);
			$link = 'groupid='.$group['groupid'].'&hostid='.$templateid.'&switch_node='.id2nodeid($templateid);

			$caption = make_decoration($template['host'], $search);

			if(isset($rw_templates[$templateid])){
				$template_link = new CLink($caption,'hosts.php?hostid='.$templateid);
				$items_link = new CLink(S_GO,'items.php?'.$link);
				$triggers_link = new CLink(S_GO,'triggers.php?'.$link);
				$graphs_link = new CLink(S_GO,'graphs.php?'.$link);
			}
			else{
				$template_link = new CSpan($caption);
				$items_link = new CSpan(S_GO,'unknown');
				$triggers_link = new CSpan(S_GO,'unknown');
				$graphs_link = new CSpan(S_GO,'unknown');
			}

			$table->addRow(array(
				get_node_name_by_elid($templateid, true),
				$template_link,
				$items_link,
				$triggers_link,
				$graphs_link
			));
		}
		$table->setFooter(new CCol(S_DISPLAYING.SPACE.$viewCount.SPACE.S_OF_SMALL.SPACE.$overalCount.SPACE.S_FOUND_SMALL));


		$wdgt_templates = new CWidget('search_templates',$table);
		$wdgt_templates->setClass('header');
		$wdgt_templates->addHeader(S_TEMPLATES, SPACE);
		$right_tab->addRow($wdgt_templates);
	}
//----------------

	$td_l = new CCol($left_tab);
	$td_l->setAttribute('valign','top');

	$td_r = new CCol($right_tab);
	$td_r->setAttribute('valign','top');

	$outer_table = new CTable();
	$outer_table->setAttribute('border',0);
	$outer_table->setCellPadding(1);
	$outer_table->setCellSpacing(1);
	$outer_table->addRow(array($td_l,$td_r));

	$search_wdgt->addItem($outer_table);

	$search_wdgt->show();
?>
<?php

include_once('include/page_footer.php');

?><|MERGE_RESOLUTION|>--- conflicted
+++ resolved
@@ -106,18 +106,11 @@
 // FIND Hosts
 	$params = array(
 		'nodeids'=> get_current_nodeid(true),
-<<<<<<< HEAD
-		'extendoutput' => true,
 		'pattern' => $search,
 		'extendPattern' => true,
 		'limit' => $rows_per_page,
-		'select_groups' => 1
-=======
-		'extendPattern' => $search,
 		'select_groups' => API_OUTPUT_EXTEND,
 		'output' => API_OUTPUT_EXTEND,
-		'limit' => $rows_per_page
->>>>>>> d7da9977
 	);
 	$db_hosts = CHost::get($params);
 
@@ -136,24 +129,16 @@
 
 	$params = array(
 		'nodeids'=> get_current_nodeid(true),
-<<<<<<< HEAD
 		'pattern' => $search,
 		'extendPattern' => true,
-=======
-		'extendPattern' => $search,
->>>>>>> d7da9977
 		'count' => 1,
 	);
 	$hosts_count = CHost::get($params);
 
 	$params = array(
 		'nodeids'=> get_current_nodeid(true),
-<<<<<<< HEAD
 		'pattern' => $search,
 		'extendPattern' => true,
-=======
-		'extendPattern' => $search,
->>>>>>> d7da9977
 		'countOutput' => 1,
 	);
 
