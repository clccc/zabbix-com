--- conflicted
+++ resolved
@@ -97,17 +97,10 @@
 		'selectGroups' => API_OUTPUT_EXTEND,
 		'selectInterfaces' => API_OUTPUT_EXTEND,
 		'selectItems' => API_OUTPUT_COUNT,
-<<<<<<< HEAD
 		'selectTriggers' => API_OUTPUT_COUNT,
 		'selectGraphs' => API_OUTPUT_COUNT,
 		'selectApplications' => API_OUTPUT_COUNT,
-		'output' => array('host','status'),
-=======
-		'select_triggers' => API_OUTPUT_COUNT,
-		'select_graphs' => API_OUTPUT_COUNT,
-		'select_applications' => API_OUTPUT_COUNT,
 		'output' => array('name','status'),
->>>>>>> 916b2983
 		'searchByAny' => true
 	);
 	$db_hosts = API::Host()->get($params);
