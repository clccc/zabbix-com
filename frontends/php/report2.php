--- conflicted
+++ resolved
@@ -144,32 +144,14 @@
 $rep2_wdgt->addPageHeader(_('AVAILABILITY REPORT'));
 //	show_report2_header($config, $PAGE_GROUPS, $PAGE_HOSTS);
 
-<<<<<<< HEAD
-	if(isset($_REQUEST['triggerid'])){
-		$options = array(
-			'triggerids' => $_REQUEST['triggerid'],
-			'output' => API_OUTPUT_EXTEND,
-			'selectHosts' => API_OUTPUT_EXTEND,
-			'nodeids' => get_current_nodeid(true),
-			'expandDescription' => true
-		);
-
-		$trigger_data = API::Trigger()->get($options);
-		if(empty($trigger_data)){
-			unset($_REQUEST['triggerid']);
-		}
-		else{
-			$trigger_data = reset($trigger_data);
-=======
 if (isset($_REQUEST['triggerid'])) {
 	$options = array(
 		'triggerids' => $_REQUEST['triggerid'],
 		'output' => API_OUTPUT_EXTEND,
 		'selectHosts' => API_OUTPUT_EXTEND,
-		'nodeids' => get_current_nodeid(true)
+		'nodeids' => get_current_nodeid(true),
+		'expandDescription' => true
 	);
->>>>>>> 62717a19
-
 	$trigger_data = API::Trigger()->get($options);
 	if (empty($trigger_data)) {
 		unset($_REQUEST['triggerid']);
@@ -183,21 +165,12 @@
 	}
 }
 
-<<<<<<< HEAD
-	if(isset($_REQUEST['triggerid'])){
-		$rep2_wdgt->addHeader(array(
-			new CLink($trigger_data['hostname'], '?filter_groupid=' . $_REQUEST['groupid'] . '&filter_hostid=' . $trigger_data['hostid']),
-			' : ',
-			$trigger_data['description']
-		), SPACE);
-=======
->>>>>>> 62717a19
 
 if (isset($_REQUEST['triggerid'])) {
 	$rep2_wdgt->addHeader(array(
-		new CLink($trigger_data['hostname'], '?filter_groupid='.$_REQUEST['groupid'].'&filter_hostid='.$trigger_data['hostid']),
+		new CLink($trigger_data['hostname'], '?filter_groupid=' . $_REQUEST['groupid'] . '&filter_hostid=' . $trigger_data['hostid']),
 		' : ',
-		expand_trigger_description_by_data($trigger_data)
+		$trigger_data['description']
 	), SPACE);
 
 	$table = new CTableInfo(null, 'graph');
