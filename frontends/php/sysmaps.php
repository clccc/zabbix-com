--- conflicted
+++ resolved
@@ -28,11 +28,8 @@
 	$EXPORT_DATA = true;
 	$page['type'] = detect_page_type(PAGE_TYPE_XML);
 	$page['file'] = 'zbx_maps_export.xml';
-<<<<<<< HEAD
-=======
 
 	require_once dirname(__FILE__).'/include/export.inc.php';
->>>>>>> 70e7cc4c
 }
 else {
 	$EXPORT_DATA = false;
@@ -43,15 +40,9 @@
 	$page['hist_arg'] = array();
 }
 
-<<<<<<< HEAD
-require_once('include/page_header.php');
-
-
-=======
 require_once dirname(__FILE__).'/include/page_header.php';
-?>
-<?php
->>>>>>> 70e7cc4c
+
+
 //		VAR			TYPE	OPTIONAL FLAGS	VALIDATION	EXCEPTION
 	$fields=array(
 		'maps'=>			array(T_ZBX_INT, O_OPT,	P_SYS,	DB_ID, NULL),
@@ -118,28 +109,6 @@
 		exit();
 	}
 
-<<<<<<< HEAD
-=======
-// IMPORT ///////////////////////////////////
-	$rules = get_request('rules', array());
-	if(!isset($_FILES['import_file'])){
-		foreach(array('maps', 'icons', 'background') as $key){
-			$rules[$key]['exist'] = 1;
-			$rules[$key]['missed'] = 1;
-		}
-	}
-
-	if(isset($_FILES['import_file']) && is_file($_FILES['import_file']['tmp_name'])){
-		require_once dirname(__FILE__).'/include/export.inc.php';
-		DBstart();
-
-		$result = zbxXML::import($_FILES['import_file']['tmp_name']);
-		if($result) $result = zbxXML::parseMap($rules);
-
-		$result = DBend($result);
-		show_messages($result, _('Imported successfully'), _('Import failed'));
-	}
->>>>>>> 70e7cc4c
 
 	$_REQUEST['go'] = get_request('go', 'none');
 
@@ -348,9 +317,4 @@
 
 	$map_wdgt->show();
 
-<<<<<<< HEAD
-=======
-require_once dirname(__FILE__).'/include/page_footer.php';
->>>>>>> 70e7cc4c
-
-require_once('include/page_footer.php');+require_once dirname(__FILE__).'/include/page_footer.php';