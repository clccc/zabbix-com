.status-na-bg,
.status-info-bg,
.status-warning-bg,
.status-average-bg,
.status-high-bg,
.status-disaster-bg {
  border-color: rgba(43, 43, 43, 0.2) !important; }

.top-nav-help {
  background: url(../img/icon-sprite.svg) no-repeat -84px -32px !important; }

.top-nav-profile {
  background: url(../img/icon-sprite.svg) no-repeat -84px -104px !important; }

.top-nav-guest {
  background: url(../img/icon-sprite.svg) no-repeat -241px -140px !important; }

.top-nav-signout {
  background: url(../img/icon-sprite.svg) no-repeat -84px -140px !important; }

.top-nav-zbbshare {
  background: url(../img/icon-sprite.svg) no-repeat -87px -68px !important; }

.top-nav-support {
  background: url(../img/icon-sprite.svg) no-repeat -245px -32px !important; }

.btn-search {
  background: url(../img/icon-sprite.svg) no-repeat -83px -7px !important; }

.timeline-axis {
  border-right-color: #454f55 !important; }
  .timeline-axis::before {
    background-color: #454f55 !important; }

html, body, div, span, applet, object, iframe, h1, h2, h3, h4, h5, h6, p, blockquote, pre, a, abbr, acronym, address, big, cite, code, del, dfn, em, img, ins, kbd, q, s, samp, small, strike, strong, sub, sup, tt, var,
b,
strong, u, i, center, dl, dt, dd, ol, ul, li, fieldset, form, label, legend, table, caption, tbody, tfoot, .table-forms .tfoot-buttons, thead, tr, th, td, article, main, aside, canvas, details, embed, figure, figcaption, footer, header, hgroup, menu, nav, output, ruby, section, summary,
time, mark, audio, video {
  margin: 0;
  padding: 0;
  border: 0;
  font-size: 100%;
  font: inherit;
  vertical-align: baseline; }

article, main, aside, details, figcaption, figure, footer, header, hgroup, menu, nav, section {
  display: block; }

body {
  line-height: 1; }

ol, ul {
  list-style: none; }

blockquote, q {
  quotes: none; }

blockquote::before, blockquote::after, q::before, q::after {
  content: '';
  content: none; }

table {
  border-collapse: collapse;
  border-spacing: 0; }

html {
  position: relative;
  min-height: 100%; }

body {
  line-height: 1.4em;
  color: #f2f2f2;
  background-color: #0e1012;
  margin-bottom: 71px;
  min-width: 1200px;
  font-family: Arial, Tahoma, Verdana, sans-serif;
  font-size: 75%; }

a:link {
  color: #4796c4;
  text-decoration: none;
  transition: color .2s ease-out; }
a:visited {
  color: #4796c4;
  text-decoration: none; }
a:hover {
  outline: 0;
  color: #4796c4;
  border-bottom: 1px solid rgba(71, 150, 196, 0.5); }
a:focus {
  color: #4796c4;
  outline: none;
  border-bottom: 2px solid rgba(71, 150, 196, 0.5); }
a:active {
  outline: 0;
  color: #4796c4;
  border-bottom: 1px solid rgba(71, 150, 196, 0.5); }
a img {
  border: 0;
  vertical-align: top; }

svg a {
  fill: #4796c4;
  cursor: pointer; }
  svg a:visited {
    fill: #4796c4; }
  svg a:hover, svg a:focus {
    fill: #4796c4;
    text-decoration: underline; }
  svg a:active {
    fill: #4796c4;
    text-decoration: underline; }

.link-action {
  border-bottom: 1px dotted;
  cursor: pointer;
  color: #f2f2f2; }
  .link-action:hover {
    color: #4796c4;
    border-bottom: 1px solid rgba(71, 150, 196, 0.35); }
  .link-action:focus {
    outline: none;
    border-bottom: 2px solid rgba(71, 150, 196, 0.35); }

.link-action:visited, .link-action:hover, .link-action:active {
  border-bottom: 1px dotted;
  text-decoration: none; }

.link-alt {
  text-decoration: none;
  cursor: pointer; }
  .link-alt:link {
    border-bottom: 1px solid rgba(118, 141, 153, 0.35); }
  .link-alt:visited {
    border-bottom: 1px solid rgba(118, 141, 153, 0.35); }
  .link-alt:hover {
    color: #4796c4;
    border-bottom: 1px solid rgba(71, 150, 196, 0.5); }
  .link-alt:focus {
    color: #4796c4;
    outline: none;
    border-bottom: 2px solid rgba(71, 150, 196, 0.35); }
  .link-alt:active {
    color: #4796c4;
    border-bottom: 1px solid rgba(71, 150, 196, 0.5); }

h1 {
  font-size: 1.75em;
  line-height: 1.2em; }

h2 {
  font-size: 1.5em;
  line-height: 1.2em; }

h3 {
  font-size: 0.917em;
  text-transform: uppercase;
  color: #737373;
  letter-spacing: .0688em;
  text-rendering: optimizeLegibility; }

h4 {
  font-size: 1.167em;
  color: #f2f2f2;
  line-height: 1.2em; }

sup {
  font-size: 0.917em;
  color: #737373; }

b, strong {
  font-weight: bold; }

em {
  font-style: italic; }

ol {
  list-style: decimal;
  list-style-position: inside; }
  ol li {
    padding: 0 0 .7em; }

p {
  margin: 0 0 .7em; }

pre {
  font-family: "Courier New", Courier, monospace;
  font-size: 1em; }

.disabled {
  cursor: default !important;
  opacity: .35;
  background-color: transparent; }
  .disabled .subfilter-enabled {
    color: black; }
  .disabled .subfilter-disable-btn {
    cursor: default;
    color: #0f0f0f;
    background-color: #4f4f4f; }
    .disabled .subfilter-disable-btn:hover, .disabled .subfilter-disable-btn:focus, .disabled .subfilter-disable-btn:active {
      color: #0f0f0f; }
  .disabled .disabled,
  .disabled [disabled] {
    opacity: 1 !important; }

.monospace-font {
  font-family: "Courier New", Courier, monospace; }

pre, pre a, pre td, pre span {
  white-space: pre-wrap;
  word-break: break-all;
  word-break: break-word;
  overflow-wrap: break-word; }

.top-nav-container {
  background-color: #2b2b2b;
  height: 45px;
  line-height: 45px;
  padding: 0 10px;
  position: relative; }

.top-nav a:active, .top-nav a:hover, .top-nav a:link, .top-nav a:visited,
.top-subnav a:active,
.top-subnav a:hover,
.top-subnav a:link,
.top-subnav a:visited,
.header-logo:active,
.header-logo:hover,
.header-logo:link,
.header-logo:visited {
  border: 0; }

.top-nav {
  font-size: 1.167em;
  background-color: #2b2b2b;
  display: inline-block; }
  .top-nav li {
    display: block;
    float: left; }
    .top-nav li.selected {
      position: relative; }
      .top-nav li.selected::after {
        content: '';
        position: absolute;
        bottom: -1px;
        left: 0;
        right: 0;
        margin: 0 auto;
        width: 0;
        height: 0;
        font-size: 0;
        line-height: 0;
        border-left: 9px solid transparent;
        border-right: 9px solid transparent;
        border-bottom: 9px solid #454545; }
      .top-nav li.selected a,
      .top-nav li.selected a:hover {
        color: #ffffff; }
  .top-nav a {
    padding: 15px 10px;
    color: rgba(255, 255, 255, 0.8);
    text-decoration: none;
    cursor: pointer;
    outline: 0; }
    .top-nav a:link {
      color: rgba(255, 255, 255, 0.8); }
    .top-nav a:visited {
      color: rgba(255, 255, 255, 0.8); }
    .top-nav a:hover {
      color: #ffffff; }
    .top-nav a:focus {
      color: #ffffff;
      background-color: #383838 !important; }
    .top-nav a:active {
      color: #ffffff; }

ul.top-nav-icons {
  position: absolute;
  top: 0;
  right: 10px; }
  ul.top-nav-icons li {
    display: block;
    float: left;
    padding: 0 0 0 10px; }
    ul.top-nav-icons li .search-suggest {
      min-width: 186px; }
      ul.top-nav-icons li .search-suggest li {
        float: none;
        padding: .4em 5px; }
        ul.top-nav-icons li .search-suggest li a {
          opacity: inherit;
          width: inherit; }
  ul.top-nav-icons a,
  ul.top-nav-icons span.top-nav-guest {
    display: block;
    width: 24px;
    height: 45px;
    line-height: 45px;
    color: #ffffff;
    font-size: 0.917em;
    text-decoration: none;
    outline: 0;
    opacity: .75;
    transition: opacity .2s ease-out; }
    ul.top-nav-icons a:hover,
    ul.top-nav-icons span.top-nav-guest:hover {
      opacity: 1; }
    ul.top-nav-icons a:focus,
    ul.top-nav-icons span.top-nav-guest:focus {
      background-color: #383838 !important;
      opacity: 1; }
  ul.top-nav-icons .top-nav-help {
    background: url(../img/icon-sprite.svg) no-repeat -6px -32px; }
  ul.top-nav-icons .top-nav-profile {
    background: url(../img/icon-sprite.svg) no-repeat -6px -104px; }
  ul.top-nav-icons .top-nav-guest {
    background: url(../img/icon-sprite.svg) no-repeat -241px -104px; }
  ul.top-nav-icons .top-nav-signout {
    background: url(../img/icon-sprite.svg) no-repeat -6px -140px; }
  ul.top-nav-icons .top-nav-zbbshare {
    background: url(../img/icon-sprite.svg) no-repeat -9px -68px;
    width: auto;
    padding: 0 6px 0 17px; }
  ul.top-nav-icons .top-nav-support {
    background: url(../img/icon-sprite.svg) no-repeat -245px 4px;
    width: auto;
    padding: 0 6px 0 17px; }
  ul.top-nav-icons form {
    position: relative; }
  ul.top-nav-icons input {
    background-color: #191919;
    border: 1px solid #121212;
    width: 198px;
    margin: 6px 3px 0 0;
    color: #f2f2f2;
    padding: 4px 24px 4px 5px;
    transition: width .5s ease-out; }
    @media (max-width: 1050px) {
      ul.top-nav-icons input {
        width: 130px; } }
    ul.top-nav-icons input:focus {
      background-color: #383838;
      border: 1px solid #4f4f4f; }
      ul.top-nav-icons input:focus + .btn-search {
        opacity: 1; }

.top-subnav-container {
  background-color: #454545;
  height: 30px;
  line-height: 30px;
  padding: 0 10px;
  position: relative; }

.top-subnav {
  background-color: #454545;
  position: absolute;
  left: 0; }
  .top-subnav li {
    display: block;
    float: left;
    padding: 0 10px; }
    .top-subnav li:last-child {
      box-shadow: 25px 0 10px -10px #454545; }
  .top-subnav a {
    padding: 8px 0; }
    .top-subnav a:link {
      color: rgba(255, 255, 255, 0.8); }
    .top-subnav a:visited {
      color: rgba(255, 255, 255, 0.8); }
    .top-subnav a:hover {
      color: #ffffff; }
    .top-subnav a:active {
      color: #ffffff; }
    .top-subnav a:focus {
      border-bottom: 4px solid rgba(56, 56, 56, 0.5) !important;
      color: #ffffff;
      outline: none;
      padding-bottom: 4px; }
    .top-subnav a.selected {
      border-bottom: 4px solid #c5c5c5;
      color: #ffffff;
      padding-bottom: 4px; }

.arrow-up {
  border: 0;
  border-left: 4px solid transparent;
  border-right: 4px solid transparent;
  border-bottom: 6px solid #f2f2f2; }

.arrow-down {
  border: 0;
  border-left: 4px solid transparent;
  border-right: 4px solid transparent;
  border-top: 6px solid #f2f2f2; }

.arrow-left {
  border-bottom: 4px solid transparent;
  border-top: 4px solid transparent;
  border-right: 6px solid #f2f2f2; }

.arrow-right {
  border-bottom: 4px solid transparent;
  border-top: 4px solid transparent;
  border-left: 6px solid #f2f2f2; }

.arrow-up, .arrow-down, .arrow-left, .arrow-right {
  display: inline-block;
  height: 0;
  width: 0;
  font-size: 0;
  line-height: 0; }

.header-title,
.object-group {
  min-height: 24px;
  line-height: 24px;
  padding: 10px 0 6px;
  position: relative;
  vertical-align: top; }

.header-title {
  display: flex;
  flex-direction: row;
  justify-content: space-between;
  margin: -10px 0 10px;
  padding: 10px 0 6px;
  border-bottom: 1px solid #303030; }
  .header-title > div {
    overflow: hidden; }
    .header-title > div:last-child {
      flex-shrink: 0; }
  .header-title h1 {
    position: relative;
    line-height: 24px;
    overflow: hidden;
    padding-top: 1px;
    text-overflow: ellipsis;
    white-space: nowrap; }
  .header-title a.link-action {
    display: block;
    box-sizing: border-box;
    height: 25px; }
    .header-title a.link-action h1 {
      padding-right: 1em; }
      .header-title a.link-action h1::after {
        content: '';
        position: absolute;
        top: 50%;
        right: .15em;
        margin-top: -.15em;
        width: .3em;
        height: .3em;
        border-right: 2px solid #f2f2f2;
        border-bottom: 2px solid #f2f2f2;
        transform: rotate(45deg);
        transition: border-color .2s ease-out; }
    .header-title a.link-action:hover h1::after, .header-title a.link-action:focus h1::after {
      border-color: #4796c4; }
  .header-title form {
    display: flex;
    justify-content: flex-end; }
  .header-title ul {
    text-align: right; }
    .header-title ul li {
      display: inline-block;
      vertical-align: top;
      position: relative;
      padding: 0 0 0 10px; }
    .header-title ul ul li:first-child {
      padding-left: 0; }
    .header-title ul button {
      line-height: 22px; }
  .header-title .dashbrd-edit {
    background-color: #2b2b2b;
    box-shadow: 0 0 0 4px #2b2b2b;
    display: inline-block;
    margin-right: 5px;
    position: relative; }
    .header-title .dashbrd-edit::after {
      content: '';
      position: absolute;
      min-height: 24px;
      z-index: -1;
      top: -5px;
      right: -5px;
      bottom: -5px;
      left: -5px;
      border: 1px solid #303030; }
    .header-title .dashbrd-edit ul li {
      vertical-align: middle; }
      .header-title .dashbrd-edit ul li:first-child {
        padding: 0; }
      .header-title .dashbrd-edit ul li .btn-dashbrd-conf {
        vertical-align: middle; }

article, main {
  padding: 10px 10px 0; }

.object-group {
  margin-bottom: -1px; }
  .object-group li {
    float: left;
    margin-right: 5px; }
    .object-group li span {
      display: inline-block;
      padding: 0 7px; }
    .object-group li .status-container,
    .object-group li .rel-container {
      margin: 0 5px 0 0; }
      .object-group li .status-container span,
      .object-group li .rel-container span {
        padding: 2px 3px 1px; }
    .object-group li .rel-container {
      margin: 0; }
  .object-group .selected {
    background-color: #2b2b2b;
    border-radius: 2px;
    box-shadow: inset 0 0 0 1px #303030; }
  .object-group .arrow-right {
    border-left-color: #f2f2f2; }
  .object-group button {
    line-height: 22px; }
  .object-group .btn-link {
    line-height: 14px; }

.hor-list li {
  display: inline-block;
  margin: 0 6px 0 0; }
  .hor-list li:last-child {
    margin: 0; }
.hor-list .object-group {
  margin: 0; }

.filter-breadcrumb {
  display: inline-block;
  padding-top: 0;
  z-index: 3;
  max-width: calc(100vw - 200px); }
  .filter-breadcrumb li {
    line-height: 14px;
    vertical-align: top;
    float: none;
    display: inline-block; }
    .filter-breadcrumb li .status-container {
      padding-top: 3px; }
    .filter-breadcrumb li > span {
      display: inline-block;
      height: 18px;
      padding: 4px 7px 0;
      line-height: 14px; }
      .filter-breadcrumb li > span a {
        display: inline-block;
        max-width: 200px;
        overflow: hidden;
        text-overflow: ellipsis;
        vertical-align: top;
        margin-bottom: -1px; }
        .filter-breadcrumb li > span a:focus {
          margin-bottom: -2px; }
  .filter-breadcrumb > li {
    padding: 1px 0;
    line-height: 22px;
    white-space: nowrap; }
    .filter-breadcrumb > li .status-container {
      line-height: 14px; }
    .filter-breadcrumb > li > span a {
      margin-top: 1px;
      line-height: 13px; }
  .filter-breadcrumb + .filter-space {
    margin-top: -29px; }

footer {
  position: absolute;
  bottom: 0;
  width: 100%;
  height: 30px;
  text-align: center;
  color: #737373; }

output {
  display: block; }

.logo {
  float: left;
  display: block;
  width: 95px;
  height: 25px;
  background: url(../img/icon-sprite.svg) no-repeat 0 -903px; }

.header-logo {
  float: left;
  display: block;
  margin: 10px 10px 0 0; }
  .header-logo:focus {
    box-shadow: 0 0 0 2px rgba(66, 154, 227, 0.35); }

.list-table {
  width: 100%;
  background-color: #2b2b2b;
  border-collapse: separate;
  border: 1px solid #303030; }
  .list-table .action-container {
    display: flex;
    width: 100%; }
    .list-table .action-container .separator {
      margin-right: 4px; }
    .list-table .action-container [class*='icon-'] {
      flex-shrink: 0; }
  .list-table.compact-view tr[class*='flh-']:not(.row-selected):not(:hover) td {
    color: #000000; }
    .list-table.compact-view tr[class*='flh-']:not(.row-selected):not(:hover) td sup,
    .list-table.compact-view tr[class*='flh-']:not(.row-selected):not(:hover) td a,
    .list-table.compact-view tr[class*='flh-']:not(.row-selected):not(:hover) td .problem-unack-fg,
    .list-table.compact-view tr[class*='flh-']:not(.row-selected):not(:hover) td .problem-ack-fg,
    .list-table.compact-view tr[class*='flh-']:not(.row-selected):not(:hover) td .ok-unack-fg,
    .list-table.compact-view tr[class*='flh-']:not(.row-selected):not(:hover) td .ok-ack-fg {
      color: #000000;
      border-bottom-color: rgba(0, 0, 0, 0.5); }
    .list-table.compact-view tr[class*='flh-']:not(.row-selected):not(:hover) td .icon-wzrd-action {
      background-position: -165px -624px; }
    .list-table.compact-view tr[class*='flh-']:not(.row-selected):not(:hover) td button:focus {
      box-shadow: 0 0 0 2px rgba(0, 0, 0, 0.5); }
  .list-table.compact-view tr[class*='flh-']:not(.row-selected):not(:hover) td [class*='icon-'] {
    background-color: #2b2b2b;
    border-radius: 2px; }
  .list-table.compact-view tr[class*='flh-']:not(.row-selected):not(:hover) td [class*='icon-depend-'],
  .list-table.compact-view tr[class*='flh-']:not(.row-selected):not(:hover) td .icon-description,
  .list-table.compact-view tr[class*='flh-']:not(.row-selected):not(:hover) td .icon-wzrd-action {
    background-color: transparent; }
  .list-table.compact-view .link-action {
    color: #f2f2f2; }
    .list-table.compact-view .link-action.red {
      color: #e45959; }
    .list-table.compact-view .link-action.orange {
      color: #f24f1d; }
    .list-table.compact-view .link-action.yellow {
      color: #e99003; }
    .list-table.compact-view .link-action.green {
      color: #59db8f; }
    .list-table.compact-view .link-action:hover, .list-table.compact-view .link-action:focus {
      color: #4796c4; }
  .list-table.compact-view td {
    padding-top: 0;
    padding-bottom: 0;
    border-bottom: 0;
    box-shadow: inset 0 -1px 0 0 rgba(242, 242, 242, 0.1);
    color: #f2f2f2;
    height: 22px;
    line-height: 1;
    vertical-align: middle;
    white-space: nowrap; }
    .list-table.compact-view td [class*='icon-'] {
      vertical-align: middle; }
      .list-table.compact-view td [class*='icon-']::after {
        margin: 0;
        line-height: 14px; }
      .list-table.compact-view td [class*='icon-']:last-of-type {
        margin-right: 0; }
    .list-table.compact-view td [class*='icon-depend-'] {
      width: 12px;
      margin-right: 0; }
    .list-table.compact-view td .rel-container span {
      margin: 0; }
    .list-table.compact-view td .tag {
      display: inline-block;
      line-height: 16px;
      margin-right: 3px;
      padding: 0 3px;
      max-width: 40px; }
      @media screen and (min-width: 1200px) {
        .list-table.compact-view td .tag {
          max-width: 71px; } }
      @media screen and (min-width: 1400px) {
        .list-table.compact-view td .tag {
          max-width: 102px; } }
      @media screen and (min-width: 1600px) {
        .list-table.compact-view td .tag {
          max-width: 133px; } }
    .list-table.compact-view td .icon-maint {
      position: relative;
      display: inline-block;
      height: 12px;
      width: 12px;
      margin: 3px 1px 2px 2px !important; }
      .list-table.compact-view td .icon-maint::before {
        height: 12px;
        width: 12px;
        background-position: -48px -804px; }
    .list-table.compact-view td .icon-wzrd-action {
      background: url(../img/icon-sprite.svg) no-repeat -6px -624px;
      height: 12px;
      min-height: 12px;
      margin: 0;
      position: relative; }
    .list-table.compact-view td .icon-description {
      margin-left: 2px; }
  .list-table.compact-view .action-container {
    height: 18px;
    line-height: 18px; }
    .list-table.compact-view .action-container .rel-container {
      display: flex; }
    .list-table.compact-view .action-container .link-action {
      height: 16px;
      min-width: 1em; }
    .list-table.compact-view .action-container .separator {
      flex-shrink: 0; }
  .list-table thead th {
    color: #737373;
    height: 100%;
    overflow: hidden;
    white-space: nowrap;
    padding: 6px 5px;
    vertical-align: bottom;
    border-bottom: 2px solid #2b2b2b;
    text-align: left; }
    .list-table thead th.column-tags-1 {
      width: 75px; }
    .list-table thead th.column-tags-2 {
      width: 124px; }
    .list-table thead th.column-tags-3 {
      width: 173px; }
    @media screen and (min-width: 1200px) {
      .list-table thead th.column-tags-1 {
        width: 106px; }
      .list-table thead th.column-tags-2 {
        width: 186px; }
      .list-table thead th.column-tags-3 {
        width: 266px; } }
    @media screen and (min-width: 1400px) {
      .list-table thead th.column-tags-1 {
        width: 137px; }
      .list-table thead th.column-tags-2 {
        width: 248px; }
      .list-table thead th.column-tags-3 {
        width: 359px; } }
    @media screen and (min-width: 1600px) {
      .list-table thead th.column-tags-1 {
        width: 168px; }
      .list-table thead th.column-tags-2 {
        width: 310px; }
      .list-table thead th.column-tags-3 {
        width: 452px; } }
    .list-table thead th .arrow-up {
      margin: 0 0 0 3px;
      border-bottom-color: #737373; }
    .list-table thead th .arrow-right {
      margin: 0 0 0 3px;
      border-left-color: #737373; }
    .list-table thead th .arrow-down {
      margin: 0 0 0 3px;
      border-top-color: #737373; }
    .list-table thead th .treeview span {
      margin: 0; }
    .list-table thead th a {
      display: block;
      position: relative;
      margin: -1em;
      padding: 1em;
      border: 0;
      transition: background-color .2s ease-out; }
      .list-table thead th a:hover, .list-table thead th a:focus, .list-table thead th a:active {
        text-decoration: none;
        background-color: #383838; }
  .list-table tbody tr:hover {
    background-color: #383838; }
    .list-table tbody tr:hover .timeline-axis {
      background-color: #2b2b2b; }
    .list-table tbody tr:hover .timeline-date {
      background-color: #2b2b2b; }
    .list-table tbody tr:hover .timeline-td {
      background-color: #2b2b2b !important; }
  .list-table tbody tr.row-selected .timeline-axis {
    background-color: #2b2b2b; }
  .list-table tbody tr.row-selected .timeline-date {
    background-color: #2b2b2b; }
  .list-table tbody tr.row-selected .timeline-td {
    background-color: #2b2b2b; }
  .list-table tbody tr:last-child th, .list-table tbody tr:last-child td {
    border-bottom: 0; }
  .list-table tbody tr.hover-nobg {
    background-color: #2b2b2b; }
  .list-table tbody th,
  .list-table td {
    padding: 6px 5px;
    position: relative;
    border-bottom: 1px solid #383838;
    line-height: 18px;
    vertical-align: top; }
  .list-table tbody th {
    text-align: left; }
  .list-table .vertical_rotation_inner {
    transform: rotate(270deg);
    white-space: nowrap; }
  .list-table .list-table-footer {
    border-bottom: 0;
    color: #737373;
    text-align: right; }
  .list-table .latest-values,
  .list-table .opdata {
    max-width: 300px; }

.table-paging {
  text-align: center;
  background-color: #2b2b2b;
  margin-top: -1px;
  padding: 4px 5px;
  overflow: hidden;
  position: relative;
  border: 1px solid #303030;
  border-top-color: #383838; }
  .table-paging a:focus .arrow-right {
    border-left-color: #f2f2f2; }
  .table-paging a:focus .arrow-left {
    border-right-color: #f2f2f2; }

.paging-btn-container {
  min-height: 24px;
  position: relative; }

.table-stats {
  color: #737373;
  display: inline-block;
  padding: 4px 0;
  position: absolute;
  right: 5px; }

.radio-switch {
  cursor: default;
  background-color: #383838; }

.table-paging a, .radio-switch {
  display: inline-block;
  margin-left: -1px;
  padding: 3px 11px;
  background-color: #383838;
  border: 1px solid #4f4f4f !important;
  text-decoration: none;
  color: #f2f2f2;
  outline: 0;
  transition: background-color .2s ease-out; }
  .table-paging a:hover, .radio-switch:hover {
    color: #f2f2f2;
    background-color: #414141; }
  .table-paging a:focus, .radio-switch:focus {
    color: #f2f2f2;
    background-color: #5e737e;
    border-color: #5e737e;
    z-index: 10;
    position: relative; }
  .table-paging a:active, .radio-switch:active {
    color: #f2f2f2;
    background-color: #414141;
    z-index: 10;
    position: relative; }
  .table-paging a:first-of-type, .radio-switch:first-of-type {
    border-radius: 2px 0 0 2px; }
  .table-paging a:last-of-type, .radio-switch:last-of-type {
    border-radius: 0 2px 2px 0; }
  .table-paging a.paging-selected, .paging-selected.radio-switch {
    color: #f2f2f2;
    background-color: #4f4f4f;
    position: relative;
    z-index: 1; }
    .table-paging a.paging-selected:hover, .paging-selected.radio-switch:hover {
      background-color: #454545; }
    .table-paging a.paging-selected:focus, .paging-selected.radio-switch:focus {
      color: #f2f2f2;
      background-color: #5e737e;
      border-color: #5e737e;
      position: relative; }
    .table-paging a.paging-selected:active, .paging-selected.radio-switch:active {
      background-color: #454545;
      position: relative; }

.treeview-plus {
  font-size: 1.167em;
  font-weight: bold;
  display: inline-block;
  background-color: #2b2b2b;
  border: 1px solid #4f4f4f;
  border-radius: 2px;
  cursor: pointer;
  width: 12px;
  height: 12px;
  line-height: 12px;
  text-align: center; }
  .treeview-plus:link {
    color: #f2f2f2; }
  .treeview-plus:visited {
    color: #f2f2f2; }
  .treeview-plus:hover {
    color: #f2f2f2;
    background-color: #383838;
    border-bottom-color: #4f4f4f; }
  .treeview-plus:focus {
    color: #f2f2f2;
    background-color: #383838;
    border-color: #768d99; }
  .treeview-plus:active {
    color: #f2f2f2;
    background-color: #383838;
    border-color: #4f4f4f; }

.treeview {
  display: inline-block;
  width: 14px;
  height: 16px;
  min-height: auto;
  line-height: 16px;
  padding: 0;
  margin: 0 2px 0 0;
  cursor: auto;
  text-align: center;
  border: 0;
  background-color: transparent; }
  .treeview .arrow-right {
    border-left-color: #737373; }
  .treeview .arrow-down {
    margin: 0 0 2px;
    border-top-color: #737373; }
  .treeview:hover, .treeview:focus {
    background-color: transparent; }
    .treeview:hover .arrow-right, .treeview:focus .arrow-right {
      border-left-color: #4796c4; }
    .treeview:hover .arrow-down, .treeview:focus .arrow-down {
      border-top-color: #4796c4; }

.table {
  display: table; }

.row {
  display: table-row; }

.cell {
  display: table-cell;
  vertical-align: top; }
  .cell:last-child .dashbrd-widget {
    margin: 0 0 10px; }

.adm-img {
  width: 75%;
  text-align: center;
  margin: 0 auto;
  table-layout: fixed; }
  .adm-img .cell {
    vertical-align: bottom;
    padding: 20px 10px;
    width: 20%;
    text-align: center; }
    .adm-img .cell img {
      max-width: 100%; }

.cell-width {
  width: 8px; }

.nowrap {
  white-space: nowrap; }

.wordwrap {
  word-break: break-all; }

.overflow-table {
  overflow-x: auto;
  position: relative; }

.timeline-date {
  text-align: right;
  white-space: nowrap;
  border-bottom-color: transparent !important; }

.timeline-axis {
  padding: 6px .04em !important;
  border-right: 2px solid #ebebeb; }
  .timeline-axis::before {
    content: '';
    position: absolute;
    bottom: -1px;
    right: -2px;
    height: 100%;
    width: 2px;
    background-color: #ebebeb; }

.timeline-dot::after {
  background-color: #69808d;
  border: 2px solid #2b2b2b;
  border-radius: 100%;
  top: 11px; }

.timeline-dot-big::after {
  background-color: #2b2b2b;
  border: 2px solid #69808d;
  border-radius: 100%;
  top: 10px; }

.timeline-td {
  padding: 6px .25em !important; }

.timeline-th {
  padding: 6px .25em !important; }

.timeline-dot::after, .timeline-dot-big::after {
  content: '';
  position: absolute;
  z-index: 1;
  display: block;
  width: 4px;
  height: 4px;
  right: -5px;
  border-radius: 100%; }

.timeline-axis, .timeline-td {
  position: relative;
  border-bottom-color: #2b2b2b !important; }

.filter-btn-container {
  position: relative;
  text-align: right; }

.filter-container {
  background-color: #2b2b2b;
  border: 1px solid #303030;
  margin: 0 0 10px;
  padding: 10px 0;
  position: relative; }
  .filter-container .table {
    border-bottom: 1px solid #383838; }
  .filter-container .filter-forms {
    padding: 0 10px; }
    .filter-container .filter-forms .btn-grey {
      vertical-align: baseline; }
  .filter-container .list-table {
    margin-bottom: -10px;
    border: 0; }
    .filter-container .list-table thead th {
      color: initial;
      padding: 8px 5px 5px;
      border-bottom-width: 1px; }

.subfilter,
.subfilter-enabled {
  display: inline-block;
  height: 18px;
  position: relative; }

.subfilter {
  margin-right: 10px; }

.subfilter-enabled {
  background-color: #4f4f4f;
  border-radius: 2px;
  color: #f2f2f2;
  padding: 0 4px; }
  .subfilter-enabled .link-action {
    color: #f2f2f2;
    text-decoration: none; }
    .subfilter-enabled .link-action:focus {
      color: #f2f2f2;
      border-bottom: 2px solid rgba(242, 242, 242, 0.7); }
    .subfilter-enabled .link-action:hover {
      color: #f2f2f2;
      border-bottom: 1px solid rgba(242, 242, 242, 0.7); }
  .subfilter-enabled sup {
    color: #8f8f8f; }

.filter-forms {
  margin: 0 auto;
  text-align: center;
  white-space: nowrap;
  background-color: #2b2b2b; }
  .filter-forms .cell {
    text-align: left;
    padding: 0 20px 5px; }
    .filter-forms .cell:first-child {
      padding-left: 0; }
    .filter-forms .cell:last-child {
      padding-right: 0;
      border-right: 0; }
    .filter-forms .cell button {
      margin: 0; }
  .filter-forms button {
    margin: 10px 5px 0; }
  .filter-forms select {
    vertical-align: top; }
  .filter-forms .table-forms .table-forms-td-right td {
    padding: 0 5px 5px 0;
    vertical-align: middle; }

.multiselect-control {
  display: flex;
  position: relative;
  vertical-align: top;
  white-space: nowrap; }

.multiselect {
  display: flex;
  flex-direction: column;
  position: relative;
  margin-right: 3px;
  min-height: 24px;
  white-space: normal; }
  .multiselect.active {
    border-color: #768d99; }
  .multiselect input[type="text"] {
    border: 0;
    background: none;
    box-sizing: border-box;
    width: 100%;
    padding-bottom: 2px;
    min-height: 20px; }
  .multiselect.search-disabled input[type="text"] {
    position: absolute;
    top: 0;
    left: 0;
    width: 0;
    padding: 0;
    margin: 0; }
  .multiselect .multiselect-list {
    display: flex;
    flex-direction: row;
    flex-wrap: wrap;
    padding-left: 2px;
    padding-bottom: 2px; }
    .multiselect .multiselect-list li {
      display: block;
      margin: 2px 2px 0 0;
      overflow: hidden;
      white-space: nowrap;
      cursor: default; }
      .multiselect .multiselect-list li .subfilter-enabled {
        display: flex;
        flex-direction: row;
        padding: 0 3px 0 4px;
        line-height: 18px; }
        .multiselect .multiselect-list li .subfilter-enabled > span:first-child {
          overflow: hidden;
          text-overflow: ellipsis; }
        .multiselect .multiselect-list li .subfilter-enabled > .subfilter-disable-btn {
          position: relative;
          left: 3px;
          flex-shrink: 0; }
      .multiselect .multiselect-list li.selected .subfilter-enabled,
      .multiselect .multiselect-list li.selected .subfilter-disable-btn,
      .multiselect .multiselect-list li.selected .subfilter-disable-btn:active {
        background-color: #696969; }
  .multiselect .disabled {
    background-color: #2b2b2b;
    opacity: 1; }
    .multiselect .disabled .subfilter-enabled,
    .multiselect .disabled .subfilter-disable-btn {
      background-color: #383838;
      color: #808080; }
  .multiselect div[aria-live] {
    overflow: hidden;
    position: absolute;
    left: 0;
    right: 0;
    top: 0;
    bottom: 0;
    z-index: -1; }

.multiselect-button {
  vertical-align: top; }

.multiselect-suggest, .multiselect-matches {
  padding: 0 5px;
  white-space: normal;
  color: #737373;
  background-color: #383838; }
  .multiselect-suggest li, .multiselect-matches li {
    display: block;
    height: inherit;
    line-height: normal;
    color: #f2f2f2;
    padding: .4em 5px;
    margin: 0 -5px;
    cursor: pointer;
    overflow: hidden;
    text-overflow: ellipsis;
    transition: background-color .2s ease-out; }
    .multiselect-suggest li.suggest-hover, .multiselect-matches li.suggest-hover {
      background-color: #454545; }

.multiselect-matches {
  padding: .4em 5px;
  color: #f2f2f2;
  font-weight: bold; }

.multiselect-available {
  position: absolute;
  z-index: 20000;
  border: 1px solid #383838;
  overflow-y: auto;
  box-shadow: 0 6px 10px 0 rgba(0, 0, 0, 0.5); }

.suggest-found {
  font-weight: bold;
  color: #e99003; }

.suggest-new {
  border-top: 1px solid #4f4f4f; }
  .suggest-new span:first-child {
    font-weight: bold; }

.table-forms-container, .browser-warning-container {
  margin: 0 0 10px;
  background-color: #2b2b2b;
  border: 1px solid #303030;
  padding: 10px;
  text-align: left; }
  .table-forms-container > .ui-tabs-nav, .browser-warning-container > .ui-tabs-nav {
    margin: -10px -10px 10px; }

.form-btns button {
  margin: 10px 6px 5px; }

.table-forms {
  display: table;
  width: 100%;
  color: #f2f2f2; }
  .table-forms li {
    display: table-row; }
  .table-forms .multiselect-suggest li, .table-forms .multiselect-matches li {
    display: block; }
  .table-forms th {
    color: #737373;
    padding: 0 5px 0 0;
    text-align: left; }
    .table-forms th:last-child {
      padding: 0; }
  .table-forms tfoot .table-forms-td-right, .table-forms .tfoot-buttons .table-forms-td-right {
    padding-top: 5px; }
  .table-forms tfoot button, .table-forms .tfoot-buttons button {
    margin: 0 10px 0 0; }
  .table-forms .table-forms-td-left {
    display: table-cell;
    padding: 5px 0;
    text-align: right;
    vertical-align: top;
    width: 15%;
    white-space: nowrap; }
    .table-forms .table-forms-td-left label {
      display: block;
      height: 24px;
      line-height: 24px; }
  .table-forms .table-forms-td-right {
    display: table-cell;
    padding: 5px 0 5px 10px;
    vertical-align: middle;
    width: 85%;
    position: relative; }
    .table-forms .table-forms-td-right.has-before {
      padding-top: 0; }
    .table-forms .table-forms-td-right td {
      padding: 5px 5px 5px 0;
      position: relative; }
      .table-forms .table-forms-td-right td.td-drag-icon {
        padding: 0 11px 0 0;
        vertical-align: middle; }
      .table-forms .table-forms-td-right td .drag-icon {
        position: absolute;
        top: 5px;
        margin-right: 5px; }
      .table-forms .table-forms-td-right td.center {
        text-align: center;
        vertical-align: middle; }
        .table-forms .table-forms-td-right td.center .btn-grey {
          margin: 3px 0; }
      .table-forms .table-forms-td-right td:last-child {
        padding-right: 0; }
    .table-forms .table-forms-td-right .wrap-multiple-controls {
      display: flex; }
    .table-forms .table-forms-td-right .table-forms-separator .radio-segmented + .multiselect-wrapper {
      margin-top: 5px; }
  .table-forms .form-fields-inline label {
    margin: 0 8px 0 3px; }
  .table-forms h4 {
    margin-bottom: -5px; }
  .table-forms .hor-list li {
    display: inline-block; }

.table-forms-separator {
  border: 1px solid #383838;
  box-sizing: border-box;
  display: inline-block;
  padding: 5px;
  position: relative; }

.margin-top {
  display: block;
  margin: 4px 0 0; }

.form-new-group {
  border: 5px solid #32453a;
  border-radius: 2px;
  margin-left: -5px;
  padding: 4px 0; }

.list-check-radio li {
  display: block;
  padding: .3em 0; }
.list-check-radio.hor-list li {
  margin-right: 15px;
  padding: .3em 0 0; }
  .list-check-radio.hor-list li:last-child {
    margin-right: 0; }
.list-check-radio label {
  padding: 0 0 0 18px;
  display: inline-block;
  text-indent: -18px;
  max-width: 600px; }
  .list-check-radio label input[type="checkbox"] {
    left: -3px;
    margin: 0; }
  .list-check-radio label input[type="radio"] {
    left: -3px;
    margin: 0; }

.list-numbered {
  counter-reset: line; }
  .list-numbered .list-numbered-item::before {
    content: counter(line);
    counter-increment: line;
    user-select: none;
    text-align: right; }

.radio-list-control {
  white-space: nowrap; }
  .radio-list-control li {
    position: relative;
    display: inline-block;
    margin: 0 -1px 0 0; }
    .radio-list-control li:first-child {
      border-radius: 3px 0 0 3px; }
      .radio-list-control li:first-child label {
        border-radius: 2px 0 0 2px; }
    .radio-list-control li:last-child {
      border-radius: 0 3px 3px 0; }
      .radio-list-control li:last-child label {
        border-radius: 0 2px 2px 0; }
    .radio-list-control li:only-child {
      border-radius: 3px; }
      .radio-list-control li:only-child label {
        border-radius: 2px; }
  .radio-list-control label {
    display: inline-block;
    border: 1px solid #4f4f4f;
    line-height: 1.2em;
    padding: 4px 11px;
    transition: background-color .2s ease-out; }
  .radio-list-control input[type="radio"] {
    position: absolute !important;
    top: auto !important;
    width: 1px !important;
    height: 1px !important;
    opacity: 0; }
    .radio-list-control input[type="radio"] + label {
      color: #f2f2f2;
      border-color: #4f4f4f;
      background-color: #383838; }
      .radio-list-control input[type="radio"] + label:hover {
        background-color: #414141; }
      .radio-list-control input[type="radio"] + label:active {
        border-color: #4f4f4f;
        background-color: #414141; }
    .radio-list-control input[type="radio"]:focus + label {
      border-color: #768d99;
      background-color: #414141;
      position: relative;
      z-index: 2; }
    .radio-list-control input[type="radio"]:checked + label {
      color: #ffffff;
      border-color: #4f4f4f;
      background-color: #4f4f4f;
      position: relative;
      z-index: 1; }
    .radio-list-control input[type="radio"]:checked:focus + label {
      box-shadow: 0 0 0 2px rgba(66, 154, 227, 0.35);
      position: relative;
      z-index: 2; }
    .radio-list-control input[type="radio"]:checked[disabled] + label {
      background-color: #a3a3a3 !important;
      transition: none; }
    .radio-list-control input[type="radio"][disabled] + label {
      transition: none; }

label.form-label-asterisk::before {
  color: #e45959;
  display: inline-block;
  content: '*';
  margin-right: .3em; }
label input[type="checkbox"] {
  margin-right: 3px; }
label input[type="radio"] {
  margin-right: 3px; }

input {
  font-family: Arial, Tahoma, Verdana, sans-serif;
  font-size: 1em; }
  input[type="file"] {
    padding: 1px; }
  input[readonly] {
    color: #f2f2f2 !important; }

textarea {
  font-family: Arial, Tahoma, Verdana, sans-serif;
  font-size: 1em;
  padding: 4px 5px;
  margin: 0;
  overflow: auto; }
  textarea[readonly] {
    color: #f2f2f2 !important; }
    textarea[readonly]:focus {
      border-color: #768d99; }

select {
  font-family: Arial, Tahoma, Verdana, sans-serif;
  font-size: 1em;
  height: 24px;
  padding: 3px 3px 3px 0;
  background-color: #383838; }
  select option {
    color: #f2f2f2; }
  select[multiple] {
    padding: 4px 5px;
    width: 300px;
    height: 150px; }
    select[multiple] option {
      padding: 0; }
  select[readonly] {
    color: #f2f2f2 !important;
    pointer-events: none; }

.form-input-margin {
  display: inline-block;
  margin: 0 3px 0 0; }

.checkbox-radio {
  position: absolute !important;
  top: auto !important;
  width: 16px !important;
  height: 16px !important;
  opacity: 0;
  z-index: 1; }
  .checkbox-radio:checked[readonly] + label span {
    transition: none; }
    .checkbox-radio:checked[readonly] + label span::after {
      border-color: #4f4f4f !important; }
  .checkbox-radio[readonly],
  .checkbox-radio[readonly] + label {
    pointer-events: none; }
    .checkbox-radio[readonly] span,
    .checkbox-radio[readonly] + label span {
      transition: none; }
  .checkbox-radio[type="checkbox"] + label span {
    border-radius: 2px; }
  .checkbox-radio[type="checkbox"]:checked + label span::after {
    content: '';
    position: absolute;
    display: block;
    width: 7px;
    height: 4px;
    top: 6px;
    left: 7px;
    border-left: 2px solid #69808d;
    border-bottom: 2px solid #69808d;
    transform: translate(-50%, -50%) rotate(-45deg); }
  .checkbox-radio[type="checkbox"]:checked[disabled] + label span::after {
    border-color: #4f4f4f !important; }
  .checkbox-radio[type="radio"] + label span {
    border-radius: 50%; }
  .checkbox-radio[type="radio"]:checked + label span::after {
    content: '';
    position: absolute;
    display: block;
    width: 8px;
    height: 8px;
    top: 3px;
    left: 3px;
    background-color: #69808d;
    border-radius: 50%; }
  .checkbox-radio[type="radio"]:checked[disabled] + label span::after {
    background-color: #4f4f4f !important; }
  .checkbox-radio + label span {
    position: relative;
    display: inline-block;
    width: 14px;
    height: 14px;
    margin: -4px 4px 0 0;
    bottom: -3px;
    border: 1px solid #4f4f4f;
    background-color: #383838; }
    .checkbox-radio + label span:active {
      border-color: #4f4f4f; }
  .checkbox-radio + label.label-pos-left span {
    margin-left: 6px;
    margin-right: 1px; }
  .checkbox-radio:focus + label span {
    border-color: #768d99; }
  .checkbox-radio:checked:focus + label span {
    border-color: #768d99; }
  .checkbox-radio:checked[disabled] + label span {
    transition: none; }
    .checkbox-radio:checked[disabled] + label span::after {
      border-color: #4f4f4f !important; }
  .checkbox-radio[disabled] + label span {
    transition: none; }

input[type="checkbox"], input[type="radio"] {
  margin: 0;
  padding: 0;
  border: 0;
  vertical-align: middle;
  position: relative;
  top: -1px;
  overflow: hidden;
  width: 13px;
  height: 13px;
  background: none; }

input[type="text"], input[type="password"], input[type="search"], input[type="number"], input[type="email"], input[type="time"] {
  margin: 0;
  padding: 0 5px;
  min-height: 24px; }

.multiselect, input[type="text"], input[type="password"], input[type="search"], input[type="number"], input[type="email"], input[type="time"], input[type="file"], textarea, select {
  background-color: #383838;
  border: 1px solid #4f4f4f;
  box-sizing: border-box;
  color: #f2f2f2;
  outline: 0;
  transition: border-color .2s ease-out; }
  .multiselect:focus, input[type="text"]:focus, input[type="password"]:focus, input[type="search"]:focus, input[type="number"]:focus, input[type="email"]:focus, input[type="time"]:focus, input[type="file"]:focus, textarea:focus, select:focus {
    border-color: #768d99; }

button::-moz-focus-inner {
  padding: 0;
  border: 0;
  vertical-align: middle; }

button {
  font-family: Arial, Tahoma, Verdana, sans-serif;
  font-size: 1em;
  background-color: #69808d;
  border: 1px solid #69808d;
  border-radius: 2px;
  color: #f2f2f2;
  margin: 0;
  padding: 0 11px;
  min-height: 24px;
  cursor: pointer;
  outline: 0;
  transition: border-color, background-color .2s ease-out; }
  button:hover {
    color: #f2f2f2;
    background-color: #5e737e;
    border-color: #5e737e; }
  button:focus {
    box-shadow: 0 0 0 2px rgba(66, 154, 227, 0.35);
    color: #f2f2f2;
    background-color: #5e737e;
    border-color: #5e737e; }
  button:active {
    color: #f2f2f2;
    background-color: #5e737e;
    border-color: #5e737e; }

.btn-alt {
  color: #768d99;
  background-color: transparent; }
  .btn-alt .plus-icon {
    background-color: #768d99;
    margin-right: 8px; }
    .btn-alt .plus-icon::after {
      background-color: #768d99; }
  .btn-alt:hover {
    color: #f2f2f2;
    background-color: #5e737e;
    border-color: #5e737e; }
    .btn-alt:hover .plus-icon {
      background-color: #f2f2f2; }
      .btn-alt:hover .plus-icon::after {
        background-color: #f2f2f2; }
  .btn-alt:focus {
    color: #f2f2f2;
    background-color: #5e737e;
    border-color: #5e737e; }
    .btn-alt:focus .plus-icon {
      background-color: #f2f2f2; }
      .btn-alt:focus .plus-icon::after {
        background-color: #f2f2f2; }
  .btn-alt:active {
    color: #f2f2f2;
    background-color: #5e737e;
    border-color: #5e737e; }
    .btn-alt:active .plus-icon {
      background-color: #f2f2f2; }
      .btn-alt:active .plus-icon::after {
        background-color: #f2f2f2; }

.btn-grey {
  color: #f2f2f2;
  background-color: #383838;
  border-color: #4f4f4f;
  vertical-align: top; }
  .btn-grey:hover {
    color: #f2f2f2;
    background-color: #414141;
    border-color: #4f4f4f; }
  .btn-grey:focus {
    color: #f2f2f2;
    background-color: #414141;
    border-color: #768d99; }
  .btn-grey:active {
    color: #f2f2f2;
    background-color: #414141;
    border-color: #768d99; }

.btn-link, .btn-link:hover, .btn-link:focus, .btn-link:active {
  position: relative;
  background-color: transparent;
  border: 0;
  border-bottom: 1px dotted #4796c4;
  border-radius: 0;
  color: #4796c4;
  font-size: inherit;
  padding: 0;
  min-height: inherit; }
  .btn-link:focus {
    outline: none;
    margin-bottom: -2px !important;
    border-bottom: 2px solid rgba(71, 150, 196, 0.5);
    box-shadow: 0 0 0 0 !important; }
  .btn-link[disabled] {
    background-color: transparent; }
    .btn-link[disabled]:hover {
      background-color: transparent; }

.btn-search {
  background: url(../img/icon-sprite.svg) no-repeat -5px -7px;
  position: absolute;
  border: 0;
  top: 11px;
  right: 4px;
  width: 24px;
  min-height: 22px;
  height: 22px;
  padding: 0;
  opacity: .75;
  transition: opacity .2s ease-out; }
  .btn-search[disabled] {
    background-color: transparent; }
    .btn-search[disabled]:hover {
      background-color: transparent;
      opacity: .75; }

.btn-conf {
  background: #69808d url(../img/icon-sprite.svg) no-repeat -7px -187px; }

.btn-kiosk {
  background: #69808d url(../img/icon-sprite.svg) no-repeat -79px -259px; }

.btn-max {
  background: #69808d url(../img/icon-sprite.svg) no-repeat -7px -223px; }

.btn-min {
  background: #69808d url(../img/icon-sprite.svg) no-repeat -7px -259px; }

.btn-add-fav {
  background: #69808d url(../img/icon-sprite.svg) no-repeat -7px -295px; }

.btn-remove-fav {
  background: #69808d url(../img/icon-sprite.svg) no-repeat -7px -329px; }

.btn-action {
  background: #69808d url(../img/icon-sprite.svg) no-repeat -7px -367px; }

.btn-info {
  background: #69808d url(../img/icon-sprite.svg) no-repeat -7px -403px; }

.btn-iterator-page-previous {
  background: url(../img/icon-sprite.svg) no-repeat -85px -657px; }

.btn-iterator-page-next {
  background: url(../img/icon-sprite.svg) no-repeat -83px -623px; }

.btn-widget-action {
  background: url(../img/icon-sprite.svg) no-repeat -6px -618px; }

.btn-widget-collapse {
  background: url(../img/icon-sprite.svg) no-repeat -6px -654px; }

.btn-widget-expand {
  background: url(../img/icon-sprite.svg) no-repeat -6px -689px; }

.btn-widget-edit {
  background: url(../img/icon-sprite.svg) no-repeat -42px -619px; }

.btn-widget-delete {
  background: url(../img/icon-sprite.svg) no-repeat -42px -582px; }

.btn-alarm-on {
  background: url(../img/icon-sprite.svg) no-repeat -6px -546px; }

.btn-alarm-off {
  background: url(../img/icon-sprite.svg) no-repeat -6px -582px; }

.btn-sound-on {
  background: url(../img/icon-sprite.svg) no-repeat -6px -474px; }

.btn-sound-off {
  background: url(../img/icon-sprite.svg) no-repeat -6px -510px; }

.btn-info-clock {
  background: url(../img/icon-sprite.svg) no-repeat -87px -762px; }

.ui-tabs-nav {
  height: 30px;
  line-height: 30px;
  border-bottom: 1px solid #383838; }
  .ui-tabs-nav li {
    display: inline-block; }
    .ui-tabs-nav li a {
      border: 0;
      padding: 8px 10px;
      transition: background-color .2s ease-out; }
      .ui-tabs-nav li a:hover, .ui-tabs-nav li a:focus, .ui-tabs-nav li a:active {
        background-color: #383838; }
    .ui-tabs-nav li.ui-tabs-active:first-child {
      border-left: 0; }
    .ui-tabs-nav li.ui-tabs-active a {
      padding: 8px 10px 6px;
      background-color: transparent;
      color: #f2f2f2;
      text-decoration: none;
      cursor: default;
      border-bottom: 3px solid #69808d; }
    .ui-tabs-nav li.ui-state-disabled a {
      cursor: default;
      color: #525252;
      background-color: transparent;
      border: 0; }
  .ui-tabs-nav .btn-time,
  .ui-tabs-nav .filter-trigger {
    border-radius: 2px;
    color: #f2f2f2;
    background-color: #69808d;
    border: 1px solid #69808d;
    position: relative;
    margin: 0 0 0 6px;
    min-height: 24px;
    vertical-align: bottom; }
    .ui-tabs-nav .btn-time::after,
    .ui-tabs-nav .filter-trigger::after {
      content: '';
      position: absolute; }
    .ui-tabs-nav .btn-time:focus, .ui-tabs-nav .btn-time:hover,
    .ui-tabs-nav .filter-trigger:focus,
    .ui-tabs-nav .filter-trigger:hover {
      color: #f2f2f2;
      background-color: #5e737e;
      border-color: #5e737e;
      cursor: pointer; }
  .ui-tabs-nav .btn-time {
    padding: 0 34px 0 10px; }
    .ui-tabs-nav .btn-time::after {
      margin: 0 5px;
      right: 0;
      top: 0;
      height: 24px;
      width: 24px;
      background: url(../img/icon-sprite.svg) no-repeat -87px -583px; }
  .ui-tabs-nav .filter-trigger {
    padding: 0 34px 0 10px; }
    .ui-tabs-nav .filter-trigger::after {
      margin: 0 5px;
      right: 0;
      top: 0;
      height: 24px;
      width: 24px;
      background: url(../img/icon-sprite.svg) no-repeat -87px -547px; }
  .ui-tabs-nav .ui-state-focus .btn-time,
  .ui-tabs-nav .ui-state-focus .filter-trigger {
    box-shadow: 0 0 0 2px rgba(66, 154, 227, 0.35);
    color: #f2f2f2;
    background-color: #5e737e;
    border-color: #5e737e; }
  .ui-tabs-nav .ui-state-focus.ui-tabs-active .btn-time,
  .ui-tabs-nav .ui-state-focus.ui-tabs-active .filter-trigger {
    box-shadow: 0 0 0 2px rgba(66, 154, 227, 0.35); }
  .ui-tabs-nav .ui-tabs-active .btn-time,
  .ui-tabs-nav .ui-tabs-active .filter-trigger {
    color: #f2f2f2;
    background-color: #2b2b2b;
    border: 1px solid #303030;
    border-bottom: 0;
    border-radius: 2px 2px 0 0;
    margin: -1px 0 0 6px;
    padding: 1px 34px 7px 10px; }
  .ui-tabs-nav .ui-tabs-active .btn-time::after {
    background-position: -246px -583px;
    top: 1px; }
  .ui-tabs-nav .ui-tabs-active .filter-trigger::after {
    background-position: -246px -547px; }
  .ui-tabs-nav .ui-state-hover.ui-tabs-active .btn-time,
  .ui-tabs-nav .ui-state-hover.ui-tabs-active .filter-trigger {
    background-color: #454545; }

.filter-space {
  box-sizing: border-box;
  margin-top: 10px; }
  .filter-space li a.ui-tabs-anchor {
    vertical-align: top; }
  .filter-space ul.ui-tabs-nav li:focus {
    outline: none; }
  .filter-space .filter-btn-container {
    height: 29px;
    z-index: 2; }
  .filter-space .ui-tabs-nav {
    height: 29px;
    border-bottom: 0; }
    .filter-space .ui-tabs-nav a {
      display: inline-block;
      box-sizing: border-box;
      line-height: 22px;
      margin-bottom: 5px;
      text-align: center; }

.btn-time-left,
.btn-time-right {
  background: url(../img/icon-sprite.svg) no-repeat;
  content: '';
  border: 0;
  height: 24px;
  width: 24px;
  vertical-align: top; }
  .btn-time-left:focus, .btn-time-left:hover,
  .btn-time-right:focus,
  .btn-time-right:hover {
    border: 1px solid #303030;
    color: #f2f2f2;
    background-color: #5e737e;
    border-color: #5e737e; }
  .btn-time-left:disabled,
  .btn-time-right:disabled {
    border: 0;
    opacity: .4; }

.btn-time-right {
  background-position: -83px -623px; }
  .btn-time-right:focus, .btn-time-right:hover {
    background-position: -396px -624px; }
  .btn-time-right:disabled {
    background-position: -83px -623px; }

.btn-time-left {
  background-position: -85px -657px; }
  .btn-time-left:focus, .btn-time-left:hover {
    background-position: -398px -658px; }
  .btn-time-left:disabled {
    background-position: -85px -657px; }

.btn-time-out {
  background: none;
  border: 1px solid transparent;
  color: #f2f2f2;
  height: 24px;
  line-height: 22px;
  margin: 0 5px;
  vertical-align: top; }
  .btn-time-out:disabled {
    background: transparent !important;
    border-color: transparent !important;
    opacity: .8; }

.time-quick {
  font-size: 12px;
  line-height: 20px; }
  .time-quick li:last-of-type a {
    margin-bottom: 0; }
  .time-quick li a {
    display: inline-block;
    padding: 2px 10px;
    margin-bottom: 2px;
    margin-left: -10px;
    border-bottom: 0; }
    .time-quick li a:hover, .time-quick li a:focus, .time-quick li a.selected {
      border-radius: 2px;
      border-bottom: 0; }
    .time-quick li a:hover {
      background: #454545;
      transition: background-color .2s ease-out; }
    .time-quick li a:focus {
      box-shadow: 0 0 0 2px rgba(66, 154, 227, 0.35); }
    .time-quick li a.selected {
      background: #4f4f4f;
      color: #ffffff;
      transition: background-color .2s ease-out; }

.time-selection-container {
  display: flex;
  justify-content: flex-end; }
  .time-selection-container .time-input {
    border-right: 1px solid #303030;
    padding: 0 30px 0 10px;
    text-align: right;
    white-space: nowrap; }
    .time-selection-container .time-input .time-input-error {
      margin: -8px 29px 0 0; }
    .time-selection-container .time-input ul {
      padding: 0 0 10px; }
    .time-selection-container .time-input li {
      display: inline-block;
      vertical-align: baseline;
      padding: 0 0 0 10px; }
      .time-selection-container .time-input li .icon-cal {
        position: relative;
        vertical-align: middle;
        margin-left: 2px; }
  .time-selection-container .time-quick-range {
    text-align: right;
    white-space: nowrap;
    margin: 0 0 0 20px; }
    .time-selection-container .time-quick-range .cell {
      display: inline-flex;
      vertical-align: top;
      text-align: left;
      margin: 0 10px; }
    .time-selection-container .time-quick-range .time-quick-selected {
      display: inline-block;
      padding: 2px 10px;
      margin-left: -10px;
      color: #f2f2f2;
      background-color: #4f4f4f;
      border-bottom: 0; }

.btn-dashbrd-conf {
  background: url(../img/icon-sprite.svg) no-repeat -42px -619px; }

.btn-dashbrd-normal {
  box-shadow: 1px 1px 2px rgba(0, 0, 0, 0.5);
  position: fixed;
  right: 45px;
  top: 5px;
  opacity: 1;
  z-index: 1010;
  transition: opacity 1s ease-out; }
  .btn-dashbrd-normal.hidden {
    opacity: 0; }

.btn-iterator-page-previous, .btn-iterator-page-next, .btn-widget-action, .btn-widget-collapse, .btn-widget-expand, .btn-widget-edit, .btn-widget-delete, .btn-alarm-on, .btn-alarm-off, .btn-sound-on, .btn-sound-off, .btn-info-clock {
  width: 24px;
  height: 24px;
  margin: 2px 2px 0 0; }

.btn-dashbrd-conf {
  width: 24px;
  height: 24px; }

.btn-iterator-page-previous, .btn-iterator-page-next, .btn-widget-action, .btn-widget-collapse, .btn-widget-expand, .btn-widget-edit, .btn-widget-delete, .btn-alarm-on, .btn-alarm-off, .btn-sound-on, .btn-sound-off, .btn-info-clock, .btn-dashbrd-conf {
  border: 0;
  min-height: 0;
  padding: 0;
  opacity: .5;
  transition: opacity .2s ease-out; }

.btn-conf, .btn-kiosk, .btn-max, .btn-min, .btn-add-fav, .btn-remove-fav, .btn-action, .btn-info, .icon-help, .icon-cal, .icon-wzrd-action, .drag-icon {
  width: 24px;
  height: auto;
  padding: 0; }

button[disabled], button[disabled]:hover, button[disabled]:active {
  color: #525252 !important;
  background-color: transparent;
  border-color: #3d3d3d;
  cursor: default; }
  button.icon-cal[disabled] {
    opacity: .3;
    background-color: transparent; }

.multiselect[aria-disabled], .radio-list-control input[type="radio"][disabled] + label, input[disabled], input[readonly], textarea[disabled], textarea[readonly], select option[disabled], select[disabled], select[readonly], .checkbox-radio[readonly] span,
.checkbox-radio[readonly] + label span, .checkbox-radio[disabled] + label span {
  color: #525252;
  background-color: #2b2b2b !important;
  border-color: #3d3d3d; }

.inaccessible .subfilter-enabled {
  color: #b2b2b2; }

.btn-search:hover, .btn-search:active, .btn-search:focus {
  background-color: transparent;
  opacity: 1; }

.btn-iterator-page-previous:hover, .btn-iterator-page-next:hover, .btn-widget-action:hover, .btn-widget-collapse:hover, .btn-widget-expand:hover, .btn-widget-edit:hover, .btn-widget-delete:hover, .btn-alarm-on:hover, .btn-alarm-off:hover, .btn-sound-on:hover, .btn-sound-off:hover, .btn-info-clock:hover, .btn-dashbrd-conf:hover, .btn-iterator-page-previous:focus, .btn-iterator-page-next:focus, .btn-widget-action:focus, .btn-widget-collapse:focus, .btn-widget-expand:focus, .btn-widget-edit:focus, .btn-widget-delete:focus, .btn-alarm-on:focus, .btn-alarm-off:focus, .btn-sound-on:focus, .btn-sound-off:focus, .btn-info-clock:focus, .btn-dashbrd-conf:focus, .btn-iterator-page-previous:active, .btn-iterator-page-next:active, .btn-widget-action:active, .btn-widget-collapse:active, .btn-widget-expand:active, .btn-widget-edit:active, .btn-widget-delete:active, .btn-alarm-on:active, .btn-alarm-off:active, .btn-sound-on:active, .btn-sound-off:active, .btn-info-clock:active, .btn-dashbrd-conf:active {
  background-color: transparent;
  opacity: 1; }

.action-buttons {
  margin: 10px 0 0;
  color: #737373; }
  .action-buttons button {
    margin: 0 10px 10px 0; }

.selected-item-count {
  display: inline-block;
  margin: 0 14px 0 0; }

.icon-maint {
  margin: 0 18px 0 0; }
  .icon-maint::before {
    background: url(../img/icon-sprite.svg) no-repeat -46px -802px; }

.icon-depend-up {
  margin: 0 18px 0 0; }
  .icon-depend-up::before {
    background: url(../img/icon-sprite.svg) no-repeat -49px -729px; }

.icon-depend-down {
  margin: 0 18px 0 0; }
  .icon-depend-down::before {
    background: url(../img/icon-sprite.svg) no-repeat -49px -765px; }

.icon-ackn {
  margin: 0 18px 0 0; }
  .icon-ackn::before {
    background: url(../img/icon-sprite.svg) no-repeat -45px -693px; }

.icon-none {
  margin-left: 18px; }

.icon-tree-top-bottom {
  margin: 0 12px 0 0; }
  .icon-tree-top-bottom::before {
    background: url(../img/icon-sprite.svg) no-repeat -84px -300px;
    display: inline-block;
    width: 12px;
    height: 12px;
    position: absolute;
    content: ''; }

.icon-tree-top-bottom-right {
  margin: 0 12px 0 0; }
  .icon-tree-top-bottom-right::before {
    background: url(../img/icon-sprite.svg) no-repeat -84px -334px;
    display: inline-block;
    width: 12px;
    height: 12px;
    position: absolute;
    content: ''; }

.icon-tree-top-right {
  margin: 0 12px 0 0; }
  .icon-tree-top-right::before {
    background: url(../img/icon-sprite.svg) no-repeat -84px -372px;
    display: inline-block;
    width: 12px;
    height: 12px;
    position: absolute;
    content: ''; }

.icon-tree-empty {
  margin: 0 12px 0 0; }
  .icon-tree-empty::before {
    background: url(../img/icon-sprite.svg) no-repeat -84px -350px;
    display: inline-block;
    width: 12px;
    height: 12px;
    position: absolute;
    content: ''; }

.icon-help {
  background: transparent url(../img/icon-sprite.svg) no-repeat -6px -726px; }

.icon-cal {
  background: transparent url(../img/icon-sprite.svg) no-repeat -42px -834px; }

.icon-wzrd-action {
  background: transparent url(../img/icon-sprite.svg) no-repeat -6px -617px;
  margin-top: -16px; }

.icon-help, .icon-cal, .icon-wzrd-action {
  border: 0;
  cursor: pointer;
  position: absolute;
  opacity: .75;
  transition: opacity .2s ease-out; }
  .icon-help:hover, .icon-cal:hover, .icon-wzrd-action:hover, .icon-help:focus, .icon-cal:focus, .icon-wzrd-action:focus, .icon-help:active, .icon-cal:active, .icon-wzrd-action:active {
    opacity: 1;
    background-color: transparent; }

.icon-maint::before, .icon-depend-up::before, .icon-depend-down::before, .icon-ackn::before {
  display: inline-block;
  width: 18px;
  height: 18px;
  position: absolute;
  content: ''; }

.drag-icon {
  margin-left: -9px;
  height: 24px;
  background: url(../img/icon-sprite.svg) no-repeat -6px -762px; }

.icon-info {
  position: relative;
  width: 8px;
  height: 11px;
  cursor: pointer;
  margin: -12px 0 -4px; }
  .icon-info::before {
    content: '';
    display: inline-block;
    position: absolute;
    top: 0;
    left: 0;
    width: 14px;
    height: 14px;
    background: url(../img/icon-sprite.svg) no-repeat -47px -659px; }

.setup-container {
  background-color: #2b2b2b;
  width: 766px;
  height: 420px;
  margin: 0 auto;
  margin-top: 5%;
  padding: 42px;
  vertical-align: top;
  position: relative;
  border: 1px solid #303030; }
  .setup-container h1 {
    border: 0;
    margin: 3px 0 11px;
    padding: 0; }
  .setup-container .signin-logo {
    margin: 0 0 37px; }

.setup-left {
  float: left;
  width: 198px;
  padding-right: 10px; }
  .setup-left ul {
    margin: -4px 0 0 -42px; }
    .setup-left ul li {
      padding: 4px 0 4px 42px; }
      .setup-left ul li.setup-left-current {
        border-left: 3px solid #69808d;
        color: #737373;
        padding-left: 39px; }

.setup-right {
  width: auto;
  margin-left: 198px; }

.setup-right-body {
  padding-right: 5px;
  max-height: 345px;
  overflow-y: auto; }
  .setup-right-body .list-table {
    border: 0; }
  .setup-right-body .table-forms-td-left {
    text-align: left;
    width: auto; }
  .setup-right-body .table-forms-td-right {
    width: 100%; }
  .setup-right-body h1 {
    margin: 25% 0 .4em; }

.setup-title {
  color: #737373;
  height: 345px;
  display: table-cell;
  vertical-align: middle;
  font-size: 7em;
  line-height: 0.75em; }
  .setup-title span {
    display: block;
    font-size: 0.25em; }

.setup-footer {
  position: absolute;
  bottom: 32px;
  width: 766px;
  text-align: right; }
  .setup-footer div {
    float: right; }
  .setup-footer button {
    margin: 0 0 0 10px; }
    .setup-footer button.float-left {
      margin: 0;
      float: left; }

.signin-container {
  background-color: #2b2b2b;
  width: 280px;
  margin: 0 auto;
  margin-top: 5%;
  padding: 42px 42px 39px;
  border: 1px solid #303030; }
  .signin-container h1 {
    border: 0;
    margin: 0 0 17px;
    padding: 0; }
  .signin-container ul li {
    padding: 16px 0 0;
    font-size: 1.167em; }
    .signin-container ul li.sign-in-txt {
      text-align: center; }
  .signin-container label {
    display: inline-block;
    margin: 0 0 2px; }
  .signin-container button {
    font-size: 1em;
    margin: 7px 0;
    min-height: 35px;
    line-height: 35px;
    width: 100%; }

.signin-logo {
  margin: 0 auto;
  margin-bottom: 21px;
  width: 114px;
  height: 30px;
  background: url(../img/icon-sprite.svg) no-repeat 0 -864px; }

.signin-links {
  width: 100%;
  text-align: center;
  color: #737373;
  margin: 11px 0 0; }

.signin-container input[type="text"], .signin-container input[type="password"] {
  padding: 9px 5px;
  width: 100%; }

/*
 * Dashboard, widgets and iterators.
 *
 * To maintain code clarity:
 *   - Do not mix rules for dashboard view mode and dashboard edit mode.
 *   - Do not mix rules for widgets and iterators.
 */
.dashbrd-grid-container {
  position: relative;
  margin: -4px;
  z-index: 3; }

.layout-kioskmode {
  transition: margin-top .3s; }
  .layout-kioskmode.kiosk-slide-lines-1 {
    margin-top: 2rem; }
  .layout-kioskmode.kiosk-slide-lines-2 {
    margin-top: 4rem; }

.dashbrd-grid-new-widget-placeholder {
  box-sizing: border-box;
  display: flex;
  height: 200px;
  padding: .25rem;
  width: calc(100% / 6 - .65rem);
  z-index: 999;
  color: #737373;
  cursor: pointer; }
  .dashbrd-grid-new-widget-placeholder .dashbrd-grid-widget-new-box,
  .dashbrd-grid-new-widget-placeholder .dashbrd-grid-widget-set-position,
  .dashbrd-grid-new-widget-placeholder .dashbrd-grid-widget-set-size {
    background-color: rgba(43, 43, 43, 0.7);
    border: 1px dashed #4f4f4f;
    box-shadow: 2px 2px 6px rgba(0, 0, 0, 0.5);
    flex: 1;
    position: relative;
    overflow: hidden; }
  .dashbrd-grid-new-widget-placeholder .dashbrd-grid-widget-set-size {
    background: #010101;
    box-shadow: inset 2px 2px 6px rgba(0, 0, 0, 0.5); }
  .dashbrd-grid-new-widget-placeholder .dashbrd-grid-new-widget-label {
    position: absolute;
    left: 0;
    top: calc(50% - 14px);
    right: 0;
    bottom: 0;
    padding: 38px 5px 5px;
    text-align: center; }
    .dashbrd-grid-new-widget-placeholder .dashbrd-grid-new-widget-label::before {
      background: url(../img/icon-sprite.svg) no-repeat -157px -888px;
      content: ' ';
      height: 28px;
      width: 36px;
      position: absolute;
      top: 0;
      left: 50%;
      transform: translateX(-50%); }
  .dashbrd-grid-new-widget-placeholder.disabled {
    opacity: 1; }
    .dashbrd-grid-new-widget-placeholder.disabled .dashbrd-grid-widget-new-box {
      background-color: rgba(43, 43, 43, 0.7); }
      .dashbrd-grid-new-widget-placeholder.disabled .dashbrd-grid-widget-new-box .dashbrd-grid-new-widget-label::before {
        background: url(../img/icon-sprite.svg) no-repeat -122px -284px; }

.dashbrd-grid-widget-set-size .dashbrd-grid-new-widget-label::before {
  background: url(../img/icon-sprite.svg) no-repeat -345px -888px; }

.dashbrd-grid-widget-container {
  position: absolute;
  top: 0;
  left: 0;
  right: 0;
  bottom: 0;
  padding: .25rem;
  box-sizing: border-box;
  display: flex;
  flex-direction: column; }

.dashbrd-grid-widget-head {
  position: absolute;
  top: .25rem;
  left: .25rem;
  right: .25rem;
  height: 2rem;
  padding-left: 10px;
  display: flex;
  flex-wrap: nowrap;
  flex-direction: row;
  overflow: hidden;
  align-items: flex-start;
  border: 1px solid #303030;
  border-bottom: 0;
  background-color: #2b2b2b;
  /*
   * For floating headers to appear over other widgets.
   * Cannot rely on DOM order here, since widgets of iterators can be shuffled on refresh.
   */
  z-index: 3; }
  .dashbrd-grid-widget-head h4 {
    flex-grow: 1;
    margin-top: .5rem;
    color: #dedede;
    font-weight: bold; }
  .dashbrd-grid-widget-head ul {
    flex-shrink: 0; }
    .dashbrd-grid-widget-head ul li {
      float: left;
      padding: 0; }
      .dashbrd-grid-widget-head ul li select {
        margin: 4px 0; }

.dashbrd-grid-widget-actions {
  opacity: 0;
  transition: opacity .2s ease-out; }

.dashbrd-grid-widget-content {
  flex-grow: 1;
  margin-top: 2rem;
  box-sizing: border-box;
  height: calc(100% - 2rem);
  padding-bottom: 8px;
  overflow: auto;
  border: 1px solid #303030;
  background-color: #2b2b2b; }
  .dashbrd-grid-widget-content .list-table {
    border: 0; }
    .dashbrd-grid-widget-content .list-table tbody tr:last-child th, .dashbrd-grid-widget-content .list-table tbody tr:last-child td {
      border-bottom: 1px solid #383838; }
      .dashbrd-grid-widget-content .list-table tbody tr:last-child th.list-table-footer, .dashbrd-grid-widget-content .list-table tbody tr:last-child td.list-table-footer {
        border-bottom: 0; }
  .dashbrd-grid-widget-content .debug-output {
    margin: 10px 10px 0;
    max-height: 300px;
    border-color: #383838; }
  .dashbrd-grid-widget-content .msg-bad,
  .dashbrd-grid-widget-content .msg-good,
  .dashbrd-grid-widget-content .msg-warning {
    margin: 0 10px; }

.dashbrd-grid-widget-mask {
  position: absolute;
  top: .25rem;
  left: .25rem;
  right: .25rem;
  bottom: .25rem;
  display: none; }

.dashbrd-grid-widget {
  position: absolute; }
  .dashbrd-grid-widget.dashbrd-grid-widget-hidden-header .dashbrd-grid-widget-head {
    height: 0;
    transition: height .3s, margin-top .3s, box-shadow .3s; }
  .dashbrd-grid-widget.dashbrd-grid-widget-hidden-header .dashbrd-grid-widget-content {
    margin-top: 0;
    height: 100%;
    padding-top: 8px; }
  .dashbrd-grid-widget.dashbrd-grid-widget-hidden-header.dashbrd-grid-widget-focus .dashbrd-grid-widget-head {
    height: 2rem;
    margin-top: -2rem;
    box-shadow: 0 -6px 8px -2px rgba(128, 128, 128, 0.15); }
  .dashbrd-grid-widget.dashbrd-grid-widget-focus .dashbrd-grid-widget-actions {
    opacity: 1; }
  .dashbrd-grid-widget.ui-resizable-resizing.resizing-top .dashbrd-grid-widget-container {
    top: auto;
    bottom: 0; }
  .dashbrd-grid-widget.ui-resizable-resizing.resizing-left .dashbrd-grid-widget-container {
    left: auto;
    right: 0; }

.dashbrd-grid-iterator-container {
  position: absolute;
  top: 0;
  left: 0;
  width: 100%;
  height: 100%; }

.dashbrd-grid-iterator-head {
  position: absolute;
  top: .25rem;
  left: .25rem;
  right: .25rem;
  height: 0;
  display: flex;
  flex-wrap: nowrap;
  flex-direction: row;
  overflow: hidden;
  padding-left: 10px;
  box-sizing: border-box;
  border: 1px solid #303030;
  border-bottom: 0;
  background-color: #2b2b2b;
  opacity: 0;
  transition: margin-top .3s ease-out, height .3s ease-out, opacity .15s .15s ease-out, box-shadow .3s ease-out;
  z-index: 3; }
  .dashbrd-grid-iterator-head h4 {
    flex-grow: 1;
    margin-top: .5rem;
    color: #dedede;
    font-weight: bold; }
  .dashbrd-grid-iterator-head ul {
    flex-shrink: 0; }
    .dashbrd-grid-iterator-head ul li {
      float: left;
      padding: 0; }
  .dashbrd-grid-iterator-head .dashbrd-grid-iterator-pager {
    margin: 0 10px;
    height: 2rem;
    display: none;
    flex-direction: row;
    flex-shrink: 0;
    align-items: center; }
    .dashbrd-grid-iterator-head .dashbrd-grid-iterator-pager .dashbrd-grid-iterator-pager-info {
      margin: 2px .5em 0;
      white-space: nowrap;
      color: #dedede; }
  .dashbrd-grid-iterator-head.pager-visible .dashbrd-grid-iterator-pager {
    display: flex; }

.dashbrd-grid-iterator-content {
  position: absolute;
  top: 0;
  left: 0;
  right: 0;
  bottom: 0;
  overflow: visible;
  transition: margin-top .3s ease-out; }

.dashbrd-grid-iterator-placeholder {
  position: absolute;
  display: flex; }
  .dashbrd-grid-iterator-placeholder > div {
    margin: .25rem;
    display: flex;
    flex-grow: 1;
    flex-direction: column;
    border: 1px solid #303030;
    background-color: rgba(43, 43, 43, 0.3); }

.dashbrd-grid-iterator-too-small {
  position: absolute;
  top: .25rem;
  left: .25rem;
  right: .25rem;
  bottom: .25rem;
  overflow: hidden;
  display: none;
  align-items: center;
  justify-content: center;
  border: 1px solid #303030;
  background-color: #2b2b2b; }
  .dashbrd-grid-iterator-too-small > div {
    padding: 0 10px;
    text-align: center;
    color: #737373; }

.dashbrd-grid-iterator-mask {
  position: absolute;
  top: .25rem;
  left: .25rem;
  right: .25rem;
  bottom: .25rem;
  display: none; }

.dashbrd-grid-iterator {
  position: absolute; }
  .dashbrd-grid-iterator.iterator-too-small .dashbrd-grid-iterator-too-small {
    display: flex; }
  .dashbrd-grid-iterator.iterator-too-small .dashbrd-grid-iterator-content {
    display: none; }
  .dashbrd-grid-iterator.dashbrd-grid-iterator-focus .dashbrd-grid-iterator-head {
    margin-top: -2rem;
    height: 2rem;
    box-shadow: 0 -6px 8px -2px rgba(128, 128, 128, 0.15);
    opacity: 1;
    transition: margin-top .3s ease-out, height .3s ease-out, box-shadow .3s ease-out; }
  .dashbrd-grid-iterator.dashbrd-grid-iterator-focus.dashbrd-grid-iterator-hidden-header.iterator-double-header .dashbrd-grid-iterator-head {
    margin-top: -4rem;
    height: 4rem; }
  .dashbrd-grid-iterator.ui-resizable-resizing.resizing-top .dashbrd-grid-iterator-container {
    top: auto;
    bottom: 0; }
  .dashbrd-grid-iterator.ui-resizable-resizing.resizing-left .dashbrd-grid-iterator-container {
    left: auto;
    right: 0; }
  .dashbrd-grid-iterator.iterator-alt-content .dashbrd-grid-iterator-content {
    position: absolute;
    top: .25rem;
    left: .25rem;
    right: .25rem;
    bottom: .25rem;
    border: 1px solid #303030;
    background-color: #2b2b2b; }
    .dashbrd-grid-iterator.iterator-alt-content .dashbrd-grid-iterator-content > div {
      padding-top: 8px; }
      .dashbrd-grid-iterator.iterator-alt-content .dashbrd-grid-iterator-content > div .list-table {
        border: 0; }
        .dashbrd-grid-iterator.iterator-alt-content .dashbrd-grid-iterator-content > div .list-table tbody tr:last-child th, .dashbrd-grid-iterator.iterator-alt-content .dashbrd-grid-iterator-content > div .list-table tbody tr:last-child td {
          border-bottom: 1px solid #383838; }
          .dashbrd-grid-iterator.iterator-alt-content .dashbrd-grid-iterator-content > div .list-table tbody tr:last-child th.list-table-footer, .dashbrd-grid-iterator.iterator-alt-content .dashbrd-grid-iterator-content > div .list-table tbody tr:last-child td.list-table-footer {
            border-bottom: 0; }
      .dashbrd-grid-iterator.iterator-alt-content .dashbrd-grid-iterator-content > div .msg-good,
      .dashbrd-grid-iterator.iterator-alt-content .dashbrd-grid-iterator-content > div .msg-bad {
        margin: 0 10px; }

.dashbrd-grid-container.dashbrd-mode-edit .dashbrd-grid-widget-actions {
  opacity: 1; }
.dashbrd-grid-container.dashbrd-mode-edit.dashbrd-positioning .dashbrd-grid-widget.dashbrd-grid-widget-hidden-header .dashbrd-grid-widget-head {
  transition: none; }
.dashbrd-grid-container.dashbrd-mode-edit.dashbrd-positioning .dashbrd-grid-iterator.dashbrd-grid-widget-hidden-header .dashbrd-grid-widget-head {
  transition: none; }
.dashbrd-grid-container.dashbrd-mode-edit.dashbrd-positioning .dashbrd-grid-widget-mask {
  display: block; }
.dashbrd-grid-container.dashbrd-mode-edit.dashbrd-positioning .dashbrd-grid-iterator-mask {
  display: block; }
.dashbrd-grid-container.dashbrd-mode-edit .dashbrd-grid-widget .ui-resizable-handle {
  visibility: hidden; }
.dashbrd-grid-container.dashbrd-mode-edit .dashbrd-grid-widget.dashbrd-grid-widget-focus .ui-resizable-handle {
  visibility: visible; }
.dashbrd-grid-container.dashbrd-mode-edit .dashbrd-grid-widget.ui-resizable-resizing.dashbrd-grid-widget-hidden-header .dashbrd-grid-widget-head {
  margin-top: 0;
  height: 0;
  box-shadow: none; }
.dashbrd-grid-container.dashbrd-mode-edit .dashbrd-grid-widget.ui-draggable-dragging .ui-resizable-handle {
  visibility: hidden; }
.dashbrd-grid-container.dashbrd-mode-edit .dashbrd-grid-widget.ui-draggable-dragging.dashbrd-grid-widget-hidden-header .dashbrd-grid-widget-head {
  margin-top: -2rem;
  height: 2rem;
  box-shadow: 0 -6px 8px -2px rgba(128, 128, 128, 0.15);
  opacity: .5; }
.dashbrd-grid-container.dashbrd-mode-edit .dashbrd-grid-widget.ui-resizable-resizing, .dashbrd-grid-container.dashbrd-mode-edit .dashbrd-grid-widget.ui-draggable-dragging {
  z-index: 1000; }
  .dashbrd-grid-container.dashbrd-mode-edit .dashbrd-grid-widget.ui-resizable-resizing::before, .dashbrd-grid-container.dashbrd-mode-edit .dashbrd-grid-widget.ui-draggable-dragging::before {
    content: '';
    display: block;
    position: absolute;
    top: .25rem;
    left: .25rem;
    right: .25rem;
    bottom: .25rem;
    background-color: rgba(1, 1, 1, 0.75);
    box-shadow: 0 4px 20px 2px rgba(0, 0, 0, 0.15); }
  .dashbrd-grid-container.dashbrd-mode-edit .dashbrd-grid-widget.ui-resizable-resizing .dashbrd-grid-widget-head, .dashbrd-grid-container.dashbrd-mode-edit .dashbrd-grid-widget.ui-draggable-dragging .dashbrd-grid-widget-head {
    border-color: #212121; }
  .dashbrd-grid-container.dashbrd-mode-edit .dashbrd-grid-widget.ui-resizable-resizing .dashbrd-grid-widget-content, .dashbrd-grid-container.dashbrd-mode-edit .dashbrd-grid-widget.ui-draggable-dragging .dashbrd-grid-widget-content {
    border-color: #212121; }
.dashbrd-grid-container.dashbrd-mode-edit .dashbrd-grid-iterator .ui-resizable-handle {
  visibility: hidden; }
.dashbrd-grid-container.dashbrd-mode-edit .dashbrd-grid-iterator.dashbrd-grid-iterator-focus .ui-resizable-handle {
  visibility: visible; }
.dashbrd-grid-container.dashbrd-mode-edit .dashbrd-grid-iterator.ui-resizable-resizing .dashbrd-grid-iterator-head {
  margin-top: 0;
  height: 0;
  box-shadow: none;
  opacity: 0; }
.dashbrd-grid-container.dashbrd-mode-edit .dashbrd-grid-iterator.ui-draggable-dragging .ui-resizable-handle {
  visibility: hidden; }
.dashbrd-grid-container.dashbrd-mode-edit .dashbrd-grid-iterator.ui-draggable-dragging .dashbrd-grid-iterator-head {
  margin-top: -2rem;
  height: 2rem;
  box-shadow: 0 -6px 8px -2px rgba(128, 128, 128, 0.15);
  opacity: .5; }
.dashbrd-grid-container.dashbrd-mode-edit .dashbrd-grid-iterator.ui-draggable-dragging.dashbrd-grid-iterator-hidden-header.iterator-double-header .dashbrd-grid-iterator-head {
  margin-top: -4rem;
  height: 4rem; }
.dashbrd-grid-container.dashbrd-mode-edit .dashbrd-grid-iterator.ui-resizable-resizing, .dashbrd-grid-container.dashbrd-mode-edit .dashbrd-grid-iterator.ui-draggable-dragging {
  z-index: 1000; }
  .dashbrd-grid-container.dashbrd-mode-edit .dashbrd-grid-iterator.ui-resizable-resizing::before, .dashbrd-grid-container.dashbrd-mode-edit .dashbrd-grid-iterator.ui-draggable-dragging::before {
    content: '';
    display: block;
    position: absolute;
    top: .25rem;
    left: .25rem;
    right: .25rem;
    bottom: .25rem;
    background-color: rgba(1, 1, 1, 0.75);
    box-shadow: 0 4px 20px 2px rgba(0, 0, 0, 0.15); }
  .dashbrd-grid-container.dashbrd-mode-edit .dashbrd-grid-iterator.ui-resizable-resizing .dashbrd-grid-iterator-head, .dashbrd-grid-container.dashbrd-mode-edit .dashbrd-grid-iterator.ui-draggable-dragging .dashbrd-grid-iterator-head {
    border-color: #212121; }
  .dashbrd-grid-container.dashbrd-mode-edit .dashbrd-grid-iterator.ui-resizable-resizing .dashbrd-grid-iterator-content .dashbrd-grid-widget .dashbrd-grid-widget-head, .dashbrd-grid-container.dashbrd-mode-edit .dashbrd-grid-iterator.ui-draggable-dragging .dashbrd-grid-iterator-content .dashbrd-grid-widget .dashbrd-grid-widget-head {
    border-color: #212121; }
  .dashbrd-grid-container.dashbrd-mode-edit .dashbrd-grid-iterator.ui-resizable-resizing .dashbrd-grid-iterator-content .dashbrd-grid-widget .dashbrd-grid-widget-content, .dashbrd-grid-container.dashbrd-mode-edit .dashbrd-grid-iterator.ui-draggable-dragging .dashbrd-grid-iterator-content .dashbrd-grid-widget .dashbrd-grid-widget-content {
    border-color: #212121; }
  .dashbrd-grid-container.dashbrd-mode-edit .dashbrd-grid-iterator.ui-resizable-resizing .dashbrd-grid-iterator-content .dashbrd-grid-iterator-placeholder > div, .dashbrd-grid-container.dashbrd-mode-edit .dashbrd-grid-iterator.ui-draggable-dragging .dashbrd-grid-iterator-content .dashbrd-grid-iterator-placeholder > div {
    border-color: #212121; }
  .dashbrd-grid-container.dashbrd-mode-edit .dashbrd-grid-iterator.ui-resizable-resizing .dashbrd-grid-iterator-mask, .dashbrd-grid-container.dashbrd-mode-edit .dashbrd-grid-iterator.ui-draggable-dragging .dashbrd-grid-iterator-mask {
    border: 1px solid #1c1c1c;
    border-top: 0; }
.dashbrd-grid-container.dashbrd-mode-edit .dashbrd-grid-widget-placeholder {
  position: absolute;
  z-index: 999; }
  .dashbrd-grid-container.dashbrd-mode-edit .dashbrd-grid-widget-placeholder > div {
    position: absolute;
    top: .25rem;
    left: .25rem;
    right: .25rem;
    bottom: .25rem;
    background-color: #010101 !important; }

@keyframes zoom-in-out {
  0% {
    transform: scale(1); }
  50% {
    transform: scale(1.05); }
  100% {
    transform: scale(1); } }
.new-widget {
  animation: zoom-in-out .2s linear; }

.ui-resizable-border-n {
  border-top: 1px solid #768d99;
  height: 5px;
  margin: 0 .25rem;
  flex: 1; }

.ui-resizable-border-e {
  border-right: 1px solid #768d99;
  width: 5px;
  margin: .25rem 0;
  flex: 1; }

.ui-resizable-border-s {
  border-bottom: 1px solid #768d99;
  height: 5px;
  margin: 0 .25rem;
  flex: 1; }

.ui-resizable-border-w {
  border-left: 1px solid #768d99;
  width: 5px;
  margin: .25rem 0;
  flex: 1; }

.ui-resizable-n {
  cursor: ns-resize;
  height: 5px;
  width: 100%;
  top: 4px;
  left: 0; }
  .ui-resizable-n .ui-resize-dot {
    left: 0;
    right: 0;
    margin: auto;
    bottom: 0; }

.ui-resizable-ne {
  cursor: nesw-resize;
  right: 0;
  top: 0; }

.ui-resizable-nw {
  cursor: nwse-resize;
  left: 0;
  top: 0; }

.ui-resizable-e {
  cursor: ew-resize;
  width: 5px;
  right: 4px;
  top: 0;
  height: 100%; }
  .ui-resizable-e .ui-resize-dot {
    left: 0;
    top: 50%;
    transform: translateY(-50%); }

.ui-resizable-s {
  cursor: ns-resize;
  height: 5px;
  width: 100%;
  bottom: 5px;
  left: 0; }
  .ui-resizable-s .ui-resize-dot {
    left: 0;
    right: 0;
    margin: auto;
    bottom: -5px; }

.ui-resizable-se {
  cursor: nwse-resize;
  right: 0;
  bottom: 0; }

.ui-resizable-sw {
  cursor: nesw-resize;
  left: 0;
  bottom: 0; }

.ui-resizable-w {
  cursor: ew-resize;
  width: 5px;
  left: 4px;
  top: 0;
  height: 100%; }
  .ui-resizable-w .ui-resize-dot {
    right: 0;
    top: 50%;
    transform: translateY(-50%); }

.ui-inner-handles .ui-resizable-n {
  top: 0; }
.ui-inner-handles .ui-resizable-ne {
  top: -4px;
  right: -4px; }
.ui-inner-handles .ui-resizable-nw {
  top: -4px;
  left: -4px; }
.ui-inner-handles .ui-resizable-e {
  right: 0; }
.ui-inner-handles .ui-resizable-s {
  bottom: 0; }
.ui-inner-handles .ui-resizable-se {
  bottom: -4px;
  right: -4px; }
.ui-inner-handles .ui-resizable-sw {
  bottom: -4px;
  left: -4px; }
.ui-inner-handles .ui-resizable-w {
  left: 0; }

.ui-resize-dot, .ui-resizable-ne, .ui-resizable-nw, .ui-resizable-se, .ui-resizable-sw {
  z-index: 90;
  width: 7px;
  height: 7px;
  position: absolute;
  background-color: #2b2b2b;
  border: 1px solid #768d99;
  border-radius: 100%; }

.ui-resizable-n, .ui-resizable-e, .ui-resizable-s, .ui-resizable-w {
  z-index: 90;
  position: absolute;
  display: flex; }

.dashbrd-widget-placeholder {
  border-color: #010101 !important;
  background-color: #010101 !important; }

.dashbrd-widget-draggable {
  border-color: #383838 !important;
  border-bottom-color: #353535 !important;
  box-shadow: 0 4px 20px 0 rgba(0, 0, 0, 0.5); }

.dashbrd-widget {
  min-width: 250px;
  margin: 0 10px 10px 0;
  background-color: #2b2b2b;
  border: 1px solid #303030; }
  .dashbrd-widget .list-table {
    border: 0; }
    .dashbrd-widget .list-table tbody tr:last-child td {
      border-bottom: 1px solid #383838; }
  .dashbrd-widget .debug-output {
    margin: 10px 10px 0;
    max-height: 300px;
    border-color: #383838; }
  .dashbrd-widget .msg-bad,
  .dashbrd-widget .msg-good,
  .dashbrd-widget .msg-warning {
    margin: 0 10px; }
  .dashbrd-widget.dashbrd-widget-fluid {
    margin-right: 0; }

.list-table tbody tr.nothing-to-show {
  color: #737373;
  text-align: center;
  transition: 0s; }
  .list-table tbody tr.nothing-to-show td:hover {
    background-color: #2b2b2b; }

.dashbrd-grid-widget-content .list-table th:first-child, .dashbrd-grid-widget-content .list-table td:first-child, .dashbrd-grid-iterator.iterator-alt-content .dashbrd-grid-iterator-content > div .list-table th:first-child, .dashbrd-grid-iterator.iterator-alt-content .dashbrd-grid-iterator-content > div .list-table td:first-child, .dashbrd-widget .list-table th:first-child, .dashbrd-widget .list-table td:first-child, .overlay-dialogue .list-table th:first-child, .overlay-dialogue .list-table td:first-child {
  padding-left: 10px; }
.dashbrd-grid-widget-content .list-table th:last-child, .dashbrd-grid-widget-content .list-table td:last-child, .dashbrd-grid-iterator.iterator-alt-content .dashbrd-grid-iterator-content > div .list-table th:last-child, .dashbrd-grid-iterator.iterator-alt-content .dashbrd-grid-iterator-content > div .list-table td:last-child, .dashbrd-widget .list-table th:last-child, .dashbrd-widget .list-table td:last-child, .overlay-dialogue .list-table th:last-child, .overlay-dialogue .list-table td:last-child {
  padding-right: 10px; }

.dashbrd-widget-head {
  position: relative;
  padding: 8px 60px 8px 10px; }
  .dashbrd-widget-head h4 {
    color: #dedede;
    font-weight: bold; }
  .dashbrd-widget-head ul {
    position: absolute;
    top: 0;
    right: 0; }
    .dashbrd-widget-head ul li {
      display: block;
      float: left;
      padding: 0; }
      .dashbrd-widget-head ul li select {
        margin: 4px 0; }

.dashbrd-widget-foot {
  text-align: right;
  color: #737373;
  margin: 0 10px; }
  .dashbrd-widget-foot li {
    display: inline-block;
    padding: 8px 0 8px 13px; }

.dashbrd-widget-graph-link {
  display: block; }
  .dashbrd-widget-graph-link:link {
    border: 0; }

.menu-popup {
  position: absolute;
  z-index: 1000;
  padding: 5px 15px 5px 25px;
  min-width: 166px;
  max-width: 250px;
  background-color: #2b2b2b;
  border: 1px solid #383838;
  border-bottom-color: #353535;
  box-shadow: 0 4px 20px 0 rgba(0, 0, 0, 0.5); }
  .menu-popup:focus {
    outline: none; }
  .menu-popup li {
    display: block; }
    .menu-popup li div {
      border-top: 1px solid #383838;
      margin: 5px -15px 5px -25px; }
  .menu-popup .menu-popup-item {
    display: block;
    height: 24px;
    line-height: 24px;
    cursor: pointer;
    color: #f2f2f2;
    text-decoration: none;
    border: 0;
    outline: 0;
    padding: 0 15px 0 25px;
    margin: 0 -15px 0 -25px;
    position: relative;
    transition: background-color .2s ease-out; }
    .menu-popup .menu-popup-item:hover, .menu-popup .menu-popup-item:focus, .menu-popup .menu-popup-item:active, .menu-popup .menu-popup-item.highlighted {
      background-color: #454545; }
    .menu-popup .menu-popup-item.selected::before {
      display: block;
      width: 24px;
      height: 24px;
      position: absolute;
      left: 0;
      content: '';
      background: url(../img/icon-sprite.svg) no-repeat -5px -835px; }
    .menu-popup .menu-popup-item .arrow-right {
      position: absolute;
      right: 10px;
      top: 8px;
      height: auto;
      line-height: auto;
      padding: 0;
      margin: 0;
      border-left-color: #737373; }
  .menu-popup .menu-popup-item-disabled {
    display: block;
    height: 24px;
    line-height: 24px;
    color: #737373;
    border: 0;
    cursor: default; }
  .menu-popup h3 {
    height: 24px;
    line-height: 24px; }
  .menu-popup.page-title-submenu::before {
    content: '';
    position: absolute;
    top: -7px;
    left: 10px;
    width: 12px;
    height: 12px;
    background-color: #2b2b2b;
    border-top: 1px solid #383838;
    border-left: 1px solid #383838;
    transform: rotate(45deg); }

.search-suggest {
  position: absolute;
  z-index: 1000;
  padding: 0 5px;
  min-width: 16px;
  color: #737373;
  background-color: #383838;
  border: 1px solid #383838;
  border-top: 0;
  box-shadow: 0 6px 10px 0 rgba(0, 0, 0, 0.5); }
  .search-suggest li {
    display: block;
    height: inherit;
    line-height: normal;
    color: #f2f2f2;
    padding: .4em 5px;
    margin: 0 -5px;
    cursor: pointer;
    transition: background-color .2s ease-out; }
    .search-suggest li.suggest-hover {
      background-color: #454545; }

.overlay-dialogue {
  display: table;
  position: absolute;
  z-index: 1000;
  padding: 15px 10px 10px;
  background-color: #2b2b2b;
  border: 1px solid #383838;
  border-bottom-color: #353535;
  box-shadow: 0 4px 20px 0 rgba(0, 0, 0, 0.5); }
  .overlay-dialogue.modal {
    position: fixed;
    overflow: hidden; }
    .overlay-dialogue.modal .overlay-dialogue-body {
      overflow: auto;
      overflow-x: hidden;
      width: 100%;
      max-height: calc(100vh - 190px);
      max-width: inherit;
      margin: 0 -10px 10px;
      padding: 0 10px; }
      .overlay-dialogue.modal .overlay-dialogue-body .table-forms .table-forms-td-right {
        padding-right: 8px; }
      .overlay-dialogue.modal .overlay-dialogue-body .columns-wrapper .column-50:last-of-type {
        margin-left: 10px; }
    .overlay-dialogue.modal .overlay-dialogue-controls {
      text-align: right;
      padding: 0 0 10px; }
      .overlay-dialogue.modal .overlay-dialogue-controls li {
        display: inline;
        padding-left: 10px; }
    .overlay-dialogue.modal > .overlay-close-btn {
      position: relative;
      float: right;
      top: -13px;
      right: -8px; }
  .overlay-dialogue.sticked-to-top {
    top: 50px; }
  .overlay-dialogue.modal-popup {
    max-width: 1024px; }
    .overlay-dialogue.modal-popup.modal-popup-generic {
      min-width: 650px; }
  .overlay-dialogue .hintbox-scrollable {
    overflow: auto;
    width: 100%;
    max-height: calc(100vh - 190px);
    max-width: 45vw;
    white-space: nowrap; }
  .overlay-dialogue .hintbox-description {
    overflow: auto;
    max-height: 240px;
    max-width: 800px; }
  .overlay-dialogue .msg-bad,
  .overlay-dialogue .msg-good,
  .overlay-dialogue .msg-warning {
    position: -webkit-sticky;
    position: sticky;
    top: 0;
    z-index: 2; }
  .overlay-dialogue .list-table {
    white-space: normal;
    border: 0; }
  .overlay-dialogue .table-paging {
    border: 0;
    border-top: 1px solid #383838; }
  .overlay-dialogue .table-forms-td-right td {
    vertical-align: middle; }
    .overlay-dialogue .table-forms-td-right td label {
      display: block; }
  .overlay-dialogue .dashbrd-widget-head {
    margin: -10px -10px 6px; }
  .overlay-dialogue .maps-container {
    max-height: 128px;
    overflow-y: auto;
    margin-left: -10px; }
  .overlay-dialogue .table-forms-second-column {
    float: right;
    line-height: 24px; }

.multilineinput-control {
  display: flex;
  width: 100%; }
  .multilineinput-control input[type=text] {
    overflow: hidden;
    cursor: pointer;
    white-space: nowrap;
    text-overflow: ellipsis;
    border-right: 0;
    width: 100%; }
    .multilineinput-control input[type=text][readonly] {
      background: #383838 !important;
      border-color: #4f4f4f;
      color: #e1e3ed; }
    .multilineinput-control input[type=text].monospace-font {
      padding-top: 1px; }
  .multilineinput-control.editable {
    background-color: #383838 !important;
    border-color: #525252; }
  .multilineinput-control button {
    position: relative;
    border-top-left-radius: 0;
    border-bottom-left-radius: 0; }
    .multilineinput-control button::after {
      background: url(../img/icon-sprite.svg) no-repeat -47px -478px;
      content: '';
      position: absolute;
      left: 3px;
      top: 4px;
      height: 14px;
      width: 15px; }
    .multilineinput-control button:not([disabled]):not([readonly]) {
      background-color: #383838;
      border-color: #4f4f4f; }
      .multilineinput-control button:not([disabled]):not([readonly]):hover {
        background-color: #414141; }
  .multilineinput-control.multilineinput-readonly input[type=text][readonly] {
    background-color: #2b2b2b !important; }
  .multilineinput-control.multilineinput-disabled input[type=text] {
    cursor: default; }
  .multilineinput-control.multilineinput-disabled button::after {
    opacity: .5; }

.multilineinput-modal {
  min-width: 960px; }
  .multilineinput-modal .multilineinput-container {
    padding: 1px;
    position: relative;
    display: flex;
    overflow: hidden; }
  .multilineinput-modal .multilineinput-line-numbers {
    counter-reset: line;
    overflow: hidden;
    padding: 1px 5px 1px 0;
    position: absolute;
    left: 0;
    top: 0;
    bottom: 0; }
    .multilineinput-modal .multilineinput-line-numbers li {
      color: #737373;
      line-height: 18px;
      text-align: right;
      min-width: 24px; }
      .multilineinput-modal .multilineinput-line-numbers li::before {
        counter-increment: line;
        content: counter(line);
        user-select: none; }
  .multilineinput-modal .multilineinput-label {
    color: #737373;
    line-height: 24px; }
  .multilineinput-modal .multilineinput-textarea {
    flex: 1;
    line-height: 18px;
    resize: none;
    white-space: pre;
    padding: 0 5px;
    z-index: 20; }
    .multilineinput-modal .multilineinput-textarea::-webkit-scrollbar {
      height: 9px; }
  .multilineinput-modal .multilineinput-symbols-remaining {
    color: #737373;
    float: left;
    line-height: 24px; }

.textarea-flexible-container td {
  line-height: 22px; }
  .textarea-flexible-container td.textarea-flexible-parent {
    vertical-align: top; }
  .textarea-flexible-container td button {
    line-height: normal; }

.textarea-flexible {
  display: block;
  min-height: 24px;
  overflow: hidden;
  resize: none;
  word-break: break-all;
  white-space: normal;
  height: 24px; }

.btn-back-map-container {
  text-align: left;
  position: absolute;
  left: -1px;
  max-width: 100%; }
  .btn-back-map-container a:focus, .btn-back-map-container a:hover {
    outline: none; }
    .btn-back-map-container a:focus .btn-back-map, .btn-back-map-container a:hover .btn-back-map {
      background-color: #768d99;
      border: #768d99 solid 1px; }
      .btn-back-map-container a:focus .btn-back-map .btn-back-map-content, .btn-back-map-container a:hover .btn-back-map .btn-back-map-content {
        display: inline-block;
        line-height: 24px;
        padding: 0 6px 0 0;
        flex: auto; }
  .btn-back-map-container .btn-back-map {
    border: #303030 solid 1px;
    border-radius: 0 2px 2px 0;
    background-color: rgba(0, 0, 0, 0.8);
    color: #ffffff;
    margin-top: 10px;
    padding: 0;
    display: flex;
    height: 24px;
    line-height: 24px;
    vertical-align: middle;
    text-decoration: none; }
    .btn-back-map-container .btn-back-map .btn-back-map-content {
      display: none; }
    .btn-back-map-container .btn-back-map .btn-back-map-icon {
      margin-left: 5px;
      display: inline-block;
      flex: 1 0 auto;
      width: 28px;
      height: 24px;
      vertical-align: middle;
      background: url(../img/icon-sprite.svg) no-repeat -85px -691px; }

.overlay-dialogue-body {
  margin: 0 0 25px;
  white-space: nowrap; }
  .overlay-dialogue-body textarea {
    white-space: pre-wrap; }

.overlay-dialogue-footer {
  text-align: right; }
  .overlay-dialogue-footer button {
    margin: 0 0 0 10px; }

.overlay-bg {
  background-color: #000000;
  width: 100%;
  height: 100%;
  position: fixed;
  z-index: 1000;
  top: 0;
  left: 0;
  opacity: .35; }

.calendar {
  width: 200px; }
  .calendar .calendar-year.highlighted, .calendar .highlighted.calendar-month,
  .calendar .calendar-month.highlighted {
    background-color: #454545; }
  .calendar .calendar-year:focus, .calendar .calendar-month:focus,
  .calendar .calendar-month:focus {
    outline: none; }
  .calendar table {
    width: 100%;
    margin: 5px 0; }
    .calendar table thead {
      text-transform: uppercase;
      color: #737373; }
    .calendar table tbody {
      text-align: center; }
      .calendar table tbody td {
        transition: background-color .2s ease-out; }
        .calendar table tbody td.selected {
          background-color: #4f4f4f;
          color: #ffffff; }
          .calendar table tbody td.selected:hover {
            background-color: #454545; }
        .calendar table tbody td:hover {
          background-color: #454545;
          cursor: pointer; }
        .calendar table tbody td.highlighted {
          color: #f2f2f2;
          background-color: #5e737e;
          border-color: #5e737e;
          cursor: pointer; }
        .calendar table tbody td:focus {
          outline: none; }
        .calendar table tbody td span {
          z-index: -1;
          padding: 4px;
          display: block; }

.calendar-header {
  text-align: center; }
  .calendar-header .btn-grey {
    border: 0;
    background-color: transparent; }

.calendar-year, .calendar-month {
  height: 24px;
  line-height: 26px;
  display: table;
  width: 100%; }
  .calendar-year button:first-child, .calendar-month button:first-child {
    float: left; }
  .calendar-year button:last-child, .calendar-month button:last-child {
    float: right; }
  .calendar-year button:hover, .calendar-month button:hover {
    background-color: #454545;
    cursor: pointer; }

.calendar-time {
  text-align: center; }
  .calendar-time input[type="text"] {
    width: 32px; }

.calendar-footer {
  margin: 26px 0 0;
  text-align: right; }
  .calendar-footer .btn-grey {
    float: left;
    margin-top: 0; }

.notif {
  width: 250px; }
  .notif .dashbrd-widget-head {
    margin: -11px 0 7px -9px;
    padding: 0; }
    .notif .dashbrd-widget-head ul {
      position: relative;
      display: inline-block; }
      .notif .dashbrd-widget-head ul li {
        float: none;
        display: inline-block; }

.notif-body {
  max-height: 600px;
  padding: 0 5px 0 0;
  overflow-y: auto; }
  .notif-body h4 {
    display: block;
    max-width: 250px;
    padding-bottom: .083em; }
  .notif-body p {
    margin: .25em 0 0; }
  .notif-body li {
    padding: 0 0 10px 19px; }
    .notif-body li:last-child {
      padding-bottom: 0; }

.notif-indic {
  width: 14px;
  height: 14px;
  float: left;
  margin: 2px 0 0 -19px;
  border-radius: 2px; }
  .notif-indic .notif-indic-snooze {
    width: 14px;
    height: 14px;
    float: left;
    margin-top: 20px;
    background: url(../img/icon-sprite.svg) no-repeat -11px -587px; }

.notif-indic-container {
  border-top: 1px solid #383838;
  margin: 0 0 0 -19px;
  padding: 14px 0 0; }
  .notif-indic-container .notif-indic {
    float: none;
    display: inline-block;
    margin: 0 2px 0 0; }

.screen-table {
  background-color: #2b2b2b;
  width: 100%; }
  .screen-table td {
    padding: 2px 3px; }
  .screen-table .table-forms {
    text-align: left; }
  .screen-table .list-table {
    border: 0; }
    .screen-table .list-table td {
      text-align: left;
      padding: 6px 5px;
      border: 0;
      border-bottom: 1px solid #383838; }
  .screen-table .dashbrd-widget {
    margin: 0;
    border: 0; }
    .screen-table .dashbrd-widget th {
      padding: 6px 5px; }
  .screen-table .dashbrd-widget-head {
    text-align: left;
    padding: 4px 5px; }
    .screen-table .dashbrd-widget-head li {
      line-height: 2.9em; }
  .screen-table .dashbrd-widget-foot {
    margin: 0; }
  .screen-table .nothing-to-show td {
    text-align: center !important; }

.dashed-border td {
  border: 1px dashed #383838; }

.top {
  vertical-align: top; }

.right {
  text-align: right !important; }

.bottom {
  vertical-align: bottom; }

.left {
  text-align: left; }

.center {
  text-align: center; }

.middle {
  vertical-align: middle; }

.no-padding {
  padding: 0 !important; }

.graph-selection {
  position: absolute;
  z-index: 98;
  overflow: hidden;
  background-color: rgba(167, 136, 32, 0.35);
  border: 1px solid rgba(233, 144, 3, 0.6);
  border-top: 0;
  border-bottom: 0; }

.svg-graph-selection {
  fill: rgba(167, 136, 32, 0.35);
  stroke: rgba(233, 144, 3, 0.6);
  stroke-width: 1px; }

.svg-graph-selection-text {
  fill: #f2f2f2; }

.svg-helper {
  stroke-opacity: .35;
  stroke: #e45959;
  stroke-width: 2px; }

.svg-point-highlight {
  fill: #f2f2f2 !important;
  fill-opacity: .5 !important; }

.svg-graph-preview {
  margin-top: 10px;
  width: 960px;
  height: 300px;
  position: relative; }
  .svg-graph-preview > div {
    background: #2b2b2b;
    height: 300px;
    position: absolute;
    left: 0;
    right: 0;
    top: 0;
    z-index: 1; }

.svg-graph {
  display: block; }

.svg-single-item-graph-legend,
.svg-single-two-items-graph-legend,
.svg-graph-legend {
  overflow-y: hidden;
  white-space: normal;
  margin: 0 10px;
  line-height: 18px; }
  .svg-single-item-graph-legend div,
  .svg-single-two-items-graph-legend div,
  .svg-graph-legend div {
    display: inline-block;
    margin: 0 4px;
    font-size: 12px;
    line-height: 1.1;
    vertical-align: bottom;
    min-width: 120px;
    overflow: hidden;
    white-space: nowrap;
    text-overflow: ellipsis;
    border: 0 none transparent; }
  .svg-single-item-graph-legend div::before,
  .svg-single-two-items-graph-legend div::before,
  .svg-graph-legend div::before {
    content: ' ';
    display: inline-block;
    margin-right: 4px;
    width: 10px;
    height: 0;
    vertical-align: middle;
    margin-top: -4px;
    border-top-width: 4px;
    border-top-style: solid;
    border-top-color: inherit; }

.svg-graph-legend div {
  max-width: 30%; }

.svg-single-two-items-graph-legend div {
  max-width: 50%; }

.svg-graph-hintbox {
  font-size: 12px;
  line-height: 18px;
  white-space: nowrap;
  min-width: 145px; }
  .svg-graph-hintbox .table-paging {
    min-height: 18px;
    padding: 0 0 2px;
    border: 0;
    top: 2px; }
    .svg-graph-hintbox .table-paging .paging-btn-container {
      min-height: inherit; }
  .svg-graph-hintbox .list-table tbody tr:last-child td {
    border-bottom-style: none;
    box-shadow: none; }
  .svg-graph-hintbox li {
    padding-left: 23px; }
    .svg-graph-hintbox li .svg-graph-hintbox-item-color {
      margin: 3px 10px 3px -20px;
      width: 10px;
      height: 10px;
      float: left;
      display: block; }
  .svg-graph-hintbox .header {
    margin: 0 0 10px 3px; }

.ui-selectable-helper {
  position: absolute;
  z-index: 100;
  background-color: rgba(167, 136, 32, 0.35);
  border: 1px solid rgba(233, 144, 3, 0.6); }

#map-area .map-element-area-bg {
  background-color: rgba(69, 69, 69, 0.35); }

.map-element-selected {
  border: 3px dashed #e99003;
  margin: -3px; }

.debug-output {
  display: none;
  max-height: 600px;
  overflow-y: auto;
  padding: 11px;
  margin: 10px 13px 0;
  background-color: #2f280a !important;
  border: 1px solid #303030; }

.btn-debug {
  position: fixed;
  bottom: 13px;
  right: 13px;
  z-index: 15000;
  padding: 4px 11px;
  border: 1px solid #303030;
  background-color: rgba(14, 16, 18, 0.8);
  border-radius: 2px; }

.overlay-descr {
  max-height: 150px;
  overflow-y: auto;
  padding: 0;
  margin: 5px 0;
  background-color: #2b2b2b; }

.overlay-descr-url {
  padding: 3px 0 7px; }

.overlay-descr {
  background: linear-gradient(#2b2b2b 30%, rgba(43, 43, 43, 0)), linear-gradient(rgba(43, 43, 43, 0), #2b2b2b 70%) 0 100%, radial-gradient(50% 0, farthest-side, rgba(0, 0, 0, 0.4), transparent), radial-gradient(50% 100%, farthest-side, rgba(0, 0, 0, 0.4), transparent) 0 100%;
  background: linear-gradient(#2b2b2b 30%, rgba(43, 43, 43, 0)), linear-gradient(rgba(43, 43, 43, 0), #2b2b2b 70%) 0 100%, radial-gradient(farthest-side at 50% 0, rgba(0, 0, 0, 0.4), transparent), radial-gradient(farthest-side at 50% 100%, rgba(0, 0, 0, 0.4), transparent) 0 100%;
  background-repeat: no-repeat;
  background-color: #2b2b2b;
  background-size: 100% 40px, 100% 40px, 100% 4px, 100% 4px;
  background-attachment: local, local, scroll, scroll; }

.green, a.green {
  color: #59db8f; }

a.green:hover, a.green:focus {
  color: #4796c4; }

.red, a.red, select.red, select option.red {
  color: #e45959; }

a.red:hover, a.red:focus {
  color: #4796c4; }

.orange, a.orange {
  color: #f24f1d; }

a.orange:hover, a.orange:focus {
  color: #4796c4; }

.yellow, a.yellow {
  color: #e99003; }

a.yellow:hover, a.yellow:focus {
  color: #4796c4; }

.grey, a.grey {
  color: #737373; }

a.grey:hover, a.grey:focus {
  color: #4796c4; }

.blue, a.blue {
  color: #429ae3; }

a.blue:hover, a.blue:focus {
  color: #4796c4; }

.teal, a.teal {
  color: #0f998b; }

a.teal:hover, a.teal:focus {
  color: #4796c4; }

a.link-action {
  color: #f2f2f2; }
  a.link-action.red {
    color: #e45959; }
  a.link-action.orange {
    color: #f24f1d; }
  a.link-action.yellow {
    color: #e99003; }
  a.link-action.green {
    color: #59db8f; }
  a.link-action.grey {
    color: #737373; }
  a.link-action:hover {
    color: #4796c4;
    border-bottom: 1px solid rgba(71, 150, 196, 0.5); }
  a.link-action:focus {
    color: #4796c4; }

.progress-bar-container {
  display: inline-block;
  white-space: nowrap;
  position: relative; }
  .progress-bar-container a {
    border: none !important; }
    .progress-bar-container a:hover .progress-bar-label, .progress-bar-container a:focus .progress-bar-label {
      display: block; }

.progress-bar-bg {
  padding: 3px 0 2px;
  font-size: 0.917em;
  line-height: 1em;
  display: inline-block; }
  .progress-bar-bg.green-bg {
    background-color: #34af67; }
  .progress-bar-bg.red-bg {
    background-color: #d64e4e; }

.progress-bar-label {
  display: none;
  color: #ffffff;
  font-size: 0.917em; }
  .progress-bar-label span {
    position: absolute; }
    .progress-bar-label span:first-child {
      left: .35em; }
    .progress-bar-label span:last-child {
      right: .35em; }

.status-container {
  display: inline-block;
  white-space: nowrap;
  margin: 1px 3px 1px 0; }
  .status-container:last-child {
    margin: 0; }
  .status-container span {
    border-radius: 0; }
    .status-container span:only-child {
      border-radius: 2px; }
    .status-container span:first-of-type:not(:only-child) {
      border-radius: 2px 0 0 2px; }
    .status-container span:last-of-type:not(:only-child) {
      border-radius: 0 2px 2px 0; }

.status-green {
  color: #ffffff;
  border: 1px solid #2f9f5e;
  background-color: #34af67; }

.status-red {
  color: #ffffff;
  border: 1px solid #d23d3d;
  background-color: #d64e4e; }

.status-grey {
  color: #525252;
  background-color: #2b2b2b;
  border: 1px solid #3d3d3d; }

.status-dark-grey {
  border: 1px solid #80898d;
  background-color: #8a9397; }

.status-yellow {
  color: #ffffff;
  border: 1px solid #e79e0b;
  background-color: #f1a50b; }

.status-na-bg,
.status-info-bg,
.status-warning-bg,
.status-average-bg,
.status-high-bg,
.status-disaster-bg {
  border: 1px solid rgba(242, 242, 242, 0.2); }

.status-disabled-bg {
  color: #525252;
  background-color: #2b2b2b;
  border: 1px solid rgba(242, 242, 242, 0.2); }

.tag {
  display: inline-block;
  color: #f2f2f2;
  background-color: #4f4f4f;
  margin: 1px 3px 1px 0;
  padding: 2px 3px;
  line-height: 1em;
  max-width: 133px;
  vertical-align: middle;
  border-radius: 2px; }
  .tag:last-child {
    margin: 0; }

.status-green, .status-red, .status-grey, .status-dark-grey, .status-yellow, .status-na-bg,
.status-info-bg,
.status-warning-bg,
.status-average-bg,
.status-high-bg,
.status-disaster-bg, .status-disabled-bg {
  padding: 2px 3px 1px;
  font-size: 0.917em;
  text-transform: uppercase;
  text-align: center;
  min-width: .7em;
  line-height: 1em;
  display: inline-block;
  border-radius: 2px; }
  .status-green:not(:last-of-type), .status-red:not(:last-of-type), .status-grey:not(:last-of-type), .status-dark-grey:not(:last-of-type), .status-yellow:not(:last-of-type), .status-na-bg:not(:last-of-type),
  .status-info-bg:not(:last-of-type),
  .status-warning-bg:not(:last-of-type),
  .status-average-bg:not(:last-of-type),
  .status-high-bg:not(:last-of-type),
  .status-disaster-bg:not(:last-of-type), .status-disabled-bg:not(:last-of-type) {
    border-right: 0; }

.green-bg {
  background-color: #59db8f; }

.red-bg {
  background-color: #e45959; }

td[class] + td.na-bg,
td[class] + td.normal-bg,
td[class] + td.info-bg,
td[class] + td.average-bg,
td[class] + td.warning-bg,
td[class] + td.high-bg,
td[class] + td.disaster-bg {
  border-left: 1px dotted #383838; }

.na-bg {
  color: #2a353a;
  position: relative; }
  .na-bg a.link-action,
  .na-bg input[type="radio"]:checked + label {
    color: #2a353a; }

.log-na-bg {
  color: #2a353a;
  background-color: #97aab3; }

.normal-bg {
  color: #0e4123;
  position: relative;
  background-color: #59db8f; }
  .normal-bg a.link-action {
    color: #0e4123; }

.log-normal-bg {
  color: #0e4123;
  background-color: #59db8f; }

.info-bg {
  color: #00268e;
  position: relative; }
  .info-bg a.link-action,
  .info-bg input[type="radio"]:checked + label {
    color: #00268e; }

.log-info-bg {
  color: #00268e;
  background-color: #7499ff; }

.average-bg {
  color: #733100;
  position: relative; }
  .average-bg a.link-action,
  .average-bg input[type="radio"]:checked + label {
    color: #733100; }

.log-average-bg {
  color: #733100;
  background-color: #ffa059; }

.warning-bg {
  color: #734d00;
  position: relative; }
  .warning-bg a.link-action,
  .warning-bg input[type="radio"]:checked + label {
    color: #734d00; }

.log-warning-bg {
  color: #734d00;
  background-color: #ffc859; }

.high-bg {
  color: #52190b;
  position: relative; }
  .high-bg a.link-action,
  .high-bg input[type="radio"]:checked + label {
    color: #52190b; }

.log-high-bg {
  color: #52190b;
  background-color: #e97659; }

.disaster-bg {
  color: #4b0c0c;
  position: relative; }
  .disaster-bg a.link-action,
  .disaster-bg input[type="radio"]:checked + label {
    color: #4b0c0c; }

.log-disaster-bg {
  color: #4b0c0c;
  background-color: #e45959; }

.na-bg a,
.normal-bg a,
.info-bg a,
.average-bg a,
.warning-bg a,
.high-bg a,
.disaster-bg a {
  transition: none; }
.na-bg.blink-hidden,
.normal-bg.blink-hidden,
.info-bg.blink-hidden,
.average-bg.blink-hidden,
.warning-bg.blink-hidden,
.high-bg.blink-hidden,
.disaster-bg.blink-hidden {
  background-color: transparent; }
  .na-bg.blink-hidden a,
  .normal-bg.blink-hidden a,
  .info-bg.blink-hidden a,
  .average-bg.blink-hidden a,
  .warning-bg.blink-hidden a,
  .high-bg.blink-hidden a,
  .disaster-bg.blink-hidden a {
    color: #f2f2f2; }

.inactive-bg, td.inactive-bg {
  color: #4b0c0c;
  background-color: #e45959; }

.table-forms-second-column {
  display: inline-block;
  width: 50%;
  min-width: 200px;
  text-align: right; }
  .table-forms-second-column .second-column-label {
    padding: 0 10px; }

.problem-unack-fg {
  color: #ff3333; }

.problem-ack-fg {
  color: #ff3333; }

.ok-unack-fg {
  color: #00ff00; }

.ok-ack-fg {
  color: #00ff00; }

.list-table tbody tr.row-selected, .drag-drop-area, .navtree .tree .tree-item.selected > .tree-row, .navtree .tree .tree-item.selected > .tree-row:hover {
  background-color: #2f280a; }

.msg-bad,
.msg-good,
.msg-warning {
  background-color: #2b2b2b;
  color: #f2f2f2;
  border: 2px solid;
  font-size: 1.167em;
  margin-bottom: 10px;
  padding: 6px 10px 6px 75px;
  text-align: left;
  vertical-align: middle;
  position: relative;
  border-radius: 2px; }
  .msg-bad .overlay-close-btn,
  .msg-good .overlay-close-btn,
  .msg-warning .overlay-close-btn {
    color: #737373;
    font-size: 1.167em; }
  .msg-bad .link-action,
  .msg-good .link-action,
  .msg-warning .link-action {
    margin-right: 10px;
    font-size: 0.85em; }
    .msg-bad .link-action .arrow-up,
    .msg-good .link-action .arrow-up,
    .msg-warning .link-action .arrow-up {
      border-bottom-color: #2f9f5e; }
    .msg-bad .link-action .arrow-down,
    .msg-good .link-action .arrow-down,
    .msg-warning .link-action .arrow-down {
      border-top-color: #2f9f5e; }
  .msg-bad button,
  .msg-good button,
  .msg-warning button {
    background-color: #ffffff; }
  .msg-bad::before,
  .msg-good::before,
  .msg-warning::before {
    content: '';
    width: 61px;
    position: absolute;
    left: 0;
    top: 0;
    bottom: 0; }
  .msg-bad::after,
  .msg-good::after,
  .msg-warning::after {
    content: '';
    background: url(../img/icon-sprite.svg) no-repeat;
    margin-top: 2px;
    margin-left: 16px;
    width: 27px;
    height: 25px;
    position: absolute;
    left: 0;
    top: 0; }

.msg-bad {
  border-color: #503434; }
  .msg-bad .link-action {
    color: #ae2929; }
    .msg-bad .link-action .arrow-up {
      border-bottom-color: #ae2929; }
    .msg-bad .link-action .arrow-down {
      border-top-color: #ae2929; }
  .msg-bad ul {
    border-top-color: #503434; }
  .msg-bad button {
    color: #ae2929;
    border-color: #503434; }
  .msg-bad::before {
    background-color: #503434; }
  .msg-bad::after {
    background-position: -122px -325px; }

.msg-good {
  border-color: #344e3f; }
  .msg-good .link-action {
    color: #2f9f5e; }
    .msg-good .link-action .arrow-up {
      border-bottom-color: #2f9f5e; }
    .msg-good .link-action .arrow-down {
      border-top-color: #2f9f5e; }
  .msg-good ul {
    border-top-color: #344e3f; }
  .msg-good button {
    color: #2f9f5e;
    border-color: #344e3f; }
  .msg-good::before {
    background-color: #344e3f; }
  .msg-good::after {
    background-position: -122px -244px; }

.msg-warning {
  border-color: #614f32; }
  .msg-warning .link-action {
    color: #a97d38; }
    .msg-warning .link-action .arrow-up {
      border-bottom-color: #a97d38; }
    .msg-warning .link-action .arrow-down {
      border-top-color: #a97d38; }
  .msg-warning ul {
    border-top-color: #614f32; }
  .msg-warning button {
    color: #a97d38;
    border-color: #614f32; }
  .msg-warning::before {
    background-color: #614f32; }
  .msg-warning::after {
    background-position: -122px -325px; }

.msg-details {
  font-size: 1em;
  text-align: left;
  font-weight: normal; }
  .msg-details .link-action {
    position: absolute;
    top: 7px;
    left: 10px;
    margin-bottom: 20px; }
  .msg-details ul {
    font-size: 0.85em;
    max-height: 300px;
    padding: 0 5px 0 0;
    overflow-y: auto; }
    .msg-details ul li {
      margin: 0 0 0 1em; }
      .msg-details ul li::before {
        content: '\2013';
        float: left;
        margin-left: -1em; }
      .msg-details ul li:only-child {
        margin-left: 0; }
    .msg-details ul.msg-details-border {
      margin: 8px 0 0;
      border-top-width: 1px;
      border-top-style: dashed;
      padding-top: .5em; }

.msg-buttons {
  text-align: right;
  margin: 10px 0 0; }
  .msg-buttons button {
    margin: 0 0 0 10px; }

.msg-global-footer {
  display: none;
  position: fixed;
  z-index: 10000;
  right: 0;
  left: 0;
  bottom: 0;
  margin: 0 10px; }

.msg-global {
  text-align: left;
  margin-left: auto;
  margin-right: auto;
  margin-top: 5%;
  max-width: 25%; }

.plus-icon {
  display: inline-block; }

.plus-icon {
  width: 2px;
  height: 8px;
  position: relative; }
  .plus-icon::after {
    content: '';
    width: 8px;
    height: 2px;
    top: 3px;
    left: -3px;
    position: absolute; }

.remove-btn, .overlay-close-btn, a.overlay-close-btn, .subfilter-disable-btn {
  display: block;
  padding: 0;
  width: 18px;
  height: 18px;
  line-height: 18px;
  text-align: center;
  color: #737373;
  font-size: 1.5em;
  font-weight: bold;
  text-decoration: none;
  cursor: pointer;
  opacity: .5;
  transition: opacity .2s ease-out; }
  .remove-btn::before, .overlay-close-btn::before, .subfilter-disable-btn::before {
    content: '\00d7'; }
  .remove-btn:hover, .overlay-close-btn:hover, .subfilter-disable-btn:hover, .remove-btn:focus, .overlay-close-btn:focus, .subfilter-disable-btn:focus, .remove-btn:active, .overlay-close-btn:active, .subfilter-disable-btn:active {
    color: #737373;
    text-decoration: none;
    opacity: 1; }

.remove-btn {
  position: absolute;
  top: 5px;
  right: 5px;
  min-height: auto;
  border: 0;
  background-color: transparent !important;
  border-radius: 2px; }
  .remove-btn:focus {
    box-shadow: none; }

.overlay-close-btn, a.overlay-close-btn {
  position: absolute;
  z-index: 1000;
  top: 1px;
  right: 1px;
  min-height: auto;
  border: 0;
  background-color: transparent !important;
  border-radius: 2px; }

.subfilter-disable-btn {
  width: 18px;
  height: 18px;
  line-height: 18px;
  color: #f2f2f2;
  background-color: #4f4f4f;
  border-radius: 2px;
  opacity: 1; }
  .subfilter-disable-btn:hover {
    color: #e5e5e5; }
  .subfilter-disable-btn:focus, .subfilter-disable-btn:active {
    color: #d9d9d9; }

.color-picker {
  height: 20px;
  white-space: nowrap; }
  .color-picker div {
    display: inline-block;
    width: 18px;
    height: 18px;
    border: 1px solid #2b2b2b; }
    .color-picker div:hover {
      border-color: #7499ff;
      box-shadow: inset 0 0 0 1px #2b2b2b;
      cursor: pointer; }
    .color-picker div:active {
      box-shadow: inset 0 0 0 2px #2b2b2b;
      cursor: pointer; }

.input-color-picker {
  position: relative;
  display: inline-block; }
  .input-color-picker div {
    position: absolute;
    top: 2px;
    left: 2px;
    width: 18px;
    height: 18px;
    border: 1px solid #4f4f4f;
    background: url(../img/icon-sprite.svg) no-repeat -323px -411px;
    cursor: pointer; }
  .input-color-picker input[readonly],
  .input-color-picker input:disabled {
    color: #525252 !important; }
    .input-color-picker input[readonly] + div,
    .input-color-picker input:disabled + div {
      cursor: default; }
  .input-color-picker input:disabled + div {
    background: #525252 !important;
    border: 1px solid #525252; }
  .input-color-picker input[type="text"] {
    padding-left: 25px; }

@keyframes is-loading-kf {
  to {
    transform: rotate(360deg); } }
.is-loading {
  pointer-events: none; }
  .is-loading::before {
    background-color: rgba(43, 43, 43, 0.8);
    content: 'loading';
    text-indent: 200%;
    overflow: hidden;
    position: absolute;
    top: 0;
    bottom: 0;
    left: 0;
    right: 0;
<<<<<<< HEAD
    z-index: 3; }
  .is-loading:after {
    -webkit-border-radius: 50%;
    -moz-border-radius: 50%;
=======
    z-index: 1; }
  .is-loading::after {
    background-color: rgba(43, 43, 43, 0.8);
    border: 2px solid #ccd5d9;
    border-bottom-color: #0275b8;
>>>>>>> fa8d7072
    border-radius: 50%;
    box-shadow: 0 0 0 7px rgba(43, 43, 43, 0.8);
    width: 20px;
    height: 20px;
    position: absolute;
    margin: auto;
    top: 0;
    bottom: 0;
    left: 0;
    right: 0;
<<<<<<< HEAD
    border: 2px solid #ccd5d9;
    border-bottom-color: #0275b8;
    animation: is-loading-kf 0.6s infinite linear;
    z-index: 3;
=======
    animation: is-loading-kf .6s infinite linear;
    z-index: 1;
>>>>>>> fa8d7072
    content: ''; }
  .is-loading.is-loading-fadein::before {
    opacity: 0;
    animation: fadein 2s ease-in .5s normal forwards; }
  .is-loading.is-loading-fadein::after {
    opacity: 0;
    animation: fadein 2s ease-in .5s normal forwards, is-loading-kf .6s infinite linear; }
  .is-loading.is-loading-fadein .delayed-15s::before, .is-loading.is-loading-fadein .delayed-15s::after {
    animation-delay: 15s; }

button.is-loading {
  position: relative; }
  button.is-loading::before {
    background: none; }
  button.is-loading::after {
    box-shadow: none;
    background: none;
    border: 1px solid #fdfdfd;
    border-bottom-color: #0275b8;
    width: 12px;
    height: 12px; }

span.is-loading {
  position: relative;
  display: inline-block;
  min-width: 40px;
  min-height: 40px; }

.dashbrd-grid-widget-content.is-loading::before,
.dashbrd-grid-iterator-content.is-loading::before {
  margin: calc(.25rem + 1px); }

.overlay-dialogue.modal .overlay-dialogue-body.is-loading {
  overflow: hidden; }
  .overlay-dialogue.modal .overlay-dialogue-body.is-loading:before {
    top: 42px;
    bottom: 42px; }

.menu-popup-preloader {
  background: #0e1012;
  border: 1px solid #383838;
  box-shadow: 0 4px 20px 0 rgba(0, 0, 0, 0.5);
  height: 128px;
  width: 128px;
  position: fixed;
  right: auto;
  bottom: auto;
  z-index: 1010; }
  .menu-popup-preloader::before {
    background: #0e1012; }

.browser-logo-chrome {
  background: url(../img/browser-sprite.png) no-repeat 0 0; }

.browser-logo-ff {
  background: url(../img/browser-sprite.png) no-repeat -66px 0; }

.browser-logo-ie {
  background: url(../img/browser-sprite.png) no-repeat 0 -66px; }

.browser-logo-opera {
  background: url(../img/browser-sprite.png) no-repeat -66px -66px; }

.browser-logo-safari {
  background: url(../img/browser-sprite.png) no-repeat 0 -132px; }

.browser-logo-chrome, .browser-logo-ff, .browser-logo-ie, .browser-logo-opera, .browser-logo-safari {
  width: 66px;
  height: 66px;
  margin: 0 auto;
  margin-bottom: 5px; }

.browser-warning-container {
  margin-top: 5%;
  margin-left: auto;
  margin-right: auto;
  width: 766px;
  text-align: center;
  padding: 28px 28px 10px; }
  .browser-warning-container h2 {
    text-align: left; }
  .browser-warning-container p {
    margin: .7em 0;
    text-align: left; }
  .browser-warning-container li {
    display: inline-block;
    margin: 25px 20px; }

.browser-warning-footer {
  border-top: 1px solid #383838;
  margin: 25px 0 0;
  padding: 10px 0 0;
  text-align: center; }

.multiselect-available::-webkit-scrollbar, textarea::-webkit-scrollbar, select::-webkit-scrollbar, .setup-right-body::-webkit-scrollbar, .dashbrd-grid-widget-content::-webkit-scrollbar, .overlay-dialogue.modal .overlay-dialogue-body::-webkit-scrollbar, .overlay-dialogue .hintbox-scrollable::-webkit-scrollbar, .overlay-dialogue .hintbox-description::-webkit-scrollbar, .overlay-dialogue .maps-container::-webkit-scrollbar, .notif-body::-webkit-scrollbar, .debug-output::-webkit-scrollbar, .overlay-descr::-webkit-scrollbar, .msg-details ul::-webkit-scrollbar, .overflow-table::-webkit-scrollbar {
  width: 9px; }
.multiselect-available::-webkit-scrollbar-track, textarea::-webkit-scrollbar-track, select::-webkit-scrollbar-track, .setup-right-body::-webkit-scrollbar-track, .dashbrd-grid-widget-content::-webkit-scrollbar-track, .overlay-dialogue.modal .overlay-dialogue-body::-webkit-scrollbar-track, .overlay-dialogue .hintbox-scrollable::-webkit-scrollbar-track, .overlay-dialogue .hintbox-description::-webkit-scrollbar-track, .overlay-dialogue .maps-container::-webkit-scrollbar-track, .notif-body::-webkit-scrollbar-track, .debug-output::-webkit-scrollbar-track, .overlay-descr::-webkit-scrollbar-track, .msg-details ul::-webkit-scrollbar-track, .overflow-table::-webkit-scrollbar-track {
  background-color: #1f1f1f; }
.multiselect-available::-webkit-scrollbar-thumb, textarea::-webkit-scrollbar-thumb, select::-webkit-scrollbar-thumb, .setup-right-body::-webkit-scrollbar-thumb, .dashbrd-grid-widget-content::-webkit-scrollbar-thumb, .overlay-dialogue.modal .overlay-dialogue-body::-webkit-scrollbar-thumb, .overlay-dialogue .hintbox-scrollable::-webkit-scrollbar-thumb, .overlay-dialogue .hintbox-description::-webkit-scrollbar-thumb, .overlay-dialogue .maps-container::-webkit-scrollbar-thumb, .notif-body::-webkit-scrollbar-thumb, .debug-output::-webkit-scrollbar-thumb, .overlay-descr::-webkit-scrollbar-thumb, .msg-details ul::-webkit-scrollbar-thumb, .overflow-table::-webkit-scrollbar-thumb {
  background-color: #383838;
  border: 1px solid #2b2b2b; }

.overflow-table::-webkit-scrollbar {
  height: 9px; }

.drag-icon,
.ui-draggable .dashbrd-widget-head,
.dashbrd-grid-widget.ui-draggable .dashbrd-grid-widget-head,
.dashbrd-grid-iterator.ui-draggable .dashbrd-grid-iterator-head {
  cursor: move;
  /* fallback if grab cursor is unsupported */
  cursor: grab; }

.ui-draggable-dragging .drag-icon,
.ui-draggable-dragging .dashbrd-widget-head,
.ui-draggable-dragging .dashbrd-grid-widget-head,
.ui-draggable-dragging .dashbrd-grid-iterator-head, .cursor-dragging {
  cursor: move;
  /* fallback if grabbing cursor is unsupported */
  cursor: grabbing; }

.cursor-move {
  cursor: move; }

tr.cursor-move td * {
  cursor: move; }

.cursor-pointer {
  cursor: pointer; }

.list-table .action-container .label, .dashbrd-grid-widget-head h4, .dashbrd-grid-iterator-head h4, .menu-popup .menu-popup-item, .menu-popup h3, .btn-back-map-container a:focus .btn-back-map .btn-back-map-content, .btn-back-map-container a:hover .btn-back-map .btn-back-map-content, .notif-body h4, .overlay-descr-url, .tag, .overflow-ellipsis, .overflow-ellipsis td, .overflow-ellipsis th, .overflow-ellipsis th a, .server-name {
  overflow: hidden;
  text-overflow: ellipsis;
  white-space: nowrap; }

.overflow-ellipsis {
  table-layout: fixed; }

.rel-container {
  position: relative;
  display: inline-block;
  min-width: 16px;
  white-space: nowrap; }
  .rel-container .icon-info {
    margin-right: 5px; }
    .rel-container .icon-info:only-of-type {
      margin-right: 0; }
    .rel-container .icon-info:last-child {
      margin-right: 0; }
    .rel-container .icon-info.status-green {
      border-right: 1px solid #2f9f5e; }

.server-name {
  color: #737373;
  float: right;
  white-space: nowrap;
  overflow: hidden; }

.uppercase {
  text-transform: uppercase; }

.flickerfreescreen {
  position: relative;
  overflow: hidden; }
  .flickerfreescreen.is-loading {
    min-height: 64px; }
    .flickerfreescreen.is-loading img {
      opacity: 0; }

.graph-wrapper {
  display: inline; }

.widget-url {
  display: block; }

.clock {
  display: flex;
  justify-content: center;
  padding: 0 10px;
  height: 100%; }

.clock-svg {
  flex-grow: 1; }

.time-zone {
  margin: 0 0 .5em;
  white-space: nowrap; }

.local-clock {
  margin: .5em 0 0;
  white-space: nowrap; }

.clock-face {
  fill: #383838; }

.clock-hand {
  fill: #f2f2f2; }

.clock-hand-sec {
  fill: #69808d; }

.clock-lines {
  fill: #4f4f4f; }

svg {
  overflow: hidden; }

.sysmap {
  height: 100%;
  width: auto;
  padding: 0 10px;
  text-align: center; }

.sysmap-scroll-container {
  overflow-x: auto;
  overflow-y: hidden;
  position: relative;
  width: calc(100% - 20px);
  border: 10px solid #2b2b2b;
  background: #2b2b2b;
  display: block;
  margin: 4px 0; }
  .sysmap-scroll-container .map-container {
    display: table; }
  .sysmap-scroll-container .flickerfreescreen {
    display: inline-block; }
  .sysmap-scroll-container .table-forms-container, .sysmap-scroll-container .browser-warning-container {
    display: table;
    margin: 0;
    padding: 0;
    border: 0; }

.sysmap-widget-container {
  overflow: hidden;
  height: 100%;
  display: flex; }
  .sysmap-widget-container svg {
    flex-grow: 1; }

.overrides-list {
  display: table;
  width: 90%;
  max-width: 738px;
  padding-left: 15px; }
  .overrides-list .overrides-list-item {
    display: table-row; }
    .overrides-list .overrides-list-item .remove-btn {
      position: relative;
      right: -73px;
      top: 3px; }

.overrides-options-list {
  white-space: normal;
  padding: 5px 0 8px;
  margin-bottom: 10px;
  border-bottom: 1px solid #383838; }
  .overrides-options-list > li {
    display: inline-block;
    margin: 2px 7px 2px 0;
    white-space: nowrap; }
    .overrides-options-list > li > div {
      position: relative;
      padding: 1px 18px 1px 1px;
      background-color: #4f4f4f;
      border-radius: 2px; }
      .overrides-options-list > li > div > span {
        color: white;
        padding-left: 8px;
        line-height: 22px; }
      .overrides-options-list > li > div > input[type=text] {
        border-style: none;
        line-height: 22px;
        min-height: 22px;
        width: 85px; }
      .overrides-options-list > li > div > .subfilter-disable-btn {
        position: absolute;
        right: 0;
        top: 0;
        border: 0; }
        .overrides-options-list > li > div > .subfilter-disable-btn:focus, .overrides-options-list > li > div > .subfilter-disable-btn:hover {
          background: none; }

.list-accordion-foot > div {
  display: table-cell;
  padding-top: 10px; }

.color-preview-box {
  height: 24px;
  width: 24px;
  float: left;
  margin-right: 10px;
  cursor: pointer;
  border: 0;
  border-radius: 0; }

.list-vertical-accordion {
  display: table;
  padding-left: 15px;
  width: calc(100% - 15px); }
  .list-vertical-accordion .list-accordion-item {
    display: table-row; }
    .list-vertical-accordion .list-accordion-item .remove-btn {
      position: relative;
      right: -10px;
      top: 3px; }
  .list-vertical-accordion .list-accordion-item-head,
  .list-vertical-accordion .list-accordion-item-body {
    padding-bottom: 2px; }
  .list-vertical-accordion .list-accordion-item-closed .multiselect {
    height: 24px;
    overflow: hidden; }
  .list-vertical-accordion .list-accordion-item-closed .list-accordion-item-head {
    margin-bottom: 5px; }
  .list-vertical-accordion .list-accordion-item-closed .list-accordion-item-body {
    display: none; }

.checkbox-list li {
  margin-top: 4px; }

.columns-wrapper {
  display: flex;
  flex-wrap: wrap; }
  .columns-wrapper.columns-nowrap {
    flex-wrap: nowrap; }
  .columns-wrapper.columns-2 > div,
  .columns-wrapper.columns-2 > li {
    display: block;
    flex: 0 0 50%;
    max-width: 50%; }
  .columns-wrapper.columns-3 > div,
  .columns-wrapper.columns-3 > li {
    display: block;
    flex: 0 0 33.33333%;
    max-width: 33.33333%; }
  .columns-wrapper .column-5 {
    flex: 0 0 5%;
    max-width: 5%; }
  .columns-wrapper .column-10 {
    flex: 0 0 10%;
    max-width: 10%; }
  .columns-wrapper .column-15 {
    flex: 0 0 15%;
    max-width: 15%; }
  .columns-wrapper .column-20 {
    flex: 0 0 20%;
    max-width: 20%; }
  .columns-wrapper .column-33 {
    flex: 0 0 33.33333%;
    max-width: 33.33333%; }
  .columns-wrapper .column-35 {
    flex: 0 0 35%;
    max-width: 35%; }
  .columns-wrapper .column-40 {
    flex: 0 0 40%;
    max-width: 40%; }
  .columns-wrapper .column-50 {
    flex: 0 0 50%;
    max-width: 50%; }
  .columns-wrapper .column-75 {
    flex: 0 0 75%;
    max-width: 75%; }
  .columns-wrapper .column-90 {
    flex: 0 0 90%;
    max-width: 90%; }
  .columns-wrapper .column-95 {
    flex: 0 0 95%;
    max-width: 95%; }
  .columns-wrapper .column-center {
    display: flex;
    justify-content: center;
    text-align: center; }
  .columns-wrapper .column-middle {
    display: flex;
    align-items: center; }

.preprocessing-list {
  display: block;
  max-width: 930px;
  min-width: 800px; }
  .preprocessing-list > li {
    display: block;
    position: relative; }
  .preprocessing-list .drag-icon {
    position: absolute;
    left: 0;
    top: 5px; }
  .preprocessing-list .list-numbered-item::before {
    content: counter(line) ":";
    flex: 0 0 15px;
    max-width: 15px;
    line-height: 24px;
    padding-right: 5px; }
  .preprocessing-list input[type=text],
  .preprocessing-list select {
    width: 100%;
    min-width: 0; }
  .preprocessing-list input[type=text]:not(:last-of-type),
  .preprocessing-list .btn-link:not(:last-of-type) {
    margin-right: 10px; }
  .preprocessing-list .preprocessing-list-head,
  .preprocessing-list .preprocessing-list-foot,
  .preprocessing-list .preprocessing-step,
  .preprocessing-list .on-fail-options,
  .preprocessing-list .step-name,
  .preprocessing-list .step-parameters,
  .preprocessing-list .step-on-fail,
  .preprocessing-list .step-action {
    display: flex;
    align-items: center;
    box-sizing: border-box; }
  .preprocessing-list .step-name,
  .preprocessing-list .step-parameters,
  .preprocessing-list .step-on-fail,
  .preprocessing-list .step-action,
  .preprocessing-list .on-fail-options > label,
  .preprocessing-list .on-fail-options > .radio-segmented {
    padding: 5px 5px 5px 0; }
  .preprocessing-list .step-name {
    flex: 0 0 290px;
    max-width: 290px; }
  .preprocessing-list .step-parameters {
    flex: 1; }
  .preprocessing-list .step-on-fail {
    flex: 0 0 100px;
    max-width: 100px;
    justify-content: center;
    text-align: center; }
  .preprocessing-list .step-action {
    flex: 0 0 120px;
    max-width: 120px;
    padding-right: 0; }
  .preprocessing-list .on-fail-options {
    padding-right: 225px;
    margin-bottom: 5px; }
    .preprocessing-list .on-fail-options > label {
      padding-left: 30px; }
    .preprocessing-list .on-fail-options input[type=text] {
      flex: 1; }
  .preprocessing-list .preprocessing-list-head {
    color: #737373;
    line-height: 14px; }
    .preprocessing-list .preprocessing-list-head .step-name {
      padding-left: 30px; }
  .preprocessing-list .preprocessing-list-item .step-name {
    padding-left: 10px; }
  .preprocessing-list .preprocessing-list-foot {
    justify-content: space-between; }
    .preprocessing-list .preprocessing-list-foot .step-action {
      height: 24px; }
      .preprocessing-list .preprocessing-list-foot .step-action + .step-action:last-child {
        margin-left: auto;
        justify-self: flex-end; }

@keyframes fadein {
  from {
    opacity: 0; }
  to {
    opacity: 1; } }
.navtree .tree {
  width: 100%;
  height: 100%; }
  .navtree .tree .tree-list {
    list-style: none; }
    .navtree .tree .tree-list.root > .tree-item > .tree-row > .content > .margin-lvl {
      flex: 0 0 15px; }
    .navtree .tree .tree-list > .tree-item.ui-sortable-helper .content {
      padding-left: 5px; }
    .navtree .tree .tree-list[data-depth="0"] > .tree-item > .tree-row > .content > .margin-lvl {
      flex: 0 0 10px; }
    .navtree .tree .tree-list[data-depth="0"] > .tree-item.ui-sortable-helper {
      margin-left: 10px; }
      .navtree .tree .tree-list[data-depth="0"] > .tree-item.ui-sortable-helper > .tree-row > .content > .margin-lvl {
        display: none; }
    .navtree .tree .tree-list[data-depth="1"] > .tree-item > .tree-row > .content > .margin-lvl {
      flex: 0 0 25px; }
    .navtree .tree .tree-list[data-depth="1"] > .tree-item.ui-sortable-helper {
      margin-left: 25px; }
      .navtree .tree .tree-list[data-depth="1"] > .tree-item.ui-sortable-helper > .tree-row > .content > .margin-lvl {
        display: none; }
    .navtree .tree .tree-list[data-depth="2"] > .tree-item > .tree-row > .content > .margin-lvl {
      flex: 0 0 40px; }
    .navtree .tree .tree-list[data-depth="2"] > .tree-item.ui-sortable-helper {
      margin-left: 40px; }
      .navtree .tree .tree-list[data-depth="2"] > .tree-item.ui-sortable-helper > .tree-row > .content > .margin-lvl {
        display: none; }
    .navtree .tree .tree-list[data-depth="3"] > .tree-item > .tree-row > .content > .margin-lvl {
      flex: 0 0 55px; }
    .navtree .tree .tree-list[data-depth="3"] > .tree-item.ui-sortable-helper {
      margin-left: 55px; }
      .navtree .tree .tree-list[data-depth="3"] > .tree-item.ui-sortable-helper > .tree-row > .content > .margin-lvl {
        display: none; }
    .navtree .tree .tree-list[data-depth="4"] > .tree-item > .tree-row > .content > .margin-lvl {
      flex: 0 0 70px; }
    .navtree .tree .tree-list[data-depth="4"] > .tree-item.ui-sortable-helper {
      margin-left: 70px; }
      .navtree .tree .tree-list[data-depth="4"] > .tree-item.ui-sortable-helper > .tree-row > .content > .margin-lvl {
        display: none; }
    .navtree .tree .tree-list[data-depth="5"] > .tree-item > .tree-row > .content > .margin-lvl {
      flex: 0 0 85px; }
    .navtree .tree .tree-list[data-depth="5"] > .tree-item.ui-sortable-helper {
      margin-left: 85px; }
      .navtree .tree .tree-list[data-depth="5"] > .tree-item.ui-sortable-helper > .tree-row > .content > .margin-lvl {
        display: none; }
    .navtree .tree .tree-list[data-depth="6"] > .tree-item > .tree-row > .content > .margin-lvl {
      flex: 0 0 100px; }
    .navtree .tree .tree-list[data-depth="6"] > .tree-item.ui-sortable-helper {
      margin-left: 100px; }
      .navtree .tree .tree-list[data-depth="6"] > .tree-item.ui-sortable-helper > .tree-row > .content > .margin-lvl {
        display: none; }
    .navtree .tree .tree-list[data-depth="7"] > .tree-item > .tree-row > .content > .margin-lvl {
      flex: 0 0 115px; }
    .navtree .tree .tree-list[data-depth="7"] > .tree-item.ui-sortable-helper {
      margin-left: 115px; }
      .navtree .tree .tree-list[data-depth="7"] > .tree-item.ui-sortable-helper > .tree-row > .content > .margin-lvl {
        display: none; }
    .navtree .tree .tree-list[data-depth="8"] > .tree-item > .tree-row > .content > .margin-lvl {
      flex: 0 0 130px; }
    .navtree .tree .tree-list[data-depth="8"] > .tree-item.ui-sortable-helper {
      margin-left: 130px; }
      .navtree .tree .tree-list[data-depth="8"] > .tree-item.ui-sortable-helper > .tree-row > .content > .margin-lvl {
        display: none; }
    .navtree .tree .tree-list[data-depth="9"] > .tree-item > .tree-row > .content > .margin-lvl {
      flex: 0 0 145px; }
    .navtree .tree .tree-list[data-depth="9"] > .tree-item.ui-sortable-helper {
      margin-left: 145px; }
      .navtree .tree .tree-list[data-depth="9"] > .tree-item.ui-sortable-helper > .tree-row > .content > .margin-lvl {
        display: none; }
    .navtree .tree .tree-list[data-depth="10"] > .tree-item > .tree-row > .content > .margin-lvl {
      flex: 0 0 160px; }
    .navtree .tree .tree-list[data-depth="10"] > .tree-item.ui-sortable-helper {
      margin-left: 160px; }
      .navtree .tree .tree-list[data-depth="10"] > .tree-item.ui-sortable-helper > .tree-row > .content > .margin-lvl {
        display: none; }
    .navtree .tree .tree-list[data-depth] .ui-sortable-helper > .tree-row > .content > .margin-lvl {
      flex: 0 0 15px; }
    .navtree .tree .tree-list[data-depth] .ui-sortable-helper .tree-list > li > .tree-row > .content > .margin-lvl {
      flex: 0 0 30px; }
    .navtree .tree .tree-list[data-depth] .ui-sortable-helper .tree-list .tree-list > li > .tree-row > .content > .margin-lvl {
      flex: 0 0 45px; }
    .navtree .tree .tree-list[data-depth] .ui-sortable-helper .tree-list .tree-list .tree-list > li > .tree-row > .content > .margin-lvl {
      flex: 0 0 60px; }
    .navtree .tree .tree-list[data-depth] .ui-sortable-helper .tree-list .tree-list .tree-list .tree-list > li > .tree-row > .content > .margin-lvl {
      flex: 0 0 75px; }
    .navtree .tree .tree-list[data-depth] .ui-sortable-helper .tree-list .tree-list .tree-list .tree-list .tree-list > li > .tree-row > .content > .margin-lvl {
      flex: 0 0 90px; }
    .navtree .tree .tree-list[data-depth] .ui-sortable-helper .tree-list .tree-list .tree-list .tree-list .tree-list .tree-list > li > .tree-row > .content > .margin-lvl {
      flex: 0 0 105px; }
    .navtree .tree .tree-list[data-depth] .ui-sortable-helper .tree-list .tree-list .tree-list .tree-list .tree-list .tree-list .tree-list > li > .tree-row > .content > .margin-lvl {
      flex: 0 0 120px; }
    .navtree .tree .tree-list[data-depth] .ui-sortable-helper .tree-list .tree-list .tree-list .tree-list .tree-list .tree-list .tree-list .tree-list > li > .tree-row > .content > .margin-lvl {
      flex: 0 0 135px; }
    .navtree .tree .tree-list[data-depth] .ui-sortable-helper .tree-list .tree-list .tree-list .tree-list .tree-list .tree-list .tree-list .tree-list .tree-list > li > .tree-row > .content > .margin-lvl {
      flex: 0 0 150px; }
  .navtree .tree .tree-item > .tree-row {
    width: 100%;
    min-width: 320px;
    border-bottom: 1px solid #383838;
    padding: 8px 0; }
    .navtree .tree .tree-item > .tree-row:hover {
      background-color: #383838; }
    .navtree .tree .tree-item > .tree-row > .problems {
      float: right;
      position: relative;
      padding-left: 10px;
      margin-right: 10px;
      background: inherit;
      display: flex; }
      .navtree .tree .tree-item > .tree-row > .problems .problems-per-item {
        flex: 0 0 7px;
        background: #808080;
        color: #ffffff;
        padding: 3px 4px 2px;
        font-size: 12px;
        line-height: 1;
        border-radius: 3px;
        margin: 0 5px 0 0; }
    .navtree .tree .tree-item > .tree-row > .tools {
      float: right;
      position: relative;
      padding-left: 10px;
      margin-right: 10px;
      display: flex;
      width: 85px; }
      .navtree .tree .tree-item > .tree-row > .tools .edit-item-btn,
      .navtree .tree .tree-item > .tree-row > .tools .remove-item-btn,
      .navtree .tree .tree-item > .tree-row > .tools .import-items-btn,
      .navtree .tree .tree-item > .tree-row > .tools .add-child-btn {
        margin-left: 5px;
        cursor: pointer;
        border: 0;
        opacity: .5;
        float: left; }
        .navtree .tree .tree-item > .tree-row > .tools .edit-item-btn::-moz-focus-inner,
        .navtree .tree .tree-item > .tree-row > .tools .remove-item-btn::-moz-focus-inner,
        .navtree .tree .tree-item > .tree-row > .tools .import-items-btn::-moz-focus-inner,
        .navtree .tree .tree-item > .tree-row > .tools .add-child-btn::-moz-focus-inner {
          padding: 0; }
      .navtree .tree .tree-item > .tree-row > .tools .edit-item-btn:hover,
      .navtree .tree .tree-item > .tree-row > .tools .remove-item-btn:hover,
      .navtree .tree .tree-item > .tree-row > .tools .import-items-btn:hover,
      .navtree .tree .tree-item > .tree-row > .tools .add-child-btn:hover {
        opacity: 1; }
      .navtree .tree .tree-item > .tree-row > .tools .edit-item-btn:focus,
      .navtree .tree .tree-item > .tree-row > .tools .remove-item-btn:focus,
      .navtree .tree .tree-item > .tree-row > .tools .import-items-btn:focus,
      .navtree .tree .tree-item > .tree-row > .tools .add-child-btn:focus {
        opacity: 1;
        outline: none; }
      .navtree .tree .tree-item > .tree-row > .tools .add-child-btn {
        background: url(../img/icon-sprite.svg) no-repeat -47px -551px;
        background-color: transparent !important;
        height: 15px;
        width: 14px; }
      .navtree .tree .tree-item > .tree-row > .tools .edit-item-btn {
        background: url(../img/icon-sprite.svg) no-repeat -47px -478px;
        background-color: transparent !important;
        height: 15px;
        width: 14px; }
      .navtree .tree .tree-item > .tree-row > .tools .import-items-btn {
        background: url(../img/icon-sprite.svg) no-repeat -47px -515px;
        background-color: transparent !important;
        height: 15px;
        width: 14px; }
      .navtree .tree .tree-item > .tree-row > .tools .remove-btn {
        position: relative;
        margin-left: 10px;
        top: 0; }
    .navtree .tree .tree-item > .tree-row > .content {
      display: flex;
      height: 20px; }
      .navtree .tree .tree-item > .tree-row > .content > .arrow {
        flex: 0 0 15px;
        text-align: center;
        margin: 2px 2px 0 -5px; }
        .navtree .tree .tree-item > .tree-row > .content > .arrow > .treeview {
          display: none; }
      .navtree .tree .tree-item > .tree-row > .content > .drag-icon {
        min-width: 24px; }
      .navtree .tree .tree-item > .tree-row > .content > .item-name {
        flex: 0 1 auto;
        white-space: nowrap;
        overflow: hidden;
        margin-right: 5px;
        text-overflow: ellipsis;
        line-height: 1.5; }
  .navtree .tree .tree-item.is-parent > .tree-row > .content > .arrow > .treeview {
    display: block; }
  .navtree .tree .tree-item.no-map > .tree-row > .content > .item-name, .navtree .tree .tree-item.inaccessible > .tree-row > .content > .item-name {
    color: #4f4f4f; }
  .navtree .tree .tree-item.ui-sortable-helper {
    background: #2b2b2b;
    border-color: #303030;
    border-width: 1px;
    border-style: solid; }
    .navtree .tree .tree-item.ui-sortable-helper .tools {
      display: none; }
  .navtree .tree .tree-item.opened > ul {
    display: block; }
  .navtree .tree .tree-item.closed > ul {
    display: none; }
  .navtree .tree .tree-item .sortable-error {
    border-color: transparent;
    background: rgba(228, 89, 89, 0.2); }
  .navtree .tree .highlighted-parent > .tree-row {
    background: #1f1f1f; }
  .navtree .tree .placeholder {
    background-color: #121212;
    animation: fadein .5s; }

:-ms-input-placeholder {
  color: #9d9d9d !important; }

::-ms-input-placeholder {
  color: #9d9d9d; }

::placeholder {
  color: #9d9d9d; }

.icon-action-command,
.icon-action-close,
.icon-action-msg,
.icon-action-msgs,
.icon-action-severity-up,
.icon-action-severity-down,
.icon-action-severity-changed,
.icon-action-message,
.icon-action-ack,
.icon-invisible,
.icon-problem-generated,
.icon-problem-recovery,
.icon-actions-number-gray,
.icon-actions-number-yellow,
.icon-actions-number-red,
.icon-description {
  display: inline-block;
  position: relative;
  height: 18px;
  width: 18px;
  margin: 0 5px 0 0;
  top: 0;
  bottom: 0;
  vertical-align: bottom; }
  .icon-action-command::before,
  .icon-action-close::before,
  .icon-action-msg::before,
  .icon-action-msgs::before,
  .icon-action-severity-up::before,
  .icon-action-severity-down::before,
  .icon-action-severity-changed::before,
  .icon-action-message::before,
  .icon-action-ack::before,
  .icon-invisible::before,
  .icon-problem-generated::before,
  .icon-problem-recovery::before,
  .icon-actions-number-gray::before,
  .icon-actions-number-yellow::before,
  .icon-actions-number-red::before,
  .icon-description::before {
    content: '';
    display: inline-block;
    position: absolute;
    top: 0;
    left: 0;
    width: 18px;
    height: 18px;
    background-image: url(../img/icon-sprite.svg);
    background-repeat: no-repeat; }

[data-count][class*='icon-']::after,
.icon-description::after {
  position: absolute;
  content: attr(data-count);
  text-align: center;
  margin-top: -2px;
  font-size: 9px;
  letter-spacing: -.25px;
  width: 18px; }

.icon-action-command::before {
  background-position: -249px -245px; }

.icon-action-close::before {
  background-position: -224px -245px; }

.icon-action-msg::before {
  background-position: -299px -245px; }

.icon-action-severity-up::before {
  background-position: -349px -245px; }

.icon-action-severity-down::before {
  background-position: -374px -245px; }

.icon-action-severity-changed::before {
  background-position: -399px -245px; }

.icon-action-message::before {
  background-position: -199px -245px; }

.icon-action-ack::before {
  background-position: -323px -245px; }

.icon-invisible::before {
  background-position: -89px -803px; }

.icon-problem-generated::before {
  background-position: -449px -245px; }

.icon-problem-recovery::before {
  background-position: -424px -245px; }

.icon-action-msgs[data-count]::after {
  color: #2b2b2b; }
.icon-action-msgs::before {
  background-position: -474px -245px; }

.icon-actions-number-gray[data-count]::after {
  color: #f2f2f2; }
.icon-actions-number-gray::before {
  background-position: -499px -245px; }

.icon-actions-number-yellow[data-count]::after {
  color: #f2f2f2; }
.icon-actions-number-yellow::before {
  background-position: -549px -245px; }

.icon-actions-number-red[data-count]::after {
  color: #f2f2f2; }
.icon-actions-number-red::before {
  background-position: -524px -245px; }

.icon-description {
  margin: 0 0 0 5px; }
  .icon-description::after {
    content: '?';
    color: #2b2b2b; }
  .icon-description::before {
    background-position: -474px -245px; }

#expressions_list .ui-sortable-helper {
  display: table; }

.range-control {
  position: relative;
  display: inline-block;
  vertical-align: middle; }
  .range-control input[type=range] {
    cursor: pointer;
    -webkit-appearance: none;
    /* Hides the slider so that custom slider can be made */
    -moz-appearance: none;
    /* Hides the slider so that custom slider can be made */
    width: calc(100% + 10px);
    opacity: 0;
    vertical-align: middle;
    margin: 0 -5px;
    padding: 0;
    height: 20px;
    /* Special styling for WebKit/Blink */ }
    .range-control input[type=range]:focus {
      outline: none; }
    .range-control input[type=range]::-webkit-slider-thumb {
      margin-top: 1px;
      /* You need to specify a margin in Chrome, but in Firefox and IE it is automatic */
      height: 10px;
      width: 10px;
      opacity: 0; }
    .range-control input[type=range]::-webkit-slider-runnable-track {
      height: 10px;
      opacity: 0; }
  .range-control input[type=text] {
    width: 31px;
    float: right; }
  .range-control > div {
    position: relative;
    width: calc(100% - 10px - 31px);
    margin: 2px 10px 0 0;
    float: left; }
  .range-control .range-control-track,
  .range-control .range-control-progress {
    position: absolute;
    top: 50%;
    margin-top: -1px;
    left: 0;
    height: 2px;
    cursor: pointer; }
  .range-control .range-control-track {
    width: 100%;
    background: #c0c0c0; }
  .range-control .range-control-progress {
    background: #4796c4; }
  .range-control .range-control-thumb {
    position: absolute;
    top: 50%;
    margin-top: -5px;
    margin-left: -5px;
    width: 10px;
    height: 10px;
    border-radius: 50%;
    background: #4796c4; }
  .range-control.range-control-focus .range-control-thumb {
    margin-top: -6.66667px;
    margin-left: -6.66667px;
    background: #4796c4;
    border: 2px solid #8599a4; }
  .range-control.range-control-focus .range-control-progress {
    background: #4796c4; }
  .range-control.disabled {
    opacity: 1; }
    .range-control.disabled input[type=range] {
      cursor: default; }
    .range-control.disabled .range-control-progress,
    .range-control.disabled .range-control-thumb {
      background: #c0c0c0; }
  .range-control datalist {
    position: absolute;
    display: flex;
    width: 100%;
    top: 50%;
    margin-top: -1px; }
    .range-control datalist option {
      padding: 0;
      font-size: 0;
      flex: 1 0 0;
      height: 2px;
      border-left: 1px solid #0e1012; }

.graph-legend {
  text-align: left;
  white-space: nowrap;
  text-overflow: ellipsis;
  overflow: hidden; }

.graph-widget-config-tabs {
  padding: 10px 0; }
  .graph-widget-config-tabs > .tabs-nav {
    padding-left: calc(15% + 10px);
    margin-right: 0;
    margin-left: 0; }

.inline-sr-only {
  font-size: 0; }

.preproc-test-popup-value-row {
  display: flex; }
  .preproc-test-popup-value-row label {
    padding: 0 10px;
    margin-left: auto;
    line-height: 24px; }

table.preprocessing-test-results td {
  vertical-align: top !important; }
table.preprocessing-test-results .rel-container {
  top: 4px;
  margin-left: 3px; }

#preprocessing-test-form .table-forms-separator {
  margin-top: -2px; }

.totals-list:not(.list-table) {
  display: flex;
  height: 100%; }
.totals-list > div {
  flex: 1;
  align-items: center;
  display: flex;
  line-height: 18px;
  overflow: hidden;
  padding: 0 10px;
  position: relative; }
.totals-list .count {
  font-size: 16px; }
.totals-list.totals-list-horizontal > div {
  flex-direction: column;
  justify-content: center;
  min-width: 55px;
  text-align: center; }
.totals-list.totals-list-vertical {
  flex-direction: column; }
  .totals-list.totals-list-vertical > div {
    min-height: 21px;
    padding-top: 3px; }
  .totals-list.totals-list-vertical .count {
    margin-right: 5px; }

.host-avail-widget td:not(:first-child) {
  border-left: 1px dotted #383838; }
.host-avail-widget .host-avail-true {
  background: #86cc89; }
.host-avail-widget .host-avail-false {
  background: #e45959; }
.host-avail-widget .host-avail-unknown {
  background: #97aab3; }
.host-avail-widget .host-avail-total {
  background: transparent; }

@media screen and (-ms-high-contrast: active), (-ms-high-contrast: none) {
  /* for IE11 only. Fixed cell height if table has 100% height */
  .host-avail-widget td {
    height: 100%; } }
.top-subnav a:focus {
  border-bottom: 4px solid #787878 !important;
  outline: none; }

.list-table thead th {
  border-color: #404040; }
.list-table.compact-view tr:hover td.na-bg, .list-table.compact-view tr:hover td.info-bg, .list-table.compact-view tr:hover td.warning-bg, .list-table.compact-view tr:hover td.average-bg, .list-table.compact-view tr:hover td.high-bg, .list-table.compact-view tr:hover td.disaster-bg {
  color: #000000; }
.list-table.compact-view tr[class*='flh-'] td {
  box-shadow: inset 0 -1px 0 0 rgba(0, 0, 0, 0.1); }
.list-table.compact-view td.na-bg, .list-table.compact-view td.info-bg, .list-table.compact-view td.warning-bg, .list-table.compact-view td.average-bg, .list-table.compact-view td.high-bg, .list-table.compact-view td.disaster-bg {
  color: #000000;
  box-shadow: inset 0 -1px 0 0 rgba(0, 0, 0, 0.1); }

.dashbrd-grid-widget.dashbrd-grid-widget-hidden-header.dashbrd-grid-widget-focus .dashbrd-grid-widget-head {
  box-shadow: 0 -6px 8px -2px rgba(0, 0, 0, 0.5); }

.dashbrd-grid-iterator.dashbrd-grid-iterator-focus .dashbrd-grid-iterator-head {
  box-shadow: 0 -6px 8px -2px rgba(0, 0, 0, 0.5); }

.dashbrd-grid-container.dashbrd-mode-edit .dashbrd-grid-widget.ui-draggable-dragging.dashbrd-grid-widget-hidden-header .dashbrd-grid-widget-head {
  box-shadow: 0 -6px 8px -2px rgba(0, 0, 0, 0.5); }
.dashbrd-grid-container.dashbrd-mode-edit .dashbrd-grid-widget.ui-resizable-resizing::before, .dashbrd-grid-container.dashbrd-mode-edit .dashbrd-grid-widget.ui-draggable-dragging::before {
  box-shadow: 0 4px 20px 2px rgba(0, 0, 0, 0.5); }
.dashbrd-grid-container.dashbrd-mode-edit .dashbrd-grid-widget.ui-resizable-resizing .dashbrd-grid-widget-head, .dashbrd-grid-container.dashbrd-mode-edit .dashbrd-grid-widget.ui-draggable-dragging .dashbrd-grid-widget-head {
  border-color: #303030; }
.dashbrd-grid-container.dashbrd-mode-edit .dashbrd-grid-widget.ui-resizable-resizing .dashbrd-grid-widget-content, .dashbrd-grid-container.dashbrd-mode-edit .dashbrd-grid-widget.ui-draggable-dragging .dashbrd-grid-widget-content {
  border-color: #303030; }
.dashbrd-grid-container.dashbrd-mode-edit .dashbrd-grid-iterator.ui-draggable-dragging .dashbrd-grid-iterator-head {
  box-shadow: 0 -6px 8px -2px rgba(0, 0, 0, 0.5); }
.dashbrd-grid-container.dashbrd-mode-edit .dashbrd-grid-iterator.ui-resizable-resizing::before, .dashbrd-grid-container.dashbrd-mode-edit .dashbrd-grid-iterator.ui-draggable-dragging::before {
  box-shadow: 0 4px 20px 2px rgba(0, 0, 0, 0.5); }
.dashbrd-grid-container.dashbrd-mode-edit .dashbrd-grid-iterator.ui-resizable-resizing .dashbrd-grid-iterator-head, .dashbrd-grid-container.dashbrd-mode-edit .dashbrd-grid-iterator.ui-draggable-dragging .dashbrd-grid-iterator-head {
  border-color: #303030; }
.dashbrd-grid-container.dashbrd-mode-edit .dashbrd-grid-iterator.ui-resizable-resizing .dashbrd-grid-iterator-content .dashbrd-grid-widget .dashbrd-grid-widget-head, .dashbrd-grid-container.dashbrd-mode-edit .dashbrd-grid-iterator.ui-draggable-dragging .dashbrd-grid-iterator-content .dashbrd-grid-widget .dashbrd-grid-widget-head {
  border-color: #303030; }
.dashbrd-grid-container.dashbrd-mode-edit .dashbrd-grid-iterator.ui-resizable-resizing .dashbrd-grid-iterator-content .dashbrd-grid-widget .dashbrd-grid-widget-content, .dashbrd-grid-container.dashbrd-mode-edit .dashbrd-grid-iterator.ui-draggable-dragging .dashbrd-grid-iterator-content .dashbrd-grid-widget .dashbrd-grid-widget-content {
  border-color: #303030; }
.dashbrd-grid-container.dashbrd-mode-edit .dashbrd-grid-iterator.ui-resizable-resizing .dashbrd-grid-iterator-content .dashbrd-grid-iterator-placeholder > div, .dashbrd-grid-container.dashbrd-mode-edit .dashbrd-grid-iterator.ui-draggable-dragging .dashbrd-grid-iterator-content .dashbrd-grid-iterator-placeholder > div {
  border-color: #303030; }
.dashbrd-grid-container.dashbrd-mode-edit .dashbrd-grid-iterator.ui-resizable-resizing .dashbrd-grid-iterator-mask, .dashbrd-grid-container.dashbrd-mode-edit .dashbrd-grid-iterator.ui-draggable-dragging .dashbrd-grid-iterator-mask {
  border: 0; }
.dashbrd-grid-container.dashbrd-mode-edit .dashbrd-grid-widget-placeholder > div {
  background-color: #232323 !important; }

.btn-back-map-container .btn-back-map .btn-back-map-icon {
  background-position: -85px -725px; }

.ui-tabs-nav .ui-tabs-active .btn-time::after {
  background-position: -87px -583px; }
.ui-tabs-nav .ui-tabs-active .filter-trigger::after {
  background-position: -87px -547px; }

.time-quick li a:focus {
  color: #ffffff; }

.icon-action-msgs[data-count]::after {
  color: #f2f2f2; }

.icon-action-severity-up::before {
  background-position: -624px -245px; }

.icon-action-severity-down::before {
  background-position: -649px -245px; }

.icon-actions-number-gray[data-count]::after {
  color: #f2f2f2; }

.icon-description::after {
  color: #f2f2f2; }

.totals-list {
  color: #191919; }

.host-avail-widget.list-table {
  color: #191919; }
  .host-avail-widget.list-table tbody th {
    color: #f2f2f2; }
.host-avail-widget .host-avail-total {
  color: #f2f2f2; }<|MERGE_RESOLUTION|>--- conflicted
+++ resolved
@@ -4101,18 +4101,11 @@
     bottom: 0;
     left: 0;
     right: 0;
-<<<<<<< HEAD
     z-index: 3; }
-  .is-loading:after {
-    -webkit-border-radius: 50%;
-    -moz-border-radius: 50%;
-=======
-    z-index: 1; }
   .is-loading::after {
     background-color: rgba(43, 43, 43, 0.8);
     border: 2px solid #ccd5d9;
     border-bottom-color: #0275b8;
->>>>>>> fa8d7072
     border-radius: 50%;
     box-shadow: 0 0 0 7px rgba(43, 43, 43, 0.8);
     width: 20px;
@@ -4123,15 +4116,8 @@
     bottom: 0;
     left: 0;
     right: 0;
-<<<<<<< HEAD
-    border: 2px solid #ccd5d9;
-    border-bottom-color: #0275b8;
-    animation: is-loading-kf 0.6s infinite linear;
+    animation: is-loading-kf .6s infinite linear;
     z-index: 3;
-=======
-    animation: is-loading-kf .6s infinite linear;
-    z-index: 1;
->>>>>>> fa8d7072
     content: ''; }
   .is-loading.is-loading-fadein::before {
     opacity: 0;
