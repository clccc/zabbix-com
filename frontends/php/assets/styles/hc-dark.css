--- conflicted
+++ resolved
@@ -2031,12 +2031,9 @@
   .icon-ackn::before {
     background: url(../img/icon-sprite.svg) no-repeat -45px -693px; }
 
-<<<<<<< HEAD
-=======
 .icon-none {
   margin-left: 18px; }
 
->>>>>>> f6186b49
 .icon-tree-top-bottom {
   margin: 0 12px 0 0; }
   .icon-tree-top-bottom::before {
