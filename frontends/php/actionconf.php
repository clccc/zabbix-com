<?php
/*
** ZABBIX
** Copyright (C) 2000-2010 SIA Zabbix
**
** This program is free software; you can redistribute it and/or modify
** it under the terms of the GNU General Public License as published by
** the Free Software Foundation; either version 2 of the License, or
** (at your option) any later version.
**
** This program is distributed in the hope that it will be useful,
** but WITHOUT ANY WARRANTY; without even the implied warranty of
** MERCHANTABILITY or FITNESS FOR A PARTICULAR PURPOSE.  See the
** GNU General Public License for more details.
**
** You should have received a copy of the GNU General Public License
** along with this program; if not, write to the Free Software
** Foundation, Inc., 675 Mass Ave, Cambridge, MA 02139, USA.
**/
?>
<?php
require_once('include/config.inc.php');
require_once('include/actions.inc.php');
require_once('include/hosts.inc.php');
include_once('include/discovery.inc.php');
require_once('include/triggers.inc.php');
require_once('include/events.inc.php');
require_once('include/forms.inc.php');
require_once('include/media.inc.php');
require_once('include/nodes.inc.php');

$page['title']		= 'S_CONFIGURATION_OF_ACTIONS';
$page['file']		= 'actionconf.php';
$page['hist_arg']	= array();

include_once('include/page_header.php');

$_REQUEST['eventsource'] = get_request('eventsource',CProfile::get('web.actionconf.eventsource',EVENT_SOURCE_TRIGGERS));
?>
<?php
//		VAR			TYPE	OPTIONAL FLAGS	VALIDATION	EXCEPTION
	$fields=array(
		'actionid'=>		array(T_ZBX_INT, O_OPT, P_SYS, DB_ID, null),
		'name'=>			array(T_ZBX_STR, O_OPT,	 null, NOT_EMPTY, 'isset({save})'),
		'eventsource'=>		array(T_ZBX_INT, O_MAND, null, IN(array(EVENT_SOURCE_TRIGGERS,EVENT_SOURCE_DISCOVERY,EVENT_SOURCE_AUTO_REGISTRATION)),	null),
		'evaltype'=>		array(T_ZBX_INT, O_OPT, null, IN(array(ACTION_EVAL_TYPE_AND_OR,ACTION_EVAL_TYPE_AND,ACTION_EVAL_TYPE_OR)),	'isset({save})'),
		'esc_period'=>		array(T_ZBX_INT, O_OPT, null, BETWEEN(60,999999), 'isset({save})&&isset({escalation})'),
		'escalation'=>		array(T_ZBX_INT, O_OPT, null, IN("0,1"), null),
		'status'=>			array(T_ZBX_INT, O_OPT, null, IN(array(ACTION_STATUS_ENABLED,ACTION_STATUS_DISABLED)), 'isset({save})'),
		'def_shortdata'=>	array(T_ZBX_STR, O_OPT,	null, null, 'isset({save})'),
		'def_longdata'=>	array(T_ZBX_STR, O_OPT,	null, null, 'isset({save})'),
		'recovery_msg'=>	array(T_ZBX_INT, O_OPT,	null, null, null),
		'r_shortdata'=>		array(T_ZBX_STR, O_OPT,	null, NOT_EMPTY, 'isset({recovery_msg})&&isset({save})'),
		'r_longdata'=>		array(T_ZBX_STR, O_OPT,	null, NOT_EMPTY, 'isset({recovery_msg})&&isset({save})'),
		'g_actionid'=>		array(T_ZBX_INT, O_OPT,	null, DB_ID, null),
		'conditions'=>		array(null, O_OPT, null, null, null),
		'g_conditionid'=>	array(null, O_OPT, null, null, null),
		'new_condition'=>	array(null, O_OPT, null, null, 'isset({add_condition})'),
		'operations'=>		array(null, O_OPT, null, null, 'isset({save})'),
		'g_operationid'=>	array(null, O_OPT, null, null, null),
		'edit_operationid'=>	array(null, O_OPT, P_ACT, DB_ID, null),
		'new_operation'=>		array(null, O_OPT, null, null, 'isset({add_operation})'),
		'opconditions'=>		array(null, O_OPT, null, null, null),
		'g_opconditionid'=>		array(null, O_OPT, null, null, null),
		'new_opcondition'=>		array(null,	O_OPT,  null,	null,	'isset({add_opcondition})'),
// Actions
		'go'=>					array(T_ZBX_STR, O_OPT, P_SYS|P_ACT, NULL, NULL),
// form
		'add_condition'=>		array(T_ZBX_STR, O_OPT, P_SYS|P_ACT,	null,	null),
		'del_condition'=>		array(T_ZBX_STR, O_OPT, P_SYS|P_ACT,	null,	null),
		'cancel_new_condition'=>	array(T_ZBX_STR, O_OPT, P_SYS|P_ACT,	null,	null),
		'add_operation'=>		array(T_ZBX_STR, O_OPT, P_SYS|P_ACT,	null,	null),
		'del_operation'=>		array(T_ZBX_STR, O_OPT, P_SYS|P_ACT,	null,	null),
		'cancel_new_operation'=>	array(T_ZBX_STR, O_OPT, P_SYS|P_ACT,	null,	null),
		'add_opcondition'=>		array(T_ZBX_STR, O_OPT, P_SYS|P_ACT,	null,	null),
		'del_opcondition'=>		array(T_ZBX_STR, O_OPT, P_SYS|P_ACT,	null,	null),
		'cancel_new_opcondition'=>	array(T_ZBX_STR, O_OPT, P_SYS|P_ACT,	null,	null),

		'save'=>			array(T_ZBX_STR, O_OPT, P_SYS|P_ACT,	null,	null),
		'clone'=>			array(T_ZBX_STR, O_OPT, P_SYS|P_ACT,	null,	null),
		'delete'=>			array(T_ZBX_STR, O_OPT, P_SYS|P_ACT,	null,	null),
		'cancel'=>			array(T_ZBX_STR, O_OPT, P_SYS,	null,	null),
/* other */
		'form'=>			array(T_ZBX_STR, O_OPT, P_SYS,	null,	null),
		'form_refresh'=>	array(T_ZBX_INT, O_OPT,	null,	null,	null),
//ajax
		'favobj'=>		array(T_ZBX_STR, O_OPT, P_ACT,	NULL, NULL),
		'favref'=>		array(T_ZBX_STR, O_OPT, P_ACT,	NOT_EMPTY, 'isset({favobj})'),
		'state'=>		array(T_ZBX_INT, O_OPT, P_ACT,	NOT_EMPTY, 'isset({favobj}) && ("filter"=={favobj})'),
	);

	check_fields($fields);
	validate_sort_and_sortorder('name',ZBX_SORT_UP);

	$_REQUEST['go'] = get_request('go','none');
?>
<?php
/* AJAX */
// for future use
	if(isset($_REQUEST['favobj'])){
		if('filter' == $_REQUEST['favobj']){
			CProfile::update('web.audit.filter.state',$_REQUEST['state'], PROFILE_TYPE_INT);
		}
	}

	if((PAGE_TYPE_JS == $page['type']) || (PAGE_TYPE_HTML_BLOCK == $page['type'])){
		require_once('include/page_footer.php');
		exit();
	}
//--------

	if(isset($_REQUEST['actionid'])){
		$aa = CAction::get(array('actionids' => $_REQUEST['actionid'], 'editable' => 1));
		if(empty($aa)){
			access_deny();
		}
	}

	CProfile::update('web.actionconf.eventsource',$_REQUEST['eventsource'], PROFILE_TYPE_INT);
?>
<?php
	if(inarr_isset(array('clone','actionid'))){
		unset($_REQUEST['actionid']);
		$_REQUEST['form'] = 'clone';
	}
	else if(isset($_REQUEST['cancel_new_condition'])){
		unset($_REQUEST['new_condition']);
	}
	else if(isset($_REQUEST['cancel_new_operation'])){
		unset($_REQUEST['new_operation']);
	}
	else if(isset($_REQUEST['cancel_new_opcondition'])){
		unset($_REQUEST['new_opcondition']);
	}
	else if(isset($_REQUEST['save'])){
		if(!count(get_accessible_nodes_by_user($USER_DETAILS,PERM_READ_WRITE,PERM_RES_IDS_ARRAY)))
			access_deny();

		if(!isset($_REQUEST['escalation'])) $_REQUEST['esc_period'] = 0;

		$conditions = get_request('conditions', array());
		foreach($conditions as $cnum => &$condition){
			$condition['conditiontype'] = $condition['type'];
		}
		unset($condition);

		$action = array(
			'name'				=> get_request('name'),
			'eventsource'		=> get_request('eventsource',0),
			'evaltype'			=> get_request('evaltype',0),
			'status'			=> get_request('status',0),
			'esc_period'		=> get_request('esc_period',0),
			'def_shortdata'		=> get_request('def_shortdata',''),
			'def_longdata'		=> get_request('def_longdata',''),
			'recovery_msg'		=> get_request('recovery_msg',0),
			'r_shortdata'		=> get_request('r_shortdata',''),
			'r_longdata'		=> get_request('r_longdata',''),
			'conditions'		=> $conditions,
			'operations'		=> get_request('operations', array()),
		);

		if(isset($_REQUEST['actionid'])){
<<<<<<< HEAD
			$action['actionid']= $_REQUEST['actionid'];
			
			$result = CAction::update($action);
			show_messages($result,S_ACTION_UPDATED,S_CANNOT_UPDATE_ACTION);
		}
		else{
=======
			$result = update_action($_REQUEST['actionid'],
				$_REQUEST['name'],$_REQUEST['eventsource'],$_REQUEST['esc_period'],
				$_REQUEST['def_shortdata'],$_REQUEST['def_longdata'],
				$_REQUEST['recovery_msg'],$_REQUEST['r_shortdata'],$_REQUEST['r_longdata'],
				$_REQUEST['evaltype'],$_REQUEST['status'],
				$conditions, $operations
				);

			$result = DBend($result);
			show_messages($result,S_ACTION_UPDATED,S_CANNOT_UPDATE_ACTION);
		}
		else{
			foreach($conditions as $cnum => &$condition){
				$condition['conditiontype'] = $condition['type'];
			}
			unset($condition);

			$action = array(
					'name'				=> get_request('name'),
					'eventsource'		=> get_request('eventsource',0),
					'evaltype'			=> get_request('evaltype',0),
					'status'			=> get_request('status',0),
					'esc_period'		=> get_request('esc_period',0),
					'def_shortdata'		=> get_request('def_shortdata',''),
					'def_longdata'		=> get_request('def_longdata',''),
					'recovery_msg'		=> get_request('recovery_msg',0),
					'r_shortdata'		=> get_request('r_shortdata',''),
					'r_longdata'			=> get_request('r_longdata',''),
					'conditions'		=> $conditions,
					'operations'		=> $operations
				);

>>>>>>> 5f4baf81
			$result = CAction::create($action);
			show_messages($result,S_ACTION_ADDED,S_CANNOT_ADD_ACTION);
		}

		if($result){
			add_audit(!isset($_REQUEST['actionid'])?AUDIT_ACTION_ADD:AUDIT_ACTION_UPDATE,
				AUDIT_RESOURCE_ACTION,
				S_NAME.': '.$_REQUEST['name']);

			unset($_REQUEST['form']);
		}
	}
	else if(inarr_isset(array('delete','actionid'))){
		if(!count(get_accessible_nodes_by_user($USER_DETAILS,PERM_READ_WRITE,PERM_RES_IDS_ARRAY)))
			access_deny();

		$result = CAction::delete($_REQUEST['actionid']);

		show_messages($result,S_ACTION_DELETED,S_CANNOT_DELETE_ACTION);
		if($result){
			unset($_REQUEST['form']);
			unset($_REQUEST['actionid']);
		}
	}
	else if(inarr_isset(array('add_condition', 'new_condition'))){
		$new_condition = $_REQUEST['new_condition'];

		if(!isset($new_condition['value'])) $new_condition['value'] = '';

<<<<<<< HEAD
		if(validate_condition($new_condition['type'], $new_condition['value'])){
=======
		if(validate_condition($new_condition['type'],$new_condition['value']) ){
>>>>>>> 5f4baf81
			$_REQUEST['conditions'] = get_request('conditions',array());
			if(!str_in_array($new_condition, $_REQUEST['conditions']))
				array_push($_REQUEST['conditions'],$new_condition);

			unset($_REQUEST['new_condition']);
		}
	}
	else if(inarr_isset(array('del_condition','g_conditionid'))){
		$_REQUEST['conditions'] = get_request('conditions',array());
		foreach($_REQUEST['g_conditionid'] as $val){
			unset($_REQUEST['conditions'][$val]);
		}
	}
	else if(inarr_isset(array('add_opcondition','new_opcondition'))){
		$new_opcondition = $_REQUEST['new_opcondition'];

		if( validate_condition($new_opcondition['conditiontype'],$new_opcondition['value']) ){
			$new_operation = get_request('new_operation',array());
			if(!isset($new_operation['opconditions'])) $new_operation['opconditions'] = array();

			if(!str_in_array($new_opcondition,$new_operation['opconditions']))
				array_push($new_operation['opconditions'],$new_opcondition);

			$_REQUEST['new_operation'] = $new_operation;

			unset($_REQUEST['new_opcondition']);
		}
	}
	else if(inarr_isset(array('del_opcondition','g_opconditionid'))){
		$new_operation = get_request('new_operation',array());

		foreach($_REQUEST['g_opconditionid'] as $val){
			unset($new_operation['opconditions'][$val]);
		}

		$_REQUEST['new_operation'] = $new_operation;
	}
	else if(inarr_isset(array('add_operation','new_operation'))){
		$new_operation = $_REQUEST['new_operation'];

		if(validate_operation($new_operation)){
			zbx_rksort($new_operation);

			$_REQUEST['operations'] = get_request('operations',array());


			if(($new_operation['esc_step_from'] <= $new_operation['esc_step_to']) || ($new_operation['esc_step_to']==0)) {

				if(!isset($new_operation['id'])){
					if(!str_in_array($new_operation,$_REQUEST['operations']))
						array_push($_REQUEST['operations'],$new_operation);
				}
				else{
					$id = $new_operation['id'];
					unset($new_operation['id']);
					$_REQUEST['operations'][$id] = $new_operation;
				}

				unset($_REQUEST['new_operation']);
			}
			else{
				info(S_INCORRECT_STEPS);
			}
		}
	}
	else if(inarr_isset(array('del_operation','g_operationid'))){
		$_REQUEST['operations'] = get_request('operations',array());
		foreach($_REQUEST['g_operationid'] as $val){
			unset($_REQUEST['operations'][$val]);
		}
	}
	else if(inarr_isset(array('edit_operationid'))){
		$_REQUEST['edit_operationid'] = array_keys($_REQUEST['edit_operationid']);
		$edit_operationid = $_REQUEST['edit_operationid'] =array_pop($_REQUEST['edit_operationid']);
		$_REQUEST['operations'] = get_request('operations',array());

		if(isset($_REQUEST['operations'][$edit_operationid])){
			$_REQUEST['new_operation'] = $_REQUEST['operations'][$edit_operationid];
			$_REQUEST['new_operation']['id'] = $edit_operationid;
		}
	}
// ------ GO ------
	else if(str_in_array($_REQUEST['go'], array('activate','disable')) && isset($_REQUEST['g_actionid'])){
		if(!count($nodes = get_accessible_nodes_by_user($USER_DETAILS,PERM_READ_WRITE,PERM_RES_IDS_ARRAY)))
			access_deny();

		$status = ($_REQUEST['go'] == 'activate')?0:1;
		$status_name = $status?'disabled':'enabled';

		DBstart();
		$actionids = array();
		$sql = 'SELECT DISTINCT a.actionid '.
					' FROM actions a '.
					' WHERE '.DBin_node('a.actionid',$nodes).
						' AND '.DBcondition('a.actionid', $_REQUEST['g_actionid']);

		$go_result=DBselect($sql);
		while($row=DBfetch($go_result)){
			$res = update_action_status($row['actionid'],$status);
			if($res)
				$actionids[] = $row['actionid'];
		}
		$go_result = DBend($res);

		if($go_result && isset($res)){
			show_messages($go_result, S_STATUS_UPDATED, S_CANNOT_UPDATE_STATUS);
			add_audit(AUDIT_ACTION_UPDATE, AUDIT_RESOURCE_ACTION, ' Actions ['.implode(',',$actionids).'] '.$status_name);
		}
	}
	else if(($_REQUEST['go'] == 'delete') && isset($_REQUEST['g_actionid'])){
		if(!count($nodes = get_accessible_nodes_by_user($USER_DETAILS,PERM_READ_WRITE,PERM_RES_IDS_ARRAY)))
			access_deny();

		$go_result = CAction::delete($_REQUEST['g_actionid']);
	}

	if(($_REQUEST['go'] != 'none') && isset($go_result) && $go_result){
		$url = new CUrl();
		$path = $url->getPath();
		insert_js('cookie.eraseArray("'.$path.'")');
	}

?>
<?php
	$action_wdgt = new CWidget();

/* header */
	$form = new CForm(null, 'get');

	$form->addVar('eventsource', $_REQUEST['eventsource']);
	if(!isset($_REQUEST['form'])){
		$form->addItem(new CButton('form', S_CREATE_ACTION));
	}
	$action_wdgt->addPageHeader(S_CONFIGURATION_OF_ACTIONS_BIG, $form);

	if(isset($_REQUEST['form'])){
		$frmAction = new CForm('actionconf.php', 'post');
		$frmAction->setName(S_ACTION);

		$frmAction->addVar('form', get_request('form', 1));

		$action = null;
		if(isset($_REQUEST['actionid'])){
			$action = get_action_by_actionid($_REQUEST['actionid']);
			$frmAction->addVar('actionid',$_REQUEST['actionid']);
		}

		$left_tab = new CTable();
		$left_tab->setCellPadding(3);
		$left_tab->setCellSpacing(3);

// ACTION FORM {{{
		$tblAct = new CTable(null, 'formElementTable');

		if(isset($_REQUEST['actionid']) && !isset($_REQUEST['form_refresh'])){
			$name = $action['name'];
			$eventsource = $action['eventsource'];
			$esc_period	= $action['esc_period'];
			$status	= $action['status'];
			$def_shortdata = $action['def_shortdata'];
			$def_longdata = $action['def_longdata'];
			$recovery_msg = $action['recovery_msg'];
			$r_shortdata = $action['r_shortdata'];
			$r_longdata	= $action['r_longdata'];

			if($esc_period) $_REQUEST['escalation'] = 1;
		}
		else{
			if(isset($_REQUEST['escalation']) && (0 == $_REQUEST['esc_period']))
				$_REQUEST['esc_period'] = 3600;

			$name = get_request('name');
			$eventsource = get_request('eventsource');
			$esc_period = get_request('esc_period',0);
			$status = get_request('status');
			$def_shortdata = get_request('def_shortdata', ACTION_DEFAULT_MSG);
			$def_longdata = get_request('def_longdata', ACTION_DEFAULT_MSG);
			$recovery_msg = get_request('recovery_msg',0);
			$r_shortdata = get_request('r_shortdata', ACTION_DEFAULT_MSG);
			$r_longdata	= get_request('r_longdata', ACTION_DEFAULT_MSG);

			if(!$esc_period) unset($_REQUEST['escalation']);
		}

		$tblAct->addRow(array(S_NAME, new CTextBox('name', $name, 50)));

		$cmbSource =  new CComboBox('eventsource', $eventsource, 'submit()');
		$cmbSource->addItem(EVENT_SOURCE_TRIGGERS, S_TRIGGERS);
		$cmbSource->addItem(EVENT_SOURCE_DISCOVERY, S_DISCOVERY);
		$cmbSource->addItem(EVENT_SOURCE_AUTO_REGISTRATION, S_AUTO_REGISTRATION);
		$tblAct->addRow(array(S_EVENT_SOURCE, $cmbSource));


		if(EVENT_SOURCE_TRIGGERS == $eventsource){
			$tblAct->addRow(array(S_ENABLE_ESCALATIONS, new CCheckBox('escalation',isset($_REQUEST['escalation']),'javascript: submit();',1)));

			if(isset($_REQUEST['escalation'])){
				$tblAct->addRow(array(S_PERIOD.' ('.S_SECONDS_SMALL.')', array(new CNumericBox('esc_period', $esc_period, 6, 'no'), '['.S_MIN_SMALL.' 60]')));
			}
			else{
				$tblAct->addItem(new CVar('esc_period',$esc_period));
			}
		}
		else{
			$tblAct->addItem(new CVar('esc_period',$esc_period));
		}

		if(!isset($_REQUEST['escalation'])){
			unset($_REQUEST['new_opcondition']);
		}

		$tblAct->addRow(array(S_DEFAULT_SUBJECT, new CTextBox('def_shortdata', $def_shortdata, 50)));
		$tblAct->addRow(array(S_DEFAULT_MESSAGE, new CTextArea('def_longdata', $def_longdata,50,5)));

		if(EVENT_SOURCE_TRIGGERS == $eventsource){
			$tblAct->addRow(array(S_RECOVERY_MESSAGE, new CCheckBox('recovery_msg',$recovery_msg,'javascript: submit();',1)));
			if($recovery_msg){
				$tblAct->addRow(array(S_RECOVERY_SUBJECT, new CTextBox('r_shortdata', $r_shortdata, 50)));
				$tblAct->addRow(array(S_RECOVERY_MESSAGE, new CTextArea('r_longdata', $r_longdata,50,5)));
			}
			else{
				$tblAct->addItem(new CVar('r_shortdata', $r_shortdata));
				$tblAct->addItem(new CVar('r_longdata', $r_longdata));
			}
		}
		else{
			unset($_REQUEST['recovery_msg']);
		}

		$cmbStatus = new CComboBox('status',$status);
		$cmbStatus->addItem(ACTION_STATUS_ENABLED,S_ENABLED);
		$cmbStatus->addItem(ACTION_STATUS_DISABLED,S_DISABLED);
		$tblAct->addRow(array(S_STATUS, $cmbStatus));

		$footer = array(new CButton('save',S_SAVE));
		if(isset($_REQUEST['actionid'])){
			$footer[] = new CButton('clone',S_CLONE);
			$footer[] = new CButtonDelete(S_DELETE_SELECTED_ACTION_Q,
				url_param('form').url_param('eventsource').
				url_param('actionid')
			);
		}
		$footer[] = new CButtonCancel(url_param('actiontype'));

		$left_tab->addRow(new CFormElement(S_ACTION, $tblAct, $footer));
// }}} ACTION_FORM


// CONDITIONS FORM {{{
		$tblCond = new CTable(null, 'formElementTable');

		$conditions	= get_request('conditions',array());

		if(isset($_REQUEST['actionid']) && !isset($_REQUEST['form_refresh'])){
			$eventsource = $action['eventsource'];
			$evaltype = $action['evaltype'];

			$sql = 'SELECT conditiontype, operator, value '.
					' FROM conditions '.
					' WHERE actionid='.$_REQUEST['actionid'].
					' ORDER BY conditiontype,conditionid';
			$db_conditions = DBselect($sql);
			while($condition_data = DBfetch($db_conditions)){
				$condition_data = array(
					'type' => $condition_data['conditiontype'],
					'operator' => $condition_data['operator'],
					'value' => $condition_data['value']
				);

				if(str_in_array($condition_data, $conditions)) continue;
				array_push($conditions, $condition_data);
			}
		}
		else{
			$evaltype = get_request('evaltype');
			$eventsource = get_request('eventsource');
		}

		$allowed_conditions = get_conditions_by_eventsource($eventsource);

// show CONDITION LIST
		zbx_rksort($conditions);

		/* group conditions by type */
		$grouped_conditions = array();
		$cond_el = new CTable(S_NO_CONDITIONS_DEFINED);
		$i=0;

		foreach($conditions as $id => $val){
			if(!isset($val['type'])) $val['type'] = 0;
			if(!isset($val['operator'])) $val['operator'] = 0;
			if(!isset($val['value'])) $val['value'] = 0;

			if(!str_in_array($val['type'], $allowed_conditions)) continue;

			$label = chr(ord('A') + $i);
			$cond_el->addRow(array('('.$label.')',array(
				new CCheckBox('g_conditionid[]', 'no', null,$i),
				get_condition_desc($val['type'], $val['operator'], $val['value']))
			));

			$tblCond->addItem(new CVar("conditions[$i][type]", $val['type']));
			$tblCond->addItem(new CVar("conditions[$i][operator]", $val['operator']));
			$tblCond->addItem(new CVar("conditions[$i][value]", $val['value']));

			$grouped_conditions[$val['type']][] = $label;

			$i++;
		}
		unset($conditions);

		$footer = array();
		if(!isset($_REQUEST['new_condition'])){
			$footer[] = new CButton('new_condition',S_NEW);
		}

		if($cond_el->ItemsCount() > 0){
			$footer[] = new CButton('del_condition',S_DELETE_SELECTED);
		}
		if($cond_el->ItemsCount() > 1){
			/* prepare condition calcuation type selector */
			switch($evaltype){
				case ACTION_EVAL_TYPE_AND: $group_op = $glog_op = S_AND; break;
				case ACTION_EVAL_TYPE_OR: $group_op = $glog_op = S_OR; break;
				default: $group_op = S_OR; $glog_op = S_AND; break;
			}

			foreach($grouped_conditions as $id => $val)
				$grouped_conditions[$id] = '('.implode(' '.$group_op.' ', $val).')';

			$grouped_conditions = implode(' '.$glog_op.' ', $grouped_conditions);

			$cmb_calc_type = new CComboBox('evaltype', $evaltype, 'submit()');
			$cmb_calc_type->addItem(ACTION_EVAL_TYPE_AND_OR, S_AND_OR_BIG);
			$cmb_calc_type->addItem(ACTION_EVAL_TYPE_AND, S_AND_BIG);
			$cmb_calc_type->addItem(ACTION_EVAL_TYPE_OR, S_OR_BIG);
			$tblCond->addRow(array(S_TYPE_OF_CALCULATION, array($cmb_calc_type, new CTextBox('preview', $grouped_conditions, 60,'yes'))));
			/* end of calculation type selector */
		}
		else{
			$tblCond->addItem(new CVar('evaltype', ACTION_EVAL_TYPE_AND_OR));
		}

		$tblCond->addRow(array(S_CONDITIONS, $cond_el));

		$left_tab->addRow(new CFormElement(S_ACTION_CONDITIONS, $tblCond, $footer));
// }}} CONDITIONS FORM


// NEW CONDITION FORM {{{
		if(isset($_REQUEST['new_condition'])){
			$tblNewCond = new CTable(null, 'formElementTable');

			if(isset($_REQUEST['actionid']) && !isset($_REQUEST['form_refresh'])){
				$eventsource = $action['eventsource'];
				$evaltype = $action['evaltype'];
			}
			else{
				$evaltype = get_request('evaltype');
				$eventsource = get_request('eventsource');
			}

			$allowed_conditions = get_conditions_by_eventsource($eventsource);

			$new_condition = get_request('new_condition', array());
			$new_condition = array(
				'type' => isset($new_condition['type']) ? $new_condition['type'] : CONDITION_TYPE_TRIGGER_NAME,
				'operator' => isset($new_condition['operator']) ? $new_condition['operator'] : CONDITION_OPERATOR_LIKE,
				'value' => isset($new_condition['value']) ? $new_condition['value'] : '',
			);

			if(!str_in_array($new_condition['type'], $allowed_conditions))
				$new_condition['type'] = $allowed_conditions[0];

			$rowCondition = array();
			$cmbCondType = new CComboBox('new_condition[type]',$new_condition['type'],'submit()');
			foreach($allowed_conditions as $cond)
				$cmbCondType->addItem($cond, condition_type2str($cond));
			$rowCondition[] = $cmbCondType;


			$cmbCondOp = new CComboBox('new_condition[operator]');
			foreach(get_operators_by_conditiontype($new_condition['type']) as $op)
				$cmbCondOp->addItem($op, condition_operator2str($op));
			$rowCondition[] = $cmbCondOp;

			switch($new_condition['type']){
				case CONDITION_TYPE_HOST_GROUP:
					$tblNewCond->addItem(new CVar('new_condition[value]','0'));
					$rowCondition[] = array(
						new CTextBox('group','',20,'yes'),
						new CButton('btn1',S_SELECT,
							"return PopUp('popup.php?writeonly=1&dstfrm=".S_ACTION.
							"&dstfld1=new_condition%5Bvalue%5D&dstfld2=group&srctbl=host_group".
							"&srcfld1=groupid&srcfld2=name',450,450);",
							'T'));
					break;
				case CONDITION_TYPE_HOST_TEMPLATE:
					$tblNewCond->addItem(new CVar('new_condition[value]','0'));
					$rowCondition[] = array(
						new CTextBox('host','',20,'yes'),
						new CButton('btn1',S_SELECT,
							"return PopUp('popup.php?writeonly=1&dstfrm=".S_ACTION.
							"&dstfld1=new_condition%5Bvalue%5D&dstfld2=host&srctbl=host_templates".
							"&srcfld1=hostid&srcfld2=host',450,450);",
							'T'));
					break;
				case CONDITION_TYPE_HOST:
					$tblNewCond->addItem(new CVar('new_condition[value]','0'));
					$rowCondition[] = array(
						new CTextBox('host','',20,'yes'),
						new CButton('btn1',S_SELECT,
							"return PopUp('popup.php?writeonly=1&dstfrm=".S_ACTION.
							"&dstfld1=new_condition%5Bvalue%5D&dstfld2=host&srctbl=hosts".
							"&srcfld1=hostid&srcfld2=host',450,450);",
							'T'));
					break;
				case CONDITION_TYPE_TRIGGER:
					$tblNewCond->addItem(new CVar('new_condition[value]','0'));

					$rowCondition[] = array(
						new CTextBox('trigger','',20,'yes'),
						new CButton('btn1',S_SELECT,
							"return PopUp('popup.php?writeonly=1&dstfrm=".S_ACTION.
							"&dstfld1=new_condition%5Bvalue%5D&dstfld2=trigger&srctbl=triggers".
							"&srcfld1=triggerid&srcfld2=description');",
							'T'));
					break;
				case CONDITION_TYPE_TRIGGER_NAME:
					$rowCondition[] = new CTextBox('new_condition[value]', "", 40);
					break;
				case CONDITION_TYPE_TRIGGER_VALUE:
					$cmbCondVal = new CComboBox('new_condition[value]');
					foreach(array(TRIGGER_VALUE_FALSE, TRIGGER_VALUE_TRUE) as $tr_val)
						$cmbCondVal->addItem($tr_val, trigger_value2str($tr_val));
					$rowCondition[] = $cmbCondVal;
					break;
				case CONDITION_TYPE_TIME_PERIOD:
					$rowCondition[] = new CTextBox('new_condition[value]', "1-7,00:00-23:59", 40);
					break;
				case CONDITION_TYPE_TRIGGER_SEVERITY:
					$cmbCondVal = new CComboBox('new_condition[value]');
					foreach(array(TRIGGER_SEVERITY_INFORMATION,
						TRIGGER_SEVERITY_WARNING,
						TRIGGER_SEVERITY_AVERAGE,
						TRIGGER_SEVERITY_HIGH,
						TRIGGER_SEVERITY_DISASTER) as $id)
						$cmbCondVal->addItem($id,get_severity_description($id));
					$rowCondition[] = $cmbCondVal;
					break;
				case CONDITION_TYPE_MAINTENANCE:
					$rowCondition[] = new CCol(S_MAINTENANCE_SMALL);
					break;
				case CONDITION_TYPE_NODE:
					$tblNewCond->addItem(new CVar('new_condition[value]','0'));
					$rowCondition[] = array(
						new CTextBox('node','',20,'yes'),
						new CButton('btn1',S_SELECT,
							"return PopUp('popup.php?writeonly=1&dstfrm=".S_ACTION.
							"&dstfld1=new_condition%5Bvalue%5D&dstfld2=node&srctbl=nodes".
							"&srcfld1=nodeid&srcfld2=name',450,450);",
							'T'));
					break;
				case CONDITION_TYPE_DRULE:
					$tblNewCond->addItem(new CVar('new_condition[value]','0'));
					$rowCondition[] = array(
						new CTextBox('drule','',20,'yes'),
						new CButton('btn1',S_SELECT,
							"return PopUp('popup.php?dstfrm=".S_ACTION.
							"&dstfld1=new_condition%5Bvalue%5D&dstfld2=drule&srctbl=drules".
							"&srcfld1=druleid&srcfld2=name',450,450);",
							'T'));
					break;
				case CONDITION_TYPE_DCHECK:
					$tblNewCond->addItem(new CVar('new_condition[value]','0'));
					$rowCondition[] = array(
						new CTextBox('dcheck','',50,'yes'),
						new CButton('btn1',S_SELECT,
							"return PopUp('popup.php?writeonly=1&dstfrm=".S_ACTION.
							"&dstfld1=new_condition%5Bvalue%5D&dstfld2=dcheck&srctbl=dchecks".
							"&srcfld1=dcheckid&srcfld2=name',450,450);",
							'T'));
					break;
				case CONDITION_TYPE_PROXY:
					$tblNewCond->addItem(new CVar('new_condition[value]','0'));
					$rowCondition[] = array(
						new CTextBox('proxy','',20,'yes'),
						new CButton('btn1',S_SELECT,
							"return PopUp('popup.php?writeonly=1&dstfrm=".S_ACTION.
							"&dstfld1=new_condition%5Bvalue%5D&dstfld2=proxy&srctbl=proxies".
							"&srcfld1=hostid&srcfld2=host',450,450);",
							'T'));
					break;
				case CONDITION_TYPE_DHOST_IP:
					$rowCondition[] = new CTextBox('new_condition[value]', '192.168.0.1-127,192.168.2.1', 50);
					break;
				case CONDITION_TYPE_DSERVICE_TYPE:
					$cmbCondVal = new CComboBox('new_condition[value]');
					foreach(array(SVC_SSH, SVC_LDAP, SVC_SMTP, SVC_FTP, SVC_HTTP,
						SVC_POP, SVC_NNTP, SVC_IMAP, SVC_TCP,SVC_AGENT,SVC_SNMPv1,SVC_SNMPv2,SVC_SNMPv3,
						SVC_ICMPPING) as $svc)
						$cmbCondVal->addItem($svc,discovery_check_type2str($svc));
					$rowCondition[] = $cmbCondVal;
					break;
				case CONDITION_TYPE_DSERVICE_PORT:
					$rowCondition[] = new CTextBox('new_condition[value]', '0-1023,1024-49151', 40);
					break;
				case CONDITION_TYPE_DSTATUS:
					$cmbCondVal = new CComboBox('new_condition[value]');
					foreach(array(DOBJECT_STATUS_UP, DOBJECT_STATUS_DOWN, DOBJECT_STATUS_DISCOVER,
							DOBJECT_STATUS_LOST) as $stat)
						$cmbCondVal->addItem($stat,discovery_object_status2str($stat));
					$rowCondition[] = $cmbCondVal;
					break;
				case CONDITION_TYPE_DOBJECT:
					$cmbCondVal = new CComboBox('new_condition[value]');
					foreach(array(EVENT_OBJECT_DHOST, EVENT_OBJECT_DSERVICE) as $object)
						$cmbCondVal->addItem($object, discovery_object2str($object));
					$rowCondition[] = $cmbCondVal;
					break;
				case CONDITION_TYPE_DUPTIME:
					$rowCondition[] = new CNumericBox('new_condition[value]','600',15);
					break;
				case CONDITION_TYPE_DVALUE:
					$rowCondition[] = new CTextBox('new_condition[value]', "", 40);
					break;
				case CONDITION_TYPE_APPLICATION:
					$rowCondition[] = new CTextBox('new_condition[value]', "", 40);
					break;
				case CONDITION_TYPE_HOST_NAME:
					$rowCondition[] = new CTextBox('new_condition[value]', "", 40);
					break;
			}

			$tblNewCond->addRow($rowCondition);

			$footer = array(new CButton('add_condition',S_ADD),new CButton('cancel_new_condition',S_CANCEL));
			$left_tab->addRow(new CFormElement(S_NEW_CONDITION, $tblNewCond, $footer));
		}
// }}} NEW CONDITION FORM


		$right_tab = new CTable();
		$right_tab->setCellPadding(3);
		$right_tab->setCellSpacing(3);

// ACTION OPERATIONS FORM {{{
		$tblOper = new CTableInfo(S_NO_OPERATIONS_DEFINED);
		$tblOper->setAttribute('style','background-color: #AAA;');

		$operations	= get_request('operations',array());
		if(isset($_REQUEST['actionid']) && !isset($_REQUEST['form_refresh'])){
			$eventsource = $action['eventsource'];
			$evaltype	= $action['evaltype'];
			$esc_period	= $action['esc_period'];

			/* prepate operations */
			$sql = 'SELECT * '.
					' FROM operations'.
					' WHERE actionid='.$_REQUEST['actionid'].
					' ORDER BY esc_step_from,operationtype,object,operationid';
			$db_operations = DBselect($sql);

			while($operation_data = DBfetch($db_operations)){
				$operation_data = array(
					'operationtype'	=>	$operation_data['operationtype'],
					'operationid'	=>	$operation_data['operationid'],
					'object'	=>	$operation_data['object'],
					'objectid'	=>	$operation_data['objectid'],
					'shortdata'	=>	$operation_data['shortdata'],
					'longdata'	=>	$operation_data['longdata'],
					'esc_period'	=>	$operation_data['esc_period'],
					'esc_step_from'	=>	$operation_data['esc_step_from'],
					'esc_step_to'	=>	$operation_data['esc_step_to'],
					'default_msg'	=>	$operation_data['default_msg'],
					'evaltype'	=>	$operation_data['evaltype']);

				$operation_data['opconditions'] = array();

				$sql = 'SELECT * FROM opconditions WHERE operationid='.$operation_data['operationid'];
				$db_opconds = DBselect($sql);
				while($db_opcond = DBfetch($db_opconds)){
					$operation_data['opconditions'][] = $db_opcond;
				}

				$sql = 'SELECT * from opmediatypes WHERE operationid='.$operation_data['operationid'];
				$db_opmtypes = DBSelect($sql);
				if($db_opmtype = DBfetch($db_opmtypes)){
					$operation_data['mediatypeid'] = $db_opmtype['mediatypeid'];
				}

				if(str_in_array($operation_data, $operations)) continue;
				array_push($operations, $operation_data);
			}
		}
		else{
			$eventsource = get_request('eventsource');
			$evaltype = get_request('evaltype');
			$esc_period	= get_request('esc_period');
		}

		$esc_step_from = array();
		$objects_tmp = array();
		$objectids_tmp = array();
		foreach($operations as $key => $operation) {
			$esc_step_from[$key] = $operation['esc_step_from'];
			$objects_tmp[$key] = $operation['object'];
			$objectids_tmp[$key] = $operation['objectid'];
		}

		array_multisort($esc_step_from, SORT_ASC, SORT_NUMERIC, $objects_tmp, SORT_DESC, $objectids_tmp, SORT_ASC, $operations);

		$tblOper->setHeader(array(
			new CCheckBox('all_operations',null,'checkAll("'.S_ACTION.'","all_operations","g_operationid");'),
			isset($_REQUEST['escalation'])?S_STEPS:null,
			S_DETAILS,
			isset($_REQUEST['escalation'])?S_PERIOD.' ('.S_SEC_SMALL.')':null,
			isset($_REQUEST['escalation'])?S_DELAY:null,
			S_ACTION
		));

		$allowed_operations = get_operations_by_eventsource($eventsource);

		$delay = count_operations_delay($operations,$esc_period);
		foreach($operations as $id => $val){
			if(!str_in_array($val['operationtype'], $allowed_operations)) continue;

			if(!isset($val['default_msg'])) $val['default_msg'] = 0;
			if(!isset($val['opconditions'])) $val['opconditions'] = array();
			if(!isset($val['mediatypeid'])) $val['mediatypeid'] = 0;

			$oper_details = new CSpan(get_operation_desc(SHORT_DESCRITION, $val));
			$oper_details->setHint(nl2br(get_operation_desc(LONG_DESCRITION, $val)));

			$esc_steps_txt = null;
			$esc_period_txt = null;
			$esc_delay_txt = null;

			if($val['esc_step_from'] < 1) $val['esc_step_from'] = 1;

			if(isset($_REQUEST['escalation'])){
				$esc_steps_txt = $val['esc_step_from'].' - '.$val['esc_step_to'];
				/* Display N-N as N */
				$esc_steps_txt = ($val['esc_step_from']==$val['esc_step_to'])?
					$val['esc_step_from']:$val['esc_step_from'].' - '.$val['esc_step_to'];

				$esc_period_txt = $val['esc_period']?$val['esc_period']:S_DEFAULT;
				$esc_delay_txt = $delay[$val['esc_step_from']]?convert_units($delay[$val['esc_step_from']],'uptime'):S_IMMEDIATELY;
			}

			$tblOper->addRow(array(
				new CCheckBox("g_operationid[]", 'no', null,$id),
				$esc_steps_txt,
				$oper_details,
				$esc_period_txt,
				$esc_delay_txt,
				new CButton('edit_operationid['.$id.']',S_EDIT)
			));

			$tblOper->addItem(new CVar('operations['.$id.'][operationtype]'	,$val['operationtype']));
			$tblOper->addItem(new CVar('operations['.$id.'][object]'	,$val['object']	));
			$tblOper->addItem(new CVar('operations['.$id.'][objectid]'	,$val['objectid']));
			$tblOper->addItem(new CVar('operations['.$id.'][mediatypeid]'	,$val['mediatypeid']));
			$tblOper->addItem(new CVar('operations['.$id.'][shortdata]'	,$val['shortdata']));
			$tblOper->addItem(new CVar('operations['.$id.'][longdata]'	,$val['longdata']));
			$tblOper->addItem(new CVar('operations['.$id.'][esc_period]'	,$val['esc_period']	));
			$tblOper->addItem(new CVar('operations['.$id.'][esc_step_from]'	,$val['esc_step_from']));
			$tblOper->addItem(new CVar('operations['.$id.'][esc_step_to]'	,$val['esc_step_to']));
			$tblOper->addItem(new CVar('operations['.$id.'][default_msg]'	,$val['default_msg']));
			$tblOper->addItem(new CVar('operations['.$id.'][evaltype]'	,$val['evaltype']));

			foreach($val['opconditions'] as $opcondid => $opcond){
				foreach($opcond as $field => $value)
					$tblOper->addItem(new CVar('operations['.$id.'][opconditions]['.$opcondid.']['.$field.']',$value));
			}
		}

		$footer = array();
		if(!isset($_REQUEST['new_operation'])){
			$footer[] = new CButton('new_operation',S_NEW);
		}
		if($tblOper->ItemsCount() > 0 ){
			$footer[] = new CButton('del_operation',S_DELETE_SELECTED);
		}

		$right_tab->addRow(new CFormElement(S_ACTION_OPERATIONS, $tblOper, $footer));
// }}} ACTION OPERATIONS FORM


// NEW OPERATION FORM {{{
		if(isset($_REQUEST['new_operation'])){
			$tblOper = new CTable(null, 'formElementTable');

			$operations	= get_request('operations', array());

			if(isset($_REQUEST['actionid']) && !isset($_REQUEST['form_refresh'])){
				$eventsource = $action['eventsource'];
			}
			else{
				$eventsource = get_request('eventsource');
			}

			$allowed_operations = get_operations_by_eventsource($eventsource);

			/* init new_operation variable */
			$new_operation = get_request('new_operation', array());

			if(!is_array($new_operation)){
				$new_operation = array();
				$new_operation['default_msg'] = 1;
			}
			if(!isset($new_operation['operationtype']))	$new_operation['operationtype']	= OPERATION_TYPE_MESSAGE;
			if(!isset($new_operation['object']))		$new_operation['object']	= OPERATION_OBJECT_GROUP;
			if(!isset($new_operation['objectid']))		$new_operation['objectid']	= 0;
			if(!isset($new_operation['mediatypeid']))	$new_operation['mediatypeid']	= 0;
			if(!isset($new_operation['shortdata']))		$new_operation['shortdata']	= '{TRIGGER.NAME}: {STATUS}';
			if(!isset($new_operation['longdata']))		$new_operation['longdata']	= '{TRIGGER.NAME}: {STATUS}';
			if(!isset($new_operation['esc_step_from']))	$new_operation['esc_step_from'] = 1;
			if(!isset($new_operation['esc_step_to']))	$new_operation['esc_step_to'] = 1;
			if(!isset($new_operation['esc_period']))	$new_operation['esc_period'] = 0;
			if(!isset($new_operation['evaltype']))		$new_operation['evaltype']	= 0;
			if(!isset($new_operation['opconditions']))	$new_operation['opconditions'] = array();
			if(!isset($new_operation['default_msg']))	$new_operation['default_msg'] = 0;


			$evaltype = $new_operation['evaltype'];

			$update_mode = false;
			if(isset($new_operation['id'])){
				$tblOper->addItem(new CVar('new_operation[id]', $new_operation['id']));
				$update_mode = true;
			}

			$tblNewOperation = new CTable();

			if(isset($_REQUEST['escalation'])){
				$tblStep = new CTable();

				$step_from = new CNumericBox('new_operation[esc_step_from]', $new_operation['esc_step_from'],4);
				$step_from->addAction('onchange','javascript:'.$step_from->getAttribute('onchange').' if(this.value == 0) this.value=1;');

				$tblStep->addRow(array(S_FROM, $step_from));
				$tblStep->addRow(array(
					S_TO,
					new CCol(array(
						new CNumericBox('new_operation[esc_step_to]', $new_operation['esc_step_to'], 4),
						' [0-' . S_INFINITY . ']'))
				));

				$tblStep->addRow(array(
					S_PERIOD,
					new CCol(array(
						new CNumericBox('new_operation[esc_period]', $new_operation['esc_period'], 5),
						' [0-' . S_DEFAULT . ']'))
				));

				$tblNewOperation->addRow(array(S_STEP, $tblStep));
			}
			else{
				$tblOper->addItem(new CVar('new_operation[esc_period]', $new_operation['esc_period']));
				$tblOper->addItem(new CVar('new_operation[esc_step_from]', $new_operation['esc_step_from']));
				$tblOper->addItem(new CVar('new_operation[esc_step_to]', $new_operation['esc_step_to']));
				$tblOper->addItem(new CVar('new_operation[evaltype]', $new_operation['evaltype']));
			}

			$cmbOpType = new CComboBox('new_operation[operationtype]', $new_operation['operationtype'], 'submit()');
			foreach($allowed_operations as $oper)
				$cmbOpType->addItem($oper, operation_type2str($oper));

			$tblNewOperation->addRow(array(S_OPERATION_TYPE, $cmbOpType));

			switch($new_operation['operationtype']) {
				case OPERATION_TYPE_MESSAGE:
					if($new_operation['object'] == OPERATION_OBJECT_GROUP) {
						$object_srctbl = 'usrgrp';
						$object_srcfld1 = 'usrgrpid';
						$object_name = CUserGroup::get(array('usrgrpids' => $new_operation['objectid'], 'extendoutput' => 1));
						$object_name = reset($object_name);
						$display_name = 'name';
					}
					else {
						$object_srctbl = 'users';
						$object_srcfld1 = 'userid';
						$object_name = CUser::get(array('userids' => $new_operation['objectid'], 'extendoutput' => 1));
						$object_name = reset($object_name);
						$display_name = 'alias';
					}

					$tblOper->addItem(new CVar('new_operation[objectid]', $new_operation['objectid']));

					if($object_name) $object_name = $object_name[$display_name];

					$cmbObject = new CComboBox('new_operation[object]', $new_operation['object'], 'submit()');
					$cmbObject->addItem(OPERATION_OBJECT_USER, S_SINGLE_USER);
					$cmbObject->addItem(OPERATION_OBJECT_GROUP, S_USER_GROUP);

					$tblNewOperation->addRow(array(S_SEND_MESSAGE_TO, array(
						$cmbObject,
						new CTextBox('object_name', $object_name, 40, 'yes'),
						new CButton('select_object', S_SELECT,
							'return PopUp("popup.php?dstfrm=' . S_ACTION .
								'&dstfld1=new_operation%5Bobjectid%5D' .
								'&dstfld2=object_name' .
								'&srctbl=' . $object_srctbl .
								'&srcfld1=' . $object_srcfld1 .
								'&srcfld2=' . $display_name .
								'&submit=1' .
								'",450,450)', 'T')
					)));

					$cmbMediaType = new CComboBox('new_operation[mediatypeid]', $new_operation['mediatypeid'], 'submit()');
					$cmbMediaType->addItem(0, S_MINUS_ALL_MINUS);

					if(OPERATION_OBJECT_USER == $new_operation['object']){
						$sql = 'SELECT DISTINCT mt.mediatypeid,mt.description,m.userid ' .
								' FROM media_type mt, media m ' .
								' WHERE ' . DBin_node('mt.mediatypeid') .
								' AND m.mediatypeid=mt.mediatypeid ' .
								' AND m.userid=' . $new_operation['objectid'] .
								' AND m.active=' . ACTION_STATUS_ENABLED .
								' ORDER BY mt.description';
						$db_mediatypes = DBselect($sql);
						while($db_mediatype = DBfetch($db_mediatypes)){
							$cmbMediaType->addItem($db_mediatype['mediatypeid'], $db_mediatype['description']);
						}
					}
					else{
						$sql = 'SELECT mt.mediatypeid, mt.description' .
								' FROM media_type mt ' .
								' WHERE ' . DBin_node('mt.mediatypeid') .
								' ORDER BY mt.description';
						$db_mediatypes = DBselect($sql);
						while($db_mediatype = DBfetch($db_mediatypes)){
							$cmbMediaType->addItem($db_mediatype['mediatypeid'], $db_mediatype['description']);
						}
					}
					$tblNewOperation->addRow(array(S_SEND_ONLY_TO, $cmbMediaType));

					if(OPERATION_OBJECT_USER == $new_operation['object']){
						$media_table = new CTable(S_NO_MEDIA_DEFINED,'tablestripped');

						$sql = 'SELECT mt.description,m.sendto,m.period,m.severity ' .
								' FROM media_type mt,media m ' .
								' WHERE ' . DBin_node('mt.mediatypeid') .
								' AND mt.mediatypeid=m.mediatypeid ' .
								' AND m.userid=' . $new_operation['objectid'] .
								($new_operation['mediatypeid'] ? ' AND m.mediatypeid=' . $new_operation['mediatypeid'] : '') .
								' AND m.active=' . ACTION_STATUS_ENABLED .
								' ORDER BY mt.description,m.sendto';
						$db_medias = DBselect($sql);
						while($db_media = DBfetch($db_medias)) {
							$media_table->addRow(array(
								new CSpan($db_media['description'], 'nowrap'),
								new CSpan($db_media['sendto'], 'nowrap'),
								new CSpan($db_media['period'], 'nowrap'),
								media_severity2str($db_media['severity'])
							));
						}

						$tblNewOperation->addRow(array(S_USER_MEDIAS, $media_table));
					}
					$tblNewOperation->addRow(array(S_DEFAULT_MESSAGE, new CCheckBox('new_operation[default_msg]', $new_operation['default_msg'], 'javascript: submit();', 1)));

					if(!$new_operation['default_msg']){
						$tblNewOperation->addRow(array(S_SUBJECT, new CTextBox('new_operation[shortdata]', $new_operation['shortdata'], 77)));
						$tblNewOperation->addRow(array(S_MESSAGE, new CTextArea('new_operation[longdata]', $new_operation['longdata'], 77, 7)));
					}
					else{
						$tblOper->addItem(new CVar('new_operation[shortdata]', $new_operation['shortdata']));
						$tblOper->addItem(new CVar('new_operation[longdata]', $new_operation['longdata']));
					}
					break;
				case OPERATION_TYPE_COMMAND:
					$tblOper->addItem(new CVar('new_operation[object]', 0));
					$tblOper->addItem(new CVar('new_operation[objectid]', 0));
					$tblOper->addItem(new CVar('new_operation[shortdata]', ''));

					$tblNewOperation->addRow(array(S_REMOTE_COMMAND,
						new CTextArea('new_operation[longdata]', $new_operation['longdata'], 77, 7)));
					break;
				case OPERATION_TYPE_HOST_ADD:
				case OPERATION_TYPE_HOST_REMOVE:
				case OPERATION_TYPE_HOST_ENABLE:
				case OPERATION_TYPE_HOST_DISABLE:
					$tblOper->addItem(new CVar('new_operation[object]', 0));
					$tblOper->addItem(new CVar('new_operation[objectid]', 0));
					$tblOper->addItem(new CVar('new_operation[shortdata]', ''));
					$tblOper->addItem(new CVar('new_operation[longdata]', ''));
					break;
				case OPERATION_TYPE_GROUP_ADD:
				case OPERATION_TYPE_GROUP_REMOVE:
					$tblOper->addItem(new CVar('new_operation[object]', 0));
					$tblOper->addItem(new CVar('new_operation[objectid]', $new_operation['objectid']));
					$tblOper->addItem(new CVar('new_operation[shortdata]', ''));
					$tblOper->addItem(new CVar('new_operation[longdata]', ''));

					if($object_name = DBfetch(DBselect('select name FROM groups WHERE groupid=' . $new_operation['objectid']))) {
						$object_name = $object_name['name'];
					}
					$tblNewOperation->addRow(array(S_GROUP, array(
						new CTextBox('object_name', $object_name, 40, 'yes'),
						new CButton('select_object', S_SELECT,
							'return PopUp("popup.php?dstfrm=' . S_ACTION .
								'&dstfld1=new_operation%5Bobjectid%5D&dstfld2=object_name' .
								'&srctbl=host_group&srcfld1=groupid&srcfld2=name' .
								'",450,450)','T')
					)));
					break;
				case OPERATION_TYPE_TEMPLATE_ADD:
				case OPERATION_TYPE_TEMPLATE_REMOVE:
					$tblOper->addItem(new CVar('new_operation[object]', 0));
					$tblOper->addItem(new CVar('new_operation[objectid]', $new_operation['objectid']));
					$tblOper->addItem(new CVar('new_operation[shortdata]', ''));
					$tblOper->addItem(new CVar('new_operation[longdata]', ''));

					if($object_name = DBfetch(DBselect('SELECT host FROM hosts ' .
							' WHERE status=' . HOST_STATUS_TEMPLATE . ' AND hostid=' . $new_operation['objectid']))){
						$object_name = $object_name['host'];
					}
					$tblNewOperation->addRow(array(S_TEMPLATE, array(
						new CTextBox('object_name', $object_name, 40, 'yes'),
						new CButton('select_object', S_SELECT,
								'return PopUp("popup.php?dstfrm=' . S_ACTION .
										'&dstfld1=new_operation%5Bobjectid%5D&dstfld2=object_name' .
										'&srctbl=host_templates&srcfld1=hostid&srcfld2=host' .
										'",450,450)','T')
					)));
					break;
			}

			// new Operation conditions
			if(isset($_REQUEST['escalation'])){
				$tblCond = new CTable();

				$opconditions = $new_operation['opconditions'];
				$allowed_opconditions = get_opconditions_by_eventsource($eventsource);

				zbx_rksort($opconditions);

				$grouped_opconditions = array();
				$cond_el = new CTable(S_NO_CONDITIONS_DEFINED);
				$i = 0;

				foreach($opconditions as $val){
					if(!isset($val['conditiontype'])) $val['conditiontype'] = 0;
					if(!isset($val['operator'])) $val['operator'] = 0;
					if(!isset($val['value'])) $val['value'] = 0;

					if(!str_in_array($val['conditiontype'], $allowed_opconditions)) continue;

					$label = chr(ord('A') + $i);
					$cond_el->addRow(array('(' . $label . ')', array(
						new CCheckBox('g_opconditionid[]', 'no', null, $i),
						get_condition_desc($val['conditiontype'], $val['operator'], $val['value']))
					));

					$tblCond->addItem(new CVar("new_operation[opconditions][$i][conditiontype]", $val["conditiontype"]));
					$tblCond->addItem(new CVar("new_operation[opconditions][$i][operator]", $val["operator"]));
					$tblCond->addItem(new CVar("new_operation[opconditions][$i][value]", $val["value"]));

					$grouped_opconditions[$val["conditiontype"]][] = $label;

					$i++;
				}

				$cond_buttons = array();

				if(!isset($_REQUEST['new_opcondition'])) {
					$cond_buttons[] = new CButton('new_opcondition', S_NEW);
				}

				if($cond_el->ItemsCount() > 0){
					$cond_buttons[] = new CButton('del_opcondition', S_DELETE_SELECTED);
				}

				if($cond_el->ItemsCount() > 1){
					/* prepare opcondition calcuation type selector */
					switch($evaltype) {
						case ACTION_EVAL_TYPE_AND:
							$group_op = $glog_op = S_AND;
							break;
						case ACTION_EVAL_TYPE_OR:
							$group_op = $glog_op = S_OR;
							break;
						default:
							$group_op = S_OR;
							$glog_op = S_AND;
							break;
					}

					foreach($grouped_opconditions as $id => $val)
						$grouped_opconditions[$id] = '(' . implode(' ' . $group_op . ' ', $val) . ')';

					$grouped_opconditions = implode(' ' . $glog_op . ' ', $grouped_opconditions);

					$cmb_calc_type = new CComboBox('new_operation[evaltype]', $evaltype, 'submit()');
					$cmb_calc_type->addItem(ACTION_EVAL_TYPE_AND_OR, S_AND_OR_BIG);
					$cmb_calc_type->addItem(ACTION_EVAL_TYPE_AND, S_AND_BIG);
					$cmb_calc_type->addItem(ACTION_EVAL_TYPE_OR, S_OR_BIG);

					$tblNewOperation->addRow(array(
						S_TYPE_OF_CALCULATION,
						array($cmb_calc_type, new CTextBox('preview', $grouped_opconditions, 60, 'yes'))
					));
				}
				else{
					$tblCond->addItem(new CVar('new_operation[evaltype]', ACTION_EVAL_TYPE_AND_OR));
				}

				$tblCond->addRow($cond_el);
				$tblCond->addRow($cond_buttons);

				$tblNewOperation->addRow(array(S_CONDITIONS, $tblCond));
				unset($grouped_opconditions, $cond_el, $cond_buttons, $tblCond);
			}
			$tblOper->addRow($tblNewOperation);


			$footer = array(
				new CButton('add_operation', $update_mode ? S_SAVE : S_ADD),
				new CButton('cancel_new_operation', S_CANCEL)
			);
			$right_tab->addRow(new CFormElement(S_EDIT_OPERATION, $tblOper, $footer));
		}
// }}} NEW OPERATION FORM


// NEW OPERATION CONDITION {{{
		if(isset($_REQUEST['new_opcondition'])){
			$tblCond = new CTable(null, 'formElementTable');

			if(isset($_REQUEST['actionid']) && !isset($_REQUEST['form_refresh'])){
				$eventsource = $action['eventsource'];
				$evaltype = $action['evaltype'];
			}
			else{
				$evaltype = get_request('evaltype');
				$eventsource = get_request('eventsource');
			}

			$allowed_conditions = get_opconditions_by_eventsource($eventsource);
			$new_opcondition = get_request('new_opcondition', array());
			if(!is_array($new_opcondition))	$new_opcondition = array();

			if(!isset($new_opcondition['conditiontype'])) $new_opcondition['conditiontype']	= CONDITION_TYPE_EVENT_ACKNOWLEDGED;
			if(!isset($new_opcondition['operator'])) $new_opcondition['operator'] = CONDITION_OPERATOR_LIKE;
			if(!isset($new_opcondition['value'])) $new_opcondition['value'] = 0;

			if(!str_in_array($new_opcondition['conditiontype'], $allowed_conditions))
				$new_opcondition['conditiontype'] = $allowed_conditions[0];

			$rowCondition = array();

			$cmbCondType = new CComboBox('new_opcondition[conditiontype]',$new_opcondition['conditiontype'],'submit()');
			foreach($allowed_conditions as $cond)
				$cmbCondType->addItem($cond, condition_type2str($cond));
			array_push($rowCondition,$cmbCondType);

			$cmbCondOp = new CComboBox('new_opcondition[operator]');
			foreach(get_operators_by_conditiontype($new_opcondition['conditiontype']) as $op)
				$cmbCondOp->addItem($op, condition_operator2str($op));
			array_push($rowCondition,$cmbCondOp);

			switch($new_opcondition['conditiontype']){
				case CONDITION_TYPE_EVENT_ACKNOWLEDGED:
					$cmbCondVal = new CComboBox('new_opcondition[value]',$new_opcondition['value']);
					$cmbCondVal->addItem(0, S_NOT_ACK);
					$cmbCondVal->addItem(1, S_ACK);
					$rowCondition[] = $cmbCondVal;
					break;
			}
			$tblCond->addRow($rowCondition);

			$footer = array(
				new CButton('add_opcondition', S_ADD),
				new CButton('cancel_new_opcondition', S_CANCEL)
			);
			$right_tab->addRow(new CFormElement(S_NEW.SPACE.S_OPERATION_CONDITION, $tblCond, $footer));
		}
// }}} NEW OPERATION CONDITION

		$td_l = new CCol($left_tab);
		$td_l->setAttribute('valign','top');

		$td_r = new CCol($right_tab);
		$td_r->setAttribute('valign','top');

		$outer_table = new CTable();
		$outer_table->addRow(array($td_l, $td_r));
		$frmAction->additem($outer_table);

		show_messages();

		$action_wdgt->addItem($frmAction);
	}
	else{
		$form = new CForm(null, 'get');

		$cmbSource = new CComboBox('eventsource',$_REQUEST['eventsource'],'submit()');
		$cmbSource->addItem(EVENT_SOURCE_TRIGGERS,S_TRIGGERS);
		$cmbSource->addItem(EVENT_SOURCE_DISCOVERY,S_DISCOVERY);
		$cmbSource->addItem(EVENT_SOURCE_AUTO_REGISTRATION,S_AUTO_REGISTRATION);
		$form->addItem(array(S_EVENT_SOURCE, SPACE, $cmbSource));

		$numrows = new CDiv();
		$numrows->setAttribute('name', 'numrows');

		$action_wdgt->addHeader(S_ACTIONS_BIG, $form);
		$action_wdgt->addHeader($numrows);

// table
		$form = new CForm();
		$form->setName('actions');

		$tblActions = new CTableInfo(S_NO_ACTIONS_DEFINED);
		$tblActions->setHeader(array(
			new CCheckBox('all_items',null,"checkAll('".$form->getName()."','all_items','g_actionid');"),
			make_sorting_header(S_NAME, 'name'),
			S_CONDITIONS,
			S_OPERATIONS,
			make_sorting_header(S_STATUS, 'status')
		));


		$sortfield = getPageSortField('name');
		$sortorder = getPageSortOrder();
		$options = array(
			'extendoutput' => 1,
			'eventsource' => $_REQUEST['eventsource'],
			'select_conditions' => 1,
			'select_operations' => 1,
			'editable' => 1,
			'sortfield' => $sortfield,
			'sortorder' => $sortorder,
			'limit' => ($config['search_limit']+1)
		);
		$actions = CAction::get($options);

// sorting && paging
		order_result($actions, $sortfield, $sortorder);
		$paging = getPagingLine($actions);
//-------

		foreach($actions as $anum => $action){

			$conditions = array();
			order_result($action['conditions'], 'conditiontype', ZBX_SORT_DOWN);
			foreach($action['conditions'] as $cnum => $condition){
				$conditions[] = array(
					get_condition_desc($condition['conditiontype'], $condition['operator'], $condition['value']),
					BR()
				);
			}

			$operations=array();
			order_result($action['operations'], 'operationtype', ZBX_SORT_DOWN);
			foreach($action['operations'] as $onum => $operation){
				$operations[] = array(
					get_operation_desc(SHORT_DESCRITION, $operation),
					BR()
				);
			}

			if($action['status'] == ACTION_STATUS_DISABLED){
				$status= new CLink(S_DISABLED,
					'actionconf.php?go=activate&g_actionid%5B%5D='.$action['actionid'].url_param('eventsource'),
					'disabled');
			}
			else{
				$status= new CLink(S_ENABLED,
					'actionconf.php?go=disable&g_actionid%5B%5D='.$action['actionid'].url_param('eventsource'),
					'enabled');
			}

			$tblActions->addRow(array(
				new CCheckBox('g_actionid['.$action['actionid'].']',null,null,$action['actionid']),
				new CLink($action['name'],'actionconf.php?form=update&actionid='.$action['actionid']),
				$conditions,
				$operations,
				$status
			));
		}

//----- GO ------
		$goBox = new CComboBox('go');
		$goOption = new CComboItem('activate',S_ENABLE_SELECTED);
		$goOption->setAttribute('confirm',S_ENABLE.' '.S_SELECTED_ACTIONS);
		$goBox->addItem($goOption);

		$goOption = new CComboItem('disable',S_DISABLE_SELECTED);
		$goOption->setAttribute('confirm',S_DISABLE.' '.S_SELECTED_ACTIONS);
		$goBox->addItem($goOption);

		$goOption = new CComboItem('delete',S_DELETE_SELECTED);
		$goOption->setAttribute('confirm',S_DELETE.' '.S_SELECTED_ACTIONS);
		$goBox->addItem($goOption);

		$goButton = new CButton('goButton',S_GO);
		$goButton->setAttribute('id','goButton');
		zbx_add_post_js('chkbxRange.pageGoName = "g_actionid";');

		$footer = get_table_header(array($goBox, $goButton));


		$form->addItem(array($paging, $tblActions, $paging, $footer));
		$action_wdgt->addItem($form);
	}

	$action_wdgt->show();


include_once('include/page_footer.php');
?><|MERGE_RESOLUTION|>--- conflicted
+++ resolved
@@ -160,47 +160,12 @@
 		);
 
 		if(isset($_REQUEST['actionid'])){
-<<<<<<< HEAD
 			$action['actionid']= $_REQUEST['actionid'];
 			
 			$result = CAction::update($action);
 			show_messages($result,S_ACTION_UPDATED,S_CANNOT_UPDATE_ACTION);
 		}
 		else{
-=======
-			$result = update_action($_REQUEST['actionid'],
-				$_REQUEST['name'],$_REQUEST['eventsource'],$_REQUEST['esc_period'],
-				$_REQUEST['def_shortdata'],$_REQUEST['def_longdata'],
-				$_REQUEST['recovery_msg'],$_REQUEST['r_shortdata'],$_REQUEST['r_longdata'],
-				$_REQUEST['evaltype'],$_REQUEST['status'],
-				$conditions, $operations
-				);
-
-			$result = DBend($result);
-			show_messages($result,S_ACTION_UPDATED,S_CANNOT_UPDATE_ACTION);
-		}
-		else{
-			foreach($conditions as $cnum => &$condition){
-				$condition['conditiontype'] = $condition['type'];
-			}
-			unset($condition);
-
-			$action = array(
-					'name'				=> get_request('name'),
-					'eventsource'		=> get_request('eventsource',0),
-					'evaltype'			=> get_request('evaltype',0),
-					'status'			=> get_request('status',0),
-					'esc_period'		=> get_request('esc_period',0),
-					'def_shortdata'		=> get_request('def_shortdata',''),
-					'def_longdata'		=> get_request('def_longdata',''),
-					'recovery_msg'		=> get_request('recovery_msg',0),
-					'r_shortdata'		=> get_request('r_shortdata',''),
-					'r_longdata'			=> get_request('r_longdata',''),
-					'conditions'		=> $conditions,
-					'operations'		=> $operations
-				);
-
->>>>>>> 5f4baf81
 			$result = CAction::create($action);
 			show_messages($result,S_ACTION_ADDED,S_CANNOT_ADD_ACTION);
 		}
@@ -230,11 +195,7 @@
 
 		if(!isset($new_condition['value'])) $new_condition['value'] = '';
 
-<<<<<<< HEAD
 		if(validate_condition($new_condition['type'], $new_condition['value'])){
-=======
-		if(validate_condition($new_condition['type'],$new_condition['value']) ){
->>>>>>> 5f4baf81
 			$_REQUEST['conditions'] = get_request('conditions',array());
 			if(!str_in_array($new_condition, $_REQUEST['conditions']))
 				array_push($_REQUEST['conditions'],$new_condition);
@@ -591,7 +552,7 @@
 			if(isset($_REQUEST['actionid']) && !isset($_REQUEST['form_refresh'])){
 				$eventsource = $action['eventsource'];
 				$evaltype = $action['evaltype'];
-			}
+		}
 			else{
 				$evaltype = get_request('evaltype');
 				$eventsource = get_request('eventsource');
@@ -854,7 +815,7 @@
 			isset($_REQUEST['escalation'])?S_PERIOD.' ('.S_SEC_SMALL.')':null,
 			isset($_REQUEST['escalation'])?S_DELAY:null,
 			S_ACTION
-		));
+			));
 
 		$allowed_operations = get_operations_by_eventsource($eventsource);
 
@@ -992,7 +953,7 @@
 				));
 
 				$tblNewOperation->addRow(array(S_STEP, $tblStep));
-			}
+		}
 			else{
 				$tblOper->addItem(new CVar('new_operation[esc_period]', $new_operation['esc_period']));
 				$tblOper->addItem(new CVar('new_operation[esc_step_from]', $new_operation['esc_step_from']));
@@ -1091,8 +1052,8 @@
 								new CSpan($db_media['sendto'], 'nowrap'),
 								new CSpan($db_media['period'], 'nowrap'),
 								media_severity2str($db_media['severity'])
-							));
-						}
+				));
+		}
 
 						$tblNewOperation->addRow(array(S_USER_MEDIAS, $media_table));
 					}
@@ -1415,7 +1376,7 @@
 				$conditions,
 				$operations,
 				$status
-			));
+				));
 		}
 
 //----- GO ------
