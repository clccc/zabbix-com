--- conflicted
+++ resolved
@@ -336,20 +336,12 @@
 			OPERATION_TYPE_HOST_DISABLE => 0,
 			OPERATION_TYPE_HOST_INVENTORY => 0
 		];
-<<<<<<< HEAD
 		if (array_key_exists($new_operation['operationtype'], $uniqOperations)) {
-=======
-		if (isset($uniqOperations[$new_operation['operationtype']])) {
->>>>>>> 1a016684
 			$uniqOperations[$new_operation['operationtype']]++;
 			foreach ($_REQUEST['operations'] as $operationId => $operation) {
 				if (array_key_exists($operation['operationtype'], $uniqOperations)
 					&& (!array_key_exists('id', $new_operation)
-<<<<<<< HEAD
-						|| $new_operation['id'] <> $operationId)) {
-=======
 						|| bccomp($new_operation['id'], $operationId) != 0)) {
->>>>>>> 1a016684
 					$uniqOperations[$operation['operationtype']]++;
 				}
 			}
