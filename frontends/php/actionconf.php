<?php
/*
** ZABBIX
** Copyright (C) 2000-2010 SIA Zabbix
**
** This program is free software; you can redistribute it and/or modify
** it under the terms of the GNU General Public License as published by
** the Free Software Foundation; either version 2 of the License, or
** (at your option) any later version.
**
** This program is distributed in the hope that it will be useful,
** but WITHOUT ANY WARRANTY; without even the implied warranty of
** MERCHANTABILITY or FITNESS FOR A PARTICULAR PURPOSE.  See the
** GNU General Public License for more details.
**
** You should have received a copy of the GNU General Public License
** along with this program; if not, write to the Free Software
** Foundation, Inc., 675 Mass Ave, Cambridge, MA 02139, USA.
**/
?>
<?php
require_once('include/config.inc.php');
require_once('include/forms.inc.php');

$page['title']		= 'S_CONFIGURATION_OF_ACTIONS';
$page['file']		= 'actionconf.php';
$page['hist_arg']	= array();

include_once('include/page_header.php');

$_REQUEST['eventsource'] = get_request('eventsource',CProfile::get('web.actionconf.eventsource',EVENT_SOURCE_TRIGGERS));
?>
<?php
//		VAR			TYPE	OPTIONAL FLAGS	VALIDATION	EXCEPTION
	$fields=array(
		'actionid'=>		array(T_ZBX_INT, O_OPT, P_SYS, DB_ID, null),
		'name'=>			array(T_ZBX_STR, O_OPT,	 null, NOT_EMPTY, 'isset({save})'),
		'eventsource'=>		array(T_ZBX_INT, O_MAND, null, IN(array(EVENT_SOURCE_TRIGGERS,EVENT_SOURCE_DISCOVERY,EVENT_SOURCE_AUTO_REGISTRATION)),	null),
		'evaltype'=>		array(T_ZBX_INT, O_OPT, null, IN(array(ACTION_EVAL_TYPE_AND_OR,ACTION_EVAL_TYPE_AND,ACTION_EVAL_TYPE_OR)),	'isset({save})'),
		'esc_period'=>		array(T_ZBX_INT, O_OPT, null, BETWEEN(60,999999), 'isset({save})&&isset({escalation})'),
		'escalation'=>		array(T_ZBX_INT, O_OPT, null, IN("0,1"), null),
		'status'=>			array(T_ZBX_INT, O_OPT, null, IN(array(ACTION_STATUS_ENABLED,ACTION_STATUS_DISABLED)), null),
		'def_shortdata'=>	array(T_ZBX_STR, O_OPT,	null, null, 'isset({save})'),
		'def_longdata'=>	array(T_ZBX_STR, O_OPT,	null, null, 'isset({save})'),
		'recovery_msg'=>	array(T_ZBX_INT, O_OPT,	null, null, null),
		'r_shortdata'=>		array(T_ZBX_STR, O_OPT,	null, NOT_EMPTY, 'isset({recovery_msg})&&isset({save})'),
		'r_longdata'=>		array(T_ZBX_STR, O_OPT,	null, NOT_EMPTY, 'isset({recovery_msg})&&isset({save})'),
		'g_actionid'=>		array(T_ZBX_INT, O_OPT,	null, DB_ID, null),
		'conditions'=>		array(null, O_OPT, null, null, null),
		'g_conditionid'=>	array(null, O_OPT, null, null, null),
		'new_condition'=>	array(null, O_OPT, null, null, 'isset({add_condition})'),
		'operations'=>		array(null, O_OPT, null, null, 'isset({save})'),
		'g_operationid'=>	array(null, O_OPT, null, null, null),
		'edit_operationid'=>	array(null, O_OPT, P_ACT, DB_ID, null),
		'new_operation'=>		array(null, O_OPT, null, null, 'isset({add_operation})'),
		'opconditions'=>		array(null, O_OPT, null, null, null),
		'g_opconditionid'=>		array(null, O_OPT, null, null, null),
		'new_opcondition'=>		array(null,	O_OPT,  null,	null,	'isset({add_opcondition})'),
// Actions
		'go'=>					array(T_ZBX_STR, O_OPT, P_SYS|P_ACT, NULL, NULL),
// form
		'add_condition'=>		array(T_ZBX_STR, O_OPT, P_SYS|P_ACT,	null,	null),
		'del_condition'=>		array(T_ZBX_STR, O_OPT, P_SYS|P_ACT,	null,	null),
		'cancel_new_condition'=>	array(T_ZBX_STR, O_OPT, P_SYS|P_ACT,	null,	null),
		'add_operation'=>		array(T_ZBX_STR, O_OPT, P_SYS|P_ACT,	null,	null),
		'del_operation'=>		array(T_ZBX_STR, O_OPT, P_SYS|P_ACT,	null,	null),
		'cancel_new_operation'=>	array(T_ZBX_STR, O_OPT, P_SYS|P_ACT,	null,	null),
		'add_opcondition'=>		array(T_ZBX_STR, O_OPT, P_SYS|P_ACT,	null,	null),
		'del_opcondition'=>		array(T_ZBX_STR, O_OPT, P_SYS|P_ACT,	null,	null),
		'cancel_new_opcondition'=>	array(T_ZBX_STR, O_OPT, P_SYS|P_ACT,	null,	null),

		'save'=>			array(T_ZBX_STR, O_OPT, P_SYS|P_ACT,	null,	null),
		'clone'=>			array(T_ZBX_STR, O_OPT, P_SYS|P_ACT,	null,	null),
		'delete'=>			array(T_ZBX_STR, O_OPT, P_SYS|P_ACT,	null,	null),
		'cancel'=>			array(T_ZBX_STR, O_OPT, P_SYS,	null,	null),
/* other */
		'form'=>			array(T_ZBX_STR, O_OPT, P_SYS,	null,	null),
		'form_refresh'=>	array(T_ZBX_INT, O_OPT,	null,	null,	null),
//ajax
		'favobj'=>		array(T_ZBX_STR, O_OPT, P_ACT,	NULL, NULL),
		'favref'=>		array(T_ZBX_STR, O_OPT, P_ACT,	NOT_EMPTY, 'isset({favobj})'),
		'state'=>		array(T_ZBX_INT, O_OPT, P_ACT,	NOT_EMPTY, 'isset({favobj}) && ("filter"=={favobj})'),
	);

	check_fields($fields);
	validate_sort_and_sortorder('name',ZBX_SORT_UP);

	$_REQUEST['go'] = get_request('go','none');
?>
<?php
/* AJAX */
// for future use
	if(isset($_REQUEST['favobj'])){
		if('filter' == $_REQUEST['favobj']){
			CProfile::update('web.audit.filter.state',$_REQUEST['state'], PROFILE_TYPE_INT);
		}
	}

	if((PAGE_TYPE_JS == $page['type']) || (PAGE_TYPE_HTML_BLOCK == $page['type'])){
		require_once('include/page_footer.php');
		exit();
	}
//--------

	if(isset($_REQUEST['actionid'])){
		$aa = CAction::get(array('actionids' => $_REQUEST['actionid'], 'editable' => 1));
		if(empty($aa)){
			access_deny();
		}
	}

	CProfile::update('web.actionconf.eventsource',$_REQUEST['eventsource'], PROFILE_TYPE_INT);
?>
<?php
	if(inarr_isset(array('clone','actionid'))){
		unset($_REQUEST['actionid']);
		$_REQUEST['form'] = 'clone';
	}
	else if(isset($_REQUEST['cancel_new_operation'])){
		unset($_REQUEST['new_operation']);
	}
	else if(isset($_REQUEST['cancel_new_opcondition'])){
		unset($_REQUEST['new_opcondition']);
	}
	else if(isset($_REQUEST['save'])){
		if(!count(get_accessible_nodes_by_user($USER_DETAILS,PERM_READ_WRITE,PERM_RES_IDS_ARRAY)))
			access_deny();

		if(!isset($_REQUEST['escalation'])) $_REQUEST['esc_period'] = 0;

		$conditions = get_request('conditions', array());

		$action = array(
			'name'				=> get_request('name'),
			'eventsource'		=> get_request('eventsource',0),
			'evaltype'			=> get_request('evaltype',0),
			'status'			=> get_request('status',0),
			'esc_period'		=> get_request('esc_period',0),
			'def_shortdata'		=> get_request('def_shortdata',''),
			'def_longdata'		=> get_request('def_longdata',''),
			'recovery_msg'		=> get_request('recovery_msg',0),
			'r_shortdata'		=> get_request('r_shortdata',''),
			'r_longdata'		=> get_request('r_longdata',''),
			'conditions'		=> $conditions,
			'operations'		=> get_request('operations', array()),
		);

		if(isset($_REQUEST['actionid'])){
			$action['actionid']= $_REQUEST['actionid'];

			$result = CAction::update($action);
			show_messages($result,S_ACTION_UPDATED,S_CANNOT_UPDATE_ACTION);
		}
		else{
			$result = CAction::create($action);
			show_messages($result,S_ACTION_ADDED,S_CANNOT_ADD_ACTION);
		}

		if($result){
			add_audit(!isset($_REQUEST['actionid'])?AUDIT_ACTION_ADD:AUDIT_ACTION_UPDATE,
				AUDIT_RESOURCE_ACTION,
				S_NAME.': '.$_REQUEST['name']);

			unset($_REQUEST['form']);
		}
	}
	else if(inarr_isset(array('delete','actionid'))){
		if(!count(get_accessible_nodes_by_user($USER_DETAILS,PERM_READ_WRITE,PERM_RES_IDS_ARRAY)))
			access_deny();

		$result = CAction::delete($_REQUEST['actionid']);

		show_messages($result,S_ACTION_DELETED,S_CANNOT_DELETE_ACTION);
		if($result){
			unset($_REQUEST['form']);
			unset($_REQUEST['actionid']);
		}
	}
	else if(inarr_isset(array('add_condition', 'new_condition'))){
		$new_condition = $_REQUEST['new_condition'];

		if(!isset($new_condition['value'])) $new_condition['value'] = '';

		if(validate_condition($new_condition['conditiontype'], $new_condition['value'])){
			$_REQUEST['conditions'] = get_request('conditions',array());
			if(!str_in_array($new_condition, $_REQUEST['conditions']))
				array_push($_REQUEST['conditions'],$new_condition);

			unset($_REQUEST['new_condition']);
		}
	}
	else if(inarr_isset(array('del_condition','g_conditionid'))){
		$_REQUEST['conditions'] = get_request('conditions',array());
		foreach($_REQUEST['g_conditionid'] as $condition){
			unset($_REQUEST['conditions'][$condition]);
		}
	}
	else if(inarr_isset(array('add_opcondition','new_opcondition'))){
		$new_opcondition = $_REQUEST['new_opcondition'];

		if( validate_condition($new_opcondition['conditiontype'],$new_opcondition['value']) ){
			$new_operation = get_request('new_operation',array());
			if(!isset($new_operation['opconditions'])) $new_operation['opconditions'] = array();

			if(!str_in_array($new_opcondition,$new_operation['opconditions']))
				array_push($new_operation['opconditions'],$new_opcondition);

			$_REQUEST['new_operation'] = $new_operation;

			unset($_REQUEST['new_opcondition']);
		}
	}
	else if(inarr_isset(array('del_opcondition','g_opconditionid'))){
		$new_operation = get_request('new_operation',array());

		foreach($_REQUEST['g_opconditionid'] as $condition){
			unset($new_operation['opconditions'][$condition]);
		}

		$_REQUEST['new_operation'] = $new_operation;
	}
	else if(inarr_isset(array('add_operation','new_operation'))){
		try{
			$new_operation = $_REQUEST['new_operation'];

			CAction::validateOperations($new_operation);

			$_REQUEST['operations'] = get_request('operations', array());

			if(!isset($new_operation['id']) && !str_in_array($new_operation, $_REQUEST['operations'])){
				array_push($_REQUEST['operations'], $new_operation);
			}
			else{
				$id = $new_operation['id'];
				unset($new_operation['id']);
				$_REQUEST['operations'][$id] = $new_operation;
			}
			unset($_REQUEST['new_operation']);
		}
		catch(APIException $e){
			error($e->getErrors());
		}
	}
	else if(inarr_isset(array('del_operation','g_operationid'))){
		$_REQUEST['operations'] = get_request('operations',array());
		foreach($_REQUEST['g_operationid'] as $condition){
			unset($_REQUEST['operations'][$condition]);
		}
	}
	else if(inarr_isset(array('edit_operationid'))){
		$_REQUEST['edit_operationid'] = array_keys($_REQUEST['edit_operationid']);
		$edit_operationid = $_REQUEST['edit_operationid'] =array_pop($_REQUEST['edit_operationid']);
		$_REQUEST['operations'] = get_request('operations',array());

		if(isset($_REQUEST['operations'][$edit_operationid])){
			$_REQUEST['new_operation'] = $_REQUEST['operations'][$edit_operationid];
			$_REQUEST['new_operation']['id'] = $edit_operationid;
		}
	}
// ------ GO ------
	else if(str_in_array($_REQUEST['go'], array('activate','disable')) && isset($_REQUEST['g_actionid'])){
		if(!count($nodes = get_accessible_nodes_by_user($USER_DETAILS,PERM_READ_WRITE,PERM_RES_IDS_ARRAY)))
			access_deny();

		$status = ($_REQUEST['go'] == 'activate')?0:1;
		$status_name = $status?'disabled':'enabled';

		DBstart();
		$actionids = array();
		$sql = 'SELECT DISTINCT a.actionid '.
					' FROM actions a '.
					' WHERE '.DBin_node('a.actionid',$nodes).
						' AND '.DBcondition('a.actionid', $_REQUEST['g_actionid']);

		$go_result=DBselect($sql);
		while($row=DBfetch($go_result)){
			$res = update_action_status($row['actionid'],$status);
			if($res)
				$actionids[] = $row['actionid'];
		}
		$go_result = DBend($res);

		if($go_result && isset($res)){
			show_messages($go_result, S_STATUS_UPDATED, S_CANNOT_UPDATE_STATUS);
			add_audit(AUDIT_ACTION_UPDATE, AUDIT_RESOURCE_ACTION, ' Actions ['.implode(',',$actionids).'] '.$status_name);
		}
	}
	else if(($_REQUEST['go'] == 'delete') && isset($_REQUEST['g_actionid'])){
		if(!count($nodes = get_accessible_nodes_by_user($USER_DETAILS,PERM_READ_WRITE,PERM_RES_IDS_ARRAY)))
			access_deny();

		$go_result = CAction::delete($_REQUEST['g_actionid']);
	}

	if(($_REQUEST['go'] != 'none') && isset($go_result) && $go_result){
		$url = new CUrl();
		$path = $url->getPath();
		insert_js('cookie.eraseArray("'.$path.'")');
	}

?>
<?php
	$action_wdgt = new CWidget();

/* header */
	$form = new CForm('get');
	$form->cleanItems();
	$form->addVar('eventsource', $_REQUEST['eventsource']);
	if(!isset($_REQUEST['form'])){
		$form->addItem(new CSubmit('form', S_CREATE_ACTION));
	}
	$action_wdgt->addPageHeader(S_CONFIGURATION_OF_ACTIONS_BIG, $form);

	if(isset($_REQUEST['form'])){
		$action = null;
		if(isset($_REQUEST['actionid'])){
			$options = array(
				'actionids' => $_REQUEST['actionid'],
				'selectOperations' => API_OUTPUT_EXTEND,
				'selectConditions' => API_OUTPUT_EXTEND,
				'output' => API_OUTPUT_EXTEND
			);
			$actions = CAction::get($options);
			$action = reset($actions);

<<<<<<< HEAD
			foreach($action['operations'] as $aorow => &$operation_data){
				if($db_opmtype = reset($operation_data['opmediatypes']))
					$operation_data['mediatypeid'] = $db_opmtype['mediatypeid'];
			}
			unset($operation_data);

//SDII($action);
//SDII($_REQUEST);
=======
			$frmAction->addVar('actionid', $_REQUEST['actionid']);
		}

		$left_tab = new CTable();
		$left_tab->setCellPadding(3);
		$left_tab->setCellSpacing(3);

// ACTION FORM {{{
		$tblAct = new CTable(null, 'formElementTable');

		if(isset($_REQUEST['actionid']) && !isset($_REQUEST['form_refresh'])){
			$name = $action['name'];
			$eventsource = $action['eventsource'];
			$esc_period	= $action['esc_period'];
			$status	= $action['status'];
			$def_shortdata = $action['def_shortdata'];
			$def_longdata = $action['def_longdata'];
			$recovery_msg = $action['recovery_msg'];
			$r_shortdata = $action['r_shortdata'];
			$r_longdata	= $action['r_longdata'];

			if($esc_period) $_REQUEST['escalation'] = 1;
		}
		else{
			if(isset($_REQUEST['escalation']) && (0 == $_REQUEST['esc_period']))
				$_REQUEST['esc_period'] = 3600;

			$name		= get_request('name');
			$eventsource	= get_request('eventsource');
			$esc_period	= get_request('esc_period',0);
			$status		= get_request('status');
			$def_shortdata	= get_request('def_shortdata', ACTION_DEFAULT_SUBJ);
			$def_longdata	= get_request('def_longdata', ACTION_DEFAULT_MSG);
			$recovery_msg	= get_request('recovery_msg',0);
			$r_shortdata	= get_request('r_shortdata', ACTION_DEFAULT_SUBJ);
			$r_longdata	= get_request('r_longdata', ACTION_DEFAULT_MSG);

			if(!$esc_period) unset($_REQUEST['escalation']);
		}

		$tblAct->addRow(array(S_NAME, new CTextBox('name', $name, 50)));

		$cmbSource =  new CComboBox('eventsource', $eventsource, 'submit()');
		$cmbSource->addItem(EVENT_SOURCE_TRIGGERS, S_TRIGGERS);
		$cmbSource->addItem(EVENT_SOURCE_DISCOVERY, S_DISCOVERY);
		$cmbSource->addItem(EVENT_SOURCE_AUTO_REGISTRATION, S_AUTO_REGISTRATION);
		$tblAct->addRow(array(S_EVENT_SOURCE, $cmbSource));


		if(EVENT_SOURCE_TRIGGERS == $eventsource){
			$tblAct->addRow(array(S_ENABLE_ESCALATIONS, new CCheckBox('escalation',isset($_REQUEST['escalation']),'javascript: submit();',1)));

			if(isset($_REQUEST['escalation'])){
				$tblAct->addRow(array(S_PERIOD.' ('.S_SECONDS_SMALL.')', array(new CNumericBox('esc_period', $esc_period, 6, 'no'), '['.S_MIN_SMALL.' 60]')));
			}
			else{
				$tblAct->addItem(new CVar('esc_period',$esc_period));
			}
		}
		else{
			$tblAct->addItem(new CVar('esc_period',$esc_period));
		}

		if(!isset($_REQUEST['escalation'])){
			unset($_REQUEST['new_opcondition']);
		}

		$tblAct->addRow(array(S_DEFAULT_SUBJECT, new CTextBox('def_shortdata', $def_shortdata, 50)));
		$tblAct->addRow(array(S_DEFAULT_MESSAGE, new CTextArea('def_longdata', $def_longdata,50,5)));

		if(EVENT_SOURCE_TRIGGERS == $eventsource){
			$tblAct->addRow(array(S_RECOVERY_MESSAGE, new CCheckBox('recovery_msg',$recovery_msg,'javascript: submit();',1)));
			if($recovery_msg){
				$tblAct->addRow(array(S_RECOVERY_SUBJECT, new CTextBox('r_shortdata', $r_shortdata, 50)));
				$tblAct->addRow(array(S_RECOVERY_MESSAGE, new CTextArea('r_longdata', $r_longdata,50,5)));
			}
			else{
				$tblAct->addItem(new CVar('r_shortdata', $r_shortdata));
				$tblAct->addItem(new CVar('r_longdata', $r_longdata));
			}
		}
		else{
			unset($_REQUEST['recovery_msg']);
		}

		$cmbStatus = new CComboBox('status',$status);
		$cmbStatus->addItem(ACTION_STATUS_ENABLED,S_ENABLED);
		$cmbStatus->addItem(ACTION_STATUS_DISABLED,S_DISABLED);
		$tblAct->addRow(array(S_STATUS, $cmbStatus));

		$footer = array(new CSubmit('save',S_SAVE));
		if(isset($_REQUEST['actionid'])){
			$footer[] = new CSubmit('clone',S_CLONE);
			$footer[] = new CButtonDelete(S_DELETE_SELECTED_ACTION_Q,
				url_param('form').url_param('eventsource').
				url_param('actionid')
			);
		}
		$footer[] = new CButtonCancel(url_param('actiontype'));

		$left_tab->addRow(new CFormElement(S_ACTION, $tblAct, $footer));
// }}} ACTION_FORM


// CONDITIONS FORM {{{
		$tblCond = new CTable(null, 'formElementTable');

		$conditions	= get_request('conditions',array());

		if(isset($_REQUEST['actionid']) && !isset($_REQUEST['form_refresh'])){
			$eventsource = $action['eventsource'];
			$evaltype = $action['evaltype'];

			$conditions = $action['conditions'];
			foreach($conditions as $acrow => &$condition_data){
				$condition_data['type'] = $condition_data['conditiontype'];
			}
			unset($condition_data);
		}
		else{
			$evaltype = get_request('evaltype');
			$eventsource = get_request('eventsource');
		}

		$allowed_conditions = get_conditions_by_eventsource($eventsource);

// show CONDITION LIST
		zbx_rksort($conditions);

// group conditions by type
		$grouped_conditions = array();
		$cond_el = new CTable(S_NO_CONDITIONS_DEFINED);
		$i=0;

		foreach($conditions as $id => $condition){
			if(!isset($condition['type'])) $condition['type'] = 0;
			if(!isset($condition['operator'])) $condition['operator'] = 0;
			if(!isset($condition['value'])) $condition['value'] = 0;

			if(!str_in_array($condition['type'], $allowed_conditions)) continue;

			$label = chr(ord('A') + $i);
			$cond_el->addRow(array('('.$label.')',array(
				new CCheckBox('g_conditionid[]', 'no', null,$i),
				get_condition_desc($condition['type'], $condition['operator'], $condition['value']))
			));

			$tblCond->addItem(new CVar("conditions[$i][type]", $condition['type']));
			$tblCond->addItem(new CVar("conditions[$i][operator]", $condition['operator']));
			$tblCond->addItem(new CVar("conditions[$i][value]", $condition['value']));

			$grouped_conditions[$condition['type']][] = $label;

			$i++;
		}
		unset($conditions);

		$footer = array();
		if(!isset($_REQUEST['new_condition'])){
			$footer[] = new CSubmit('new_condition',S_NEW);
		}

		if($cond_el->ItemsCount() > 0){
			$footer[] = new CSubmit('del_condition',S_DELETE_SELECTED);
		}
		if($cond_el->ItemsCount() > 1){
			/* prepare condition calcuation type selector */
			switch($evaltype){
				case ACTION_EVAL_TYPE_AND: $group_op = $glog_op = S_AND; break;
				case ACTION_EVAL_TYPE_OR: $group_op = $glog_op = S_OR; break;
				default: $group_op = S_OR; $glog_op = S_AND; break;
			}

			foreach($grouped_conditions as $id => $condition)
				$grouped_conditions[$id] = '('.implode(' '.$group_op.' ', $condition).')';

			$grouped_conditions = implode(' '.$glog_op.' ', $grouped_conditions);

			$cmb_calc_type = new CComboBox('evaltype', $evaltype, 'submit()');
			$cmb_calc_type->addItem(ACTION_EVAL_TYPE_AND_OR, S_AND_OR_BIG);
			$cmb_calc_type->addItem(ACTION_EVAL_TYPE_AND, S_AND_BIG);
			$cmb_calc_type->addItem(ACTION_EVAL_TYPE_OR, S_OR_BIG);
			$tblCond->addRow(array(S_TYPE_OF_CALCULATION, array($cmb_calc_type, new CTextBox('preview', $grouped_conditions, 60,'yes'))));
			/* end of calculation type selector */
		}
		else{
			$tblCond->addItem(new CVar('evaltype', ACTION_EVAL_TYPE_AND_OR));
		}

		$tblCond->addRow(array(S_CONDITIONS, $cond_el));

		$left_tab->addRow(new CFormElement(S_ACTION_CONDITIONS, $tblCond, $footer));
// }}} CONDITIONS FORM


// NEW CONDITION FORM {{{
		if(isset($_REQUEST['new_condition'])){
			$tblNewCond = new CTable(null, 'formElementTable');

			if(isset($_REQUEST['actionid']) && !isset($_REQUEST['form_refresh'])){
				$eventsource = $action['eventsource'];
				$evaltype = $action['evaltype'];
		}
			else{
				$evaltype = get_request('evaltype');
				$eventsource = get_request('eventsource');
			}

			$allowed_conditions = get_conditions_by_eventsource($eventsource);

			$new_condition = get_request('new_condition', array());
			$new_condition = array(
				'type' => isset($new_condition['type']) ? $new_condition['type'] : CONDITION_TYPE_TRIGGER_NAME,
				'operator' => isset($new_condition['operator']) ? $new_condition['operator'] : CONDITION_OPERATOR_LIKE,
				'value' => isset($new_condition['value']) ? $new_condition['value'] : '',
			);

			if(!str_in_array($new_condition['type'], $allowed_conditions))
				$new_condition['type'] = $allowed_conditions[0];

			$rowCondition = array();
			$cmbCondType = new CComboBox('new_condition[type]',$new_condition['type'],'submit()');
			foreach($allowed_conditions as $cond)
				$cmbCondType->addItem($cond, condition_type2str($cond));
			$rowCondition[] = $cmbCondType;


			$cmbCondOp = new CComboBox('new_condition[operator]');
			foreach(get_operators_by_conditiontype($new_condition['type']) as $op)
				$cmbCondOp->addItem($op, condition_operator2str($op));
			$rowCondition[] = $cmbCondOp;

			switch($new_condition['type']){
				case CONDITION_TYPE_HOST_GROUP:
					$tblNewCond->addItem(new CVar('new_condition[value]','0'));
					$rowCondition[] = array(
						new CTextBox('group','',20,'yes'),
						new CSubmit('btn1',S_SELECT,
							"return PopUp('popup.php?writeonly=1&dstfrm=".S_ACTION.
							"&dstfld1=new_condition%5Bvalue%5D&dstfld2=group&srctbl=host_group".
							"&srcfld1=groupid&srcfld2=name',450,450);",
							'T'));
					break;
				case CONDITION_TYPE_HOST_TEMPLATE:
					$tblNewCond->addItem(new CVar('new_condition[value]','0'));
					$rowCondition[] = array(
						new CTextBox('host','',20,'yes'),
						new CSubmit('btn1',S_SELECT,
							"return PopUp('popup.php?writeonly=1&dstfrm=".S_ACTION.
							"&dstfld1=new_condition%5Bvalue%5D&dstfld2=host&srctbl=host_templates".
							"&srcfld1=hostid&srcfld2=host',450,450);",
							'T'));
					break;
				case CONDITION_TYPE_HOST:
					$tblNewCond->addItem(new CVar('new_condition[value]','0'));
					$rowCondition[] = array(
						new CTextBox('host','',20,'yes'),
						new CSubmit('btn1',S_SELECT,
							"return PopUp('popup.php?writeonly=1&dstfrm=".S_ACTION.
							"&dstfld1=new_condition%5Bvalue%5D&dstfld2=host&srctbl=hosts".
							"&srcfld1=hostid&srcfld2=host',450,450);",
							'T'));
					break;
				case CONDITION_TYPE_TRIGGER:
					$tblNewCond->addItem(new CVar('new_condition[value]','0'));

					$rowCondition[] = array(
						new CTextBox('trigger','',20,'yes'),
						new CSubmit('btn1',S_SELECT,
							"return PopUp('popup.php?writeonly=1&dstfrm=".S_ACTION.
							"&dstfld1=new_condition%5Bvalue%5D&dstfld2=trigger&srctbl=triggers".
							"&srcfld1=triggerid&srcfld2=description');",
							'T'));
					break;
				case CONDITION_TYPE_TRIGGER_NAME:
					$rowCondition[] = new CTextBox('new_condition[value]', "", 40);
					break;
				case CONDITION_TYPE_TRIGGER_VALUE:
					$cmbCondVal = new CComboBox('new_condition[value]');
					foreach(array(TRIGGER_VALUE_FALSE, TRIGGER_VALUE_TRUE) as $tr_val)
						$cmbCondVal->addItem($tr_val, trigger_value2str($tr_val));
					$rowCondition[] = $cmbCondVal;
					break;
				case CONDITION_TYPE_TIME_PERIOD:
					$rowCondition[] = new CTextBox('new_condition[value]', "1-7,00:00-23:59", 40);
					break;
				case CONDITION_TYPE_TRIGGER_SEVERITY:
					$cmbCondVal = new CComboBox('new_condition[value]');
					foreach(array(TRIGGER_SEVERITY_INFORMATION,
						TRIGGER_SEVERITY_WARNING,
						TRIGGER_SEVERITY_AVERAGE,
						TRIGGER_SEVERITY_HIGH,
						TRIGGER_SEVERITY_DISASTER) as $id)
						$cmbCondVal->addItem($id,get_severity_description($id));
					$rowCondition[] = $cmbCondVal;
					break;
				case CONDITION_TYPE_MAINTENANCE:
					$rowCondition[] = new CCol(S_MAINTENANCE_SMALL);
					break;
				case CONDITION_TYPE_NODE:
					$tblNewCond->addItem(new CVar('new_condition[value]','0'));
					$rowCondition[] = array(
						new CTextBox('node','',20,'yes'),
						new CButton('btn1',S_SELECT,
							"return PopUp('popup.php?writeonly=1&dstfrm=".S_ACTION.
							"&dstfld1=new_condition%5Bvalue%5D&dstfld2=node&srctbl=nodes".
							"&srcfld1=nodeid&srcfld2=name',450,450);",
							'T'));
					break;
				case CONDITION_TYPE_DRULE:
					$tblNewCond->addItem(new CVar('new_condition[value]','0'));
					$rowCondition[] = array(
						new CTextBox('drule','',20,'yes'),
						new CButton('btn1',S_SELECT,
							"return PopUp('popup.php?dstfrm=".S_ACTION.
							"&dstfld1=new_condition%5Bvalue%5D&dstfld2=drule&srctbl=drules".
							"&srcfld1=druleid&srcfld2=name',450,450);",
							'T'));
					break;
				case CONDITION_TYPE_DCHECK:
					$tblNewCond->addItem(new CVar('new_condition[value]','0'));
					$rowCondition[] = array(
						new CTextBox('dcheck','',50,'yes'),
						new CButton('btn1',S_SELECT,
							"return PopUp('popup.php?writeonly=1&dstfrm=".S_ACTION.
							"&dstfld1=new_condition%5Bvalue%5D&dstfld2=dcheck&srctbl=dchecks".
							"&srcfld1=dcheckid&srcfld2=name',450,450);",
							'T'));
					break;
				case CONDITION_TYPE_PROXY:
					$tblNewCond->addItem(new CVar('new_condition[value]','0'));
					$rowCondition[] = array(
						new CTextBox('proxy','',20,'yes'),
						new CButton('btn1',S_SELECT,
							"return PopUp('popup.php?writeonly=1&dstfrm=".S_ACTION.
							"&dstfld1=new_condition%5Bvalue%5D&dstfld2=proxy&srctbl=proxies".
							"&srcfld1=hostid&srcfld2=host',450,450);",
							'T'));
					break;
				case CONDITION_TYPE_DHOST_IP:
					$rowCondition[] = new CTextBox('new_condition[value]', '192.168.0.1-127,192.168.2.1', 50);
					break;
				case CONDITION_TYPE_DSERVICE_TYPE:
					$cmbCondVal = new CComboBox('new_condition[value]');
					foreach(array(SVC_SSH, SVC_LDAP, SVC_SMTP, SVC_FTP, SVC_HTTP,
						SVC_POP, SVC_NNTP, SVC_IMAP, SVC_TCP,SVC_AGENT,SVC_SNMPv1,SVC_SNMPv2,SVC_SNMPv3,
						SVC_ICMPPING) as $svc)
						$cmbCondVal->addItem($svc,discovery_check_type2str($svc));
					$rowCondition[] = $cmbCondVal;
					break;
				case CONDITION_TYPE_DSERVICE_PORT:
					$rowCondition[] = new CTextBox('new_condition[value]', '0-1023,1024-49151', 40);
					break;
				case CONDITION_TYPE_DSTATUS:
					$cmbCondVal = new CComboBox('new_condition[value]');
					foreach(array(DOBJECT_STATUS_UP, DOBJECT_STATUS_DOWN, DOBJECT_STATUS_DISCOVER,
							DOBJECT_STATUS_LOST) as $stat)
						$cmbCondVal->addItem($stat,discovery_object_status2str($stat));
					$rowCondition[] = $cmbCondVal;
					break;
				case CONDITION_TYPE_DOBJECT:
					$cmbCondVal = new CComboBox('new_condition[value]');
					foreach(array(EVENT_OBJECT_DHOST, EVENT_OBJECT_DSERVICE) as $object)
						$cmbCondVal->addItem($object, discovery_object2str($object));
					$rowCondition[] = $cmbCondVal;
					break;
				case CONDITION_TYPE_DUPTIME:
					$rowCondition[] = new CNumericBox('new_condition[value]','600',15);
					break;
				case CONDITION_TYPE_DVALUE:
					$rowCondition[] = new CTextBox('new_condition[value]', "", 40);
					break;
				case CONDITION_TYPE_APPLICATION:
					$rowCondition[] = new CTextBox('new_condition[value]', "", 40);
					break;
				case CONDITION_TYPE_HOST_NAME:
					$rowCondition[] = new CTextBox('new_condition[value]', "", 40);
					break;
			}

			$tblNewCond->addRow($rowCondition);

			$footer = array(new CSubmit('add_condition',S_ADD),new CSubmit('cancel_new_condition',S_CANCEL));
			$left_tab->addRow(new CFormElement(S_NEW_CONDITION, $tblNewCond, $footer));
		}
// }}} NEW CONDITION FORM


		$right_tab = new CTable();
		$right_tab->setCellPadding(3);
		$right_tab->setCellSpacing(3);

// ACTION OPERATIONS FORM {{{
		$tblOper = new CTableInfo(S_NO_OPERATIONS_DEFINED);

		$operations	= get_request('operations',array());
		if(isset($_REQUEST['actionid']) && !isset($_REQUEST['form_refresh'])){
			$eventsource = $action['eventsource'];
			$evaltype	= $action['evaltype'];
			$esc_period	= $action['esc_period'];

			$operations	= $action['operations'];
			}
		else{
			$eventsource = get_request('eventsource');
			$evaltype = get_request('evaltype');
			$esc_period	= get_request('esc_period');
>>>>>>> 34818db6
		}

		if(isset($action['actionid']) && !isset($_REQUEST['form_refresh'])){
		}
		else{
			if(isset($_REQUEST['escalation']) && (0 == $_REQUEST['esc_period']))
				$_REQUEST['esc_period'] = 3600;

			$action['name']			= get_request('name');
			$action['eventsource']	= get_request('eventsource');
			$action['evaltype']		= get_request('evaltype', 0);
			$action['esc_period']	= get_request('esc_period', 0);
			$action['status']		= get_request('status', 1);
			$action['def_shortdata']= get_request('def_shortdata', ACTION_DEFAULT_SUBJ);
			$action['def_longdata']	= get_request('def_longdata', ACTION_DEFAULT_MSG);
			$action['recovery_msg']	= get_request('recovery_msg',0);
			$action['r_shortdata']	= get_request('r_shortdata', ACTION_DEFAULT_SUBJ);
			$action['r_longdata']	= get_request('r_longdata', ACTION_DEFAULT_MSG);

			$action['conditions']	= get_request('conditions',array());
			$action['operations']	= get_request('operations',array());
		}

		$actionForm = new CGetForm();
		$action_wdgt->addItem($actionForm->render('action.edit', $action));

		show_messages();

//		$action_wdgt->addItem($frmAction);
	}
	else{
		$form = new CForm('get');

		$cmbSource = new CComboBox('eventsource',$_REQUEST['eventsource'],'submit()');
		$cmbSource->addItem(EVENT_SOURCE_TRIGGERS,S_TRIGGERS);
		$cmbSource->addItem(EVENT_SOURCE_DISCOVERY,S_DISCOVERY);
		$cmbSource->addItem(EVENT_SOURCE_AUTO_REGISTRATION,S_AUTO_REGISTRATION);
		$form->addItem(array(S_EVENT_SOURCE, SPACE, $cmbSource));

		$numrows = new CDiv();
		$numrows->setAttribute('name', 'numrows');

		$action_wdgt->addHeader(S_ACTIONS_BIG, $form);
		$action_wdgt->addHeader($numrows);

// table
		$form = new CForm();
		$form->setName('actions');

		$tblActions = new CTableInfo(S_NO_ACTIONS_DEFINED);
		$tblActions->setHeader(array(
			new CCheckBox('all_items',null,"checkAll('".$form->getName()."','all_items','g_actionid');"),
			make_sorting_header(S_NAME, 'name'),
			S_CONDITIONS,
			S_OPERATIONS,
			make_sorting_header(S_STATUS, 'status')
		));


		$sortfield = getPageSortField('name');
		$sortorder = getPageSortOrder();
		$options = array(
			'output' => API_OUTPUT_EXTEND,
			'filter' => array(
				'eventsource' => array($_REQUEST['eventsource'])
			),
			'selectConditions' => API_OUTPUT_EXTEND,
			'selectOperations' => API_OUTPUT_EXTEND,
			'editable' => 1,
			'sortfield' => $sortfield,
			'sortorder' => $sortorder,
			'limit' => ($config['search_limit']+1)
		);
		$actions = CAction::get($options);
//SDII($actions);
// sorting && paging
		order_result($actions, $sortfield, $sortorder);
		$paging = getPagingLine($actions);
//-------

		foreach($actions as $anum => $action){

			$conditions = array();
			order_result($action['conditions'], 'conditiontype', ZBX_SORT_DOWN);
			foreach($action['conditions'] as $cnum => $condition){
				$conditions[] = array(
					get_condition_desc($condition['conditiontype'], $condition['operator'], $condition['value']),
					BR()
				);
			}

			$operations=array();
			order_result($action['operations'], 'operationtype', ZBX_SORT_DOWN);
			foreach($action['operations'] as $onum => $operation){
				$operations[] = array(
					get_operation_desc(SHORT_DESCRITION, $operation),
					BR()
				);
			}

			if($action['status'] == ACTION_STATUS_DISABLED){
				$status= new CLink(S_DISABLED,
					'actionconf.php?go=activate&g_actionid%5B%5D='.$action['actionid'].url_param('eventsource'),
					'disabled');
			}
			else{
				$status= new CLink(S_ENABLED,
					'actionconf.php?go=disable&g_actionid%5B%5D='.$action['actionid'].url_param('eventsource'),
					'enabled');
			}

			$tblActions->addRow(array(
				new CCheckBox('g_actionid['.$action['actionid'].']',null,null,$action['actionid']),
				new CLink($action['name'],'actionconf.php?form=update&actionid='.$action['actionid']),
				$conditions,
				$operations,
				$status
				));
		}

//----- GO ------
		$goBox = new CComboBox('go');
		$goOption = new CComboItem('activate',S_ENABLE_SELECTED);
		$goOption->setAttribute('confirm',S_ENABLE.' '.S_SELECTED_ACTIONS);
		$goBox->addItem($goOption);

		$goOption = new CComboItem('disable',S_DISABLE_SELECTED);
		$goOption->setAttribute('confirm',S_DISABLE.' '.S_SELECTED_ACTIONS);
		$goBox->addItem($goOption);

		$goOption = new CComboItem('delete',S_DELETE_SELECTED);
		$goOption->setAttribute('confirm',S_DELETE.' '.S_SELECTED_ACTIONS);
		$goBox->addItem($goOption);

		$goButton = new CSubmit('goButton',S_GO);
		$goButton->setAttribute('id','goButton');
		zbx_add_post_js('chkbxRange.pageGoName = "g_actionid";');

		$footer = get_table_header(array($goBox, $goButton));


		$form->addItem(array($paging, $tblActions, $paging, $footer));
		$action_wdgt->addItem($form);
	}

	$action_wdgt->show();

?>
<?php

include_once('include/page_footer.php');

?><|MERGE_RESOLUTION|>--- conflicted
+++ resolved
@@ -323,424 +323,21 @@
 			$actions = CAction::get($options);
 			$action = reset($actions);
 
-<<<<<<< HEAD
 			foreach($action['operations'] as $aorow => &$operation_data){
 				if($db_opmtype = reset($operation_data['opmediatypes']))
 					$operation_data['mediatypeid'] = $db_opmtype['mediatypeid'];
 			}
 			unset($operation_data);
 
-//SDII($action);
-//SDII($_REQUEST);
-=======
-			$frmAction->addVar('actionid', $_REQUEST['actionid']);
-		}
-
-		$left_tab = new CTable();
-		$left_tab->setCellPadding(3);
-		$left_tab->setCellSpacing(3);
-
-// ACTION FORM {{{
-		$tblAct = new CTable(null, 'formElementTable');
-
-		if(isset($_REQUEST['actionid']) && !isset($_REQUEST['form_refresh'])){
-			$name = $action['name'];
-			$eventsource = $action['eventsource'];
-			$esc_period	= $action['esc_period'];
-			$status	= $action['status'];
-			$def_shortdata = $action['def_shortdata'];
-			$def_longdata = $action['def_longdata'];
-			$recovery_msg = $action['recovery_msg'];
-			$r_shortdata = $action['r_shortdata'];
-			$r_longdata	= $action['r_longdata'];
-
-			if($esc_period) $_REQUEST['escalation'] = 1;
-		}
-		else{
-			if(isset($_REQUEST['escalation']) && (0 == $_REQUEST['esc_period']))
-				$_REQUEST['esc_period'] = 3600;
-
-			$name		= get_request('name');
-			$eventsource	= get_request('eventsource');
-			$esc_period	= get_request('esc_period',0);
-			$status		= get_request('status');
-			$def_shortdata	= get_request('def_shortdata', ACTION_DEFAULT_SUBJ);
-			$def_longdata	= get_request('def_longdata', ACTION_DEFAULT_MSG);
-			$recovery_msg	= get_request('recovery_msg',0);
-			$r_shortdata	= get_request('r_shortdata', ACTION_DEFAULT_SUBJ);
-			$r_longdata	= get_request('r_longdata', ACTION_DEFAULT_MSG);
-
-			if(!$esc_period) unset($_REQUEST['escalation']);
-		}
-
-		$tblAct->addRow(array(S_NAME, new CTextBox('name', $name, 50)));
-
-		$cmbSource =  new CComboBox('eventsource', $eventsource, 'submit()');
-		$cmbSource->addItem(EVENT_SOURCE_TRIGGERS, S_TRIGGERS);
-		$cmbSource->addItem(EVENT_SOURCE_DISCOVERY, S_DISCOVERY);
-		$cmbSource->addItem(EVENT_SOURCE_AUTO_REGISTRATION, S_AUTO_REGISTRATION);
-		$tblAct->addRow(array(S_EVENT_SOURCE, $cmbSource));
-
-
-		if(EVENT_SOURCE_TRIGGERS == $eventsource){
-			$tblAct->addRow(array(S_ENABLE_ESCALATIONS, new CCheckBox('escalation',isset($_REQUEST['escalation']),'javascript: submit();',1)));
-
-			if(isset($_REQUEST['escalation'])){
-				$tblAct->addRow(array(S_PERIOD.' ('.S_SECONDS_SMALL.')', array(new CNumericBox('esc_period', $esc_period, 6, 'no'), '['.S_MIN_SMALL.' 60]')));
-			}
-			else{
-				$tblAct->addItem(new CVar('esc_period',$esc_period));
-			}
-		}
-		else{
-			$tblAct->addItem(new CVar('esc_period',$esc_period));
-		}
-
-		if(!isset($_REQUEST['escalation'])){
-			unset($_REQUEST['new_opcondition']);
-		}
-
-		$tblAct->addRow(array(S_DEFAULT_SUBJECT, new CTextBox('def_shortdata', $def_shortdata, 50)));
-		$tblAct->addRow(array(S_DEFAULT_MESSAGE, new CTextArea('def_longdata', $def_longdata,50,5)));
-
-		if(EVENT_SOURCE_TRIGGERS == $eventsource){
-			$tblAct->addRow(array(S_RECOVERY_MESSAGE, new CCheckBox('recovery_msg',$recovery_msg,'javascript: submit();',1)));
-			if($recovery_msg){
-				$tblAct->addRow(array(S_RECOVERY_SUBJECT, new CTextBox('r_shortdata', $r_shortdata, 50)));
-				$tblAct->addRow(array(S_RECOVERY_MESSAGE, new CTextArea('r_longdata', $r_longdata,50,5)));
-			}
-			else{
-				$tblAct->addItem(new CVar('r_shortdata', $r_shortdata));
-				$tblAct->addItem(new CVar('r_longdata', $r_longdata));
-			}
-		}
-		else{
-			unset($_REQUEST['recovery_msg']);
-		}
-
-		$cmbStatus = new CComboBox('status',$status);
-		$cmbStatus->addItem(ACTION_STATUS_ENABLED,S_ENABLED);
-		$cmbStatus->addItem(ACTION_STATUS_DISABLED,S_DISABLED);
-		$tblAct->addRow(array(S_STATUS, $cmbStatus));
-
-		$footer = array(new CSubmit('save',S_SAVE));
-		if(isset($_REQUEST['actionid'])){
-			$footer[] = new CSubmit('clone',S_CLONE);
-			$footer[] = new CButtonDelete(S_DELETE_SELECTED_ACTION_Q,
-				url_param('form').url_param('eventsource').
-				url_param('actionid')
-			);
-		}
-		$footer[] = new CButtonCancel(url_param('actiontype'));
-
-		$left_tab->addRow(new CFormElement(S_ACTION, $tblAct, $footer));
-// }}} ACTION_FORM
-
-
-// CONDITIONS FORM {{{
-		$tblCond = new CTable(null, 'formElementTable');
-
-		$conditions	= get_request('conditions',array());
-
-		if(isset($_REQUEST['actionid']) && !isset($_REQUEST['form_refresh'])){
-			$eventsource = $action['eventsource'];
-			$evaltype = $action['evaltype'];
-
-			$conditions = $action['conditions'];
-			foreach($conditions as $acrow => &$condition_data){
-				$condition_data['type'] = $condition_data['conditiontype'];
-			}
-			unset($condition_data);
-		}
-		else{
-			$evaltype = get_request('evaltype');
-			$eventsource = get_request('eventsource');
-		}
-
-		$allowed_conditions = get_conditions_by_eventsource($eventsource);
-
-// show CONDITION LIST
-		zbx_rksort($conditions);
-
-// group conditions by type
-		$grouped_conditions = array();
-		$cond_el = new CTable(S_NO_CONDITIONS_DEFINED);
-		$i=0;
-
-		foreach($conditions as $id => $condition){
-			if(!isset($condition['type'])) $condition['type'] = 0;
-			if(!isset($condition['operator'])) $condition['operator'] = 0;
-			if(!isset($condition['value'])) $condition['value'] = 0;
-
-			if(!str_in_array($condition['type'], $allowed_conditions)) continue;
-
-			$label = chr(ord('A') + $i);
-			$cond_el->addRow(array('('.$label.')',array(
-				new CCheckBox('g_conditionid[]', 'no', null,$i),
-				get_condition_desc($condition['type'], $condition['operator'], $condition['value']))
-			));
-
-			$tblCond->addItem(new CVar("conditions[$i][type]", $condition['type']));
-			$tblCond->addItem(new CVar("conditions[$i][operator]", $condition['operator']));
-			$tblCond->addItem(new CVar("conditions[$i][value]", $condition['value']));
-
-			$grouped_conditions[$condition['type']][] = $label;
-
-			$i++;
-		}
-		unset($conditions);
-
-		$footer = array();
-		if(!isset($_REQUEST['new_condition'])){
-			$footer[] = new CSubmit('new_condition',S_NEW);
-		}
-
-		if($cond_el->ItemsCount() > 0){
-			$footer[] = new CSubmit('del_condition',S_DELETE_SELECTED);
-		}
-		if($cond_el->ItemsCount() > 1){
-			/* prepare condition calcuation type selector */
-			switch($evaltype){
-				case ACTION_EVAL_TYPE_AND: $group_op = $glog_op = S_AND; break;
-				case ACTION_EVAL_TYPE_OR: $group_op = $glog_op = S_OR; break;
-				default: $group_op = S_OR; $glog_op = S_AND; break;
-			}
-
-			foreach($grouped_conditions as $id => $condition)
-				$grouped_conditions[$id] = '('.implode(' '.$group_op.' ', $condition).')';
-
-			$grouped_conditions = implode(' '.$glog_op.' ', $grouped_conditions);
-
-			$cmb_calc_type = new CComboBox('evaltype', $evaltype, 'submit()');
-			$cmb_calc_type->addItem(ACTION_EVAL_TYPE_AND_OR, S_AND_OR_BIG);
-			$cmb_calc_type->addItem(ACTION_EVAL_TYPE_AND, S_AND_BIG);
-			$cmb_calc_type->addItem(ACTION_EVAL_TYPE_OR, S_OR_BIG);
-			$tblCond->addRow(array(S_TYPE_OF_CALCULATION, array($cmb_calc_type, new CTextBox('preview', $grouped_conditions, 60,'yes'))));
-			/* end of calculation type selector */
-		}
-		else{
-			$tblCond->addItem(new CVar('evaltype', ACTION_EVAL_TYPE_AND_OR));
-		}
-
-		$tblCond->addRow(array(S_CONDITIONS, $cond_el));
-
-		$left_tab->addRow(new CFormElement(S_ACTION_CONDITIONS, $tblCond, $footer));
-// }}} CONDITIONS FORM
-
-
-// NEW CONDITION FORM {{{
-		if(isset($_REQUEST['new_condition'])){
-			$tblNewCond = new CTable(null, 'formElementTable');
-
-			if(isset($_REQUEST['actionid']) && !isset($_REQUEST['form_refresh'])){
-				$eventsource = $action['eventsource'];
-				$evaltype = $action['evaltype'];
-		}
-			else{
-				$evaltype = get_request('evaltype');
-				$eventsource = get_request('eventsource');
-			}
-
-			$allowed_conditions = get_conditions_by_eventsource($eventsource);
-
-			$new_condition = get_request('new_condition', array());
-			$new_condition = array(
-				'type' => isset($new_condition['type']) ? $new_condition['type'] : CONDITION_TYPE_TRIGGER_NAME,
-				'operator' => isset($new_condition['operator']) ? $new_condition['operator'] : CONDITION_OPERATOR_LIKE,
-				'value' => isset($new_condition['value']) ? $new_condition['value'] : '',
-			);
-
-			if(!str_in_array($new_condition['type'], $allowed_conditions))
-				$new_condition['type'] = $allowed_conditions[0];
-
-			$rowCondition = array();
-			$cmbCondType = new CComboBox('new_condition[type]',$new_condition['type'],'submit()');
-			foreach($allowed_conditions as $cond)
-				$cmbCondType->addItem($cond, condition_type2str($cond));
-			$rowCondition[] = $cmbCondType;
-
-
-			$cmbCondOp = new CComboBox('new_condition[operator]');
-			foreach(get_operators_by_conditiontype($new_condition['type']) as $op)
-				$cmbCondOp->addItem($op, condition_operator2str($op));
-			$rowCondition[] = $cmbCondOp;
-
-			switch($new_condition['type']){
-				case CONDITION_TYPE_HOST_GROUP:
-					$tblNewCond->addItem(new CVar('new_condition[value]','0'));
-					$rowCondition[] = array(
-						new CTextBox('group','',20,'yes'),
-						new CSubmit('btn1',S_SELECT,
-							"return PopUp('popup.php?writeonly=1&dstfrm=".S_ACTION.
-							"&dstfld1=new_condition%5Bvalue%5D&dstfld2=group&srctbl=host_group".
-							"&srcfld1=groupid&srcfld2=name',450,450);",
-							'T'));
-					break;
-				case CONDITION_TYPE_HOST_TEMPLATE:
-					$tblNewCond->addItem(new CVar('new_condition[value]','0'));
-					$rowCondition[] = array(
-						new CTextBox('host','',20,'yes'),
-						new CSubmit('btn1',S_SELECT,
-							"return PopUp('popup.php?writeonly=1&dstfrm=".S_ACTION.
-							"&dstfld1=new_condition%5Bvalue%5D&dstfld2=host&srctbl=host_templates".
-							"&srcfld1=hostid&srcfld2=host',450,450);",
-							'T'));
-					break;
-				case CONDITION_TYPE_HOST:
-					$tblNewCond->addItem(new CVar('new_condition[value]','0'));
-					$rowCondition[] = array(
-						new CTextBox('host','',20,'yes'),
-						new CSubmit('btn1',S_SELECT,
-							"return PopUp('popup.php?writeonly=1&dstfrm=".S_ACTION.
-							"&dstfld1=new_condition%5Bvalue%5D&dstfld2=host&srctbl=hosts".
-							"&srcfld1=hostid&srcfld2=host',450,450);",
-							'T'));
-					break;
-				case CONDITION_TYPE_TRIGGER:
-					$tblNewCond->addItem(new CVar('new_condition[value]','0'));
-
-					$rowCondition[] = array(
-						new CTextBox('trigger','',20,'yes'),
-						new CSubmit('btn1',S_SELECT,
-							"return PopUp('popup.php?writeonly=1&dstfrm=".S_ACTION.
-							"&dstfld1=new_condition%5Bvalue%5D&dstfld2=trigger&srctbl=triggers".
-							"&srcfld1=triggerid&srcfld2=description');",
-							'T'));
-					break;
-				case CONDITION_TYPE_TRIGGER_NAME:
-					$rowCondition[] = new CTextBox('new_condition[value]', "", 40);
-					break;
-				case CONDITION_TYPE_TRIGGER_VALUE:
-					$cmbCondVal = new CComboBox('new_condition[value]');
-					foreach(array(TRIGGER_VALUE_FALSE, TRIGGER_VALUE_TRUE) as $tr_val)
-						$cmbCondVal->addItem($tr_val, trigger_value2str($tr_val));
-					$rowCondition[] = $cmbCondVal;
-					break;
-				case CONDITION_TYPE_TIME_PERIOD:
-					$rowCondition[] = new CTextBox('new_condition[value]', "1-7,00:00-23:59", 40);
-					break;
-				case CONDITION_TYPE_TRIGGER_SEVERITY:
-					$cmbCondVal = new CComboBox('new_condition[value]');
-					foreach(array(TRIGGER_SEVERITY_INFORMATION,
-						TRIGGER_SEVERITY_WARNING,
-						TRIGGER_SEVERITY_AVERAGE,
-						TRIGGER_SEVERITY_HIGH,
-						TRIGGER_SEVERITY_DISASTER) as $id)
-						$cmbCondVal->addItem($id,get_severity_description($id));
-					$rowCondition[] = $cmbCondVal;
-					break;
-				case CONDITION_TYPE_MAINTENANCE:
-					$rowCondition[] = new CCol(S_MAINTENANCE_SMALL);
-					break;
-				case CONDITION_TYPE_NODE:
-					$tblNewCond->addItem(new CVar('new_condition[value]','0'));
-					$rowCondition[] = array(
-						new CTextBox('node','',20,'yes'),
-						new CButton('btn1',S_SELECT,
-							"return PopUp('popup.php?writeonly=1&dstfrm=".S_ACTION.
-							"&dstfld1=new_condition%5Bvalue%5D&dstfld2=node&srctbl=nodes".
-							"&srcfld1=nodeid&srcfld2=name',450,450);",
-							'T'));
-					break;
-				case CONDITION_TYPE_DRULE:
-					$tblNewCond->addItem(new CVar('new_condition[value]','0'));
-					$rowCondition[] = array(
-						new CTextBox('drule','',20,'yes'),
-						new CButton('btn1',S_SELECT,
-							"return PopUp('popup.php?dstfrm=".S_ACTION.
-							"&dstfld1=new_condition%5Bvalue%5D&dstfld2=drule&srctbl=drules".
-							"&srcfld1=druleid&srcfld2=name',450,450);",
-							'T'));
-					break;
-				case CONDITION_TYPE_DCHECK:
-					$tblNewCond->addItem(new CVar('new_condition[value]','0'));
-					$rowCondition[] = array(
-						new CTextBox('dcheck','',50,'yes'),
-						new CButton('btn1',S_SELECT,
-							"return PopUp('popup.php?writeonly=1&dstfrm=".S_ACTION.
-							"&dstfld1=new_condition%5Bvalue%5D&dstfld2=dcheck&srctbl=dchecks".
-							"&srcfld1=dcheckid&srcfld2=name',450,450);",
-							'T'));
-					break;
-				case CONDITION_TYPE_PROXY:
-					$tblNewCond->addItem(new CVar('new_condition[value]','0'));
-					$rowCondition[] = array(
-						new CTextBox('proxy','',20,'yes'),
-						new CButton('btn1',S_SELECT,
-							"return PopUp('popup.php?writeonly=1&dstfrm=".S_ACTION.
-							"&dstfld1=new_condition%5Bvalue%5D&dstfld2=proxy&srctbl=proxies".
-							"&srcfld1=hostid&srcfld2=host',450,450);",
-							'T'));
-					break;
-				case CONDITION_TYPE_DHOST_IP:
-					$rowCondition[] = new CTextBox('new_condition[value]', '192.168.0.1-127,192.168.2.1', 50);
-					break;
-				case CONDITION_TYPE_DSERVICE_TYPE:
-					$cmbCondVal = new CComboBox('new_condition[value]');
-					foreach(array(SVC_SSH, SVC_LDAP, SVC_SMTP, SVC_FTP, SVC_HTTP,
-						SVC_POP, SVC_NNTP, SVC_IMAP, SVC_TCP,SVC_AGENT,SVC_SNMPv1,SVC_SNMPv2,SVC_SNMPv3,
-						SVC_ICMPPING) as $svc)
-						$cmbCondVal->addItem($svc,discovery_check_type2str($svc));
-					$rowCondition[] = $cmbCondVal;
-					break;
-				case CONDITION_TYPE_DSERVICE_PORT:
-					$rowCondition[] = new CTextBox('new_condition[value]', '0-1023,1024-49151', 40);
-					break;
-				case CONDITION_TYPE_DSTATUS:
-					$cmbCondVal = new CComboBox('new_condition[value]');
-					foreach(array(DOBJECT_STATUS_UP, DOBJECT_STATUS_DOWN, DOBJECT_STATUS_DISCOVER,
-							DOBJECT_STATUS_LOST) as $stat)
-						$cmbCondVal->addItem($stat,discovery_object_status2str($stat));
-					$rowCondition[] = $cmbCondVal;
-					break;
-				case CONDITION_TYPE_DOBJECT:
-					$cmbCondVal = new CComboBox('new_condition[value]');
-					foreach(array(EVENT_OBJECT_DHOST, EVENT_OBJECT_DSERVICE) as $object)
-						$cmbCondVal->addItem($object, discovery_object2str($object));
-					$rowCondition[] = $cmbCondVal;
-					break;
-				case CONDITION_TYPE_DUPTIME:
-					$rowCondition[] = new CNumericBox('new_condition[value]','600',15);
-					break;
-				case CONDITION_TYPE_DVALUE:
-					$rowCondition[] = new CTextBox('new_condition[value]', "", 40);
-					break;
-				case CONDITION_TYPE_APPLICATION:
-					$rowCondition[] = new CTextBox('new_condition[value]', "", 40);
-					break;
-				case CONDITION_TYPE_HOST_NAME:
-					$rowCondition[] = new CTextBox('new_condition[value]', "", 40);
-					break;
-			}
-
-			$tblNewCond->addRow($rowCondition);
-
-			$footer = array(new CSubmit('add_condition',S_ADD),new CSubmit('cancel_new_condition',S_CANCEL));
-			$left_tab->addRow(new CFormElement(S_NEW_CONDITION, $tblNewCond, $footer));
-		}
-// }}} NEW CONDITION FORM
-
-
-		$right_tab = new CTable();
-		$right_tab->setCellPadding(3);
-		$right_tab->setCellSpacing(3);
-
-// ACTION OPERATIONS FORM {{{
-		$tblOper = new CTableInfo(S_NO_OPERATIONS_DEFINED);
-
-		$operations	= get_request('operations',array());
-		if(isset($_REQUEST['actionid']) && !isset($_REQUEST['form_refresh'])){
-			$eventsource = $action['eventsource'];
-			$evaltype	= $action['evaltype'];
-			$esc_period	= $action['esc_period'];
-
-			$operations	= $action['operations'];
 			}
 		else{
 			$eventsource = get_request('eventsource');
 			$evaltype = get_request('evaltype');
 			$esc_period	= get_request('esc_period');
->>>>>>> 34818db6
+			unset($operation_data);
+
+//SDII($action);
+//SDII($_REQUEST);
 		}
 
 		if(isset($action['actionid']) && !isset($_REQUEST['form_refresh'])){
