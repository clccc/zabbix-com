--- conflicted
+++ resolved
@@ -742,14 +742,8 @@
 
 				if ($csvExport) {
 					$csvRows[] = array(
-<<<<<<< HEAD
 						zbx_date2str(DATE_TIME_FORMAT_SECONDS, $event['clock']),
-						is_show_all_nodes() ? get_node_name_by_elid($event['objectid']) : null,
-						($_REQUEST['hostid'] == 0) ? $host['name'] : null,
-=======
-						zbx_date2str(EVENTS_ACTION_TIME_FORMAT, $event['clock']),
 						(getRequest('hostid', 0) == 0) ? $host['name'] : null,
->>>>>>> c65f112c
 						$description,
 						trigger_value2str($event['value']),
 						getSeverityCaption($trigger['priority']),
