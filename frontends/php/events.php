<?php
/*
** Zabbix
** Copyright (C) 2001-2014 Zabbix SIA
**
** This program is free software; you can redistribute it and/or modify
** it under the terms of the GNU General Public License as published by
** the Free Software Foundation; either version 2 of the License, or
** (at your option) any later version.
**
** This program is distributed in the hope that it will be useful,
** but WITHOUT ANY WARRANTY; without even the implied warranty of
** MERCHANTABILITY or FITNESS FOR A PARTICULAR PURPOSE. See the
** GNU General Public License for more details.
**
** You should have received a copy of the GNU General Public License
** along with this program; if not, write to the Free Software
** Foundation, Inc., 51 Franklin Street, Fifth Floor, Boston, MA  02110-1301, USA.
**/


require_once dirname(__FILE__).'/include/config.inc.php';
require_once dirname(__FILE__).'/include/hosts.inc.php';
require_once dirname(__FILE__).'/include/events.inc.php';
require_once dirname(__FILE__).'/include/actions.inc.php';
require_once dirname(__FILE__).'/include/discovery.inc.php';
require_once dirname(__FILE__).'/include/html.inc.php';

if (isset($_REQUEST['csv_export'])) {
	$csvExport = true;
	$csvRows = array();

	$page['type'] = detect_page_type(PAGE_TYPE_CSV);
	$page['file'] = 'zbx_events_export.csv';

	require_once dirname(__FILE__).'/include/func.inc.php';
}
else {
	$csvExport = false;

	$page['title'] = _('Latest events');
	$page['file'] = 'events.php';
	$page['hist_arg'] = array('groupid', 'hostid');
	$page['scripts'] = array('class.calendar.js', 'gtlc.js');
	$page['type'] = detect_page_type(PAGE_TYPE_HTML);

	if (PAGE_TYPE_HTML == $page['type']) {
		define('ZBX_PAGE_DO_REFRESH', 1);
	}
}

require_once dirname(__FILE__).'/include/page_header.php';

$allow_discovery = check_right_on_discovery();
$allowed_sources[] = EVENT_SOURCE_TRIGGERS;
if ($allow_discovery) {
	$allowed_sources[] = EVENT_SOURCE_DISCOVERY;
}

//		VAR			TYPE	OPTIONAL	FLAGS	VALIDATION	EXCEPTION
$fields = array(
	'source'=>			array(T_ZBX_INT, O_OPT, P_SYS,	IN($allowed_sources), null),
	'groupid'=>			array(T_ZBX_INT, O_OPT, P_SYS,	DB_ID,		null),
	'hostid'=>			array(T_ZBX_INT, O_OPT, P_SYS,	DB_ID,		null),
	'triggerid'=>		array(T_ZBX_INT, O_OPT, P_SYS,	DB_ID,		null),
	'period'=>			array(T_ZBX_INT, O_OPT, null,	null,		null),
	'dec'=>				array(T_ZBX_INT, O_OPT, null,	null,		null),
	'inc'=>				array(T_ZBX_INT, O_OPT, null,	null,		null),
	'left'=>			array(T_ZBX_INT, O_OPT, null,	null,		null),
	'right'=>			array(T_ZBX_INT, O_OPT, null,	null,		null),
	'stime'=>			array(T_ZBX_STR, O_OPT, null,	null,		null),
	'load'=>			array(T_ZBX_STR, O_OPT, P_SYS,	NULL,		null),
	'fullscreen'=>		array(T_ZBX_INT, O_OPT, P_SYS,	IN('0,1'),	null),
	'csv_export'=>		array(T_ZBX_STR, O_OPT, P_SYS,	null,		null),
	'filter_rst'=>		array(T_ZBX_STR, O_OPT, P_SYS,	null,		null),
	'filter_set'=>		array(T_ZBX_STR, O_OPT, P_SYS,	null,		null),
	// ajax
	'filterState' =>	array(T_ZBX_INT, O_OPT, P_ACT,	null,		null),
	'favobj'=>			array(T_ZBX_STR, O_OPT, P_ACT,	null,		null),
	'favid'=>			array(T_ZBX_INT, O_OPT, P_ACT,	null,		null)
);
check_fields($fields);

/*
 * Permissions
 */
if (getRequest('groupid') && !API::HostGroup()->isReadable(array(getRequest('groupid')))) {
	access_deny();
}
if (getRequest('hostid') && !API::Host()->isReadable(array(getRequest('hostid')))) {
	access_deny();
}
if (getRequest('triggerid') && !API::Trigger()->isReadable(array(getRequest('triggerid')))) {
	access_deny();
}

/*
 * Ajax
 */
if (hasRequest('filterState')) {
	CProfile::update('web.events.filter.state', getRequest('filterState'), PROFILE_TYPE_INT);
}
if (isset($_REQUEST['favobj'])) {
	// saving fixed/dynamic setting to profile
	if ('timelinefixedperiod' == $_REQUEST['favobj']) {
		if (isset($_REQUEST['favid'])) {
			CProfile::update('web.events.timelinefixed', $_REQUEST['favid'], PROFILE_TYPE_INT);
		}
	}
}

if ($page['type'] == PAGE_TYPE_JS || $page['type'] == PAGE_TYPE_HTML_BLOCK) {
	require_once dirname(__FILE__).'/include/page_footer.php';
	exit;
}

/*
 * Filter
 */
if (hasRequest('filter_rst')) {
	$_REQUEST['triggerid'] = 0;
}

$_REQUEST['triggerid'] = getRequest('triggerid', CProfile::get('web.events.filter.triggerid', 0));

// change triggerId filter if change hostId
if ($_REQUEST['triggerid'] > 0 && isset($_REQUEST['hostid'])) {
	$hostid = get_request('hostid');

	$oldTriggers = API::Trigger()->get(array(
		'output' => array('triggerid', 'description', 'expression'),
		'selectHosts' => array('hostid', 'host'),
		'selectItems' => array('itemid', 'hostid', 'key_', 'type', 'flags', 'status'),
		'selectFunctions' => API_OUTPUT_EXTEND,
		'triggerids' => $_REQUEST['triggerid']
	));

	foreach ($oldTriggers as $oldTrigger) {
		$oldTrigger['hosts'] = zbx_toHash($oldTrigger['hosts'], 'hostid');
		$oldTrigger['items'] = zbx_toHash($oldTrigger['items'], 'itemid');
		$oldTrigger['functions'] = zbx_toHash($oldTrigger['functions'], 'functionid');
		$oldExpression = triggerExpression($oldTrigger);

		if (isset($oldTrigger['hosts'][$hostid])) {
			break;
		}

		$newTriggers = API::Trigger()->get(array(
			'output' => array('triggerid', 'description', 'expression'),
			'selectHosts' => array('hostid', 'host'),
			'selectItems' => array('itemid', 'key_'),
			'selectFunctions' => API_OUTPUT_EXTEND,
			'filter' => array('description' => $oldTrigger['description']),
			'hostids' => $hostid
		));

		foreach ($newTriggers as $newTrigger) {
			if (count($oldTrigger['items']) != count($newTrigger['items'])) {
				continue;
			}

			$newTrigger['items'] = zbx_toHash($newTrigger['items'], 'itemid');
			$newTrigger['hosts'] = zbx_toHash($newTrigger['hosts'], 'hostid');
			$newTrigger['functions'] = zbx_toHash($newTrigger['functions'], 'functionid');

			$found = false;
			foreach ($newTrigger['functions'] as $fnum => $function) {
				foreach ($oldTrigger['functions'] as $ofnum => $oldFunction) {
					// compare functions
					if (($function['function'] != $oldFunction['function']) || ($function['parameter'] != $oldFunction['parameter'])) {
						continue;
					}
					// compare that functions uses same item keys
					if ($newTrigger['items'][$function['itemid']]['key_'] != $oldTrigger['items'][$oldFunction['itemid']]['key_']) {
						continue;
					}
					// rewrite itemid so we could compare expressions
					// of two triggers form different hosts
					$newTrigger['functions'][$fnum]['itemid'] = $oldFunction['itemid'];
					$found = true;

					unset($oldTrigger['functions'][$ofnum]);
					break;
				}
				if (!$found) {
					break;
				}
			}
			if (!$found) {
				continue;
			}

			// if we found same trigger we overwriting it's hosts and items for expression compare
			$newTrigger['hosts'] = $oldTrigger['hosts'];
			$newTrigger['items'] = $oldTrigger['items'];

			$newExpression = triggerExpression($newTrigger);

			if (strcmp($oldExpression, $newExpression) == 0) {
				$_REQUEST['triggerid'] = $newTrigger['triggerid'];
				$_REQUEST['filter_set'] = 1;
				break;
			}
		}
	}
}

if (hasRequest('filter_set')) {
	CProfile::update('web.events.filter.triggerid', getRequest('triggerid'), PROFILE_TYPE_ID);
}
elseif (hasRequest('filter_rst')) {
	CProfile::delete('web.events.filter.triggerid');
}

$triggerId = getRequest('triggerid', CProfile::get('web.events.filter.triggerid', 0));

$source = ($triggerId > 0)
	? EVENT_SOURCE_TRIGGERS
	: get_request('source', CProfile::get('web.events.source', EVENT_SOURCE_TRIGGERS));

CProfile::update('web.events.source', $source, PROFILE_TYPE_INT);

<<<<<<< HEAD
// page filter
if ($source == EVENT_SOURCE_TRIGGERS) {
	$pageFilter = new CPageFilter(array(
		'groups' => array(
			'monitored_hosts' => true,
			'with_monitored_triggers' => true
		),
		'hosts' => array(
			'monitored_hosts' => true,
			'with_monitored_triggers' => true
		),
		'triggers' => array(),
		'hostid' => get_request('hostid', null),
		'groupid' => get_request('groupid', null),
		'triggerid' => get_request('triggerid', null)
	));
	$_REQUEST['groupid'] = $pageFilter->groupid;
	$_REQUEST['hostid'] = $pageFilter->hostid;
	if ($pageFilter->triggerid > 0) {
		$triggerId = $pageFilter->triggerid;
	}
}
=======
// calculate stime and period
if ($csvExport) {
	$period = getRequest('period', ZBX_PERIOD_DEFAULT);
>>>>>>> 56483394

	if (hasRequest('stime')) {
		$stime = getRequest('stime');

<<<<<<< HEAD
// header
$frmForm = new CForm();
if (isset($_REQUEST['source'])) {
	$frmForm->addVar('source', $_REQUEST['source'], 'source_csv');
}
if (isset($_REQUEST['stime'])) {
	$frmForm->addVar('stime', $_REQUEST['stime'], 'stime_csv');
}
if (isset($_REQUEST['period'])) {
	$frmForm->addVar('period', $_REQUEST['period'], 'period_csv');
}
$frmForm->addVar('page', getPageNumber(), 'page_csv');
if ($source == EVENT_SOURCE_TRIGGERS) {
	if ($triggerId) {
		$frmForm->addVar('triggerid', $triggerId, 'triggerid_csv');
=======
		if ($stime + $period > time()) {
			$stime = date(TIMESTAMP_FORMAT, time() - $period);
		}
>>>>>>> 56483394
	}
	else {
		$stime = date(TIMESTAMP_FORMAT, time() - $period);
	}
}
else {
	$sourceName = ($source == EVENT_OBJECT_TRIGGER) ? 'trigger' : 'discovery';

	if (hasRequest('period')) {
		$_REQUEST['period'] = getRequest('period', ZBX_PERIOD_DEFAULT);
		CProfile::update('web.events.'.$sourceName.'.period', $_REQUEST['period'], PROFILE_TYPE_INT);
	}
	else {
		$_REQUEST['period'] = CProfile::get('web.events.'.$sourceName.'.period');
	}

	$period = navigation_bar_calc();
	$stime = getRequest('stime');
}

<<<<<<< HEAD
$eventsWidget->addHeader(_('Events'), $r_form);
$eventsWidget->addHeaderRowNumber();

$filterForm = null;

if ($source == EVENT_SOURCE_TRIGGERS) {
	$filterForm = new CFormTable(null, null, 'get');
	$filterForm->setAttribute('name', 'zbx_filter');
	$filterForm->setAttribute('id', 'zbx_filter');
	$filterForm->addVar('triggerid', $triggerId);
	$filterForm->addVar('stime', get_request('stime'));
	$filterForm->addVar('period', get_request('period'));

	if (hasRequest('triggerid') && $triggerId > 0) {
		$dbTrigger = API::Trigger()->get(array(
			'triggerids' => $triggerId,
			'output' => array('description', 'expression'),
			'selectHosts' => array('name'),
			'preservekeys' => true,
			'expandDescription' => true
=======
$from = zbxDateToTime($stime);
$till = $from + $period;

/*
 * Display
 */
if ($csvExport) {
	if (!hasRequest('hostid')) {
		$_REQUEST['hostid'] = 0;
	}
	if (!hasRequest('groupid')) {
		$_REQUEST['groupid'] = 0;
	}
}
else {
	if ($source == EVENT_SOURCE_TRIGGERS) {
		$pageFilter = new CPageFilter(array(
			'groups' => array(
				'monitored_hosts' => true,
				'with_monitored_triggers' => true
			),
			'hosts' => array(
				'monitored_hosts' => true,
				'with_monitored_triggers' => true
			),
			'triggers' => array(),
			'hostid' => get_request('hostid', null),
			'groupid' => get_request('groupid', null),
			'triggerid' => get_request('triggerid', null)
>>>>>>> 56483394
		));

		$_REQUEST['groupid'] = $pageFilter->groupid;
		$_REQUEST['hostid'] = $pageFilter->hostid;

		if ($pageFilter->triggerid > 0) {
			$_REQUEST['triggerid'] = $pageFilter->triggerid;
		}
	}

	$eventsWidget = new CWidget();

	$csvDisabled = true;

	// header
	$frmForm = new CForm();
	if (isset($_REQUEST['source'])) {
		$frmForm->addVar('source', $_REQUEST['source'], 'source_csv');
	}
	$frmForm->addVar('stime', $stime, 'stime_csv');
	$frmForm->addVar('period', $period, 'period_csv');
	$frmForm->addVar('page', getPageNumber(), 'page_csv');

	if ($source == EVENT_SOURCE_TRIGGERS) {
		if ($_REQUEST['triggerid']) {
			$frmForm->addVar('triggerid', $_REQUEST['triggerid'], 'triggerid_csv');
		}
		else {
<<<<<<< HEAD
			$triggerId = 0;
=======
			$frmForm->addVar('groupid', $_REQUEST['groupid'], 'groupid_csv');
			$frmForm->addVar('hostid', $_REQUEST['hostid'], 'hostid_csv');
>>>>>>> 56483394
		}
	}
	$frmForm->addItem(new CSubmit('csv_export', _('Export to CSV')));

	$eventsWidget->addPageHeader(
		_('HISTORY OF EVENTS').SPACE.'['.zbx_date2str(_('d M Y H:i:s')).']',
		array(
			$frmForm,
			SPACE,
			get_icon('fullscreen', array('fullscreen' => $_REQUEST['fullscreen']))
		)
	);

	$r_form = new CForm('get');
	$r_form->addVar('fullscreen', $_REQUEST['fullscreen']);
	$r_form->addVar('stime', $stime);
	$r_form->addVar('period', $period);
	$r_form->addVar('triggerid', 0);

	// add host and group filters to the form
	if ($source == EVENT_SOURCE_TRIGGERS) {
		$r_form->addItem(array(
			_('Group').SPACE,
			$pageFilter->getGroupsCB(true)
		));
		$r_form->addItem(array(
			SPACE._('Host').SPACE,
			$pageFilter->getHostsCB(true)
		));
	}

<<<<<<< HEAD
	$filterForm->addRow(new CRow(array(
		new CCol(_('Trigger'), 'form_row_l'),
		new CCol(array(
			new CTextBox('trigger', $trigger, 96, 'yes'),
			new CButton('btn1', _('Select'),
				'return PopUp("popup.php?'.
					'dstfrm='.$filterForm->getName().
					'&dstfld1=triggerid'.
					'&dstfld2=trigger'.
					'&srctbl=triggers'.
					'&srcfld1=triggerid'.
					'&srcfld2=description'.
					'&real_hosts=1'.
					'&monitored_hosts=1'.
					'&with_monitored_triggers=1'.
					($_REQUEST['hostid'] ? '&only_hostid='.$_REQUEST['hostid'] : '').
					'");',
				'T'
			)
		), 'form_row_r')
	)));

	$filterForm->addItemToBottomRow(new CSubmit('filter_set', _('Filter')));
	$filterForm->addItemToBottomRow(new CSubmit('filter_rst', _('Reset')));
}
=======
	if ($allow_discovery) {
		$cmbSource = new CComboBox('source', $source, 'submit()');
		$cmbSource->addItem(EVENT_SOURCE_TRIGGERS, _('Trigger'));
		$cmbSource->addItem(EVENT_SOURCE_DISCOVERY, _('Discovery'));
		$r_form->addItem(array(SPACE._('Source').SPACE, $cmbSource));
	}

	$eventsWidget->addHeader(_('Events'), $r_form);
	$eventsWidget->addHeaderRowNumber();

	$filterForm = null;

	if ($source == EVENT_SOURCE_TRIGGERS) {
		$filterForm = new CFormTable(null, null, 'get');
		$filterForm->setAttribute('name', 'zbx_filter');
		$filterForm->setAttribute('id', 'zbx_filter');
		$filterForm->addVar('triggerid', get_request('triggerid'));
		$filterForm->addVar('stime', $stime);
		$filterForm->addVar('period', $period);

		if (isset($_REQUEST['triggerid']) && $_REQUEST['triggerid'] > 0) {
			$dbTrigger = API::Trigger()->get(array(
				'triggerids' => $_REQUEST['triggerid'],
				'output' => array('description', 'expression'),
				'selectHosts' => array('name'),
				'preservekeys' => true,
				'expandDescription' => true
			));
			if ($dbTrigger) {
				$dbTrigger = reset($dbTrigger);
				$host = reset($dbTrigger['hosts']);

				$trigger = $host['name'].NAME_DELIMITER.$dbTrigger['description'];
			}
			else {
				$_REQUEST['triggerid'] = 0;
			}
		}
		if (!isset($trigger)) {
			$trigger = '';
		}
>>>>>>> 56483394

		$filterForm->addRow(new CRow(array(
			new CCol(_('Trigger'), 'form_row_l'),
			new CCol(array(
				new CTextBox('trigger', $trigger, 96, 'yes'),
				new CButton('btn1', _('Select'),
					'return PopUp("popup.php?'.
						'dstfrm='.$filterForm->getName().
						'&dstfld1=triggerid'.
						'&dstfld2=trigger'.
						'&srctbl=triggers'.
						'&srcfld1=triggerid'.
						'&srcfld2=description'.
						'&real_hosts=1'.
						'&monitored_hosts=1'.
						'&with_monitored_triggers=1'.
						($_REQUEST['hostid'] ? '&only_hostid='.$_REQUEST['hostid'] : '').
						'");',
					'T'
				)
			), 'form_row_r')
		)));

		$filterForm->addItemToBottomRow(new CSubmit('filter_set', _('Filter')));
		$filterForm->addItemToBottomRow(new CButton('filter_rst', _('Reset'),
			'javascript: var uri = new Curl(location.href); uri.setArgument("filter_rst", 1); location.href = uri.getUrl();'));
	}

	$eventsWidget->addFlicker($filterForm, CProfile::get('web.events.filter.state', 0));

	$scroll = new CDiv();
	$scroll->setAttribute('id', 'scrollbar_cntr');
	$eventsWidget->addFlicker($scroll, CProfile::get('web.events.filter.state', 0));

	$table = new CTableInfo(_('No events found.'));
}

// trigger events
if ($source == EVENT_OBJECT_TRIGGER) {
	$firstEvent = API::Event()->get(array(
		'source' => EVENT_SOURCE_TRIGGERS,
		'object' => EVENT_OBJECT_TRIGGER,
		'output' => API_OUTPUT_EXTEND,
		'objectids' => !empty($triggerId) ? $triggerId : null,
		'sortfield' => array('clock'),
		'sortorder' => ZBX_SORT_UP,
		'limit' => 1
	));
	$firstEvent = reset($firstEvent);
}

// discovery events
else {
	$firstEvent = API::Event()->get(array(
		'output' => API_OUTPUT_EXTEND,
		'source' => EVENT_SOURCE_DISCOVERY,
		'object' => EVENT_OBJECT_DHOST,
		'sortfield' => array('clock'),
		'sortorder' => ZBX_SORT_UP,
		'limit' => 1
	));
	$firstEvent = reset($firstEvent);

	$firstDServiceEvent = API::Event()->get(array(
		'output' => API_OUTPUT_EXTEND,
		'source' => EVENT_SOURCE_DISCOVERY,
		'object' => EVENT_OBJECT_DSERVICE,
		'sortfield' => array('clock'),
		'sortorder' => ZBX_SORT_UP,
		'limit' => 1
	));
	$firstDServiceEvent = reset($firstDServiceEvent);

	if ($firstDServiceEvent && (!$firstEvent || $firstDServiceEvent['eventid'] < $firstEvent['eventid'])) {
		$firstEvent = $firstDServiceEvent;
	}
}

$config = select_config();

// headers
if ($source == EVENT_SOURCE_DISCOVERY) {
	$header = array(
		_('Time'),
		_('IP'),
		_('DNS'),
		_('Description'),
		_('Status')
	);

	if ($csvExport) {
		$csvRows[] = $header;
	}
	else {
		$table->setHeader($header);
	}
}
else {
	$header = array(
		_('Time'),
		is_show_all_nodes() ? _('Node') : null,
		($_REQUEST['hostid'] == 0) ? _('Host') : null,
		_('Description'),
		_('Status'),
		_('Severity'),
		_('Duration'),
		$config['event_ack_enable'] ? _('Ack') : null,
		_('Actions')
	);

	if ($csvExport) {
		$csvRows[] = $header;
	}
	else {
		$table->setHeader($header);
	}
}

if (!$firstEvent) {
	$starttime = null;

	if (!$csvExport) {
		$events = array();
		$paging = getPagingLine($events);
	}
}
else {
	$starttime = $firstEvent['clock'];

	if ($source == EVENT_SOURCE_DISCOVERY) {
		// fetch discovered service and discovered host events separately
		$dHostEvents = API::Event()->get(array(
			'source' => EVENT_SOURCE_DISCOVERY,
			'object' => EVENT_OBJECT_DHOST,
			'time_from' => $from,
			'time_till' => $till,
			'output' => array('eventid', 'object', 'objectid', 'clock', 'value'),
			'sortfield' => array('clock', 'eventid'),
			'sortorder' => ZBX_SORT_DOWN,
			'limit' => $config['search_limit'] + 1
		));
		$dServiceEvents = API::Event()->get(array(
			'source' => EVENT_SOURCE_DISCOVERY,
			'object' => EVENT_OBJECT_DSERVICE,
			'time_from' => $from,
			'time_till' => $till,
			'output' => array('eventid', 'object', 'objectid', 'clock', 'value'),
			'sortfield' => array('clock', 'eventid'),
			'sortorder' => ZBX_SORT_DOWN,
			'limit' => $config['search_limit'] + 1
		));
		$dsc_events = array_merge($dHostEvents, $dServiceEvents);
		CArrayHelper::sort($dsc_events, array(
			array('field' => 'clock', 'order' => ZBX_SORT_DOWN),
			array('field' => 'eventid', 'order' => ZBX_SORT_DOWN)
		));
		$dsc_events = array_slice($dsc_events, 0, $config['search_limit'] + 1);

		$paging = getPagingLine($dsc_events);

		if (!$csvExport) {
			$csvDisabled = zbx_empty($dsc_events);
		}

		$objectids = array();
		foreach ($dsc_events as $event_data) {
			$objectids[$event_data['objectid']] = $event_data['objectid'];
		}

		// object dhost
		$dhosts = array();
		$res = DBselect(
			'SELECT s.dserviceid,s.dhostid,s.ip,s.dns'.
			' FROM dservices s'.
			' WHERE '.dbConditionInt('s.dhostid', $objectids)
		);
		while ($dservices = DBfetch($res)) {
			$dhosts[$dservices['dhostid']] = $dservices;
		}

		// object dservice
		$dservices = array();
		$res = DBselect(
			'SELECT s.dserviceid,s.ip,s.dns,s.type,s.port'.
			' FROM dservices s'.
			' WHERE '.dbConditionInt('s.dserviceid', $objectids)
		);
		while ($dservice = DBfetch($res)) {
			$dservices[$dservice['dserviceid']] = $dservice;
		}

		foreach ($dsc_events as $event_data) {
			switch ($event_data['object']) {
				case EVENT_OBJECT_DHOST:
					if (isset($dhosts[$event_data['objectid']])) {
						$event_data['object_data'] = $dhosts[$event_data['objectid']];
					}
					else {
						$event_data['object_data']['ip'] = _('Unknown');
						$event_data['object_data']['dns'] = _('Unknown');
					}
					$event_data['description'] = _('Host');
					break;

				case EVENT_OBJECT_DSERVICE:
					if (isset($dservices[$event_data['objectid']])) {
						$event_data['object_data'] = $dservices[$event_data['objectid']];
					}
					else {
						$event_data['object_data']['ip'] = _('Unknown');
						$event_data['object_data']['dns'] = _('Unknown');
						$event_data['object_data']['type'] = _('Unknown');
						$event_data['object_data']['port'] = _('Unknown');
					}

					$event_data['description'] = _('Service').NAME_DELIMITER.
							discovery_check_type2str($event_data['object_data']['type']).
							discovery_port2str($event_data['object_data']['type'], $event_data['object_data']['port']);
					break;

				default:
					continue;
			}

			if (!isset($event_data['object_data'])) {
				continue;
			}

			if ($csvExport) {
				$csvRows[] = array(
					zbx_date2str(EVENTS_DISCOVERY_TIME_FORMAT, $event_data['clock']),
					$event_data['object_data']['ip'],
					$event_data['object_data']['dns'],
					$event_data['description'],
					discovery_value($event_data['value'])
				);
			}
			else {
				$table->addRow(array(
					zbx_date2str(EVENTS_DISCOVERY_TIME_FORMAT, $event_data['clock']),
					$event_data['object_data']['ip'],
					zbx_empty($event_data['object_data']['dns']) ? SPACE : $event_data['object_data']['dns'],
					$event_data['description'],
					new CCol(discovery_value($event_data['value']), discovery_value_style($event_data['value']))
				));
			}
		}
	}

	// source not discovery i.e. trigger
	else {
		if ($csvExport || $pageFilter->hostsSelected) {
			$options = array(
				'nodeids' => get_current_nodeid(),
				'output' => array('triggerid'),
				'monitored' => true
			);
<<<<<<< HEAD
			if (hasRequest('triggerid') && $triggerId > 0) {
				$options['triggerids'] = $triggerId;
=======

			if (isset($_REQUEST['triggerid']) && $_REQUEST['triggerid'] > 0) {
				$options['triggerids'] = $_REQUEST['triggerid'];
>>>>>>> 56483394
			}
			else {
				if ($_REQUEST['hostid'] > 0) {
					$options['hostids'] = $_REQUEST['hostid'];
				}
				elseif ($_REQUEST['groupid'] > 0) {
					$options['groupids'] = $_REQUEST['groupid'];
				}
			}

			$triggers = API::Trigger()->get($options);

			// query event with short data
			$events = API::Event()->get(array(
				'source' => EVENT_SOURCE_TRIGGERS,
				'object' => EVENT_OBJECT_TRIGGER,
				'nodeids' => get_current_nodeid(),
				'objectids' => zbx_objectValues($triggers, 'triggerid'),
				'time_from' => $from,
				'time_till' => $till,
				'output' => array('eventid'),
				'sortfield' => array('clock', 'eventid'),
				'sortorder' => ZBX_SORT_DOWN,
				'limit' => $config['search_limit'] + 1
			));

			// get pagging
			$paging = getPagingLine($events);

			// query event with extend data
			$events = API::Event()->get(array(
				'source' => EVENT_SOURCE_TRIGGERS,
				'object' => EVENT_OBJECT_TRIGGER,
				'nodeids' => get_current_nodeid(),
				'eventids' => zbx_objectValues($events, 'eventid'),
				'output' => API_OUTPUT_EXTEND,
				'select_acknowledges' => API_OUTPUT_COUNT,
				'sortfield' => array('clock', 'eventid'),
				'sortorder' => ZBX_SORT_DOWN,
				'nopermissions' => true
			));

			if (!$csvExport) {
				$csvDisabled = zbx_empty($events);
			}

			$triggers = API::Trigger()->get(array(
				'triggerids' => zbx_objectValues($events, 'objectid'),
				'selectHosts' => array('hostid'),
				'selectItems' => array('itemid', 'hostid', 'name', 'key_', 'value_type'),
				'output' => array('description', 'expression', 'priority', 'flags', 'url')
			));
			$triggers = zbx_toHash($triggers, 'triggerid');

			// fetch hosts
			$hosts = array();
			foreach ($triggers as $trigger) {
				$hosts[] = reset($trigger['hosts']);
			}
			$hostids = zbx_objectValues($hosts, 'hostid');

			$hosts = API::Host()->get(array(
				'output' => array('name', 'hostid', 'status'),
				'hostids' => $hostids,
				'selectGraphs' => API_OUTPUT_COUNT,
				'selectScreens' => API_OUTPUT_COUNT,
				'preservekeys' => true
			));

			// fetch scripts for the host JS menu
			if (!$csvExport && $_REQUEST['hostid'] == 0) {
				$scripts = API::Script()->getScriptsByHosts($hostids);
			}

			// actions
			$actions = getEventActionsStatus(zbx_objectValues($events, 'eventid'));

			// events
			foreach ($events as $event) {
				$trigger = $triggers[$event['objectid']];

				$host = reset($trigger['hosts']);
				$host = $hosts[$host['hostid']];

				$triggerItems = array();

				$trigger['items'] = CMacrosResolverHelper::resolveItemNames($trigger['items']);

				foreach ($trigger['items'] as $item) {
					$triggerItems[] = array(
						'name' => $item['name_expanded'],
						'params' => array(
							'itemid' => $item['itemid'],
							'action' => in_array($item['value_type'], array(ITEM_VALUE_TYPE_FLOAT, ITEM_VALUE_TYPE_UINT64))
								? 'showgraph' : 'showvalues'
						)
					);
				}

				$description = CMacrosResolverHelper::resolveEventDescription(zbx_array_merge($trigger, array(
					'clock' => $event['clock'],
					'ns' => $event['ns']
				)));

				// duration
				$event['duration'] = ($nextEvent = get_next_event($event, $events))
					? zbx_date2age($event['clock'], $nextEvent['clock'])
					: zbx_date2age($event['clock']);

				// action
				$action = isset($actions[$event['eventid']]) ? $actions[$event['eventid']] : ' - ';

				if ($csvExport) {
					$csvRows[] = array(
						zbx_date2str(EVENTS_ACTION_TIME_FORMAT, $event['clock']),
						is_show_all_nodes() ? get_node_name_by_elid($event['objectid']) : null,
						($_REQUEST['hostid'] == 0) ? $host['name'] : null,
						$description,
						trigger_value2str($event['value']),
						getSeverityCaption($trigger['priority']),
						$event['duration'],
						$config['event_ack_enable'] ? ($event['acknowledges'] ? _('Yes') : _('No')) : null,
						strip_tags((string) $action)
					);
				}
				else {
					$triggerDescription = new CSpan($description, 'pointer link_menu');
					$triggerDescription->setMenuPopup(
						CMenuPopupHelper::getTrigger($trigger, $triggerItems, null, $event['clock'])
					);

					// acknowledge
					$ack = getEventAckState($event, true);

					// add colors and blinking to span depending on configuration and trigger parameters
					$statusSpan = new CSpan(trigger_value2str($event['value']));

					addTriggerValueStyle(
						$statusSpan,
						$event['value'],
						$event['clock'],
						$event['acknowledged']
					);

					// host JS menu link
					$hostName = null;

					if ($_REQUEST['hostid'] == 0) {
						$hostName = new CSpan($host['name'], 'link_menu');
						$hostName->setMenuPopup(CMenuPopupHelper::getHost($host, $scripts[$host['hostid']]));
					}

					$table->addRow(array(
						new CLink(zbx_date2str(EVENTS_ACTION_TIME_FORMAT, $event['clock']),
								'tr_events.php?triggerid='.$event['objectid'].'&eventid='.$event['eventid'],
							'action'
						),
						is_show_all_nodes() ? get_node_name_by_elid($event['objectid']) : null,
						$hostName,
						$triggerDescription,
						$statusSpan,
						getSeverityCell($trigger['priority'], null, !$event['value']),
						$event['duration'],
						$config['event_ack_enable'] ? $ack : null,
						$action
					));
				}
			}
		}
		else {
			if (!$csvExport) {
				$events = array();
				$paging = getPagingLine($events);
			}
		}
	}

	if (!$csvExport) {
		$table = array($paging, $table, $paging);
	}
}

if ($csvExport) {
	echo zbx_toCSV($csvRows);
}
else {
	$eventsWidget->addItem($table);

	$timeline = array(
		'period' => $period,
		'starttime' => date(TIMESTAMP_FORMAT, $starttime),
		'usertime' => date(TIMESTAMP_FORMAT, $till)
	);

	$objData = array(
		'id' => 'timeline_1',
		'loadSBox' => 0,
		'loadImage' => 0,
		'loadScroll' => 1,
		'dynamic' => 0,
		'mainObject' => 1,
		'periodFixed' => CProfile::get('web.events.timelinefixed', 1),
		'sliderMaximumTimePeriod' => ZBX_MAX_PERIOD
	);

	zbx_add_post_js('jqBlink.blink();');
	zbx_add_post_js('timeControl.addObject("scroll_events_id", '.zbx_jsvalue($timeline).', '.zbx_jsvalue($objData).');');
	zbx_add_post_js('timeControl.processObjects();');

	$eventsWidget->show();

	if ($csvDisabled) {
		zbx_add_post_js('document.getElementById("csv_export").disabled = true;');
	}

	require_once dirname(__FILE__).'/include/page_footer.php';
}<|MERGE_RESOLUTION|>--- conflicted
+++ resolved
@@ -220,59 +220,16 @@
 
 CProfile::update('web.events.source', $source, PROFILE_TYPE_INT);
 
-<<<<<<< HEAD
-// page filter
-if ($source == EVENT_SOURCE_TRIGGERS) {
-	$pageFilter = new CPageFilter(array(
-		'groups' => array(
-			'monitored_hosts' => true,
-			'with_monitored_triggers' => true
-		),
-		'hosts' => array(
-			'monitored_hosts' => true,
-			'with_monitored_triggers' => true
-		),
-		'triggers' => array(),
-		'hostid' => get_request('hostid', null),
-		'groupid' => get_request('groupid', null),
-		'triggerid' => get_request('triggerid', null)
-	));
-	$_REQUEST['groupid'] = $pageFilter->groupid;
-	$_REQUEST['hostid'] = $pageFilter->hostid;
-	if ($pageFilter->triggerid > 0) {
-		$triggerId = $pageFilter->triggerid;
-	}
-}
-=======
 // calculate stime and period
 if ($csvExport) {
 	$period = getRequest('period', ZBX_PERIOD_DEFAULT);
->>>>>>> 56483394
 
 	if (hasRequest('stime')) {
 		$stime = getRequest('stime');
 
-<<<<<<< HEAD
-// header
-$frmForm = new CForm();
-if (isset($_REQUEST['source'])) {
-	$frmForm->addVar('source', $_REQUEST['source'], 'source_csv');
-}
-if (isset($_REQUEST['stime'])) {
-	$frmForm->addVar('stime', $_REQUEST['stime'], 'stime_csv');
-}
-if (isset($_REQUEST['period'])) {
-	$frmForm->addVar('period', $_REQUEST['period'], 'period_csv');
-}
-$frmForm->addVar('page', getPageNumber(), 'page_csv');
-if ($source == EVENT_SOURCE_TRIGGERS) {
-	if ($triggerId) {
-		$frmForm->addVar('triggerid', $triggerId, 'triggerid_csv');
-=======
 		if ($stime + $period > time()) {
 			$stime = date(TIMESTAMP_FORMAT, time() - $period);
 		}
->>>>>>> 56483394
 	}
 	else {
 		$stime = date(TIMESTAMP_FORMAT, time() - $period);
@@ -293,28 +250,6 @@
 	$stime = getRequest('stime');
 }
 
-<<<<<<< HEAD
-$eventsWidget->addHeader(_('Events'), $r_form);
-$eventsWidget->addHeaderRowNumber();
-
-$filterForm = null;
-
-if ($source == EVENT_SOURCE_TRIGGERS) {
-	$filterForm = new CFormTable(null, null, 'get');
-	$filterForm->setAttribute('name', 'zbx_filter');
-	$filterForm->setAttribute('id', 'zbx_filter');
-	$filterForm->addVar('triggerid', $triggerId);
-	$filterForm->addVar('stime', get_request('stime'));
-	$filterForm->addVar('period', get_request('period'));
-
-	if (hasRequest('triggerid') && $triggerId > 0) {
-		$dbTrigger = API::Trigger()->get(array(
-			'triggerids' => $triggerId,
-			'output' => array('description', 'expression'),
-			'selectHosts' => array('name'),
-			'preservekeys' => true,
-			'expandDescription' => true
-=======
 $from = zbxDateToTime($stime);
 $till = $from + $period;
 
@@ -344,7 +279,6 @@
 			'hostid' => get_request('hostid', null),
 			'groupid' => get_request('groupid', null),
 			'triggerid' => get_request('triggerid', null)
->>>>>>> 56483394
 		));
 
 		$_REQUEST['groupid'] = $pageFilter->groupid;
@@ -373,12 +307,8 @@
 			$frmForm->addVar('triggerid', $_REQUEST['triggerid'], 'triggerid_csv');
 		}
 		else {
-<<<<<<< HEAD
-			$triggerId = 0;
-=======
 			$frmForm->addVar('groupid', $_REQUEST['groupid'], 'groupid_csv');
 			$frmForm->addVar('hostid', $_REQUEST['hostid'], 'hostid_csv');
->>>>>>> 56483394
 		}
 	}
 	$frmForm->addItem(new CSubmit('csv_export', _('Export to CSV')));
@@ -410,33 +340,6 @@
 		));
 	}
 
-<<<<<<< HEAD
-	$filterForm->addRow(new CRow(array(
-		new CCol(_('Trigger'), 'form_row_l'),
-		new CCol(array(
-			new CTextBox('trigger', $trigger, 96, 'yes'),
-			new CButton('btn1', _('Select'),
-				'return PopUp("popup.php?'.
-					'dstfrm='.$filterForm->getName().
-					'&dstfld1=triggerid'.
-					'&dstfld2=trigger'.
-					'&srctbl=triggers'.
-					'&srcfld1=triggerid'.
-					'&srcfld2=description'.
-					'&real_hosts=1'.
-					'&monitored_hosts=1'.
-					'&with_monitored_triggers=1'.
-					($_REQUEST['hostid'] ? '&only_hostid='.$_REQUEST['hostid'] : '').
-					'");',
-				'T'
-			)
-		), 'form_row_r')
-	)));
-
-	$filterForm->addItemToBottomRow(new CSubmit('filter_set', _('Filter')));
-	$filterForm->addItemToBottomRow(new CSubmit('filter_rst', _('Reset')));
-}
-=======
 	if ($allow_discovery) {
 		$cmbSource = new CComboBox('source', $source, 'submit()');
 		$cmbSource->addItem(EVENT_SOURCE_TRIGGERS, _('Trigger'));
@@ -478,7 +381,6 @@
 		if (!isset($trigger)) {
 			$trigger = '';
 		}
->>>>>>> 56483394
 
 		$filterForm->addRow(new CRow(array(
 			new CCol(_('Trigger'), 'form_row_l'),
@@ -736,14 +638,9 @@
 				'output' => array('triggerid'),
 				'monitored' => true
 			);
-<<<<<<< HEAD
-			if (hasRequest('triggerid') && $triggerId > 0) {
-				$options['triggerids'] = $triggerId;
-=======
 
 			if (isset($_REQUEST['triggerid']) && $_REQUEST['triggerid'] > 0) {
 				$options['triggerids'] = $_REQUEST['triggerid'];
->>>>>>> 56483394
 			}
 			else {
 				if ($_REQUEST['hostid'] > 0) {
