<?php
/*
** Zabbix
** Copyright (C) 2001-2014 Zabbix SIA
**
** This program is free software; you can redistribute it and/or modify
** it under the terms of the GNU General Public License as published by
** the Free Software Foundation; either version 2 of the License, or
** (at your option) any later version.
**
** This program is distributed in the hope that it will be useful,
** but WITHOUT ANY WARRANTY; without even the implied warranty of
** MERCHANTABILITY or FITNESS FOR A PARTICULAR PURPOSE. See the
** GNU General Public License for more details.
**
** You should have received a copy of the GNU General Public License
** along with this program; if not, write to the Free Software
** Foundation, Inc., 51 Franklin Street, Fifth Floor, Boston, MA  02110-1301, USA.
**/


// get language translations
require_once dirname(__FILE__).'/include/gettextwrapper.inc.php';
require_once dirname(__FILE__).'/include/js.inc.php';
require_once dirname(__FILE__).'/include/locales.inc.php';

// if we must provide language constants on language different from English
if (isset($_GET['lang'])) {
	if (function_exists('bindtextdomain')) {
		// initializing gettext translations depending on language selected by user
		$locales = zbx_locale_variants($_GET['lang']);
		foreach ($locales as $locale) {
			putenv('LC_ALL='.$locale);
			putenv('LANG='.$locale);
			putenv('LANGUAGE='.$locale);
			if (setlocale(LC_ALL, $locale)) {
				break;
			}
		}
		bindtextdomain('frontend', 'locale');
		bind_textdomain_codeset('frontend', 'UTF-8');
		textdomain('frontend');
	}
	// numeric Locale to default
	setlocale(LC_NUMERIC, array('C', 'POSIX', 'en', 'en_US', 'en_US.UTF-8', 'English_United States.1252', 'en_GB', 'en_GB.UTF-8'));
}

require_once dirname(__FILE__).'/include/translateDefines.inc.php';

// available scripts 'scriptFileName' => 'path relative to js/'
$availableJScripts = array(
	'common.js' => '',
	'menupopup.js' => '',
	'gtlc.js' => '',
	'functions.js' => '',
	'main.js' => '',
	'dom.js' => '',
	'servercheck.js' => '',
	'flickerfreescreen.js' => '',
	'multiselect.js' => '',
	// vendors
	'prototype.js' => '',
	'jquery.js' => 'jquery/',
	'jquery-ui.js' => 'jquery/',
	'activity-indicator.js' => 'vendors/',
	// classes
	'class.bbcode.js' => '',
	'class.calendar.js' => '',
	'class.cdate.js' => '',
	'class.cdebug.js' => '',
	'class.cmap.js' => '',
	'class.cmessages.js' => '',
	'class.cookie.js' => '',
	'class.cscreen.js' => '',
	'class.csuggest.js' => '',
	'class.cswitcher.js' => '',
	'class.ctree.js' => '',
	'class.curl.js' => '',
	'class.rpc.js' => '',
	'class.pmaster.js' => '',
	'class.cviewswitcher.js' => '',
	'init.js' => '',
	// templates
	'sysmap.tpl.js' => 'templates/',
	// page-specific scripts
	'items.js' => 'pages/',
);

$tranStrings = array(
	'gtlc.js' => array(
		'S_ALL_S' => _('All'),
		'S_ZOOM' => _('Zoom'),
		'S_FIXED_SMALL' => _('fixed'),
		'S_DYNAMIC_SMALL' => _('dynamic'),
		'S_NOW_SMALL' => _('now'),
		'S_YEAR_SHORT' => _x('y', 'year short'),
		'S_MONTH_SHORT' => _x('m', 'month short'),
		'S_DAY_SHORT' => _x('d', 'day short'),
		'S_HOUR_SHORT' => _x('h', 'hour short'),
		'S_DATE_FORMAT' => FILTER_TIMEBAR_DATE_FORMAT
	),
	'functions.js' => array(
		'Cancel' => _('Cancel'),
		'Execute' => _('Execute'),
		'Execution confirmation' => _('Execution confirmation'),
		'S_DELETE' => _('Delete'),
		'S_DELETE_KEYWORD_Q' => _('Delete keyword?'),
		'S_DELETE_EXPRESSION_Q' => _('Delete expression?')
	),
	'class.calendar.js' => array(
		'S_JANUARY' => _('January'),
		'S_FEBRUARY' => _('February'),
		'S_MARCH' => _('March'),
		'S_APRIL' => _('April'),
		'S_MAY' => _('May'),
		'S_JUNE' => _('June'),
		'S_JULY' => _('July'),
		'S_AUGUST' => _('August'),
		'S_SEPTEMBER' => _('September'),
		'S_OCTOBER' => _('October'),
		'S_NOVEMBER' => _('November'),
		'S_DECEMBER' => _('December'),
		'S_MONDAY_SHORT_BIG' => _x('M', 'Monday short'),
		'S_TUESDAY_SHORT_BIG' => _x('T', 'Tuesday short'),
		'S_WEDNESDAY_SHORT_BIG' => _x('W', 'Wednesday short'),
		'S_THURSDAY_SHORT_BIG' => _x('T', 'Thursday short'),
		'S_FRIDAY_SHORT_BIG' => _x('F', 'Friday short'),
		'S_SATURDAY_SHORT_BIG' => _x('S', 'Saturday short'),
		'S_SUNDAY_SHORT_BIG' => _x('S', 'Sunday short'),
		'S_NOW' => _('Now'),
		'S_DONE' => _('Done'),
		'S_TIME' => _('Time')
	),
	'class.cmap.js' => array(
		'S_ON' => _('On'),
		'S_OFF' => _('Off'),
		'S_HIDDEN' => _('Hidden'),
		'S_SHOWN' => _('Shown'),
		'S_HOST' => _('Host'),
		'S_MAP' => _('Map'),
		'S_TRIGGER' => _('Trigger'),
		'S_HOST_GROUP' => _('Host group'),
		'S_IMAGE' => _('Image'),
		'S_DEFAULT' => _('Default'),
		'S_CLOSE' => _('Close'),
		'S_PLEASE_SELECT_TWO_ELEMENTS' => _('Please select two elements'),
		'S_DOT' => _('Dot'),
		'S_TWO_ELEMENTS_SHOULD_BE_SELECTED' => _('Two elements should be selected'),
		'S_DELETE_SELECTED_ELEMENTS_Q' => _('Delete selected elements?'),
		'S_NEW_ELEMENT' => _('New element'),
		'S_INCORRECT_ELEMENT_MAP_LINK' => _('All links should have "Name" and "URL" specified'),
		'S_EACH_URL_SHOULD_HAVE_UNIQUE' => _('Each URL should have a unique name. Please make sure there is only one URL named'),
		'S_DELETE_LINKS_BETWEEN_SELECTED_ELEMENTS_Q' => _('Delete links between selected elements?'),
		'S_NO_IMAGES' => 'You need to have at least one image uploaded to create map element. Images can be uploaded in Administration->General->Images section.',
		'S_ICONMAP_IS_NOT_ENABLED' => _('Iconmap is not enabled'),
		'Colour "%1$s" is not correct: expecting hexadecimal colour code (6 symbols).' => _('Colour "%1$s" is not correct: expecting hexadecimal colour code (6 symbols).')
	),
	'class.cmessages.js' => array(
		'S_MUTE' => _('Mute'),
		'S_UNMUTE' => _('Unmute'),
		'S_MESSAGES' => _('Messages'),
		'S_CLEAR' => _('Clear'),
		'S_SNOOZE' => _('Snooze')
	),
	'class.cookie.js' => array(
		'S_MAX_COOKIE_SIZE_REACHED' => _('We are sorry, the maximum possible number of elements to remember has been reached.')
	),
	'main.js' => array(
		'S_CLOSE' => _('Close')
	),
	'multiselect.js' => array(
		'No matches found' => _('No matches found'),
		'More matches found...' => _('More matches found...'),
		'type here to search' => _('type here to search'),
		'new' => _('new')
	),
	'menupopup.js' => array(
		'Acknowledge' => _('Acknowledge'),
		'Add' => _('Add'),
		'Add child' => _('Add child'),
		'Configuration' => _('Configuration'),
		'Create trigger' => _('Create trigger'),
		'Delete' => _('Delete'),
		'Delete service "%1$s"?' => _('Delete service "%1$s"?'),
		'Do you wish to replace the conditional expression?' => _('Do you wish to replace the conditional expression?'),
		'Edit' => _('Edit'),
		'Edit trigger' => _('Edit trigger'),
		'Events' => _('Events'),
		'Favourite graphs' => _('Favourite graphs'),
		'Favourite maps' => _('Favourite maps'),
		'Favourite screens' => _('Favourite screens'),
		'Favourite simple graphs' => _('Favourite simple graphs'),
		'Favourite slide shows' => _('Favourite slide shows'),
		'Insert macro' => _('Insert macro'),
		'Item "%1$s"' => _('Item "%1$s"'),
		'Go to' => _('Go to'),
		'Scripts' => _('History'),
		'Host inventory' => _('Host inventory'),
		'Host screens' => _('Host screens'),
		'Latest data' => _('Latest data'),
		'Latest events' => _('Latest events'),
		'Latest values' => _('Latest values'),
		'Last hour graph' => _('Last hour graph'),
		'Last month graph' => _('Last month graph'),
		'Last week graph' => _('Last week graph'),
		'Refresh time' => _('Refresh time'),
		'Refresh time multiplier' => _('Refresh time multiplier'),
		'Remove' => _('Remove'),
		'Remove all' => _('Remove all'),
		'Scripts' => _('Scripts'),
		'Service "%1$s"' => _('Service "%1$s"'),
		'Status of triggers' => _('Status of triggers'),
		'Submap' => _('Submap'),
		'Trigger' => _('Trigger'),
		'URL' => _('URL'),
<<<<<<< HEAD
		'URLs' => _('URLs')
	),
	'items.js' => array(
		'To set a host interface select a single item type for all items' => _('To set a host interface select a single item type for all items'),
		'No interface found' => _('No interface found')
=======
		'URLs' => _('URLs'),
		'10 seconds' => _n('%1$s second', '%1$s seconds', 10),
		'30 seconds' => _n('%1$s second', '%1$s seconds', 30),
		'1 minute' => _n('%1$s minute', '%1$s minutes', 1),
		'2 minutes' => _n('%1$s minute', '%1$s minutes', 2),
		'10 minutes' => _n('%1$s minute', '%1$s minutes', 10),
		'15 minutes' => _n('%1$s minute', '%1$s minutes', 15)
>>>>>>> dcb41353
	)
);

if (empty($_GET['files'])) {
	$files = array(
		'prototype.js',
		'jquery.js',
		'jquery-ui.js',
		'activity-indicator.js',
		'common.js',
		'class.cdebug.js',
		'class.cdate.js',
		'class.cookie.js',
		'class.curl.js',
		'class.rpc.js',
		'class.bbcode.js',
		'class.csuggest.js',
		'main.js',
		'functions.js',
		'menupopup.js',
		'init.js'
	);

	// load frontend messaging only for some pages
	if (isset($_GET['showGuiMessaging']) && $_GET['showGuiMessaging']) {
		$files[] = 'class.cmessages.js';
	}
}
else {
	$files = $_GET['files'];
}

$js = 'if (typeof(locale) == "undefined") { var locale = {}; }'."\n";
foreach ($files as $file) {
	if (isset($tranStrings[$file])) {
		foreach ($tranStrings[$file] as $origStr => $str) {
			$js .= "locale['".$origStr."'] = ".zbx_jsvalue($str).";";
		}
	}
}

foreach ($files as $file) {
	if (isset($availableJScripts[$file])) {
		$js .= file_get_contents('js/'.$availableJScripts[$file].$file)."\n";
	}
}

$jsLength = strlen($js);
$etag = md5($jsLength);
if (isset($_SERVER['HTTP_IF_NONE_MATCH']) && $_SERVER['HTTP_IF_NONE_MATCH'] == $etag) {
	header('HTTP/1.1 304 Not Modified');
	header('ETag: '.$etag);
	exit;
}

header('Content-type: text/javascript; charset=UTF-8');
// breaks if "zlib.output_compression = On"
// header('Content-length: '.$jsLength);
header('Cache-Control: public, must-revalidate');
header('ETag: '.$etag);

echo $js;<|MERGE_RESOLUTION|>--- conflicted
+++ resolved
@@ -213,13 +213,6 @@
 		'Submap' => _('Submap'),
 		'Trigger' => _('Trigger'),
 		'URL' => _('URL'),
-<<<<<<< HEAD
-		'URLs' => _('URLs')
-	),
-	'items.js' => array(
-		'To set a host interface select a single item type for all items' => _('To set a host interface select a single item type for all items'),
-		'No interface found' => _('No interface found')
-=======
 		'URLs' => _('URLs'),
 		'10 seconds' => _n('%1$s second', '%1$s seconds', 10),
 		'30 seconds' => _n('%1$s second', '%1$s seconds', 30),
@@ -227,7 +220,10 @@
 		'2 minutes' => _n('%1$s minute', '%1$s minutes', 2),
 		'10 minutes' => _n('%1$s minute', '%1$s minutes', 10),
 		'15 minutes' => _n('%1$s minute', '%1$s minutes', 15)
->>>>>>> dcb41353
+	),
+	'items.js' => array(
+		'To set a host interface select a single item type for all items' => _('To set a host interface select a single item type for all items'),
+		'No interface found' => _('No interface found')
 	)
 );
 
