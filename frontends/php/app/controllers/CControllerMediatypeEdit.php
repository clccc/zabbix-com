<?php
/*
** Zabbix
** Copyright (C) 2001-2019 Zabbix SIA
**
** This program is free software; you can redistribute it and/or modify
** it under the terms of the GNU General Public License as published by
** the Free Software Foundation; either version 2 of the License, or
** (at your option) any later version.
**
** This program is distributed in the hope that it will be useful,
** but WITHOUT ANY WARRANTY; without even the implied warranty of
** MERCHANTABILITY or FITNESS FOR A PARTICULAR PURPOSE. See the
** GNU General Public License for more details.
**
** You should have received a copy of the GNU General Public License
** along with this program; if not, write to the Free Software
** Foundation, Inc., 51 Franklin Street, Fifth Floor, Boston, MA  02110-1301, USA.
**/


class CControllerMediatypeEdit extends CController {

	private $mediatype = [];

	protected function init() {
		$this->disableSIDValidation();
	}

	protected function checkInput() {
		$fields = [
			'mediatypeid' =>			'db media_type.mediatypeid',
			'type' =>					'db media_type.type|in '.implode(',', array_keys(media_type2str())),
			'name' =>					'db media_type.name',
			'smtp_server' =>			'db media_type.smtp_server',
			'smtp_port' =>				'db media_type.smtp_port',
			'smtp_helo' =>				'db media_type.smtp_helo',
			'smtp_email' =>				'db media_type.smtp_email',
			'smtp_security' =>			'db media_type.smtp_security|in '.SMTP_CONNECTION_SECURITY_NONE.','.SMTP_CONNECTION_SECURITY_STARTTLS.','.SMTP_CONNECTION_SECURITY_SSL_TLS,
			'smtp_verify_peer' =>		'db media_type.smtp_verify_peer|in 0,1',
			'smtp_verify_host' =>		'db media_type.smtp_verify_host|in 0,1',
			'smtp_authentication' =>	'db media_type.smtp_authentication|in '.SMTP_AUTHENTICATION_NONE.','.SMTP_AUTHENTICATION_NORMAL,
			'exec_path' =>				'db media_type.exec_path',
			'exec_params' =>			'array',
			'gsm_modem' =>				'db media_type.gsm_modem',
			'smtp_username' =>			'db media_type.username',
			'passwd' =>					'db media_type.passwd',
			'webhook_params' =>			'array',
			'webhook' => 				'db media_type.webhook',
			'timeout' => 				'db media_type.timeout',
			'receive_tags' =>			'in '.MEDIA_TYPE_TAGS_DISABLED.','.MEDIA_TYPE_TAGS_ENABLED,
			'url' =>					'db media_type.url',
			'url_name' =>				'db media_type.url_name',
			'status' =>					'db media_type.status|in '.MEDIA_TYPE_STATUS_ACTIVE.','.MEDIA_TYPE_STATUS_DISABLED,
			'maxsessions' =>			'db media_type.maxsessions',
			'maxattempts' =>			'db media_type.maxattempts',
			'attempt_interval' =>		'db media_type.attempt_interval',
			'form_refresh' =>			'int32',
			'content_type' =>			'db media_type.content_type|in '.SMTP_MESSAGE_FORMAT_PLAIN_TEXT.','.SMTP_MESSAGE_FORMAT_HTML
		];

		$ret = $this->validateInput($fields);

		if ($ret && $this->hasInput('exec_params')) {
			foreach ($this->getInput('exec_params') as $exec_param) {
				if (count($exec_param) != 1
						|| !array_key_exists('exec_param', $exec_param) || !is_string($exec_param['exec_param'])) {
					$ret = false;
					break;
				}
			}
		}

		if (!$ret) {
			$this->setResponse(new CControllerResponseFatal());
		}

		return $ret;
	}

	protected function checkPermissions() {
		if ($this->getUserType() != USER_TYPE_SUPER_ADMIN) {
			return false;
		}

		if ($this->hasInput('mediatypeid')) {
			$mediatypes = API::Mediatype()->get([
<<<<<<< HEAD
				'output' => ['mediatypeid', 'type', 'description', 'smtp_server', 'smtp_port', 'smtp_helo',
					'smtp_email', 'exec_path', 'gsm_modem', 'username', 'passwd', 'status', 'smtp_security',
					'smtp_verify_peer', 'smtp_verify_host', 'smtp_authentication', 'exec_params', 'maxsessions',
					'maxattempts', 'attempt_interval', 'content_type', 'webhook', 'timeout', 'receive_tags', 'url',
					'url_name', 'params'
=======
				'output' => ['mediatypeid', 'type', 'name', 'smtp_server', 'smtp_port', 'smtp_helo', 'smtp_email',
					'exec_path', 'gsm_modem', 'username', 'passwd', 'status', 'smtp_security', 'smtp_verify_peer',
					'smtp_verify_host', 'smtp_authentication', 'exec_params', 'maxsessions', 'maxattempts',
					'attempt_interval', 'content_type'
>>>>>>> 9f9f4258
				],
				'mediatypeids' => $this->getInput('mediatypeid'),
				'editable' => true
			]);

			if (!$mediatypes) {
				return false;
			}

			$this->mediatype = $mediatypes[0];
		}

		return true;
	}

	protected function doAction() {
		// default values
		$db_defaults = DB::getDefaults('media_type');
		$data = [
			'sid' => $this->getUserSID(),
			'mediatypeid' => 0,
			'type' => MEDIA_TYPE_EMAIL,
			'name' => '',
			'smtp_server' => 'mail.example.com',
			'smtp_port' => $db_defaults['smtp_port'],
			'smtp_helo' => 'example.com',
			'smtp_email' => 'zabbix@example.com',
			'smtp_security' => $db_defaults['smtp_security'],
			'smtp_verify_peer' => $db_defaults['smtp_verify_peer'],
			'smtp_verify_host' => $db_defaults['smtp_verify_host'],
			'smtp_authentication' => $db_defaults['smtp_authentication'],
			'exec_params' => [],
			'exec_path' => '',
			'gsm_modem' => '/dev/ttyS0',
			'smtp_username' => '',
			'passwd' => '',
			'status' => MEDIA_TYPE_STATUS_ACTIVE,
			'change_passwd' => true,
			'maxsessions' => $db_defaults['maxsessions'],
			'maxattempts' => $db_defaults['maxattempts'],
			'attempt_interval' => $db_defaults['attempt_interval'],
			'webhook' => $db_defaults['webhook'],
			'timeout' => $db_defaults['timeout'],
			'receive_tags' => $db_defaults['receive_tags'],
			'url' => $db_defaults['url'],
			'url_name' => $db_defaults['url_name'],
			'webhook_params' => [
				['name' => 'URL', 'value'=> ''],
				['name' => 'To', 'value' => '{ALERT.SENDTO}'],
				['name' => 'Subject', 'value' => '{ALERT.SUBJECT}'],
				['name' => 'Message', 'value' => '{ALERT.MESSAGE}']
			],
			'form_refresh' => 0,
			'content_type' => $db_defaults['content_type'],
			'max_length' => [
				'url' => DB::getFieldLength('media_type', 'url'),
				'webhook' => DB::getFieldLength('media_type', 'webhook'),
				'url_name' => DB::getFieldLength('media_type', 'url_name'),
				'params_key' => DB::getFieldLength('media_type_param', 'name'),
				'params_value' => DB::getFieldLength('media_type_param', 'value')
			]
		];

		// get values from the dabatase
		if ($this->hasInput('mediatypeid')) {
			$data['mediatypeid'] = $this->mediatype['mediatypeid'];
			$data['type'] = $this->mediatype['type'];
			$data['name'] = $this->mediatype['name'];
			$data['smtp_server'] = $this->mediatype['smtp_server'];
			$data['smtp_port'] = $this->mediatype['smtp_port'];
			$data['smtp_helo'] = $this->mediatype['smtp_helo'];
			$data['smtp_email'] = $this->mediatype['smtp_email'];
			$data['smtp_security'] = $this->mediatype['smtp_security'];
			$data['smtp_verify_peer'] = $this->mediatype['smtp_verify_peer'];
			$data['smtp_verify_host'] = $this->mediatype['smtp_verify_host'];
			$data['smtp_authentication'] = $this->mediatype['smtp_authentication'];
			$data['exec_path'] = $this->mediatype['exec_path'];
			$data['content_type'] = $this->mediatype['content_type'];

			$this->mediatype['exec_params'] = explode("\n", $this->mediatype['exec_params']);
			foreach ($this->mediatype['exec_params'] as $exec_param) {
				$data['exec_params'][] = ['exec_param' => $exec_param];
			}
			// Remove last empty new line param.
			array_pop($data['exec_params']);

			$data['gsm_modem'] = $this->mediatype['gsm_modem'];
			$data['passwd'] = $this->mediatype['passwd'];
			$data['status'] = $this->mediatype['status'];
			$data['maxsessions'] = $this->mediatype['maxsessions'];
			$data['maxattempts'] = $this->mediatype['maxattempts'];
			$data['attempt_interval'] = $this->mediatype['attempt_interval'];

			switch ($data['type']) {
				case MEDIA_TYPE_EMAIL:
					$data['smtp_username'] = $this->mediatype['username'];
					break;

				case MEDIA_TYPE_SMS:
					$data['maxsessions'] = 1;
					break;

				case MEDIA_TYPE_WEBHOOK:
					$data['webhook'] = $this->mediatype['webhook'];
					$data['timeout'] = $this->mediatype['timeout'];
					$data['receive_tags'] = $this->mediatype['receive_tags'];
					$data['url'] = $this->mediatype['url'];
					$data['url_name'] = $this->mediatype['url_name'];
					$data['webhook_params'] = $this->mediatype['params'];
					break;
			}

			$data['change_passwd'] = $this->hasInput('passwd');
		}

		// overwrite with input variables
<<<<<<< HEAD
		$this->getInputs($data, [
			'type',
			'description',
			'smtp_server',
			'smtp_port',
			'smtp_helo',
			'smtp_email',
			'smtp_security',
			'smtp_verify_peer',
			'smtp_verify_host',
			'smtp_authentication',
			'exec_params',
			'exec_path',
			'eztext_limit',
			'gsm_modem',
			'jabber_username',
			'eztext_username',
			'smtp_username',
			'passwd',
			'webhook',
			'timeout',
			'receive_tags',
			'url',
			'url_name',
			'status',
			'maxsessions',
			'maxattempts',
			'attempt_interval',
			'maxsessionsType',
			'form_refresh',
			'content_type'
=======
		$this->getInputs($data, ['type', 'name', 'smtp_server', 'smtp_port', 'smtp_helo', 'smtp_email', 'smtp_security',
			'smtp_verify_peer', 'smtp_verify_host', 'smtp_authentication', 'exec_params', 'exec_path', 'gsm_modem',
			'smtp_username', 'passwd', 'status', 'maxsessions', 'maxattempts', 'attempt_interval', 'maxsessionsType',
			'form_refresh', 'content_type'
>>>>>>> 9f9f4258
		]);

		if ($this->hasInput('form_refresh')) {
			$data['webhook_params'] = [];
			$params = $this->getInput('webhook_params', ['name' => [], 'value' => []]);
			$name = reset($params['name']);
			$value = reset($params['value']);

			while ($name !== false) {
				$data['webhook_params'][] = compact('name', 'value');
				$name = next($params['name']);
				$value = next($params['value']);
			}
		}

		$response = new CControllerResponseData($data);
		$response->setTitle(_('Configuration of media types'));
		$this->setResponse($response);
	}
}<|MERGE_RESOLUTION|>--- conflicted
+++ resolved
@@ -85,18 +85,11 @@
 
 		if ($this->hasInput('mediatypeid')) {
 			$mediatypes = API::Mediatype()->get([
-<<<<<<< HEAD
-				'output' => ['mediatypeid', 'type', 'description', 'smtp_server', 'smtp_port', 'smtp_helo',
-					'smtp_email', 'exec_path', 'gsm_modem', 'username', 'passwd', 'status', 'smtp_security',
-					'smtp_verify_peer', 'smtp_verify_host', 'smtp_authentication', 'exec_params', 'maxsessions',
-					'maxattempts', 'attempt_interval', 'content_type', 'webhook', 'timeout', 'receive_tags', 'url',
-					'url_name', 'params'
-=======
 				'output' => ['mediatypeid', 'type', 'name', 'smtp_server', 'smtp_port', 'smtp_helo', 'smtp_email',
 					'exec_path', 'gsm_modem', 'username', 'passwd', 'status', 'smtp_security', 'smtp_verify_peer',
 					'smtp_verify_host', 'smtp_authentication', 'exec_params', 'maxsessions', 'maxattempts',
-					'attempt_interval', 'content_type'
->>>>>>> 9f9f4258
+					'attempt_interval', 'content_type', 'webhook', 'timeout', 'receive_tags', 'url', 'url_name',
+					'params'
 				],
 				'mediatypeids' => $this->getInput('mediatypeid'),
 				'editable' => true
@@ -213,44 +206,10 @@
 		}
 
 		// overwrite with input variables
-<<<<<<< HEAD
-		$this->getInputs($data, [
-			'type',
-			'description',
-			'smtp_server',
-			'smtp_port',
-			'smtp_helo',
-			'smtp_email',
-			'smtp_security',
-			'smtp_verify_peer',
-			'smtp_verify_host',
-			'smtp_authentication',
-			'exec_params',
-			'exec_path',
-			'eztext_limit',
-			'gsm_modem',
-			'jabber_username',
-			'eztext_username',
-			'smtp_username',
-			'passwd',
-			'webhook',
-			'timeout',
-			'receive_tags',
-			'url',
-			'url_name',
-			'status',
-			'maxsessions',
-			'maxattempts',
-			'attempt_interval',
-			'maxsessionsType',
-			'form_refresh',
-			'content_type'
-=======
 		$this->getInputs($data, ['type', 'name', 'smtp_server', 'smtp_port', 'smtp_helo', 'smtp_email', 'smtp_security',
 			'smtp_verify_peer', 'smtp_verify_host', 'smtp_authentication', 'exec_params', 'exec_path', 'gsm_modem',
 			'smtp_username', 'passwd', 'status', 'maxsessions', 'maxattempts', 'attempt_interval', 'maxsessionsType',
-			'form_refresh', 'content_type'
->>>>>>> 9f9f4258
+			'form_refresh', 'content_type', 'webhook', 'timeout', 'receive_tags', 'url', 'url_name'
 		]);
 
 		if ($this->hasInput('form_refresh')) {
