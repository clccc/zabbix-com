--- conflicted
+++ resolved
@@ -121,30 +121,6 @@
 				$this->getInputs($mediatype, ['gsm_modem']);
 				$mediatype['maxsessions'] = 1;
 				break;
-<<<<<<< HEAD
-
-			case MEDIA_TYPE_JABBER:
-				$this->getInputs($mediatype, ['passwd']);
-
-				if ($this->hasInput('jabber_username')) {
-					$mediatype['username'] = $this->getInput('jabber_username');
-				}
-				break;
-
-			case MEDIA_TYPE_EZ_TEXTING:
-				$this->getInputs($mediatype, ['passwd']);
-
-				if ($this->hasInput('eztext_username')) {
-					$mediatype['username'] = $this->getInput('eztext_username');
-				}
-
-				if ($this->hasInput('eztext_limit')) {
-					$mediatype['exec_path'] = $this->getInput('eztext_limit');
-				}
-				break;
-=======
-		}
->>>>>>> 9f9f4258
 
 			case MEDIA_TYPE_WEBHOOK:
 				$mediatype['receive_tags'] = MEDIA_TYPE_TAGS_DISABLED;
@@ -158,15 +134,10 @@
 					$params['value']
 				);
 
-<<<<<<< HEAD
 				if ($mediatype['receive_tags'] == MEDIA_TYPE_TAGS_DISABLED) {
 					unset($mediatype['url'], $mediatype['url_name']);
 				}
 				break;
-=======
-		if ($result) {
-			add_audit(AUDIT_ACTION_ADD, AUDIT_RESOURCE_MEDIA_TYPE, 'Media type ['.$mediatype['name'].']');
->>>>>>> 9f9f4258
 		}
 
 		$result = API::Mediatype()->create($mediatype);
