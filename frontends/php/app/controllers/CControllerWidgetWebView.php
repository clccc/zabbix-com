<?php
/*
** Zabbix
** Copyright (C) 2001-2017 Zabbix SIA
**
** This program is free software; you can redistribute it and/or modify
** it under the terms of the GNU General Public License as published by
** the Free Software Foundation; either version 2 of the License, or
** (at your option) any later version.
**
** This program is distributed in the hope that it will be useful,
** but WITHOUT ANY WARRANTY; without even the implied warranty of
** MERCHANTABILITY or FITNESS FOR A PARTICULAR PURPOSE. See the
** GNU General Public License for more details.
**
** You should have received a copy of the GNU General Public License
** along with this program; if not, write to the Free Software
** Foundation, Inc., 51 Franklin Street, Fifth Floor, Boston, MA  02110-1301, USA.
**/


require_once dirname(__FILE__).'/../../include/hostgroups.inc.php';

class CControllerWidgetWebView extends CControllerWidget {

<<<<<<< HEAD
	public function __construct() {
		parent::__construct();

		$this->setType(WIDGET_WEB_OVERVIEW);
		$this->setValidationRules([
			'name' =>	'string'
		]);
=======
	private $form;

	protected function init() {
		$this->disableSIDValidation();
	}

	protected function checkInput() {
		$fields = [
			'name' =>		'string',
			'fullscreen' =>	'in 0,1',
			'fields' =>		'array'
		];

		$ret = $this->validateInput($fields);

		if ($ret) {
			/*
			 * @var array        $fields
			 * @var array|string $fields['groupids']          (optional)
			 * @var array|string $fields['exclude_groupids']  (optional)
			 * @var array|string $fields['hostids']           (optional)
			 * @var int          $fields['maintenance']       (optional)
			 */
			$this->form = CWidgetConfig::getForm(WIDGET_WEB_OVERVIEW, $this->getInput('fields', []));

			if ($errors = $this->form->validate()) {
				$ret = false;
			}
		}

		if (!$ret) {
			// TODO VM: prepare propper response for case of incorrect fields
			$this->setResponse(new CControllerResponseData(['main_block' => CJs::encodeJson('')]));
		}

		return $ret;
	}

	protected function checkPermissions() {
		return ($this->getUserType() >= USER_TYPE_ZABBIX_USER);
>>>>>>> 108d40ad
	}

	protected function doAction() {
		$fields = $this->form->getFieldsData();

		$filter_groupids = $fields['groupids'] ? getSubGroups($fields['groupids']) : null;
		$filter_hostids = $fields['hostids'] ? $fields['hostids'] : null;
		$filter_maintenance = ($fields['maintenance'] == 0) ? 0 : null;

		if ($fields['exclude_groupids']) {
			$exclude_groupids = getSubGroups($fields['exclude_groupids']);

			if ($filter_hostids === null) {
				// Get all groups if no selected groups defined.
				if ($filter_groupids === null) {
					$filter_groupids = array_keys(API::HostGroup()->get([
						'output' => [],
						'preservekeys' => true
					]));
				}

				$filter_groupids = array_diff($filter_groupids, $exclude_groupids);

				// Get available hosts.
				$filter_hostids = array_keys(API::Host()->get([
					'output' => [],
					'groupids' => $filter_groupids,
					'preservekeys' => true
				]));
			}

			$exclude_hostids = array_keys(API::Host()->get([
				'output' => [],
				'groupids' => $exclude_groupids,
				'preservekeys' => true
			]));

			$filter_hostids = array_diff($filter_hostids, $exclude_hostids);
		}

		$groups = API::HostGroup()->get([
			'output' => ['groupid', 'name'],
			'groupids' => $filter_groupids,
			'hostids' => $filter_hostids,
			'monitored_hosts' => true,
			'with_monitored_httptests' => true,
			'preservekeys' => true
		]);

		CArrayHelper::sort($groups, ['name']);

		$groupids = array_keys($groups);

		$hosts = API::Host()->get([
			'output' => [],
			'groupids' => $groupids,
			'hostids' => $filter_hostids,
			'filter' => ['maintenance_status' => $filter_maintenance],
			'monitored_hosts' => true,
			'preservekeys' => true
		]);

		foreach ($groups as &$group) {
			$group += ['ok' => 0, 'failed' => 0, 'unknown' => 0];
		}
		unset($group);

		// Fetch links between HTTP tests and host groups.
		$result = DbFetchArray(DBselect(
			'SELECT DISTINCT ht.httptestid,hg.groupid'.
			' FROM httptest ht,hosts_groups hg'.
			' WHERE ht.hostid=hg.hostid'.
				' AND '.dbConditionInt('hg.hostid', array_keys($hosts)).
				' AND '.dbConditionInt('hg.groupid', $groupids).
				' AND ht.status='.HTTPTEST_STATUS_ACTIVE
		));

		// Fetch HTTP test execution data.
		$httptest_data = Manager::HttpTest()->getLastData(zbx_objectValues($result, 'httptestid'));

		foreach ($result as $row) {
			$group = &$groups[$row['groupid']];

			if (array_key_exists($row['httptestid'], $httptest_data)
					&& $httptest_data[$row['httptestid']]['lastfailedstep'] !== null) {
				$group[($httptest_data[$row['httptestid']]['lastfailedstep'] != 0) ? 'failed' : 'ok']++;
			}
			else {
				$group['unknown']++;
			}
			unset($group);
		}

		$this->setResponse(new CControllerResponseData([
<<<<<<< HEAD
			'name' => $this->getInput('name', $this->getDefaultHeader()),
			'filter' => $filter,
=======
			'name' => $this->getInput('name', CWidgetConfig::getKnownWidgetTypes()[WIDGET_WEB_OVERVIEW]),
			'groups' => $groups,
			'fullscreen' => $this->getInput('fullscreen', 0),
>>>>>>> 108d40ad
			'user' => [
				'debug_mode' => $this->getDebugMode()
			]
		]));
	}
}<|MERGE_RESOLUTION|>--- conflicted
+++ resolved
@@ -23,60 +23,19 @@
 
 class CControllerWidgetWebView extends CControllerWidget {
 
-<<<<<<< HEAD
 	public function __construct() {
 		parent::__construct();
 
 		$this->setType(WIDGET_WEB_OVERVIEW);
 		$this->setValidationRules([
-			'name' =>	'string'
-		]);
-=======
-	private $form;
-
-	protected function init() {
-		$this->disableSIDValidation();
-	}
-
-	protected function checkInput() {
-		$fields = [
 			'name' =>		'string',
 			'fullscreen' =>	'in 0,1',
 			'fields' =>		'array'
-		];
-
-		$ret = $this->validateInput($fields);
-
-		if ($ret) {
-			/*
-			 * @var array        $fields
-			 * @var array|string $fields['groupids']          (optional)
-			 * @var array|string $fields['exclude_groupids']  (optional)
-			 * @var array|string $fields['hostids']           (optional)
-			 * @var int          $fields['maintenance']       (optional)
-			 */
-			$this->form = CWidgetConfig::getForm(WIDGET_WEB_OVERVIEW, $this->getInput('fields', []));
-
-			if ($errors = $this->form->validate()) {
-				$ret = false;
-			}
-		}
-
-		if (!$ret) {
-			// TODO VM: prepare propper response for case of incorrect fields
-			$this->setResponse(new CControllerResponseData(['main_block' => CJs::encodeJson('')]));
-		}
-
-		return $ret;
-	}
-
-	protected function checkPermissions() {
-		return ($this->getUserType() >= USER_TYPE_ZABBIX_USER);
->>>>>>> 108d40ad
+		]);
 	}
 
 	protected function doAction() {
-		$fields = $this->form->getFieldsData();
+		$fields = $this->getForm()->getFieldsData();
 
 		$filter_groupids = $fields['groupids'] ? getSubGroups($fields['groupids']) : null;
 		$filter_hostids = $fields['hostids'] ? $fields['hostids'] : null;
@@ -167,14 +126,9 @@
 		}
 
 		$this->setResponse(new CControllerResponseData([
-<<<<<<< HEAD
 			'name' => $this->getInput('name', $this->getDefaultHeader()),
-			'filter' => $filter,
-=======
-			'name' => $this->getInput('name', CWidgetConfig::getKnownWidgetTypes()[WIDGET_WEB_OVERVIEW]),
 			'groups' => $groups,
 			'fullscreen' => $this->getInput('fullscreen', 0),
->>>>>>> 108d40ad
 			'user' => [
 				'debug_mode' => $this->getDebugMode()
 			]
