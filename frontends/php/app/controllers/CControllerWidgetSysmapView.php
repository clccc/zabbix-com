--- conflicted
+++ resolved
@@ -21,12 +21,8 @@
 require_once dirname(__FILE__).'/../../include/blocks.inc.php';
 
 class CControllerWidgetSysmapView extends CController {
-<<<<<<< HEAD
-=======
-
 	private $form;
 
->>>>>>> 38b4d200
 	protected function init() {
 		$this->disableSIDValidation();
 	}
@@ -45,33 +41,6 @@
 		$ret = $this->validateInput($fields);
 
 		if ($ret) {
-<<<<<<< HEAD
-			$input_fields = $this->getInput('fields');
-
-			$validationRules = [
-				'source_type'=> 'fatal|required|in '.WIDGET_SYSMAP_SOURCETYPE_MAP.','.WIDGET_SYSMAP_SOURCETYPE_FILTER,
-				'previous_maps'	=>	'string'
-			];
-
-			if (array_key_exists('source_type', $input_fields)) {
-				if ($input_fields['source_type'] == WIDGET_SYSMAP_SOURCETYPE_FILTER) {
-					$validationRules['filter_widget_reference'] = 'string';
-				}
-				else {
-					$validationRules['sysmapid'] = 'required|db sysmaps.sysmapid';
-				}
-
-				$validator = new CNewValidator($input_fields, $validationRules);
-
-				$errors = $validator->getAllErrors();
-				if ($errors) {
-					$ret = false;
-
-					foreach ($validator->getAllErrors() as $error) {
-						info($error);
-					}
-				}
-=======
 			/*
 			 * @var array  $fields
 			 * @var int    $fields['source_type']
@@ -83,7 +52,6 @@
 			$this->form = CWidgetConfig::getForm(WIDGET_SYSMAP, $this->getInput('fields', []));
 			if (!empty($errors = $this->form->validate())) {
 				$ret = false;
->>>>>>> 38b4d200
 			}
 
 			// TODO VM: implement validation for previous_maps in storage
@@ -107,17 +75,17 @@
 	}
 
 	protected function doAction() {
-<<<<<<< HEAD
+		$fields = $this->form->getFieldsData();
+		$storage = $this->getInput('storage', []);
 		$uniqueid = $this->getInput('uniqueid');
-		$data = $this->getInput('fields');
 		$edit_mode = $this->getInput('edit_mode', 0);
 		$initial_load = $this->getInput('initial_load', 1);
 		$error = null;
 
 		// Get previous map.
 		$previous_map = null;
-		if (array_key_exists('previous_maps', $data)) {
-			$previous_map = array_filter(explode(',', $data['previous_maps']), 'is_numeric');
+		if (array_key_exists('previous_maps', $storage)) {
+			$previous_map = array_filter(explode(',', $storage['previous_maps']), 'is_numeric');
 
 			if ($previous_map) {
 				$previous_map = API::Map()->get([
@@ -134,10 +102,10 @@
 			'fullscreen' => $this->getInput('fullscreen', 0)
 		];
 
-		$sysmapid = array_key_exists('sysmapid', $data) ? [$data['sysmapid']] : [];
+		$sysmapid = array_key_exists('sysmapid', $fields) ? [$fields['sysmapid']] : [];
 		$sysmap_data = CMapHelper::get($sysmapid, $options);
 
-		if (!array_key_exists('sysmapid', $data) || !$data['sysmapid']) {
+		if (!array_key_exists('sysmapid', $fields) || !$fields['sysmapid']) {
 			$error = _('No map selected.');
 		}
 		elseif ($sysmap_data['id'] < 0) {
@@ -161,10 +129,6 @@
 			}
 		}
 		unset($element);
-=======
-		$fields = $this->form->getFieldsData();
-		$storage = $this->getInput('storage', []);
->>>>>>> 38b4d200
 
 		// Pass variables to view.
 		$this->setResponse(new CControllerResponseData([
@@ -172,26 +136,17 @@
 			'user' => [
 				'debug_mode' => $this->getDebugMode()
 			],
-<<<<<<< HEAD
 			'sysmap_data' => $sysmap_data,
 			'widget_settings' => [
-				'filter_widget_reference' => array_key_exists('filter_widget_reference', $data)
-					? $data['filter_widget_reference']
+				'filter_widget_reference' => array_key_exists('filter_widget_reference', $fields)
+					? $fields['filter_widget_reference']
 					: null,
-				'source_type' => array_key_exists('source_type', $data)
-					? $data['source_type']
-					: WIDGET_SYSMAP_SOURCETYPE_MAP,
+				'source_type' => $fields['source_type'],
 				'previous_map' => $previous_map,
 				'initial_load' => $initial_load,
 				'uniqueid' => $uniqueid,
 				'error' => $error
 			]
-=======
-			'previous_maps' => array_key_exists('previous_maps', $storage) ? $storage['previous_maps'] : '',
-			'fullscreen' => getRequest('fullscreen', 0),
-			'uniqueid' => getRequest('uniqueid'),
-			'fields' => $fields
->>>>>>> 38b4d200
 		]));
 	}
 }