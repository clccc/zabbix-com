<?php
/*
** Zabbix
** Copyright (C) 2001-2017 Zabbix SIA
**
** This program is free software; you can redistribute it and/or modify
** it under the terms of the GNU General Public License as published by
** the Free Software Foundation; either version 2 of the License, or
** (at your option) any later version.
**
** This program is distributed in the hope that it will be useful,
** but WITHOUT ANY WARRANTY; without even the implied warranty of
** MERCHANTABILITY or FITNESS FOR A PARTICULAR PURPOSE. See the
** GNU General Public License for more details.
**
** You should have received a copy of the GNU General Public License
** along with this program; if not, write to the Free Software
** Foundation, Inc., 51 Franklin Street, Fifth Floor, Boston, MA  02110-1301, USA.
**/


require_once dirname(__FILE__).'/../../include/blocks.inc.php';

class CControllerDashboardView extends CControllerDashboardAbstract {

	private $dashboard;

	protected function init() {
		$this->disableSIDValidation();
	}

	protected function checkInput() {
		$fields = [
			'fullscreen' =>		    'in 0,1',
			'dashboardid' =>        'db dashboard.dashboardid',
			'source_dashboardid' => 'db dashboard.dashboardid',
			'groupid' =>            'db groups.groupid',
			'hostid' =>             'db hosts.hostid',
			'new' =>                'in 1'
		];

		$ret = $this->validateInput($fields);

		if (!$ret) {
			$this->setResponse(new CControllerResponseFatal());
		}

		return $ret;
	}

	protected function checkPermissions() {
		if ($this->getUserType() < USER_TYPE_ZABBIX_USER) {
			return false;
		}

		$this->dashboard = $this->getDashboard();
		return !$this->hasInput('dashboardid') || is_array($this->dashboard);
	}

	protected function doAction() {

		if ($this->dashboard === null) {
			$url = (new CUrl('zabbix.php'))->setArgument('action', 'dashboard.list');
			$this->setResponse((new CControllerResponseRedirect($url->getUrl())));
			return;
		}
<<<<<<< HEAD
=======

		$pageFilter = new CPageFilter([
			'groups' => [
				'monitored_hosts' => true,
				'with_items' => true
			],
			'hosts' => [
				'monitored_hosts' => true,
				'with_items' => true,
				'DDFirstLabel' => _('not selected')
			],
			'hostid' => $this->hasInput('hostid') ? $this->getInput('hostid') : null,
			'groupid' => $this->hasInput('groupid') ? $this->getInput('groupid') : null
		]);

>>>>>>> 2dd918ef
		$data = [
			'dashboard' => $this->dashboard,
			'fullscreen' => $this->getInput('fullscreen', '0'),
			'filter_enabled' => CProfile::get('web.dashconf.filter.enable', 0),
			'grid_widgets' => $this->getWidgets($this->dashboard['widgets']),
			'widgetDefaults' => CWidgetConfig::getDefaults(),
			'pageFilter' => $pageFilter,
			'dynamic' => [
<<<<<<< HEAD
				'has_dynamic_widgets' => $this->hasDynamicWidgets($this->dashboard['widgets']),
				'groupid' => $this->getInput('groupid', 0),
				'hostid' => $this->getInput('hostid', 0)
=======
				'has_dynamic_widgets' => $this->hasDynamicWidgets($dashboard['widgets']),
				'hostid' => $pageFilter->hostid,
				'groupid' => $pageFilter->groupid
>>>>>>> 2dd918ef
			]
		];

		$response = new CControllerResponseData($data);
		$response->setTitle(_('Dashboard'));
		$this->setResponse($response);
	}

	/**
	 * Get dashboard data from API
	 *
	 * @return array|null
	 */
	private function getDashboard() {

		$dashboard = null;
		if ($this->hasInput('new')) {
			$dashboard = $this->getNewDashboard();
		} else if ($this->hasInput('source_dashboardid')) {
			// clone dashboard and show as new
			$dashboards = API::Dashboard()->get([
				'output' => ['name'],
				'selectWidgets' => ['widgetid', 'type', 'name', 'row', 'col', 'height', 'width', 'fields'],
				'dashboardids' => $this->getInput('source_dashboardid')
			]);
			if (isset($dashboards[0])) {
				$dashboard = $this->getNewDashboard();
				$dashboard['name'] = $dashboards[0]['name'];
				// cloning widgets
				$dashboard['widgets'] = $dashboards[0]['widgets'];
			}
		} else {
			// getting existing dashboard
			$dashboardid = $this->getInput('dashboardid', CProfile::get('web.dashbrd.dashboardid', 0));

			if ($dashboardid == 0 && CProfile::get('web.dashbrd.list_was_opened') != 1) {
				$dashboardid = DASHBOARD_DEFAULT_ID;
			}

			if ($dashboardid != 0) {
				$dashboards = API::Dashboard()->get([
					'output' => ['dashboardid', 'name', 'userid'],
					'selectWidgets' => ['widgetid', 'type', 'name', 'row', 'col', 'height', 'width', 'fields'],
					'dashboardids' => $dashboardid,
					'preservekeys' => true
				]);

				if ($dashboards) {
					$this->prepareEditableFlag($dashboards);
					$dashboard = array_shift($dashboards);
					$dashboard['owner'] = $this->getOwnerData($dashboard['userid']);

					CProfile::update('web.dashbrd.dashboardid', $dashboardid, PROFILE_TYPE_ID);
				}
			}
		}

		return $dashboard;
	}

	/**
	 * Get new dashboard.
	 *
	 * @return array
	 */
	private function getNewDashboard()
	{
		return [
			'name' => _('New Dashboard'),
			'editable' => true,
			'widgets' => [],
			'owner' => $this->getOwnerData(CWebUser::$data['userid'])
		];
	}

	/**
	 * Get owner data
	 *
	 * @param int $userid
	 * @return array
	 */
	private function getOwnerData($userid)
	{
		$owner = ['id' => $userid, 'name' => _('Inaccessible user')];
		$users = API::User()->get([
			'output' => ['userid', 'name', 'surname', 'alias'],
			'userids' => [$userid]
		]);
		if ($users) {
			$owner['name'] = getUserFullname($users[0]);
		}
		return $owner;
	}

	/**
	 * Get widgets for dashboard
	 *
	 * @return array
	 */
	private function getWidgets($widgets) {
		$grid_widgets = [];
		$widget_names = CWidgetConfig::getKnownWidgetTypes();
		// TODO VM: (?) WIDGET_DISCOVERY_STATUS and WIDGET_ZABBIX_STATUS are displayed only under specidic conditions,
		// but we currently have these widgets in default dashboard. Should these conditions be be managed by frontend, or API?
		// Currently these conditions are not managed by any of them.

		foreach ($widgets as $widget) {
			$widgetid = (int) $widget['widgetid'];
			$default_rf_rate = CWidgetConfig::getDefaultRfRate($widget['type']);

			$grid_widgets[$widgetid] = [
				'widgetid' => $widgetid,
				'type' => $widget['type'],
				'header' => ($widget['name'] !== '') ? $widget['name'] : $widget_names[$widget['type']],
				// TODO VM: widget headers are not affeced by name from database, because it is rewritten by specific widget's API call
				'pos' => [
					'row' => (int) $widget['row'],
					'col' => (int) $widget['col'],
					'height' => (int) $widget['height'],
					'width' => (int) $widget['width']
				],
				'rf_rate' => (int) CProfile::get('web.dashbrd.widget.rf_rate', $default_rf_rate, $widgetid),
				// 'type' always should be in fields array
				'fields' => ['type' => $widget['type']] + $this->convertWidgetFields($widget['fields'])
			];
		}

		return $grid_widgets;
	}

	/**
	 * Converts fields, received from API to key/value format
	 *
	 * @param array $fields  fields as received from API
	 *
	 * @return array
	 */
	private function convertWidgetFields($fields) {
		$ret = [];
		foreach ($fields as $field) {
			$field_key = CWidgetConfig::getApiFieldKey($field['type']);
			$ret[$field['name']] = $field[$field_key];
		}
		return $ret;
	}

	/**
	 * Checks, if any of widgets has checked dynamic field
	 *
	 * @param array $widgets
	 *
	 * @return boolean
	 */
	private function hasDynamicWidgets($widgets) {
		$dynamic = false;
		foreach ($widgets as $widget) {
			foreach ($widget['fields'] as $field) {
				// TODO VM: document 'dynamic' as field with special interraction
				if ($field['name'] === 'dynamic' && $field['value_int'] === '1') {
					$dynamic = true;
				}
			}
		}
		return $dynamic;
	}
}<|MERGE_RESOLUTION|>--- conflicted
+++ resolved
@@ -64,9 +64,6 @@
 			$this->setResponse((new CControllerResponseRedirect($url->getUrl())));
 			return;
 		}
-<<<<<<< HEAD
-=======
-
 		$pageFilter = new CPageFilter([
 			'groups' => [
 				'monitored_hosts' => true,
@@ -81,7 +78,6 @@
 			'groupid' => $this->hasInput('groupid') ? $this->getInput('groupid') : null
 		]);
 
->>>>>>> 2dd918ef
 		$data = [
 			'dashboard' => $this->dashboard,
 			'fullscreen' => $this->getInput('fullscreen', '0'),
@@ -90,15 +86,9 @@
 			'widgetDefaults' => CWidgetConfig::getDefaults(),
 			'pageFilter' => $pageFilter,
 			'dynamic' => [
-<<<<<<< HEAD
 				'has_dynamic_widgets' => $this->hasDynamicWidgets($this->dashboard['widgets']),
-				'groupid' => $this->getInput('groupid', 0),
-				'hostid' => $this->getInput('hostid', 0)
-=======
-				'has_dynamic_widgets' => $this->hasDynamicWidgets($dashboard['widgets']),
 				'hostid' => $pageFilter->hostid,
 				'groupid' => $pageFilter->groupid
->>>>>>> 2dd918ef
 			]
 		];
 
