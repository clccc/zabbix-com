--- conflicted
+++ resolved
@@ -50,21 +50,12 @@
 				$form.parent().find('.link-action').click();
 			}
 
-			$form_fields.prop('disabled', false);
-<<<<<<< HEAD
 			$submit_btn.prop('disabled', false).removeClass('is-loading');
-=======
 
 			if ('response' in ret) {
 				jQuery('#webhook_response_value', form).val(ret.response.value);
 				jQuery('#webhook_response_type', form).text(ret.response.type);
 			}
-
-			jQuery('.preloader').remove();
-			$submit_btn
-				.prop('disabled', false)
-				.show();
->>>>>>> 80e87f15
 		},
 		error: function(request, status, error) {
 			if (request.status == 200) {
