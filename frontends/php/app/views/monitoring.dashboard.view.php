<?php
/*
** Zabbix
** Copyright (C) 2001-2017 Zabbix SIA
**
** This program is free software; you can redistribute it and/or modify
** it under the terms of the GNU General Public License as published by
** the Free Software Foundation; either version 2 of the License, or
** (at your option) any later version.
**
** This program is distributed in the hope that it will be useful,
** but WITHOUT ANY WARRANTY; without even the implied warranty of
** MERCHANTABILITY or FITNESS FOR A PARTICULAR PURPOSE. See the
** GNU General Public License for more details.
**
** You should have received a copy of the GNU General Public License
** along with this program; if not, write to the Free Software
** Foundation, Inc., 51 Franklin Street, Fifth Floor, Boston, MA 02110-1301, USA.
**/


$this->addJsFile('dashboard.grid.js');
$this->addJsFile('multiselect.js');
$this->includeJSfile('app/views/monitoring.dashboard.view.js.php');

$is_new = !array_key_exists('dashboardid', $data['dashboard']);

$sharing_form = include 'monitoring.dashboard.sharing_form.php';
$edit_form = include 'monitoring.dashboard.edit_form.php';
$breadcrumbs = include 'monitoring.dashboard.breadcrumbs.php';

$dashboard_data = [
	// name is required for new dashboard creation
	'name' => $data['dashboard']['name']
];
$dashboard_options = [];
if (!$is_new) {
	$dashboard_data = [
		'id' => $data['dashboard']['dashboardid']
	];
} else {
	$dashboard_options['updated'] = true;
}

$edit_button = new CButton('dashbrd-edit',_('Edit dashboard'));
if (!$data['dashboard']['editable']) {
	$edit_button->setAttribute('disabled', 'disabled');
}

$item_groupid = null;
$item_hostid = null;
if ($data['dynamic']['has_dynamic_widgets'] === true) {
	$pageFilter = new CPageFilter([
		'groups' => [
			'monitored_hosts' => true,
			'with_items' => true
		],
		'hosts' => [
			'monitored_hosts' => true,
			'with_items' => true,
			'DDFirstLabel' => _('not selected')
		],
		'hostid' => $data['dynamic']['hostid'],
		'groupid' => $data['dynamic']['groupid']
	]);
	// Changes values to default ones, if nonexisting ones were received
	$data['dynamic']['groupid'] = $pageFilter->groupid;
	$data['dynamic']['hostid'] = $pageFilter->hostid;

	$item_groupid = ([
			new CLabel(_('Group'), 'groupid'),
			(new CDiv())->addClass(ZBX_STYLE_FORM_INPUT_MARGIN),
			$pageFilter->getGroupsCB()
		]);
	$item_hostid = ([
			new CLabel(_('Host'), 'hostid'),
			(new CDiv())->addClass(ZBX_STYLE_FORM_INPUT_MARGIN),
			$pageFilter->getHostsCB()
		]);
}

(new CWidget())
	->setTitle($data['dashboard']['name'])
	->setControls((new CForm('post', 'zabbix.php?action=dashboard.view'))
		->cleanItems()
		->addItem((new CList())
			// $item_groupid and $item_hostid will be hidden, when 'Edit Dashboard' will be clicked.
			->addItem($item_groupid)
			->addItem($item_hostid)
			// 'Edit dashboard' should be first one in list,
			// because it will be visually replaced by last item of new list, when clicked
			->addItem($edit_button)
			->addItem((new CButton(SPACE))
				->addClass(ZBX_STYLE_BTN_ACTION)
				->setTitle(_('Actions'))
				->setAttribute(
					'data-menu-popup',
					CJs::encodeJson([
						'type' => 'dashboard',
						'label' => _('Actions'),
						'items' => [
							[
								'name' => 'sharing',
								'label' => _('Sharing'),
								'form_data' => [
									'dashboardid' => $is_new ? null : $data['dashboard']['dashboardid'],
								],
								'disabled' => !$data['dashboard']['editable'] || $is_new
							],
							[
								'name' => 'create',
								'label' => _('Create New'),
								'url'  => (new CUrl('zabbix.php'))
									->setArgument('action', 'dashboard.view')
									->setArgument('new', '1')
									->getUrl()
							]
						]
					])
				)
			)
			->addItem(get_icon('fullscreen', ['fullscreen' => $data['fullscreen']]))
		)
	)
	->addItem((new CList())
		->addItem($breadcrumbs)
		->addClass(ZBX_STYLE_OBJECT_GROUP)
	)
	->addItem((new CDiv())->addClass(ZBX_STYLE_DASHBRD_GRID_WIDGET_CONTAINER))
	->addItem($edit_form)
	->addItem($sharing_form)
	->show();

/*
 * Javascript
 */
// activating blinking
$this->addPostJS('jqBlink.blink();');

// Initialize dashboard grid
<<<<<<< HEAD
=======
$dashboard_data = [
	'id' => $data['dashboard']['dashboardid'],
	'name' => $data['dashboard']['name'],
	'dynamic' => $data['dynamic']
//	'owner' => $data['dashboard']['owner'] // TODO VM: add owner
];
>>>>>>> 36daa7ed
$this->addPostJS(
	'jQuery(".'.ZBX_STYLE_DASHBRD_GRID_WIDGET_CONTAINER.'")'.
		'.dashboardGrid('. CJs::encodeJson($dashboard_options) . ')'.
		'.dashboardGrid("setDashboardData", '.CJs::encodeJson($dashboard_data).')'.
		'.dashboardGrid("setWidgetDefaults", '.CJs::encodeJson($data['widgetDefaults']).')'.
		'.dashboardGrid("addWidgets", '.CJs::encodeJson($data['grid_widgets']).');'
);

if ($is_new) {
	// Edit Form should be opened after multiselect initialization
	$this->addPostJS(
		'jQuery(document).on("' . $user_multiselect->getJsEventName() . '", function() {
				showEditMode();
				dashbrd_config();
			});'
	);
}<|MERGE_RESOLUTION|>--- conflicted
+++ resolved
@@ -31,13 +31,12 @@
 
 $dashboard_data = [
 	// name is required for new dashboard creation
-	'name' => $data['dashboard']['name']
+	'name' => $data['dashboard']['name'],
+	'dynamic' => $data['dynamic']
 ];
 $dashboard_options = [];
 if (!$is_new) {
-	$dashboard_data = [
-		'id' => $data['dashboard']['dashboardid']
-	];
+	$dashboard_data['id'] = $data['dashboard']['dashboardid'];
 } else {
 	$dashboard_options['updated'] = true;
 }
@@ -138,15 +137,6 @@
 $this->addPostJS('jqBlink.blink();');
 
 // Initialize dashboard grid
-<<<<<<< HEAD
-=======
-$dashboard_data = [
-	'id' => $data['dashboard']['dashboardid'],
-	'name' => $data['dashboard']['name'],
-	'dynamic' => $data['dynamic']
-//	'owner' => $data['dashboard']['owner'] // TODO VM: add owner
-];
->>>>>>> 36daa7ed
 $this->addPostJS(
 	'jQuery(".'.ZBX_STYLE_DASHBRD_GRID_WIDGET_CONTAINER.'")'.
 		'.dashboardGrid('. CJs::encodeJson($dashboard_options) . ')'.
