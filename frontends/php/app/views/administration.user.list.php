<?php
/*
** Zabbix
** Copyright (C) 2001-2019 Zabbix SIA
**
** This program is free software; you can redistribute it and/or modify
** it under the terms of the GNU General Public License as published by
** the Free Software Foundation; either version 2 of the License, or
** (at your option) any later version.
**
** This program is distributed in the hope that it will be useful,
** but WITHOUT ANY WARRANTY; without even the implied warranty of
** MERCHANTABILITY or FITNESS FOR A PARTICULAR PURPOSE. See the
** GNU General Public License for more details.
**
** You should have received a copy of the GNU General Public License
** along with this program; if not, write to the Free Software
** Foundation, Inc., 51 Franklin Street, Fifth Floor, Boston, MA  02110-1301, USA.
**/


if ($data['uncheck']) {
	uncheckTableRows('user');
}

$widget = (new CWidget())
	->setTitle(_('Users'))
	->setControls((new CList([
		(new CForm('get'))
			->cleanItems()
			->setAttribute('aria-label', _('Main filter'))
			->addVar('action', 'user.list')
			->addItem((new CList())
				->addItem([
					new CLabel(_('User group'), 'filter_usrgrpid'),
					(new CDiv())->addClass(ZBX_STYLE_FORM_INPUT_MARGIN),
					new CComboBox('filter_usrgrpid', $data['filter_usrgrpid'], 'submit()', $data['user_groups'])
				])
			),
			(new CTag('nav', true,
				(new CList())
					->addItem(new CRedirectButton(_('Create user'), 'zabbix.php?action=user.edit'))
				))->setAttribute('aria-label', _('Content controls'))
		]))
	)
	->addItem((new CFilter((new CUrl('zabbix.php'))->setArgument('action', 'user.list')))
		->setProfile($data['profileIdx'])
		->setActiveTab($data['active_tab'])
		->addFilterTab(_('Filter'), [
			(new CFormList())->addRow(_('Alias'),
				(new CTextBox('filter_alias', $data['filter']['alias']))
					->setWidth(ZBX_TEXTAREA_FILTER_SMALL_WIDTH)
					->setAttribute('autofocus', 'autofocus')
			),
			(new CFormList())->addRow(_('Name'),
				(new CTextBox('filter_name', $data['filter']['name']))->setWidth(ZBX_TEXTAREA_FILTER_SMALL_WIDTH)
			),
			(new CFormList())->addRow(_('Surname'),
				(new CTextBox('filter_surname', $data['filter']['surname']))->setWidth(ZBX_TEXTAREA_FILTER_SMALL_WIDTH)
			),
			(new CFormList())->addRow(_('User type'),
				(new CRadioButtonList('filter_type', (int) $data['filter']['type']))
					->addValue(_('Any'), -1)
					->addValue(user_type2str(USER_TYPE_ZABBIX_USER), USER_TYPE_ZABBIX_USER)
					->addValue(user_type2str(USER_TYPE_ZABBIX_ADMIN), USER_TYPE_ZABBIX_ADMIN)
					->addValue(user_type2str(USER_TYPE_SUPER_ADMIN), USER_TYPE_SUPER_ADMIN)
					->setModern(true)
			)
		])
		->addVar('action', 'user.list')
	);

$form = (new CForm())
	->setName('user_form')
	->setId('users');

// create users table
$table = (new CTableInfo())
	->setHeader([
		(new CColHeader(
			(new CCheckBox('all_users'))->onClick("checkAll('".$form->getName()."', 'all_users', 'userids');")
		))->addClass(ZBX_STYLE_CELL_WIDTH),
		make_sorting_header(_('Alias'), 'alias', $data['sort'], $data['sortorder']),
		make_sorting_header(_x('Name', 'user first name'), 'name', $data['sort'], $data['sortorder']),
		make_sorting_header(_('Surname'), 'surname', $data['sort'], $data['sortorder']),
		make_sorting_header(_('User type'), 'type', $data['sort'], $data['sortorder']),
		_('Groups'),
		_('Is online?'),
		_('Login'),
		_('Frontend access'),
		_('Debug mode'),
		_('Status')
	]);

foreach ($data['users'] as $user) {
	$userid = $user['userid'];
	$session = $data['sessions'][$userid];

	// Online time.
	if ($session['lastaccess']) {
		$autologout = timeUnitToSeconds($user['autologout']);

		$online_time = ($autologout == 0 || ZBX_USER_ONLINE_TIME < $autologout)
			? ZBX_USER_ONLINE_TIME
			: $autologout;

		$online = ($session['status'] == ZBX_SESSION_ACTIVE && $user['users_status'] == GROUP_STATUS_ENABLED
				&& ($session['lastaccess'] + $online_time) >= time())
			? (new CCol(_('Yes').' ('.zbx_date2str(DATE_TIME_FORMAT_SECONDS, $session['lastaccess']).')'))
				->addClass(ZBX_STYLE_GREEN)
			: (new CCol(_('No').' ('.zbx_date2str(DATE_TIME_FORMAT_SECONDS, $session['lastaccess']).')'))
				->addClass(ZBX_STYLE_RED);
	}
	else {
		$online = (new CCol(_('No')))->addClass(ZBX_STYLE_RED);
	}

	$blocked = ($user['attempt_failed'] >= ZBX_LOGIN_ATTEMPTS)
		? (new CLink(_('Blocked'), 'zabbix.php?action=user.unblock&userids[]='.$userid))
			->addClass(ZBX_STYLE_LINK_ACTION)
			->addClass(ZBX_STYLE_RED)
			->addSID()
		: (new CSpan(_('Ok')))->addClass(ZBX_STYLE_GREEN);

	order_result($user['usrgrps'], 'name');

	$users_groups = [];
	$i = 0;

<<<<<<< HEAD
=======
	$url = (new CUrl('zabbix.php'))->setArgument('action', 'usergroup.edit');

>>>>>>> ce854913
	foreach ($user['usrgrps'] as $user_group) {
		$i++;

		if ($i > $data['config']['max_in_table']) {
			$users_groups[] = ' &hellip;';

			break;
		}

		if ($users_groups) {
			$users_groups[] = ', ';
		}

		$users_groups[] = (new CLink(
			$user_group['name'],
			(new CUrl('usergrps.php'))
				->setArgument('form', 'update')
				->setArgument('usrgrpid', $user_group['usrgrpid'])
				->getUrl()
		))
			->addClass(ZBX_STYLE_LINK_ALT)
			->addClass($user_group['gui_access'] == GROUP_GUI_ACCESS_DISABLED
					|| $user_group['users_status'] == GROUP_STATUS_DISABLED
				? ZBX_STYLE_RED
				: ZBX_STYLE_GREEN);
	}

	// GUI Access style.
	switch ($user['gui_access']) {
		case GROUP_GUI_ACCESS_INTERNAL:
			$gui_access_style = ZBX_STYLE_ORANGE;
			break;

		case GROUP_GUI_ACCESS_DISABLED:
			$gui_access_style = ZBX_STYLE_GREY;
			break;

		default:
			$gui_access_style = ZBX_STYLE_GREEN;
	}

	$alias = new CLink($user['alias'], (new CUrl('zabbix.php'))
		->setArgument('action', 'user.edit')
		->setArgument('userid', $userid)
	);

	// Append user to table.
	$table->addRow([
		new CCheckBox('userids['.$userid.']', $userid),
		(new CCol($alias))->addClass(ZBX_STYLE_NOWRAP),
		$user['name'],
		$user['surname'],
		user_type2str($user['type']),
		$users_groups,
		$online,
		$blocked,
		(new CSpan(user_auth_type2str($user['gui_access'])))->addClass($gui_access_style),
		($user['debug_mode'] == GROUP_DEBUG_MODE_ENABLED)
			? (new CSpan(_('Enabled')))->addClass(ZBX_STYLE_ORANGE)
			: (new CSpan(_('Disabled')))->addClass(ZBX_STYLE_GREEN),
		($user['users_status'] == GROUP_STATUS_DISABLED)
			? (new CSpan(_('Disabled')))->addClass(ZBX_STYLE_RED)
			: (new CSpan(_('Enabled')))->addClass(ZBX_STYLE_GREEN)
	]);
}

// Append table to form.
$form->addItem([
	$table,
	$data['paging'],
	new CActionButtonList('action', 'userids', [
		'user.unblock' => ['name' => _('Unblock'), 'confirm' => _('Unblock selected users?')],
		'user.delete' => ['name' => _('Delete'), 'confirm' => _('Delete selected users?')]
	], 'user')
]);

// Append form to widget.
$widget
	->addItem($form)
	->show();<|MERGE_RESOLUTION|>--- conflicted
+++ resolved
@@ -127,11 +127,6 @@
 	$users_groups = [];
 	$i = 0;
 
-<<<<<<< HEAD
-=======
-	$url = (new CUrl('zabbix.php'))->setArgument('action', 'usergroup.edit');
-
->>>>>>> ce854913
 	foreach ($user['usrgrps'] as $user_group) {
 		$i++;
 
@@ -147,8 +142,8 @@
 
 		$users_groups[] = (new CLink(
 			$user_group['name'],
-			(new CUrl('usergrps.php'))
-				->setArgument('form', 'update')
+			(new CUrl('zabbix.php'))
+				->setArgument('action', 'usergroup.edit')
 				->setArgument('usrgrpid', $user_group['usrgrpid'])
 				->getUrl()
 		))
