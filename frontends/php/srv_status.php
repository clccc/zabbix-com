--- conflicted
+++ resolved
@@ -58,19 +58,6 @@
 	exit();
 }
 
-<<<<<<< HEAD
-if (isset($_REQUEST['serviceid'])) {
-	if ($service = DBfetch(DBselect('SELECT DISTINCT s.serviceid,s.triggerid FROM services s WHERE s.serviceid='.$_REQUEST['serviceid']))) {
-		if (!empty($service['triggerid'])) {
-			$trigger = API::Trigger()->get(array(
-				'triggerids' => $service['triggerid'],
-				'countOutput' => true
-			));
-			if (empty($trigger)) {
-				access_deny();
-			}
-		}
-=======
 if (isset($_REQUEST['serviceid']) && isset($_REQUEST['showgraph'])) {
 	$service = API::Service()->get(array(
 		'serviceids' => $_REQUEST['serviceid'],
@@ -81,7 +68,6 @@
 		$table = new CTable(null, 'chart');
 		$table->addRow(new CImg('chart5.php?serviceid='.key($service).url_param('path')));
 		$table->show();
->>>>>>> 30deb648
 	}
 	else {
 		access_deny();
