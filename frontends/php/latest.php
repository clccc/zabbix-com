<?php
/*
** Zabbix
** Copyright (C) 2001-2013 Zabbix SIA
**
** This program is free software; you can redistribute it and/or modify
** it under the terms of the GNU General Public License as published by
** the Free Software Foundation; either version 2 of the License, or
** (at your option) any later version.
**
** This program is distributed in the hope that it will be useful,
** but WITHOUT ANY WARRANTY; without even the implied warranty of
** MERCHANTABILITY or FITNESS FOR A PARTICULAR PURPOSE. See the
** GNU General Public License for more details.
**
** You should have received a copy of the GNU General Public License
** along with this program; if not, write to the Free Software
** Foundation, Inc., 51 Franklin Street, Fifth Floor, Boston, MA  02110-1301, USA.
**/


require_once dirname(__FILE__).'/include/config.inc.php';
require_once dirname(__FILE__).'/include/hosts.inc.php';
require_once dirname(__FILE__).'/include/items.inc.php';

$page['title'] = _('Latest data');
$page['file'] = 'latest.php';
$page['hist_arg'] = array('groupid','hostid','show','select','open','applicationid');
$page['scripts'] = array();

$page['type'] = detect_page_type(PAGE_TYPE_HTML);

define('ZBX_PAGE_MAIN_HAT','hat_latest');

if (PAGE_TYPE_HTML == $page['type']) {
	define('ZBX_PAGE_DO_REFRESH', 1);
}
//	define('ZBX_PAGE_DO_JS_REFRESH', 1);

require_once dirname(__FILE__).'/include/page_header.php';

//		VAR			     			 TYPE	   OPTIONAL FLAGS	VALIDATION	EXCEPTION
$fields = array(
	'apps'=>				array(T_ZBX_INT, O_OPT,	NULL,	DB_ID,		NULL),
	'groupid'=>				array(T_ZBX_INT, O_OPT,	P_SYS,	DB_ID,		NULL),
	'hostid'=>				array(T_ZBX_INT, O_OPT,	P_SYS,	DB_ID,		NULL),

	'fullscreen'=>			array(T_ZBX_INT, O_OPT,	P_SYS,	IN('0,1'),	NULL),
// filter
	'select'=>				array(T_ZBX_STR, O_OPT, NULL,	NULL,		NULL),
	'show_without_data'=>	array(T_ZBX_INT, O_OPT, NULL,	IN('0,1'),	NULL),
	'show_details'=>		array(T_ZBX_INT, O_OPT, NULL,	IN('0,1'),	NULL),
	'filter_rst'=>			array(T_ZBX_INT, O_OPT,	P_SYS,	IN('0,1'),	NULL),
	'filter_set'=>			array(T_ZBX_STR, O_OPT,	P_SYS,	null,		NULL),
//ajax
	'favobj'=>				array(T_ZBX_STR, O_OPT, P_ACT,	NULL,		NULL),
	'favref'=>				array(T_ZBX_STR, O_OPT, P_ACT,  NULL,		NULL),
	'favstate'=>			array(T_ZBX_INT, O_OPT, P_ACT,  NULL,		NULL),
	'toggle_ids'=>			array(T_ZBX_STR, O_OPT, P_ACT,  NULL,		NULL),
	'toggle_open_state'=>	array(T_ZBX_INT, O_OPT, P_ACT,  NULL,		NULL)
);
check_fields($fields);

/*
 * Permissions
 */
if (getRequest('groupid') && !API::HostGroup()->isReadable(array($_REQUEST['groupid']))) {
	access_deny();
}
if (getRequest('hostid') && !API::Host()->isReadable(array($_REQUEST['hostid']))) {
	access_deny();
}

/* AJAX */
if (hasRequest('favobj')) {
	if ($_REQUEST['favobj'] == 'filter') {
		CProfile::update('web.latest.filter.state',$_REQUEST['favstate'], PROFILE_TYPE_INT);
	}
	elseif ($_REQUEST['favobj'] == 'toggle') {
		// $_REQUEST['toggle_ids'] can be single id or list of ids,
		// where id xxxx is application id and id 0_xxxx is 0_ + host id
		if (!is_array($_REQUEST['toggle_ids'])) {
			if ($_REQUEST['toggle_ids'][1] == '_') {
				$hostId = substr($_REQUEST['toggle_ids'], 2);
				CProfile::update('web.latest.toggle_other', $_REQUEST['toggle_open_state'], PROFILE_TYPE_INT, $hostId);
			}
			else {
				$applicationId = $_REQUEST['toggle_ids'];
				CProfile::update('web.latest.toggle', $_REQUEST['toggle_open_state'], PROFILE_TYPE_INT, $applicationId);
			}
		}
		else {
			foreach ($_REQUEST['toggle_ids'] as $toggleId) {
				if ($toggleId[1] == '_') {
					$hostId = substr($toggleId, 2);
					CProfile::update('web.latest.toggle_other', $_REQUEST['toggle_open_state'], PROFILE_TYPE_INT, $hostId);
				}
				else {
					$applicationId = $toggleId;
					CProfile::update('web.latest.toggle', $_REQUEST['toggle_open_state'], PROFILE_TYPE_INT, $applicationId);
				}
			}
		}
	}
}

if((PAGE_TYPE_JS == $page['type']) || (PAGE_TYPE_HTML_BLOCK == $page['type'])){
	require_once dirname(__FILE__).'/include/page_footer.php';
	exit();
}

/* FILTER */
$filterSelect = getRequest('select');
$filterShowWithoutData = getRequest('show_without_data', 0);
$filterShowDetails = getRequest('show_details', 0);

if(hasRequest('filter_rst')){
	$filterSelect = '';
	$filterShowWithoutData = 0;
	$filterShowDetails = 0;
}

if(hasRequest('filter_set') || hasRequest('filter_rst')){
	CProfile::update('web.latest.filter.select',$filterSelect, PROFILE_TYPE_STR);
	CProfile::update('web.latest.filter.show_without_data', $filterShowWithoutData, PROFILE_TYPE_INT);
	CProfile::update('web.latest.filter.show_details', $filterShowDetails, PROFILE_TYPE_INT);
}
else {
	$filterSelect = CProfile::get('web.latest.filter.select', '');
	$filterShowWithoutData = CProfile::get('web.latest.filter.show_without_data', 0);
	$filterShowDetails = CProfile::get('web.latest.filter.show_details', 0);
}

$latest_wdgt = new CWidget(null, 'latest-mon');

// Header
$fs_icon = get_icon('fullscreen', array('fullscreen' => $_REQUEST['fullscreen']));
$latest_wdgt->addPageHeader(_('LATEST DATA'), $fs_icon);

// 2nd header
$r_form = new CForm('get');

$options = array(
	'groups' => array(
		'real_hosts' => true,
	),
	'hosts' => array(
		'with_monitored_items' => true
	),
	'hostid' => getRequest('hostid', null),
	'groupid' => getRequest('groupid', null),
);
$pageFilter = new CPageFilter($options);
$_REQUEST['groupid'] = $pageFilter->groupid;
$_REQUEST['hostid'] = $pageFilter->hostid;

$r_form->addItem(array(_('Group').SPACE, $pageFilter->getGroupsCB(true)));
$r_form->addItem(array(SPACE._('Host').SPACE, $pageFilter->getHostsCB(true)));

$latest_wdgt->addHeader(_('Items'), $r_form);
//-------------
/************************* FILTER **************************/
/***********************************************************/
$filterForm = new CFormTable(null, null, 'get');
$filterForm->setAttribute('name','zbx_filter');
$filterForm->setAttribute('id','zbx_filter');

$filterForm->addRow(_('Show items with name like'), new CTextBox('select',$filterSelect, 20));
$filterForm->addRow(_('Show items without data'), new CCheckBox('show_without_data', $filterShowWithoutData, null, 1));
$filterForm->addRow(_('Show details'), new CCheckBox('show_details', $filterShowDetails, null, 1));

$reset = new CButton("filter_rst", _('Reset'), 'javascript: var uri = new Curl(location.href); uri.setArgument("filter_rst",1); location.href = uri.getUrl();');

$filterForm->addItemToBottomRow(new CSubmit("filter_set", _('Filter')));
$filterForm->addItemToBottomRow($reset);

$latest_wdgt->addFlicker($filterForm, CProfile::get('web.latest.filter.state', 1));
//-------

validate_sort_and_sortorder('i.name',ZBX_SORT_UP);

$sortField = getPageSortField();
$sortOrder = getPageSortOrder();

// js templates
require_once dirname(__FILE__).'/include/views/js/monitoring.latest.js.php';

$link = new CCol(new CDiv(null, 'app-list-toggle-all icon-plus-9x9'));

$table = new CTableInfo(_('No values found.'));

if ($filterShowDetails) {
	$config = select_config();

	$table->setHeader(array(
		$link,
		is_show_all_nodes() ? make_sorting_header(_('Node'), 'h.hostid') : null,
		($_REQUEST['hostid'] == 0) ? make_sorting_header(_('Host'), 'h.name') : NULL,
		make_sorting_header(_('Name'), 'i.name'),
		_('Interval'),
		_('History'),
		_('Trends'),
		_('Type'),
		make_sorting_header(_('Last check'), 'i.lastclock'),
		_('Last value'),
		_x('Change', 'noun in latest data'),
		SPACE,
		_('Error')
	));
}
else {
	$table->setHeader(array(
		$link,
		is_show_all_nodes() ? make_sorting_header(_('Node'), 'h.hostid') : null,
		($_REQUEST['hostid'] == 0) ? make_sorting_header(_('Host'), 'h.name') : NULL,
		make_sorting_header(_('Name'), 'i.name'),
		make_sorting_header(_('Last check'), 'i.lastclock'),
		_('Last value'),
		_x('Change', 'noun in latest data'),
		SPACE
	));
}
// fetch hosts
$availableHostIds = array();
if ($_REQUEST['hostid']) {
	$availableHostIds = array($_REQUEST['hostid']);
}
elseif ($pageFilter->hostsSelected) {
	$availableHostIds = array_keys($pageFilter->hosts);
}

$hosts = API::Host()->get(array(
	'output' => array('name', 'hostid', 'status'),
	'hostids' => $availableHostIds,
	'with_monitored_items' => true,
	'selectScreens' => API_OUTPUT_COUNT,
	'preservekeys' => true
));
foreach ($hosts as &$host) {
	$host['item_cnt'] = 0;
}
unset($host);

// sort hosts
if ($sortField == 'h.name') {
	$sortFields = array(array('field' => 'name', 'order' => $sortOrder));
}
else {
	$sortFields = array('name');
}
CArrayHelper::sort($hosts, $sortFields);

$hostIds = array_keys($hosts);

// fetch scripts for the host JS menu
if ($_REQUEST['hostid'] == 0) {
	$hostScripts = API::Script()->getScriptsByHosts($hostIds);
}

// fetch applications
$applications = API::Application()->get(array(
	'output' => API_OUTPUT_EXTEND,
	'hostids' => $hostIds,
	'preservekeys' => true
));
foreach ($applications as &$application) {
	$application['hostname'] = $hosts[$application['hostid']]['name'];
	$application['item_cnt'] = 0;
}
unset($application);

// if sortfield is host name
if ($sortField == 'h.name') {
	$sortFields = array(array('field' => 'hostname', 'order' => $sortOrder));
}
else {
	$sortFields = array();
}
// by default order by application name and application id
array_push($sortFields, 'name', 'applicationid');
CArrayHelper::sort($applications, $sortFields);

// items and data
$allItems = API::Item()->get(array(
	'hostids' => $hostIds,
	'output' => API_OUTPUT_EXTEND,
	'preservekeys' => true,
	'selectApplications' => array('applicationid'),
	'selectItemDiscovery' => array('ts_delete'),
	'filter' => array(
		'flags' => array(
			ZBX_FLAG_DISCOVERY_NORMAL,
			ZBX_FLAG_DISCOVERY_CREATED
		),
		'status' => array(ITEM_STATUS_ACTIVE)
	)
));

// select history
$history = Manager::History()->getLast($allItems, 2);

// filter items
foreach ($allItems as $key => &$item) {
	// filter items without history
<<<<<<< HEAD
	if (!get_request('show_without_data') && !isset($history[$item['itemid']])) {
=======
	if (!$filterShowWithoutData && !isset($itemsWithData[$item['itemid']])) {
>>>>>>> e97dde71
		unset($allItems[$key]);

		continue;
	}

	$item['resolvedName'] = itemName($item);

	// filter items by name
	if (!zbx_empty($filterSelect) && !zbx_stristr($item['resolvedName'], $filterSelect)) {
		unset($allItems[$key]);
	}
}
unset($item);

// add item last update date for sorting
foreach ($allItems as &$item) {
	if (isset($history[$item['itemid']])) {
		$item['lastclock'] = $history[$item['itemid']][0]['clock'];
	}
}
unset($item);

// sort items
if ($sortField == 'i.name') {
	$sortFields = array(array('field' => 'resolvedName', 'order' => $sortOrder), 'itemid');
}
elseif ($sortField == 'i.lastclock') {
	$sortFields = array(array('field' => 'lastclock', 'order' => $sortOrder), 'resolvedName', 'itemid');
}
else {
	$sortFields = array('resolvedName', 'itemid');
}
CArrayHelper::sort($allItems, $sortFields);

/**
 * Display APPLICATION ITEMS
 */
$tab_rows = array();

foreach ($allItems as $key => $db_item){
	if (!$db_item['applications']) {
		continue;
	}

	$lastHistory = isset($history[$db_item['itemid']][0]) ? $history[$db_item['itemid']][0] : null;
	$prevHistory = isset($history[$db_item['itemid']][1]) ? $history[$db_item['itemid']][1] : null;

	if (strpos($db_item['units'], ',') !== false) {
		list($db_item['units'], $db_item['unitsLong']) = explode(',', $db_item['units']);
	}
	else {
		$db_item['unitsLong'] = '';
	}

	$itemApplications = reset($db_item['applications']);
	$db_app = &$applications[$itemApplications['applicationid']];

	if (!isset($tab_rows[$db_app['applicationid']])) {
		$tab_rows[$db_app['applicationid']] = array();
	}
	$app_rows = &$tab_rows[$db_app['applicationid']];

	$db_app['item_cnt']++;

	// last check time and last value
	if ($lastHistory) {
		$lastClock = zbx_date2str(_('d M Y H:i:s'), $lastHistory['clock']);
		$lastValue = formatHistoryValue($lastHistory['value'], $db_item, false);
	}
	else {
		$lastClock = UNKNOWN_VALUE;
		$lastValue = UNKNOWN_VALUE;
	}

	// change
	$digits = ($db_item['value_type'] == ITEM_VALUE_TYPE_FLOAT) ? 2 : 0;
	if ($lastHistory && $prevHistory
			&& ($db_item['value_type'] == ITEM_VALUE_TYPE_FLOAT || $db_item['value_type'] == ITEM_VALUE_TYPE_UINT64)
			&& (bcsub($lastHistory['value'], $prevHistory['value'], $digits) != 0)) {

		$change = '';
		if (($lastHistory['value'] - $prevHistory['value']) > 0) {
			$change = '+';
		}

		// for 'unixtime' change should be calculated as uptime
		$change .= convert_units(array(
			'value' => bcsub($lastHistory['value'], $prevHistory['value'], $digits),
			'units' => $db_item['units'] == 'unixtime' ? 'uptime' : $db_item['units']
		));
		$change = nbsp($change);
	}
	else {
		$change = UNKNOWN_VALUE;
	}

	if(($db_item['value_type']==ITEM_VALUE_TYPE_FLOAT) || ($db_item['value_type']==ITEM_VALUE_TYPE_UINT64)){
		$actions = new CLink(_('Graph'),'history.php?action=showgraph&itemid='.$db_item['itemid']);
	}
	else{
		$actions = new CLink(_('History'),'history.php?action=showvalues&itemid='.$db_item['itemid']);
	}

	$stateCss = ($db_item['state'] == ITEM_STATE_NOTSUPPORTED) ? 'unknown txt' : 'txt';
	$itemName = array(SPACE, SPACE, $db_item['resolvedName']);
	if ($filterShowDetails) {
		$itemKey = new CLink(resolveItemKeyMacros($db_item), 'items.php?form=update&itemid='.$db_item['itemid']);
		$itemName = array_merge($itemName, array(BR(), SPACE, SPACE, $itemKey));

		$statusIcons = array();
		if ($db_item['status'] == ITEM_STATUS_ACTIVE) {
			if (zbx_empty($db_item['error'])) {
				$error = new CDiv(SPACE, 'status_icon iconok');
			}
			else {
				$error = new CDiv(SPACE, 'status_icon iconerror');
				$error->setHint($db_item['error'], '', 'on');
			}
			$statusIcons[] = $error;
		}

		if ($db_item['value_type'] == ITEM_VALUE_TYPE_FLOAT || $db_item['value_type'] == ITEM_VALUE_TYPE_UINT64) {
			$trendValue = $config['hk_trends_global'] ? $config['hk_trends'] : $db_item['trends'];
		}
		else {
			$trendValue = UNKNOWN_VALUE;
		}

		array_push($app_rows, new CRow(array(
			SPACE,
			is_show_all_nodes() ? SPACE : null,
			($_REQUEST['hostid'] > 0) ? null : SPACE,
			new CCol(new CDiv($itemName, $stateCss)),
			new CCol(new CDiv(
				($db_item['type'] == ITEM_TYPE_SNMPTRAP || $db_item['type'] == ITEM_TYPE_TRAPPER)
					? UNKNOWN_VALUE
					: $db_item['delay'],
				$stateCss
			)),
			new CCol(new CDiv($config['hk_history_global'] ? $config['hk_history'] : $db_item['history'], $stateCss)),
			new CCol(new CDiv($trendValue, $stateCss)),
			new CCol(new CDiv(item_type2str($db_item['type']), $stateCss)),
			new CCol(new CDiv($lastClock, $stateCss)),
			new CCol(new CDiv($lastValue, $stateCss)),
			new CCol(new CDiv($change, $stateCss)),
			$actions,
			new CCol($statusIcons)
		)));
	}
	else {
		array_push($app_rows, new CRow(array(
			SPACE,
			is_show_all_nodes() ? SPACE : null,
			($_REQUEST['hostid'] > 0) ? null : SPACE,
			new CCol(new CDiv($itemName, $stateCss)),
			new CCol(new CDiv($lastClock, $stateCss)),
			new CCol(new CDiv($lastValue, $stateCss)),
			new CCol(new CDiv($change, $stateCss)),
			$actions
		)));
	}

	// remove items with applications from the collection
	unset($allItems[$key]);
}
unset($app_rows);
unset($db_app);

foreach ($applications as $appid => $dbApp) {
	$host = $hosts[$dbApp['hostid']];

	if(!isset($tab_rows[$appid])) continue;

	$appRows = $tab_rows[$appid];

	$openState = CProfile::get('web.latest.toggle', null, $dbApp['applicationid']);

	$toggle = new CDiv(SPACE, 'app-list-toggle icon-plus-9x9');
	if ($openState) {
		$toggle->addClass('icon-minus-9x9');
	}
	$toggle->setAttribute('data-app-id', $dbApp['applicationid']);
	$toggle->setAttribute('data-open-state', $openState);

	$hostName = null;

	if ($_REQUEST['hostid'] == 0) {
		$hostName = new CSpan($host['name'],
			'link_menu menu-host'.(($host['status'] == HOST_STATUS_NOT_MONITORED) ? ' not-monitored' : '')
		);
		$hostName->setMenuPopup(getMenuPopupHost($host, $hostScripts[$host['hostid']]));
	}

	// add toggle row
	$table->addRow(array(
		$toggle,
		get_node_name_by_elid($dbApp['applicationid']),
		$hostName,
		new CCol(array(
				bold($dbApp['name']),
				SPACE.'('._n('%1$s Item', '%1$s Items', $dbApp['item_cnt']).')'
			), null, $filterShowDetails ? 10 : 5)
	), 'odd_row');

	// add toggle sub rows
	foreach ($appRows as $row) {
		$row->setAttribute('parent_app_id', $dbApp['applicationid']);
		$row->addClass('odd_row');
		if (!$openState) {
			$row->addClass('hidden');
		}
		$table->addRow($row);
	}
}

/**
 * Display OTHER ITEMS (which are not linked to application)
 */
$tab_rows = array();
foreach ($allItems as $db_item){
	$lastHistory = isset($history[$db_item['itemid']][0]) ? $history[$db_item['itemid']][0] : null;
	$prevHistory = isset($history[$db_item['itemid']][1]) ? $history[$db_item['itemid']][1] : null;

	if (strpos($db_item['units'], ',') !== false)
		list($db_item['units'], $db_item['unitsLong']) = explode(',', $db_item['units']);
	else
		$db_item['unitsLong'] = '';

	$db_host = &$hosts[$db_item['hostid']];

	if (!isset($tab_rows[$db_host['hostid']])) $tab_rows[$db_host['hostid']] = array();
	$app_rows = &$tab_rows[$db_host['hostid']];

	$db_host['item_cnt']++;

	// last check time and last value
	if ($lastHistory) {
		$lastClock = zbx_date2str(_('d M Y H:i:s'), $lastHistory['clock']);
		$lastValue = formatHistoryValue($lastHistory['value'], $db_item, false);
	}
	else {
		$lastClock = UNKNOWN_VALUE;
		$lastValue = UNKNOWN_VALUE;
	}

	// column "change"
	$digits = ($db_item['value_type'] == ITEM_VALUE_TYPE_FLOAT) ? 2 : 0;
	if (isset($lastHistory['value']) && isset($prevHistory['value'])
			&& ($db_item['value_type'] == ITEM_VALUE_TYPE_FLOAT || $db_item['value_type'] == ITEM_VALUE_TYPE_UINT64)
			&& (bcsub($lastHistory['value'], $prevHistory['value'], $digits) != 0)) {

		$change = '';
		if (($lastHistory['value'] - $prevHistory['value']) > 0) {
			$change = '+';
		}

		// for 'unixtime' change should be calculated as uptime
		$change .= convert_units(array(
			'value' => bcsub($lastHistory['value'], $prevHistory['value'], $digits),
			'units' => $db_item['units'] == 'unixtime' ? 'uptime' : $db_item['units']
		));
		$change = nbsp($change);
	}
	else {
		$change = ' - ';
	}

	// column "action"
	if (($db_item['value_type'] == ITEM_VALUE_TYPE_FLOAT) || ($db_item['value_type'] == ITEM_VALUE_TYPE_UINT64)) {
		$actions = new CLink(_('Graph'), 'history.php?action=showgraph&itemid='.$db_item['itemid']);
	}
	else{
		$actions = new CLink(_('History'), 'history.php?action=showvalues&itemid='.$db_item['itemid']);
	}

	$stateCss = ($db_item['state'] == ITEM_STATE_NOTSUPPORTED) ? 'unknown txt' : 'txt';

	$itemName = array(SPACE, SPACE, $db_item['resolvedName']);

	if ($filterShowDetails) {
		$itemKey = new CLink(resolveItemKeyMacros($db_item), 'items.php?form=update&itemid='.$db_item['itemid']);
		$itemName = array_merge($itemName, array(BR(), SPACE, SPACE, $itemKey));

		$statusIcons = array();
		if ($db_item['status'] == ITEM_STATUS_ACTIVE) {
			if (zbx_empty($db_item['error'])) {
				$error = new CDiv(SPACE, 'status_icon iconok');
			}
			else {
				$error = new CDiv(SPACE, 'status_icon iconerror');
				$error->setHint($db_item['error'], '', 'on');
			}
			$statusIcons[] = $error;
		}

		if ($db_item['value_type'] == ITEM_VALUE_TYPE_FLOAT || $db_item['value_type'] == ITEM_VALUE_TYPE_UINT64) {
			$trendValue = $config['hk_trends_global'] ? $config['hk_trends'] : $db_item['trends'];
		}
		else {
			$trendValue = UNKNOWN_VALUE;
		}

		array_push($app_rows, new CRow(array(
			SPACE,
			is_show_all_nodes() ? ($db_host['item_cnt'] ? SPACE : get_node_name_by_elid($db_item['itemid'])) : null,
			$_REQUEST['hostid'] ? null : SPACE,
			new CCol(new CDiv($itemName, $stateCss)),
			new CCol(new CDiv(
				($db_item['type'] == ITEM_TYPE_SNMPTRAP || $db_item['type'] == ITEM_TYPE_TRAPPER)
					? UNKNOWN_VALUE
					: $db_item['delay'],
				$stateCss
			)),
			new CCol(new CDiv($config['hk_history_global'] ? $config['hk_history'] : $db_item['history'], $stateCss)),
			new CCol(new CDiv($trendValue, $stateCss)),
			new CCol(new CDiv(item_type2str($db_item['type']), $stateCss)),
			new CCol(new CDiv($lastClock, $stateCss)),
			new CCol(new CDiv($lastValue, $stateCss)),
			new CCol(new CDiv($change, $stateCss)),
			$actions,
			new CCol($statusIcons)
		)));
	}
	else {
		array_push($app_rows, new CRow(array(
			SPACE,
			is_show_all_nodes() ? ($db_host['item_cnt'] ? SPACE : get_node_name_by_elid($db_item['itemid'])) : null,
			$_REQUEST['hostid'] ? null : SPACE,
			new CCol(new CDiv($itemName, $stateCss)),
			new CCol(new CDiv($lastClock, $stateCss)),
			new CCol(new CDiv($lastValue, $stateCss)),
			new CCol(new CDiv($change, $stateCss)),
			$actions
		)));
	}
}
unset($app_rows);
unset($db_host);

foreach ($hosts as $hostId => $dbHost) {
	$host = $hosts[$dbHost['hostid']];

	if(!isset($tab_rows[$hostId])) {
		continue;
	}
	$appRows = $tab_rows[$hostId];

	$openState = CProfile::get('web.latest.toggle_other', null, $host['hostid']);

	$toggle = new CDiv(SPACE, 'app-list-toggle icon-plus-9x9');
	if ($openState) {
		$toggle->addClass('icon-minus-9x9');
	}
	$toggle->setAttribute('data-app-id', '0_'.$host['hostid']);
	$toggle->setAttribute('data-open-state', $openState);

	$hostName = null;

	if ($_REQUEST['hostid'] == 0) {
		$hostName = new CSpan($host['name'],
			'link_menu menu-host'.(($host['status'] == HOST_STATUS_NOT_MONITORED) ? ' not-monitored' : '')
		);
		$hostName->setMenuPopup(getMenuPopupHost($host, $hostScripts[$host['hostid']]));
	}

	// add toggle row
	$table->addRow(array(
		$toggle,
		get_node_name_by_elid($dbHost['hostid']),
		$hostName,
		new CCol(
			array(
				bold('- '.('other').' -'),
				SPACE.'('._n('%1$s Item', '%1$s Items', $dbHost['item_cnt']).')'
			),
			null, $filterShowDetails ? 10 : 5
		)
	), 'odd_row');

	// add toggle sub rows
	foreach($appRows as $row) {
		$row->setAttribute('parent_app_id', '0_'.$host['hostid']);
		$row->addClass('odd_row');
		if (!$openState) {
			$row->addClass('hidden');
		}
		$table->addRow($row);
	}
}

$latest_wdgt->addItem($table);
$latest_wdgt->show();

require_once dirname(__FILE__).'/include/page_footer.php';<|MERGE_RESOLUTION|>--- conflicted
+++ resolved
@@ -302,11 +302,7 @@
 // filter items
 foreach ($allItems as $key => &$item) {
 	// filter items without history
-<<<<<<< HEAD
-	if (!get_request('show_without_data') && !isset($history[$item['itemid']])) {
-=======
-	if (!$filterShowWithoutData && !isset($itemsWithData[$item['itemid']])) {
->>>>>>> e97dde71
+	if (!$filterShowWithoutData && !isset($history[$item['itemid']])) {
 		unset($allItems[$key]);
 
 		continue;
