<?php
/*
** Zabbix
** Copyright (C) 2000-2011 Zabbix SIA
**
** This program is free software; you can redistribute it and/or modify
** it under the terms of the GNU General Public License as published by
** the Free Software Foundation; either version 2 of the License, or
** (at your option) any later version.
**
** This program is distributed in the hope that it will be useful,
** but WITHOUT ANY WARRANTY; without even the implied warranty of
** MERCHANTABILITY or FITNESS FOR A PARTICULAR PURPOSE.  See the
** GNU General Public License for more details.
**
** You should have received a copy of the GNU General Public License
** along with this program; if not, write to the Free Software
** Foundation, Inc., 51 Franklin Street, Fifth Floor, Boston, MA  02110-1301, USA.
**/


require_once dirname(__FILE__).'/include/config.inc.php';
require_once dirname(__FILE__).'/include/hosts.inc.php';
require_once dirname(__FILE__).'/include/items.inc.php';

$page['title'] = _('Latest data');
$page['file'] = 'latest.php';
$page['hist_arg'] = array('groupid','hostid','show','select','open','applicationid');
$page['scripts'] = array();

$page['type'] = detect_page_type(PAGE_TYPE_HTML);

define('ZBX_PAGE_MAIN_HAT','hat_latest');

if (PAGE_TYPE_HTML == $page['type']) {
	define('ZBX_PAGE_DO_REFRESH', 1);
}
//	define('ZBX_PAGE_DO_JS_REFRESH', 1);

require_once dirname(__FILE__).'/include/page_header.php';

//		VAR			     			 TYPE	   OPTIONAL FLAGS	VALIDATION	EXCEPTION
$fields=array(
	'apps'=>				array(T_ZBX_INT, O_OPT,	NULL,	DB_ID,		NULL),
	'applicationid'=>		array(T_ZBX_INT, O_OPT,	NULL,	DB_ID,		NULL),
	'close'=>				array(T_ZBX_INT, O_OPT,	NULL,	IN('1'),	NULL),
	'open'=>				array(T_ZBX_INT, O_OPT,	NULL,	IN('1'),	NULL),

	'groupid'=>				array(T_ZBX_INT, O_OPT,	P_SYS,	DB_ID,		NULL),
	'hostid'=>				array(T_ZBX_INT, O_OPT,	P_SYS,	DB_ID,		NULL),

	'fullscreen'=>			array(T_ZBX_INT, O_OPT,	P_SYS,	IN('0,1'),	NULL),
// filter
	'select'=>				array(T_ZBX_STR, O_OPT, NULL,	NULL,		NULL),
	'show_without_data'=>	array(T_ZBX_INT, O_OPT, NULL,	IN('0,1'),	NULL),
	'filter_rst'=>			array(T_ZBX_INT, O_OPT,	P_SYS,	IN('0,1'),	NULL),
	'filter_set'=>			array(T_ZBX_STR, O_OPT,	P_SYS,	null,		NULL),
//ajax
	'favobj'=>				array(T_ZBX_STR, O_OPT, P_ACT,	NULL,		NULL),
	'favref'=>				array(T_ZBX_STR, O_OPT, P_ACT,  NOT_EMPTY,	'isset({favobj})'),
	'favstate'=>			array(T_ZBX_INT, O_OPT, P_ACT,  NOT_EMPTY,	'isset({favobj})'),
);

check_fields($fields);

/* AJAX */
if(isset($_REQUEST['favobj'])){
	if('filter' == $_REQUEST['favobj']){
		CProfile::update('web.latest.filter.state',$_REQUEST['favstate'], PROFILE_TYPE_INT);
	}
}

if((PAGE_TYPE_JS == $page['type']) || (PAGE_TYPE_HTML_BLOCK == $page['type'])){
	require_once dirname(__FILE__).'/include/page_footer.php';
	exit();
}
//--------

/* FILTER */
if (!isset($_REQUEST['show_without_data'])) {
	$_REQUEST['show_without_data'] = 0;
}

if(isset($_REQUEST['filter_rst'])){
	$_REQUEST['select'] = '';
	$_REQUEST['show_without_data'] = 0;
}

if(isset($_REQUEST['filter_set']) || isset($_REQUEST['filter_rst'])){
	CProfile::update('web.latest.filter.select',$_REQUEST['select'], PROFILE_TYPE_STR);
	CProfile::update('web.latest.filter.show_without_data',$_REQUEST['show_without_data'], PROFILE_TYPE_INT);
}
else {
	$_REQUEST['select'] = CProfile::get('web.latest.filter.select', '');
	$_REQUEST['show_without_data'] = CProfile::get('web.latest.filter.show_without_data', 0);
}
// --------------

$latest_wdgt = new CWidget();

// Header
$fs_icon = get_icon('fullscreen', array('fullscreen' => $_REQUEST['fullscreen']));
$latest_wdgt->addPageHeader(_('LATEST DATA'), $fs_icon);

// 2nd header
$r_form = new CForm('get');

$options = array(
	'groups' => array(
		'monitored_hosts' => 1,
	),
	'hosts' => array(
		'monitored_hosts' => 1,
	),
	'hostid' => get_request('hostid', null),
	'groupid' => get_request('groupid', null),
);
$pageFilter = new CPageFilter($options);
$_REQUEST['groupid'] = $pageFilter->groupid;
$_REQUEST['hostid'] = $pageFilter->hostid;

$available_hosts = $pageFilter->hostsSelected ? array_keys($pageFilter->hosts) : array();

$r_form->addItem(array(_('Group').SPACE, $pageFilter->getGroupsCB(true)));
$r_form->addItem(array(SPACE._('Host').SPACE, $pageFilter->getHostsCB(true)));

$latest_wdgt->addHeader(_('Items'), $r_form);
//-------------

/************************* FILTER **************************/
/***********************************************************/
$filterForm = new CFormTable(null, null, 'get');
$filterForm->setAttribute('name','zbx_filter');
$filterForm->setAttribute('id','zbx_filter');

$filterForm->addRow(_('Show items with name like'), new CTextBox('select',$_REQUEST['select'],20));
$filterForm->addRow(_('Show items without data'), new CCheckBox('show_without_data', $_REQUEST['show_without_data'], null, 1));

$reset = new CButton("filter_rst", _('Reset'), 'javascript: var uri = new Curl(location.href); uri.setArgument("filter_rst",1); location.href = uri.getUrl();');

$filterForm->addItemToBottomRow(new CSubmit("filter_set", _('Filter')));
$filterForm->addItemToBottomRow($reset);

$latest_wdgt->addFlicker($filterForm, CProfile::get('web.latest.filter.state', 1));
//-------

validate_sort_and_sortorder('i.name',ZBX_SORT_UP);

$_REQUEST['apps'] = get_request('apps', array());
$apps = zbx_toHash($_REQUEST['apps']);

if(isset($_REQUEST['open'])){
	$showAll = 1;
	if(isset($_REQUEST['applicationid']))
		$apps[$_REQUEST['applicationid']] = $_REQUEST['applicationid'];
}
else{
	$hideAll = 1;
	if(isset($_REQUEST['applicationid']))
		$apps[$_REQUEST['applicationid']] = $_REQUEST['applicationid'];
}

if(count($apps) > 35){
	$apps = array_slice($apps, -35);
}

// js templates
require_once dirname(__FILE__).'/include/views/js/general.script.confirm.js.php';

if(isset($showAll)){
	$url = '?close=1'.
		url_param('groupid').
		url_param('hostid').
		url_param('select');
	$link = new CLink(new CImg('images/general/opened.gif'),$url);
//		$link = new CLink(new CImg('images/general/opened.gif'),$url,null,"javascript: return updater.onetime_update('".ZBX_PAGE_MAIN_HAT."','".$url."');");
}
else{
	$url = '?open=1'.
		url_param('groupid').
		url_param('hostid').
		url_param('select');
	$link = new CLink(new CImg('images/general/closed.gif'),$url);
//		$link = new CLink(new CImg('images/general/closed.gif'),$url,null,"javascript: return updater.onetime_update('".ZBX_PAGE_MAIN_HAT."','".$url."');");
}

$table = new CTableInfo(_('No values found.'));
$table->setHeader(array(
	$link,
	is_show_all_nodes() ? make_sorting_header(_('Node'), 'h.hostid') : null,
	($_REQUEST['hostid'] == 0) ? make_sorting_header(_('Host'), 'h.name') : NULL,
	make_sorting_header(_('Name'), 'i.name'),
	make_sorting_header(_('Last check'), 'i.lastclock'),
	_('Last value'),
	_x('Change', 'noun in latest data'),
	_('History')
));

//	$table->ShowStart();

/**
 * Display APPLICATION ITEMS
 */
$db_apps = array();
$db_appids = array();

$options = array(
	'output' => array('name', 'hostid'),
	'hostids' => $available_hosts,
	'selectAppllications' => API_OUTPUT_EXTEND,
	'selectScreens' => API_OUTPUT_COUNT,
	'selectInventory' => true,
	'selectGroups' => API_OUTPUT_REFER,
	'preservekeys' => true
);

$sql_from = '';
$sql_where = '';
if($_REQUEST['groupid'] > 0){
	$sql_from .= ',hosts_groups hg ';
	$sql_where.= ' AND hg.hostid=h.hostid AND hg.groupid='.$_REQUEST['groupid'];

	$options['groupid'] = $_REQUEST['groupid'];
}

if($_REQUEST['hostid']>0){
	$sql_where.= ' AND h.hostid='.$_REQUEST['hostid'];

	$options['hostids'] = $_REQUEST['hostid'];
}

$hosts = API::Host()->get($options);

// fetch scripts for the host JS menu
$hostScripts = API::Script()->getScriptsByHosts($options['hostids']);

// select hosts
$sql = 'SELECT DISTINCT h.name as hostname,h.hostid, a.* '.
		' FROM applications a, hosts h '.$sql_from.
		' WHERE a.hostid=h.hostid'.
			$sql_where.
			' AND '.DBcondition('h.hostid', $available_hosts).
		order_by('h.name,h.hostid','a.name,a.applicationid');

$db_app_res = DBselect($sql);
while($db_app = DBfetch($db_app_res)){
	$db_app['item_cnt'] = 0;

	$db_apps[$db_app['applicationid']] = $db_app;
	$db_appids[$db_app['applicationid']] = $db_app['applicationid'];
}

$tab_rows = array();

// select items
$sql = 'SELECT DISTINCT i.*, ia.applicationid '.
		' FROM items i,items_applications ia'.
		' WHERE '.DBcondition('ia.applicationid',$db_appids).
			' AND i.itemid=ia.itemid'.
			($_REQUEST['show_without_data'] ? '' : ' AND i.lastvalue IS NOT NULL').
			' AND (i.status='.ITEM_STATUS_ACTIVE.' OR i.status='.ITEM_STATUS_NOTSUPPORTED.')'.
			' AND '.DBcondition('i.flags', array(ZBX_FLAG_DISCOVERY_NORMAL, ZBX_FLAG_DISCOVERY_CREATED)).
		order_by('i.name,i.itemid,i.lastclock');

$db_items = DBselect($sql);
while($db_item = DBfetch($db_items)){
	$description = itemName($db_item);

	if(!empty($_REQUEST['select']) && !zbx_stristr($description, $_REQUEST['select']) ) continue;

	if(strpos($db_item['units'], ',') !== false)
		list($db_item['units'], $db_item['unitsLong']) = explode(',', $db_item['units']);
	else
		$db_item['unitsLong'] = '';

	$db_app = &$db_apps[$db_item['applicationid']];

	if(!isset($tab_rows[$db_app['applicationid']])) $tab_rows[$db_app['applicationid']] = array();
	$app_rows = &$tab_rows[$db_app['applicationid']];

	$db_app['item_cnt']++;

	if(isset($showAll) && !empty($apps) && !isset($apps[$db_app['applicationid']])) continue;
	else if(isset($hideAll) && (empty($apps) || isset($apps[$db_app['applicationid']]))) continue;

	if (isset($db_item['lastclock'])) {
		$lastclock = zbx_date2str(_('d M Y H:i:s'), $db_item['lastclock']);
	}
	else {
		$lastclock = ' - ';
	}

<<<<<<< HEAD
		$lastvalue = formatItemValue($db_item);

		if(isset($db_item['lastvalue']) && isset($db_item['prevvalue'])
				&& in_array($db_item['value_type'], array(ITEM_VALUE_TYPE_FLOAT, ITEM_VALUE_TYPE_UINT64))
				&& ($db_item['lastvalue']-$db_item['prevvalue'] != 0))
		{
			if($db_item['lastvalue']-$db_item['prevvalue']<0){
				$change=convert_units($db_item['lastvalue']-$db_item['prevvalue'],$db_item['units']);
			}
			else{
				$change='+'.convert_units($db_item['lastvalue']-$db_item['prevvalue'],$db_item['units']);
			}
			$change=nbsp($change);
		}
		else{
			$change = ' - ';
		}
=======
	$lastvalue = format_lastvalue($db_item);
>>>>>>> 5ef79109

	if (isset($db_item['lastvalue']) && isset($db_item['prevvalue'])
			&& ($db_item['value_type'] == ITEM_VALUE_TYPE_FLOAT || $db_item['value_type'] == ITEM_VALUE_TYPE_UINT64)
			&& ($db_item['lastvalue'] - $db_item['prevvalue'] != 0)) {

		$change = '';
		if (($db_item['lastvalue'] - $db_item['prevvalue']) > 0) {
			$change = '+';
		}

		$digits = ($db_item['value_type'] == ITEM_VALUE_TYPE_FLOAT) ? 2 : 0;

		// for 'unixtime' change should be calculated as uptime
		$change .= convert_units(
			bcsub($db_item['lastvalue'], $db_item['prevvalue'], $digits),
			$db_item['units'] == 'unixtime' ? 'uptime' : $db_item['units'],
			0
		);
		$change = nbsp($change);
	}
	else {
		$change = ' - ';
	}

	if(($db_item['value_type']==ITEM_VALUE_TYPE_FLOAT) || ($db_item['value_type']==ITEM_VALUE_TYPE_UINT64)){
		$actions = new CLink(_('Graph'),'history.php?action=showgraph&itemid='.$db_item['itemid']);
	}
	else{
		$actions = new CLink(_('History'),'history.php?action=showvalues&period=3600&itemid='.$db_item['itemid']);
	}

	$item_status = $db_item['status'] == ITEM_STATUS_NOTSUPPORTED ? 'unknown' : null;

	array_push($app_rows, new CRow(array(
		SPACE,
		is_show_all_nodes()?SPACE:null,
		($_REQUEST['hostid']>0)?NULL:SPACE,
		new CCol(SPACE.SPACE.$description, $item_status),
		new CCol($lastclock, $item_status),
		new CCol($lastvalue, $item_status),
		new CCol($change, $item_status),
		$actions
	)));
}
unset($app_rows);
unset($db_app);

foreach ($db_apps as $appid => $db_app) {
	$host = $hosts[$db_app['hostid']];
	$group = reset($host['groups']);

	if(!isset($tab_rows[$appid])) continue;

	$app_rows = $tab_rows[$appid];

	$tmp_apps = $apps;
	if(isset($apps[$db_app['applicationid']])){
		unset($tmp_apps[$db_app['applicationid']]);
		$tmp_apps = array_values($tmp_apps);
	}

	if(isset($showAll)){
		if(!empty($apps) && !isset($apps[$db_app['applicationid']])) $img = new CImg('images/general/closed.gif');
		else $img = new CImg('images/general/opened.gif');
	}
	else{
		if(!empty($apps) && !isset($apps[$db_app['applicationid']])) $img = new CImg('images/general/opened.gif');
		else $img = new CImg('images/general/closed.gif');
	}

	if(isset($showAll) && (!empty($tmp_apps) || empty($apps))){
		if(empty($apps)) $url = '?close=1&applicationid='.$db_app['applicationid'];
		else if(isset($apps[$db_app['applicationid']])) $url = '?open=1'.url_param($tmp_apps, false, 'apps');
		else $url = '?open=1&applicationid='.$db_app['applicationid'].url_param($tmp_apps, false, 'apps');
	}
	else{
		if(empty($apps)) $url = '?open=1&applicationid='.$db_app['applicationid'];
		else if(isset($apps[$db_app['applicationid']])) $url = '?close=1'.url_param($tmp_apps, false, 'apps');
		else $url = '?close=1&applicationid='.$db_app['applicationid'].url_param($tmp_apps, false, 'apps');
	}

	$url.= url_param('groupid').url_param('hostid').url_param('fullscreen').url_param('select');
	$link = new CLink($img,$url);

	$col = new CCol(array(bold($db_app['name']),SPACE.'('._n('%1$s Item', '%1$s Items', $db_app['item_cnt']).')'));

	$col->setColSpan(5);
	// host JS menu link
	$hostSpan = new CSpan($host['name'], 'link_menu menu-host');
	$scripts = ($hostScripts[$host['hostid']]) ? $hostScripts[$host['hostid']] : array();
	$hostSpan->setAttribute('data-menu', hostMenuData($host, $scripts));

	$table->addRow(array(
		$link,
		get_node_name_by_elid($db_app['applicationid']),
		($_REQUEST['hostid'] > 0) ? null : $hostSpan,
		$col
	));

	foreach($app_rows as $row)
		$table->addRow($row);
}

/**
 * Display OTHER ITEMS (which doesn't linked to application)
 */
$db_hosts = array();
$db_hostids = array();

// select hosts
$sql = 'SELECT DISTINCT h.name,h.hostid '.
		' FROM hosts h'.$sql_from.', items i '.
			' LEFT JOIN items_applications ia ON ia.itemid=i.itemid'.
		' WHERE ia.itemid is NULL '.
			$sql_where.
			' AND h.hostid=i.hostid '.
			' AND '.DBcondition('i.flags', array(ZBX_FLAG_DISCOVERY_NORMAL, ZBX_FLAG_DISCOVERY_CREATED)).
			' AND '.DBcondition('h.hostid', $available_hosts).
		' ORDER BY h.name';

$db_host_res = DBselect($sql);
while($db_host = DBfetch($db_host_res)) {
	$db_host['item_cnt'] = 0;

	$db_hosts[$db_host['hostid']] = $db_host;
	$db_hostids[$db_host['hostid']] = $db_host['hostid'];
}

$tab_rows = array();

// select items
$sql = 'SELECT DISTINCT h.host as hostname,h.hostid,i.* '.
		' FROM hosts h'.$sql_from.', items i '.
			' LEFT JOIN items_applications ia ON ia.itemid=i.itemid'.
		' WHERE ia.itemid is NULL '.
			$sql_where.
			' AND h.hostid=i.hostid '.
			($_REQUEST['show_without_data'] ? '' : ' AND i.lastvalue IS NOT NULL').
			' AND (i.status='.ITEM_STATUS_ACTIVE.' OR i.status='.ITEM_STATUS_NOTSUPPORTED.')'.
			' AND '.DBcondition('i.flags', array(ZBX_FLAG_DISCOVERY_NORMAL, ZBX_FLAG_DISCOVERY_CREATED)).
			' AND '.DBcondition('h.hostid', $db_hostids).
		' ORDER BY i.name,i.itemid';
$db_items = DBselect($sql);
while ($db_item = DBfetch($db_items)) {
	$description = itemName($db_item);

	if (!empty($_REQUEST['select']) && !zbx_stristr($description, $_REQUEST['select'])) continue;

	if (strpos($db_item['units'], ',') !== false)
		list($db_item['units'], $db_item['unitsLong']) = explode(',', $db_item['units']);
	else
		$db_item['unitsLong'] = '';

	$db_host = &$db_hosts[$db_item['hostid']];

	if (!isset($tab_rows[$db_host['hostid']])) $tab_rows[$db_host['hostid']] = array();
	$app_rows = &$tab_rows[$db_host['hostid']];

<<<<<<< HEAD
		// column "lastvalue"
		$lastvalue = formatItemValue($db_item);

		// column "change"
		if (isset($db_item['lastvalue']) && isset($db_item['prevvalue'])
				&& ($db_item['value_type'] == ITEM_VALUE_TYPE_FLOAT || $db_item['value_type'] == ITEM_VALUE_TYPE_UINT64)
				&& ($db_item['lastvalue'] - $db_item['prevvalue'] != 0)) {
			$change = '';
			if(($db_item['lastvalue'] - $db_item['prevvalue']) > 0) {
				$change = '+';
			}

			$digits = ($db_item['value_type'] == ITEM_VALUE_TYPE_FLOAT) ? 2 : 0;
			$change = $change.convert_units(bcsub($db_item['lastvalue'], $db_item['prevvalue'], $digits), $db_item['units'], 0);
			$change = nbsp($change);
		}
		else {
			$change = ' - ';
		}
=======
	$db_host['item_cnt']++;
>>>>>>> 5ef79109

	if (isset($showAll) && !empty($apps) && !isset($apps[0])) continue;
	else if (isset($hideAll) && (empty($apps) || isset($apps[0]))) continue;

	// column "lastclock"
	if (isset($db_item['lastclock'])) {
		$lastclock = zbx_date2str(_('d M Y H:i:s'), $db_item['lastclock']);
	}
	else {
		$lastclock = ' - ';
	}

	// column "lastvalue"
	$lastvalue = format_lastvalue($db_item);

	// column "change"
	if (isset($db_item['lastvalue']) && isset($db_item['prevvalue'])
			&& ($db_item['value_type'] == ITEM_VALUE_TYPE_FLOAT || $db_item['value_type'] == ITEM_VALUE_TYPE_UINT64)
			&& ($db_item['lastvalue'] - $db_item['prevvalue'] != 0)) {

		$change = '';
		if(($db_item['lastvalue'] - $db_item['prevvalue']) > 0) {
			$change = '+';
		}

		$digits = ($db_item['value_type'] == ITEM_VALUE_TYPE_FLOAT) ? 2 : 0;

		// for 'unixtime' change should be calculated as uptime
		$change .= convert_units(
			bcsub($db_item['lastvalue'], $db_item['prevvalue'], $digits),
			$db_item['units'] == 'unixtime' ? 'uptime' : $db_item['units'],
			0
		);
		$change = nbsp($change);
	}
	else {
		$change = ' - ';
	}

	// column "action"
	if (($db_item['value_type'] == ITEM_VALUE_TYPE_FLOAT) || ($db_item['value_type'] == ITEM_VALUE_TYPE_UINT64)) {
		$actions = new CLink(_('Graph'), 'history.php?action=showgraph&itemid='.$db_item['itemid']);
	}
	else{
		$actions = new CLink(_('History'), 'history.php?action=showvalues&period=3600&itemid='.$db_item['itemid']);
	}

	$item_status = $db_item['status'] == ITEM_STATUS_NOTSUPPORTED ? 'unknown' : null;
	array_push($app_rows, new CRow(array(
		SPACE,
		is_show_all_nodes() ? ($db_host['item_cnt'] ? SPACE : get_node_name_by_elid($db_item['itemid'])) : null,
		$_REQUEST['hostid'] ? null : SPACE,
		new CCol(SPACE.SPACE.$description, $item_status),
		new CCol($lastclock, $item_status),
		new CCol($lastvalue, $item_status),
		new CCol($change, $item_status),
		new CCol($actions, $item_status)
	)));
}
unset($app_rows);
unset($db_host);

foreach ($db_hosts as $hostid => $db_host) {
	$host = $hosts[$db_host['hostid']];
	$group = reset($host['groups']);

	if(!isset($tab_rows[$hostid])) continue;
	$app_rows = $tab_rows[$hostid];

	$tmp_apps = $apps;
	if(isset($apps[0])){
		unset($tmp_apps[0]);
		$tmp_apps = array_values($tmp_apps);
	}

	if(isset($showAll)){
		if(!empty($apps) && !isset($apps[0])) $img = new CImg('images/general/closed.gif');
		else $img = new CImg('images/general/opened.gif');
	}
	else{
		if(!empty($apps) && !isset($apps[0])) $img = new CImg('images/general/opened.gif');
		else $img = new CImg('images/general/closed.gif');
	}

	if(isset($showAll) && (!empty($tmp_apps) || empty($apps))){
		if(empty($apps)) $url = '?close=1&applicationid=0';
		else if(isset($apps[0])) $url = '?open=1'.url_param($tmp_apps, false, 'apps');
		else $url = '?open=1&applicationid=0'.url_param($tmp_apps, false, 'apps');
	}
	else{
		if(empty($apps)) $url = '?open=1&applicationid=0';
		else if(isset($apps[0])) $url = '?close=1'.url_param($tmp_apps, false, 'apps');
		else $url = '?close=1&applicationid=0'.url_param($tmp_apps, false, 'apps');
	}

	$url.= url_param('groupid').url_param('hostid').url_param('fullscreen').url_param('select');
	$link = new CLink($img,$url);


	$col = new CCol(array(bold('- '.('other').' -'), SPACE.'('._n('%1$s Item', '%1$s Items', $db_host['item_cnt']).')'));
	$col->setColSpan(5);

	// host JS menu link
	$hostSpan = new CSpan($host['name'], 'link_menu menu-host');
	$scripts = ($hostScripts[$host['hostid']]) ? $hostScripts[$host['hostid']] : array();
	$hostSpan->setAttribute('data-menu', hostMenuData($host, $scripts));

	$table->addRow(array(
		$link,
		get_node_name_by_elid($db_host['hostid']),
		($_REQUEST['hostid'] > 0) ? null : $hostSpan,
		$col
	));

	foreach($app_rows as $row)
		$table->addRow($row);
}

$latest_wdgt->addItem($table);
$latest_wdgt->show();

require_once 'include/page_footer.php';<|MERGE_RESOLUTION|>--- conflicted
+++ resolved
@@ -290,27 +290,7 @@
 		$lastclock = ' - ';
 	}
 
-<<<<<<< HEAD
-		$lastvalue = formatItemValue($db_item);
-
-		if(isset($db_item['lastvalue']) && isset($db_item['prevvalue'])
-				&& in_array($db_item['value_type'], array(ITEM_VALUE_TYPE_FLOAT, ITEM_VALUE_TYPE_UINT64))
-				&& ($db_item['lastvalue']-$db_item['prevvalue'] != 0))
-		{
-			if($db_item['lastvalue']-$db_item['prevvalue']<0){
-				$change=convert_units($db_item['lastvalue']-$db_item['prevvalue'],$db_item['units']);
-			}
-			else{
-				$change='+'.convert_units($db_item['lastvalue']-$db_item['prevvalue'],$db_item['units']);
-			}
-			$change=nbsp($change);
-		}
-		else{
-			$change = ' - ';
-		}
-=======
-	$lastvalue = format_lastvalue($db_item);
->>>>>>> 5ef79109
+	$lastvalue = formatItemValue($db_item);
 
 	if (isset($db_item['lastvalue']) && isset($db_item['prevvalue'])
 			&& ($db_item['value_type'] == ITEM_VALUE_TYPE_FLOAT || $db_item['value_type'] == ITEM_VALUE_TYPE_UINT64)
@@ -469,29 +449,7 @@
 	if (!isset($tab_rows[$db_host['hostid']])) $tab_rows[$db_host['hostid']] = array();
 	$app_rows = &$tab_rows[$db_host['hostid']];
 
-<<<<<<< HEAD
-		// column "lastvalue"
-		$lastvalue = formatItemValue($db_item);
-
-		// column "change"
-		if (isset($db_item['lastvalue']) && isset($db_item['prevvalue'])
-				&& ($db_item['value_type'] == ITEM_VALUE_TYPE_FLOAT || $db_item['value_type'] == ITEM_VALUE_TYPE_UINT64)
-				&& ($db_item['lastvalue'] - $db_item['prevvalue'] != 0)) {
-			$change = '';
-			if(($db_item['lastvalue'] - $db_item['prevvalue']) > 0) {
-				$change = '+';
-			}
-
-			$digits = ($db_item['value_type'] == ITEM_VALUE_TYPE_FLOAT) ? 2 : 0;
-			$change = $change.convert_units(bcsub($db_item['lastvalue'], $db_item['prevvalue'], $digits), $db_item['units'], 0);
-			$change = nbsp($change);
-		}
-		else {
-			$change = ' - ';
-		}
-=======
 	$db_host['item_cnt']++;
->>>>>>> 5ef79109
 
 	if (isset($showAll) && !empty($apps) && !isset($apps[0])) continue;
 	else if (isset($hideAll) && (empty($apps) || isset($apps[0]))) continue;
@@ -505,7 +463,7 @@
 	}
 
 	// column "lastvalue"
-	$lastvalue = format_lastvalue($db_item);
+	$lastvalue = formatItemValue($db_item);
 
 	// column "change"
 	if (isset($db_item['lastvalue']) && isset($db_item['prevvalue'])
