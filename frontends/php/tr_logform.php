--- conflicted
+++ resolved
@@ -238,32 +238,9 @@
 		->addVar('sform', '1')
 		->addVar('itemid', $itemid);
 
-<<<<<<< HEAD
-	$form_list->addRow(null, [
-		(new CCheckBox('iregexp'))->setLabel('iregexp'),
-		(new CDiv())->addClass(ZBX_STYLE_FORM_INPUT_MARGIN),
-		(new CButton('add_key_and', _('AND')))
-			->addClass(ZBX_STYLE_BTN_GREY)
-			->onClick('javascript: add_keyword_and();'),
-		(new CDiv())->addClass(ZBX_STYLE_FORM_INPUT_MARGIN),
-		(new CButton('add_key_or', _('OR')))
-			->addClass(ZBX_STYLE_BTN_GREY)
-			->onClick('javascript: add_keyword_or();'),
-		(new CDiv())->addClass(ZBX_STYLE_FORM_INPUT_MARGIN),
-		(new CComboBox('expr_type', null, null, [
-			CTextTriggerConstructor::EXPRESSION_TYPE_MATCH => _('Include'),
-			CTextTriggerConstructor::EXPRESSION_TYPE_NO_MATCH => _('Exclude')
-		]))->setId('expr_type'),
-		(new CDiv())->addClass(ZBX_STYLE_FORM_INPUT_MARGIN),
-		(new CButton('add_exp', _('Add')))
-			->addClass(ZBX_STYLE_BTN_GREY)
-			->onClick('javascript: add_logexpr();')
-	]);
-=======
 	if (hasRequest('triggerid')) {
 		$form->addVar('triggerid', getRequest('triggerid'));
 	}
->>>>>>> 96271ee7
 
 	$key_table = (new CTable())
 		->setId('key_list')
@@ -359,7 +336,7 @@
 							->setId('logexpr')
 					)
 					->addRow(null, [
-						new CLabel([new CCheckBox('iregexp'), 'iregexp'], 'iregexp'),
+						(new CCheckBox('iregexp'))->setLabel('iregexp'),
 						(new CDiv())->addClass(ZBX_STYLE_FORM_INPUT_MARGIN),
 						(new CButton('add_key_and', _('AND')))
 							->addClass(ZBX_STYLE_BTN_GREY)
