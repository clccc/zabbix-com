<?php
/*
** Zabbix
** Copyright (C) 2000-2011 Zabbix SIA
**
** This program is free software; you can redistribute it and/or modify
** it under the terms of the GNU General Public License as published by
** the Free Software Foundation; either version 2 of the License, or
** (at your option) any later version.
**
** This program is distributed in the hope that it will be useful,
** but WITHOUT ANY WARRANTY; without even the implied warranty of
** MERCHANTABILITY or FITNESS FOR A PARTICULAR PURPOSE.  See the
** GNU General Public License for more details.
**
** You should have received a copy of the GNU General Public License
** along with this program; if not, write to the Free Software
** Foundation, Inc., 675 Mass Ave, Cambridge, MA 02139, USA.
**/
?>
<?php
require_once('include/config.inc.php');
require_once('include/maps.inc.php');
require_once('include/forms.inc.php');

$page['title'] = 'S_CONFIGURATION_OF_NETWORK_MAPS';
$page['file'] = 'sysmap.php';
$page['hist_arg'] = array('sysmapid');
$page['scripts'] = array('class.cmap.js', 'class.cviewswitcher.js');
$page['type'] = detect_page_type();

include_once('include/page_header.php');
?>
<?php

//		VAR			TYPE	OPTIONAL FLAGS	VALIDATION	EXCEPTION
	$fields=array(
		'sysmapid'=>	array(T_ZBX_INT, O_MAND, P_SYS,	DB_ID,NULL),
		'selementid'=>	array(T_ZBX_INT, O_OPT,	 P_SYS,	DB_ID,		NULL),
		'sysmap'=>		array(T_ZBX_STR, O_OPT,  NULL, NOT_EMPTY,	'isset({save})'),

// actions
		'save'=>		array(T_ZBX_STR, O_OPT, P_SYS|P_ACT,	NULL,	NULL),
		'delete'=>		array(T_ZBX_STR, O_OPT, P_SYS|P_ACT,	NULL,	NULL),
		'cancel'=>		array(T_ZBX_STR, O_OPT, P_SYS,	NULL,	NULL),

// other
		'form'=>		array(T_ZBX_STR, O_OPT, P_SYS,	NULL,	NULL),
		'form_refresh'=>	array(T_ZBX_INT, O_OPT,	NULL,	NULL,	NULL),

//ajax
		'favobj'=>		array(T_ZBX_STR, O_OPT, P_ACT,	NULL,	NULL),
		'favid'=>		array(T_ZBX_STR, O_OPT, P_ACT,  null,	NULL),
		'favcnt'=>		array(T_ZBX_INT, O_OPT,	null,	null,	null),

		'action'=>		array(T_ZBX_STR, O_OPT, P_ACT, 	NOT_EMPTY,		NULL),
		'state'=>		array(T_ZBX_INT, O_OPT, P_ACT,  NOT_EMPTY,		'isset({favobj}) && ("hat"=={favobj})'),

		'selements'=>	array(T_ZBX_STR, O_OPT,	P_SYS,	DB_ID, NULL),
		'links'=>		array(T_ZBX_STR, O_OPT,	P_SYS,	DB_ID, NULL),
	);

	check_fields($fields);

?>
<?php
// ACTION /////////////////////////////////////////////////////////////////////////////
	if(isset($_REQUEST['favobj'])){
		$json = new CJSON();
		if('sysmap' == $_REQUEST['favobj']){
			$sysmapid = get_request('sysmapid',0);
			$cmapid = get_request('favid',0);

			switch($_REQUEST['action']){
				case 'get':
					$data = array();

					$options = array(
						'sysmapids'=> $sysmapid,
						'editable' => true,
						'output' => API_OUTPUT_EXTEND,
<<<<<<< HEAD
						'select_selements' => API_OUTPUT_EXTEND,
						'select_links' => API_OUTPUT_EXTEND,
						'preservekeys' => true
=======
						'selectSelements' => API_OUTPUT_EXTEND,
						'selectLinks' => API_OUTPUT_EXTEND
>>>>>>> c6d97ab9
					);

					$sysmaps = API::Map()->get($options);
					$db_map = reset($sysmaps);

					expandMapLabels($db_map);
					$map_info = getSelementsInfo($db_map);
					add_elementNames($db_map['selements']);

					foreach($db_map['selements'] as $snum => &$selement){
						$selement['image'] = get_selement_iconid($selement, $map_info[$selement['selementid']]);
						$selement['urls'] = zbx_toHash($selement['urls'], 'name');
					}
					unset($selement);

					foreach($db_map['links'] as $enum => &$link){
						$link['linktriggers'] = zbx_toHash($link['linktriggers'], 'linktriggerid');
						foreach($link['linktriggers'] as $lnum => $linktrigger){
							$hosts = get_hosts_by_triggerid($linktrigger['triggerid']);
							if($host = DBfetch($hosts)){
								$description = $host['host'].':'.expand_trigger_description($linktrigger['triggerid']);
							}

							$link['linktriggers'][$lnum]['desc_exp'] = $description;
						}
						order_result($link['linktriggers'], 'desc_exp');
					}
					unset($link);

// just to save server requests
					$defImage = get_default_image(false);
					$db_map['defaultSelementIconId'] = $defImage['imageid'];

					print(zbx_jsvalue($db_map, true));
					break;
				case 'save':
					@ob_start();
					try{
						DBstart();

						$options = array(
							'sysmapids' => $sysmapid,
							'editable' => true,
							'output' => API_OUTPUT_SHORTEN,
						);
						$sysmap = API::Map()->get($options);
						$sysmap = reset($sysmap);
						if($sysmap === false) throw new Exception(_('Access denied!')."\n\r");

						$sysmapUpdate = $json->decode($_REQUEST['sysmap'], true);
						$sysmapUpdate['sysmapid'] = $sysmapid;

						$result = API::Map()->update($sysmapUpdate);

						if($result !== false)
							print('if(Confirm("'._('Map is saved! Return?').'")){ location.href = "sysmaps.php"; }');
						else
							throw new Exception(_('Map save operation failed.')."\n\r");

						DBend(true);
					}
					catch(Exception $e){
						DBend(false);
						$msg = array($e->getMessage());
						foreach(clear_messages() as $errMsg) $msg[] = $errMsg['type'].': '.$errMsg['message'];

						ob_clean();

						print('alert('.zbx_jsvalue(implode("\n\r", $msg)).');');
					}
					@ob_flush();
					exit();
					break;
			}
		}

		if('selements' == $_REQUEST['favobj']){
			$sysmapid = get_request('sysmapid',0);
			$cmapid = get_request('favid',0);

			switch($_REQUEST['action']){
				case 'getIcon':
					$selements = get_request('selements', '[]');
					$selements = $json->decode($selements, true);

					if(empty($selements)){
						print('ZBX_SYSMAPS['.$cmapid.'].map.info("'.S_GET_IMG_ELEMENT_DATA_NOT_FOUND.'"); ');
						break;
					}

					$selement = reset($selements);
					$selement['sysmapid'] = $sysmapid;

					$resultData = array(
						'image' => get_selement_iconid($selement),
						'label_expanded' => resolveMapLabelMacrosAll($selement)
					);

					print(zbx_jsvalue($resultData, true));
				break;
			}
		}

		if('links' == $_REQUEST['favobj']){
			switch($_REQUEST['action']){
			}
		}
	}

	if(PAGE_TYPE_HTML != $page['type']){
		include_once('include/page_footer.php');
		exit();
	}

// include JS + templates
include('include/views/js/configuration.sysmaps.js.php');

?>
<?php

	show_table_header(S_CONFIGURATION_OF_NETWORK_MAPS_BIG);

	if(isset($_REQUEST['sysmapid'])){
		$options = array(
			'sysmapids' => $_REQUEST['sysmapid'],
			'editable' => 1,
			'output' => API_OUTPUT_EXTEND,
		);
		$maps = API::Map()->get($options);

		if(empty($maps)) access_deny();
		else $sysmap = reset($maps);
	}

	echo SBR;

// ELEMENTS
	$el_add = new CIcon(S_ADD_ELEMENT, 'iconplus');
	$el_add->setAttribute('id','selement_add');

	$el_rmv = new CIcon(S_REMOVE_ELEMENT, 'iconminus');
	$el_rmv->setAttribute('id','selement_rmv');
//-----------------

// CONNECTORS
	$cn_add = new CIcon(S_ADD_LINK, 'iconplus');
	$cn_add->setAttribute('id','link_add');

	$cn_rmv = new CIcon(S_REMOVE_LINK, 'iconminus');
	$cn_rmv->setAttribute('id','link_rmv');
//------------------------

// Side Menu
	$elcn_tab = new CTable();
	$elcn_tab->addRow(array(bold('E'),bold('L')));
	$elcn_tab->addRow(array($el_add,$cn_add));
	$elcn_tab->addRow(array($el_rmv,$cn_rmv));

	$td = new CCol($elcn_tab);
	$td->setAttribute('valign','top');
//----
	$save_btn = new CSubmit('save',S_SAVE);
	$save_btn->setAttribute('id','sysmap_save');

	$elcn_tab = new CTable(null,'textwhite');
	$gridShow = new CSpan(
		$sysmap['grid_show'] == SYSMAP_GRID_SHOW_ON ? S_SHOWN : S_HIDDEN,
		'whitelink'
	);
	$gridShow->setAttribute('id', 'gridshow');

	$gridAutoAlign = new CSpan(
		$sysmap['grid_align'] == SYSMAP_GRID_ALIGN_ON ? S_ON : S_OFF,
		'whitelink'
	);
	$gridAutoAlign->setAttribute('id', 'gridautoalign');


	// possible grid sizes, selecting the one saved to DB
	$possibleGridSizes = array(
		20 => '20x20',
		40 => '40x40',
		50 => '50x50',
		75 => '75x75',
		100 => '100x100'
	);
	$gridSize = new CComboBox('gridsize', $sysmap['grid_size']);
	$gridSize->addItems($possibleGridSizes);

	$gridAlignAll = new CSubmit('gridalignall', S_ALIGN_ICONS);
	$gridAlignAll->setAttribute('id', 'gridalignall');

	$gridForm = new CDiv(array($gridSize, $gridAlignAll));
	$gridForm->setAttribute('id', 'gridalignblock');

	$menuRow = array();
	array_push($menuRow, S_MAP . ' "'.$sysmap['name'].'"');
	array_push($menuRow, SPACE.SPACE);
	array_push($menuRow, S_ICON.' [',$el_add,$el_rmv,']');
	array_push($menuRow, SPACE.SPACE);
	array_push($menuRow, S_LINK.' [',$cn_add,$cn_rmv,']');
	array_push($menuRow, SPACE.SPACE);
	array_push($menuRow, S_GRID.' [',$gridShow,'|',$gridAutoAlign,']');
	array_push($menuRow, SPACE, $gridForm);

	$elcn_tab->addRow($menuRow);
	show_table_header($elcn_tab, $save_btn);


	$sysmap_img = new CImg('images/general/tree/zero.gif', 'Sysmap');
	$sysmap_img->setAttribute('id', 'sysmap_img');

	$table = new CTable(NULL,'map');
	$table->addRow($sysmap_img);
	$table->Show();

	$container = new CDiv(null);
	$container->setAttribute('id','sysmap_cnt');
	$container->setAttribute('style','position: absolute;');
	$container->Show();


// ICONS
	$el_form_menu = array();

	$result = DBselect('SELECT imageid, name FROM images WHERE imagetype=1 AND '.DBin_node('imageid'));
	while($row = DBfetch($result)){
		$row['name'] = get_node_name_by_elid($row['imageid']) . $row['name'];
		$el_form_menu[$row['imageid']] = $row['name'];
	}
	$menu = 'var zbxSelementIcons = '.zbx_jsvalue($el_form_menu, true).';';
	insert_js($menu);

	insert_show_color_picker_javascript();

	zbx_add_post_js('create_map("sysmap_cnt", "'.$sysmap['sysmapid'].'");');



include_once('include/page_footer.php');

?><|MERGE_RESOLUTION|>--- conflicted
+++ resolved
@@ -79,14 +79,9 @@
 						'sysmapids'=> $sysmapid,
 						'editable' => true,
 						'output' => API_OUTPUT_EXTEND,
-<<<<<<< HEAD
-						'select_selements' => API_OUTPUT_EXTEND,
-						'select_links' => API_OUTPUT_EXTEND,
-						'preservekeys' => true
-=======
 						'selectSelements' => API_OUTPUT_EXTEND,
 						'selectLinks' => API_OUTPUT_EXTEND
->>>>>>> c6d97ab9
+						'preservekeys' => true
 					);
 
 					$sysmaps = API::Map()->get($options);
