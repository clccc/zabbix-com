<?php
/*
** ZABBIX
** Copyright (C) 2000-2011 SIA Zabbix
**
** This program is free software; you can redistribute it and/or modify
** it under the terms of the GNU General Public License as published by
** the Free Software Foundation; either version 2 of the License, or
** (at your option) any later version.
**
** This program is distributed in the hope that it will be useful,
** but WITHOUT ANY WARRANTY; without even the implied warranty of
** MERCHANTABILITY or FITNESS FOR A PARTICULAR PURPOSE.  See the
** GNU General Public License for more details.
**
** You should have received a copy of the GNU General Public License
** along with this program; if not, write to the Free Software
** Foundation, Inc., 675 Mass Ave, Cambridge, MA 02139, USA.
**/
?>
<?php
require_once('include/config.inc.php');
require_once('include/hosts.inc.php');

$page['title'] = 'S_HOST_GROUPS';
$page['file'] = 'hostgroups.php';
$page['hist_arg'] = array();

include_once('include/page_header.php');
?>
<?php
//		VAR			TYPE	OPTIONAL FLAGS	VALIDATION	EXCEPTION
	$fields=array(
		'hosts'=>				array(T_ZBX_INT, O_OPT,	P_SYS,		DB_ID, 	NULL),
		'groups'=>				array(T_ZBX_INT, O_OPT,	P_SYS,		DB_ID, 	NULL),
		'hostids'=>				array(T_ZBX_INT, O_OPT,	P_SYS,		DB_ID, 	NULL),
		'groupids'=>			array(T_ZBX_INT, O_OPT,	P_SYS,		DB_ID, 	NULL),
/* group */
		'groupid'=>				array(T_ZBX_INT, O_OPT,	P_SYS,		DB_ID,		'(isset({form})&&({form}=="update"))'),
		'gname'=>				array(T_ZBX_STR, O_OPT,	NULL,		NOT_EMPTY,	'isset({save})'),
		'twb_groupid'=> 		array(T_ZBX_INT, O_OPT,	P_SYS,			DB_ID,		NULL),
/* actions */
		'go'=>					array(T_ZBX_STR, O_OPT, P_SYS|P_ACT,	NULL,	NULL),
// form
		'save'=>				array(T_ZBX_STR, O_OPT, P_SYS|P_ACT,	NULL,	NULL),
		'clone'=>				array(T_ZBX_STR, O_OPT, P_SYS|P_ACT,	NULL,	NULL),
		'delete'=>				array(T_ZBX_STR, O_OPT, P_SYS|P_ACT,	NULL,	NULL),
		'cancel'=>				array(T_ZBX_STR, O_OPT, P_SYS,			NULL,	NULL),
/* other */
		'form'=>				array(T_ZBX_STR, O_OPT, P_SYS,			NULL,	NULL),
		'form_refresh'=>		array(T_ZBX_STR, O_OPT, NULL,			NULL,	NULL)
	);
	check_fields($fields);
	validate_sort_and_sortorder('name', ZBX_SORT_UP);

	$_REQUEST['go'] = get_request('go','none');

// PERMISSIONS
	if(get_request('groupid', 0) > 0){
		$groupids = available_groups($_REQUEST['groupid'], 1);
		if(empty($groupids)) access_deny();
	}
?>
<?php
/*** <--- ACTIONS ---> ***/
	if(isset($_REQUEST['clone']) && isset($_REQUEST['groupid'])){
		unset($_REQUEST['groupid']);
		$_REQUEST['form'] = 'clone';
	}
	else if(isset($_REQUEST['save'])){

		$objects = get_request('hosts', array());

		$hosts = API::Host()->get(array(
			'hostids' => $objects,
			'output' => API_OUTPUT_SHORTEN
		));

		$templates = API::Template()->get(array(
			'templateids' => $objects,
			'output' => API_OUTPUT_SHORTEN
		));

		if(isset($_REQUEST['groupid'])){
			DBstart();
			$old_group = API::HostGroup()->get(array(
				'groupids' => $_REQUEST['groupid'],
				'output' => API_OUTPUT_EXTEND
			));
			$old_group = reset($old_group);

			$result = API::HostGroup()->update(array(
				'groupid' => $_REQUEST['groupid'],
				'name' => $_REQUEST['gname']
			));

			if($result){
				$options = array(
					'groupids' => $result['groupids'],
					'output' => API_OUTPUT_EXTEND
				);
				$groups = API::HostGroup()->get($options);

				$data = array(
					'hosts' => $hosts,
					'templates' => $templates,
					'groups' => $groups
				);
				$result = API::HostGroup()->massUpdate($data);
			}
			$result = DBend($result);
			if($result){
				$group = reset($groups);
				add_audit_ext(AUDIT_ACTION_UPDATE, AUDIT_RESOURCE_HOST_GROUP, $group['groupid'], $group['name'], 'groups', array('name' => $old_group['name']), array('name' => $group['name']));
			}

			$msg_ok = S_GROUP_UPDATED;
			$msg_fail = S_CANNOT_UPDATE_GROUP;
		}
		else{
			if(!count(get_accessible_nodes_by_user($USER_DETAILS,PERM_READ_WRITE,PERM_RES_IDS_ARRAY)))
				access_deny();

			DBstart();
			$result = API::HostGroup()->create(array('name' => $_REQUEST['gname']));
			if($result){
				$options = array(
					'groupids' => $result['groupids'],
					'output' => API_OUTPUT_EXTEND
				);
				$groups = API::HostGroup()->get($options);

				$data = array(
					'hosts' => $hosts,
					'templates' => $templates,
					'groups' => $groups
				);
				$result = API::HostGroup()->massAdd($data);

				if($result){
					$group = reset($groups);
					add_audit_ext(AUDIT_ACTION_ADD, AUDIT_RESOURCE_HOST_GROUP, $group['groupid'], $group['name'], null, null, null);
				}
			}
			if($result === false) error(API::HostGroup()->resetErrors());
			$result = ($result) ? true : false;
			$result = DBend($result);

			$msg_ok		= S_GROUP_ADDED;
			$msg_fail	= S_CANNOT_ADD_GROUP;
		}
		show_messages($result, $msg_ok, $msg_fail);
		if($result){
			unset($_REQUEST['form']);
		}
		unset($_REQUEST['save']);
	}
	else if(isset($_REQUEST['delete']) && isset($_REQUEST['groupid'])){
<<<<<<< HEAD
		$result = API::HostGroup()->delete($_REQUEST['groupid']);
=======
		DBstart();
		$result = CHostGroup::delete($_REQUEST['groupid']);
		$result = DBend($result);
>>>>>>> 488ab79c

		unset($_REQUEST['form']);
		show_messages($result, S_GROUP_DELETED, S_CANNOT_DELETE_GROUP);
		unset($_REQUEST['groupid']);
	}
// --------- GO  ----------
	else if($_REQUEST['go'] == 'delete'){
			$groups = get_request('groups', array());
			$go_result = API::HostGroup()->delete($groups);
			show_messages($go_result, S_GROUP_DELETED, S_CANNOT_DELETE_GROUP);
		}
	else if(str_in_array($_REQUEST['go'], array('activate', 'disable'))){

		$status = ($_REQUEST['go'] == 'activate') ? HOST_STATUS_MONITORED : HOST_STATUS_NOT_MONITORED;
		$groups = get_request('groups', array());
		if(!empty($groups)){
			DBstart();
			$hosts = API::Host()->get(array(
				'groupids' => $groups,
				'editable' => 1,
				'output' => API_OUTPUT_EXTEND
			));

			if(empty($hosts)){
				$go_result = true;
			}
			else{
				$go_result = API::Host()->massUpdate(array('hosts' => $hosts, 'status' => $status));
				if($go_result){
					foreach($hosts as $host){
						add_audit_ext(AUDIT_ACTION_UPDATE, AUDIT_RESOURCE_HOST,
							$host['hostid'],
							$host['host'],
							'hosts',
							array('status' => $host['status']),
							array('status' => $status));
					}
				}
			}

			$go_result = DBend($go_result);
			show_messages($go_result, S_HOST_STATUS_UPDATED, S_CANNOT_UPDATE_HOST);
		}
	}

	if(($_REQUEST['go'] != 'none') && isset($go_result) && $go_result){
		$url = new CUrl();
		$path = $url->getPath();
		insert_js('cookie.eraseArray("'.$path.'")');
	}


	if(isset($_REQUEST['form'])){
		$frmForm = null;
	}
	else{
		$frmForm = new CForm();
		$frmForm->addItem(new CSubmit('form', S_CREATE_GROUP));
	}

	$groups_wdgt = new CWidget();
	$groups_wdgt->addPageHeader(S_CONFIGURATION_OF_GROUPS, $frmForm);

	if(isset($_REQUEST['form'])){
		$groupid = get_request('groupid', 0);
		$hosts = get_request('hosts', array());

		$group_name = get_request('gname', '');
		$frm_title = S_HOST_GROUP;
		if($groupid > 0){
			$group = get_hostgroup_by_groupid($groupid);
			$frm_title .= ' ['.$group['name'].']';

// if first time select all hosts for group from db
			if(!isset($_REQUEST['form_refresh'])){
				$group_name = $group['name'];

				$params = array(
					'groupids' => $groupid,
					'templated_hosts' => 1,
					'output' => API_OUTPUT_SHORTEN
				);
				$hosts = API::Host()->get($params);
				$hosts = zbx_objectValues($hosts, 'hostid');
				$hosts = zbx_toHash($hosts, 'hostid');
			}
		}

		$frmHostG = new CFormTable($frm_title, 'hostgroups.php');
		$frmHostG->setName('hg_form');

		if($groupid > 0){
			$frmHostG->addVar('groupid', $groupid);
		}

		$frmHostG->addRow(S_GROUP_NAME, new CTextBox('gname', $group_name, 48));

// select all possible groups
		$params = array(
			'not_proxy_host' => 1,
			'sortfield' => 'name',
			'editable' => 1,
			'output' => API_OUTPUT_EXTEND);
		$db_groups = API::HostGroup()->get($params);
		$twb_groupid = get_request('twb_groupid', -1);
		if($twb_groupid == -1){
			$gr = reset($db_groups);
			$twb_groupid = $gr['groupid'];
		}

		//creating <select> with list of host groups
		$cmbGroups = new CComboBox('twb_groupid', $twb_groupid, 'submit()');

		/**
		 * Adding option 'All' to combobox list
		 * @see ZBX-1425
		 * @author Konstantin Buravcov
		 */
		$cmbGroups->addItem('0', S_O_ALL);

		foreach($db_groups as $row){
			$cmbGroups->addItem($row['groupid'], $row['name']);
		}

		$cmbHosts = new CTweenBox($frmHostG, 'hosts', $hosts, 25);

		//if $twb_groupid is '0', we need to get all hosts, if not, hosts from given group
		if ($twb_groupid == 0) {
			//get all hosts from all groups
			$params = array(
				'templated_hosts' => 1,
				'sortfield' => 'host',
				'editable' => 1,
				'output' => API_OUTPUT_EXTEND
			);

		}
		else {
			// get hosts from selected twb_groupid combo
			$params = array(
				'groupids' => $twb_groupid,
				'templated_hosts' => 1,
				'sortfield' => 'host',
				'editable' => 1,
				'output' => API_OUTPUT_EXTEND
			);
		}

		$db_hosts = API::Host()->get($params);

		foreach($db_hosts as $num => $db_host){
// add all except selected hosts
			if(!isset($hosts[$db_host['hostid']]))
				$cmbHosts->addItem($db_host['hostid'], $db_host['host']);
		}

// select selected hosts and add them
		$params = array(
			'hostids' => $hosts,
			'templated_hosts' => 1,
			'sortfield' => 'host',
			'output' => API_OUTPUT_EXTEND
		);
		$r_hosts = API::Host()->get($params);

		$params = array(
			'hostids' => $hosts,
			'templated_hosts' =>1,
			'editable' => 1,
			'output' => API_OUTPUT_SHORTEN
		);

		$rw_hosts = API::Host()->get($params);
		$rw_hosts = zbx_toHash($rw_hosts, 'hostid');
		foreach($r_hosts as $num => $host){
			if(isset($rw_hosts[$host['hostid']]))
				$cmbHosts->addItem($host['hostid'], $host['host']);
			else
				$cmbHosts->addItem($host['hostid'], $host['host'], true, false);
		}

		$frmHostG->addRow(S_HOSTS, $cmbHosts->Get(S_HOSTS.SPACE.S_IN,array(S_OTHER.SPACE.S_HOSTS.SPACE.'|'.SPACE.S_GROUP.SPACE, $cmbGroups)));

		$frmHostG->addItemToBottomRow(new CSubmit('save', S_SAVE));
		if($groupid > 0){
			$dltButton = new CButtonDelete(S_DELETE_SELECTED_GROUP, url_param('form').url_param('groupid'));
			$dlt_groups = getDeletableHostGroups($_REQUEST['groupid']);
			if(empty($dlt_groups)) $dltButton->setAttribute('disabled', 'disabled');

			$frmHostG->addItemToBottomRow(array(new CSubmit('clone',S_CLONE), $dltButton));
		}
		$frmHostG->addItemToBottomRow(new CButtonCancel());
		$groups_wdgt->addItem($frmHostG);
	}
	else{
		$numrows = new CDiv();
		$numrows->setAttribute('name','numrows');

		$groups_wdgt->addHeader(S_HOST_GROUPS_BIG);
		$groups_wdgt->addHeader($numrows);

// Host Groups table
		$form = new CForm();
		$form->setName('form_groups');

		$table = new CTableInfo(S_NO_HOST_GROUPS_DEFINED);
		$table->setHeader(array(
			new CCheckBox('all_groups', NULL, "checkAll('".$form->getName()."','all_groups','groups');"),
			make_sorting_header(S_NAME, 'name'),
			' # ',
			S_MEMBERS
		));

		$sortfield = getPageSortField('name');
		$sortorder =  getPageSortOrder();
		$options = array(
			'editable' => 1,
			'output' => API_OUTPUT_EXTEND,
			'sortfield' => $sortfield,
			'sortorder' => $sortorder,
			'limit' => ($config['search_limit']+1)
		);
		$groups = API::HostGroup()->get($options);

		order_result($groups, $sortfield, $sortorder);
		$paging = getPagingLine($groups);
//-----

// COUNT hosts, templates
		$options = array(
			'groupids' => zbx_objectValues($groups, 'groupid'),
			'selectHosts' => API_OUTPUT_COUNT,
			'select_templates' => API_OUTPUT_COUNT,
			'nopermissions' => 1
		);
		$groupCounts = API::HostGroup()->get($options);
		$groupCounts = zbx_toHash($groupCounts, 'groupid');
//-----

// Data
		$options = array(
			'groupids' => zbx_objectValues($groups, 'groupid'),
			'selectHosts' => array('hostid','host','status'),
			'select_templates' => array('hostid','host','status'),
			'output' => API_OUTPUT_EXTEND,
			'nopermissions' => 1,
			'limitSelects' => $config['max_in_table']+1
		);

// sorting && paging
		$groups = API::HostGroup()->get($options);
		order_result($groups, $sortfield, $sortorder);
//---------

		foreach($groups as $num => $group){
			$tpl_count = 0;
			$host_count = 0;
			$hosts_output = array();
			$i = 0;

			foreach($group['templates'] as $hnum => $template){
				$i++;
				if($i > $config['max_in_table']){
					$hosts_output[] = '...';
					$hosts_output[] = '//empty for array_pop';
					break;
				}

				$url = 'templates.php?form=update&templateid='.$template['hostid'].'&groupid='.$group['groupid'];
				$hosts_output[] = new CLink($template['host'], $url, 'unknown');
				$hosts_output[] = ', ';
			}
			if(!empty($hosts_output)){
				array_pop($hosts_output);
				$hosts_output[] = BR();
				$hosts_output[] = BR();
			}

			foreach($group['hosts'] as $hnum => $host){
				$i++;
				if($i > $config['max_in_table']){
					$hosts_output[] = '...';
					$hosts_output[] = '//empty for array_pop';
					break;
				}

				switch($host['status']){
					case HOST_STATUS_NOT_MONITORED:
						$style = 'on';
						$url = 'hosts.php?form=update&hostid='.$host['hostid'].'&groupid='.$group['groupid'];
					break;
					default:
						$style = null;
						$url = 'hosts.php?form=update&hostid='.$host['hostid'].'&groupid='.$group['groupid'];
					break;
				}
				$hosts_output[] = new CLink($host['host'], $url, $style);
				$hosts_output[] = ', ';

			}
			array_pop($hosts_output);

			$hostCount = $groupCounts[$group['groupid']]['hosts'];
			$templateCount = $groupCounts[$group['groupid']]['templates'];

			$table->addRow(array(
				new CCheckBox('groups['.$group['groupid'].']', NULL, NULL, $group['groupid']),
				new CLink($group['name'], 'hostgroups.php?form=update&groupid='.$group['groupid']),
				array(
					array(new CLink(S_TEMPLATES, 'templates.php?groupid='.$group['groupid'], 'unknown'), ' ('.$templateCount.')'),
					BR(),
					array(new CLink(S_HOSTS, 'hosts.php?groupid='.$group['groupid']),' ('.$hostCount.')'),
				),
				new CCol((empty($hosts_output) ? '-' : $hosts_output), 'wraptext')
			));
		}

//----- GO ------
		$goBox = new CComboBox('go');
		$goOption = new CComboItem('activate',S_ACTIVATE_SELECTED_HOSTS);
		$goOption->setAttribute('confirm',S_ENABLE_SELECTED_HOST_GROUPS);
		$goBox->addItem($goOption);

		$goOption = new CComboItem('disable',S_DISABLE_SELECTED_HOSTS);
		$goOption->setAttribute('confirm',S_DISABLE_SELECTED_HOST_GROUPS);
		$goBox->addItem($goOption);

		$goOption = new CComboItem('delete',S_DELETE_SELECTED_GROUPS);
		$goOption->setAttribute('confirm',S_DELETE_SELECTED_HOST_GROUPS);
		$goBox->addItem($goOption);

// goButton name is necessary!!!
		$goButton = new CSubmit('goButton',S_GO);
		$goButton->setAttribute('id','goButton');

		zbx_add_post_js('chkbxRange.pageGoName = "groups";');

		$footer = get_table_header(array($goBox, $goButton));
//----

// PAGING FOOTER
		$table = array($paging, $table, $paging, $footer);
//---------

		$form->addItem($table);

		$groups_wdgt->addItem($form);
	}
	$groups_wdgt->show();

include_once('include/page_footer.php');
?><|MERGE_RESOLUTION|>--- conflicted
+++ resolved
@@ -156,13 +156,9 @@
 		unset($_REQUEST['save']);
 	}
 	else if(isset($_REQUEST['delete']) && isset($_REQUEST['groupid'])){
-<<<<<<< HEAD
+		DBstart();
 		$result = API::HostGroup()->delete($_REQUEST['groupid']);
-=======
-		DBstart();
-		$result = CHostGroup::delete($_REQUEST['groupid']);
 		$result = DBend($result);
->>>>>>> 488ab79c
 
 		unset($_REQUEST['form']);
 		show_messages($result, S_GROUP_DELETED, S_CANNOT_DELETE_GROUP);
