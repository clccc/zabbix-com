<?php
/*
** ZABBIX
** Copyright (C) 2000-2009 SIA Zabbix
**
** This program is free software; you can redistribute it and/or modify
** it under the terms of the GNU General Public License as published by
** the Free Software Foundation; either version 2 of the License, or
** (at your option) any later version.
**
** This program is distributed in the hope that it will be useful,
** but WITHOUT ANY WARRANTY; without even the implied warranty of
** MERCHANTABILITY or FITNESS FOR A PARTICULAR PURPOSE.  See the
** GNU General Public License for more details.
**
** You should have received a copy of the GNU General Public License
** along with this program; if not, write to the Free Software
** Foundation, Inc., 675 Mass Ave, Cambridge, MA 02139, USA.
**/
?>
<?php
	require_once('include/config.inc.php');
	require_once('include/items.inc.php');
	require_once('include/graphs.inc.php');

	$page['file']	= 'history.php';
	$page['title']	= 'S_HISTORY';
	$page['hist_arg'] = array('itemid', 'hostid', 'grouid', 'graphid', 'period', 'dec', 'inc', 'left', 'right', 'stime');
	$page['scripts'] = array('scriptaculous.js?load=effects,dragdrop','class.calendar.js','gtlc.js');

	$page['type'] = detect_page_type(PAGE_TYPE_HTML);

	if(isset($_REQUEST['plaintext'])){
		define('ZBX_PAGE_NO_MENU', 1);
	}
	else if(PAGE_TYPE_HTML == $page['type']){
		define('ZBX_PAGE_DO_REFRESH', 1);
	}

include_once('include/page_header.php');

?>
<?php
//		VAR			TYPE	OPTIONAL FLAGS	VALIDATION	EXCEPTION
	$fields=array(
		'itemid'=>	array(T_ZBX_INT, O_OPT, P_SYS,	DB_ID,	'!isset({favobj})'),

		'period'=>	array(T_ZBX_INT, O_OPT,	 null,	null, null),
		'dec'=>		array(T_ZBX_INT, O_OPT,	 null,	null, null),
		'inc'=>		array(T_ZBX_INT, O_OPT,	 null,	null, null),
		'left'=>	array(T_ZBX_INT, O_OPT,	 null,	null, null),
		'right'=>	array(T_ZBX_INT, O_OPT,	 null,	null, null),
		'stime'=>	array(T_ZBX_STR, O_OPT,	 null,	null, null),

		'filter_task'=>	array(T_ZBX_STR, O_OPT,	 null,
			IN(FILTER_TAST_SHOW.','.FILTER_TAST_HIDE.','.FILTER_TAST_MARK.','.FILTER_TAST_INVERT_MARK), null),
		'filter'=>	array(T_ZBX_STR, O_OPT,	 null,	null, null),
		'mark_color'=>	array(T_ZBX_STR, O_OPT,	 null,	IN(MARK_COLOR_RED.','.MARK_COLOR_GREEN.','.MARK_COLOR_BLUE), null),

		'cmbloglist'=>	array(T_ZBX_INT, O_OPT,	 null,	DB_ID, null),

		'plaintext'=>	array(T_ZBX_STR, O_OPT,	 null,	null, null),
		'action'=>	array(T_ZBX_STR, O_OPT,	 null,	IN('"showgraph","showvalues","showlatest","add","remove"'), null),
//ajax
		'favobj'=>		array(T_ZBX_STR, O_OPT, P_ACT,	NULL,			NULL),
		'favid'=>		array(T_ZBX_STR, O_OPT, P_ACT,  NOT_EMPTY,		'isset({favobj})'),
/* actions */
		'remove_log'=>		array(T_ZBX_STR, O_OPT, P_SYS|P_ACT,	null,	null),
		'reset'=>		array(T_ZBX_STR, O_OPT, P_SYS|P_ACT,	null,	null),
		'cancel'=>		array(T_ZBX_STR, O_OPT, P_SYS,	null,	null),
/* other */
		'form'=>		array(T_ZBX_STR, O_OPT, P_SYS,	null,	null),
		'form_copy_to'=>	array(T_ZBX_STR, O_OPT, P_SYS,	null,	null),
		'form_refresh'=>	array(T_ZBX_INT, O_OPT,	null,	null,	null),
		'fullscreen'=>		array(T_ZBX_INT, O_OPT,	P_SYS,	null,	null)
	);

	check_fields($fields);
?>
<?php
	if(isset($_REQUEST['favobj'])){
		if(str_in_array($_REQUEST['favobj'],array('itemid','graphid'))){
			$result = false;
			if('add' == $_REQUEST['action']){
				$result = add2favorites('web.favorite.graphids',$_REQUEST['favid'],$_REQUEST['favobj']);
				if($result){
					print('$("addrm_fav").title = "'.S_REMOVE_FROM.' '.S_FAVOURITES.'";'."\n");
					print('$("addrm_fav").onclick = function(){rm4favorites("itemid","'.$_REQUEST['favid'].'",0);}'."\n");
				}
			}
			else if('remove' == $_REQUEST['action']){
				$result = rm4favorites('web.favorite.graphids',$_REQUEST['favid'],ZBX_FAVORITES_ALL,$_REQUEST['favobj']);

				if($result){
					print('$("addrm_fav").title = "'.S_ADD_TO.' '.S_FAVOURITES.'";'."\n");
					print('$("addrm_fav").onclick = function(){ add2favorites("itemid","'.$_REQUEST['favid'].'");}'."\n");
				}
			}

			if((PAGE_TYPE_JS == $page['type']) && $result){
				print('switchElementsClass("addrm_fav","iconminus","iconplus");');
			}
		}
	}

	if((PAGE_TYPE_JS == $page['type']) || (PAGE_TYPE_HTML_BLOCK == $page['type'])){
		exit();
	}

	$_REQUEST['action'] = get_request('action', 'showgraph');

/*** Prepare page header - start ***/
	if(is_array($_REQUEST['itemid'])){
		$_REQUEST['itemid'] = array_unique($_REQUEST['itemid']);

		if(isset($_REQUEST['remove_log']) && isset($_REQUEST['cmbloglist'])){
			foreach($_REQUEST['itemid'] as $id => $itemid)
				if((bccomp($itemid , $_REQUEST['cmbloglist'])==0))
					unset($_REQUEST['itemid'][$id]);
		}

		$items_count = count($_REQUEST['itemid']);
		if($items_count > 1){
			$main_header = count($_REQUEST['itemid']).SPACE.S_LOG_FILES_SMALL;
		}
		else{
			$_REQUEST['itemid'] = array_pop($_REQUEST['itemid']);
		}
	}

	
	$options = array(
		'itemids' => $_REQUEST['itemid'],
	);
	$request_items = zbx_toArray($_REQUEST['itemid']);
	$allowed_items = CItem::get($options);
	$allowed_items = zbx_toHash($allowed_items, 'itemid');
	foreach($request_items as $itemid){
		if(!isset($allowed_items[$itemid])) access_deny();
	}
	
	// $available_hosts = get_accessible_hosts_by_user($USER_DETAILS,PERM_READ_ONLY,PERM_RES_IDS_ARRAY);
	// $sql = 'SELECT h.host,i.hostid,i.description,i.key_ '.
			// ' FROM items i,hosts h '.
			// ' WHERE i.itemid IN ('.(is_array($_REQUEST['itemid']) ? implode(',', $_REQUEST['itemid']) : $_REQUEST['itemid']).') '.
				// ' AND h.hostid=i.hostid '.
				// ' AND '.DBcondition('h.hostid',$available_hosts, true);

	// if(DBfetch(DBselect($sql))){
		// access_deny();
	// }

	
	$sql = 'SELECT h.host,i.hostid,i.* '.
			' FROM items i,hosts h '.
			' WHERE i.itemid in ('.(is_array($_REQUEST['itemid']) ? implode(',', $_REQUEST['itemid']) : $_REQUEST['itemid']).') '.
				' AND h.hostid=i.hostid ';
	$item_data = DBfetch(DBselect($sql));

	$item_type = $item_data['value_type'];
	$l_header = null;

	if(!is_array($_REQUEST['itemid'])){
		$main_header = $item_data['host'].': '.item_description($item_data);

		if(isset($_REQUEST['plaintext']))
			echo $main_header.SBR;

		$_REQUEST['period'] = get_request('period',get_profile('web.item.graph.period', ZBX_PERIOD_DEFAULT, $_REQUEST['itemid']));
		if($_REQUEST['period'] >= ZBX_MIN_PERIOD){
			update_profile('web.item.graph.period',$_REQUEST['period'], PROFILE_TYPE_INT, $_REQUEST['itemid']);
		}

		$l_header = array(new CLink($item_data['host'],'latest.php?hostid='.$item_data['hostid']),': ',
			item_description($item_data));

		if('showgraph' == $_REQUEST['action']){
			if(infavorites('web.favorite.graphids',$_REQUEST['itemid'],'itemid')){
				$icon = new CDiv(SPACE,'iconminus');
				$icon->setAttribute('title',S_REMOVE_FROM.' '.S_FAVOURITES);
				$icon->addAction('onclick',new CJSscript("javascript: rm4favorites('itemid','".$_REQUEST['itemid']."',0);"));
			}
			else{
				$icon = new CDiv(SPACE,'iconplus');
				$icon->setAttribute('title',S_ADD_TO.' '.S_FAVOURITES);
				$icon->addAction('onclick',new CJSscript("javascript: add2favorites('itemid','".$_REQUEST['itemid']."');"));
			}
			$icon->setAttribute('id','addrm_fav');

			$icon_tab = new CTable();
			$icon_tab->addRow(array($icon,SPACE,$l_header));

			$l_header = $icon_tab;
		}
	}

	unset($item_data);

	$to_save_request = null;

	if( !isset($_REQUEST['plaintext']) && ($_REQUEST['fullscreen']==0) ){
		if($item_type == ITEM_VALUE_TYPE_LOG){
			$l_header = new CForm();
			$l_header->setName('loglist');
			$l_header->setMethod('get');
			$l_header->addVar('action',$_REQUEST['action']);
			$l_header->addVar('period',$_REQUEST['period']);
			$l_header->addVar('itemid',$_REQUEST['itemid']);

			if(isset($_REQUEST['filter_task']))	$l_header->addVar('filter_task',$_REQUEST['filter_task']);
			if(isset($_REQUEST['filter']))		$l_header->addVar('filter',$_REQUEST['filter']);
			if(isset($_REQUEST['mark_color']))	$l_header->addVar('mark_color',$_REQUEST['mark_color']);

			$cmbLogList = new CComboBox('cmbloglist');
			if(is_array($_REQUEST['itemid'])){
				$cmbLogList->addItem(0, $main_header);
				foreach($_REQUEST['itemid'] as $itemid){
					if(!($item = get_item_by_itemid($itemid)) || $item['value_type'] != ITEM_VALUE_TYPE_LOG){
						invalid_url();
					}

					$host = get_host_by_hostid($item['hostid']);
					$cmbLogList->addItem($itemid,$host['host'].': '.item_description($item));
				}
			}
			else{
				$cmbLogList->addItem($_REQUEST['itemid'], $main_header);
			}

			$l_header->addItem(array(
				S_LOG_FILES_LIST,SPACE,
				$cmbLogList,SPACE,
				new CButton('add_log',S_ADD,"return PopUp('popup.php?".
					"dstfrm=".$l_header->getName()."&srctbl=logitems&dstfld1=itemid&srcfld1=itemid');"),SPACE,
				$cmbLogList->ItemsCount() > 1 ? new CButton("remove_log",S_REMOVE_SELECTED) : null
				));
		}

		$form = new CForm();
		$form->setMethod('get');

		$form->addVar('itemid',$_REQUEST['itemid']);

		if(isset($_REQUEST['filter_task']))	$form->addVar('filter_task',$_REQUEST['filter_task']);
		if(isset($_REQUEST['filter']))		$form->addVar('filter',$_REQUEST['filter']);
		if(isset($_REQUEST['mark_color']))	$form->addVar('mark_color',$_REQUEST['mark_color']);

		$cmbAction = new CComboBox('action',$_REQUEST['action'],'submit()');

		if(str_in_array($item_type,array(ITEM_VALUE_TYPE_FLOAT,ITEM_VALUE_TYPE_UINT64))){
			$cmbAction->addItem('showgraph',S_GRAPH);
		}

		$cmbAction->addItem('showvalues',S_VALUES);
		$cmbAction->addItem('showlatest',S_500_LATEST_VALUES);

		$form->addItem($cmbAction);

		if($_REQUEST['action']!='showgraph')
			$form->addItem(array(SPACE,new CButton('plaintext',S_AS_PLAIN_TEXT)));

		show_table_header($l_header, $form);
	}
?>
<?php
	if(is_array($_REQUEST['itemid'])) $itemid = reset($_REQUEST['itemid']);
	else $itemid = $_REQUEST['itemid'];
	$effectiveperiod = navigation_bar_calc('web.item.graph', $itemid);

	$bstime = $_REQUEST['stime'];

	if($_REQUEST['action']=='showgraph' && ($item_type != ITEM_VALUE_TYPE_LOG)){
		$dom_graph_id = 'graph';
		$containerid = 'graph_cont1';
		$src = 'chart.php?itemid='.$_REQUEST['itemid'];

		$table = new CTableInfo('...','chart');
		$graph_cont = new CCol();
		$graph_cont->setAttribute('id', $containerid);
		$table->addRow($graph_cont);
		$table->show();
	}
	else if($_REQUEST['action']=='showvalues' || $_REQUEST['action']=='showlatest'){

		if($_REQUEST['action']=='showvalues') {
			$time = mktime(substr($bstime,8,2),substr($bstime,10,2),0,substr($bstime,4,2),substr($bstime,6,2),substr($bstime,0,4));
			$till = $time + $effectiveperiod;
		}
		$l_header = null;

		if(!isset($_REQUEST['plaintext'])){
			if($item_type==ITEM_VALUE_TYPE_LOG){
				$to_save_request = array('filter_task', 'filter', 'mark_color');

				$filter_task = get_request('filter_task',0);
				$filter = get_request('filter','');
				$mark_color = get_request('mark_color',0);

				$r_header = new CForm();
				$r_header->setMethod('get');

				$r_header->addVar('action',$_REQUEST['action']);
				$r_header->addVar('period',$_REQUEST['period']);
				$r_header->addVar('itemid',$_REQUEST['itemid']);

				$cmbFTask = new CComboBox('filter_task',$filter_task,'submit()');
				$cmbFTask->addItem(FILTER_TAST_SHOW,S_SHOW_SELECTED);
				$cmbFTask->addItem(FILTER_TAST_HIDE,S_HIDE_SELECTED);
				$cmbFTask->addItem(FILTER_TAST_MARK,S_MARK_SELECTED);
				$cmbFTask->addItem(FILTER_TAST_INVERT_MARK,S_MARK_OTHERS);

				$r_header->addItem(array(
					S_SELECT_ROWS_WITH_VALUE_LIKE,SPACE,
					new CTextBox('filter',$filter,25),
					$cmbFTask,SPACE));

				if(str_in_array($filter_task,array(FILTER_TAST_MARK,FILTER_TAST_INVERT_MARK))){
					$cmbColor = new CComboBox('mark_color',$mark_color);
					$cmbColor->addItem(MARK_COLOR_RED,S_AS_RED);
					$cmbColor->addItem(MARK_COLOR_GREEN,S_AS_GREEN);
					$cmbColor->addItem(MARK_COLOR_BLUE,S_AS_BLUE);
					$r_header->addItem(array($cmbColor,SPACE));
				}
				$r_header->addItem(new CButton('select',S_SELECT));
			}
			else{
				$r_header = null;
			}

			if(($l_header || $r_header) &&	($_REQUEST['fullscreen']==0))
				show_table_header($l_header,$r_header);
		}
		else{
			$txt = new CTag('p','yes',$l_header);
			$txt->Show();
			echo "\n";
		}

		$cond_clock = '';
		$limit = 'NO';
		if($_REQUEST['action']=='showlatest'){
			$limit = 500;
		}
		else if($_REQUEST['action']=='showvalues'){
			$cond_clock = ' and h.clock>'.$time.' and h.clock<'.$till;
		}

		if($item_type==ITEM_VALUE_TYPE_LOG){
			$itemid_lst = '';

			if(is_array($_REQUEST['itemid'])){
				$itemid_lst = implode(',',$_REQUEST['itemid']);
				$item_cout = count($_REQUEST['itemid']);
			}
			else{
				$itemid_lst = $_REQUEST['itemid'];
				$item_cout = 1;
			}

			$sql_filter = '';
			if(isset($_REQUEST['filter']) && $_REQUEST['filter']!=''){
				if($_REQUEST['filter_task'] == FILTER_TAST_SHOW)
					$sql_filter = ' AND h.value LIKE '.zbx_dbstr('%'.$_REQUEST['filter'].'%');
				else if($_REQUEST['filter_task'] == FILTER_TAST_HIDE)
					$sql_filter = ' AND h.value NOT LIKE '.zbx_dbstr('%'.$_REQUEST['filter'].'%');
			}


			if(!isset($_REQUEST['plaintext'])){
				$table = new CTableInfo('...','log_history_table');
				$table->setAttribute('id','graph');
				$table->setHeader(array(S_TIMESTAMP,
						($item_cout>1)?S_ITEM:null,
						S_LOCAL_TIME,
						S_SOURCE,
						S_SEVERITY,
						S_EVENT_ID,
						S_VALUE),'header');

				$table->showStart(); // to solve memory leak we call 'Show' method by steps
			}
			else{
				echo '<span class="textcolorstyles"><pre>'."\n";
			}

			$sql = 'SELECT hst.host,i.itemid,i.key_,i.description,h.clock,h.value,i.valuemapid,h.timestamp,h.source,h.severity,h.logeventid '.
					' FROM history_log h, items i, hosts hst '.
					' WHERE hst.hostid=i.hostid '.
						' AND h.itemid=i.itemid'.$sql_filter.
						' AND i.itemid in ('.$itemid_lst.')'.
						$cond_clock.
					' ORDER BY h.clock desc, h.id DESC';
			$result=DBselect($sql,$limit);
			while($row=DBfetch($result)){
//				$color_style = null;
				$color_style = 'textcolorstyles';

				if(isset($_REQUEST['filter']) && $_REQUEST['filter']!=''){
					$contain = zbx_stristr($row['value'],$_REQUEST['filter']) ? TRUE : FALSE;

					if(!isset($_REQUEST['mark_color'])) $_REQUEST['mark_color'] = MARK_COLOR_RED;

					if(($contain) && ($_REQUEST['filter_task'] == FILTER_TAST_MARK))
						$color_style = $_REQUEST['mark_color'];
					if((!$contain) && ($_REQUEST['filter_task'] == FILTER_TAST_INVERT_MARK))
						$color_style = $_REQUEST['mark_color'];

					switch($color_style){
						case MARK_COLOR_RED:	$color_style='mark_as_red'; break;
						case MARK_COLOR_GREEN:	$color_style='mark_as_green'; break;
						case MARK_COLOR_BLUE:	$color_style='mark_as_blue'; break;
					}
				}

				$new_row = array(nbsp(date('[Y.M.d H:i:s]',$row['clock'])));

				if($item_cout > 1)
					array_push($new_row,$row['host'].':'.item_description($row));

				if($row['timestamp'] == 0){
					array_push($new_row,new CCol(' - '));
				}
				else{
					array_push($new_row,date('Y.M.d H:i:s',$row['timestamp']));
				}

				if($row['source'] == ''){
					array_push($new_row,new CCol(' - '));
				}
				else{
					array_push($new_row,$row['source']);
				}

				array_push($new_row,
						new CCol(
							get_severity_description($row['severity']),
							get_severity_style($row['severity'])
							)
					);

				if($row['source'] == '' && $row['logeventid'] == '0'){
					array_push($new_row,new CCol(' - '));
				}
				else{
					array_push($new_row,$row['logeventid']);
				}

				$row['value'] = trim($row['value'],"\r\n");
				$row['value'] = encode_log($row['value']);
//				array_push($new_row,htmlspecialchars($row['value']));
				array_push($new_row, zbx_nl2br($row['value']));

				if(!isset($_REQUEST['plaintext'])){

					$crow = new CRow($new_row);

					if(is_null($color_style) && is_array($_REQUEST['itemid'])){
						$min_color = 0x98;
						$max_color = 0xF8;
						$int_color = ($max_color - $min_color) / count($_REQUEST['itemid']);
						$int_color *= array_search($row['itemid'],$_REQUEST['itemid']);
						$int_color += $min_color;
						$crow->setAttribute('style','background-color: '.sprintf("#%X%X%X",$int_color,$int_color,$int_color));
					}
					else {
						$crow->setClass($color_style);
					}

					$crow->Show();	// to solve memory leak we call 'Show' method for each element
				}
				else{
					echo date('Y-m-d H:i:s',$row['clock']);
					echo "\t".$row['clock']."\t".htmlspecialchars($row['value'])."\n";
				}
			}

			if(!isset($_REQUEST['plaintext']))
				$table->ShowEnd();	// to solve memory leak we call 'Show' method by steps
			else
				echo '</pre></span>';
		}
		else{
			switch($item_type){
				case ITEM_VALUE_TYPE_FLOAT: 
					$h_table = 'history'; 
				break;
				case ITEM_VALUE_TYPE_UINT64: 
					$h_table = 'history_uint'; 
				break;
				case ITEM_VALUE_TYPE_TEXT: 
					$h_table = 'history_text'; 
				break;
				default: $h_table = 'history_str';
			}

			$sql = 'SELECT h.clock,h.value,i.valuemapid '.
					' FROM '.$h_table.' h, items i '.
					' WHERE h.itemid=i.itemid '.
						' AND i.itemid='.$_REQUEST['itemid'].
						$cond_clock.
					' ORDER BY clock desc';
			$result = DBselect($sql,$limit);
			if(!isset($_REQUEST['plaintext'])){
				$table = new CTableInfo();
				$table->setHeader(array(S_TIMESTAMP, S_VALUE));
				$table->setAttribute('id','graph');
			}
			else{
				echo '<span class="textcolorstyles"><pre>'."\n";
			}

			while($row=DBfetch($result)){

				if($DB['TYPE'] == 'ORACLE' && $item_type == ITEM_VALUE_TYPE_TEXT){
					if(!isset($row['value']))
						$row['value'] = '';
				}

				if(isset($_REQUEST['plaintext'])){
					if($item_type == ITEM_VALUE_TYPE_FLOAT){
						sscanf($row['value'], '%f', $value);
					}
					else{
						$value = $row['value'];
					}
					echo date('Y-m-d H:i:s', $row['clock']);
					echo "\t".$row['clock']."\t".htmlspecialchars($value)."\n";
				}
				else{
					if($row['valuemapid'] > 0){
						$value = replace_value_by_map($row['value'], $row['valuemapid']);
						$value_mapped = true;
					}
					else{
						$value = $row['value'];
						$value_mapped = false;
					}

					
					if(($item_type == ITEM_VALUE_TYPE_FLOAT) && !$value_mapped){
						sscanf($row['value'], '%f', $value);
					}
					else if(($item_type == ITEM_VALUE_TYPE_UINT64) && !$value_mapped){}
					else{
						$pre = new CTag('pre', 'yes');
						$pre->addItem($value);
						$value = $pre;
					}

					$table->addRow(array(
						date('Y.M.d H:i:s', $row['clock']), 
						$value
					));
				}
			}

			if(!isset($_REQUEST['plaintext'])){
				$table->Show();
				echo SBR;
			}
			else{
				echo '</pre></span>';
			}
		}
	}

	if(!isset($_REQUEST['plaintext'])){
		if(str_in_array($_REQUEST['action'], array('showvalues', 'showgraph'))){
			$graphDims['graphHeight'] = 200;
			$graphDims['shiftXleft'] = 100;
			$graphDims['shiftXright'] = 50;
			$graphDims['graphtype'] = 0;

// NAV BAR
			$timeline = array();
			$timeline['period'] = $effectiveperiod;
			$timeline['starttime'] = get_min_itemclock_by_itemid($_REQUEST['itemid']);
			$timeline['usertime'] = null;

			if(isset($_REQUEST['stime'])){
				$bstime = $_REQUEST['stime'];

				$timeline['usertime'] = mktime(substr($bstime,8,2),substr($bstime,10,2),0,substr($bstime,4,2),substr($bstime,6,2),substr($bstime,0,4));
				$timeline['usertime'] += $timeline['period'];
			}

			$objData = array();

			if(isset($dom_graph_id)){
				$objData['id'] = $_REQUEST['itemid'];
				$objData['domid'] = $dom_graph_id;
				$objData['containerid'] = $containerid;
				$objData['src'] = $src;
				$objData['objDims'] = $graphDims;
				$objData['loadSBox'] = 1;
				$objData['loadImage'] = 1;
				$objData['loadScroll'] = 1;
				$objData['scrollWidthByImage'] = 1;
				$objData['dynamic'] = 1;
			}
			else{
				$dom_graph_id = 'graph';

				$objData['id'] = $_REQUEST['itemid'];
				$objData['domid'] = $dom_graph_id;
				$objData['loadSBox'] = 0;
				$objData['loadImage'] = 0;
				$objData['loadScroll'] = 1;
				$objData['dynamic'] = 0;
				$objData['mainObject'] = 1;
			}


			zbx_add_post_js('timeControl.addObject("'.$dom_graph_id.'",'.zbx_jsvalue($timeline).','.zbx_jsvalue($objData).');');
			zbx_add_post_js('timeControl.processObjects();');

/*
			if(isset($dom_graph_id)){
				zbx_add_post_js('addGraph("'.$containerid.'", "'.$dom_graph_id.'","'.$src.'",'.zbx_jsvalue($timeline).','.zbx_jsvalue($graphDims).','.$loadSBox.');');
			}
			else{
				$script = 'var tline = create_timeline("graph",'.$timeline['period'].', '.$timeline['starttime'].','.$timeline['usertime'].');'."\n";
				$script.= 'var scrl = scrollCreate("graph", (document.body.clientWidth - 30), tline.timelineid);'."\n";
				$script.= 'scrl.onchange = graphUpdate; '."\n";
				zbx_add_post_js($script);
			}
//*/
//-------------

			$scroll_div = new CDiv();
			$scroll_div->setAttribute('id','scrollbar_cntr');
			$scroll_div->show();
		}
	}
<<<<<<< HEAD


include_once "include/page_footer.php";
=======
	

require_once('include/page_footer.php');
>>>>>>> 5a645f92
?><|MERGE_RESOLUTION|>--- conflicted
+++ resolved
@@ -490,15 +490,15 @@
 				case ITEM_VALUE_TYPE_TEXT: 
 					$h_table = 'history_text'; 
 				break;
-				default: $h_table = 'history_str';
+				default:			$h_table = 'history_str';
 			}
 
 			$sql = 'SELECT h.clock,h.value,i.valuemapid '.
-					' FROM '.$h_table.' h, items i '.
-					' WHERE h.itemid=i.itemid '.
-						' AND i.itemid='.$_REQUEST['itemid'].
-						$cond_clock.
-					' ORDER BY clock desc';
+							' FROM '.$h_table.' h, items i '.
+							' WHERE h.itemid=i.itemid '.
+								' AND i.itemid='.$_REQUEST['itemid'].
+								$cond_clock.
+							' ORDER BY clock desc';
 			$result = DBselect($sql,$limit);
 			if(!isset($_REQUEST['plaintext'])){
 				$table = new CTableInfo();
@@ -632,13 +632,7 @@
 			$scroll_div->show();
 		}
 	}
-<<<<<<< HEAD
-
-
-include_once "include/page_footer.php";
-=======
 	
 
 require_once('include/page_footer.php');
->>>>>>> 5a645f92
 ?>