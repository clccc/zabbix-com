/*
** ZABBIX
** Copyright (C) 2000-2009 SIA Zabbix
**
** This program is free software; you can redistribute it and/or modify
** it under the terms of the GNU General Public License as published by
** the Free Software Foundation; either version 2 of the License, or
** (at your option) any later version.
**
** This program is distributed in the hope that it will be useful,
** but WITHOUT ANY WARRANTY; without even the implied warranty of
** MERCHANTABILITY or FITNESS FOR A PARTICULAR PURPOSE.  See the
** GNU General Public License for more details.
**
** You should have received a copy of the GNU General Public License
** along with this program; if not, write to the Free Software
** Foundation, Inc., 675 Mass Ave, Cambridge, MA 02139, USA.
**/
// javascript document
var agt = navigator.userAgent.toLowerCase();
var OP = (agt.indexOf("opera") != -1) && window.opera;
var IE = (agt.indexOf("msie") != -1) && document.all && !OP;
var IE8 = (agt.indexOf("msie 8.0") != -1) && document.all && !OP;
var IE7 = IE && !IE8 && document.all && !OP;
var IE6 = (agt.indexOf("msie 6.0") != -1) && document.all && !OP;
var CR = (agt.indexOf("chrome") != -1);
var SF = (agt.indexOf("safari") != -1) && !CR;
var WK = (agt.indexOf("applewebkit") != -1);
var KQ = (agt.indexOf("khtml") != -1) && !WK;
var GK = (agt.indexOf("gecko") != -1) && !KQ && !WK;
var MC = (agt.indexOf("mac") != -1);

function checkBrowser(){
 if(OP) alert('Opera');
 if(IE) alert('IE');
 if(IE6) alert('IE6');
 if(IE7) alert('IE7');
 if(IE8) alert('IE8');
 if(CR) alert('Chrome');
 if(SF) alert('Safari');
 if(WK) alert('Apple Webkit');
 if(KQ) alert('Konqueror');
 if(MC) alert('Mac');
 if(GK) alert('FireFox');
return 0;
}

function isset(key, obj){
	return (typeof(obj[key]) != 'undefined');
}

function empty(obj){
	if(is_null(obj)) return true;
	if(obj === false) return true;
//if((obj == 0) || (obj == '0')) return true;
	if(is_string(obj) && (obj === '')) return true;

	return is_array(obj) && obj.length == 0;
}

function is_null(obj){
	return obj == null;
}

function is_number(obj){
	if(isNaN(obj)) return false;
	return typeof(obj) === 'number';
}

function is_object(obj, instance){
	if((typeof(instance) === 'object') || (typeof(instance) === 'function')){
		if((typeof(obj) === 'object') && (obj instanceof instance)) return true;
	}
	else{
		if(typeof(obj) === 'object') return true;
	}

return false;
}

function is_string(obj){
	return (typeof(obj) === 'string');
}

function is_array(obj) {
	return (obj != null) && (typeof obj == "object") && ('splice' in obj) && ('join' in obj);
}

function SDI(msg){
	var div_help = document.getElementById('div_help');

	if((typeof(div_help) == 'undefined') || empty(div_help)){
		var div_help = document.createElement('div');
		var doc_body = document.getElementsByTagName('body')[0];
		if(empty(doc_body)) return false;

		doc_body.appendChild(div_help);

		div_help.setAttribute('id','div_help');
		div_help.setAttribute('style','position: absolute; left: 10px; top: 100px; border: 1px red solid; width: 400px; height: 400px; background-color: white; font-size: 12px; overflow: auto; z-index: 20;');
<<<<<<< HEAD
		
		//new Draggable(div_help,{});
=======

//		new Draggable(div_help,{});
>>>>>>> daf22c4e
	}

	var pre = document.createElement('pre');
	pre.appendChild(document.createTextNode(msg));

	div_help.appendChild(document.createTextNode("DEBUG INFO: "));
	div_help.appendChild(document.createElement("br"));
	div_help.appendChild(pre);
	div_help.appendChild(document.createElement("br"));
	div_help.appendChild(document.createElement("br"));

	div_help.scrollTop = div_help.scrollHeight;

	return true;
}

function SDJ(obj, name){
	var debug = '';
//	debug = obj.toSource();
//	SDI(debug);
//return null;

	name = name || 'none';
	for(var key in obj){
		if(typeof(obj[key]) == name) continue;

		debug+=key+': '+obj[key]+' ('+typeof(obj[key])+')'+'\n';//' key: '+typeof(key)+'\n';
	}
	SDI(debug);
}

/// Alpha-Betic sorting
function addListener(element, eventname, expression, bubbling){
	var bubbling = bubbling || false;

	element = $(element);
	if(element.addEventListener){
		element.addEventListener(eventname, expression, bubbling);
		return true;
	}
	else if(element.attachEvent){
		element.attachEvent('on'+eventname, expression);
		return true;
	}
	else return false;
}

function add_variable(o_el, s_name, x_value, s_formname, o_document){
	var form;

	if(!o_document)	o_document = document;

	if(s_formname){
		if( !(form = o_document.forms[s_formname]) )
			 throw "Missing form with name '"+s_formname+"'.";
	}
	else if(o_el){
		if( !(form = o_el.form) )
			throw "Missing form in 'o_el' object";
	}
	else{
		if( !(form = this.form) )
			throw "Missing form in 'this' object";
	}

	var o_variable = o_document.createElement('input');

	if( !o_variable )	throw "Can't create element";

	o_variable.type = 'hidden';
	o_variable.name = s_name;
	o_variable.id = s_name;
	o_variable.value = x_value;

	form.appendChild(o_variable);

return true;
}

function cancelEvent(e){
	if(!e) e = window.event;
//SDI(e.type);
	if(e){
		if(IE){
			e.cancelBubble = true;
			e.returnValue = false;
		}
		else{
			e.stopPropagation();
			e.preventDefault();
		}
	}

return false;
}

function checkAll(form_name, chkMain, shkName){
	var frmForm = document.forms[form_name];
	var value = frmForm.elements[chkMain].checked;

	chkbxRange.checkAll(shkName, value);
return true;
}

function checkLocalAll(form_name, chkMain, chkName){
	var frmForm = document.forms[form_name];

	var checkboxes = $$('input[name='+chkName+']');
	for(var i=0; i<checkboxes.length; i++){
		if(isset('type', checkboxes[i]) && (checkboxes[i].type == 'checkbox')){
			checkboxes[i].checked = frmForm.elements[chkMain].checked;
		}
	}

return true;
}

function clearAllForm(form){
	form = $(form);

	var inputs = form.getElementsByTagName('input');
	for(var i=0; i<inputs.length;i++){
		var type = inputs[i].getAttribute('type');

		switch(type){
			case 'button':
			case 'hidden':
			case 'submit':
				break;
			case 'checkbox':
				inputs[i].checked = false;
				break;
			case 'text':
			case 'password':
			default:
				inputs[i].value = '';
		}
	}

	var selects = form.getElementsByTagName('select');
	for(var i=0; i<selects.length;i++){
		selects[i].selectedIndex = 0;
	}

	var areas = form.getElementsByTagName('textarea');
	for(var i=0; i<areas.length;i++){
		areas[i].innerHTML = '';
	}

return true;
}

function close_window(){
	window.setTimeout('window.close();', 500); /* Solve bug for Internet Explorer */
	return false;
}

function Confirm(msg){
	return confirm(msg, 'title');
}

function create_var(form_name, var_name, var_val, subm){
	var frmForm = (is_string(form_name))?document.forms[form_name]:form_name;
	if(!frmForm) return false;

	var objVar = (typeof(frmForm[var_name]) != 'undefined')?frmForm[var_name]:null;
//	objVar=(objVar.length>0)?objVar[0]:null;

	if(is_null(objVar)){
		objVar = document.createElement('input');
		objVar.setAttribute('type',	'hidden');

		if(!objVar) return false;

		frmForm.appendChild(objVar);

		objVar.setAttribute('name',	var_name);
		objVar.setAttribute('id',	var_name);
	}

	if(is_null(var_val)){
		objVar.parentNode.removeChild(objVar);
	}
	else{
		objVar.value = var_val;
	}

	if(subm)
		frmForm.submit();

return false;
}


function deselectAll(){
	if(IE){
		document.selection.empty();
	}
	else if(!KQ){
		var sel = window.getSelection();
		sel.removeAllRanges();
	}
}

function getDimensions(obj, trueSide){
	obj = $(obj);

	if(typeof(trueSide) == 'undefined') trueSide = false;

	var dim = {
		'left':		0,
		'top':		0,
		'right':	0,
		'bottom':	0,
		'width':	0,
		'height':	0
	};

	if(!is_null(obj) && (typeof(obj.offsetParent) != 'undefined')){
		var dim = {
			'left':		parseInt(obj.style.left,10),
			'top':		parseInt(obj.style.top,10),
			'right':	parseInt(obj.style.right,10),
			'bottom':	parseInt(obj.style.bottom,10),
			'width':	parseInt(obj.style.width,10),
			'height':	parseInt(obj.style.height,10)
		};

		if(!is_number(dim.top)) dim.top = parseInt(obj.offsetTop,10);
		if(!is_number(dim.left)) dim.left = parseInt(obj.offsetLeft,10);
		if(!is_number(dim.width)) dim.width = parseInt(obj.offsetWidth,10);
		if(!is_number(dim.height)) dim.height = parseInt(obj.offsetHeight,10);

		if(!trueSide){
			dim.right = dim.left + dim.width;
			dim.bottom = dim.top + dim.height;
		}
	}

return dim;
}

function getParent(obj, name){
	if(obj.parentNode.nodeName.toLowerCase() == name.toLowerCase()) return obj.parentNode;
	else if(obj.parentNode.nodeName.toLowerCase() == 'body') return null;
	else return getParent(obj.parentNode, name);
}

function getPosition(obj){
	obj = $(obj);
	var pos = {top: 0, left: 0};
	if(!is_null(obj) && (typeof(obj.offsetParent) != 'undefined')){
		pos.left = obj.offsetLeft;
		pos.top = obj.offsetTop;
		try{
			while(!is_null(obj.offsetParent)){
				obj=obj.offsetParent;

				pos.left += obj.offsetLeft;
				pos.top += obj.offsetTop;

				if(IE && (obj.offsetParent.toString() == 'unknown')){
//					alert(obj.offsetParent.toString());
					break;
				}
			}
		} catch(e){
		}
	}
return pos;
}

function getSelectedText(obj){
	if(IE){
		obj.focus();
		return document.selection.createRange().text;
	}
	else if(obj.selectionStart){
		if(obj.selectionStart != obj.selectionEnd) {
			var s = obj.selectionStart;
			var e = obj.selectionEnd;
			return obj.value.substring(s, e);
		}
	}
	return obj.value;
}


function get_bodywidth(){
	var w = parseInt(document.body.scrollWidth);
	var w2 = parseInt(document.body.offsetWidth);

	if(KQ){
		w = (w2 < w)?w2:w;
		w-=16;
	}
	else{
		w = (w2 < w)?w2:w;
	}
//alert(w);
return w;
}


function get_cursor_position(e){
	e = e || window.event;
	var cursor = {x:0, y:0};
	if(e.pageX || e.pageY){
		cursor.x = e.pageX;
		cursor.y = e.pageY;
	}
	else {
		var de = document.documentElement;
		var b = document.body;
		cursor.x = e.clientX + (de.scrollLeft || b.scrollLeft) - (de.clientLeft || 0);
		cursor.y = e.clientY + (de.scrollTop || b.scrollTop) - (de.clientTop || 0);
	}
	return cursor;
}

function get_scroll_pos(){
	var scrOfX = 0, scrOfY = 0;
//Netscape compliant
	if( typeof( window.pageYOffset ) == 'number' ){
		scrOfY = window.pageYOffset;
		scrOfX = window.pageXOffset;
	}
//DOM compliant
	else if( document.body && ( document.body.scrollLeft || document.body.scrollTop ) ){
		scrOfY = document.body.scrollTop;
		scrOfX = document.body.scrollLeft;
	}
//IE6 standards compliant mode
	else if( document.documentElement && ( document.documentElement.scrollLeft || document.documentElement.scrollTop ) ){
		scrOfY = document.documentElement.scrollTop;
		scrOfX = document.documentElement.scrollLeft;
	}
	return [ scrOfX, scrOfY ];
}

function insertInElement(element_name, text, tagName){
	if(IE)
		var elems = $$(tagName+'[name='+element_name+']');
	else
		var elems = document.getElementsByName(element_name);

	for(var key=0; key < elems.length; key++){
		if((typeof(elems[key]) != 'undefined') && !is_null(elems[key])){
			$(elems[key]).update(text);
		}
	}
}

function openWinCentered(loc, winname, iwidth, iheight, params){
	var uri = new Curl(loc);
	loc = uri.getUrl();

	var tp = Math.ceil((screen.height - iheight) / 2);
	var lf = Math.ceil((screen.width - iwidth) / 2);
	if (params.length > 0){
		params = ', ' + params;
	}

	var WinObjReferer = window.open(loc,winname,"width="+iwidth+",height="+iheight+",top="+tp+",left="+lf+params);
	WinObjReferer.focus();
}

function PopUp(url,width,height,form_name){
	if(!width) width = 720;
	if(!height) height = 480;
	if(!form_name) form_name = 'zbx_popup';

	var left = (screen.width-(width+150))/2;
	var top = (screen.height-(height+150))/2;

	var popup = window.open(url,form_name,'width=' + width +',height=' + height + ',top='+ top +',left='+ left +
			',resizable=yes,scrollbars=yes,location=no,menubar=no');

	popup.focus();

	return false;
}

function redirect(uri, method, needle) {
	var method = method || 'get';
	var url = new Curl(uri);

	if(method.toLowerCase() == 'get'){
		window.location = url.getUrl();
	}
	else{
// ussless param just for easier loop
		var action = '';

		var domBody = document.getElementsByTagName('body')[0];
		var postForm = document.createElement('form');
		domBody.appendChild(postForm);
		postForm.setAttribute('method', 'post');

		var args = url.getArguments();
		for(var key in args){
			if(empty(args[key])) continue;
			if((typeof(needle) != 'undefined') && (key.indexOf(needle) > -1)){
				action += '&'+key+'='+args[key];
				continue;
			}
			var hInput = document.createElement('input');
			hInput.setAttribute('type', 'hidden');

			postForm.appendChild(hInput);
			hInput.setAttribute('name', key);
			hInput.setAttribute('value', args[key]);
		}

		postForm.setAttribute('action', url.getPath()+'?'+action.substr(1));
		postForm.submit();
	}

return false;
}

function removeListener(element, eventname, expression, bubbling){
	bubbling = bubbling || false;

	element = $(element);
	if(element.removeEventListener){
		element.removeEventListener(eventname, expression, bubbling);
		return true;
	}
	else if(element.detachEvent){
		element.detachEvent('on'+eventname, expression);
		return true;
	}
	else return false;
}

function remove_childs(form_name,rmvbyname,tag){
	tag = tag.toUpperCase();
	var frmForm = document.forms[form_name];
	for (var i=0; i < frmForm.length; i++){
		if(frmForm.elements[i].type != 'checkbox') continue;
		if(frmForm.elements[i].disabled) continue;
		if(frmForm.elements[i].checked != true) continue;

		var splt = frmForm.elements[i].name.split('[');
		var name = splt[0];

		if(rmvbyname && rmvbyname != name) continue;
//		if(frmForm.elements[i].name != rmvbyname+'['+serviceid+'[serviceid]') continue;

		remove_element(frmForm.elements[i],tag);
		i--;
	}
}

function remove_element(elmnt,tag){
	elmnt = $(elmnt);
	if(!is_null(elmnt)){
		if(('undefined' != typeof(elmnt.nodeName)) && (elmnt.nodeName.toLowerCase() == tag.toLowerCase())){
			elmnt.parentNode.removeChild(elmnt);
		}
		else if(elmnt.nodeType == 9){
			return false;
		}
		else {
			remove_element(elmnt.parentNode,tag);
		}
	}
return true;
}

function ShowHide(obj,style){
	if(typeof(style) == 'undefined') style = 'inline';

	if(is_string(obj))
		obj = document.getElementById(obj);

	if(!obj){
		throw 'ShowHide(): Object not found.';
	}

	if(obj.style.display != 'none'){
		obj.style.display = 'none';
		return 0;
	}
	else{
		obj.style.display = style;
		return 1;
	}
}

function showHideByName(name, style){
	if(typeof(style) == 'undefined') style = 'none';

	var objs = $$('[name='+name+']');

	if(empty(objs)){
		throw 'ShowHide(): Object not found.';
	}

	for(var i=0; i<objs.length; i++){
		var obj = objs[i];
		obj.style.display = style;
	}
}

function showHideEffect(obj, eff, time, cb_afterFinish){
	obj = $(obj);
	if(!obj){
		throw 'showHideEffect(): Object not found.';
	}

	if(typeof(Effect) == 'undefined'){
		eff = 'none';
	}

	if(typeof(cb_afterFinish) == 'undefined'){
		cb_afterFinish = function(){};
	}

	var timeShow = (typeof(time) == 'undefined')?0.5:(parseInt(time)/1000);
	var show = (obj.style.display != 'none')?0:1;

	switch(eff){
		case 'blind':
			if(show)
				Effect.BlindDown(obj, { afterFinish: cb_afterFinish, duration: timeShow, queue: {position: 'end',scope: eff,limit: 2}} );
			else
				Effect.BlindUp(obj, { afterFinish: cb_afterFinish, duration: timeShow, queue: {position: 'end',scope: eff,limit: 2}} );
			break;
		case 'slide':
			if(show)
				Effect.SlideDown(obj, { afterFinish: cb_afterFinish, duration: timeShow, queue: {position: 'end',scope: eff,limit: 2}} );
			else
				Effect.SlideUp(obj, { afterFinish: cb_afterFinish, duration: timeShow, queue: {position: 'end',scope: eff,limit: 2}} );
			break;
		default:
			if(show)
				obj.show();
			else
				obj.hide();

			cb_afterFinish();
			break;
	}
return show;
}

function switchElementsClass(obj,class1,class2){
	obj = $(obj);
	if(!obj) return false;

	var result = false;
	if(obj.hasClassName(class1)){
		obj.removeClassName(class1);
		obj.className = class2 + ' ' + obj.className;
		result = class2;
	}
	else if(obj.hasClassName(class2)){
		obj.removeClassName(class2);
		obj.className =  class1 + ' ' + obj.className;
		result = class1;
	}
	else{
		obj.className = class1 + ' ' + obj.className;
		result = class1;
	}

	if(IE6){
		obj.style.filter = '';
		obj.style.backgroundImage = '';
		ie6pngfix.run();
	}

return result;
}

function zbx_throw(msg){
	throw(msg);
}
/************************************************************************************/
/*									Pages stuff										*/
/************************************************************************************/
function openPage(start){
	var lnk = new Curl(location.href);
	lnk.setArgument('start', start);
	location.href = lnk.getUrl();

return false;
}

function ScaleChartToParenElement(obj_name){
	var obj = document.getElementsByName(obj_name);

	if(obj.length <= 0) throw "Can't find objects with name [" + obj_name +"]";

	for(var i = obj.length-1; i>=0; i--){
		obj[i].src += "&width=" + (obj[i].parentNode.offsetWidth - obj[i].parentNode.offsetLeft - 10);
	}
}<|MERGE_RESOLUTION|>--- conflicted
+++ resolved
@@ -98,13 +98,8 @@
 
 		div_help.setAttribute('id','div_help');
 		div_help.setAttribute('style','position: absolute; left: 10px; top: 100px; border: 1px red solid; width: 400px; height: 400px; background-color: white; font-size: 12px; overflow: auto; z-index: 20;');
-<<<<<<< HEAD
-		
+
 		//new Draggable(div_help,{});
-=======
-
-//		new Draggable(div_help,{});
->>>>>>> daf22c4e
 	}
 
 	var pre = document.createElement('pre');
