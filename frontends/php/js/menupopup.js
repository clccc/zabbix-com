--- conflicted
+++ resolved
@@ -579,12 +579,7 @@
 	var sections = [], items = [];
 
 	// events
-<<<<<<< HEAD
-	var url = new Curl('events.php?filter_set=1&triggerid=' + options.triggerid);
-=======
-	var url = new Curl('events.php?triggerid=' + options.triggerid + '&source=0');
->>>>>>> d1cf64da
-
+	var url = new Curl('events.php?filter_set=1&triggerid=' + options.triggerid + '&source=0');
 	if (typeof options.eventTime !== 'undefined') {
 		url.setArgument('nav_time', options.eventTime);
 	}
