--- conflicted
+++ resolved
@@ -1046,55 +1046,6 @@
 			verticalHeaderTables[table.attr('id')] = table;
 		});
 	};
-<<<<<<< HEAD
-});
-
-(function($) {
-	/**
-	 * Attaches "onchange" listener that updates value of specified input with JSON value of changed element. The target
-	 * input can be set directly or resolved from selector string.
-	 *
-	 * Supported options:
-	 * - targetSelector		- specify a selector string that resolves to element to store JSON into
-	 * - target				- specify which element to use to store JSON into
-	 *
-	 * @param options
-	 */
-	$.fn.setJsonOnChange = function (options) {
-		options = $.extend({}, options);
-
-		if (options.targetSelector != null) {
-			options.target = $(options.targetSelector);
-		}
-
-		if (options.target == null) {
-			return;
-		}
-
-		$(this).on('change', function() {
-			options.target.val(JsonParser.stringify($(this).val()));
-		});
-
-		return this;
-	}
-})(jQuery);
-
-/**
- * This module is used to ensure correct functions are invoked because Prototype clobbers "stringify" on window.JSON object.
- * Dependency on Prototype will be removed in future.
- */
-var JsonParser = (function() {
-	return {
-		stringify: function(object) {
-			return Object.toJSON(object)
-		},
-
-		parse: function(jsonString) {
-			return JSON.parse(jsonString);
-		}
-	};
-})();
-=======
 
 	/**
 	 * Sets a default submit button (via provided selector string) to input and select form elements so
@@ -1143,4 +1094,49 @@
 		return this;
 	};
 });
->>>>>>> 07f3b26a
+
+(function($) {
+	/**
+	 * Attaches "onchange" listener that updates value of specified input with JSON value of changed element. The target
+	 * input can be set directly or resolved from selector string.
+	 *
+	 * Supported options:
+	 * - targetSelector		- specify a selector string that resolves to element to store JSON into
+	 * - target				- specify which element to use to store JSON into
+	 *
+	 * @param options
+	 */
+	$.fn.setJsonOnChange = function (options) {
+		options = $.extend({}, options);
+
+		if (options.targetSelector != null) {
+			options.target = $(options.targetSelector);
+		}
+
+		if (options.target == null) {
+			return;
+		}
+
+		$(this).on('change', function() {
+			options.target.val(JsonParser.stringify($(this).val()));
+		});
+
+		return this;
+	}
+})(jQuery);
+
+/**
+ * This module is used to ensure correct functions are invoked because Prototype clobbers "stringify" on window.JSON object.
+ * Dependency on Prototype will be removed in future.
+ */
+var JsonParser = (function() {
+	return {
+		stringify: function(object) {
+			return Object.toJSON(object)
+		},
+
+		parse: function(jsonString) {
+			return JSON.parse(jsonString);
+		}
+	};
+})();