--- conflicted
+++ resolved
@@ -484,16 +484,13 @@
 				stopPreloader(widget);
 				var $content_header = $('h4', widget['content_header']);
 
-<<<<<<< HEAD
 				$content_header.text(resp.header);
+
 				if ('period_string' in resp) {
 					$content_header.append(
 						$('<span class="dashbrd-grid-widget-head-period-string">').text(resp.period_string)
 					);
 				}
-=======
-				$('h4', widget['content_header']).text(resp.header);
->>>>>>> 31cda90b
 
 				if (typeof resp.aria_label !== 'undefined') {
 					$content_header.attr('aria-label', (resp.aria_label !== '') ? resp.aria_label : null);
