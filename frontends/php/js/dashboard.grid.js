/*
** Zabbix
** Copyright (C) 2001-2019 Zabbix SIA
**
** This program is free software; you can redistribute it and/or modify
** it under the terms of the GNU General Public License as published by
** the Free Software Foundation; either version 2 of the License, or
** (at your option) any later version.
**
** This program is distributed in the hope that it will be useful,
** but WITHOUT ANY WARRANTY; without even the implied warranty of
** MERCHANTABILITY or FITNESS FOR A PARTICULAR PURPOSE. See the
** GNU General Public License for more details.
**
** You should have received a copy of the GNU General Public License
** along with this program; if not, write to the Free Software
** Foundation, Inc., 51 Franklin Street, Fifth Floor, Boston, MA  02110-1301, USA.
**/


(function($) {
	"use strict"

	function makeWidgetDiv(data, widget) {
		widget['content_header'] = $('<div>')
			.addClass('dashbrd-grid-widget-head')
			.append($('<h4>').text(
				(widget['header'] !== '') ? widget['header'] : data['widget_defaults'][widget['type']]['header']
			));
		widget['content_body'] = $('<div>').addClass('dashbrd-grid-widget-content');
		widget['content_script'] = $('<div>');
		widget['content_header'].append($('<ul>')
			.append($('<li>')
				.append($('<button>', {
					'type': 'button',
					'class': 'btn-widget-action',
					'title': t('Adjust widget refresh interval'),
					'data-menu-popup': JSON.stringify({
						'type': 'refresh',
						'data': {
							'widgetName': widget['widgetid'],
							'currentRate': widget['rf_rate'],
							'multiplier': '0'
						}
					}),
					'attr': {
						'aria-haspopup': true
					}
				}))
			)
		);
		widget['container'] = $('<div>', {'class': 'dashbrd-grid-widget-container'})
			.append(widget['content_header'])
			.append(widget['content_body'])
			.append(widget['content_script']);

		return $('<div>', {
			'class': 'dashbrd-grid-widget' + (!widget['widgetid'].length ? ' new-widget' : ''),
			'css': {
				'min-height': '' + data['options']['widget-height'] + 'px',
				'min-width': '' + data['options']['widget-width'] + '%'
			}
		})
			.append($('<div>', {'class': 'dashbrd-grid-widget-mask'}))
			.append(widget['container']);
	}

	function makeWidgetInfoBtns(btns) {
		var info_btns = [];

		if (btns.length) {
			btns.each(function(btn) {
				info_btns.push(
					$('<button>', {
						'type': 'button',
						'data-hintbox': 1,
						'data-hintbox-static': 1
					})
						.addClass(btn.icon)
				);
				info_btns.push(
					$('<div></div>')
						.html(btn.hint)
						.addClass('hint-box')
						.hide()
				);
			});
		}

		return info_btns.length ? info_btns : null;
	}

	function removeWidgetInfoBtns($content_header) {
		$content_header.find('[data-hintbox=1]')
			.trigger('remove')
			.next('.hint-box')
			.remove();
	}

	/**
	 * Set height of dashboard container DOM element.
	 *
	 * @param {object} $obj         Dashboard container jQuery object.
	 * @param {object} data         Dashboard data and options object.
	 * @param {integer} min_rows    Minimal desired rows count.
	 */
	function resizeDashboardGrid($obj, data, min_rows) {
		data['options']['rows'] = 0;

		$.each(data['widgets'], function() {
			if (this['pos']['y'] + this['pos']['height'] > data['options']['rows']) {
				data['options']['rows'] = this['pos']['y'] + this['pos']['height'];
			}
		});

		if (data['options']['rows'] == 0) {
			data.new_widget_placeholder.container.show();
		}

		if (typeof(min_rows) != 'undefined' && data['options']['rows'] < min_rows) {
			data['options']['rows'] = min_rows;
		}

		$obj.css({
			height: Math.max(data['options']['widget-height'] * data['options']['rows'], data.minimalHeight) + 'px'
		});
	}

	/**
	 * Calculate minimal required height of dashboard container.
	 *
	 * @param {object} $obj    Dashboard container DOM element.
	 *
	 * @returns {integer}
	 */
	function calculateGridMinHeight($obj) {
		return $(window).height() - $obj.offset().top - parseInt($(document.body).css('margin-bottom'), 10);
	}

	function getWidgetByTarget(widgets, $div) {
		return widgets[$div.data('widget-index')];
	}

	function generateRandomString(length) {
		var space = 'ABCDEFGHIJKLMNOPQRSTUVWXYZ',
			ret = '';

		for (var i = 0; length > i; i++) {
			ret += space.charAt(Math.floor(Math.random() * space.length));
		}
		return ret;
	}

	function getDivPosition($obj, data, $div) {
		var pos = $div.position(),
			cell_w = data['cell-width'],
			cell_h = data['options']['widget-height'],
			place_x = Math.round(pos.left / cell_w),
			place_y = Math.round(pos.top / cell_h),
			place_w = Math.round(($div.width() + (pos.left - place_x * cell_w)) / cell_w),
			place_h = Math.round(($div.height() + (pos.top - place_y * cell_h)) / cell_h);

		if (data['pos-action'] === 'resize') {
			place_w = Math.min(place_w, place_w + place_x, data['options']['max-columns'] - place_x);
			place_h = Math.min(place_h, place_h + place_y, data['options']['max-rows'] - place_y);
		}

		place_x = Math.min(place_x, data['options']['max-columns'] - place_w);
		place_y = Math.min(place_y, data['options']['max-rows'] - place_h);

		return {
			x: Math.max(place_x, 0),
			y: Math.max(place_y, 0),
			width: Math.max(place_w, 1),
			height: Math.max(place_h, data['options']['widget-min-rows'])
		}
	}

	function getCurrentCellWidth(data) {
		return $('.dashbrd-grid-container').width() / data['options']['max-columns'];
	}

	function setDivPosition($div, data, pos) {
		$div.css({
			left: (data['options']['widget-width'] * pos['x']) + '%',
			top: (data['options']['widget-height'] * pos['y']) + 'px',
			width: (data['options']['widget-width'] * pos['width']) + '%',
			height: (data['options']['widget-height'] * pos['height']) + 'px'
		});
	}

	function resetCurrentPositions(widgets) {
		for (var i = 0; i < widgets.length; i++) {
			widgets[i]['current_pos'] = $.extend({}, widgets[i]['pos']);
		}
	}

	function startWidgetPositioning($div, data, action) {
		data['pos-action'] = action;
		data['cell-width'] = getCurrentCellWidth(data);
		data['placeholder'].show();

		$('.dashbrd-grid-widget-mask', $div).show();
		$div.addClass('dashbrd-grid-widget-draggable');
		data.new_widget_placeholder.container.hide();
		resetCurrentPositions(data['widgets']);
	}

	function posEquals(pos1, pos2) {
		var ret = true;

		$.each(['x', 'y', 'width', 'height'], function(index, key) {
			if (pos1[key] !== pos2[key]) {
				ret = false;
				return false;
			}
		});

		return ret;
	}

	/**
	 * Check is there collision between two position objects.
	 *
	 * @param {object} pos1   Object with position and dimension.
	 * @param {object} pos2   Object with position and dimension.
	 *
	 * @returns {boolean}
	 */
	function rectOverlap(pos1, pos2) {
		return (pos1.x < (pos2.x + pos2.width)
			&& (pos1.x + pos1.width) > pos2.x
			&& pos1.y < (pos2.y + pos2.height)
			&& (pos1.y + pos1.height) > pos2.y);
	}

	/**
	 * Rearrange widgets on drag operation.
	 *
	 * @param {array}  widgets   Array of widget objects.
	 * @param {object} widget    Moved widget object.
	 * @param {number} max_rows
	 *
	 * @returns {boolean}
	 */
	function realignWidget(widgets, widget, max_rows) {
		var overflow = false,
			realign = function(widgets, widget, allow_reorder) {
				var next = [];

				widgets.forEach(function(w) {
					if (widget.uniqueid !== w.uniqueid && !overflow) {
						if (rectOverlap(widget.current_pos, w.current_pos)
								|| (!allow_reorder && 'affected_by_id' in w && w.affected_by_id === widget.uniqueid)) {
							w.current_pos.y = Math.max(w.current_pos.y,
								widget.current_pos.y + widget.current_pos.height
							);
							next.push(w);
							overflow = (overflow || (w.current_pos.y + w.current_pos.height) > max_rows);
						}
					}
				});

				next.forEach(function(widget) {
					if (!overflow) {
						realign(widgets, widget, false);
					}
				});
			};

		widgets.each(function(w) {
			if (widget.uniqueid !== w.uniqueid && !overflow) {
				w.current_pos = $.extend({}, w.pos);
			}
		});

		realign(sortWidgets(widgets), widget, true);

		return overflow;
	}

	function sortWidgets(widgets, by_current) {
		var by_current = by_current || false;

		widgets.sort(function(box1, box2) {
			return by_current ? box1.current_pos.y - box2.current_pos.y : box1.pos.y - box2.pos.y;
		}).each(function(box, index) {
			box.div.data('widget-index', index);
		});

		return widgets;
	}

	/**
	 * Collapse dragged widget position moving widgets below to it position.
	 *
	 * @param {array}  widgets   Array of widget objects.
	 * @param {object} widget    Dragged widget object.
	 * @param {number} max_rows  Dashboard rows count.
	 */
	function dragPrepare(widgets, widget, max_rows) {
		var markAffected = function(widgets, affected_by, affected_by_draggable) {
			var w_pos = $.extend({}, affected_by.pos);
			w_pos.height++;

			$.map(widgets, function(w) {
				return (!('affected' in w) && rectOverlap(w_pos, w.pos)) ? w : null;
			}).each(function(w) {
				if (w.uniqueid !== widget.uniqueid) {
					w.affected = true;
					w.affected_by_id = affected_by.uniqueid;
					if (affected_by_draggable) {
						w.affected_by_draggable = affected_by.uniqueid;
					}
					markAffected(widgets, w, affected_by_draggable);
				}
			});
		};

		markAffected(widgets, widget, true);

		widgets.forEach(function(w) {
			delete w.affected;
		});

		widgets.forEach(function(w) {
			markAffected(widgets, w, false);
		});

		$.each(widgets, function(_, w) {
			if ('affected_by_draggable' in w) {
				var pos = $.extend({}, w.pos),
					overlaps = false;

				pos.y -= widget.pos.height;
				pos.height += widget.pos.height;

				$.each(widgets, function(_, b) {
					overlaps = (b.uniqueid !== w.uniqueid && b.uniqueid !== widget.uniqueid && rectOverlap(b.pos, pos));

					if (overlaps) {
						pos.y = b.pos.y + b.pos.height;
						pos.height -= w.pos.y - pos.y;
						overlaps = (pos.height < w.pos.height || pos.y >= w.pos.y);
					}

					return !overlaps;
				});

				if (overlaps) {
					return false;
				}

				w.pos.y = pos.y;
			}
		});
	}

	/**
	 * Resize widgets.
	 *
	 * @param {array}  widgets        Array of widget objects.
	 * @param {object} widget         Resized widget object.
	 * @param {object} axis           Resized axis options.
	 * @param {string} axis.axis_key  Axis key as string: 'x', 'y'.
	 * @param {string} axis.size_key  Size key as string: 'width', 'height'.
	 * @param {number} axis.size_min  Minimum size allowed for one item.
	 * @param {number} axis.size_max  Maximum size allowed for one item, also is used as maximum size of dashboard.
	 */
	function fitWigetsIntoBox(widgets, widget, axis) {
		var axis_key = axis.axis_key,
			size_key = axis.size_key,
			size_min = axis.size_min,
			size_max = axis.size_max,
			opposite_axis_key = (axis_key === 'x') ? 'y' : 'x',
			opposite_size_key = (size_key === 'width') ? 'height' : 'width',
			new_max = 0,
			affected,
			getAffectedInBounds = function(bounds) {
				return $.map(affected, function(box) {
					return rectOverlap(bounds, box.current_pos) ? box : null;
				});
			},
			markAffectedWidgets = function(pos, uid) {
				$.map(widgets, function(box) {
					return (!('affected_axis' in box) && box.uniqueid !== uid && rectOverlap(pos, box.current_pos))
						? box
						: null;
				})
				.each(function(box) {
					var boundary = $.extend({}, box.current_pos);

					if (box.uniqueid !== widget.uniqueid) {
						boundary[size_key] += pos[axis_key] + pos[size_key] - boundary[axis_key];
					}
					box.affected_axis = axis_key;

					markAffectedWidgets(boundary);
				});
			},
			axis_pos = $.extend({}, widget.current_pos),
			margins = {},
			overlap = 0;

		// Resize action for left/up is mirrored right/down action.
		if ('mirrored' in axis) {
			widgets.each(function(box) {
				box.current_pos[axis_key] = size_max - box.current_pos[axis_key] - box.current_pos[size_key];
				box.pos[axis_key] = size_max - box.pos[axis_key] - box.pos[size_key];
			});
			axis_pos[axis_key] = size_max - axis_pos[axis_key] - axis_pos[size_key];
		}

		// Get array containing only widgets affected by resize operation.
		markAffectedWidgets(widget.current_pos, widget.uniqueid);
		affected = $.map(widgets, function(box) {
			return ('affected_axis' in box && box.affected_axis === axis_key && box.uniqueid !== widget.uniqueid)
				? box
				: null;
		});

		affected = affected.sort(function(box1, box2) {
			return box1.current_pos[axis_key] - box2.current_pos[axis_key];
		});

		/**
		 * Compact affected widgets removing empty space between them when possible. Additionaly built overlap array
		 * which will contain maximal coordinate occupied by widgets on every opposite axis line.
		 */
		affected.each(function(box) {
			var new_pos = axis_pos[axis_key] + axis_pos[size_key],
				last = box.current_pos[opposite_axis_key] + box.current_pos[opposite_size_key],
				i;

			for (i = box.current_pos[opposite_axis_key]; i < last; i++) {
				if (i in margins) {
					new_pos = Math.max(new_pos, margins[i]);
				}
			}

			if (box.current_pos[axis_key] > new_pos) {
				// Should keep widget original position if compacted value is less than original.
				for (i = box.current_pos[opposite_axis_key]; i < last; i++) {
					margins[i] = box.current_pos[axis_key] + box.current_pos[size_key];
				}

				return;
			}

			for (i = box.current_pos[opposite_axis_key]; i < last; i++) {
				margins[i] = new_pos + box.current_pos[size_key];
			}

			box.current_pos[axis_key] = new_pos;
			new_max = Math.max(new_max, new_pos + box.current_pos[size_key]);
		});

		overlap = new_max - size_max;

		/**
		 * When previous step could not fit affected widgets into visible area resize should be done.
		 * Resize scan affected widgets line by line collapsing only widgets having size greater than minimal
		 * allowed 'size_min' and position overlapped by dashboard visible area.
		 */
		if (overlap > 0) {
			// Scanline is virtual box that utilizes whole width/height depending on its direction defined by size_key.
			var scanline = $.extend({
					x: 0,
					y: 0
				}, axis.scanline),
				slot = axis_pos[axis_key] + axis_pos[size_key],
				next_col,
				col,
				collapsed,
				collapsed_pos,
				margins_backup,
				axis_boundaries = {};

			scanline[size_key] = 1;

			/**
			 * Build affected boundaries object with minimum and maximum value on opposite axis for every widget.
			 * Key in axis_boundaries object will be widget uniqueid and value boundaries object described above.
			 */
			affected.each(function(box) {
				var min = box.current_pos[opposite_axis_key],
					max = min + box.current_pos[opposite_size_key],
					size = box.current_pos[size_key],
					affected_box = $.extend({}, box.current_pos),
					boxes = [],
					bounds_changes = true;

				affected_box[size_key] = new_max - affected_box[axis_key] - affected_box[size_key];

				while (bounds_changes) {
					bounds_changes = false;
					affected_box[axis_key] += size;
					affected_box[opposite_axis_key] = min;
					affected_box[opposite_size_key] = max - min;
					size = new_max;
					boxes = getAffectedInBounds(affected_box);

					boxes.each(function(box) {
						if (min > box.current_pos[opposite_axis_key]) {
							min = box.current_pos[opposite_axis_key];
							bounds_changes = true;
						}

						if (max < box.current_pos[opposite_axis_key] + box.current_pos[opposite_size_key]) {
							max = box.current_pos[opposite_axis_key] + box.current_pos[opposite_size_key];
							bounds_changes = true;
						}

						size = Math.min(size, box.current_pos[size_key]);
					});
				}

				axis_boundaries[box.uniqueid] = {debug: box.header, min: min, max: max};
			});

			// Scan affected line by line.
			while (slot < new_max && overlap > 0) {
				margins_backup = $.extend({}, margins);
				collapsed_pos = {};
				scanline[axis_key] = slot;
				col = getAffectedInBounds(scanline);
				scanline[axis_key] += scanline[size_key];
				next_col = getAffectedInBounds(scanline);
				collapsed = next_col.length > 0;

				$.each(next_col, function(_, box) {
					if ('pos' in box && box.pos[axis_key] > slot) {
						return;
					}

					box.new_pos = $.extend({}, box.current_pos);
					box.new_pos[axis_key] = slot;

					$.each(col, function(_, col_box) {
						if (col_box.uniqueid === box.uniqueid || rectOverlap(col_box.current_pos, box.new_pos)) {
							if (col_box.current_pos[size_key] > size_min) {
								var start_pos = axis_boundaries[col_box.uniqueid].min,
									stop_pos = axis_boundaries[col_box.uniqueid].max,
									margin = 0,
									i;

								// Find max overlap position value for checked widget.
								for (i = start_pos; i < stop_pos; i++) {
									margin = Math.max(margin, margins[i]);
								}

								if (margin && margin < size_max) {
									box.new_pos[axis_key] = box.current_pos[axis_key];
									return true;
								}
								else {
									for (i = start_pos; i < stop_pos; i++) {
										margins[i] = margins_backup[i] - scanline[size_key];
									}
								}

								col_box.new_pos = $.extend({}, col_box.current_pos);
								col_box.new_pos[size_key] -= scanline[size_key];

								// Mark opposite axis coordinates as moveable.
								for (i = start_pos; i < stop_pos; i++) {
									collapsed_pos[i] = 1;
								}
							}
							else {
								collapsed = false;
							}
						}

						return collapsed;
					});

					return collapsed;
				});

				if (collapsed) {
					affected.each(function(box) {
						if (box.current_pos[axis_key] > slot && box.current_pos[opposite_axis_key] in collapsed_pos) {
							box.current_pos[axis_key] = Math.max(box.current_pos[axis_key] - scanline[size_key],
								box.pos[axis_key]
							);
						}
					});

					// Update margin values for collapsed lines on opposite axis.
					$.each(collapsed_pos, function(index) {
						margins[index] = margins_backup[index] - scanline[size_key];
					});

					overlap -= 1;
					new_max -= 1;
				}
				else {
					margins = margins_backup;
					slot += scanline[size_key];
				}

				next_col.concat(col).each(function(box) {
					if (collapsed && 'new_pos' in box) {
						box.current_pos = box.new_pos;
					}

					delete box.new_pos;
				});
			}
		}

		/**
		 * When resize failed to fit affected widgets move them into visible area and decrease size of widget
		 * which started resize operation, additionaly setting 'overflow' property to widget.
		 */
		if (overlap > 0) {
			widget.current_pos[size_key] -= overlap;
			widget.current_pos.overflow = true;

			affected.each(function(box) {
				box.current_pos[axis_key] = Math.max(box.current_pos[axis_key] - overlap, box.pos[axis_key]);
			});
		}

		/**
		 * Perform additional check on validity of collapsed size. Collapsing is done if there is collision between
		 * box on axis_key and box on {axis_key+scanline[size_key]} therefore box can be collapsed on collision with
		 * itself, such situation can lead to missdetection of ability to be collapsed.
		 */
		affected.sort(function(box1, box2) {
			return box2.current_pos[axis_key] - box1.current_pos[axis_key];
		}).each(function(box) {
			if (box.pos[size_key] > box.current_pos[size_key]) {
				var new_pos = $.extend({}, box.current_pos),
					size = Math.min(box.pos[size_key], size_max - box.current_pos[axis_key]);

				new_pos[size_key] = box.pos[size_key];
				$.map(affected, function(col_box) {
					return col_box.uniqueid !== box.uniqueid && rectOverlap(col_box.current_pos, new_pos)
						? col_box
						: null;
				}).each(function(col_box) {
					size = Math.min(size,
						col_box.current_pos[axis_key] - box.current_pos[axis_key]
					);
				});

				box.current_pos[size_key] = Math.max(size, size_min);
			}
		});

		// Resize action for left/up is mirrored right/down action, mirror coordinates back.
		if ('mirrored' in axis) {
			widgets.each(function(box) {
				box.current_pos[axis_key] = size_max - box.current_pos[axis_key] - box.current_pos[size_key];
				box.pos[axis_key] = size_max - box.pos[axis_key] - box.pos[size_key];
			});
		}
	}

	/**
	 * Rearrange widgets. Modifies widget.current_pos if desired size is greater than allowed by resize.
	 *
	 * @param {array}  data
	 * @param {array}  data.widgets    Array of widgets objects.
	 * @param {object} widget          Moved widget object.
	 */
	function realignResize(data, widget) {
		var axis,
			opposite_axis_key,
			opposite_size_key,
			process_order = (widget.prev_pos.x != widget.current_pos.x
				|| widget.prev_pos.width != widget.current_pos.width)
					? ['x', 'y']
					: ['y', 'x'];

		data.widgets.each(function(box) {
			if (box.uniqueid !== widget.uniqueid) {
				box.current_pos = $.extend({}, box.pos);
			}
		});

		if (widget.prev_pos.x > widget.current_pos.x) {
			widget.prev_pos.mirrored.x = true;
		}

		if (widget.prev_pos.y > widget.current_pos.y) {
			widget.prev_pos.mirrored.y = true;
		}

		// Situation when there are changes on both axes should be handled as special case.
		if (process_order[0] === 'x' && (widget.prev_pos.y != widget.current_pos.y
				|| widget.prev_pos.height != widget.current_pos.height)) {
			// Mark affected_axis as y if affected box is affected by only changing y position or height.
			var pos = {
				x: widget.prev_pos.x,
				y: widget.current_pos.y,
				width: widget.prev_pos.width,
				height: widget.current_pos.height
			}

			if ('width' in widget.prev_pos.axis_correction) {
				// Use 'corrected' size if it is less than current size.
				pos.width = Math.min(widget.prev_pos.axis_correction.width, pos.width);

				if ('x' in widget.prev_pos.mirrored && 'x' in widget.prev_pos.axis_correction) {
					pos.x = Math.max(widget.prev_pos.axis_correction.x, pos.x);
				}
			}

			$.map(data.widgets, function(box) {
				return (!('affected_axis' in box) && widget.uniqueid !== box.uniqueid
					&& rectOverlap(widget.current_pos, box.current_pos))
					? box
					: null;
			}).each(function(box) {
				if (rectOverlap(pos, box.current_pos)) {
					box.affected_axis = 'y';
				}
			});
		}

		// Store current position as previous position for next steps.
		widget.prev_pos = $.extend(widget.prev_pos, widget.current_pos);

		// Process changes for every axis.
		process_order.each(function(axis_key) {
			data.widgets.each(function(box) {
				if ('affected_axis' in box && box.affected_axis === axis_key) {
					delete box.affected_axis;
				}
			});

			axis = {
				axis_key: axis_key,
				size_key: 'width',
				size_min: 1,
				size_max: data.options['max-columns'],
				scanline: {
					width: data.options['max-columns'],
					height: data.options['max-rows']
				}
			};

			if (axis_key === 'y') {
				axis.size_key = 'height';
				axis.size_min = data.options['widget-min-rows'];
				axis.size_max = data.options['max-rows'];
			}

			if (axis_key in widget.prev_pos.mirrored) {
				axis.mirrored = true;
			}

			opposite_axis_key = (axis_key === 'y') ? 'x' : 'y',
			opposite_size_key = (opposite_axis_key === 'x') ? 'width' : 'height';

			if (opposite_size_key in widget.prev_pos.axis_correction) {
				// Use 'corrected' size if it is less than current size.
				widget.current_pos[opposite_size_key] = Math.min(widget.prev_pos.axis_correction[opposite_size_key],
					widget.current_pos[opposite_size_key]);

				if (opposite_axis_key in widget.prev_pos.mirrored && opposite_axis_key in widget.prev_pos.axis_correction) {
					widget.current_pos[opposite_axis_key] = Math.max(widget.prev_pos.axis_correction[opposite_axis_key],
						widget.current_pos[opposite_axis_key]);
				}
			}

			fitWigetsIntoBox(data.widgets, widget, axis);

			if ('overflow' in widget.current_pos) {
				// Store 'corrected' size.
				widget.prev_pos.axis_correction[axis.size_key] = widget.current_pos[axis.size_key];

				if (axis.mirrored) {
					widget.prev_pos.axis_correction[axis_key] = widget.current_pos[axis_key];
				}

				delete widget.current_pos.overflow;
			}
		});
	}

	function checkWidgetOverlap(data, widget) {
		resetCurrentPositions(data['widgets']);

		$.each(data['widgets'], function() {
			if (!posEquals(this['pos'], this['current_pos'])) {
				this['pos'] = this['current_pos'];
				setDivPosition(this['div'], data, this['pos']);
			}

			delete this['current_pos'];
		});
	}

	/**
	 * User action handler for resize of widget.
	 *
	 * @param {object} $obj  Dashboard DOM element.
	 * @param {object} $div  Widget DOM element.
	 * @param {object} data  Dashboard data object.
	 */
	function doWidgetResize($obj, $div, data) {
		var	widget = getWidgetByTarget(data['widgets'], $div),
			pos = getDivPosition($obj, data, $div),
			rows = 0;

		if (!posEquals(pos, widget['current_pos'])) {
			widget['current_pos'] = pos;
			realignResize(data, widget);

			data.widgets.each(function(box) {
				if (widget.uniqueid !== box.uniqueid) {
					setDivPosition(box['div'], data, box['current_pos']);
				}

				rows = Math.max(rows, box.current_pos.y + box.current_pos.height);
			});

			if (rows != data['options']['rows']) {
				resizeDashboardGrid($obj, data, rows);
			}
		}

		setDivPosition(data['placeholder'], data, pos);
	}

	/**
	 * User action handler for drag of widget.
	 *
	 * @param {object} $obj  Dasboard DOM element.
	 * @param {object} $div  Widget DOM element.
	 * @param {object} data  Dashboard data object.
	 */
	function doWidgetPositioning($obj, $div, data) {
		var	widget = getWidgetByTarget(data['widgets'], $div),
			pos = getDivPosition($obj, data, $div),
			rows = 0,
			overflow = false;

		if (!posEquals(pos, widget.current_pos)) {
			widget.current_pos = pos;
			overflow = realignWidget(data['widgets'], widget, data.options['max-rows']);

			if (overflow) {
				// restore last non-overflow position
				data.widgets.each(function(w) {
					w.current_pos = $.extend({}, data.undo_pos[w.uniqueid]);
				});
				pos = widget.current_pos;
			}
			else {
				// store all widget current_pos objects
				data.undo_pos = {};
				data.widgets.each(function(w) {
					data.undo_pos[w.uniqueid] = $.extend({}, w.current_pos);
				});

				data['widgets'].forEach(function(w) {
					if (widget.uniqueid !== w.uniqueid) {
						setDivPosition(w['div'], data, w.current_pos);
					}

					rows = Math.max(rows, w.current_pos.y + w.current_pos.height);
				});

				if (rows > data.options['rows']) {
					data.options['rows_actual'] = rows;
					resizeDashboardGrid($obj, data, rows);
				}
			}
		}

		setDivPosition(data['placeholder'], data, pos);
	}

	function stopWidgetPositioning($obj, $div, data) {
		var widget = getWidgetByTarget(data['widgets'], $div);

		data['placeholder'].hide();
		data['pos-action'] = '';
		$('.dashbrd-grid-widget-mask', $div).hide();

		$div.removeClass('dashbrd-grid-widget-draggable');

		$.each(data['widgets'], function() {
			// Check if position of widget changed
			var new_pos = this['current_pos'],
				old_pos = this['pos'],
				changed = false;

			$.each(['x', 'y', 'width', 'height'], function(index, value) {
				if (new_pos[value] !== old_pos[value]) {
					changed = true;
				}
			});

			if (changed === true) {
				// mark dashboard as updated
				data['options']['updated'] = true;
				this['pos'] = this['current_pos'];
			}

			// should be present only while dragging
			delete this['current_pos'];
		});
		setDivPosition($div, data, widget['pos']);
		resizeDashboardGrid($obj, data);
	}

	function makeDraggable($obj, data, widget) {
		widget['div'].draggable({
			cursor: IE ? 'move' : 'grabbing',
			handle: widget['content_header'],
			scroll: true,
			scrollSensitivity: data.options['widget-height'],
			start: function(event, ui) {
				var	widget = getWidgetByTarget(data.widgets, ui.helper);

				data.calculated = {
					'left-max': $obj.width() - ui.helper.width(),
					'top-max': data.options['max-rows'] * data.options['widget-height'] - ui.helper.height()
				};

				setResizableState('disable', data.widgets, '');
				dragPrepare(data.widgets, widget, data['options']['max-rows']);
				startWidgetPositioning(ui.helper, data, 'drag');
				realignWidget(data.widgets, widget, data.options['max-rows']);

				widget.current_pos = $.extend({}, widget.pos);
				data.undo_pos = {};
				data.widgets.each(function(w) {
					data.undo_pos[w.uniqueid] = $.extend({}, w.current_pos);
				});
			},
			drag: function(event, ui) {
				// Limit element draggable area for X and Y axis.
				ui.position = {
					left: Math.max(0, Math.min(ui.position.left, data.calculated['left-max'])),
					top: Math.max(0, Math.min(ui.position.top, data.calculated['top-max']))
				};

				doWidgetPositioning($obj, ui.helper, data);
			},
			stop: function(event, ui) {
				delete data.calculated;
				delete data.undo_pos;

				data.widgets = sortWidgets(data.widgets).each(function(widget) {
					delete widget.affected_by_draggable;
					delete widget.affected_by_id;
					delete widget.affected;
				});

				setResizableState('enable', data.widgets, '');
				stopWidgetPositioning($obj, ui.helper, data);

				data['options']['rows'] = data['options']['rows_actual'];
				resizeDashboardGrid($obj, data, data['options']['rows_actual']);
			}
		});
	}

	function makeResizable($obj, data, widget) {
		var	handles = {};

		$.each(['n', 'e', 's', 'w', 'ne', 'se', 'sw', 'nw'], function(index, key) {
			var	$handle = $('<div>').addClass('ui-resizable-handle').addClass('ui-resizable-' + key);

			if ($.inArray(key, ['n', 'e', 's', 'w']) >= 0) {
				$handle
					.append($('<div>', {'class': 'ui-resize-dot'}))
					.append($('<div>', {'class': 'ui-resizable-border-' + key}));
			}

			widget['div'].append($handle);
			handles[key] = $handle;
		});

		widget['div'].resizable({
			handles: handles,
			autoHide: true,
			scroll: false,
			minWidth: getCurrentCellWidth(data),
			start: function(event) {
				data.widgets.each(function(box) {
					delete box.affected_axis;
				});

				setResizableState('disable', data.widgets, widget.uniqueid);
				startWidgetPositioning($(event.target), data, 'resize');
				widget.prev_pos = $.extend({mirrored: {}}, widget.pos);
				widget.prev_pos.axis_correction = {};
				doWidgetResize($obj, $(event.target), data);
			},
			resize: function(event, ui) {
				// Hack for Safari to manually accept parent container height in pixels on widget resize.
				if (SF) {
					$.each(data['widgets'], function() {
						if (this.type === 'clock' || this.type === 'sysmap') {
							this.content_body.find(':first').height(this.content_body.height());
						}
					});
				}

				var $div = $(event.target);

				if (ui.position.left < 0) {
					ui.size.width += ui.position.left;
					ui.position.left = 0;
				}

				if (ui.position.top < 0) {
					ui.size.height += ui.position.top;
					ui.position.top = 0;
				}

				$div.css({
					top: ui.position.top,
					left: ui.position.left,
					height: Math.min(ui.size.height, data.options['widget-max-rows'] * data.options['widget-height']),
					width: Math.min(ui.size.width,
						data['cell-width'] * data['options']['max-columns'] - ui.position.left
					)
				});

				doWidgetResize($obj, $div, data);
			},
			stop: function(event) {
				delete widget.prev_pos;

				setResizableState('enable', data.widgets, widget.uniqueid);
				stopWidgetPositioning($obj, $(event.target), data);
				// Hide resize handles for situation when mouse button was released outside dashboard container area.
				if (widget['div'].has(event.toElement).length == 0) {
					widget['div'].find('.ui-resizable-handle').hide();
				}

				// Hack for Safari to manually accept parent container height in pixels when done widget snapping to grid.
				if (SF) {
					$.each(data['widgets'], function() {
						if (this.type === 'clock' || this.type === 'sysmap') {
							this.content_body.find(':first').height(this.content_body.height());
						}
					});
				}

				// Invoke onResizeEnd on every affected widget.
				data.widgets.each(function(box) {
					if ('affected_axis' in box || box.uniqueid === widget.uniqueid) {
						doAction('onResizeEnd', $obj, data, box);
					}
				});
			},
			minHeight: data['options']['widget-min-rows'] * data['options']['widget-height']
		});
	}

	/**
	 * Set resizable state for dashboard widgets.
	 *
	 * @param {string} state     Enable or disable resizable for widgets. Available values: 'enable', 'disable'.
	 * @param {array}  widgets   Array of all widgets.
	 * @param {string} ignoreid  All widgets except widget with such uniqueid will be affected.
	 */
	function setResizableState(state, widgets, ignoreid) {
		widgets.each(function(widget) {
			if (widget.uniqueid !== ignoreid) {
				widget.div.resizable(state);
			}
		});
	}

	function showPreloader(widget) {
		if (typeof(widget['preloader_div']) == 'undefined') {
			widget['preloader_div'] = $('<div>')
				.addClass('preloader-container')
				.append($('<div>').addClass('preloader'));

			widget['div'].append(widget['preloader_div']);
		}
	}

	function hidePreloader(widget) {
		if (typeof(widget['preloader_div']) != 'undefined') {
			widget['preloader_div'].remove();
			delete widget['preloader_div'];
		}
	}

	function startPreloader(widget) {
		if (typeof(widget['preloader_timeoutid']) != 'undefined' || typeof(widget['preloader_div']) != 'undefined') {
			return;
		}

		widget['preloader_timeoutid'] = setTimeout(function () {
			delete widget['preloader_timeoutid'];

			showPreloader(widget);
			widget['content_body'].fadeTo(widget['preloader_fadespeed'], 0.4);
		}, widget['preloader_timeout']);
	}

	function stopPreloader(widget) {
		if (typeof(widget['preloader_timeoutid']) != 'undefined') {
			clearTimeout(widget['preloader_timeoutid']);
			delete widget['preloader_timeoutid'];
		}

		hidePreloader(widget);
		widget['content_body'].fadeTo(0, 1);
	}

	function startWidgetRefreshTimer($obj, data, widget, rf_rate) {
		if (rf_rate != 0) {
			widget['rf_timeoutid'] = setTimeout(function() {
				// Do not update widget content if there are active popup or hintbox.
				var active = widget['content_body'].find('[data-expanded="true"]');

				widget['div'][active.length ? 'addClass' : 'removeClass']('dashbrd-grid-widget-no-refresh');

				if (active.length == 0 && doAction('timer_refresh', $obj, data, widget) == 0) {
					// widget was not updated, update it's content
					updateWidgetContent($obj, data, widget);
				}
				else {
					// widget was updated, start next timeout.
					startWidgetRefreshTimer($obj, data, widget, widget['rf_rate']);
				}
			}, rf_rate * 1000);
		}
	}

	function stopWidgetRefreshTimer(widget) {
		clearTimeout(widget['rf_timeoutid']);
		delete widget['rf_timeoutid'];
	}

	function startWidgetRefresh($obj, data, widget) {
		if (typeof(widget['rf_timeoutid']) != 'undefined') {
			stopWidgetRefreshTimer(widget);
		}

		startWidgetRefreshTimer($obj, data, widget, widget['rf_rate']);
	}

	function updateWidgetContent($obj, data, widget) {
		if (++widget['update_attempts'] > 1) {
			return;
		}
		else if (widget['update_paused'] == true) {
			widget['update_attempts'] = 0;
			startWidgetRefreshTimer($obj, data, widget, widget['rf_rate']);
			return;
		}

		if (widget['scrollable'] == false) {
			widget['content_body'].css('overflow', 'hidden');
		}

		var url = new Curl('zabbix.php'),
			ajax_data;

		url.setArgument('action', 'widget.' + widget['type'] + '.view');

		ajax_data = {
			'dashboardid': data['dashboard']['id'],
			'uniqueid': widget['uniqueid'],
			'initial_load': widget['initial_load'] ? 1 : 0,
			'edit_mode': data['options']['edit_mode'] ? 1 : 0,
			'storage': widget['storage'],
			'content_width': Math.floor(widget['content_body'].width()),
			'content_height': Math.floor(widget['content_body'].height())
		};

		if (widget['widgetid'] !== '') {
			ajax_data['widgetid'] = widget['widgetid'];
		}
		if (widget['header'] !== '') {
			ajax_data['name'] = widget['header'];
		}
		// display widget with yet unsaved changes
		if (typeof widget['fields'] !== 'undefined' && Object.keys(widget['fields']).length != 0) {
			ajax_data['fields'] = JSON.stringify(widget['fields']);
		}
		if (typeof(widget['dynamic']) !== 'undefined') {
			ajax_data['dynamic_hostid'] = widget['dynamic']['hostid'];
			ajax_data['dynamic_groupid'] = widget['dynamic']['groupid'];
		}

		startPreloader(widget);

		jQuery.ajax({
			url: url.getUrl(),
			method: 'POST',
			data: ajax_data,
			dataType: 'json',
			success: function(resp) {
				stopPreloader(widget);
				var $content_header = $('h4', widget['content_header']),
					debug_visible = $('[name="zbx_debug_info"]', widget['content_body']).is(':visible');

				$content_header.text(resp.header);

				if (typeof resp.aria_label !== 'undefined') {
					$content_header.attr('aria-label', (resp.aria_label !== '') ? resp.aria_label : null);
				}

				widget['content_body'].empty();
				if (typeof(resp.messages) !== 'undefined') {
					widget['content_body'].append(resp.messages);
				}
				widget['content_body'].append(resp.body).css('overflow', '');

				if (typeof(resp.debug) !== 'undefined') {
					$(resp.debug).appendTo(widget['content_body'])[debug_visible ? 'show' : 'hide']();
				}
				removeWidgetInfoBtns(widget['content_header']);

				if (typeof(resp.info) !== 'undefined' && data['options']['edit_mode'] === false) {
					widget['content_header'].find('ul > li').prepend(makeWidgetInfoBtns(resp.info));
				}

				// Creates new script elements and removes previous ones to force their re-execution.
				widget['content_script'].empty();
				if (typeof(resp.script_inline) !== 'undefined') {
					// NOTE: to execute script with current widget context, add unique ID for required div, and use it in script.
					var new_script = $('<script>')
						.text(resp.script_inline);
					widget['content_script'].append(new_script);
				}

				if (widget['update_attempts'] == 1) {
					widget['update_attempts'] = 0;
					startWidgetRefreshTimer($obj, data, widget, widget['rf_rate']);
					doAction('onContentUpdated', $obj, data, null);
				}
				else {
					widget['update_attempts'] = 0;
					updateWidgetContent($obj, data, widget);
				}

				var callOnDashboardReadyTrigger = false;
				if (!widget['ready']) {
					widget['ready'] = true; // leave it before registerDataExchangeCommit.
					methods.registerDataExchangeCommit.call($obj);

					// If this is the last trigger loaded, then set callOnDashboardReadyTrigger to be true.
					callOnDashboardReadyTrigger
						= (data['widgets'].filter(function(widget) {return !widget['ready']}).length == 0);
				}
				widget['ready'] = true;

				if (callOnDashboardReadyTrigger) {
					doAction('onDashboardReady', $obj, data, null);
				}
			},
			error: function() {
				// TODO: gentle message about failed update of widget content
				widget['update_attempts'] = 0;
				startWidgetRefreshTimer($obj, data, widget, 3);
			}
		});

		widget['initial_load'] = false;
	}

	function refreshWidget($obj, data, widget) {
		if (typeof(widget['rf_timeoutid']) !== 'undefined') {
			stopWidgetRefreshTimer(widget);
		}

		updateWidgetContent($obj, data, widget);
	}

	function updateWidgetConfig($obj, data, widget) {
		var	url = new Curl('zabbix.php'),
			fields = $('form', data.dialogue['body']).serializeJSON(),
			type = fields['type'],
			name = fields['name'],
			ajax_data = {
				type: type,
				name: name
			},
			pos,
			$placeholder;

		delete fields['type'];
		delete fields['name'];

		url.setArgument('action', 'dashboard.widget.check');

		if (Object.keys(fields).length != 0) {
			ajax_data['fields'] = JSON.stringify(fields);
		}

<<<<<<< HEAD
		overlays_stack.getById('widgetConfg').xhr = $.ajax({
=======
		if (widget === null || ('type' in widget) === false) {
			if (widget && 'pos' in widget) {
				// Pos contains unused properties left and top for some reason.
				pos = $.extend({}, data.widget_defaults[type].size, widget.pos);

				$.map(data.widgets, function(box) {
					return rectOverlap(box.pos, pos) ? box : null;
				}).each(function(box) {
					if (!rectOverlap(box.pos, pos)) {
						return;
					}

					if (pos.x + pos.width > box.pos.x && pos.x < box.pos.x) {
						pos.width = box.pos.x - pos.x;
					}
					else if (pos.y + pos.height > box.pos.y && pos.y < box.pos.y) {
						pos.height = box.pos.y - pos.y;
					}
				});

				pos.width = Math.min(data.options['max-columns'] - pos.x, pos.width);
				pos.height = Math.min(data.options['max-rows'] - pos.y, pos.height);
			}
			else {
				pos = findEmptyPosition($obj, data, type);
			}

			$placeholder = $('<div>').css({
					position: 'absolute',
					top: (pos.y * data.options['widget-height']) + 'px',
					left: (pos.x * data.options['widget-width']) + '%',
					height: (pos.height * data.options['widget-height']) + 'px',
					width: (pos.width * data.options['widget-width']) + '%'
				})
				.appendTo($obj);
		}

		$.ajax({
>>>>>>> fb962c9b
			url: url.getUrl(),
			method: 'POST',
			dataType: 'json',
			data: ajax_data,
			success: function(resp) {
				if (typeof(resp.errors) !== 'undefined') {
					// Error returned. Remove previous errors.
					$('.msg-bad', data.dialogue['body']).remove();
					data.dialogue['body'].prepend(resp.errors);
				}
				else {
					// No errors, proceed with update.
					overlayDialogueDestroy('widgetConfg');

					if (widget === null || ('type' in widget) === false) {
						// In case of ADD widget, create widget with required selected fields and add it to dashboard.
						var widget_data = {
								'type': type,
								'header': name,
								'pos': pos,
								'rf_rate': 0,
								'fields': fields
							},
							add_new_widget = function() {
								methods.addWidget.call($obj, widget_data);
								// New widget is last element in data['widgets'] array.
								widget = data['widgets'].slice(-1)[0];
								updateWidgetContent($obj, data, widget);
								setWidgetModeEdit($obj, data, widget);
								// Remove height attribute set for scroll animation.
								$('body').css('height', '');
							};

						if (pos['y'] + pos['height'] > data['options']['rows']) {
							resizeDashboardGrid($obj, data, pos['y'] + pos['height']);
							// Body height should be adjusted to animate scrollTop work.
							$('body').css('height', Math.max(
								$('body').height(),
								(pos['y'] + pos['height']) * data['options']['widget-height']
							));
						}

						// 5px shift is widget padding.
						$('html, body')
							.animate({scrollTop: pos['y'] * data['options']['widget-height']
								+ $('.dashbrd-grid-container').position().top - 5})
							.promise()
							.then(add_new_widget);
					}
					else {
						// In case of EDIT widget.
						if (widget['type'] !== type) {
							widget['type'] = type;
							widget['initial_load'] = true;
						}

						widget['header'] = name;
						widget['fields'] = fields;
						doAction('afterUpdateWidgetConfig', $obj, data, null);
						updateWidgetDynamic($obj, data, widget);
						refreshWidget($obj, data, widget);
					}

					// Mark dashboard as updated.
					data['options']['updated'] = true;
				}
			}
		})
			.always(function() {
				if ($placeholder) {
					$placeholder.remove();
				}
			});
	}

	function findEmptyPosition($obj, data, type) {
		var pos = {
			'x': 0,
			'y': 0,
			'width': data['widget_defaults'][type]['size']['width'],
			'height': data['widget_defaults'][type]['size']['height']
		}

		// Go y by row and try to position widget in each space.
		var	max_col = data['options']['max-columns'] - pos['width'],
			found = false,
			x, y;

		for (y = 0; !found; y++) {
			for (x = 0; x <= max_col && !found; x++) {
				pos['x'] = x;
				pos['y'] = y;
				found = isPosFree($obj, data, pos);
			}
		}

		return pos;
	}

	function isPosFree($obj, data, pos) {
		var free = true;

		$.each(data['widgets'], function() {
			if (rectOverlap(pos, this['pos'])) {
				free = false;
			}
		});

		return free;
	}

	function openConfigDialogue($obj, data, widget, trigger_elmnt) {
		var edit_mode = (widget !== null && 'type' in widget);

		data.dialogue = {};
		data.dialogue.widget = widget;

		overlayDialogue({
			'title': (edit_mode ? t('Edit widget') : t('Add widget')),
			'content': '',
			'buttons': [
				{
					'title': (edit_mode ? t('Apply') : t('Add')),
					'class': 'dialogue-widget-save',
					'keepOpen': true,
					'action': function() {
						updateWidgetConfig($obj, data, widget);
					}
				},
				{
					'title': t('Cancel'),
					'class': 'btn-alt',
					'action': function() {}
				}
			],
			'dialogueid': 'widgetConfg'
		}, trigger_elmnt);

		var overlay_dialogue = $('#overlay_dialogue');
		data.dialogue.div = overlay_dialogue;
		data.dialogue.body = $('.overlay-dialogue-body', overlay_dialogue);

		updateWidgetConfigDialogue();
	}

	/**
	 * Creates placeholder object for 'Add a new Widget'.
	 *
	 * @returns {object}    Placeholder object with DOM elements and additional methods to set visual style.
	 */
	function createNewWidgetPlaceholder() {
		var $label = $('<div>', {'class': 'dashbrd-grid-new-widget-label'}),
			$inner_box = $('<div>', {'class': 'dashbrd-grid-widget-new-box'}).append($label),
			$placeholder = $('<div>', {'class': 'dashbrd-grid-new-widget-placeholder'}).append($inner_box),
			updateLabelVisibility = function() {
				if (!$inner_box.is('.dashbrd-grid-widget-set-size,.dashbrd-grid-widget-set-position')) {
					return;
				}

				var message = $inner_box.is('.dashbrd-grid-widget-set-size')
						? t('Release to create a new widget.')
						: t('Click and drag to desired size.'),
					frame_callback,
					size_detection,
					callback = function() {
						if (size_detection.height()) {
							$label.text($label.height() >= size_detection.height() ? message : '');
							window.cancelAnimationFrame(frame_callback);
						}
						else if (size_detection.is(':visible')) {
							frame_callback = window.requestAnimationFrame(callback);
						}
					};

				// Create container to detect text overflow on y axis. Message div container will be removed on repaint.
				size_detection = $('<div>').text(message).appendTo($label);

				callback();
			};

		return {
			container: $placeholder,
			inner_box: $inner_box,
			label: $label,
			setDefault: function(callback) {
				$inner_box.removeClass('dashbrd-grid-widget-set-size dashbrd-grid-widget-set-position');
				$label.empty().append($('<a>', {
					href: '#',
					text: t('Add a new widget')
				}));

				$placeholder.click(callback);
			},
			setPositioning: function() {
				$placeholder.off('click');
				$inner_box
					.removeClass('dashbrd-grid-widget-set-size')
					.addClass('dashbrd-grid-widget-set-position');
				updateLabelVisibility();
			},
			setResizing: function() {
				$placeholder.off('click');
				$inner_box
					.removeClass('dashbrd-grid-widget-set-position')
					.addClass('dashbrd-grid-widget-set-size');
				updateLabelVisibility();
			},
			updateLabelVisibility: updateLabelVisibility
		};
	}

	function setModeEditDashboard($obj, data) {
		$.each(data['widgets'], function(index, widget) {
			widget['rf_rate'] = 0;
			setWidgetModeEdit($obj, data, widget);
		});

		data['pos-action'] = '';
		data['cell-width'] = getCurrentCellWidth(data);
		data['add_widget_dimension'] = {};

		// Add new widget user interaction handlers.
		$.subscribe('overlay.close', function(e, widget) {
			if (data['pos-action'] === 'addmodal' && widget.dialogueid === 'widgetConfg') {
				data['pos-action'] = '';
				data.add_widget_dimension = {};
				data.new_widget_placeholder.setDefault(function(e) {
					methods.addNewWidget.call($obj, this);
					return cancelEvent(e);
				});

				if (data.widgets.length) {
					data.new_widget_placeholder.container.hide();
					data.new_widget_placeholder.setPositioning();
				}

				resizeDashboardGrid($obj, data);

				$obj.trigger('mouseenter');
			}
		});

		$(document).on('click mouseup dragend', function() {
			if (data['pos-action'] !== 'add') {
				return;
			}

			var dimension = $.extend({}, data.add_widget_dimension);

			/**
			 * Unset if dimension width/height is equal to size of placeholder.
			 * Widget default size will be used.
			 */
			if (dimension.width == 1 && dimension.height == 2) {
				delete dimension.width;
				delete dimension.height;
			}

			data['pos-action'] = 'addmodal';
			setResizableState('enable', data.widgets, '');
			$obj.dashboardGrid('addNewWidget', null, dimension);
		});

		$obj
			.on('mousedown', function(event) {
				if (event.which != 1 || data['pos-action'] !== ''
						|| (!$(event.target).is(data.new_widget_placeholder.container)
						&& data.new_widget_placeholder.container.has(event.target).length == 0)) {
					return;
				}

				setResizableState('disable', data.widgets, '');
				data['pos-action'] = 'add';
				data.new_widget_placeholder.setResizing();

				return cancelEvent(event);
			})
			.on('mouseleave', function(event) {
				if (data['pos-action']) {
					return;
				}

				data.add_widget_dimension = {};
				data.new_widget_placeholder.setDefault(function(e) {
					methods.addNewWidget.call($obj, this);
					return cancelEvent(e);
				});

				if (data.widgets.length) {
					data.new_widget_placeholder.container.hide();
					data.new_widget_placeholder.setPositioning();
				}
				else {
					data.new_widget_placeholder.container.removeAttr('style');
				}
			})
			.on('mouseenter mousemove', function(event) {
				var drag = (data['pos-action'] === 'add'),
					$target = $(event.target);

				if (!drag && data['pos-action'] !== '') {
					return;
				}

				if (event.type === 'mouseenter' && data['pos-action'] === '') {
					data.new_widget_placeholder.container.show();
					data.new_widget_placeholder.setPositioning();
				}
				else if (!drag && !$target.is($obj) && !$target.is(data.new_widget_placeholder.container)
						&& data.new_widget_placeholder.container.has($target).length == 0) {
					resizeDashboardGrid($obj, data);
					data.add_widget_dimension = {};
					data.new_widget_placeholder.container.hide();
					return;
				}

				var o = data.options,
					offset = $obj.offset(),
					y = Math.min(o['max-rows'] - 1,
							Math.max(0, Math.floor((event.pageY - offset.top) / o['widget-height']))
						),
					x = Math.min(o['max-columns'] - 1,
							Math.max(0, Math.floor((event.pageX - offset.left) / data['cell-width']))
						),
					pos = {
						y: y,
						x: x,
						height: o['widget-min-rows'],
						width: 1
					},
					overlap = false;

				if (drag) {
					if (('top' in data.add_widget_dimension) === false) {
						data.add_widget_dimension = $.extend(data.add_widget_dimension, {top: Math.min(y, data.add_widget_dimension.y), left: x});
					}

					pos = {
						x: Math.min(x, data.add_widget_dimension.left),
						y: Math.min(y, (data.add_widget_dimension.top < y)
							? data.add_widget_dimension.y
							: data.add_widget_dimension.top
						),
						width: Math.abs(data.add_widget_dimension.left - x) + 1,
						height: Math.max(2, (data.add_widget_dimension.top < y)
							? y - data.add_widget_dimension.top + 1
							: data.add_widget_dimension.top - y + 2
						)
					};

					$.each(data.widgets, function(_, box) {
						overlap |= rectOverlap(box.pos, pos);

						return !overlap;
					});

					if (overlap) {
						pos = data.add_widget_dimension;
					}
				}
				else {
					if (rectOverlap(data.add_widget_dimension, {x: x, y: y, width: 1, height: 1})) {
						return;
					}

					if ((pos.y + pos.height) > data['options']['max-rows']) {
						pos.y = data['options']['max-rows'] - pos.height;
					}
					else if (data.add_widget_dimension.y < pos.y) {
						--pos.y;
					}

					$.each(data.widgets, function(_, box) {
						overlap |= rectOverlap(box.pos, pos);

						return !overlap;
					});

					/**
					 * If there is collision make additional check to ensure that mouse is not at the bottom of 1x2 free
					 * slot.
					 */
					if (overlap && pos.y > 0) {
						overlap = false;
						--pos.y;

						$.each(data.widgets, function(_, box) {
							overlap |= rectOverlap(box.pos, pos);

							return !overlap;
						});
					}

					if (overlap) {
						data.add_widget_dimension = {};
						data.new_widget_placeholder.container.hide();
						return;
					}
				}

				if ((pos.y + pos.height) > data['options']['rows']) {
					resizeDashboardGrid($obj, data, pos.y + pos.height);
				}

				data.add_widget_dimension = $.extend(data.add_widget_dimension, pos);

				data.new_widget_placeholder.container
					.css({
						position: 'absolute',
						top: (data.add_widget_dimension.y * o['widget-height']) + 'px',
						left: (data.add_widget_dimension.x * o['widget-width']) + '%',
						height: (data.add_widget_dimension.height * o['widget-height']) + 'px',
						width: (data.add_widget_dimension.width * o['widget-width']) + '%'
					})
					.show();

				data.new_widget_placeholder.updateLabelVisibility();
			});

		return;
	}

	function setWidgetModeEdit($obj, data, widget) {
		var	btn_edit = $('<button>')
			.attr('type', 'button')
			.addClass('btn-widget-edit')
			.attr('title', t('Edit'))
			.click(function() {
				doAction('beforeConfigLoad', $obj, data, widget);
				methods.editWidget.call($obj, widget, this);
			});

		var	btn_delete = $('<button>')
			.attr('type', 'button')
			.addClass('btn-widget-delete')
			.attr('title', t('Delete'))
			.click(function(){
				methods.deleteWidget.call($obj, widget);
			});

		$('ul', widget['content_header']).hide();
		widget['content_header'].append($('<ul>')
			.addClass('dashbrd-widg-edit')
			.append($('<li>').append(btn_edit))
			.append($('<li>').append(btn_delete))
		);

		stopWidgetRefreshTimer(widget);
		makeDraggable($obj, data, widget);
		makeResizable($obj, data, widget);
	}

	function deleteWidget($obj, data, widget) {
		var index = widget['div'].data('widget-index');

		// Remove div from the grid.
		widget['div'].remove();
		data['widgets'].splice(index, 1);

		// Update widget-index for all following widgets.
		for (var i = index; i < data['widgets'].length; i++) {
			data['widgets'][i]['div'].data('widget-index', i);
		}

		// Mark dashboard as updated.
		data['options']['updated'] = true;
		resizeDashboardGrid($obj, data);
	}

	function saveChanges($obj, data) {
		var	url = new Curl('zabbix.php'),
			ajax_widgets = [];

		// Remove previous messages.
		dashboardRemoveMessages();

		url.setArgument('action', 'dashboard.update');

		$.each(data['widgets'], function(index, widget) {
			var	ajax_widget = {};

			if (widget['widgetid'] !== '') {
				ajax_widget['widgetid'] = widget['widgetid'];
			}
			ajax_widget['pos'] = widget['pos'];
			ajax_widget['type'] = widget['type'];
			ajax_widget['name'] = widget['header'];
			if (Object.keys(widget['fields']).length != 0) {
				ajax_widget['fields'] = JSON.stringify(widget['fields']);
			}

			ajax_widgets.push(ajax_widget);
		});

		var ajax_data = {
			// Can be undefined if dashboard is new.
			dashboardid: data['dashboard']['id'],
			name: data['dashboard']['name'],
			userid: data['dashboard']['userid'],
			widgets: ajax_widgets
		};

		if (isset('sharing', data['dashboard'])) {
			ajax_data['sharing'] = data['dashboard']['sharing'];
		}

		$.ajax({
			url: url.getUrl(),
			method: 'POST',
			dataType: 'json',
			data: ajax_data,
			success: function(resp) {
				// We can have redirect with errors.
				if ('redirect' in resp) {
					// There are no more unsaved changes.
					data['options']['updated'] = false;
					/*
					 * Replace add possibility to remove previous url (as ..&new=1) from the document history.
					 * It allows to use back browser button more user-friendly.
					 */
					window.location.replace(resp.redirect);
				}
				else if ('errors' in resp) {
					// Error returned.
					dashboardAddMessages(resp.errors);
				}
			},
			complete: function() {
				var ul = $('#dashbrd-config').closest('ul');
				$('#dashbrd-save', ul).prop('disabled', false);
			}
		});
	}

	function confirmExit($obj, data) {
		if (data['options']['updated'] === true) {
			return t('You have unsaved changes.') + "\n" + t('Are you sure, you want to leave this page?');
		}
	}

	function updateWidgetDynamic($obj, data, widget) {
		// This function may be called for widget that is not in data['widgets'] array yet.
		if (typeof(widget['fields']['dynamic']) !== 'undefined' && widget['fields']['dynamic'] === '1') {
			if (data['dashboard']['dynamic']['has_dynamic_widgets'] === true) {
				widget['dynamic'] = {
					'hostid': data['dashboard']['dynamic']['hostid'],
					'groupid': data['dashboard']['dynamic']['groupid']
				};
			}
			else {
				delete widget['dynamic'];
			}
		}
		else if (typeof(widget['dynamic']) !== 'undefined') {
			delete widget['dynamic'];
		}
	}

	function generateUniqueId($obj, data) {
		var ref = false;

		while (!ref) {
			ref = generateRandomString(5);

			$.each(data['widgets'], function(index, widget) {
				if (widget['uniqueid'] === ref) {
					ref = false;
					return false;
				}
			});
		}

		return ref;
	}

	/**
	 * Performs action added by addAction function.
	 *
	 * @param {string} hook_name  Name of trigger that is currently being called.
	 * @param {object} $obj       Dashboard grid object.
	 * @param {object} data       Data from dashboard grid.
	 * @param {object} widget     Current widget object (can be null for generic actions).
	 *
	 * @return int                Number of triggers, that were called.
	 */
	function doAction(hook_name, $obj, data, widget) {
		if (typeof(data['triggers'][hook_name]) === 'undefined') {
			return 0;
		}
		var triggers = [];

		if (widget === null) {
			triggers = data['triggers'][hook_name];
		}
		else {
			$.each(data['triggers'][hook_name], function(index, trigger) {
				if (widget['uniqueid'] === trigger['uniqueid']) {
					triggers.push(trigger);
				}
			});
		}
		triggers.sort(function(a,b) {
			var priority_a = (typeof(a['options']['priority']) !== 'undefined') ? a['options']['priority'] : 10;
			var priority_b = (typeof(b['options']['priority']) !== 'undefined') ? b['options']['priority'] : 10;

			if (priority_a < priority_b) {
				return -1;
			}
			if (priority_a > priority_b) {
				return 1;
			}
			return 0;
		});

		$.each(triggers, function(index, trigger) {
			if (typeof(window[trigger['function']]) !== typeof(Function)) {
				return true;
			}

			var params = [];
			if (typeof(trigger['options']['parameters']) !== 'undefined') {
				params = trigger['options']['parameters'];
			}
			if (typeof(trigger['options']['grid']) !== 'undefined') {
				var grid = {};
				if (typeof(trigger['options']['grid']['widget']) !== 'undefined'
						&& trigger['options']['grid']['widget']
				) {
					if (widget === null) {
						var widgets = methods.getWidgetsBy.call($obj, 'uniqueid', trigger['uniqueid']);
						// Will return only first element.
						if (widgets.length > 0) {
							grid['widget'] = widgets[0];
						}
					}
					else {
						grid['widget'] = widget;
					}
				}
				if (typeof(trigger['options']['grid']['data']) !== 'undefined' && trigger['options']['grid']['data']) {
					grid['data'] = data;
				}
				if (typeof(trigger['options']['grid']['obj']) !== 'undefined' && trigger['options']['grid']['obj']) {
					grid['obj'] = $obj;
				}
				params.push(grid);
			}

			try {
				window[trigger['function']].apply(null, params);
			}
			catch(e) {}
		});

		return triggers.length;
	}

	var	methods = {
		init: function(options) {
			var default_options = {
				'widget-height': 70,
				'widget-min-rows': 2,
				'max-rows': 64,
				'max-columns': 12,
				'rows': 0,
				'updated': false,
				'editable': true,
				'edit_mode': false
			};
			options = $.extend(default_options, options);
			options['widget-width'] = 100 / options['max-columns'];

			return this.each(function() {
				var	$this = $(this),
					new_widget_placeholder = createNewWidgetPlaceholder();

				if (options['editable']) {
					if (options['kioskmode']) {
						new_widget_placeholder.label.text(t('Cannot add widgets in kiosk mode'))
						new_widget_placeholder.container.addClass('disabled');
					}
					else {
						new_widget_placeholder.setDefault(function(e) {
							if (!methods.isEditMode.call($this)) {
								showEditMode();
							}

							methods.addNewWidget.call($this, this);
							return cancelEvent(e);
						});
					}
				}
				else {
					new_widget_placeholder.container.addClass('disabled');
				}

				$this.append(new_widget_placeholder.container);

				$this.data('dashboardGrid', {
					dashboard: {},
					options: options,
					widgets: [],
					widget_defaults: {},
					triggers: {},
					placeholder: $('<div>', {'class': 'dashbrd-grid-widget-placeholder'}).hide().appendTo($this),
					new_widget_placeholder: new_widget_placeholder,
					widget_relation_submissions: [],
					widget_relations: {
						relations: [],
						tasks: {}
					},
					data_buffer: [],
					minimalHeight: calculateGridMinHeight($this)
				});

				var	data = $this.data('dashboardGrid');

				var resize_delay,
					resize_handler = function () {
						data.widgets.each(function(widget) {
							doAction('onResizeEnd', $this, data, widget);
						});
					};

				$(window)
					.on('beforeunload', function() {
						var	res = confirmExit($this, data);

						// Return value only if we need confirmation window, return nothing otherwise.
						if (typeof res !== 'undefined') {
							return res;
						}
					})
					.on('resize', function() {
						clearTimeout(resize_delay);
						resize_delay = setTimeout(resize_handler, 200);

						// Recalculate dashboard container minimal required height.
						data.minimalHeight = calculateGridMinHeight($this);
						data['cell-width'] = getCurrentCellWidth(data);
						data.new_widget_placeholder.updateLabelVisibility();
					});
			});
		},

		setDashboardData: function(dashboard) {
			return this.each(function() {
				var	$this = $(this),
					data = $this.data('dashboardGrid');

				if (!$.isEmptyObject(data['dashboard']) && (data['dashboard']['name'] !== dashboard['name']
						|| data['dashboard']['userid'] !== dashboard['userid'])) {
					data['options']['updated'] = true;
				}

				dashboard = $.extend({}, data['dashboard'], dashboard);
				data['dashboard'] = dashboard;
			});
		},

		setWidgetDefaults: function(defaults) {
			return this.each(function() {
				var	$this = $(this),
					data = $this.data('dashboardGrid');

				defaults = $.extend({}, data['widget_defaults'], defaults);
				data['widget_defaults'] = defaults;
			});
		},

		addWidget: function(widget) {
			// If no fields are given, 'fields' will contain empty array instead of simple object.
			if (widget['fields'].length === 0) {
				widget['fields'] = {};
			}
			widget = $.extend({}, {
				'widgetid': '',
				'type': '',
				'header': '',
				'pos': {
					'x': 0,
					'y': 0,
					'width': 1,
					'height': 1
				},
				'rf_rate': 0,
				'preloader_timeout': 10000,	// in milliseconds
				'preloader_fadespeed': 500,
				'update_attempts': 0,
				'update_paused': false,
				'initial_load': true,
				'ready': false,
				'fields': {},
				'storage': {}
			}, widget);

			return this.each(function() {
				var	$this = $(this),
					data = $this.data('dashboardGrid');

				widget['uniqueid'] = generateUniqueId($this, data);
				widget['div'] = makeWidgetDiv(data, widget).data('widget-index', data['widgets'].length);
				updateWidgetDynamic($this, data, widget);

				data['widgets'].push(widget);
				$this.append(widget['div']);

				setDivPosition(widget['div'], data, widget['pos']);
				checkWidgetOverlap(data, widget);

				resizeDashboardGrid($this, data);

				showPreloader(widget);
				data.new_widget_placeholder.container.hide();
			});
		},

		setWidgetRefreshRate: function(widgetid, rf_rate) {
			return this.each(function() {
				var	$this = $(this),
					data = $this.data('dashboardGrid');

				$.each(data['widgets'], function(index, widget) {
					if (widget['widgetid'] == widgetid) {
						widget['rf_rate'] = rf_rate;
						startWidgetRefresh($this, data, widget);
					}
				});
			});
		},

		refreshWidget: function(widgetid) {
			return this.each(function() {
				var	$this = $(this),
					data = $this.data('dashboardGrid');

				$.each(data['widgets'], function(index, widget) {
					if (widget['widgetid'] == widgetid || widget['uniqueid'] === widgetid) {
						refreshWidget($this, data, widget);
					}
				});
			});
		},

		// Pause specific widget refresh.
		pauseWidgetRefresh: function(widgetid) {
			return this.each(function() {
				var	$this = $(this),
					data = $this.data('dashboardGrid');

				$.each(data['widgets'], function(index, widget) {
					if (widget['widgetid'] == widgetid || widget['uniqueid'] === widgetid) {
						widget['update_paused'] = true;
						return false;
					}
				});
			});
		},

		// Unpause specific widget refresh.
		unpauseWidgetRefresh: function(widgetid) {
			return this.each(function() {
				var	$this = $(this),
					data = $this.data('dashboardGrid');

				$.each(data['widgets'], function(index, widget) {
					if (widget['widgetid'] == widgetid || widget['uniqueid'] === widgetid) {
						widget['update_paused'] = false;
						return false;
					}
				});
			});
		},

		setWidgetStorageValue: function(uniqueid, field, value) {
			return this.each(function() {
				var	$this = $(this),
					data = $this.data('dashboardGrid');

				$.each(data['widgets'], function(index, widget) {
					if (widget['uniqueid'] === uniqueid) {
						widget['storage'][field] = value;
					}
				});
			});
		},

		addWidgets: function(widgets) {
			return this.each(function() {
				var	$this = $(this),
					data = $this.data('dashboardGrid');

				$.each(widgets, function(index, value) {
					methods.addWidget.apply($this, Array.prototype.slice.call(arguments, 1));
				});

				$.each(data['widgets'], function(index, value) {
					updateWidgetContent($this, data, value);
				});
			});
		},

		// Make widgets editable - Header icons, Resizeable, Draggable.
		setModeEditDashboard: function() {
			return this.each(function() {
				var	$this = $(this),
					data = $this.data('dashboardGrid');

				data['options']['edit_mode'] = true;
				doAction('onEditStart', $this, data, null);
				dashboardRemoveMessages();
				setModeEditDashboard($this, data);
			});
		},

		// Save changes and remove editable elements from widget - Header icons, Resizeable, Draggable.
		saveDashboardChanges: function() {
			return this.each(function() {
				var	$this = $(this),
					ul = $('#dashbrd-config').closest('ul'),
					data = $this.data('dashboardGrid');

				$('#dashbrd-save', ul).prop('disabled', true);
				doAction('beforeDashboardSave', $this, data, null);
				saveChanges($this, data);
			});
		},

		// Discard changes and remove editable elements from widget - Header icons, Resizeable, Draggable.
		cancelEditDashboard: function() {
			return this.each(function() {
				var	$this = $(this),
					data = $this.data('dashboardGrid'),
					current_url = new Curl(),
					url = new Curl('zabbix.php', false);

				// Don't show warning about existing updates.
				data['options']['updated'] = false;

				url.setArgument('action', 'dashboard.view');
				if (current_url.getArgument('dashboardid')) {
					url.setArgument('dashboardid', current_url.getArgument('dashboardid'));
				}

				// Redirect to last active dashboard.
				// (1) In case of New Dashboard from list, it will open list
				// (2) In case of New Dashboard or Clone Dashboard from other dashboard, it will open that dashboard
				// (3) In case of simple editing of current dashboard, it will reload same dashboard
				location.replace(url.getUrl());
			});
		},

		// After pressing "Edit" button on widget.
		editWidget: function(widget, trigger_elmnt) {
			return this.each(function() {
				var	$this = $(this),
					data = $this.data('dashboardGrid');

				openConfigDialogue($this, data, widget, trigger_elmnt);
			});
		},

		// After pressing "delete" button on widget.
		deleteWidget: function(widget) {
			return this.each(function() {
				var	$this = $(this),
					data = $this.data('dashboardGrid');

				deleteWidget($this, data, widget);
			});
		},

		/*
		 * Add or update form on widget configuration dialogue (when opened, as well as when requested by 'onchange'
		 * attributes in form itself).
		 */
		updateWidgetConfigDialogue: function() {
			return this.each(function() {
				var	$this = $(this),
					data = $this.data('dashboardGrid'),
					body = data.dialogue['body'],
					footer = $('.overlay-dialogue-footer', data.dialogue['div']),
					header = $('.dashbrd-widget-head', data.dialogue['div']),
					form = $('form', body),
					widget = data.dialogue['widget'], // Widget currently being edited.
					url = new Curl('zabbix.php'),
					ajax_data = {},
					fields;

				// Disable saving, while form is being updated.
				$('.dialogue-widget-save', footer).prop('disabled', true);

				url.setArgument('action', 'dashboard.widget.edit');

				if (form.length) {
					// Take values from form.
					fields = form.serializeJSON();
					ajax_data['type'] = fields['type'];
					delete fields['type'];

					if (data.dialogue['widget_type'] === ajax_data['type']) {
						ajax_data['name'] = fields['name'];
						delete fields['name'];
					}
					else {
						// Get default config if widget type changed.
						fields = {};
					}
				}
				else if (widget !== null) {
					// Open form with current config.
					ajax_data['type'] = widget['type'];
					ajax_data['name'] = widget['header'];
					fields = widget['fields'];
				}
				else {
					// Get default config for new widget.
					fields = {};
				}

				data.dialogue['widget_type'] = ajax_data['type'];

				if (Object.keys(fields).length != 0) {
					ajax_data['fields'] = JSON.stringify(fields);
				}

				jQuery.ajax({
					url: url.getUrl(),
					method: 'POST',
					data: ajax_data,
					dataType: 'json',
					beforeSend: function() {
						body.empty()
							.append($('<div>')
								// The smallest possible size of configuration dialog.
								.css({
									'width': '544px',
									'height': '68px',
									'max-width': '100%'
								})
								.append($('<div>')
									.addClass('preloader-container')
									.append($('<div>').addClass('preloader'))
								));
					},
					success: function(resp) {
						body.empty();
						body.append(resp.body);
						if (typeof(resp.debug) !== 'undefined') {
							body.append(resp.debug);
						}
						if (typeof(resp.messages) !== 'undefined') {
							body.append(resp.messages);
						}

						body.find('form').attr('aria-labeledby', header.find('h4').attr('id'));

						// Change submit function for returned form.
						$('#widget_dialogue_form', body).on('submit', function(e) {
							e.preventDefault();
							updateWidgetConfig($this, data, widget);
						});

						// Enable save button after successful form update.
						$('.dialogue-widget-save', footer).prop('disabled', false);
					},
					complete: function() {
						if (data.dialogue['widget_type'] === 'svggraph') {
							jQuery('[data-dialogueid="widgetConfg"]').addClass('sticked-to-top');
						}
						else {
							jQuery('[data-dialogueid="widgetConfg"]').removeClass('sticked-to-top');
						}

						overlayDialogueOnLoad(true, jQuery('[data-dialogueid="widgetConfg"]'));
					}
				});
			});
		},

		// Returns list of widgets filterd by key=>value pair
		getWidgetsBy: function(key, value) {
			var widgets_found = [];
			this.each(function() {
				var	$this = $(this),
						data = $this.data('dashboardGrid');

				$.each(data['widgets'], function(index, widget) {
					if (typeof widget[key] !== 'undefined' && widget[key] === value) {
						widgets_found.push(widget);
					}
				});
			});

			return widgets_found;
		},

		// Register widget as data receiver shared by other widget.
		registerDataExchange: function(obj) {
			return this.each(function() {
				var $this = $(this),
					data = $this.data('dashboardGrid');

				data['widget_relation_submissions'].push(obj);
			});
		},

		registerDataExchangeCommit: function() {
			return this.each(function() {
				var $this = $(this),
					used_indexes = [],
					data = $this.data('dashboardGrid'),
					erase;

				if (data['widget_relation_submissions'].length
						&& !data['widgets'].filter(function(widget) {return !widget['ready']}).length) {
					$.each(data['widget_relation_submissions'], function(rel_index, rel) {
						erase = false;

						// No linked widget reference given. Just register as data receiver.
						if (typeof rel.linkedto === 'undefined') {
							if (typeof data['widget_relations']['tasks'][rel.uniqueid] === 'undefined') {
								data['widget_relations']['tasks'][rel.uniqueid] = [];
							}

							data['widget_relations']['tasks'][rel.uniqueid].push({
								data_name: rel.data_name,
								callback: rel.callback
							});
							erase = true;
						}
						/*
						 * Linked widget reference is given. Register two direction relationship as well as
						 * register data receiver.
						 */
						else {
							$.each(data['widgets'], function(index, widget) {
								if (typeof widget['fields']['reference'] !== 'undefined'
										&& widget['fields']['reference'] === rel.linkedto) {
									if (typeof data['widget_relations']['relations'][widget.uniqueid] === 'undefined') {
										data['widget_relations']['relations'][widget.uniqueid] = [];
									}
									if (typeof data['widget_relations']['relations'][rel.uniqueid] === 'undefined') {
										data['widget_relations']['relations'][rel.uniqueid] = [];
									}
									if (typeof data['widget_relations']['tasks'][rel.uniqueid] === 'undefined') {
										data['widget_relations']['tasks'][rel.uniqueid] = [];
									}

									data['widget_relations']['relations'][widget.uniqueid].push(rel.uniqueid);
									data['widget_relations']['relations'][rel.uniqueid].push(widget.uniqueid);
									data['widget_relations']['tasks'][rel.uniqueid].push({
										data_name: rel.data_name,
										callback: rel.callback
									});
									erase = true;
								}
							});
						}

						if (erase) {
							used_indexes.push(rel_index);
						}
					});

					for (var i = used_indexes.length - 1; i >= 0; i--) {
						data['widget_relation_submissions'].splice(used_indexes[i], 1);
					}

					methods.callWidgetDataShare.call($this);
				}
			});
		},

		/**
		 * Pushes received data in data buffer and calls sharing method.
		 *
		 * @param object widget  data origin widget
		 * @param string data_name  string to identify data shared
		 *
		 * @returns boolean		indicates either there was linked widget that was related to data origin widget
		 */
		widgetDataShare: function(widget, data_name) {
			var args = Array.prototype.slice.call(arguments, 2),
				uniqueid = widget['uniqueid'],
				ret = true;

			if (!args.length) {
				return false;
			}

			this.each(function() {
				var $this = $(this),
					data = $this.data('dashboardGrid'),
					indx = -1;

				if (typeof data['widget_relations']['relations'][widget['uniqueid']] === 'undefined'
						|| data['widget_relations']['relations'][widget['uniqueid']].length == 0) {
					ret = false;
				}

				if (typeof data['data_buffer'][uniqueid] === 'undefined') {
					data['data_buffer'][uniqueid] = [];
				}
				else if (typeof data['data_buffer'][uniqueid] !== 'undefined') {
					$.each(data['data_buffer'][uniqueid], function(i, arr) {
						if (arr['data_name'] === data_name) {
							indx = i;
						}
					});
				}

				if (indx === -1) {
					data['data_buffer'][uniqueid].push({
						data_name: data_name,
						args: args,
						old: []
					});
				}
				else {
					if (data['data_buffer'][uniqueid][indx]['args'] !== args) {
						data['data_buffer'][uniqueid][indx]['args'] = args;
						data['data_buffer'][uniqueid][indx]['old'] = [];
					}
				}

				methods.callWidgetDataShare.call($this);
			});

			return ret;
		},

		callWidgetDataShare: function($obj) {
			return this.each(function() {
				var $this = $(this),
					data = $this.data('dashboardGrid');

				for (var src_uniqueid in data['data_buffer']) {
					if (typeof data['data_buffer'][src_uniqueid] === 'object') {
						$.each(data['data_buffer'][src_uniqueid], function(index, buffer_data) {
							if (typeof data['widget_relations']['relations'][src_uniqueid] !== 'undefined') {
								$.each(data['widget_relations']['relations'][src_uniqueid], function(index,
										dest_uid) {
									if (buffer_data['old'].indexOf(dest_uid) == -1) {
										if (typeof data['widget_relations']['tasks'][dest_uid] !== 'undefined') {
											var widget = methods.getWidgetsBy.call($this, 'uniqueid', dest_uid);
											if (widget.length) {
												$.each(data['widget_relations']['tasks'][dest_uid], function(i, task) {
													if (task['data_name'] === buffer_data['data_name']) {
														task.callback.apply($obj, [widget[0], buffer_data['args']]);
													}
												});

												buffer_data['old'].push(dest_uid);
											}
										}
									}
								});
							}
						});
					}
				}
			});
		},

		makeReference: function() {
			var ref = false;

			this.each(function() {
				var data = $(this).data('dashboardGrid');

				while (!ref) {
					ref = generateRandomString(5);

					for (var i = 0, l = data['widgets'].length; l > i; i++) {
						if (typeof data['widgets'][i]['fields']['reference'] !== 'undefined') {
							if (data['widgets'][i]['fields']['reference'] === ref) {
								ref = false;
								break;
							}
						}
					}
				}
			});

			return ref;
		},

		addNewWidget: function(trigger_elmnt, pos) {
			var widget = (pos && 'x' in pos && 'y' in pos) ? {pos: pos} : null;

			return this.each(function() {
				var	$this = $(this),
					data = $this.data('dashboardGrid');

				openConfigDialogue($this, data, widget, trigger_elmnt);
			});
		},

		isEditMode: function() {
			var response = false;

			this.each(function() {
				response = $(this).data('dashboardGrid')['options']['edit_mode'];
			});

			return response;
		},

		/**
		 * Add action, that will be performed on $hook_name trigger
		 *
		 * @param string hook_name  name of trigger, when $function_to_call should be called
		 * @param string function_to_call  name of function in global scope that will be called
		 * @param string uniqueid  identifier of widget, that added this action
		 * @param array options  any key in options is optional
		 * @param array options['parameters']  array of parameters with which the function will be called
		 * @param array options['grid']  mark, what data from grid should be passed to $function_to_call.
		 *								If is empty, parameter 'grid' will not be added to function_to_call params.
		 * @param string options['grid']['widget']  should contain 1. Will add widget object.
		 * @param string options['grid']['data']  should contain '1'. Will add dashboard grid data object.
		 * @param string options['grid']['obj']  should contain '1'. Will add dashboard grid object ($this).
		 * @param int options['priority']  order, when it should be called, compared to others. Default = 10
		 * @param int options['trigger_name']  unique name. There can be only one trigger with this name for each hook.
		 */
		addAction: function(hook_name, function_to_call, uniqueid, options) {
			this.each(function() {
				var	$this = $(this),
					data = $this.data('dashboardGrid'),
					found = false,
					trigger_name = null;

				if (typeof(data['triggers'][hook_name]) === 'undefined') {
					data['triggers'][hook_name] = [];
				}

				// Add trigger with each name only once.
				if (typeof(options['trigger_name']) !== 'undefined') {
					trigger_name = options['trigger_name'];
					$.each(data['triggers'][hook_name], function(index, trigger) {
						if (typeof(trigger['options']['trigger_name']) !== 'undefined'
							&& trigger['options']['trigger_name'] === trigger_name)
						{
							found = true;
						}
					});
				}

				if (!found) {
					data['triggers'][hook_name].push({
						'function': function_to_call,
						'uniqueid': uniqueid,
						'options': options
					});
				}
			});
		}
	}

	$.fn.dashboardGrid = function(method) {
		if (methods[method]) {
			return methods[method].apply(this, Array.prototype.slice.call(arguments, 1));
		}
		else if (typeof method === 'object' || !method) {
			return methods.init.apply(this, arguments);
		}
		else {
			$.error('Invalid method "' +  method + '".');
		}
	}
}(jQuery));<|MERGE_RESOLUTION|>--- conflicted
+++ resolved
@@ -1296,9 +1296,6 @@
 			ajax_data['fields'] = JSON.stringify(fields);
 		}
 
-<<<<<<< HEAD
-		overlays_stack.getById('widgetConfg').xhr = $.ajax({
-=======
 		if (widget === null || ('type' in widget) === false) {
 			if (widget && 'pos' in widget) {
 				// Pos contains unused properties left and top for some reason.
@@ -1336,8 +1333,7 @@
 				.appendTo($obj);
 		}
 
-		$.ajax({
->>>>>>> fb962c9b
+		overlays_stack.getById('widgetConfg').xhr = $.ajax({
 			url: url.getUrl(),
 			method: 'POST',
 			dataType: 'json',
