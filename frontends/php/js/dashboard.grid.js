--- conflicted
+++ resolved
@@ -694,7 +694,6 @@
 			url: url.getUrl(),
 			method: 'POST',
 			dataType: 'json',
-<<<<<<< HEAD
 			data: ajax_data,
 			success: function(resp) {
 				// we can have redirect with errors
@@ -708,22 +707,6 @@
 				else if ('errors' in resp) {
 					// Error returned
 					dashbaordAddMessages(resp.errors);
-=======
-			data: {
-				dashboardid: data['dashboard']['id'],
-				widgets: ajax_widgets,
-				save: 1 // WIDGET_CONFIG_DO_SAVE - check and save
-			},
-			success: function(resp) {
-				if (typeof(resp.errors) !== 'undefined') {
-					// Error returned
-					dashbaordAddMessages(resp.errors);
-				} else {
-					// There are no more unsaved changes
-					data['options']['updated'] = false;
-					// Reload page to get latest wiget data from server.
-					location.reload(true);
->>>>>>> d433e399
 				}
 			},
 			error: function() {
@@ -757,8 +740,8 @@
 
 	var	methods = {
 		init: function(options) {
-<<<<<<< HEAD
 			var default_options = {
+				'fullscreen': 0,
 				'widget-height': 70,
 				'columns': 12,
 				'rows': 0,
@@ -766,13 +749,6 @@
 			};
 			options = $.extend(default_options, options);
 			options['widget-width'] = 100 / options['columns'];
-=======
-			options = $.extend({}, {columns: 12, fullscreen: 0}, options);
-			options['widget-height'] = 70;
-			options['widget-width'] = 100 / options['columns'];
-			options['rows'] = 0;
-			options['updated'] = false;
->>>>>>> d433e399
 
 			return this.each(function() {
 				var	$this = $(this),
