/*
** Zabbix
** Copyright (C) 2001-2019 Zabbix SIA
**
** This program is free software; you can redistribute it and/or modify
** it under the terms of the GNU General Public License as published by
** the Free Software Foundation; either version 2 of the License, or
** (at your option) any later version.
**
** This program is distributed in the hope that it will be useful,
** but WITHOUT ANY WARRANTY; without even the implied warranty of
** MERCHANTABILITY or FITNESS FOR A PARTICULAR PURPOSE. See the
** GNU General Public License for more details.
**
** You should have received a copy of the GNU General Public License
** along with this program; if not, write to the Free Software
** Foundation, Inc., 51 Franklin Street, Fifth Floor, Boston, MA  02110-1301, USA.
**/


(function($) {
	"use strict"

	function makeWidgetDiv(data, widget) {
		widget['content_header'] = $('<div>')
			.addClass('dashbrd-grid-widget-head')
			.append($('<h4>').text(
				(widget['header'] !== '') ? widget['header'] : data['widget_defaults'][widget['type']]['header']
			));
		widget['content_body'] = $('<div>').addClass('dashbrd-grid-widget-content');
		widget['content_script'] = $('<div>');
		widget['content_header'].append($('<ul>')
			.append($('<li>')
				.append($('<button>', {
					'type': 'button',
					'class': 'btn-widget-action',
					'title': t('Adjust widget refresh interval'),
					'data-menu-popup': JSON.stringify({
						'type': 'refresh',
						'data': {
							'widgetName': widget['widgetid'],
							'currentRate': widget['rf_rate'],
							'multiplier': '0'
						}
					}),
					'attr': {
						'aria-haspopup': true
					}
				}))
			)
		);
		widget['container'] = $('<div>', {'class': 'dashbrd-grid-widget-container'})
			.append(widget['content_header'])
			.append(widget['content_body'])
			.append(widget['content_script']);

		return $('<div>', {
			'class': 'dashbrd-grid-widget' + (!widget['widgetid'].length ? ' new-widget' : ''),
			'css': {
				'min-height': '' + data['options']['widget-height'] + 'px',
				'min-width': '' + data['options']['widget-width'] + '%'
			}
		})
			.append($('<div>', {'class': 'dashbrd-grid-widget-mask'}))
			.append(widget['container']);
	}

	function makeWidgetInfoBtns(btns) {
		var info_btns = [];

		if (btns.length) {
			btns.each(function(btn) {
				info_btns.push(
					$('<button>', {
						'type': 'button',
						'data-hintbox': 1,
						'data-hintbox-static': 1
					})
						.addClass(btn.icon)
				);
				info_btns.push(
					$('<div></div>')
						.html(btn.hint)
						.addClass('hint-box')
						.hide()
				);
			});
		}

		return info_btns.length ? info_btns : null;
	}

	function removeWidgetInfoBtns($content_header) {
		$content_header.find('[data-hintbox=1]')
			.trigger('remove')
			.next('.hint-box')
			.remove();
	}

	/**
	 * Set height of dashboard container DOM element.
	 *
	 * @param {object} $obj         Dashboard container jQuery object.
	 * @param {object} data         Dashboard data and options object.
	 * @param {integer} min_rows    Minimal desired rows count.
	 */
	function resizeDashboardGrid($obj, data, min_rows) {
		data['options']['rows'] = 0;

		$.each(data['widgets'], function() {
			if (this['pos']['y'] + this['pos']['height'] > data['options']['rows']) {
				data['options']['rows'] = this['pos']['y'] + this['pos']['height'];
			}
		});

		if (data['options']['rows'] == 0) {
			data.new_widget_placeholder.container.show();
		}

		if (typeof(min_rows) != 'undefined' && data['options']['rows'] < min_rows) {
			data['options']['rows'] = min_rows;
		}

		$obj.css({
			height: Math.max(data['options']['widget-height'] * data['options']['rows'], data.minimalHeight) + 'px'
		});
	}

	/**
	 * Calculate minimal required height of dashboard container.
	 *
	 * @param {object} $obj    Dashboard container DOM element.
	 *
	 * @returns {integer}
	 */
	function calculateGridMinHeight($obj) {
		return $(window).height() - $obj.offset().top - parseInt($(document.body).css('margin-bottom'), 10);
	}

	function getWidgetByTarget(widgets, $div) {
		return widgets[$div.data('widget-index')];
	}

	function generateRandomString(length) {
		var space = 'ABCDEFGHIJKLMNOPQRSTUVWXYZ',
			ret = '';

		for (var i = 0; length > i; i++) {
			ret += space.charAt(Math.floor(Math.random() * space.length));
		}
		return ret;
	}

	function getDivPosition($obj, data, $div) {
		var pos = $div.position(),
			cell_w = data['cell-width'],
			cell_h = data['options']['widget-height'],
			place_x = Math.round(pos.left / cell_w),
			place_y = Math.round(pos.top / cell_h),
			place_w = Math.round(($div.width() + (pos.left - place_x * cell_w)) / cell_w),
			place_h = Math.round(($div.height() + (pos.top - place_y * cell_h)) / cell_h);

		if (data['pos-action'] === 'resize') {
			place_w = Math.min(place_w, place_w + place_x, data['options']['max-columns'] - place_x);
			place_h = Math.min(place_h, place_h + place_y, data['options']['max-rows'] - place_y);
		}

		place_x = Math.min(place_x, data['options']['max-columns'] - place_w);
		place_y = Math.min(place_y, data['options']['max-rows'] - place_h);

		return {
			x: Math.max(place_x, 0),
			y: Math.max(place_y, 0),
			width: Math.max(place_w, 1),
			height: Math.max(place_h, data['options']['widget-min-rows'])
		}
	}

	function getCurrentCellWidth(data) {
		return $('.dashbrd-grid-container').width() / data['options']['max-columns'];
	}

	function setDivPosition($div, data, pos) {
		$div.css({
			left: (data['options']['widget-width'] * pos['x']) + '%',
			top: (data['options']['widget-height'] * pos['y']) + 'px',
			width: (data['options']['widget-width'] * pos['width']) + '%',
			height: (data['options']['widget-height'] * pos['height']) + 'px'
		});
	}

	function resetCurrentPositions(widgets) {
		for (var i = 0; i < widgets.length; i++) {
			widgets[i]['current_pos'] = $.extend({}, widgets[i]['pos']);
		}
	}

	function startWidgetPositioning($div, data, action) {
		data['pos-action'] = action;
		data['cell-width'] = getCurrentCellWidth(data);
		data['placeholder'].show();

		$('.dashbrd-grid-widget-mask', $div).show();
		$div.addClass('dashbrd-grid-widget-draggable');
		data.new_widget_placeholder.container.hide();
		resetCurrentPositions(data['widgets']);
	}

	function posEquals(pos1, pos2) {
		var ret = true;

		$.each(['x', 'y', 'width', 'height'], function(index, key) {
			if (pos1[key] !== pos2[key]) {
				ret = false;
				return false;
			}
		});

		return ret;
	}

	/**
	 * Check is there collision between two position objects.
	 *
	 * @param {object} pos1   Object with position and dimension.
	 * @param {object} pos2   Object with position and dimension.
	 *
	 * @returns {boolean}
	 */
	function rectOverlap(pos1, pos2) {
		return (pos1.x < (pos2.x + pos2.width)
			&& (pos1.x + pos1.width) > pos2.x
			&& pos1.y < (pos2.y + pos2.height)
			&& (pos1.y + pos1.height) > pos2.y);
	}

	/**
	 * Rearrange widgets on drag operation.
	 *
	 * @param {array}  widgets   Array of widget objects.
	 * @param {object} widget    Moved widget object.
	 * @param {number} max_rows
	 *
	 * @returns {boolean}
	 */
	function realignWidget(widgets, widget, max_rows) {
		var overflow = false,
			realign = function(widgets, widget, allow_reorder) {
				var next = [];

				widgets.forEach(function(w) {
					if (widget.uniqueid !== w.uniqueid && !overflow) {
						if (rectOverlap(widget.current_pos, w.current_pos)
								|| (!allow_reorder && 'affected_by_id' in w && w.affected_by_id === widget.uniqueid)) {
							w.current_pos.y = Math.max(w.current_pos.y,
								widget.current_pos.y + widget.current_pos.height
							);
							next.push(w);
							overflow = (overflow || (w.current_pos.y + w.current_pos.height) > max_rows);
						}
					}
				});

				next.forEach(function(widget) {
					if (!overflow) {
						realign(widgets, widget, false);
					}
				});
			};

		widgets.each(function(w) {
			if (widget.uniqueid !== w.uniqueid && !overflow) {
				w.current_pos = $.extend({}, w.pos);
			}
		});

		realign(sortWidgets(widgets), widget, true);

		return overflow;
	}

	function sortWidgets(widgets, by_current) {
		var by_current = by_current || false;

		widgets.sort(function(box1, box2) {
			return by_current ? box1.current_pos.y - box2.current_pos.y : box1.pos.y - box2.pos.y;
		}).each(function(box, index) {
			box.div.data('widget-index', index);
		});

		return widgets;
	}

	/**
	 * Collapse dragged widget position moving widgets below to it position.
	 *
	 * @param {array}  widgets   Array of widget objects.
	 * @param {object} widget    Dragged widget object.
	 * @param {number} max_rows  Dashboard rows count.
	 */
	function dragPrepare(widgets, widget, max_rows) {
		var markAffected = function(widgets, affected_by, affected_by_draggable) {
			var w_pos = $.extend({}, affected_by.pos);
			w_pos.height++;

			$.map(widgets, function(w) {
				return (!('affected' in w) && rectOverlap(w_pos, w.pos)) ? w : null;
			}).each(function(w) {
				if (w.uniqueid !== widget.uniqueid) {
					w.affected = true;
					w.affected_by_id = affected_by.uniqueid;
					if (affected_by_draggable) {
						w.affected_by_draggable = affected_by.uniqueid;
					}
					markAffected(widgets, w, affected_by_draggable);
				}
			});
		};

		markAffected(widgets, widget, true);

		widgets.forEach(function(w) {
			delete w.affected;
		});

		widgets.forEach(function(w) {
			markAffected(widgets, w, false);
		});

		$.each(widgets, function(_, w) {
			if ('affected_by_draggable' in w) {
				var pos = $.extend({}, w.pos),
					overlaps = false;

				pos.y -= widget.pos.height;
				pos.height += widget.pos.height;

				$.each(widgets, function(_, b) {
					overlaps = (b.uniqueid !== w.uniqueid && b.uniqueid !== widget.uniqueid && rectOverlap(b.pos, pos));

					if (overlaps) {
						pos.y = b.pos.y + b.pos.height;
						pos.height -= w.pos.y - pos.y;
						overlaps = (pos.height < w.pos.height || pos.y >= w.pos.y);
					}

					return !overlaps;
				});

				if (overlaps) {
					return false;
				}

				w.pos.y = pos.y;
			}
		});
	}

	/**
	 * Resize widgets.
	 *
	 * @param {array}  widgets        Array of widget objects.
	 * @param {object} widget         Resized widget object.
	 * @param {object} axis           Resized axis options.
	 * @param {string} axis.axis_key  Axis key as string: 'x', 'y'.
	 * @param {string} axis.size_key  Size key as string: 'width', 'height'.
	 * @param {number} axis.size_min  Minimum size allowed for one item.
	 * @param {number} axis.size_max  Maximum size allowed for one item, also is used as maximum size of dashboard.
	 */
	function fitWigetsIntoBox(widgets, widget, axis) {
		var axis_key = axis.axis_key,
			size_key = axis.size_key,
			size_min = axis.size_min,
			size_max = axis.size_max,
			opposite_axis_key = (axis_key === 'x') ? 'y' : 'x',
			opposite_size_key = (size_key === 'width') ? 'height' : 'width',
			new_max = 0,
			affected,
			getAffectedInBounds = function(bounds) {
				return $.map(affected, function(box) {
					return rectOverlap(bounds, box.current_pos) ? box : null;
				});
			},
			markAffectedWidgets = function(pos, uid) {
				$.map(widgets, function(box) {
					return (!('affected_axis' in box) && box.uniqueid !== uid && rectOverlap(pos, box.current_pos))
						? box
						: null;
				})
				.each(function(box) {
					var boundary = $.extend({}, box.current_pos);

					if (box.uniqueid !== widget.uniqueid) {
						boundary[size_key] += pos[axis_key] + pos[size_key] - boundary[axis_key];
					}
					box.affected_axis = axis_key;

					markAffectedWidgets(boundary);
				});
			},
			axis_pos = $.extend({}, widget.current_pos),
			margins = {},
			overlap = 0;

		// Resize action for left/up is mirrored right/down action.
		if ('mirrored' in axis) {
			widgets.each(function(box) {
				box.current_pos[axis_key] = size_max - box.current_pos[axis_key] - box.current_pos[size_key];
				box.pos[axis_key] = size_max - box.pos[axis_key] - box.pos[size_key];
			});
			axis_pos[axis_key] = size_max - axis_pos[axis_key] - axis_pos[size_key];
		}

		// Get array containing only widgets affected by resize operation.
		markAffectedWidgets(widget.current_pos, widget.uniqueid);
		affected = $.map(widgets, function(box) {
			return ('affected_axis' in box && box.affected_axis === axis_key && box.uniqueid !== widget.uniqueid)
				? box
				: null;
		});

		affected = affected.sort(function(box1, box2) {
			return box1.current_pos[axis_key] - box2.current_pos[axis_key];
		});

		/**
		 * Compact affected widgets removing empty space between them when possible. Additionaly built overlap array
		 * which will contain maximal coordinate occupied by widgets on every opposite axis line.
		 */
		affected.each(function(box) {
			var new_pos = axis_pos[axis_key] + axis_pos[size_key],
				last = box.current_pos[opposite_axis_key] + box.current_pos[opposite_size_key],
				i;

			for (i = box.current_pos[opposite_axis_key]; i < last; i++) {
				if (i in margins) {
					new_pos = Math.max(new_pos, margins[i]);
				}
			}

			if (box.current_pos[axis_key] > new_pos) {
				// Should keep widget original position if compacted value is less than original.
				for (i = box.current_pos[opposite_axis_key]; i < last; i++) {
					margins[i] = box.current_pos[axis_key] + box.current_pos[size_key];
				}

				return;
			}

			for (i = box.current_pos[opposite_axis_key]; i < last; i++) {
				margins[i] = new_pos + box.current_pos[size_key];
			}

			box.current_pos[axis_key] = new_pos;
			new_max = Math.max(new_max, new_pos + box.current_pos[size_key]);
		});

		overlap = new_max - size_max;

		/**
		 * When previous step could not fit affected widgets into visible area resize should be done.
		 * Resize scan affected widgets line by line collapsing only widgets having size greater than minimal
		 * allowed 'size_min' and position overlapped by dashboard visible area.
		 */
		if (overlap > 0) {
			// Scanline is virtual box that utilizes whole width/height depending on its direction defined by size_key.
			var scanline = $.extend({
					x: 0,
					y: 0
				}, axis.scanline),
				slot = axis_pos[axis_key] + axis_pos[size_key],
				next_col,
				col,
				collapsed,
				collapsed_pos,
				margins_backup,
				axis_boundaries = {};

			scanline[size_key] = 1;

			/**
			 * Build affected boundaries object with minimum and maximum value on opposite axis for every widget.
			 * Key in axis_boundaries object will be widget uniqueid and value boundaries object described above.
			 */
			affected.each(function(box) {
				var min = box.current_pos[opposite_axis_key],
					max = min + box.current_pos[opposite_size_key],
					size = box.current_pos[size_key],
					affected_box = $.extend({}, box.current_pos),
					boxes = [],
					bounds_changes = true;

				affected_box[size_key] = new_max - affected_box[axis_key] - affected_box[size_key];

				while (bounds_changes) {
					bounds_changes = false;
					affected_box[axis_key] += size;
					affected_box[opposite_axis_key] = min;
					affected_box[opposite_size_key] = max - min;
					size = new_max;
					boxes = getAffectedInBounds(affected_box);

					boxes.each(function(box) {
						if (min > box.current_pos[opposite_axis_key]) {
							min = box.current_pos[opposite_axis_key];
							bounds_changes = true;
						}

						if (max < box.current_pos[opposite_axis_key] + box.current_pos[opposite_size_key]) {
							max = box.current_pos[opposite_axis_key] + box.current_pos[opposite_size_key];
							bounds_changes = true;
						}

						size = Math.min(size, box.current_pos[size_key]);
					});
				}

				axis_boundaries[box.uniqueid] = {debug: box.header, min: min, max: max};
			});

			// Scan affected line by line.
			while (slot < new_max && overlap > 0) {
				margins_backup = $.extend({}, margins);
				collapsed_pos = {};
				scanline[axis_key] = slot;
				col = getAffectedInBounds(scanline);
				scanline[axis_key] += scanline[size_key];
				next_col = getAffectedInBounds(scanline);
				collapsed = next_col.length > 0;

				$.each(next_col, function(_, box) {
					if ('pos' in box && box.pos[axis_key] > slot) {
						return;
					}

					box.new_pos = $.extend({}, box.current_pos);
					box.new_pos[axis_key] = slot;

					$.each(col, function(_, col_box) {
						if (col_box.uniqueid === box.uniqueid || rectOverlap(col_box.current_pos, box.new_pos)) {
							if (col_box.current_pos[size_key] > size_min) {
								var start_pos = axis_boundaries[col_box.uniqueid].min,
									stop_pos = axis_boundaries[col_box.uniqueid].max,
									margin = 0,
									i;

								// Find max overlap position value for checked widget.
								for (i = start_pos; i < stop_pos; i++) {
									margin = Math.max(margin, margins[i]);
								}

								if (margin && margin < size_max) {
									box.new_pos[axis_key] = box.current_pos[axis_key];
									return true;
								}
								else {
									for (i = start_pos; i < stop_pos; i++) {
										margins[i] = margins_backup[i] - scanline[size_key];
									}
								}

								col_box.new_pos = $.extend({}, col_box.current_pos);
								col_box.new_pos[size_key] -= scanline[size_key];

								// Mark opposite axis coordinates as moveable.
								for (i = start_pos; i < stop_pos; i++) {
									collapsed_pos[i] = 1;
								}
							}
							else {
								collapsed = false;
							}
						}

						return collapsed;
					});

					return collapsed;
				});

				if (collapsed) {
					affected.each(function(box) {
						if (box.current_pos[axis_key] > slot && box.current_pos[opposite_axis_key] in collapsed_pos) {
							box.current_pos[axis_key] = Math.max(box.current_pos[axis_key] - scanline[size_key],
								box.pos[axis_key]
							);
						}
					});

					// Update margin values for collapsed lines on opposite axis.
					$.each(collapsed_pos, function(index) {
						margins[index] = margins_backup[index] - scanline[size_key];
					});

					overlap -= 1;
					new_max -= 1;
				}
				else {
					margins = margins_backup;
					slot += scanline[size_key];
				}

				next_col.concat(col).each(function(box) {
					if (collapsed && 'new_pos' in box) {
						box.current_pos = box.new_pos;
					}

					delete box.new_pos;
				});
			}
		}

		/**
		 * When resize failed to fit affected widgets move them into visible area and decrease size of widget
		 * which started resize operation, additionaly setting 'overflow' property to widget.
		 */
		if (overlap > 0) {
			widget.current_pos[size_key] -= overlap;
			widget.current_pos.overflow = true;

			affected.each(function(box) {
				box.current_pos[axis_key] = Math.max(box.current_pos[axis_key] - overlap, box.pos[axis_key]);
			});
		}

		/**
		 * Perform additional check on validity of collapsed size. Collapsing is done if there is collision between
		 * box on axis_key and box on {axis_key+scanline[size_key]} therefore box can be collapsed on collision with
		 * itself, such situation can lead to missdetection of ability to be collapsed.
		 */
		affected.sort(function(box1, box2) {
			return box2.current_pos[axis_key] - box1.current_pos[axis_key];
		}).each(function(box) {
			if (box.pos[size_key] > box.current_pos[size_key]) {
				var new_pos = $.extend({}, box.current_pos),
					size = Math.min(box.pos[size_key], size_max - box.current_pos[axis_key]);

				new_pos[size_key] = box.pos[size_key];
				$.map(affected, function(col_box) {
					return col_box.uniqueid !== box.uniqueid && rectOverlap(col_box.current_pos, new_pos)
						? col_box
						: null;
				}).each(function(col_box) {
					size = Math.min(size,
						col_box.current_pos[axis_key] - box.current_pos[axis_key]
					);
				});

				box.current_pos[size_key] = Math.max(size, size_min);
			}
		});

		// Resize action for left/up is mirrored right/down action, mirror coordinates back.
		if ('mirrored' in axis) {
			widgets.each(function(box) {
				box.current_pos[axis_key] = size_max - box.current_pos[axis_key] - box.current_pos[size_key];
				box.pos[axis_key] = size_max - box.pos[axis_key] - box.pos[size_key];
			});
		}
	}

	/**
	 * Rearrange widgets. Modifies widget.current_pos if desired size is greater than allowed by resize.
	 *
	 * @param {array}  data
	 * @param {array}  data.widgets    Array of widgets objects.
	 * @param {object} widget          Moved widget object.
	 */
	function realignResize(data, widget) {
		var axis,
			opposite_axis_key,
			opposite_size_key,
			process_order = (widget.prev_pos.x != widget.current_pos.x
				|| widget.prev_pos.width != widget.current_pos.width)
					? ['x', 'y']
					: ['y', 'x'];

		data.widgets.each(function(box) {
			if (box.uniqueid !== widget.uniqueid) {
				box.current_pos = $.extend({}, box.pos);
			}
		});

		if (widget.prev_pos.x > widget.current_pos.x) {
			widget.prev_pos.mirrored.x = true;
		}

		if (widget.prev_pos.y > widget.current_pos.y) {
			widget.prev_pos.mirrored.y = true;
		}

		// Situation when there are changes on both axes should be handled as special case.
		if (process_order[0] === 'x' && (widget.prev_pos.y != widget.current_pos.y
				|| widget.prev_pos.height != widget.current_pos.height)) {
			// Mark affected_axis as y if affected box is affected by only changing y position or height.
			var pos = {
				x: widget.prev_pos.x,
				y: widget.current_pos.y,
				width: widget.prev_pos.width,
				height: widget.current_pos.height
			}

			if ('width' in widget.prev_pos.axis_correction) {
				// Use 'corrected' size if it is less than current size.
				pos.width = Math.min(widget.prev_pos.axis_correction.width, pos.width);

				if ('x' in widget.prev_pos.mirrored && 'x' in widget.prev_pos.axis_correction) {
					pos.x = Math.max(widget.prev_pos.axis_correction.x, pos.x);
				}
			}

			$.map(data.widgets, function(box) {
				return (!('affected_axis' in box) && widget.uniqueid !== box.uniqueid
					&& rectOverlap(widget.current_pos, box.current_pos))
					? box
					: null;
			}).each(function(box) {
				if (rectOverlap(pos, box.current_pos)) {
					box.affected_axis = 'y';
				}
			});
		}

		// Store current position as previous position for next steps.
		widget.prev_pos = $.extend(widget.prev_pos, widget.current_pos);

		// Process changes for every axis.
		process_order.each(function(axis_key) {
			data.widgets.each(function(box) {
				if ('affected_axis' in box && box.affected_axis === axis_key) {
					delete box.affected_axis;
				}
			});

			axis = {
				axis_key: axis_key,
				size_key: 'width',
				size_min: 1,
				size_max: data.options['max-columns'],
				scanline: {
					width: data.options['max-columns'],
					height: data.options['max-rows']
				}
			};

			if (axis_key === 'y') {
				axis.size_key = 'height';
				axis.size_min = data.options['widget-min-rows'];
				axis.size_max = data.options['max-rows'];
			}

			if (axis_key in widget.prev_pos.mirrored) {
				axis.mirrored = true;
			}

			opposite_axis_key = (axis_key === 'y') ? 'x' : 'y',
			opposite_size_key = (opposite_axis_key === 'x') ? 'width' : 'height';

			if (opposite_size_key in widget.prev_pos.axis_correction) {
				// Use 'corrected' size if it is less than current size.
				widget.current_pos[opposite_size_key] = Math.min(widget.prev_pos.axis_correction[opposite_size_key],
					widget.current_pos[opposite_size_key]);

				if (opposite_axis_key in widget.prev_pos.mirrored && opposite_axis_key in widget.prev_pos.axis_correction) {
					widget.current_pos[opposite_axis_key] = Math.max(widget.prev_pos.axis_correction[opposite_axis_key],
						widget.current_pos[opposite_axis_key]);
				}
			}

			fitWigetsIntoBox(data.widgets, widget, axis);

			if ('overflow' in widget.current_pos) {
				// Store 'corrected' size.
				widget.prev_pos.axis_correction[axis.size_key] = widget.current_pos[axis.size_key];

				if (axis.mirrored) {
					widget.prev_pos.axis_correction[axis_key] = widget.current_pos[axis_key];
				}

				delete widget.current_pos.overflow;
			}
		});
	}

	function checkWidgetOverlap(data, widget) {
		resetCurrentPositions(data['widgets']);

		$.each(data['widgets'], function() {
			if (!posEquals(this['pos'], this['current_pos'])) {
				this['pos'] = this['current_pos'];
				setDivPosition(this['div'], data, this['pos']);
			}

			delete this['current_pos'];
		});
	}

	/**
	 * User action handler for resize of widget.
	 *
	 * @param {object} $obj  Dashboard DOM element.
	 * @param {object} $div  Widget DOM element.
	 * @param {object} data  Dashboard data object.
	 */
	function doWidgetResize($obj, $div, data) {
		var	widget = getWidgetByTarget(data['widgets'], $div),
			pos = getDivPosition($obj, data, $div),
			rows = 0;

		if (!posEquals(pos, widget['current_pos'])) {
			widget['current_pos'] = pos;
			realignResize(data, widget);

			data.widgets.each(function(box) {
				if (widget.uniqueid !== box.uniqueid) {
					setDivPosition(box['div'], data, box['current_pos']);
				}

				rows = Math.max(rows, box.current_pos.y + box.current_pos.height);
			});

			if (rows != data['options']['rows']) {
				resizeDashboardGrid($obj, data, rows);
			}
		}

		setDivPosition(data['placeholder'], data, pos);
	}

	/**
	 * User action handler for drag of widget.
	 *
	 * @param {object} $obj  Dasboard DOM element.
	 * @param {object} $div  Widget DOM element.
	 * @param {object} data  Dashboard data object.
	 */
	function doWidgetPositioning($obj, $div, data) {
		var	widget = getWidgetByTarget(data['widgets'], $div),
			pos = getDivPosition($obj, data, $div),
			rows = 0,
			overflow = false;

		if (!posEquals(pos, widget.current_pos)) {
			widget.current_pos = pos;
			overflow = realignWidget(data['widgets'], widget, data.options['max-rows']);

			if (overflow) {
				// restore last non-overflow position
				data.widgets.each(function(w) {
					w.current_pos = $.extend({}, data.undo_pos[w.uniqueid]);
				});
				pos = widget.current_pos;
			}
			else {
				// store all widget current_pos objects
				data.undo_pos = {};
				data.widgets.each(function(w) {
					data.undo_pos[w.uniqueid] = $.extend({}, w.current_pos);
				});

				data['widgets'].forEach(function(w) {
					if (widget.uniqueid !== w.uniqueid) {
						setDivPosition(w['div'], data, w.current_pos);
					}

					rows = Math.max(rows, w.current_pos.y + w.current_pos.height);
				});

				if (rows > data.options['rows']) {
					data.options['rows_actual'] = rows;
					resizeDashboardGrid($obj, data, rows);
				}
			}
		}

		setDivPosition(data['placeholder'], data, pos);
	}

	function stopWidgetPositioning($obj, $div, data) {
		var widget = getWidgetByTarget(data['widgets'], $div);

		data['placeholder'].hide();
		data['pos-action'] = '';
		$('.dashbrd-grid-widget-mask', $div).hide();

		$div.removeClass('dashbrd-grid-widget-draggable');

		$.each(data['widgets'], function() {
			// Check if position of widget changed
			var new_pos = this['current_pos'],
				old_pos = this['pos'],
				changed = false;

			$.each(['x', 'y', 'width', 'height'], function(index, value) {
				if (new_pos[value] !== old_pos[value]) {
					changed = true;
				}
			});

			if (changed === true) {
				// mark dashboard as updated
				data['options']['updated'] = true;
				this['pos'] = this['current_pos'];
			}

			// should be present only while dragging
			delete this['current_pos'];
		});
		setDivPosition($div, data, widget['pos']);
		resizeDashboardGrid($obj, data);
	}

	function makeDraggable($obj, data, widget) {
		widget['div'].draggable({
			cursor: IE ? 'move' : 'grabbing',
			handle: widget['content_header'],
			scroll: true,
			scrollSensitivity: data.options['widget-height'],
			start: function(event, ui) {
				var	widget = getWidgetByTarget(data.widgets, ui.helper);

				data.calculated = {
					'left-max': $obj.width() - ui.helper.width(),
					'top-max': data.options['max-rows'] * data.options['widget-height'] - ui.helper.height()
				};

				setResizableState('disable', data.widgets, '');
				dragPrepare(data.widgets, widget, data['options']['max-rows']);
				startWidgetPositioning(ui.helper, data, 'drag');
				realignWidget(data.widgets, widget, data.options['max-rows']);

				widget.current_pos = $.extend({}, widget.pos);
				data.undo_pos = {};
				data.widgets.each(function(w) {
					data.undo_pos[w.uniqueid] = $.extend({}, w.current_pos);
				});
			},
			drag: function(event, ui) {
				// Limit element draggable area for X and Y axis.
				ui.position = {
					left: Math.max(0, Math.min(ui.position.left, data.calculated['left-max'])),
					top: Math.max(0, Math.min(ui.position.top, data.calculated['top-max']))
				};

				doWidgetPositioning($obj, ui.helper, data);
			},
			stop: function(event, ui) {
				delete data.calculated;
				delete data.undo_pos;

				data.widgets = sortWidgets(data.widgets).each(function(widget) {
					delete widget.affected_by_draggable;
					delete widget.affected_by_id;
					delete widget.affected;
				});

				setResizableState('enable', data.widgets, '');
				stopWidgetPositioning($obj, ui.helper, data);

				data['options']['rows'] = data['options']['rows_actual'];
				resizeDashboardGrid($obj, data, data['options']['rows_actual']);
			}
		});
	}

	function makeResizable($obj, data, widget) {
		var	handles = {};

		$.each(['n', 'e', 's', 'w', 'ne', 'se', 'sw', 'nw'], function(index, key) {
			var	$handle = $('<div>').addClass('ui-resizable-handle').addClass('ui-resizable-' + key);

			if ($.inArray(key, ['n', 'e', 's', 'w']) >= 0) {
				$handle
					.append($('<div>', {'class': 'ui-resize-dot'}))
					.append($('<div>', {'class': 'ui-resizable-border-' + key}));
			}

			widget['div'].append($handle);
			handles[key] = $handle;
		});

		widget['div'].resizable({
			handles: handles,
			autoHide: true,
			scroll: false,
			minWidth: getCurrentCellWidth(data),
			start: function(event) {
				data.widgets.each(function(box) {
					delete box.affected_axis;
				});

				setResizableState('disable', data.widgets, widget.uniqueid);
				startWidgetPositioning($(event.target), data, 'resize');
				widget.prev_pos = $.extend({mirrored: {}}, widget.pos);
				widget.prev_pos.axis_correction = {};
				doWidgetResize($obj, $(event.target), data);
			},
			resize: function(event, ui) {
				var $div = $(event.target);

				if (ui.position.left < 0) {
					ui.size.width += ui.position.left;
					ui.position.left = 0;
				}

				if (ui.position.top < 0) {
					ui.size.height += ui.position.top;
					ui.position.top = 0;
				}

				$div.css({
					top: ui.position.top,
					left: ui.position.left,
					height: Math.min(ui.size.height, data.options['widget-max-rows'] * data.options['widget-height']),
					width: Math.min(ui.size.width,
						data['cell-width'] * data['options']['max-columns'] - ui.position.left
					)
				});

				doWidgetResize($obj, $div, data);
			},
			stop: function(event) {
				delete widget.prev_pos;

				setResizableState('enable', data.widgets, widget.uniqueid);
				stopWidgetPositioning($obj, $(event.target), data);
				// Hide resize handles for situation when mouse button was released outside dashboard container area.
				if (widget['div'].has(event.toElement).length == 0) {
					widget['div'].find('.ui-resizable-handle').hide();
				}

				// Invoke onResizeEnd on every affected widget.
				data.widgets.each(function(box) {
					if ('affected_axis' in box || box.uniqueid === widget.uniqueid) {
						doAction('onResizeEnd', $obj, data, box);
					}
				});
			},
			minHeight: data['options']['widget-min-rows'] * data['options']['widget-height']
		});
	}

	/**
	 * Set resizable state for dashboard widgets.
	 *
	 * @param {string} state     Enable or disable resizable for widgets. Available values: 'enable', 'disable'.
	 * @param {array}  widgets   Array of all widgets.
	 * @param {string} ignoreid  All widgets except widget with such uniqueid will be affected.
	 */
	function setResizableState(state, widgets, ignoreid) {
		widgets.each(function(widget) {
			if (widget.uniqueid !== ignoreid) {
				widget.div.resizable(state);
			}
		});
	}

	function showPreloader(widget) {
		if (typeof(widget['preloader_div']) == 'undefined') {
			widget['preloader_div'] = $('<div>')
				.addClass('preloader-container')
				.append($('<div>').addClass('preloader'));

			widget['div'].append(widget['preloader_div']);
		}
	}

	function hidePreloader(widget) {
		if (typeof(widget['preloader_div']) != 'undefined') {
			widget['preloader_div'].remove();
			delete widget['preloader_div'];
		}
	}

	function startPreloader(widget) {
		if (typeof(widget['preloader_timeoutid']) != 'undefined' || typeof(widget['preloader_div']) != 'undefined') {
			return;
		}

		widget['preloader_timeoutid'] = setTimeout(function () {
			delete widget['preloader_timeoutid'];

			showPreloader(widget);
			widget['content_body'].fadeTo(widget['preloader_fadespeed'], 0.4);
		}, widget['preloader_timeout']);
	}

	function stopPreloader(widget) {
		if (typeof(widget['preloader_timeoutid']) != 'undefined') {
			clearTimeout(widget['preloader_timeoutid']);
			delete widget['preloader_timeoutid'];
		}

		hidePreloader(widget);
		widget['content_body'].fadeTo(0, 1);
	}

	function startWidgetRefreshTimer($obj, data, widget, rf_rate) {
		if (rf_rate != 0) {
			widget['rf_timeoutid'] = setTimeout(function() {
				// Do not update widget content if there are active popup or hintbox.
				var active = widget['content_body'].find('[data-expanded="true"]');

				widget['div'][active.length ? 'addClass' : 'removeClass']('dashbrd-grid-widget-no-refresh');

				if (active.length == 0 && doAction('timer_refresh', $obj, data, widget) == 0) {
					// widget was not updated, update it's content
					updateWidgetContent($obj, data, widget);
				}
				else {
					// widget was updated, start next timeout.
					startWidgetRefreshTimer($obj, data, widget, widget['rf_rate']);
				}
			}, rf_rate * 1000);
		}
	}

	function stopWidgetRefreshTimer(widget) {
		clearTimeout(widget['rf_timeoutid']);
		delete widget['rf_timeoutid'];
	}

	function startWidgetRefresh($obj, data, widget) {
		if (typeof(widget['rf_timeoutid']) != 'undefined') {
			stopWidgetRefreshTimer(widget);
		}

		startWidgetRefreshTimer($obj, data, widget, widget['rf_rate']);
	}

	function updateWidgetContent($obj, data, widget) {
		if (++widget['update_attempts'] > 1) {
			return;
		}
		else if (widget['update_paused'] == true) {
			widget['update_attempts'] = 0;
			startWidgetRefreshTimer($obj, data, widget, widget['rf_rate']);
			return;
		}

		if (widget['scrollable'] == false) {
			widget['content_body'].css('overflow', 'hidden');
		}

		var url = new Curl('zabbix.php'),
			ajax_data;

		url.setArgument('action', 'widget.' + widget['type'] + '.view');

		ajax_data = {
			'dashboardid': data['dashboard']['id'],
			'uniqueid': widget['uniqueid'],
			'initial_load': widget['initial_load'] ? 1 : 0,
			'edit_mode': data['options']['edit_mode'] ? 1 : 0,
			'storage': widget['storage'],
			'content_width': Math.floor(widget['content_body'].width()),
			'content_height': Math.floor(widget['content_body'].height())
		};

		if (widget['widgetid'] !== '') {
			ajax_data['widgetid'] = widget['widgetid'];
		}
		if (widget['header'] !== '') {
			ajax_data['name'] = widget['header'];
		}
		// display widget with yet unsaved changes
		if (typeof widget['fields'] !== 'undefined' && Object.keys(widget['fields']).length != 0) {
			ajax_data['fields'] = JSON.stringify(widget['fields']);
		}
		if (typeof(widget['dynamic']) !== 'undefined') {
			ajax_data['dynamic_hostid'] = widget['dynamic']['hostid'];
			ajax_data['dynamic_groupid'] = widget['dynamic']['groupid'];
		}

		startPreloader(widget);

		$('#dashbrd-save').prop('disabled', true);

		jQuery.ajax({
			url: url.getUrl(),
			method: 'POST',
			data: ajax_data,
			dataType: 'json'
		})
			.then(function(resp) {
				stopPreloader(widget);
				var $content_header = $('h4', widget['content_header']),
					debug_visible = $('[name="zbx_debug_info"]', widget['content_body']).is(':visible');

				$content_header.text(resp.header);

				if (typeof resp.aria_label !== 'undefined') {
					$content_header.attr('aria-label', (resp.aria_label !== '') ? resp.aria_label : null);
				}

				widget['content_body'].empty();
				if (typeof(resp.messages) !== 'undefined') {
					widget['content_body'].append(resp.messages);
				}
				widget['content_body'].append(resp.body).css('overflow', '');

				if (typeof(resp.debug) !== 'undefined') {
					$(resp.debug).appendTo(widget['content_body'])[debug_visible ? 'show' : 'hide']();
				}
				removeWidgetInfoBtns(widget['content_header']);

				if (typeof(resp.info) !== 'undefined' && data['options']['edit_mode'] === false) {
					widget['content_header'].find('ul > li').prepend(makeWidgetInfoBtns(resp.info));
				}

				// Creates new script elements and removes previous ones to force their re-execution.
				widget['content_script'].empty();
				if (typeof(resp.script_inline) !== 'undefined') {
					// NOTE: to execute script with current widget context, add unique ID for required div, and use it in script.
					var new_script = $('<script>')
						.text(resp.script_inline);
					widget['content_script'].append(new_script);
				}

				if (widget['update_attempts'] == 1) {
					widget['update_attempts'] = 0;
					startWidgetRefreshTimer($obj, data, widget, widget['rf_rate']);
					doAction('onContentUpdated', $obj, data, null);
				}
				else {
					widget['update_attempts'] = 0;
					updateWidgetContent($obj, data, widget);
				}
				$('#dashbrd-save').prop('disabled', false);

			}, function() {
				// TODO: gentle message about failed update of widget content
				widget['update_attempts'] = 0;
				startWidgetRefreshTimer($obj, data, widget, 3);
			})
			.then(function() {
				var callOnDashboardReadyTrigger = false;
				if (!widget['ready']) {
					widget['ready'] = true; // leave it before registerDataExchangeCommit.
					methods.registerDataExchangeCommit.call($obj);

					// If this is the last trigger loaded, then set callOnDashboardReadyTrigger to be true.
					callOnDashboardReadyTrigger
						= (data['widgets'].filter(function(widget) {return !widget['ready']}).length == 0);
				}
				widget['ready'] = true;

				if (callOnDashboardReadyTrigger) {
					doAction('onDashboardReady', $obj, data, null);
				}
			});

		widget['initial_load'] = false;
	}

	function refreshWidget($obj, data, widget) {
		if (typeof(widget['rf_timeoutid']) !== 'undefined') {
			stopWidgetRefreshTimer(widget);
		}

		updateWidgetContent($obj, data, widget);
	}

	/**
	 * @param {object} $obj
	 * @param {object} data
	 * @param {object} widget
	 *
	 * @return {jqXHR}
	 */
	function updateWidgetConfig($obj, data, widget) {
		var	url = new Curl('zabbix.php'),
			fields = $('form', data.dialogue['body']).serializeJSON(),
			type = fields['type'],
			name = fields['name'],
			ajax_data = {
				type: type,
				name: name
			},
			pos,
			$placeholder;

		delete fields['type'];
		delete fields['name'];

		url.setArgument('action', 'dashboard.widget.check');

		if (Object.keys(fields).length != 0) {
			ajax_data['fields'] = JSON.stringify(fields);
		}

		if (widget === null || ('type' in widget) === false) {
			if (widget && 'pos' in widget) {
				// Pos contains unused properties left and top for some reason.
				pos = $.extend({}, data.widget_defaults[type].size, widget.pos);

				$.map(data.widgets, function(box) {
					return rectOverlap(box.pos, pos) ? box : null;
				}).each(function(box) {
					if (!rectOverlap(box.pos, pos)) {
						return;
					}

					if (pos.x + pos.width > box.pos.x && pos.x < box.pos.x) {
						pos.width = box.pos.x - pos.x;
					}
					else if (pos.y + pos.height > box.pos.y && pos.y < box.pos.y) {
						pos.height = box.pos.y - pos.y;
					}
				});

				pos.width = Math.min(data.options['max-columns'] - pos.x, pos.width);
				pos.height = Math.min(data.options['max-rows'] - pos.y, pos.height);
			}
			else {
				pos = findEmptyPosition($obj, data, type);
				if (!pos) {
					showMessageExhausted(data);
					return;
				}
			}

			$placeholder = $('<div>').css({
					position: 'absolute',
					top: (pos.y * data.options['widget-height']) + 'px',
					left: (pos.x * data.options['widget-width']) + '%',
					height: (pos.height * data.options['widget-height']) + 'px',
					width: (pos.width * data.options['widget-width']) + '%'
				})
				.appendTo($obj);
		}

<<<<<<< HEAD
		var $save_btn = data.dialogue.div.find('.dialogue-widget-save');
		$save_btn.prop('disabled', true);

		overlays_stack.getById('widgetConfg').xhr = $.ajax({
=======
		$('.dialogue-widget-save', data.dialogue.div).prop('disabled', true);

		$.ajax({
>>>>>>> 8b93575c
			url: url.getUrl(),
			method: 'POST',
			dataType: 'json',
			data: ajax_data,
			success: function(resp) {
				if (typeof(resp.errors) !== 'undefined') {
					// Error returned. Remove previous errors.
					$('.msg-bad', data.dialogue['body']).remove();
					data.dialogue['body'].prepend(resp.errors);
<<<<<<< HEAD
					$save_btn.prop('disabled', false);
=======
					$('.dialogue-widget-save', data.dialogue.div).prop('disabled', false);
>>>>>>> 8b93575c
				}
				else {
					// No errors, proceed with update.
					overlayDialogueDestroy('widgetConfg');

					if (widget === null || ('type' in widget) === false) {
						// In case of ADD widget, create widget with required selected fields and add it to dashboard.
						var widget_data = {
								'type': type,
								'header': name,
								'pos': pos,
								'rf_rate': 0,
								'fields': fields
							},
							add_new_widget = function() {
								methods.addWidget.call($obj, widget_data);
								// New widget is last element in data['widgets'] array.
								widget = data['widgets'].slice(-1)[0];
								updateWidgetContent($obj, data, widget);
								setWidgetModeEdit($obj, data, widget);
								// Remove height attribute set for scroll animation.
								$('body').css('height', '');
							};

						if (pos['y'] + pos['height'] > data['options']['rows']) {
							resizeDashboardGrid($obj, data, pos['y'] + pos['height']);
							// Body height should be adjusted to animate scrollTop work.
							$('body').css('height', Math.max(
								$('body').height(),
								(pos['y'] + pos['height']) * data['options']['widget-height']
							));
						}

						// 5px shift is widget padding.
						$('html, body')
							.animate({scrollTop: pos['y'] * data['options']['widget-height']
								+ $('.dashbrd-grid-container').position().top - 5})
							.promise()
							.then(add_new_widget);
					}
					else {
						// In case of EDIT widget.
						if (widget['type'] !== type) {
							widget['type'] = type;
							widget['initial_load'] = true;
						}

						widget['header'] = name;
						widget['fields'] = fields;
						doAction('afterUpdateWidgetConfig', $obj, data, null);
						updateWidgetDynamic($obj, data, widget);
						refreshWidget($obj, data, widget);
					}

					// Mark dashboard as updated.
					data['options']['updated'] = true;
				}
			}
		})
			.fail(function() {
				$save_btn.prop('disabled', false);
			})
			.always(function() {
				if ($placeholder) {
					$placeholder.remove();
				}
			});
	}

	function findEmptyPosition($obj, data, type) {
		var pos_type = (typeof type === 'undefined') ? Object.keys(data.widget_defaults)[0] : type,
			pos = {
				'x': 0,
				'y': 0,
				'width': data.widget_defaults[pos_type].size.width,
				'height': data.widget_defaults[pos_type].size.height
			};

		// Go y by row and try to position widget in each space.
		var	max_col = data.options['max-columns'] - pos.width,
			max_row = data.options['max-rows'] - pos.height,
			found = false,
			x, y;

		for (y = 0; !found; y++) {
			if (y > max_row) {
				return false;
			}
			for (x = 0; x <= max_col && !found; x++) {
				pos['x'] = x;
				pos['y'] = y;
				found = isPosFree($obj, data, pos);
			}
		}

		return pos;
	}

	function isPosFree($obj, data, pos) {
		var free = true;

		$.each(data['widgets'], function() {
			if (rectOverlap(pos, this['pos'])) {
				free = false;
			}
		});

		return free;
	}

	function openConfigDialogue($obj, data, widget, trigger_elmnt) {
		var edit_mode = (widget !== null && 'type' in widget);

		data.dialogue = {};
		data.dialogue.widget = widget;

		overlayDialogue({
			'title': (edit_mode ? t('Edit widget') : t('Add widget')),
			'content': '',
			'buttons': [
				{
					'title': (edit_mode ? t('Apply') : t('Add')),
					'class': 'dialogue-widget-save',
					'keepOpen': true,
					'action': function() {
						updateWidgetConfig($obj, data, widget);
					}
				},
				{
					'title': t('Cancel'),
					'class': 'btn-alt',
					'action': function() {}
				}
			],
			'dialogueid': 'widgetConfg'
		}, trigger_elmnt);

		var overlay_dialogue = $('#overlay_dialogue');
		data.dialogue.div = overlay_dialogue;
		data.dialogue.body = $('.overlay-dialogue-body', overlay_dialogue);

		updateWidgetConfigDialogue();
	}

	/**
	 * Creates placeholder object for 'Add a new Widget'.
	 *
	 * @returns {object}    Placeholder object with DOM elements and additional methods to set visual style.
	 */
	function createNewWidgetPlaceholder() {
		var $label = $('<div>', {'class': 'dashbrd-grid-new-widget-label'}),
			$inner_box = $('<div>', {'class': 'dashbrd-grid-widget-new-box'}).append($label),
			$placeholder = $('<div>', {'class': 'dashbrd-grid-new-widget-placeholder'}).append($inner_box),
			updateLabelVisibility = function() {
				if (!$inner_box.is('.dashbrd-grid-widget-set-size,.dashbrd-grid-widget-set-position')) {
					return;
				}

				var message = $inner_box.is('.dashbrd-grid-widget-set-size')
						? t('Release to create a new widget.')
						: t('Click and drag to desired size.'),
					frame_callback,
					size_detection,
					callback = function() {
						if (size_detection.height()) {
							$label.text($label.height() >= size_detection.height() ? message : '');
							window.cancelAnimationFrame(frame_callback);
						}
						else if (size_detection.is(':visible')) {
							frame_callback = window.requestAnimationFrame(callback);
						}
					};

				// Create container to detect text overflow on y axis. Message div container will be removed on repaint.
				size_detection = $('<div>').text(message).appendTo($label);

				callback();
			};

		return {
			container: $placeholder,
			inner_box: $inner_box,
			label: $label,
			setDefault: function(callback) {
				$inner_box.removeClass('dashbrd-grid-widget-set-size dashbrd-grid-widget-set-position');
				$label.empty().append($('<a>', {
					href: '#',
					text: t('Add a new widget')
				}));

				$placeholder.click(callback);
			},
			setPositioning: function() {
				$placeholder.off('click');
				$inner_box
					.removeClass('dashbrd-grid-widget-set-size')
					.addClass('dashbrd-grid-widget-set-position');
				updateLabelVisibility();
			},
			setResizing: function() {
				$placeholder.off('click');
				$inner_box
					.removeClass('dashbrd-grid-widget-set-position')
					.addClass('dashbrd-grid-widget-set-size');
				updateLabelVisibility();
			},
			updateLabelVisibility: updateLabelVisibility
		};
	}

	function setModeEditDashboard($obj, data) {
		$.each(data['widgets'], function(index, widget) {
			widget['rf_rate'] = 0;
			setWidgetModeEdit($obj, data, widget);
		});

		data['pos-action'] = '';
		data['cell-width'] = getCurrentCellWidth(data);
		data['add_widget_dimension'] = {};

		// Add new widget user interaction handlers.
		$.subscribe('overlay.close', function(e, widget) {
			if (data['pos-action'] === 'addmodal' && widget.dialogueid === 'widgetConfg') {
				data['pos-action'] = '';
				data.add_widget_dimension = {};
				data.new_widget_placeholder.setDefault(function(e) {
					methods.addNewWidget.call($obj, this);
					return cancelEvent(e);
				});

				if (data.widgets.length) {
					data.new_widget_placeholder.container.hide();
					data.new_widget_placeholder.setPositioning();
				}

				resizeDashboardGrid($obj, data);

				$obj.trigger('mouseenter');
			}
		});

		$(document).on('click mouseup dragend', function() {
			if (data['pos-action'] !== 'add') {
				return;
			}

			var dimension = $.extend({}, data.add_widget_dimension);

			/**
			 * Unset if dimension width/height is equal to size of placeholder.
			 * Widget default size will be used.
			 */
			if (dimension.width == 1 && dimension.height == 2) {
				delete dimension.width;
				delete dimension.height;
			}

			data['pos-action'] = 'addmodal';
			setResizableState('enable', data.widgets, '');
			$obj.dashboardGrid('addNewWidget', null, dimension);
		});

		$obj
			.on('mousedown', function(event) {
				if (event.which != 1 || data['pos-action'] !== ''
						|| (!$(event.target).is(data.new_widget_placeholder.container)
						&& data.new_widget_placeholder.container.has(event.target).length == 0)) {
					return;
				}

				setResizableState('disable', data.widgets, '');
				data['pos-action'] = 'add';
				data.new_widget_placeholder.setResizing();

				return cancelEvent(event);
			})
			.on('mouseleave', function(event) {
				if (data['pos-action']) {
					return;
				}

				data.add_widget_dimension = {};
				data.new_widget_placeholder.setDefault(function(e) {
					methods.addNewWidget.call($obj, this);
					return cancelEvent(e);
				});

				if (data.widgets.length) {
					data.new_widget_placeholder.container.hide();
					data.new_widget_placeholder.setPositioning();
				}
				else {
					data.new_widget_placeholder.container.removeAttr('style');
				}
			})
			.on('mouseenter mousemove', function(event) {
				var drag = (data['pos-action'] === 'add'),
					$target = $(event.target);

				if (!drag && data['pos-action'] !== '') {
					return;
				}

				if (event.type === 'mouseenter' && data['pos-action'] === '') {
					data.new_widget_placeholder.container.show();
					data.new_widget_placeholder.setPositioning();
				}
				else if (!drag && !$target.is($obj) && !$target.is(data.new_widget_placeholder.container)
						&& data.new_widget_placeholder.container.has($target).length == 0) {
					resizeDashboardGrid($obj, data);
					data.add_widget_dimension = {};
					data.new_widget_placeholder.container.hide();
					return;
				}

				var o = data.options,
					offset = $obj.offset(),
					y = Math.min(o['max-rows'] - 1,
							Math.max(0, Math.floor((event.pageY - offset.top) / o['widget-height']))
						),
					x = Math.min(o['max-columns'] - 1,
							Math.max(0, Math.floor((event.pageX - offset.left) / data['cell-width']))
						),
					pos = {
						y: y,
						x: x,
						height: o['widget-min-rows'],
						width: 1
					},
					overlap = false;

				if (drag) {
					if (('top' in data.add_widget_dimension) === false) {
						data.add_widget_dimension = $.extend(data.add_widget_dimension, {top: Math.min(y, data.add_widget_dimension.y), left: x});
					}

					pos = {
						x: Math.min(x, data.add_widget_dimension.left),
						y: Math.min(y, (data.add_widget_dimension.top < y)
							? data.add_widget_dimension.y
							: data.add_widget_dimension.top
						),
						width: Math.abs(data.add_widget_dimension.left - x) + 1,
						height: Math.max(2, (data.add_widget_dimension.top < y)
							? y - data.add_widget_dimension.top + 1
							: data.add_widget_dimension.top - y + 2
						)
					};

					$.each(data.widgets, function(_, box) {
						overlap |= rectOverlap(box.pos, pos);

						return !overlap;
					});

					if (overlap) {
						pos = data.add_widget_dimension;
					}
				}
				else {
					if (rectOverlap(data.add_widget_dimension, {x: x, y: y, width: 1, height: 1})) {
						return;
					}

					if ((pos.y + pos.height) > data['options']['max-rows']) {
						pos.y = data['options']['max-rows'] - pos.height;
					}
					else if (data.add_widget_dimension.y < pos.y) {
						--pos.y;
					}

					$.each(data.widgets, function(_, box) {
						overlap |= rectOverlap(box.pos, pos);

						return !overlap;
					});

					/**
					 * If there is collision make additional check to ensure that mouse is not at the bottom of 1x2 free
					 * slot.
					 */
					if (overlap && pos.y > 0) {
						overlap = false;
						--pos.y;

						$.each(data.widgets, function(_, box) {
							overlap |= rectOverlap(box.pos, pos);

							return !overlap;
						});
					}

					if (overlap) {
						data.add_widget_dimension = {};
						data.new_widget_placeholder.container.hide();
						return;
					}
				}

				if ((pos.y + pos.height) > data['options']['rows']) {
					resizeDashboardGrid($obj, data, pos.y + pos.height);
				}

				data.add_widget_dimension = $.extend(data.add_widget_dimension, pos);

				data.new_widget_placeholder.container
					.css({
						position: 'absolute',
						top: (data.add_widget_dimension.y * o['widget-height']) + 'px',
						left: (data.add_widget_dimension.x * o['widget-width']) + '%',
						height: (data.add_widget_dimension.height * o['widget-height']) + 'px',
						width: (data.add_widget_dimension.width * o['widget-width']) + '%'
					})
					.show();

				data.new_widget_placeholder.updateLabelVisibility();
			});

		return;
	}

	function setWidgetModeEdit($obj, data, widget) {
		var	btn_edit = $('<button>')
			.attr('type', 'button')
			.addClass('btn-widget-edit')
			.attr('title', t('Edit'))
			.click(function() {
				doAction('beforeConfigLoad', $obj, data, widget);
				methods.editWidget.call($obj, widget, this);
			});

		var	btn_delete = $('<button>')
			.attr('type', 'button')
			.addClass('btn-widget-delete')
			.attr('title', t('Delete'))
			.click(function(){
				methods.deleteWidget.call($obj, widget);
			});

		$('ul', widget['content_header']).hide();
		widget['content_header'].append($('<ul>')
			.addClass('dashbrd-widg-edit')
			.append($('<li>').append(btn_edit))
			.append($('<li>').append(btn_delete))
		);

		stopWidgetRefreshTimer(widget);
		makeDraggable($obj, data, widget);
		makeResizable($obj, data, widget);
	}

	function deleteWidget($obj, data, widget) {
		var index = widget['div'].data('widget-index');

		// Remove div from the grid.
		widget['div'].remove();
		data['widgets'].splice(index, 1);

		// Update widget-index for all following widgets.
		for (var i = index; i < data['widgets'].length; i++) {
			data['widgets'][i]['div'].data('widget-index', i);
		}

		// Mark dashboard as updated.
		data['options']['updated'] = true;
		resizeDashboardGrid($obj, data);
	}

	function saveChanges($obj, data) {
		var	url = new Curl('zabbix.php'),
			ajax_widgets = [];

		// Remove previous messages.
		dashboardRemoveMessages();

		url.setArgument('action', 'dashboard.update');

		$.each(data['widgets'], function(index, widget) {
			var	ajax_widget = {};

			if (widget['widgetid'] !== '') {
				ajax_widget['widgetid'] = widget['widgetid'];
			}
			ajax_widget['pos'] = widget['pos'];
			ajax_widget['type'] = widget['type'];
			ajax_widget['name'] = widget['header'];
			if (Object.keys(widget['fields']).length != 0) {
				ajax_widget['fields'] = JSON.stringify(widget['fields']);
			}

			ajax_widgets.push(ajax_widget);
		});

		var ajax_data = {
			// Can be undefined if dashboard is new.
			dashboardid: data['dashboard']['id'],
			name: data['dashboard']['name'],
			userid: data['dashboard']['userid'],
			widgets: ajax_widgets
		};

		if (isset('sharing', data['dashboard'])) {
			ajax_data['sharing'] = data['dashboard']['sharing'];
		}

		$.ajax({
			url: url.getUrl(),
			method: 'POST',
			dataType: 'json',
			data: ajax_data,
			success: function(resp) {
				// We can have redirect with errors.
				if ('redirect' in resp) {
					// There are no more unsaved changes.
					data['options']['updated'] = false;
					/*
					 * Replace add possibility to remove previous url (as ..&new=1) from the document history.
					 * It allows to use back browser button more user-friendly.
					 */
					window.location.replace(resp.redirect);
				}
				else if ('errors' in resp) {
					// Error returned.
					dashboardAddMessages(resp.errors);
				}
			},
			complete: function() {
				var ul = $('#dashbrd-config').closest('ul');
				$('#dashbrd-save', ul).prop('disabled', false);
			}
		});
	}

	function confirmExit($obj, data) {
		if (data['options']['updated'] === true) {
			return t('You have unsaved changes.') + "\n" + t('Are you sure, you want to leave this page?');
		}
	}

	function updateWidgetDynamic($obj, data, widget) {
		// This function may be called for widget that is not in data['widgets'] array yet.
		if (typeof(widget['fields']['dynamic']) !== 'undefined' && widget['fields']['dynamic'] == '1') {
			if (data['dashboard']['dynamic']['has_dynamic_widgets'] === true) {
				widget['dynamic'] = {
					'hostid': data['dashboard']['dynamic']['hostid'],
					'groupid': data['dashboard']['dynamic']['groupid']
				};
			}
			else {
				delete widget['dynamic'];
			}
		}
		else if (typeof(widget['dynamic']) !== 'undefined') {
			delete widget['dynamic'];
		}
	}

	function generateUniqueId($obj, data) {
		var ref = false;

		while (!ref) {
			ref = generateRandomString(5);

			$.each(data['widgets'], function(index, widget) {
				if (widget['uniqueid'] === ref) {
					ref = false;
					return false;
				}
			});
		}

		return ref;
	}

	/**
	 * Show message if dashboard free space exhausted.
	 *
	 * @param {object} data  Data from dashboard grid.
	 */
	function showMessageExhausted(data) {
		data.dialogue.body.children('.msg-warning').remove();
		data.dialogue.body.prepend(makeMessageBox(
			'warning', t('Cannot add widget: not enough free space on the dashboard.'), null, false
		));
		data.dialogue.div.find('.dialogue-widget-save').prop('disabled', true);
	}

	/**
	 * Performs action added by addAction function.
	 *
	 * @param {string} hook_name  Name of trigger that is currently being called.
	 * @param {object} $obj       Dashboard grid object.
	 * @param {object} data       Data from dashboard grid.
	 * @param {object} widget     Current widget object (can be null for generic actions).
	 *
	 * @return int                Number of triggers, that were called.
	 */
	function doAction(hook_name, $obj, data, widget) {
		if (typeof(data['triggers'][hook_name]) === 'undefined') {
			return 0;
		}
		var triggers = [];

		if (widget === null) {
			triggers = data['triggers'][hook_name];
		}
		else {
			$.each(data['triggers'][hook_name], function(index, trigger) {
				if (widget['uniqueid'] === trigger['uniqueid']) {
					triggers.push(trigger);
				}
			});
		}
		triggers.sort(function(a,b) {
			var priority_a = (typeof(a['options']['priority']) !== 'undefined') ? a['options']['priority'] : 10;
			var priority_b = (typeof(b['options']['priority']) !== 'undefined') ? b['options']['priority'] : 10;

			if (priority_a < priority_b) {
				return -1;
			}
			if (priority_a > priority_b) {
				return 1;
			}
			return 0;
		});

		$.each(triggers, function(index, trigger) {
			if (typeof(window[trigger['function']]) !== typeof(Function)) {
				return true;
			}

			var params = [];
			if (typeof(trigger['options']['parameters']) !== 'undefined') {
				params = trigger['options']['parameters'];
			}
			if (typeof(trigger['options']['grid']) !== 'undefined') {
				var grid = {};
				if (typeof(trigger['options']['grid']['widget']) !== 'undefined'
						&& trigger['options']['grid']['widget']
				) {
					if (widget === null) {
						var widgets = methods.getWidgetsBy.call($obj, 'uniqueid', trigger['uniqueid']);
						// Will return only first element.
						if (widgets.length > 0) {
							grid['widget'] = widgets[0];
						}
					}
					else {
						grid['widget'] = widget;
					}
				}
				if (typeof(trigger['options']['grid']['data']) !== 'undefined' && trigger['options']['grid']['data']) {
					grid['data'] = data;
				}
				if (typeof(trigger['options']['grid']['obj']) !== 'undefined' && trigger['options']['grid']['obj']) {
					grid['obj'] = $obj;
				}
				params.push(grid);
			}

			try {
				window[trigger['function']].apply(null, params);
			}
			catch(e) {}
		});

		return triggers.length;
	}

	var	methods = {
		init: function(options) {
			var default_options = {
				'widget-height': 70,
				'widget-min-rows': 2,
				'max-rows': 64,
				'max-columns': 12,
				'rows': 0,
				'updated': false,
				'editable': true,
				'edit_mode': false
			};
			options = $.extend(default_options, options);
			options['widget-width'] = 100 / options['max-columns'];

			return this.each(function() {
				var	$this = $(this),
					new_widget_placeholder = createNewWidgetPlaceholder();

				if (options['editable']) {
					if (options['kioskmode']) {
						new_widget_placeholder.label.text(t('Cannot add widgets in kiosk mode'));
						new_widget_placeholder.container.addClass('disabled');
					}
					else {
						new_widget_placeholder.setDefault(function(e) {
							if (!methods.isEditMode.call($this)) {
								showEditMode();
							}

							methods.addNewWidget.call($this, this);
							return cancelEvent(e);
						});
					}
				}
				else {
					new_widget_placeholder.label.text(t('You do not have permissions to edit dashboard'));
					new_widget_placeholder.container.addClass('disabled');
				}

				$this.append(new_widget_placeholder.container);

				$this.data('dashboardGrid', {
					dashboard: {},
					options: options,
					widgets: [],
					widget_defaults: {},
					triggers: {},
					placeholder: $('<div>', {'class': 'dashbrd-grid-widget-placeholder'}).hide().appendTo($this),
					new_widget_placeholder: new_widget_placeholder,
					widget_relation_submissions: [],
					widget_relations: {
						relations: [],
						tasks: {}
					},
					data_buffer: [],
					minimalHeight: calculateGridMinHeight($this)
				});

				var	data = $this.data('dashboardGrid');

				var resize_delay,
					resize_handler = function () {
						data.widgets.each(function(widget) {
							doAction('onResizeEnd', $this, data, widget);
						});
					};

				$(window)
					.on('beforeunload', function() {
						var	res = confirmExit($this, data);

						// Return value only if we need confirmation window, return nothing otherwise.
						if (typeof res !== 'undefined') {
							return res;
						}
					})
					.on('resize', function() {
						clearTimeout(resize_delay);
						resize_delay = setTimeout(resize_handler, 200);

						// Recalculate dashboard container minimal required height.
						data.minimalHeight = calculateGridMinHeight($this);
						data['cell-width'] = getCurrentCellWidth(data);
						data.new_widget_placeholder.updateLabelVisibility();
					});
			});
		},

		setDashboardData: function(dashboard) {
			return this.each(function() {
				var	$this = $(this),
					data = $this.data('dashboardGrid');

				if (!$.isEmptyObject(data['dashboard']) && (data['dashboard']['name'] !== dashboard['name']
						|| data['dashboard']['userid'] !== dashboard['userid'])) {
					data['options']['updated'] = true;
				}

				dashboard = $.extend({}, data['dashboard'], dashboard);
				data['dashboard'] = dashboard;
			});
		},

		setWidgetDefaults: function(defaults) {
			return this.each(function() {
				var	$this = $(this),
					data = $this.data('dashboardGrid');

				defaults = $.extend({}, data['widget_defaults'], defaults);
				data['widget_defaults'] = defaults;
			});
		},

		addWidget: function(widget) {
			// If no fields are given, 'fields' will contain empty array instead of simple object.
			if (widget['fields'].length === 0) {
				widget['fields'] = {};
			}
			widget = $.extend({}, {
				'widgetid': '',
				'type': '',
				'header': '',
				'pos': {
					'x': 0,
					'y': 0,
					'width': 1,
					'height': 1
				},
				'rf_rate': 0,
				'preloader_timeout': 10000,	// in milliseconds
				'preloader_fadespeed': 500,
				'update_attempts': 0,
				'update_paused': false,
				'initial_load': true,
				'ready': false,
				'fields': {},
				'storage': {}
			}, widget);

			return this.each(function() {
				var	$this = $(this),
					data = $this.data('dashboardGrid');

				widget['uniqueid'] = generateUniqueId($this, data);
				widget['div'] = makeWidgetDiv(data, widget).data('widget-index', data['widgets'].length);
				updateWidgetDynamic($this, data, widget);

				data['widgets'].push(widget);
				$this.append(widget['div']);

				setDivPosition(widget['div'], data, widget['pos']);
				checkWidgetOverlap(data, widget);

				resizeDashboardGrid($this, data);

				showPreloader(widget);
				data.new_widget_placeholder.container.hide();
			});
		},

		setWidgetRefreshRate: function(widgetid, rf_rate) {
			return this.each(function() {
				var	$this = $(this),
					data = $this.data('dashboardGrid');

				$.each(data['widgets'], function(index, widget) {
					if (widget['widgetid'] == widgetid) {
						widget['rf_rate'] = rf_rate;
						startWidgetRefresh($this, data, widget);
					}
				});
			});
		},

		refreshWidget: function(widgetid) {
			return this.each(function() {
				var	$this = $(this),
					data = $this.data('dashboardGrid');

				$.each(data['widgets'], function(index, widget) {
					if (widget['widgetid'] == widgetid || widget['uniqueid'] === widgetid) {
						refreshWidget($this, data, widget);
					}
				});
			});
		},

		// Pause specific widget refresh.
		pauseWidgetRefresh: function(widgetid) {
			return this.each(function() {
				var	$this = $(this),
					data = $this.data('dashboardGrid');

				$.each(data['widgets'], function(index, widget) {
					if (widget['widgetid'] == widgetid || widget['uniqueid'] === widgetid) {
						widget['update_paused'] = true;
						return false;
					}
				});
			});
		},

		// Unpause specific widget refresh.
		unpauseWidgetRefresh: function(widgetid) {
			return this.each(function() {
				var	$this = $(this),
					data = $this.data('dashboardGrid');

				$.each(data['widgets'], function(index, widget) {
					if (widget['widgetid'] == widgetid || widget['uniqueid'] === widgetid) {
						widget['update_paused'] = false;
						return false;
					}
				});
			});
		},

		setWidgetStorageValue: function(uniqueid, field, value) {
			return this.each(function() {
				var	$this = $(this),
					data = $this.data('dashboardGrid');

				$.each(data['widgets'], function(index, widget) {
					if (widget['uniqueid'] === uniqueid) {
						widget['storage'][field] = value;
					}
				});
			});
		},

		addWidgets: function(widgets) {
			return this.each(function() {
				var	$this = $(this),
					data = $this.data('dashboardGrid');

				$.each(widgets, function(index, value) {
					methods.addWidget.apply($this, Array.prototype.slice.call(arguments, 1));
				});

				$.each(data['widgets'], function(index, value) {
					updateWidgetContent($this, data, value);
				});
			});
		},

		// Make widgets editable - Header icons, Resizeable, Draggable.
		setModeEditDashboard: function() {
			return this.each(function() {
				var	$this = $(this),
					data = $this.data('dashboardGrid');

				data['options']['edit_mode'] = true;
				doAction('onEditStart', $this, data, null);
				dashboardRemoveMessages();
				setModeEditDashboard($this, data);
			});
		},

		// Save changes and remove editable elements from widget - Header icons, Resizeable, Draggable.
		saveDashboardChanges: function() {
			return this.each(function() {
				var	$this = $(this),
					ul = $('#dashbrd-config').closest('ul'),
					data = $this.data('dashboardGrid');

				$('#dashbrd-save', ul).prop('disabled', true);
				doAction('beforeDashboardSave', $this, data, null);
				saveChanges($this, data);
			});
		},

		// Discard changes and remove editable elements from widget - Header icons, Resizeable, Draggable.
		cancelEditDashboard: function() {
			return this.each(function() {
				var	$this = $(this),
					data = $this.data('dashboardGrid'),
					current_url = new Curl(),
					url = new Curl('zabbix.php', false);

				// Don't show warning about existing updates.
				data['options']['updated'] = false;

				url.setArgument('action', 'dashboard.view');
				if (current_url.getArgument('dashboardid')) {
					url.setArgument('dashboardid', current_url.getArgument('dashboardid'));
				}

				// Redirect to last active dashboard.
				// (1) In case of New Dashboard from list, it will open list
				// (2) In case of New Dashboard or Clone Dashboard from other dashboard, it will open that dashboard
				// (3) In case of simple editing of current dashboard, it will reload same dashboard
				location.replace(url.getUrl());
			});
		},

		// After pressing "Edit" button on widget.
		editWidget: function(widget, trigger_elmnt) {
			return this.each(function() {
				var	$this = $(this),
					data = $this.data('dashboardGrid');

				openConfigDialogue($this, data, widget, trigger_elmnt);
			});
		},

		// After pressing "delete" button on widget.
		deleteWidget: function(widget) {
			return this.each(function() {
				var	$this = $(this),
					data = $this.data('dashboardGrid');

				deleteWidget($this, data, widget);
			});
		},

		/*
		 * Add or update form on widget configuration dialogue (when opened, as well as when requested by 'onchange'
		 * attributes in form itself).
		 */
		updateWidgetConfigDialogue: function() {
			return this.each(function() {
				var	$this = $(this),
					data = $this.data('dashboardGrid'),
					body = data.dialogue['body'],
					footer = $('.overlay-dialogue-footer', data.dialogue['div']),
					header = $('.dashbrd-widget-head', data.dialogue['div']),
					form = $('form', body),
					widget = data.dialogue['widget'], // Widget currently being edited.
					url = new Curl('zabbix.php'),
					ajax_data = {},
					fields;

				// Disable saving, while form is being updated.
				$('.dialogue-widget-save', footer).prop('disabled', true);

				url.setArgument('action', 'dashboard.widget.edit');

				if (form.length) {
					// Take values from form.
					fields = form.serializeJSON();
					ajax_data['type'] = fields['type'];
					delete fields['type'];

					if (data.dialogue['widget_type'] === ajax_data['type']) {
						ajax_data['name'] = fields['name'];
						delete fields['name'];
					}
					else {
						// Get default config if widget type changed.
						fields = {};
					}
				}
				else if (widget !== null) {
					// Open form with current config.
					ajax_data['type'] = widget['type'];
					ajax_data['name'] = widget['header'];
					fields = widget['fields'];
				}
				else {
					// Get default config for new widget.
					fields = {};
				}

				data.dialogue['widget_type'] = ajax_data['type'];

				if (Object.keys(fields).length != 0) {
					ajax_data['fields'] = JSON.stringify(fields);
				}

				jQuery.ajax({
					url: url.getUrl(),
					method: 'POST',
					data: ajax_data,
					dataType: 'json',
					beforeSend: function() {
						/*
						 * Clear the 'sticked-to-top' class before updating the body for it's mutation handler
						 * to center the popup while the widget form is being loaded.
						 */
						jQuery('[data-dialogueid="widgetConfg"]').removeClass('sticked-to-top');

						body.empty()
							.append($('<div>')
								// The smallest possible size of configuration dialog.
								.css({
									'width': '544px',
									'height': '68px',
									'max-width': '100%'
								})
								.append($('<div>')
									.addClass('preloader-container')
									.append($('<div>').addClass('preloader'))
								));
					},
					success: function(resp) {
						/*
						 * Set the 'sticked-to-top' class before updating the body for it's mutation handler
						 * to have actual data for the popup positioning.
						 */
						if (resp.options.stick_to_top) {
							jQuery('[data-dialogueid="widgetConfg"]').addClass('sticked-to-top');
						}

						body.empty();
						body.append(resp.body);
						if (typeof(resp.debug) !== 'undefined') {
							body.append(resp.debug);
						}
						if (typeof(resp.messages) !== 'undefined') {
							body.append(resp.messages);
						}

						body.find('form').attr('aria-labeledby', header.find('h4').attr('id'));

						// Change submit function for returned form.
						$('#widget_dialogue_form', body).on('submit', function(e) {
							e.preventDefault();
							updateWidgetConfig($this, data, widget);
						});

						// Enable save button after successful form update.
						$('.dialogue-widget-save', footer).prop('disabled', false);
					},
					complete: function() {
						if (data.dialogue.widget === null
								&& !findEmptyPosition($this, data, data.dialogue.widget_type)) {
							showMessageExhausted(data);
						}
						overlayDialogueOnLoad(true, jQuery('[data-dialogueid="widgetConfg"]'));
					}
				});
			});
		},

		// Returns list of widgets filterd by key=>value pair
		getWidgetsBy: function(key, value) {
			var widgets_found = [];
			this.each(function() {
				var	$this = $(this),
						data = $this.data('dashboardGrid');

				$.each(data['widgets'], function(index, widget) {
					if (typeof widget[key] !== 'undefined' && widget[key] === value) {
						widgets_found.push(widget);
					}
				});
			});

			return widgets_found;
		},

		// Register widget as data receiver shared by other widget.
		registerDataExchange: function(obj) {
			return this.each(function() {
				var $this = $(this),
					data = $this.data('dashboardGrid');

				data['widget_relation_submissions'].push(obj);
			});
		},

		registerDataExchangeCommit: function() {
			return this.each(function() {
				var $this = $(this),
					used_indexes = [],
					data = $this.data('dashboardGrid'),
					erase;

				if (data['widget_relation_submissions'].length
						&& !data['widgets'].filter(function(widget) {return !widget['ready']}).length) {
					$.each(data['widget_relation_submissions'], function(rel_index, rel) {
						erase = false;

						// No linked widget reference given. Just register as data receiver.
						if (typeof rel.linkedto === 'undefined') {
							if (typeof data['widget_relations']['tasks'][rel.uniqueid] === 'undefined') {
								data['widget_relations']['tasks'][rel.uniqueid] = [];
							}

							data['widget_relations']['tasks'][rel.uniqueid].push({
								data_name: rel.data_name,
								callback: rel.callback
							});
							erase = true;
						}
						/*
						 * Linked widget reference is given. Register two direction relationship as well as
						 * register data receiver.
						 */
						else {
							$.each(data['widgets'], function(index, widget) {
								if (typeof widget['fields']['reference'] !== 'undefined'
										&& widget['fields']['reference'] === rel.linkedto) {
									if (typeof data['widget_relations']['relations'][widget.uniqueid] === 'undefined') {
										data['widget_relations']['relations'][widget.uniqueid] = [];
									}
									if (typeof data['widget_relations']['relations'][rel.uniqueid] === 'undefined') {
										data['widget_relations']['relations'][rel.uniqueid] = [];
									}
									if (typeof data['widget_relations']['tasks'][rel.uniqueid] === 'undefined') {
										data['widget_relations']['tasks'][rel.uniqueid] = [];
									}

									data['widget_relations']['relations'][widget.uniqueid].push(rel.uniqueid);
									data['widget_relations']['relations'][rel.uniqueid].push(widget.uniqueid);
									data['widget_relations']['tasks'][rel.uniqueid].push({
										data_name: rel.data_name,
										callback: rel.callback
									});
									erase = true;
								}
							});
						}

						if (erase) {
							used_indexes.push(rel_index);
						}
					});

					for (var i = used_indexes.length - 1; i >= 0; i--) {
						data['widget_relation_submissions'].splice(used_indexes[i], 1);
					}

					methods.callWidgetDataShare.call($this);
				}
			});
		},

		/**
		 * Pushes received data in data buffer and calls sharing method.
		 *
		 * @param object widget  data origin widget
		 * @param string data_name  string to identify data shared
		 *
		 * @returns boolean		indicates either there was linked widget that was related to data origin widget
		 */
		widgetDataShare: function(widget, data_name) {
			var args = Array.prototype.slice.call(arguments, 2),
				uniqueid = widget['uniqueid'],
				ret = true;

			if (!args.length) {
				return false;
			}

			this.each(function() {
				var $this = $(this),
					data = $this.data('dashboardGrid'),
					indx = -1;

				if (typeof data['widget_relations']['relations'][widget['uniqueid']] === 'undefined'
						|| data['widget_relations']['relations'][widget['uniqueid']].length == 0) {
					ret = false;
				}

				if (typeof data['data_buffer'][uniqueid] === 'undefined') {
					data['data_buffer'][uniqueid] = [];
				}
				else if (typeof data['data_buffer'][uniqueid] !== 'undefined') {
					$.each(data['data_buffer'][uniqueid], function(i, arr) {
						if (arr['data_name'] === data_name) {
							indx = i;
						}
					});
				}

				if (indx === -1) {
					data['data_buffer'][uniqueid].push({
						data_name: data_name,
						args: args,
						old: []
					});
				}
				else {
					if (data['data_buffer'][uniqueid][indx]['args'] !== args) {
						data['data_buffer'][uniqueid][indx]['args'] = args;
						data['data_buffer'][uniqueid][indx]['old'] = [];
					}
				}

				methods.callWidgetDataShare.call($this);
			});

			return ret;
		},

		callWidgetDataShare: function($obj) {
			return this.each(function() {
				var $this = $(this),
					data = $this.data('dashboardGrid');

				for (var src_uniqueid in data['data_buffer']) {
					if (typeof data['data_buffer'][src_uniqueid] === 'object') {
						$.each(data['data_buffer'][src_uniqueid], function(index, buffer_data) {
							if (typeof data['widget_relations']['relations'][src_uniqueid] !== 'undefined') {
								$.each(data['widget_relations']['relations'][src_uniqueid], function(index,
										dest_uid) {
									if (buffer_data['old'].indexOf(dest_uid) == -1) {
										if (typeof data['widget_relations']['tasks'][dest_uid] !== 'undefined') {
											var widget = methods.getWidgetsBy.call($this, 'uniqueid', dest_uid);
											if (widget.length) {
												$.each(data['widget_relations']['tasks'][dest_uid], function(i, task) {
													if (task['data_name'] === buffer_data['data_name']) {
														task.callback.apply($obj, [widget[0], buffer_data['args']]);
													}
												});

												buffer_data['old'].push(dest_uid);
											}
										}
									}
								});
							}
						});
					}
				}
			});
		},

		makeReference: function() {
			var ref = false;

			this.each(function() {
				var data = $(this).data('dashboardGrid');

				while (!ref) {
					ref = generateRandomString(5);

					for (var i = 0, l = data['widgets'].length; l > i; i++) {
						if (typeof data['widgets'][i]['fields']['reference'] !== 'undefined') {
							if (data['widgets'][i]['fields']['reference'] === ref) {
								ref = false;
								break;
							}
						}
					}
				}
			});

			return ref;
		},

		addNewWidget: function(trigger_elmnt, pos) {
			var widget = (pos && 'x' in pos && 'y' in pos) ? {pos: pos} : null;

			return this.each(function() {
				var	$this = $(this),
					data = $this.data('dashboardGrid');

				openConfigDialogue($this, data, widget, trigger_elmnt);
			});
		},

		isEditMode: function() {
			var response = false;

			this.each(function() {
				response = $(this).data('dashboardGrid')['options']['edit_mode'];
			});

			return response;
		},

		/**
		 * Add action, that will be performed on $hook_name trigger
		 *
		 * @param string hook_name  name of trigger, when $function_to_call should be called
		 * @param string function_to_call  name of function in global scope that will be called
		 * @param string uniqueid  identifier of widget, that added this action
		 * @param array options  any key in options is optional
		 * @param array options['parameters']  array of parameters with which the function will be called
		 * @param array options['grid']  mark, what data from grid should be passed to $function_to_call.
		 *								If is empty, parameter 'grid' will not be added to function_to_call params.
		 * @param string options['grid']['widget']  should contain 1. Will add widget object.
		 * @param string options['grid']['data']  should contain '1'. Will add dashboard grid data object.
		 * @param string options['grid']['obj']  should contain '1'. Will add dashboard grid object ($this).
		 * @param int options['priority']  order, when it should be called, compared to others. Default = 10
		 * @param int options['trigger_name']  unique name. There can be only one trigger with this name for each hook.
		 */
		addAction: function(hook_name, function_to_call, uniqueid, options) {
			this.each(function() {
				var	$this = $(this),
					data = $this.data('dashboardGrid'),
					found = false,
					trigger_name = null;

				if (typeof(data['triggers'][hook_name]) === 'undefined') {
					data['triggers'][hook_name] = [];
				}

				// Add trigger with each name only once.
				if (typeof(options['trigger_name']) !== 'undefined') {
					trigger_name = options['trigger_name'];
					$.each(data['triggers'][hook_name], function(index, trigger) {
						if (typeof(trigger['options']['trigger_name']) !== 'undefined'
							&& trigger['options']['trigger_name'] === trigger_name)
						{
							found = true;
						}
					});
				}

				if (!found) {
					data['triggers'][hook_name].push({
						'function': function_to_call,
						'uniqueid': uniqueid,
						'options': options
					});
				}
			});
		}
	}

	$.fn.dashboardGrid = function(method) {
		if (methods[method]) {
			return methods[method].apply(this, Array.prototype.slice.call(arguments, 1));
		}
		else if (typeof method === 'object' || !method) {
			return methods.init.apply(this, arguments);
		}
		else {
			$.error('Invalid method "' +  method + '".');
		}
	}
}(jQuery));<|MERGE_RESOLUTION|>--- conflicted
+++ resolved
@@ -1330,16 +1330,10 @@
 				.appendTo($obj);
 		}
 
-<<<<<<< HEAD
 		var $save_btn = data.dialogue.div.find('.dialogue-widget-save');
 		$save_btn.prop('disabled', true);
 
 		overlays_stack.getById('widgetConfg').xhr = $.ajax({
-=======
-		$('.dialogue-widget-save', data.dialogue.div).prop('disabled', true);
-
-		$.ajax({
->>>>>>> 8b93575c
 			url: url.getUrl(),
 			method: 'POST',
 			dataType: 'json',
@@ -1349,11 +1343,7 @@
 					// Error returned. Remove previous errors.
 					$('.msg-bad', data.dialogue['body']).remove();
 					data.dialogue['body'].prepend(resp.errors);
-<<<<<<< HEAD
 					$save_btn.prop('disabled', false);
-=======
-					$('.dialogue-widget-save', data.dialogue.div).prop('disabled', false);
->>>>>>> 8b93575c
 				}
 				else {
 					// No errors, proceed with update.
