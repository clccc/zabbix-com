/*
** Zabbix
** Copyright (C) 2000-2011 Zabbix SIA
**
** This program is free software; you can redistribute it and/or modify
** it under the terms of the GNU General Public License as published by
** the Free Software Foundation; either version 2 of the License, or
** (at your option) any later version.
**
** This program is distributed in the hope that it will be useful,
** but WITHOUT ANY WARRANTY; without even the implied warranty of
** MERCHANTABILITY or FITNESS FOR A PARTICULAR PURPOSE.  See the
** GNU General Public License for more details.
**
** You should have received a copy of the GNU General Public License
** along with this program; if not, write to the Free Software
** Foundation, Inc., 51 Franklin Street, Fifth Floor, Boston, MA  02110-1301, USA.
**/

// trigger log expression
var logexpr_count = 0;
var key_count = 0;

function nextObject(n) {
	var t = n.parentNode.tagName;
	do {
		n = n.nextSibling;
	} while (n && n.nodeType != 1 && n.parentNode.tagName == t);

	return n;
}

function previousObject(p) {
	var t = p.parentNode.tagName;
	do {
		p = p.previousSibling;
	} while (p && p.nodeType != 1 && p.parentNode.tagName == t);

	return p;
}

function call_ins_macro_menu(ev) {
	show_popup_menu(ev,
		[
			[locale['S_INSERT_MACRO'], null, null, {'outer' : ['pum_oheader'], 'inner' : ['pum_iheader']}],
			['TRIGGER.VALUE=0', 'javascript: set_macro(0);',
			null, {'outer' : ['pum_o_item'], 'inner' : ['pum_i_item']}],
			['TRIGGER.VALUE=1', 'javascript: set_macro(1);',
			null, {'outer' : ['pum_o_item'], 'inner' : ['pum_i_item']}],
			['TRIGGER.VALUE=2', 'javascript: set_macro(2);',
			null, {'outer' : ['pum_o_item'], 'inner' : ['pum_i_item']}],
			['TRIGGER.VALUE#0', 'javascript: set_macro(10);',
			null, {'outer' : ['pum_o_item'], 'inner' : ['pum_i_item']}],
			['TRIGGER.VALUE#1', 'javascript: set_macro(11);',
			null, {'outer' : ['pum_o_item'], 'inner' : ['pum_i_item']}],
			['TRIGGER.VALUE#2', 'javascript: set_macro(12);',
			null, {'outer' : ['pum_o_item'], 'inner' : ['pum_i_item']}],
		], 150);
	return false;
}

function call_triggerlog_menu(evnt, id, name, menu_options) {
	var tname = locale['S_CREATE_LOG_TRIGGER'];

	if (typeof(menu_options) != 'undefined') {
		show_popup_menu(evnt,
			[
				[name, null, null, {'outer' : ['pum_oheader'], 'inner' : ['pum_iheader']}],
				[tname, "javascript: openWinCentered('tr_logform.php?sform=1&itemid=" + id + "', 'TriggerLog', 760, 540, 'titlebar=no, resizable=yes, scrollbars=yes, dialog=no');", {'outer' : ['pum_o_item'], 'inner' : ['pum_i_item']}],
				menu_options
			], 240);
	}
	else {
		show_popup_menu(evnt,
			[
				[name, null, null, {'outer' : ['pum_oheader'], 'inner' : ['pum_iheader']}],
				[tname, "javascript: openWinCentered('tr_logform.php?sform=1&itemid=" + id + "', 'ServiceForm', 760, 540, 'titlebar=no, resizable=yes, scrollbars=yes, dialog=no');", {'outer' : ['pum_o_item'], 'inner' : ['pum_i_item']}]
			],140);
	}
	return false;
}

function add_logexpr() {
	var REGEXP_EXCLUDE = 1;
	try {
		var expr = document.getElementById('logexpr');
		var expr_t = document.getElementById('expr_type');
		var bt_and = document.getElementById('add_key_and');
		var bt_or = document.getElementById('add_key_or');
		var iregexp = document.getElementById('iregexp');
	}
	catch(e) {
		throw('Error: ' + (IE ? e.description : e));
	}

	var ex = bt_and.disabled ? '|' : '&';
	var ex_v = bt_and.disabled ? ' OR ' : ' AND ';
	if (expr_t.value == REGEXP_EXCLUDE) {
		ex = bt_and.disabled ? '&' : '|';
	}

	var expression = '';
	var expr_v = '';
	var lp;
	for (lp = 0; lp < key_count; lp++) {
		var key = document.getElementsByName('keys[' + lp + '][value]')[0];
		var typ = document.getElementsByName('keys[' + lp + '][type]')[0];
		if (typeof(key) != 'undefined' && typeof(typ) != 'undefined') {
			if (expression != '') {
				expression += ex;
				expr_v += ex_v;
			}
			expression += typ.value + '(' + key.value + ')';
			expr_v += typ.value + '(' + key.value + ')';
			remove_keyword('keytr' + lp);
		}
	}

	if (typeof(expr.value) != 'undefined' && expr.value != '') {
		if (expression != '') {
			expression += ex;
			expr_v += ex_v;
		}
		expression += iregexp.checked ? 'iregexp' : 'regexp';
		expression += '(' + expr.value + ')';
		expr_v += iregexp.checked ? 'iregexp' : 'regexp';
		expr_v += '(' + expr.value + ')';
	}

	if (expression == '') {
		return false;
	}

	var classattr = IE ? 'className' : 'class';

	var tr = document.createElement('tr');
	document.getElementById('exp_list').firstChild.appendChild(tr);

	tr.setAttribute(classattr, 'even_row');
	tr.setAttribute('id', 'logtr' + logexpr_count);

	var td = document.createElement('td');
	tr.appendChild(td);
	td.appendChild(document.createTextNode(expr_v));

	var input = IE ? document.createElement('<input name="expressions[' + logexpr_count + '][value]" />') : document.createElement('input');
	input.setAttribute('type', 'hidden');
	input.setAttribute('value', expression);
	!IE ? input.setAttribute('name', 'expressions[' + logexpr_count + '][value]') : '';

	td.appendChild(input);

	var input = IE ? document.createElement('<input name="expressions[' + logexpr_count + '][view]" />') : document.createElement('input');
	input.setAttribute('type', 'hidden');
	input.setAttribute('value', expr_v);
	!IE ? input.setAttribute('name', 'expressions[' + logexpr_count + '][view]') : '';

	td.appendChild(input);

	var td = document.createElement('td');
	tr.appendChild(td);

	td.appendChild(document.createTextNode(expr_t.options[expr_t.selectedIndex].text));

	var input = IE ? document.createElement('<input name="expressions[' + logexpr_count + '][type]" />') : document.createElement('input');
	input.setAttribute('type', 'hidden');
	input.setAttribute('value', expr_t.value);
	!IE ? input.setAttribute('name', 'expressions[' + logexpr_count + '][type]') : '';

	td.appendChild(input);

	// optional
	var td = document.createElement('td');
	tr.appendChild(td);

	td.setAttribute(IE ? 'cssText' : 'style', 'white-space: nowrap;');

	var img = document.createElement('img');
	img.setAttribute('src', 'images/general/arrowup.gif');
	img.setAttribute('border', '0');
	img.setAttribute('alt', 'up');

	var url = document.createElement('a');
	url.setAttribute('href', 'javascript: element_up("logtr' + logexpr_count + '");');
	url.setAttribute(classattr, 'action');
	url.appendChild(img);

	td.appendChild(url);
	td.appendChild(document.createTextNode(' '));

	var img = document.createElement('img');
	img.setAttribute('src', 'images/general/arrowdown.gif');
	img.setAttribute('border', '0');
	img.setAttribute('alt', 'down');

	var url = document.createElement('a');
	url.setAttribute('href', 'javascript: element_down("logtr' + logexpr_count + '");');
	url.setAttribute(classattr, 'action');
	url.appendChild(img);

	td.appendChild(url);

	var td = document.createElement('td');
	tr.appendChild(td);

	var url = document.createElement('a');
	url.setAttribute('href', 'javascript: if (confirm("' + locale['S_DELETE_EXPRESSION_Q'] + '")) { remove_expression("logtr'+logexpr_count+'"); }');
	url.setAttribute(classattr, 'action');
	url.appendChild(document.createTextNode(locale['S_DELETE']));

	td.appendChild(url);

	logexpr_count++;
	expr.value = '';
	expr_t.selectedIndex=0;
	bt_and.disabled = false;
	bt_or.disabled = false;
}

function remove_expression(expr_id) {
	var expr_tr = document.getElementById(expr_id);
	var id = getIdFromNodeId(expr_id);
	if (is_number(id)) {
		var elm_v = document.getElementsByName('expressions[' + id + '][value]')[0];
		var elm_t = document.getElementsByName('expressions[' + id + '][type]')[0];
		var elm_s = document.getElementsByName('expressions[' + id + '][view]')[0];

		if (typeof(elm_v) != 'undefined') {
			elm_v.parentNode.removeChild(elm_v);
		}
		if (typeof(elm_t) != 'undefined') {
			elm_t.parentNode.removeChild(elm_t);
		}
		if (typeof(elm_s) != 'undefined') {
			elm_s.parentNode.removeChild(elm_s);
		}
	}
	if (typeof(expr_tr) != 'undefined') {
		expr_tr.parentNode.removeChild(expr_tr);
	}
}

function getIdFromNodeId(id) {
	if (typeof(id) == 'string') {
		var reg = /logtr([0-9])/i;
		id = parseInt(id.replace(reg, "$1"));
	}
	if (typeof(id) == 'number') {
		return id;
	}
	return null;
}

function element_up(elementid) {
	var c_obj = document.getElementById(elementid);
	var p_obj = c_obj.parentNode;

	if (typeof(p_obj) == 'undefined') {
		return null;
	}

	var c2_obj = previousObject(c_obj);
	if (c2_obj && c2_obj.id.length > 0) {
		swapNodes(c2_obj, c_obj);
		swapNodesNames(c2_obj, c_obj);
	}
}

function element_down(elementid) {
	var c_obj = document.getElementById(elementid);
	var p_obj = c_obj.parentNode;

	if (typeof(p_obj) == 'undefined') {
		return null;
	}

	var c2_obj = nextObject(c_obj);
	if (c2_obj && c2_obj.id.length > 0) {
		swapNodes(c_obj, c2_obj);
		swapNodesNames(c_obj, c2_obj);
	}
}

function swapNodes(n1, n2) {
	var p1, p2, b;

	if ((p1 = n1.parentNode) && (p2 = n2.parentNode)) {
		b = nextObject(n2);
		if (n1 == b) {
			return;
		}

		p1.replaceChild(n2, n1); // new, old
		if (b) {
			// n1 - the node which we insert
			// b - the node before which we insert
			p2.insertBefore(n1, b);
		}
		else {
			p2.appendChild(n1);
		}
	}
}

function swapNodesNames(n1, n2) {
	var id1 = n1.id;
	var id2 = n2.id;
	if (is_string(id1) && is_string(id2)) {
		var reg = /logtr([0-9])/i;
		id1 = parseInt(id1.replace(reg, "$1"));
		id2 = parseInt(id2.replace(reg, "$1"));
	}

	if (is_number(id1) && is_number(id2)) {
		var elm = [];
		elm[0] = document.getElementsByName('expressions[' + id1 + '][value]')[0];
		elm[1] = document.getElementsByName('expressions[' + id1 + '][type]')[0];
		elm[2] = document.getElementsByName('expressions[' + id1 + '][view]')[0];
		elm[3] = document.getElementsByName('expressions[' + id2 + '][value]')[0];
		elm[4] = document.getElementsByName('expressions[' + id2 + '][type]')[0];
		elm[5] = document.getElementsByName('expressions[' + id2 + '][view]')[0];

		swapNodes(elm[0], elm[3]);
		swapNodes(elm[1], elm[4]);
		swapNodes(elm[2], elm[5]);

		return true;
	}
	return false;
}

function closeForm(page) {
	try {
		// set header confirmation message to opener
		var msg = IE ? document.getElementById('page_msg').innerText : document.getElementById('page_msg').textContent;
		window.opener.location.replace(page + '?msg=' + encodeURI(msg));
	}
	catch(e) {
		zbx_throw(e);
	}

	if (IE) {
		// close current popup after 1s, wait when opener window is refreshed (IE7 issue)
		window.setTimeout(function() { window.self.close() }, 1000);
	}
	else {
		window.self.close();
	}
}

function add_keyword(bt_type) {
	try {
		var expr = document.getElementById('logexpr');
		var iregexp = document.getElementById('iregexp');
		var cb = document.getElementById(bt_type == 'and' ? 'add_key_or' : 'add_key_and');
	}
	catch(e) {
		throw('Error: ' + (IE ? e.description : e));
	}

	if (typeof(expr.value) == 'undefined' || expr.value == '') {
		return false;
	}

	cb.disabled = true;

	var classattr = IE ? 'className' : 'class';

	var tr = document.createElement('tr');
	document.getElementById('key_list').firstChild.appendChild(tr);

	tr.setAttribute(classattr, 'even_row');
	tr.setAttribute('id', 'keytr' + key_count);

	// keyword
	var td = document.createElement('td');
	tr.appendChild(td);

	td.appendChild(document.createTextNode(expr.value));

	var input = IE ? document.createElement('<input name="keys[' + key_count + '][value]" />') : document.createElement('input');
	input.setAttribute('type', 'hidden');
	input.setAttribute('value', expr.value);
	!IE ? input.setAttribute('name', 'keys[' + key_count + '][value]') : '';

	td.appendChild(input);

	// type
	var td = document.createElement('td');
	tr.appendChild(td);

	td.appendChild(document.createTextNode(iregexp.checked ? 'iregexp' : 'regexp'));

	var input = IE ? document.createElement('<input name="keys[' + key_count + '][type]" />') : document.createElement('input');
	input.setAttribute('type', 'hidden');
	input.setAttribute('value', iregexp.checked ? 'iregexp' : 'regexp');
	!IE ? input.setAttribute('name', 'keys[' + key_count + '][type]') : '';

	td.appendChild(input);

	// delete
	var td = document.createElement('td');
	tr.appendChild(td);

	var url = document.createElement('a');
	url.setAttribute('href', 'javascript: if(confirm("' + locale['S_DELETE_KEYWORD_Q'] + '")) remove_keyword("keytr' + key_count + '");');
	url.setAttribute(classattr, 'action');
	url.appendChild(document.createTextNode(locale['S_DELETE']));

	td.appendChild(url);

	key_count++;
	expr.value = '';
}

function add_keyword_and() {
	add_keyword('and');
}

function add_keyword_or() {
	add_keyword('or');
}

function getIdFromNodeKeyId(id) {
	if (typeof(id) == 'string') {
		var reg = /keytr([0-9])/i;
		id = parseInt(id.replace(reg, "$1"));
	}
	if (typeof(id) == 'number') {
		return id;
	}
	return null;
}

function remove_keyword(key_id) {
	var key_tr = document.getElementById(key_id);
	var id = getIdFromNodeKeyId(key_id);
	if (is_number(id)) {
		var elm_v = document.getElementsByName('keys[' + id + '][value]')[0];
		var elm_t = document.getElementsByName('keys[' + id + '][type]')[0];

		if (typeof(elm_v) == 'undefined') {
			elm_v.parentNode.removeChild(elm_v);
		}
		if (typeof(elm_t) == 'undefined') {
			elm_t.parentNode.removeChild(elm_t);
		}
	}
	if (typeof(key_tr) != 'undefined') {
		key_tr.parentNode.removeChild(key_tr);
	}

	var lp;
	var bData = false;
	for (lp = 0; lp < key_count; lp++) {
		var elm_v = document.getElementsByName('keys[' + lp + '][value]')[0];
		if (typeof(elm_v) != 'undefined') {
			bData = true;
		}
	}
	if (!bData) {
		var bt_and = document.getElementById('add_key_and');
		var bt_or = document.getElementById('add_key_or');
		if (typeof(bt_and) != 'undefined') {
			bt_and.disabled = false;
		}
		if (typeof(bt_or) != 'undefined') {
			bt_or.disabled = false;
		}
	}
}

function check_target(e) {
	var targets = document.getElementsByName('expr_target_single');
	for (var i = 0; i < targets.length; ++i) {
		targets[i].checked = targets[i] == e;
	}
}

function delete_expression(expr_id) {
	document.getElementsByName('remove_expression')[0].value = expr_id;
}

function copy_expression(id) {
	var expr_temp = document.getElementsByName('expr_temp')[0];
	if (expr_temp.value.length > 0 && !confirm(locale['DO_YOU_REPLACE_CONDITIONAL_EXPRESSION_Q'])) {
		return null;
	}

	var src = document.getElementById(id);
	if (typeof src.textContent != 'undefined') {
		expr_temp.value = src.textContent;
	}
	else {
		expr_temp.value = src.innerText;
	}
}

function set_macro(v) {
	var expr_temp = document.getElementsByName('expr_temp')[0];
	if (expr_temp.value.length > 0 && !confirm(locale['DO_YOU_REPLACE_CONDITIONAL_EXPRESSION_Q'])) {
		return null;
	}

	var sign = '=';
	if (v >= 10) {
		v %= 10;
		sign = '#';
	}
	expr_temp.value = '{TRIGGER.VALUE}' + sign + v;
}

/*
 * Graph related stuff
 */
var graphs = {
		graphtype : 0,

	submit : function(obj) {
		if (obj.name == 'graphtype') {
			if ((obj.selectedIndex > 1 && this.graphtype < 2) || (obj.selectedIndex < 2 && this.graphtype > 1)) {
				var refr = document.getElementsByName('form_refresh');
				refr[0].value = 0;
			}
		}
		document.getElementsByName('frm_graph')[0].submit();
	}
};

/*
 * Services
 */
function call_menu(evnt, id, name) {
	if (id != 0) {
		show_popup_menu(evnt, [
				[name, null, null, {'outer' : ['pum_oheader'], 'inner' : ['pum_iheader']}],
				['Add Service', "javascript: window.location.href = 'services.php?form=1&parentid=" + id + "&parentname=" + name + "';", null, {'outer' : ['pum_o_item'], 'inner' : ['pum_i_item']}],
				['Edit Service', "javascript: window.location.href = 'services.php?form=1&serviceid=" + id + "';", null, {'outer' : ['pum_o_item'], 'inner' : ['pum_i_item']}],
				['Delete Service', "javascript: if (Confirm('Delete selected services?')) { window.location.href = 'services.php?form=1&delete=1&serviceid=" + id + "'; }", null, {'outer' : ['pum_o_item'], 'inner' : ['pum_i_item']}]
			],
			120
		);
	} else {
		show_popup_menu(evnt, [
				[name, null, null, {'outer' : ['pum_oheader'], 'inner' : ['pum_iheader']}],
				['Add Service',"javascript: window.location.href = 'services.php?form=1&parentid=" + id + "&parentname=" + name + "';", null, {'outer' : ['pum_o_item'], 'inner' : ['pum_i_item']}]
			],
			120
		);
	}
	return false;
}

function services_showsla(sla) {
	try {
		if (sla.checked) {
			document.getElementById('SLA').style.display = 'none';
		} else {
			document.getElementById('SLA').style.display = (!IE || OP) ? 'table-row' : 'block';
		}
	} catch(e) {
		alert(e);
	}
}

function check_childs(form_name, chkMain, chkName) {
	var frmForm = document.forms[form_name];
	var value = frmForm.elements[chkName].checked;

	for (var i=0; i < frmForm.length; i++) {
		if (frmForm.elements[i].type != 'checkbox') {
			continue;
		}
		if (frmForm.elements[i].disabled) {
			continue;
		}

		var splt = frmForm.elements[i].name.split('[');
		var name = splt[0];
		var serviceid = splt[1];

		if (chkName && chkName == name) {
			continue;
		}
		if (chkMain && chkMain != name) {
			continue;
		}

		if (frmForm.elements[i].name != chkMain + '[' + serviceid + '[serviceid]') {
			continue;
		}
		frmForm.elements[i].checked = value;
	}
}

function display_element(name) {
	var elmnt = document.getElementById(name);
	if (typeof(elmnt) == 'undefined') {
		return null;
	}
	else if (elmnt.offsetWidth == 0 || elmnt.style.display == 'none') {
		elmnt.style.display = IE ? 'block' : 'table-row';
	}
	else {
		elmnt.style.display = 'none';
	}
}

function cloneRow(elementid, count) {
	if (typeof(cloneRow.count) == 'undefined') {
		cloneRow.count = count;
	}
	cloneRow.count++;

	var tpl = new Template($(elementid).cloneNode(true).wrap('div').innerHTML);

	var emptyEntry = tpl.evaluate({'id' : cloneRow.count});

	var newEntry = $(elementid).insert({'before' : emptyEntry}).previousSibling;

	$(newEntry).descendants().each(function(e) {
		e.removeAttribute('disabled');
	});
	newEntry.setAttribute('id', 'entry_'+cloneRow.count);
	newEntry.style.display = '';
}

// dashboard js menu
function create_page_menu(e, id) {
	if (!e) {
		e = window.event;
	}
	id = 'menu_' + id;

	var dbrd_menu = [];

	// to create a copy of array, but not references!!!!
	for (var i=0; i < page_menu[id].length; i++) {
		if (typeof(page_menu[id][i]) != 'undefined' && !empty(page_menu[id][i])) {
			dbrd_menu[i] = page_menu[id][i].clone();
		}
	}

	for (var i = 0; i < page_submenu[id].length; i++) {
		if (typeof(page_submenu[id][i]) != 'undefined' && !empty(page_submenu[id][i])) {
			var row = page_submenu[id][i];
			var menu_row = [row.name, "javascript: rm4favorites('" + row.favobj + "', '" + row.favid + "', '" + i + "');"];
			dbrd_menu[dbrd_menu.length-1].push(menu_row);
		}
	}
	show_popup_menu(e, dbrd_menu);
}

// triggers js menu
function create_mon_trigger_menu(e, args, items) {
	var tr_menu = [['Triggers', null, null, {'outer' : ['pum_oheader'], 'inner' : ['pum_iheader']}], ['Events', 'events.php?triggerid=' + args[0].triggerid + '&nav_time=' + args[0].lastchange, null]];
	if (args.length > 1 && !is_null(args[1])) {
		tr_menu.push(args[1]);
	}
	if (args.length > 1 && !is_null(args[2])) {
		tr_menu.push(args[2]);
	}

	// getting info about types of items that we have
	var has_char_items = false;
	var has_int_items = false;

	// checking every item
	for (var itemid in items) {
		// if no info about type is given
		if (!isset(itemid, items)) {
			continue;
		}
		if (!isset('value_type', items[itemid])) {
			continue;
		}

		// 1, 2, 4 - character types
		if (items[itemid].value_type == '1' || items[itemid].value_type == '2' || items[itemid].value_type == '4') {
			has_char_items = true;
		}
		// 0, 3 - numeric types
		if (items[itemid].value_type == '0' || items[itemid].value_type == '3') {
			has_int_items = true;
		}
	}

	var history_section_caption = '';
	// we have chars and numbers, or we have none (probably 'value_type' key was not set)
	if (has_char_items == has_int_items) {
		history_section_caption = locale['S_HISTORY_AND_SIMPLE_GRAPHS'];
	}
	// we have only character items, so 'history' should be shown
	else if (has_char_items) {
		history_section_caption = locale['S_HISTORY'];
	}
	// we have only numeric items, so 'simple graphs' should be shown
	else {
		history_section_caption = locale['S_SIMPLE_GRAPHS'];
	}

	tr_menu.push([history_section_caption, null, null, {'outer' : ['pum_oheader'], 'inner' : ['pum_iheader']}]);

	for (var itemid in items) {
		if (!isset(itemid, items)) {
			continue;
		}
		tr_menu.push([items[itemid].name, 'history.php?action=' + items[itemid].action + '&itemid=' + items[itemid].itemid, null]);
	}
	show_popup_menu(e, tr_menu, 280);
}

function testUserSound(idx) {
	var sound = $(idx).options[$(idx).selectedIndex].value;
	var repeat = $('messages[sounds.repeat]').options[$('messages[sounds.repeat]').selectedIndex].value;

	if (repeat == 1) {
		AudioList.play(sound);
	}
	else if (repeat > 1) {
		AudioList.loop(sound, {'seconds': repeat});
	}
	else {
		AudioList.loop(sound, {'seconds': $('messages[timeout]').value});
	}
}

function removeObjectById(id) {
	var obj = document.getElementById(id);
	if (obj != null && typeof(obj) == 'object') {
		obj.parentNode.removeChild(obj);
	}
}

/**
 * Converts all HTML entities into the corresponding symbols.
 */
jQuery.unescapeHtml = function(html) {
	return jQuery('<div />').html(html).text();
}

/**
 * Converts all HTML symbols into HTML entities.
 */
jQuery.escapeHtml = function(html) {
<<<<<<< HEAD
	return jQuery('<div />').text(html).html();
=======
	return jQuery("<div />").text(html).html();
}

function validateNumericBox(obj, allowempty, allownegative) {
	if (obj != null) {
		if (allowempty) {
			if (obj.value.length == 0 || obj.value == null) {
				obj.value = '';
			}
			else {
				if (isNaN(parseInt(obj.value, 10))) {
					obj.value = 0;
				}
				else {
					obj.value = parseInt(obj.value, 10);
				}
			}
		}
		else {
			if (isNaN(parseInt(obj.value, 10))) {
				obj.value = 0;
			}
			else {
				obj.value = parseInt(obj.value, 10);
			}
		}
	}
	if (!allownegative) {
		if (obj.value < 0) {
			obj.value = obj.value * -1;
		}
	}
>>>>>>> 6e9ac19f
}<|MERGE_RESOLUTION|>--- conflicted
+++ resolved
@@ -743,10 +743,7 @@
  * Converts all HTML symbols into HTML entities.
  */
 jQuery.escapeHtml = function(html) {
-<<<<<<< HEAD
 	return jQuery('<div />').text(html).html();
-=======
-	return jQuery("<div />").text(html).html();
 }
 
 function validateNumericBox(obj, allowempty, allownegative) {
@@ -778,5 +775,4 @@
 			obj.value = obj.value * -1;
 		}
 	}
->>>>>>> 6e9ac19f
 }