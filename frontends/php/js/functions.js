--- conflicted
+++ resolved
@@ -600,50 +600,6 @@
 		jQuery(overlay_dialogue).appendTo('body');
 	}
 
-	jQuery.each(params.buttons, function(index, obj) {
-		var button = jQuery('<button>', {
-			type: 'button',
-			text: obj.title
-		}).click(function() {
-			if (typeof obj.action === 'string') {
-				obj.action = new Function(obj.action);
-			}
-			var res = obj.action();
-
-			if (res !== false && (!('keepOpen' in obj) || obj.keepOpen === false)) {
-<<<<<<< HEAD
-				overlayDialogueDestroy(params.dialogueid);
-=======
-				body_mutation_observer.disconnect();
-				overlayDialogueDestroy();
->>>>>>> bc2dc66a
-			}
-
-			return false;
-		});
-
-		if ('class' in obj) {
-			button.addClass(obj.class);
-		}
-
-		if ('enabled' in obj && obj.enabled === false) {
-			button.attr('disabled', 'disabled');
-		}
-
-		if ('focused' in obj && obj.focused === true) {
-			button_focused = button;
-		}
-
-		if ('cancel' in obj && obj.cancel === true) {
-			cancel_action = obj.action;
-		}
-
-		overlay_dialogue_footer.append(button);
-	});
-
-<<<<<<< HEAD
-	jQuery(overlay_dialogue)
-=======
 	var center_overlay_dialog = function() {
 			overlay_dialogue.css({
 				'left': Math.round((jQuery(window).width() - jQuery(overlay_dialogue).width()) / 2) + 'px',
@@ -655,11 +611,44 @@
 			center_overlay_dialog();
 		});
 
-	var overlay_dialogue = jQuery('<div>', {
-		id: 'overlay_dialogue',
-		class: 'overlay-dialogue modal'
-	})
->>>>>>> bc2dc66a
+	jQuery.each(params.buttons, function(index, obj) {
+		var button = jQuery('<button>', {
+			type: 'button',
+			text: obj.title
+		}).click(function() {
+			if (typeof obj.action === 'string') {
+				obj.action = new Function(obj.action);
+			}
+			var res = obj.action();
+
+			if (res !== false && (!('keepOpen' in obj) || obj.keepOpen === false)) {
+				body_mutation_observer.disconnect();
+				overlayDialogueDestroy(params.dialogueid);
+			}
+
+			return false;
+		});
+
+		if ('class' in obj) {
+			button.addClass(obj.class);
+		}
+
+		if ('enabled' in obj && obj.enabled === false) {
+			button.attr('disabled', 'disabled');
+		}
+
+		if ('focused' in obj && obj.focused === true) {
+			button_focused = button;
+		}
+
+		if ('cancel' in obj && obj.cancel === true) {
+			cancel_action = obj.action;
+		}
+
+		overlay_dialogue_footer.append(button);
+	});
+
+	jQuery(overlay_dialogue)
 		.append(
 			jQuery('<button>', {
 				class: 'overlay-close-btn'
@@ -670,12 +659,8 @@
 					if (cancel_action !== null) {
 						cancel_action();
 					}
-<<<<<<< HEAD
+
 					overlayDialogueDestroy(params.dialogueid);
-=======
-
-					overlayDialogueDestroy();
->>>>>>> bc2dc66a
 
 					return false;
 				})
