/*
** Zabbix
** Copyright (C) 2001-2017 Zabbix SIA
**
** This program is free software; you can redistribute it and/or modify
** it under the terms of the GNU General Public License as published by
** the Free Software Foundation; either version 2 of the License, or
** (at your option) any later version.
**
** This program is distributed in the hope that it will be useful,
** but WITHOUT ANY WARRANTY; without even the implied warranty of
** MERCHANTABILITY or FITNESS FOR A PARTICULAR PURPOSE. See the
** GNU General Public License for more details.
**
** You should have received a copy of the GNU General Public License
** along with this program; if not, write to the Free Software
** Foundation, Inc., 51 Franklin Street, Fifth Floor, Boston, MA  02110-1301, USA.
**/

var ZABBIX = ZABBIX || {};

ZABBIX.namespace = function(namespace) {
	var parts = namespace.split('.'),
		parent = this,
		i;

	for (i = 0; i < parts.length; i++) {
		if (typeof parent[parts[i]] === 'undefined') {
			parent[parts[i]] = {};
		}

		parent = parent[parts[i]];
	}

	return parent;
};

ZABBIX.namespace('classes.Observer');

ZABBIX.classes.Observer = (function() {
	var Observer = function() {
		this.listeners = {};
	};

	Observer.prototype = {
		constructor: ZABBIX.classes.Observer,

		bind: function(event, callback) {
			var i;

			if (typeof callback === 'function') {
				event = ('' + event).toLowerCase().split(/\s+/);

				for (i = 0; i < event.length; i++) {
					if (this.listeners[event[i]] === void(0)) {
						this.listeners[event[i]] = [];
					}

					this.listeners[event[i]].push(callback);
				}
			}

			return this;
		},

		trigger: function(event, target) {
			event = event.toLowerCase();

			var handlers = this.listeners[event] || [],
				i;

			if (handlers.length) {
				event = jQuery.Event(event);

				for (i = 0; i < handlers.length; i++) {
					try {
						if (handlers[i](event, target) === false || event.isDefaultPrevented()) {
							break;
						}
					}
					catch(ex) {
						window.console && window.console.log && window.console.log(ex);
					}
				}
			}

			return this;
		}
	};

	Observer.makeObserver = function(object) {
		var i;

		for (i in Observer.prototype) {
			if (Observer.prototype.hasOwnProperty(i) && typeof Observer.prototype[i] === 'function') {
				object[i] = Observer.prototype[i];
			}
		}

		object.listeners = {};
	};

	return Observer;
}());

ZABBIX.namespace('apps.map');

ZABBIX.apps.map = (function($) {
	// dependencies
	var Observer = ZABBIX.classes.Observer;

	function createMap(containerId, mapData) {
		var CMap = function(containerId, mapData) {
			var selementid,
				shapeid,
				linkid;

			this.reupdateImage = false; // if image should be updated again after last update is finished
			this.imageUpdating = false; // if ajax request for image updating is processing
			this.selements = {}; // element objects
			this.shapes = {}; // shape objects
			this.links = {}; // map links array
			this.selection = {
				count: { // number of selected items
					selements: 0,
					shapes: 0
				},
				selements: {}, // selected elements
				shapes: {} // selected shapes
			};
			this.currentLinkId = '0'; // linkid of currently edited link
			this.allLinkTriggerIds = {};
			this.sysmapid = mapData.sysmap.sysmapid;
			this.data = mapData.sysmap;
			this.background = null;
			this.iconList = mapData.iconList;
			this.defaultAutoIconId = mapData.defaultAutoIconId;
			this.defaultIconId = mapData.defaultIconId;
			this.defaultIconName = mapData.defaultIconName;
			this.container = $('#' + containerId);

			if (this.container.length === 0) {
				this.container = $(document.body);
			}

			this.images = {};
			Object.keys(this.iconList).forEach(function (id) {
				var item = this.iconList[id];
				this.images[item.imageid] = item;
			}, this);

			this.map = new SVGMap({
				theme: mapData.theme,
				canvas: {
					width: this.data.width,
					height: this.data.height,
					mask: true
				},
				container: this.container[0]
			});

			this.container.css({
				width: this.data.width + 'px',
				height: this.data.height + 'px',
				overflow: 'hidden'
			});

			this.container.css('position', 'relative');
			this.base64image = true;
			$('#sysmap_img').remove();

			for (selementid in this.data.selements) {
				if (this.data.selements.hasOwnProperty(selementid)) {
					this.selements[selementid] = new Selement(this, this.data.selements[selementid]);
				}
			}

			var shapes = [];

			for (shapeid in this.data.shapes) {
				if (this.data.shapes.hasOwnProperty(shapeid)) {
					shapes.push(this.data.shapes[shapeid]);
				}
			}

			shapes = shapes.sort(function (a,b) {
				return a.zindex - b.zindex;
			});

			shapes.forEach(function (shape) {
				this.shapes[shape.sysmap_shapeid] = new Shape(this, shape);
			}, this);

			for (linkid in this.data.links) {
				if (this.data.selements.hasOwnProperty(selementid)) {
					this.links[linkid] = new Link(this, this.data.links[linkid]);
				}
			}

			// create container for forms
			this.formContainer = $('<div></div>', {
					id: 'map-window',
					class: 'overlay-dialogue',
					style: 'display:none; top: 50px; left: 500px'})
				.appendTo('body')
				.draggable({
					containment: [0, 0, 3200, 3200]
				});

			this.updateImage();
			this.form = new SelementForm(this.formContainer, this);
			this.massForm = new MassForm(this.formContainer, this);
			this.linkForm = new LinkForm(this.formContainer, this);
			this.shapeForm = new ShapeForm(this.formContainer, this);
			this.massShapeForm = new MassShapeForm(this.formContainer, this);
			this.bindActions();

			// initialize selectable
			this.container.selectable({
				start: $.proxy(function(event) {
					this.hideContextMenus();

					if (!event.ctrlKey && !event.metaKey) {
						this.clearSelection();
					}
				}, this),
				stop: $.proxy(function(event) {
					var selected = this.container.children('.ui-selected'),
						ids = [],
						i,
						ln;

					for (i = 0, ln = selected.length; i < ln; i++) {
						ids.push({
							id: $(selected[i]).data('id'),
							type: $(selected[i]).data('type')
						});

						// remove ui-selected class, to not confuse next selection
						selected.removeClass('ui-selected');
					}

					this.selectElements(ids, event.ctrlKey || event.metaKey);
				}, this)
			});
		};

		CMap.prototype = {
			copypaste_buffer: [],

			save: function() {
				var url = new Curl(location.href);

				$.ajax({
					url: url.getPath() + '?output=ajax&sid=' + url.getArgument('sid'),
					type: 'post',
					data: {
						favobj: 'sysmap',
						action: 'update',
						sysmapid: this.sysmapid,
						sysmap: Object.toJSON(this.data) // TODO: remove prototype method
					},
					error: function() {
						throw new Error('Cannot update map.');
					}
				});
			},

			updateImage: function() {
				var shapes = [],
					links = [],
					elements = [],
					grid_size = (this.data.grid_show === '1') ? parseInt(this.data.grid_size, 10) : 0;

				if (grid_size !== this.data.last_grid_size) {
					this.map.setGrid(grid_size);
					this.data.last_grid_size = grid_size;
				}

				Object.keys(this.selements).forEach(function(key) {
					var element = {};

					['selementid', 'x', 'y', 'label', 'label_location'].forEach(function (name) {
						element[name] = this.selements[key].data[name];
					}, this);

					// host group elements
					if (this.selements[key].data.elementtype == '3' && this.selements[key].data.elementsubtype == '1') {
						if (this.selements[key].data.areatype == '0') {
							element.width = this.data.width;
							element.height = this.data.height;
						}
						else {
							element.width = this.selements[key].data.width;
							element.height = this.selements[key].data.height;
						}
					}

					element.icon = this.selements[key].data.iconid_off;
					elements.push(element);
				}, this);

				Object.keys(this.links).forEach(function(key) {
					var link = {};
					['linkid', 'selementid1', 'selementid2', 'drawtype', 'color', 'label'].forEach(function (name) {
						link[name] = this.links[key].data[name];
					}, this);

					links.push(link);
				}, this);

				Object.keys(this.shapes).forEach(function(key) {
					var shape = {};
					Object.keys(this.shapes[key].data).forEach(function (name) {
						shape[name] = this.shapes[key].data[name];
					}, this);
					shapes.push(shape);
				}, this);

				this.map.update({
					'background': this.data.backgroundid,
					'elements': elements,
					'links': links,
					'shapes': shapes,
					'label_location': this.data.label_location
				});
			},

			// elements
			deleteSelectedElements: function() {
				var selementid;

				if (this.selection.count.selements && confirm(locale['S_DELETE_SELECTED_ELEMENTS_Q'])) {
					for (selementid in this.selection.selements) {
						this.selements[selementid].remove();
						this.removeLinksBySelementId(selementid);
					}

					this.toggleForm();
					this.updateImage();
				}
			},

			// shapes
			deleteSelectedShapes: function() {
				var shapeid;

				if (this.selection.count.shapes && confirm(locale['S_DELETE_SELECTED_SHAPES_Q'])) {
					for (shapeid in this.selection.shapes) {
						this.shapes[shapeid].remove();
					}

					this.toggleForm();
					this.updateImage();
				}
			},

			removeLinksBySelementId: function(selementid) {
				var selementIds = {},
					linkids,
					i,
					ln;

				selementIds[selementid] = selementid;
				linkids = this.getLinksBySelementIds(selementIds);

				for (i = 0, ln = linkids.length; i < ln; i++) {
					this.links[linkids[i]].remove();
				}
			},

			/**
			 * Returns the links between the given elements.
			 *
			 * @param selementIds
			 *
			 * @return {Array} an array of link ids
			 */
			getLinksBySelementIds: function(selementIds) {
				var linkIds = [],
					link,
					linkid;

				for (linkid in this.data.links) {
					link = this.data.links[linkid];

					if (!!selementIds[link.selementid1] && !!selementIds[link.selementid2]
							|| (objectSize(selementIds) === 1 && (!!selementIds[link.selementid1] || !!selementIds[link.selementid2]))) {
						linkIds.push(linkid);
					}
				}

				return linkIds;
			},

			bindActions: function() {
				var that = this;

				/*
				 * Map panel events
				 */
				// change grid size
				$('#gridsize').change(function() {
					var value = $(this).val();

					if (that.data.grid_size !== value) {
						that.data.grid_size = value;
						that.updateImage();
					}
				});

				// toggle autoalign
				$('#gridautoalign').click(function() {
					that.data.grid_align = (that.data.grid_align === '1') ? '0' : '1';
					$(this).html((that.data.grid_align === '1') ? locale['S_ON'] : locale['S_OFF']);
				});

				// toggle grid visibility
				$('#gridshow').click(function() {
					that.data.grid_show = (that.data.grid_show === '1') ? '0' : '1';
					$(this).html((that.data.grid_show === '1') ? locale['S_SHOWN'] : locale['S_HIDDEN']);
					that.updateImage();
				});

				// perform align all
				$('#gridalignall').click(function() {
					var selementid;

					for (selementid in that.selements) {
						that.selements[selementid].align(true);
					}

					that.updateImage();
				});

				// save map
				$('#sysmap_update').click(function() {
					that.save();
				});

				// add element
				$('#selementAdd').click(function() {
					if (typeof(that.iconList[0]) === 'undefined') {
						alert(locale['S_NO_IMAGES']);

						return;
					}

					var selement = new Selement(that);

					that.selements[selement.id] = selement;
					that.updateImage();
				});

				// remove element
				$('#selementRemove').click($.proxy(this.deleteSelectedElements, this));

				// add shape
				$('#shapeAdd').click(function() {
					var shape = new Shape(that);

					that.shapes[shape.id] = shape;
					that.updateImage();
				});

				// remove shapes
				$('#shapeRemove, #shapesRemove, #shapeMassRemove').click($.proxy(this.deleteSelectedShapes, this));

				// add link
				$('#linkAdd').click(function() {
					var link;

					if (that.selection.count.selements !== 2) {
						alert(locale['S_TWO_ELEMENTS_SHOULD_BE_SELECTED']);

						return false;
					}

					link = new Link(that);
					that.links[link.id] = link;
					that.updateImage();
					that.linkForm.updateList(that.selection.selements);
				});

				// removes all of the links between the selected elements
				$('#linkRemove').click(function() {
					var linkids;

					if (that.selection.count.selements !== 2) {
						alert(locale['S_PLEASE_SELECT_TWO_ELEMENTS']);

						return false;
					}

					linkids = that.getLinksBySelementIds(that.selection.selements);

					if (linkids.length && confirm(locale['S_DELETE_LINKS_BETWEEN_SELECTED_ELEMENTS_Q'])) {
						for (var i = 0, ln = linkids.length; i < ln; i++) {
							that.links[linkids[i]].remove();
						}

						that.linkForm.hide();
						that.linkForm.updateList({});
						that.updateImage();
					}
				});

				/*
				 * Selements events
				 */
				// Delegate selements icons clicks.
				$(this.container).on('click', '.sysmap_element, .sysmap_shape', function(event) {
					that.selectElements([{
						id: $(this).attr('data-id'),
						type: $(this).attr('data-type')
					}], event.ctrlKey || event.metaKey);
				});

				$(this.container).on('contextmenu', function(event) {
					var target = $(event.target),
						item_data = {
							id: target.attr('data-id'),
							type: target.attr('data-type'),
							popupid: target.data('menu-popup-id')
						},
						can_copy = false,
						can_paste = (that.copypaste_buffer.items && that.copypaste_buffer.items.length > 0),
						can_remove = false,
						can_reorder = false;

					if (item_data.type && typeof that.selection[item_data.type][item_data.id] === 'undefined') {
						that.selectElements([item_data]);
					}

					can_copy = (that.selection.count.shapes > 0 || that.selection.count.selements > 0);
					can_remove = can_copy;
					can_reorder = (that.selection.count.shapes > 0);

					event.preventDefault();
					event.stopPropagation();

					// Recreate menu everytime due copy/paste function availability changes.
					if (item_data.popupid) {
						$('#' + item_data.popupid).filter('.action-menu').remove();
					}

					var items = [
						{
							'items': [
								{
									label: locale['S_BRING_TO_FRONT'],
									disabled: !can_reorder,
									clickCallback: function() {
										that.reorderShapes(that.selection.shapes, 'last');
										that.hideContextMenus();
									}
								},
								{
									label: locale['S_BRING_FORWARD'],
									disabled: !can_reorder,
									clickCallback: function() {
										that.reorderShapes(that.selection.shapes, 'next');
										that.hideContextMenus();
									}
								},
								{
									label: locale['S_SEND_BACKWARD'],
									disabled: !can_reorder,
									clickCallback: function() {
										that.reorderShapes(that.selection.shapes, 'previous');
										that.hideContextMenus();
									}
								},
								{
									label: locale['S_SEND_TO_BACK'],
									disabled: !can_reorder,
									clickCallback: function() {
										that.reorderShapes(that.selection.shapes, 'first');
										that.hideContextMenus();
									}
								}
							]
						},
						{
							'items': [
								{
									label: locale['S_COPY'],
									disabled: !can_copy,
									clickCallback: function() {
										that.copypaste_buffer = that.getSelectionBuffer(that);
										that.hideContextMenus();
									}
								},
								{
									label: locale['S_PASTE'],
									disabled: !can_paste,
									clickCallback: function() {
										var offset = $(that.container).offset(),
											delta_x = event.pageX - offset.left - that.copypaste_buffer.left,
											delta_y = event.pageY - offset.top - that.copypaste_buffer.top,
											selectedids;

										delta_x = Math.min(delta_x,
											parseInt(that.data.width, 10) - that.copypaste_buffer.right
										);
										delta_y = Math.min(delta_y,
											parseInt(that.data.height, 10) - that.copypaste_buffer.bottom
										);
										selectedids = that.pasteSelectionBuffer(delta_x, delta_y, that, true);
										that.selectElements(selectedids, false);
										that.hideContextMenus();
										that.updateImage();
										that.linkForm.updateList(that.selection.selements);
									}
								},
								{
									label: locale['S_PASTE_SIMPLE'],
									disabled: !can_paste,
									clickCallback: function() {
										var offset = $(that.container).offset(),
											delta_x = event.pageX - offset.left - that.copypaste_buffer.left,
											delta_y = event.pageY - offset.top - that.copypaste_buffer.top,
											selectedids;

										delta_x = Math.min(delta_x,
											parseInt(that.data.width, 10) - that.copypaste_buffer.right
										);
										delta_y = Math.min(delta_y,
											parseInt(that.data.height, 10) - that.copypaste_buffer.bottom
										);
										selectedids = that.pasteSelectionBuffer(delta_x, delta_y, that, false);
										that.selectElements(selectedids, false);
										that.hideContextMenus();
										that.updateImage();
										that.linkForm.updateList(that.selection.selements);
									}
								},
								{
									label: locale['S_REMOVE'],
									disabled: !can_remove,
									clickCallback: function() {
										if (that.selection.count.selements || that.selection.count.shapes) {
											for (selementid in that.selection.selements) {
												that.selements[selementid].remove();
												that.removeLinksBySelementId(selementid);
											}

											for (shapeid in that.selection.shapes) {
												that.shapes[shapeid].remove();
											}

										}

										that.hideContextMenus();
										that.toggleForm();
										that.updateImage();
									}
								}
							]
						}
					];

					$(event.target).menuPopup(items, event);
				});

				/*
				 * Form events
				 */
				$('#elementType').change(function() {
					var obj = $(this);

					switch (obj.val()) {
						// host
						case '0':
							jQuery('#elementNameHost').multiSelect('clean');
							break;

						// triggers
						case '2':
							jQuery('#elementNameTriggers').multiSelect('clean');
							$('#triggerContainer tbody').html('');
							break;

						// host group
						case '3':
							jQuery('#elementNameHostGroup').multiSelect('clean');
							break;

						// others types
						default:
							$('input[name=elementName]').val('');
					}
				});

				$('#elementClose').click(function() {
					that.clearSelection();
					that.toggleForm();
				});

				$('#elementRemove').click($.proxy(this.deleteSelectedElements, this));

				$('#elementApply').click($.proxy(function() {
					if (this.selection.count.selements !== 1) {
						throw 'Try to single update element, when more than one selected.';
					}

					var values = this.form.getValues();

					if (values) {
						for (var selementid in this.selection.selements) {
							this.selements[selementid].update(values);
						}
					}
				}, this));

				$('#shapeApply').click($.proxy(function() {
					if (this.selection.count.shapes !== 1) {
						throw 'Trying to single update shape, when more than one selected.';
					}

					var values = this.shapeForm.getValues();

					if (values) {
						for (var id in this.selection.shapes) {
							this.shapes[id].update(values);
						}
					}
				}, this));

				$('#shapeClose, #shapeMassClose').click(function() {
					that.clearSelection();
					that.toggleForm();
				});

				$('#shapeMassApply').click($.proxy(function() {
					var values = this.massShapeForm.getValues();

					if (values) {
						for (var shapeid in this.selection.shapes) {
							this.shapes[shapeid].update(values);
						}
					}
				}, this));

				$('#newSelementUrl').click($.proxy(function() {
					this.form.addUrls();
				}, this));

				$('#newSelementTriggers').click($.proxy(function() {
					this.form.addTriggers();
				}, this));

				$('#x, #y', this.form.domNode).change(function() {
					var value = parseInt(this.value, 10);

					this.value = isNaN(value) || (value < 0) ? 0 : value;
				});

				$('#areaSizeWidth, #areaSizeHeight', this.form.domNode).change(function() {
					var value = parseInt(this.value, 10);

					this.value = isNaN(value) || (value < 10) ? 10 : value;
				});

				// application selection pop up
				$('#application-select').click(function() {
					var data = $('#elementNameHost').multiSelect('getData');

					PopUp('popup.php?srctbl=applications&srcfld1=name&real_hosts=1&dstfld1=application'
						+ '&with_applications=1&dstfrm=selementForm'
						+ ((data.length > 0 && $('#elementType').val() == '4') ? '&hostid='+ data[0].id : '')
					);
				});

				// mass update form
				$('#massClose').click(function() {
					that.clearSelection();
					that.toggleForm();
				});

				$('#massRemove').click($.proxy(this.deleteSelectedElements, this));

				$('#massApply').click($.proxy(function() {
					var values = this.massForm.getValues();

					if (values) {
						for (var selementid in this.selection.selements) {
							this.selements[selementid].update(values);
						}
					}
				}, this));

				// open link form
				$('.element-links').on('click', '.openlink', function() {
					that.currentLinkId = $(this).attr('data-linkid');

					var linkData = that.links[that.currentLinkId].getData();

					that.linkForm.setValues(linkData);
					that.linkForm.show();
				});

				// link form
				$('#formLinkRemove').click(function() {
					that.links[that.currentLinkId].remove();
					that.linkForm.updateList(that.selection.selements);
					that.linkForm.hide();
					that.updateImage();
				});

				$('#formLinkApply').click(function() {
					try {
						var linkData = that.linkForm.getValues();
						that.links[that.currentLinkId].update(linkData);
						that.linkForm.updateList(that.selection.selements);
					}
					catch (err) {
						alert(err);
					}
				});

				$('#formLinkClose').click(function() {
					that.linkForm.hide();
				});

				this.linkForm.domNode.on('click', '.triggerRemove', function() {
					var triggerid,
						tid = $(this).attr('data-linktriggerid').toString();

					$('#linktrigger_' + tid).remove();

					for (triggerid in that.linkForm.triggerids) {
						if (that.linkForm.triggerids[triggerid] === tid) {
							delete that.linkForm.triggerids[triggerid];
						}
					}
				});

				// changes for color inputs
				$('.input-color-picker input').on('change', function() {
					var id = $(this).attr('id');

					set_color_by_name(id, this.value);
				});

				$('#border_type').on('change', function() {
					$(this).parent().find('input').prop("disabled", this.value === '0');
				});

				$('#mass_border_type, #chkboxBorderType').on('change', function() {
					var disable = ($('#mass_border_type').val() === '0' && $('#chkboxBorderType').is(":checked"));

					$('#chkboxBorderWidth, #chkboxBorderColor').prop("disabled", disable);
					$('#mass_border_width').prop("disabled", disable || !$('#chkboxBorderWidth').is(":checked"));
					$('#mass_border_color').prop("disabled", disable || !$('#chkboxBorderColor').is(":checked"));
				});

				$('#shapeForm input[type=radio][name=type]').on('change', function() {
					var value = parseInt(this.value, 10),
						last_value = parseInt($('#shapeForm #last_shape_type').val(), 10);

					$('#shape-text-row, #shape-background-row').toggle(value !== SVGMapShape.TYPE_LINE);
					$('.switchable-content').each(function (i, element) {
						element.textContent = element.hasAttribute('data-value-' + value) ?
								element.getAttribute('data-value-' + value) :
								element.getAttribute('data-value');
					});

					if ((last_value === SVGMapShape.TYPE_LINE) !== (value === SVGMapShape.TYPE_LINE)) {
						var x = parseInt($('#shapeForm #x').val(), 10),
							y = parseInt($('#shapeForm #y').val(), 10),
							width = parseInt($('#shapeForm #areaSizeWidth').val(), 10),
							height = parseInt($('#shapeForm #areaSizeHeight').val(), 10);

						if (value === SVGMapShape.TYPE_LINE) {
							// Switching from figures to line.
							$('#shapeForm #areaSizeWidth').val(x + width);
							$('#shapeForm #areaSizeHeight').val(y + height);
						}
						else {
							// Switching from line to figures.
							var mx = Math.min(x, width),
								my = Math.min(y, height);

							$('#shapeForm #x').val(mx);
							$('#shapeForm #y').val(my);
							$('#shapeForm #areaSizeWidth').val(Math.max(x, width) - mx);
							$('#shapeForm #areaSizeHeight').val(Math.max(y, height) - my);
						}
					}

					$('#last_shape_type').val(value);
				});

				$('input[type=radio][name=type]:checked').change();
			},

			/**
			 * Buffer for draggable elements and elements group bounds.
			 */
			draggable_buffer: null,

			/**
			 * Returns virtual DOM element used by draggable.
			 *
			 * @return {object}
			 */
			dragGroupPlaceholder: function() {
				return $('<div/>').css({
					width: $(this.domNode).width(),
					height: $(this.domNode).height()
				});
			},

			/**
			 * Recalculate x and y position of moved elements.
			 *
			 * @param {int} delta_x						Shift between old and new x position.
			 * @param {int} delta_y						Shift between old and new y position.
			 *
			 * @return {object}							Object of elements with recalculated positions.
			 */
			dragGroupRecalculate: function(cmap, delta_x, delta_y) {
				var dragged = cmap.draggable_buffer;

				dragged.items.forEach(function(item) {
					var node = cmap[item.type][item.id];

					if ('updatePosition' in node) {
						var dimensions = node.getDimensions();

						node.updatePosition({
							x: dimensions.x + delta_x,
							y: dimensions.y + delta_y
						}, false);
					}
				});
			},

			/**
			 * Initializes multiple elements dragging.
			 *
			 * @param {object} draggable				Draggable DOM element where drag event was started.
			 */
			dragGroupInit: function(draggable) {
				var buffer,
					draggable_node = $(draggable.domNode),
					draggable_left = parseInt(draggable.data.x, 10),
					draggable_top = parseInt(draggable.data.y, 10);

				if (draggable.selected) {
					buffer = draggable.sysmap.getSelectionBuffer(draggable.sysmap);
				}
				else {
					draggable_node = $(draggable.domNode);
					// Create getSelectionBuffer structure if drag event was started on unselected element.
					buffer = {
						items: [{
							type: draggable_node.attr('data-type'),
							id: draggable.id
						}],
						left: parseInt(draggable.data.x, 10),
						right: parseInt(draggable.data.x, 10) + draggable_node.width(),
						top: parseInt(draggable.data.y, 10),
						bottom: parseInt(draggable.data.y, 10) + draggable_node.height()
					};
				}

				buffer.xaxis = {
					min: draggable.data.x - buffer.left,
					max: (draggable.sysmap.container).width() - (buffer.right - draggable_left)
				};

				buffer.yaxis = {
					min: draggable.data.y - buffer.top,
					max: (draggable.sysmap.container).height() - (buffer.bottom - draggable_top)
				};

				draggable.sysmap.draggable_buffer = buffer;
			},

			/**
			 * Handler for drag event.
			 *
			 * @param {object} data						jQuery UI draggable data.
			 * @param {object} draggable				Element where drag event occured.
			 */
			dragGroupDrag: function(data, draggable) {
				var cmap = draggable.sysmap,
<<<<<<< HEAD
					delta_x = Math.round(data.position.left - parseInt(draggable.data.x, 10)),
					delta_y = Math.round(data.position.top - parseInt(draggable.data.y, 10)),
					body = $('body'),
					xshift = body.scrollLeft() - cmap.draggable_buffer.margin.left,
					yshift = body.scrollTop() - cmap.draggable_buffer.margin.top;
=======
					draggable_left = parseInt(draggable.data.x, 10),
					draggable_top = parseInt(draggable.data.y, 10),
					delta_x = data.position.left - parseInt(draggable.data.x, 10),
					delta_y = data.position.top - parseInt(draggable.data.y, 10);
>>>>>>> 8039f294

				if (data.position.left < cmap.draggable_buffer.xaxis.min) {
					delta_x = draggable_left < cmap.draggable_buffer.xaxis.min
						? 0
						: cmap.draggable_buffer.xaxis.min - draggable_left;
				}
				else if (data.position.left > cmap.draggable_buffer.xaxis.max) {
					delta_x = draggable_left > cmap.draggable_buffer.xaxis.max
						? 0
						: cmap.draggable_buffer.xaxis.max - draggable_left;
				}

				if (data.position.top < cmap.draggable_buffer.yaxis.min) {
					delta_y = draggable_top < cmap.draggable_buffer.yaxis.min
						? 0
						: cmap.draggable_buffer.yaxis.min - draggable_top;
				}
				else if (data.position.top > cmap.draggable_buffer.yaxis.max) {
					delta_y = draggable_top > cmap.draggable_buffer.yaxis.max
						? 0
						: cmap.draggable_buffer.yaxis.max - draggable_top;
				}

				if (delta_x != 0 || delta_y != 0) {
					cmap.dragGroupRecalculate(cmap, delta_x, delta_y);
					cmap.updateImage();
				}
			},

			/**
			 * Final tasks for dragged element on drag stop event.
			 *
			 * @param {object} draggable				Element where drag stop event occured.
			 */
			dragGroupStop: function(draggable) {
				var cmap = draggable.sysmap,
					should_align = (cmap.data.grid_align === '1');

				if (should_align) {
					cmap.draggable_buffer.items.forEach(function(item) {
						var node = cmap[item.type][item.id];

						if ('updatePosition' in node) {
							var dimensions = node.getDimensions();

							node.updatePosition({
								x: dimensions.x,
								y: dimensions.y
							});
						}
					});
				}
			},

			/**
			 * Paste that.copypaste_buffer content at new location.
			 *
			 * @param	{number}	delta_x					Shift between desired and actual x position.
			 * @param	{number}	delta_y					Shift between desired and actual y position.
			 * @param	{object}	that					CMap object
			 * @param	{bool}		keep_external_links		Should be links to non selected elements copied or not.
			 *
			 * @return	{array}
			 */
			pasteSelectionBuffer: function(delta_x, delta_y, that, keep_external_links) {
				var selectedids = [],
					source_cloneids = {};

				that.copypaste_buffer.items.forEach(function(element_data) {
					var data = $.extend({}, element_data.data, false),
						type = element_data.type,
						element;

					switch (type) {
						case 'selements':
							element = new Selement(that);
							delete data.selementid;
							break;

						case 'shapes':
							element = new Shape(that);
							delete data.sysmap_shapeid;
							break;

						default:
							throw 'Unsupported element type found in copy buffer!';
							break;
					}

					if (element) {
						data.x = parseInt(data.x, 10) + delta_x;
						data.y = parseInt(data.y, 10) + delta_y;

						if (type === 'shapes' && data.type == SVGMapShape.TYPE_LINE) {
							// Additional shift for line shape.
							data.width = parseInt(data.width, 10) + delta_x;
							data.height = parseInt(data.height, 10) + delta_y;
						}

						element.update(data);
						that[type][element.id] = element;
						selectedids.push({
							id: element.id,
							type: type
						});
						source_cloneids[element_data.id] = element.id;

						if (that.data.grid_align === '1') {
							element.align(true);
						}
					}
				});

				var link,
					fromid,
					toid,
					data;

				that.copypaste_buffer.links.forEach(function(link_data) {
					data = $.extend({}, link_data.data, false);

					if (!keep_external_links && (data.selementid1 in source_cloneids === false
							|| data.selementid2 in source_cloneids === false)) {
						return;
					}

					link = new Link(that);
					delete data.linkid;
					fromid = (data.selementid1 in source_cloneids)
						? source_cloneids[data.selementid1]
						: data.selementid1;
					toid = (data.selementid2 in source_cloneids) ? source_cloneids[data.selementid2] : data.selementid2;
					data.selementid1 = fromid;
					data.selementid2 = toid;
					link.update(data);
					that.links[link.id] = link;
				});

				return selectedids;
			},

			/**
			 * Return object with selected elements data and links.
			 *
			 * @param  {object}	that		CMap object
			 *
			 * @return {object}
			 */
			getSelectionBuffer: function(that) {
				var items = [],
					left = null,
					top = null,
					right = null,
					bottom = null;

				for (var type in that.selection) {
					if (type in that === false || typeof that[type] !== 'object') {
						continue;
					}

					var data,
						dimensions,
						dom_node,
						x,
						y;

					for (var id in that.selection[type]) {
						if ('getData' in that[type][id] === false) {
							continue;
						}

						// Get current data without observers.
						data = $.extend({}, that[type][id].getData(), false);
						dimensions = that[type][id].getDimensions();
						dom_node = that[type][id].domNode;
						x = dimensions.x;
						y = dimensions.y;
						left = Math.min(x, (left === null) ? x : left);
						top = Math.min(y, (top === null) ? y : top);
						right = Math.max(x + dom_node.outerWidth(true), (right === null) ? 0 : right);
						bottom = Math.max(y + dom_node.outerHeight(true), (bottom === null) ? 0 : bottom);
						items.push({
							id: id,
							type: type,
							data: data
						});
					}
				}

				// Sort items array according to item.data.zindex value.
				items = items.sort(function(a, b) {
					var aindex = parseInt(a.data.zindex, 10) || 0,
						bindex = parseInt(b.data.zindex, 10) || 0;

					return aindex - bindex;
				});

				var links = [];

				for (var id in that.links) {
					// Get current data without observers.
					var data = $.extend({}, that.links[id].getData(), false);

					if (data.selementid1 in that.selection.selements || data.selementid2 in that.selection.selements) {
						links.push({
							id: id,
							data: data
						})
					}
				}

				return {
					items: items,
					links: links,
					top: top,
					left: left,
					right: right,
					bottom: bottom
				};
			},

			clearSelection: function() {
				var id;

				['selements', 'shapes'].forEach(function (type) {
					for (id in this.selection[type]) {
						this.selection.count[type]--;
						this[type][id].toggleSelect(false);
						delete this.selection[type][id];
					}
				}, this);

				// Clean trigger selement.
				if ($('#elementType').val() == 2) {
					jQuery('#elementNameTriggers').multiSelect('clean');
					$('#triggerContainer tbody').html('');
				}
			},

			reorderShapes: function(ids, position) {
				var shapes = [],
					target,
					temp,
					ignore = [],
					selection = [];

				Object.keys(this.shapes).forEach(function(key) {
					shapes.push(this.shapes[key]);
				}, this);

				shapes = shapes.sort(function (a,b) {
					return a.data.zindex - b.data.zindex;
				});

				shapes.forEach(function(value, index) {
					if (typeof ids[value.id] !== 'undefined') {
						selection.push(index);
					}
				});

				// All shapes are selected, no need to update order.
				if (shapes.length === selection.length)
				{
					return;
				}

				switch (position.toLowerCase()) {
					case 'first':
						target = [];

						for (var i = selection.length - 1; i >= 0; i--) {
							target.unshift(shapes.splice(selection[i], 1)[0]);
						}

						for (var i = 0; i < target.length; i++) {
							$(target[i].domNode).insertBefore(shapes[0].domNode);
						}

						shapes = target.concat(shapes);

						shapes.forEach(function(shape, index) {
							shape.data.zindex = index;
						});
						break;

					case 'last':
						target = [];

						for (var i = selection.length - 1; i >= 0; i--) {
							target.unshift(shapes.splice(selection[i], 1)[0]);
						}

						for (var i = target.length - 1; i >= 0 ; i--) {
							$(target[i].domNode).insertAfter(shapes[shapes.length-1].domNode);
						}

						shapes = shapes.concat(target);

						shapes.forEach(function(shape, index) {
							shape.data.zindex = index;
						});
						break;

					case 'next':
						ignore.push(shapes.length - 1);

						for (var i = selection.length - 1; i >= 0; i--) {
							target = selection[i];

							// No need to update.
							if (ignore.indexOf(target) !== -1) {
								ignore.push(target - 1);
								continue;
							}

							$(shapes[target].domNode).insertAfter(shapes[target + 1].domNode);
							shapes[target + 1].data.zindex--;
							shapes[target].data.zindex++;

							temp = shapes[target + 1];
							shapes[target + 1] = shapes[target];
							shapes[target] = temp;
						}
						break;

					case 'previous':
						ignore.push(0);

						for (var i = 0; i < selection.length; i++) {
							target = selection[i];

							// No need to update.
							if (ignore.indexOf(target) !== -1) {
								ignore.push(target + 1);
								continue;
							}

							$(shapes[target].domNode).insertBefore(shapes[target - 1].domNode);
							shapes[target - 1].data.zindex++;
							shapes[target].data.zindex--;

							temp = shapes[target - 1];
							shapes[target - 1] = shapes[target];
							shapes[target] = temp;
						}
						break;
				}

				this.map.invalidate('shapes');
				this.updateImage();
			},

			hideContextMenus: function () {
				$('.action-menu').each(function() {
					$(this).data('is-active', false).fadeOut(0);
				});
			},

			selectElements: function(ids, addSelection) {
				var i, ln;

				if (!addSelection) {
					this.clearSelection();
				}

				for (i = 0, ln = ids.length; i < ln; i++) {
					var id = ids[i].id,
						type = ids[i].type;

					if (typeof id === 'undefined' || typeof type === 'undefined') {
						continue;
					}

					if (this[type][id].toggleSelect()) {
						this.selection.count[type]++;
						this.selection[type][id] = id;
					}
					else {
						this.selection.count[type]--;
						delete this.selection[type][id];
					}
				}

				this.toggleForm();
			},

			toggleForm: function() {
				var id;

				this.shapeForm.hide();
				this.linkForm.hide();

				if (this.selection.count.selements + this.selection.count.shapes === 0
						|| (this.selection.count.selements > 0 && this.selection.count.shapes > 0)) {
					$('#map-window').hide();
				}
				else {
					this.linkForm.updateList(this.selection.selements);

					// only one element selected
					if (this.selection.count.selements === 1) {
						for (id in this.selection.selements) {
							this.form.setValues(this.selements[id].getData());
						}

						this.massForm.hide();
						this.massShapeForm.hide();

						$('#link-connect-to').show();
						this.form.show();

						// resize multiselect
						$('.multiselect').multiSelect('resize');
					}

					// only one shape is selected
					else if (this.selection.count.shapes === 1) {
						this.form.hide();
						this.massForm.hide();
						this.massShapeForm.hide();

						for (id in this.selection.shapes) {
							this.shapeForm.setValues(this.shapes[id].getData());
						}

						this.shapeForm.show();
					}

					// multiple elements selected
					else if (this.selection.count.selements > 1) {
						this.form.hide();
						this.massShapeForm.hide();
						$('#link-connect-to').hide();
						this.massForm.show();
					}

					// multiple shapes selected
					else {
						var figures = null;
						for (id in this.selection.shapes) {
							if (figures === null) {
								figures = (this.shapes[id].data.type != SVGMapShape.TYPE_LINE);
							}
							else if (figures !== (this.shapes[id].data.type != SVGMapShape.TYPE_LINE)) {
								// Different shape types are selected (lines and figures).
								$('#map-window').hide();
								this.massShapeForm.hide();
								return;
							}
						}

						this.form.hide();
						this.massForm.hide();
						$('#link-connect-to').hide();

						this.massShapeForm.show(figures);
					}
				}
			}
		};

		/**
		 * Creates a new Link.
		 *
		 * @class represents connector between two Elements
		 *
		 * @property {object} sysmap		Reference to Map object.
		 * @property {object} data			Link db values.
		 * @property {string} id			Link ID (linkid).
		 *
		 * @param {object} sysmap			Map object.
		 * @param {object} linkData			Link data from DB.
		 */
		function Link(sysmap, linkData) {
			var selementid;

			this.sysmap = sysmap;

			if (!linkData) {
				linkData = {
					label: '',
					selementid1: null,
					selementid2: null,
					linktriggers: {},
					drawtype: 0,
					color: '00CC00'
				};

				for (selementid in this.sysmap.selection.selements) {
					if (linkData.selementid1 === null) {
						linkData.selementid1 = selementid;
					}
					else {
						linkData.selementid2 = selementid;
					}
				}

				// generate unique linkid
				linkData.linkid =  getUniqueId();
			}
			else {
				if ($.isArray(linkData.linktriggers)) {
					linkData.linktriggers = {};
				}
			}

			this.data = linkData;
			this.id = this.data.linkid;

			for (var linktrigger in this.data.linktriggers) {
				this.sysmap.allLinkTriggerIds[linktrigger.triggerid] = true;
			}

			// assign by reference
			this.sysmap.data.links[this.id] = this.data;
		}

		Link.prototype = {
			/**
			 * Updades values in property data.
			 *
			 * @param {object} data
			 */
			update: function(data) {
				var key;

				for (key in data) {
					this.data[key] = data[key];
				}

				sysmap.updateImage();
			},

			/**
			 * Removes Link object, delete all reference to it.
			 */
			remove: function() {
				delete this.sysmap.data.links[this.id];
				delete this.sysmap.links[this.id];

				if (sysmap.form.active) {
					sysmap.linkForm.updateList(sysmap.selection.selements);
				}

				sysmap.linkForm.hide();
			},

			/**
			 * Gets Link data.
			 *
			 * @returns {Object}
			 */
			getData: function() {
				return this.data;
			}
		};

		Observer.makeObserver(Link.prototype);

		/**
		 * Creates a new Shape.
		 *
		 * @class represents shape (static) element
		 *
		 * @property {object} sysmap	Reference to Map object
		 * @property {object} data		Shape values from DB.
		 * @property {string} id		Shape ID (shapeid).
		 *
		 * @param {object} sysmap Map object
		 * @param {object} [shape_data] shape data from db
		 */
		function Shape(sysmap, shape_data) {
			var default_data = {
				type: SVGMapShape.TYPE_RECTANGLE,
				x: 10,
				y: 10,
				width: 50,
				height: 50,
				border_color: '000000',
				background_color: '',
				border_width: 2,
				font: 9, // Helvetica
				font_size: 11,
				font_color: '000000',
				text_valign: 0,
				text_halign: 0,
				text: '',
				border_type: 1
			};

			this.sysmap = sysmap;

			if (!shape_data) {
				shape_data = default_data;

				// generate unique sysmap_shapeid
				shape_data.sysmap_shapeid = getUniqueId();
				shape_data.zindex = Object.keys(sysmap.shapes).length;
			}
			else {
				for (var field in default_data) {
					if (typeof shape_data[field] === 'undefined') {
						shape_data[field] = default_data[field];
					}
				}
			}

			this.data = shape_data;
			this.id = this.data.sysmap_shapeid;

			// assign by reference
			this.sysmap.data.shapes[this.id] = this.data;

			// create dom
			this.domNode = $('<div></div>', {
					style: 'position: absolute; z-index: 1;\
						background: url("data:image/gif;base64,R0lGODlhAQABAIAAAAAAAP///yH5BAEAAAAALAAAAAABAAEAAAIBRAA7") 0 0 repeat',
				})
				.appendTo(this.sysmap.container)
				.addClass('pointer sysmap_shape')
				.attr('data-id', this.id)
				.attr('data-type', 'shapes');

			this.makeDraggable(true);
			this.makeResizable(this.data.type != SVGMapShape.TYPE_LINE);

			var dimensions = this.getDimensions();
			this.domNode.css({
				top: dimensions.y + 'px',
				left: dimensions.x + 'px',
				width: dimensions.width + 'px',
				height: dimensions.height + 'px'
			});
		}

		Shape.prototype = {
			/**
			 * Updades values in property data.
			 *
			 * @param {object} data
			 */
			update: function(data) {
				var key,
					dimensions;

				if (typeof data['type'] !== 'undefined' && /^[0-9]+$/.test(this.data.sysmap_shapeid) === true
						&& (data['type'] == SVGMapShape.TYPE_LINE) != (this.data.type == SVGMapShape.TYPE_LINE)) {
					delete data['sysmap_shapeid'];
					this.data.sysmap_shapeid = getUniqueId();
				}

				for (key in data) {
					this.data[key] = data[key];
				}

				['x', 'y', 'width', 'height'].forEach(function(name) {
					this[name] = parseInt(this[name], 10);
				}, this.data);

				dimensions = this.getDimensions();

				this.domNode
					.css({
						width: dimensions.width + 'px',
						height: dimensions.height + 'px'
					});

				this.makeDraggable(true);
				this.makeResizable(this.data.type != SVGMapShape.TYPE_LINE);

				this.align(false);
				this.trigger('afterMove', this);

				sysmap.updateImage();
			},

			/**
			 * Gets shape dimensions.
			 */
			getDimensions: function () {
				var dimensions = {
					x: parseInt(this.data.x, 10),
					y: parseInt(this.data.y, 10),
					width: parseInt(this.data.width, 10),
					height: parseInt(this.data.height, 10)
				};

				if (this instanceof Shape && this.data.type == SVGMapShape.TYPE_LINE) {
					var width = parseInt(this.sysmap.data.width),
						height = parseInt(this.sysmap.data.height),
						x = Math.min(Math.max(0, Math.min(dimensions.x, dimensions.width)), width),
						y = Math.min(Math.max(0, Math.min(dimensions.y, dimensions.height)), height),
						dx = Math.max(dimensions.x, dimensions.width) - x,
						dy = Math.max(dimensions.y, dimensions.height) - y;

					dimensions = {
						x: x,
						y: y,
						width: Math.min(Math.max(0, dx), width - x),
						height: Math.min(Math.max(0, dy), height - y)
					};
				}

				return dimensions;
			},

			updateHandles: function() {
				if (typeof this.handles === 'undefined') {
					this.handles = [
						$('<div>', {'class': 'ui-resize-dot cursor-move'}),
						$('<div>', {'class': 'ui-resize-dot cursor-move'})
					];

					this.domNode.parent().append(this.handles);

					for (var i = 0; i < 2; i++) {
						this.handles[i].data('id', i);
						this.handles[i].draggable({
							containment: 'parent',
							drag: $.proxy(function(event, data) {
								var dimensions;
								if (data.helper.data('id') === 0) {
									this.data.x = parseInt(data.position.left, 10) + 4;
									this.data.y = parseInt(data.position.top, 10) + 4;
								}
								else {
									this.data.width = parseInt(data.position.left, 10) + 4;
									this.data.height = parseInt(data.position.top, 10) + 4;
								}

								dimensions = this.getDimensions();
								this.domNode.css({
									top: dimensions.y + 'px',
									left: dimensions.x + 'px',
									width: dimensions.width + 'px',
									height: dimensions.height + 'px'
								});

								this.trigger('afterMove', this);
							}, this)
						});
					}
				}

				this.handles[0].css({
					left: (this.data.x - 3) + 'px',
					top: (this.data.y - 3) + 'px'
				});

				this.handles[1].css({
					left: (this.data.width - 3) + 'px',
					top: (this.data.height - 3) + 'px'
				});
			},

			/**
			 * Allow dragging of shape.
			 */
			makeDraggable: function(enable) {
				var node = this.domNode;

				if (enable) {
					if (this instanceof Shape && this.data.type == SVGMapShape.TYPE_LINE) {
						this.updateHandles();
					}
					else {
						if (typeof this.handles !== 'undefined') {
							this.handles.forEach(function (handle) {
								handle.remove();
							});
							delete this.handles;
						}
					}

					if (!node.hasClass('ui-draggable')) {
						node.draggable({
							containment: 'parent',
							helper: $.proxy(function() {
								return this.sysmap.dragGroupPlaceholder();
							}, this),
							start: $.proxy(function() {
								this.sysmap.dragGroupInit(this);
							}, this),
							drag: $.proxy(function(event, data) {
								this.sysmap.dragGroupDrag(data, this);
							}, this),
							stop: $.proxy(function() {
								this.sysmap.dragGroupStop(this);
							}, this)
						});
					}
				}
				else {
					if (typeof this.handles !== 'undefined') {
						this.handles.forEach(function (handle) {
							handle.remove();
						});
						delete this.handles;
					}

					if (node.hasClass('ui-draggable')) {
						node.draggable("destroy");
					}
				}
			},

			/**
			 * Allow resizing of shape.
			 */
			makeResizable: function(enable) {
				var node = this.domNode,
					enabled = node.hasClass('ui-resizable');

				if (enable === enabled) {
					return;
				}

				if (enable) {
					var handles = {};

					$.each(['n', 'e', 's', 'w', 'ne', 'se', 'sw', 'nw'], function(index, key) {
						var handle = $('<div>').addClass('ui-resizable-handle').addClass('ui-resizable-' + key);

						if ($.inArray(key, ['n', 'e', 's', 'w']) >= 0) {
							handle
								.append($('<div>', {'class': 'ui-resize-dot'}))
								.append($('<div>', {'class': 'ui-resizable-border-' + key}));
						}

						node.append(handle);
						handles[key] = handle;
					});

					node.addClass('ui-inner-handles');
					node.resizable({
						handles: handles,
						autoHide: true,
						stop: $.proxy(function(event, data) {
							this.updatePosition({
								x: parseInt(data.position.left, 10),
								y: parseInt(data.position.top, 10)
							});
						}, this)
					});
				}
				else {
					node.removeClass('ui-inner-handles');
					node.resizable("destroy");
				}
			},

			/**
			 * Toggle shape selection.
			 *
			 * @param {bool} state
			 */
			toggleSelect: function(state) {
				state = state || !this.selected;
				this.selected = state;

				if (this.selected) {
					this.domNode.addClass('map-element-selected');
				}
				else {
					this.domNode.removeClass('map-element-selected');
				}

				return this.selected;
			},

			/**
			 * Align shape to map or map grid.
			 *
			 * @param {bool} doAutoAlign if we should align element to grid
			 */
			align: function(doAutoAlign) {
				var dims = {
						height: this.domNode.height(),
						width: this.domNode.width()
					},
					dimensions = this.getDimensions(),
					x = dimensions.x,
					y = dimensions.y,
					shiftX = Math.round(dims.width / 2),
					shiftY = Math.round(dims.height / 2),
					newX = x,
					newY = y,
					newWidth = dims.width,
					newHeight = dims.height,
					gridSize = parseInt(this.sysmap.data.grid_size, 10);

				// Lines should not be aligned
				if (this instanceof Shape && this.data.type == SVGMapShape.TYPE_LINE) {
					this.domNode.css({
						top: dimensions.y + 'px',
						left: dimensions.x + 'px',
						width: dimensions.width + 'px',
						height: dimensions.height + 'px'
					});

					return;
				}

				// if 'fit to map' area coords are 0 always
				if (this.data.elementsubtype === '1' && this.data.areatype === '0'
						&& this.data.elementtype === '3') {
					newX = 0;
					newY = 0;
				}

				// if autoalign is off
				else if (doAutoAlign === false
						|| (typeof doAutoAlign === 'undefined' && this.sysmap.data.grid_align == '0')) {
					if ((x + dims.width) > this.sysmap.data.width) {
						newX = this.sysmap.data.width - dims.width;
					}
					if ((y + dims.height) > this.sysmap.data.height) {
						newY = this.sysmap.data.height - dims.height;
					}
					if (newX < 0) {
						newX = 0;
						newWidth = this.sysmap.data.width;
					}
					if (newY < 0) {
						newY = 0;
						newHeight = this.sysmap.data.height;
					}
				}
				else {
					newX = x + shiftX;
					newY = y + shiftY;

					newX = Math.floor(newX / gridSize) * gridSize;
					newY = Math.floor(newY / gridSize) * gridSize;

					newX += Math.round(gridSize / 2) - shiftX;
					newY += Math.round(gridSize / 2) - shiftY;

					while ((newX + dims.width) > this.sysmap.data.width) {
						newX -= gridSize;
					}
					while ((newY + dims.height) > this.sysmap.data.height) {
						newY -= gridSize;
					}
					while (newX < 0) {
						newX += gridSize;
					}
					while (newY < 0) {
						newY += gridSize;
					}
				}

				this.data.y = newY;
				this.data.x = newX;

				if (this instanceof Shape || this.data.elementsubtype === '1') {
					this.data.width = newWidth;
					this.data.height = newHeight;
				}

				this.domNode.css({
					top: this.data.y + 'px',
					left: this.data.x + 'px',
					width: newWidth,
					height: newHeight
				});
			},

			/**
			 * Updates element position.
			 *
			 * @param {object} coords
			 */
			updatePosition: function(coords, invalidate) {
				if (this instanceof Shape && this.data.type == SVGMapShape.TYPE_LINE) {
					var dx = coords.x - Math.min(parseInt(this.data.x, 10), parseInt(this.data.width, 10)),
						dy = coords.y - Math.min(parseInt(this.data.y, 10), parseInt(this.data.height, 10));

					this.data.x = parseInt(this.data.x, 10) + dx;
					this.data.y = parseInt(this.data.y, 10) + dy;
					this.data.width = parseInt(this.data.width, 10) + dx;
					this.data.height = parseInt(this.data.height, 10) + dy;

					this.updateHandles();
				}
				else {
					this.data.x = coords.x;
					this.data.y = coords.y;
				}

				if (invalidate !== false) {
					this.align();
					this.trigger('afterMove', this);
				}
				else {
					var dimensions = this.getDimensions();

					this.domNode.css({
						top: dimensions.y + 'px',
						left: dimensions.x + 'px'
					});
				}
			},

			/**
			 * Removes Shape object, delete all reference to it.
			 */
			remove: function() {
				this.makeDraggable(false);
				this.domNode.remove();
				delete this.sysmap.data.shapes[this.id];
				delete this.sysmap.shapes[this.id];

				if (typeof this.sysmap.selection.shapes[this.id] !== 'undefined') {
					this.sysmap.selection.count.shapes--;
				}

				delete this.sysmap.selection.shapes[this.id];
			},

			/**
			 * Gets Shape data.
			 *
			 * @returns {Object}
			 */
			getData: function() {
				return this.data;
			}
		};

		Observer.makeObserver(Shape.prototype);

		/**
		 * @class Creates a new Selement.
		 *
		 * @property {object} sysmap reference to Map object
		 * @property {object} data selement db values
		 * @property {bool} selected if element is now selected by user
		 * @property {string} id elementid
		 * @property {object} domNode reference to related DOM element
		 *
		 * @param {object} sysmap reference to Map object
		 * @param {object} selementData element db values
		 */
		function Selement(sysmap, selementData) {
			this.sysmap = sysmap;
			this.selected = false;

			if (!selementData) {
				selementData = {
					selementid: getUniqueId(),
					elementtype: '4', // image
					elements: {},
					iconid_off: this.sysmap.defaultIconId, // first imageid
					label: locale['S_NEW_ELEMENT'],
					label_location: -1, // set default map label location
					x: 0,
					y: 0,
					urls: {},
					elementName: this.sysmap.defaultIconName, // first image name
					use_iconmap: '1',
					application: ''
				};
			}
			else {
				if ($.isArray(selementData.urls)) {
					selementData.urls = {};
				}
			}

			this.data = selementData;
			this.id = this.data.selementid;

			// assign by reference
			this.sysmap.data.selements[this.id] = this.data;

			// create dom
			this.domNode = $('<div></div>', {style: 'position: absolute; z-index: 100'})
				.appendTo(this.sysmap.container)
				.addClass('pointer sysmap_element')
				.attr('data-id', this.id)
				.attr('data-type', 'selements');

			this.makeDraggable(true);
			this.makeResizable(this.data.elementtype == 3 && this.data.elementsubtype == 1 && this.data.areatype == 1);

			this.updateIcon();

			this.domNode.css({
				top: this.data.y + 'px',
				left: this.data.x + 'px'
			});
		}

		Selement.prototype = {
			/**
			 * Returns element data.
			 */
			getData: Shape.prototype.getData,

			/**
			 * Allows dragging of element
			 */
			makeDraggable: Shape.prototype.makeDraggable,

			/**
			 * Allows resizing of element
			 */
			makeResizable: Shape.prototype.makeResizable,

			/**
			 * Updates element fields.
			 *
			 * @param {object} data
			 * @param {bool} unsetUndefined			If true, all fields that are not in data parameter will be removed
			 *										from element.
			 */
			update: function(data, unsetUndefined) {
				var fieldName,
					dataFelds = ['elementtype', 'elements', 'iconid_off', 'iconid_on', 'iconid_maintenance',
						'iconid_disabled', 'label', 'label_location', 'x', 'y', 'elementsubtype',  'areatype', 'width',
						'height', 'viewtype', 'urls', 'elementName', 'use_iconmap', 'elementExpressionTrigger',
						'application'
					],
					fieldsUnsettable = ['iconid_off', 'iconid_on', 'iconid_maintenance', 'iconid_disabled'],
					i,
					ln;

				unsetUndefined = unsetUndefined || false;

				// update elements fields, if not massupdate, remove fields that are not in new values
				for (i = 0, ln = dataFelds.length; i < ln; i++) {
					fieldName = dataFelds[i];

					if (typeof data[fieldName] !== 'undefined') {
						this.data[fieldName] = data[fieldName];
					}
					else if (unsetUndefined && (fieldsUnsettable.indexOf(fieldName) === -1)) {
						delete this.data[fieldName];
					}
				}

				// if elementsubtype is not set, it should be 0
				if (unsetUndefined && typeof this.data.elementsubtype === 'undefined') {
					this.data.elementsubtype = '0';
				}

				if (unsetUndefined && typeof this.data.use_iconmap === 'undefined') {
					this.data.use_iconmap = '0';
				}

				this.makeResizable(
						this.data.elementtype == 3 && this.data.elementsubtype == 1 && this.data.areatype == 1
				);

				if (this.data.elementtype === '2') {
					// For element type trigger not exist single element name.
					delete this.data['elementName'];
				}
				else if (this.data.elementtype === '4') {
					// If element is image, unset advanced icons.
					this.data.iconid_on = '0';
					this.data.iconid_maintenance = '0';
					this.data.iconid_disabled = '0';

					// If image element, set elementName to image name.
					for (i in this.sysmap.iconList) {
						if (this.sysmap.iconList[i].imageid === this.data.iconid_off) {
							this.data.elementName = this.sysmap.iconList[i].name;
						}
					}
				}
				else {
					this.data.elementName = this.data.elements[0].elementName;
				}

				this.updateIcon();
				this.align(false);
				this.trigger('afterMove', this);
			},

			/**
			 * Updates element position.
			 *
			 * @param {object} coords
			 */
			updatePosition: Shape.prototype.updatePosition,

			/**
			 * Remove element.
			 */
			remove: function() {
				this.domNode.remove();
				delete this.sysmap.data.selements[this.id];
				delete this.sysmap.selements[this.id];

				if (typeof this.sysmap.selection.selements[this.id] !== 'undefined') {
					this.sysmap.selection.count.selements--;
				}

				delete this.sysmap.selection.selements[this.id];
			},

			/**
			 * Toggle element selection.
			 *
			 * @param {bool} state
			 */
			toggleSelect: Shape.prototype.toggleSelect,

			/**
			 * Align element to map or map grid.
			 *
			 * @param {bool} doAutoAlign if we should align element to grid
			 */
			align: Shape.prototype.align,

			/**
			 * Get element dimensions.
			 */
			getDimensions: Shape.prototype.getDimensions,

			/**
			 * Updates element icon and height/witdh in case element is area type.
			 */
			updateIcon: function() {
				var oldIconClass = this.domNode.get(0).className.match(/sysmap_iconid_\d+/);

				if (oldIconClass !== null) {
					this.domNode.removeClass(oldIconClass[0]);
				}

				if ((this.data.use_iconmap === '1' && this.sysmap.data.iconmapid !== '0')
						&& (this.data.elementtype === '0'
							|| (this.data.elementtype === '3' && this.data.elementsubtype === '1'))) {
					this.domNode.addClass('sysmap_iconid_' + this.sysmap.defaultAutoIconId);
				}
				else {
					this.domNode.addClass('sysmap_iconid_' + this.data.iconid_off);
				}

				if (this.data.elementtype === '3' && this.data.elementsubtype === '1') {
					if (this.data.areatype === '1') {
						this.domNode
							.css({
								width: this.data.width + 'px',
								height: this.data.height + 'px'
							})
							.addClass('map-element-area-bg');
					}
					else {
						this.domNode
							.css({
								width: this.sysmap.data.width + 'px',
								height: this.sysmap.data.height + 'px'
							})
							.addClass('map-element-area-bg');
					}
				}
				else {
					this.domNode
						.css({
							width: '',
							height: ''
						})
						.removeClass('map-element-area-bg');
				}
			}
		};

		Observer.makeObserver(Selement.prototype);

		/**
		 * Form for elements.
		 *
		 * @param {object} formContainer jQuery object
		 * @param {object} sysmap
		 */
		function SelementForm(formContainer, sysmap) {
			var formTplData = {
					sysmapid: sysmap.sysmapid
				},
				tpl = new Template($('#mapElementFormTpl').html()),
				i,
				icon,
				formActions = [
					{
						action: 'show',
						value: '#subtypeRow, #hostGroupSelectRow',
						cond: [{
							elementType: '3'
						}]
					},
					{
						action: 'show',
						value: '#hostSelectRow',
						cond: [{
							elementType: '0'
						}]
					},
					{
						action: 'show',
						value: '#triggerSelectRow, #triggerListRow',
						cond: [{
							elementType: '2'
						}]
					},
					{
						action: 'show',
						value: '#mapSelectRow',
						cond: [{
							elementType: '1'
						}]
					},
					{
						action: 'show',
						value: '#areaTypeRow, #areaPlacingRow',
						cond: [{
							elementType: '3',
							subtypeHostGroupElements: 'checked'
						}]
					},
					{
						action: 'show',
						value: '#areaSizeRow',
						cond: [{
							elementType: '3',
							subtypeHostGroupElements: 'checked',
							areaTypeCustom: 'checked'
						}]
					},
					{
						action: 'hide',
						value: '#iconProblemRow, #iconMainetnanceRow, #iconDisabledRow',
						cond: [{
							elementType: '4'
						}]
					},
					{
						action: 'disable',
						value: '#iconid_off, #iconid_on, #iconid_maintenance, #iconid_disabled',
						cond: [
							{
								use_iconmap: 'checked',
								elementType: '0'
							},
							{
								use_iconmap: 'checked',
								elementType: '3',
								subtypeHostGroupElements: 'checked'
							}
						]
					},
					{
						action: 'show',
						value: '#useIconMapRow',
						cond: [
							{
								elementType: '0'
							},
							{
								elementType: '3',
								subtypeHostGroupElements: 'checked'
							}
						]
					},
					{
						action: 'show',
						value: '#application-select-row',
						cond: [
							{
								elementType: '0'
							},
							{
								elementType: '3'
							}
						]
					}
				];

			this.active = false;
			this.sysmap = sysmap;
			this.formContainer = formContainer;

			// create form
			this.domNode = $(tpl.evaluate(formTplData)).appendTo(formContainer);

			// populate icons selects
			for (i in this.sysmap.iconList) {
				icon = this.sysmap.iconList[i];
				$('#iconid_off, #iconid_on, #iconid_maintenance, #iconid_disabled')
					.append('<option value="' + icon.imageid + '">' + icon.name + '</option>');
			}
			$('#iconid_on, #iconid_maintenance, #iconid_disabled')
				.prepend('<option value="0">' + locale['S_DEFAULT'] + '</option>');
			$('#iconid_on, #iconid_maintenance, #iconid_disabled').val(0);

			// hosts
			$('#elementNameHost').multiSelectHelper({
				id: 'elementNameHost',
				objectName: 'hosts',
				name: 'elementValue',
				selectedLimit: 1,
				objectOptions: {
					editable: true
				},
				popup: {
					parameters: 'srctbl=hosts&dstfrm=selementForm&dstfld1=elementNameHost' +
						'&srcfld1=hostid'
				}
			});

			// triggers
			$('#elementNameTriggers').multiSelectHelper({
				id: 'elementNameTriggers',
				objectName: 'triggers',
				name: 'elementValue',
				objectOptions: {
					editable: true,
					real_hosts: true
				},
				popup: {
					parameters: 'dstfrm=selementForm&dstfld1=elementNameTriggers&srctbl=triggers' +
						'&srcfld1=triggerid&with_triggers=1&real_hosts=1&multiselect=1'
				}
			});

			// host group
			$('#elementNameHostGroup').multiSelectHelper({
				id: 'elementNameHostGroup',
				objectName: 'hostGroup',
				name: 'elementValue',
				selectedLimit: 1,
				objectOptions: {
					editable: true
				},
				popup: {
					parameters: 'srctbl=host_groups&dstfrm=selementForm&dstfld1=elementNameHostGroup' +
						'&srcfld1=groupid'
				}
			});

			this.actionProcessor = new ActionProcessor(formActions);
			this.actionProcessor.process();
		}

		SelementForm.prototype = {
			/**
			 * Shows element form.
			 */
			show: function() {
				this.formContainer.draggable('option', 'handle', '#formDragHandler');
				this.formContainer.show();
				this.domNode.show();
				this.active = true;
			},

			/**
			 * Hides element form.
			 */
			hide: function() {
				this.domNode.toggle(false);
				this.active = false;
			},

			/**
			 * Adds element urls to form.
			 *
			 * @param {object} urls
			 */
			addUrls: function(urls) {
				var tpl = new Template($('#selementFormUrls').html()),
					i,
					url;

				if (typeof urls === 'undefined' || $.isEmptyObject(urls)) {
					urls = {empty: {}};
				}

				for (i in urls) {
					url = urls[i];

					// generate unique urlid
					url.selementurlid = $('#urlContainer tbody tr[id^=urlrow]').length;
					while ($('#urlrow_' + url.selementurlid).length) {
						url.selementurlid++;
					}
					$(tpl.evaluate(url)).appendTo('#urlContainer tbody');
				}
			},

			/**
			 * Add triggers to the list.
			 */
			addTriggers: function(triggers) {
				var tpl = new Template($('#selementFormTriggers').html()),
					selected_triggers = $('#elementNameTriggers').multiSelect('getData'),
					triggerids = [],
					triggers_to_insert = [];

				if (typeof triggers === 'undefined' || $.isEmptyObject(triggers)) {
					triggers = [];
				}

				triggers = triggers.concat(selected_triggers);

				if (triggers) {
					triggers.each(function(trigger) {
						if ($('input[name^="element_id[' + trigger.id + ']"]').length == 0) {
							triggerids.push(trigger.id);
							triggers_to_insert[trigger.id] = {
								id: trigger.id,
								name: typeof trigger.prefix == 'undefined'
									? trigger.name
									: trigger.prefix + trigger.name
							};
						}
					});

					if (triggerids.length != 0) {
						// get priority
						var ajaxUrl = new Curl('jsrpc.php');
						ajaxUrl.setArgument('type', 11);
						$.ajax({
							url: ajaxUrl.getUrl(),
							type: 'post',
							dataType: 'html',
							data: {
								method: 'trigger.get',
								triggerids: triggerids
							},
							success: function(data) {
								data = JSON.parse(data);
								triggers.each(function(sorted_trigger) {
									data.result.each(function(trigger) {
										if (sorted_trigger.id == trigger.triggerid) {
											if ($('input[name^="element_id[' + trigger.triggerid + ']"]').length == 0) {
												trigger.name = triggers_to_insert[trigger.triggerid].name;
												$(tpl.evaluate(trigger)).appendTo('#triggerContainer tbody');

												return false;
											}
										}
									});
								});

								SelementForm.prototype.recalculateSortOrder();
								SelementForm.prototype.initSortable();
							}
						});
					}

					$('#elementNameTriggers').multiSelect('clean');
				}
			},

			/**
			 * Set form controls with element fields values.
			 *
			 * @param {object} selement
			 */
			setValues: function(selement) {
				for (var elementName in selement) {
					$('[name=' + elementName + ']', this.domNode).val([selement[elementName]]);
				}

				// set default icon state
				if (empty(selement.iconid_on)) {
					$('[name=iconid_on]', this.domNode).val(0);
				}
				if (empty(selement.iconid_disabled)) {
					$('[name=iconid_disabled]', this.domNode).val(0);
				}
				if (empty(selement.iconid_maintenance)) {
					$('[name=iconid_maintenance]', this.domNode).val(0);
				}

				// clear urls
				$('#urlContainer tbody tr').remove();
				this.addUrls(selement.urls);

				if (this.sysmap.data.iconmapid === '0') {
					$('#use_iconmap').prop({
						checked: false,
						disabled: true
					});
				}

				this.actionProcessor.process();

				switch (selement.elementtype) {
					// host
					case '0':
						$('#elementNameHost').multiSelect('addData', {
							'id': selement.elements[0].hostid,
							'name': selement.elements[0].elementName
						});
						break;

					// map
					case '1':
						$('#sysmapid').val(selement.elements[0].sysmapid);
						$('#elementNameMap').val(selement.elements[0].elementName);
						break;

					// trigger
					case '2':
						var triggers = [];

						for (i in selement.elements) {
							triggers[i] = {'id': selement.elements[i].triggerid, 'name': selement.elements[i].elementName};
						}

						this.addTriggers(triggers);
						break;

					// host group
					case '3':
						$('#elementNameHostGroup').multiSelect('addData', {
							'id': selement.elements[0].groupid,
							'name': selement.elements[0].elementName
						});
						break;
				}
			},

			/**
			 * Gets form values for element fields.
			 *
			 * @retrurns {Object|Boolean}
			 */
			getValues: function() {
				var values = $(':input', '#selementForm').not(this.actionProcessor.hidden).serializeArray(),
					data = {
						urls: {}
					},
					i,
					urlPattern = /^url_(\d+)_(name|url)$/,
					url,
					urlNames = {},
					elementsData = {};

				for (i = 0; i < values.length; i++) {
					url = urlPattern.exec(values[i].name);

					if (url !== null) {
						if (typeof data.urls[url[1]] === 'undefined') {
							data.urls[url[1]] = {};
						}

						data.urls[url[1]][url[2]] = values[i].value.toString();
					}
					else {
						data[values[i].name] = values[i].value.toString();
					}
				}

				data.elements = {};

				// set element id and name
				switch (data.elementtype) {
					// host
					case '0':
						elementsData = $('#elementNameHost').multiSelect('getData');

						if (elementsData.length != 0) {
							data.elements[0] = {
								hostid: elementsData[0].id,
								elementName: elementsData[0].name
							};
						}
						break;

					// map
					case '1':
						if ($('#elementNameMap').val() !== '') {
							data.elements[0] = {
								sysmapid: $('#sysmapid').val(),
								elementName: $('#elementNameMap').val()
							};
						}
						break;

					// triggers
					case '2':
						i = 0;
						$('input[name^="element_id"]').each(function() {
							data.elements[i] = {
								triggerid: $(this).val(),
								elementName: $('input[name^="element_name[' + $(this).val() + ']"]').val(),
								priority: $('input[name^="element_priority[' + $(this).val() + ']"]').val()
							};
							i++;
						});
						break;

					// host group
					case '3':
						elementsData = $('#elementNameHostGroup').multiSelect('getData');

						if (elementsData.length != 0) {
							data.elements[0] = {
								groupid: elementsData[0].id,
								elementName: elementsData[0].name
							};
						}
						break;
				}

				// validate urls
				for (i in data.urls) {
					if (data.urls[i].name === '' && data.urls[i].url === '') {
						delete data.urls[i];
						continue;
					}

					if (data.urls[i].name === '' || data.urls[i].url === '') {
						alert(locale['S_INCORRECT_ELEMENT_MAP_LINK']);

						return false;
					}

					if (typeof urlNames[data.urls[i].name] !== 'undefined') {
						alert(locale['S_EACH_URL_SHOULD_HAVE_UNIQUE'] + " '" + data.urls[i].name + "'.");

						return false;
					}

					urlNames[data.urls[i].name] = 1;
				}

				// validate element id
				if ($.isEmptyObject(data.elements) && data.elementtype !== '4') {
					switch (data.elementtype) {
						case '0': alert('Host is not selected.');
							return false;
						case '1': alert('Map is not selected.');
							return false;
						case '2': alert('Trigger is not selected.');
							return false;
						case '3': alert('Host group is not selected.');
							return false;
					}
				}

				return data;
			},

			/**
			 * Drag and drop trigger sorting.
			 */
			initSortable: function() {
				var triggerContainer = $('#triggerContainer');

				triggerContainer.sortable({
					disabled: (triggerContainer.find('tr.sortable').length < 2),
					items: 'tbody tr.sortable',
					axis: 'y',
					cursor: 'move',
					handle: 'div.drag-icon',
					tolerance: 'pointer',
					opacity: 0.6,
					update: this.recalculateSortOrder,
					start: function(e, ui) {
						$(ui.placeholder).height($(ui.helper).height());
					}
				});
			},

			/**
			 * Sorting triggers by severity.
			 */
			recalculateSortOrder: function() {
				if ($('input[name^="element_id"]').length != 0) {
					var triggers = [],
						priority;
					$('input[name^="element_id"]').each(function() {
						priority = $('input[name^="element_priority[' + $(this).val() + ']"]').val()
						if (!triggers[priority]) {
							triggers[priority] = {
								'priority': priority,
								'html':	$('#triggerrow_' + $(this).val())[0].outerHTML
							}
						}
						else {
							triggers[priority].html += $('#triggerrow_' + $(this).val())[0].outerHTML;
						}
					});

					triggers.sort(function (a, b) {
						return b.priority - a.priority;
					});

					$('#triggerContainer tbody').html('');
					triggers.each(function(trigger) {
						$('#triggerContainer tbody').append(trigger.html);
					});
				}
			}
		};

		/**
		 * Elements mass update form.
		 *
		 * @param {object} formContainer jQuery object
		 * @param {object} sysmap
		 */
		function MassForm(formContainer, sysmap) {
			var i,
				icon,
				formActions = [
					{
						action: 'enable',
						value: '#massLabel',
						cond: [{
							chkboxLabel: 'checked'
						}]
					},
					{
						action: 'enable',
						value: '#massLabelLocation',
						cond: [{
							chkboxLabelLocation: 'checked'
						}]
					},
					{
						action: 'enable',
						value: '#massUseIconmap',
						cond: [{
							chkboxMassUseIconmap: 'checked'
						}]
					},
					{
						action: 'enable',
						value: '#massIconidOff',
						cond: [{
							chkboxMassIconidOff: 'checked'
						}]
					},
					{
						action: 'enable',
						value: '#massIconidOn',
						cond: [{
							chkboxMassIconidOn: 'checked'
						}]
					},
					{
						action: 'enable',
						value: '#massIconidMaintenance',
						cond: [{
							chkboxMassIconidMaintenance: 'checked'
						}]
					},
					{
						action: 'enable',
						value: '#massIconidDisabled',
						cond: [{
							chkboxMassIconidDisabled: 'checked'
						}]
					}
				];

			this.sysmap = sysmap;
			this.formContainer = formContainer;

			// create form
			var tpl = new Template($('#mapMassFormTpl').html());
			this.domNode = $(tpl.evaluate()).appendTo(formContainer);

			// populate icons selects
			for (i in this.sysmap.iconList) {
				icon = this.sysmap.iconList[i];
				$('#massIconidOff, #massIconidOn, #massIconidMaintenance, #massIconidDisabled')
					.append('<option value="' + icon.imageid + '">' + icon.name + '</option>');
			}
			$('#massIconidOn, #massIconidMaintenance, #massIconidDisabled')
				.prepend('<option value="0">' + locale['S_DEFAULT'] + '</option>');

			this.actionProcessor = new ActionProcessor(formActions);
			this.actionProcessor.process();
		}

		MassForm.prototype = {
			/**
			 * Show mass update form.
			 */
			show: function() {
				this.formContainer.draggable('option', 'handle', '#massDragHandler');
				this.formContainer.show();
				this.domNode.show();
				this.updateList();
			},

			/**
			 * Hide mass update form.
			 */
			hide: function() {
				this.domNode.toggle(false);
				$(':checkbox', this.domNode).prop('checked', false);
				$('select', this.domNode).each(function() {
					var select = $(this);
					select.val($('option:first', select).val());
				});
				$('textarea', this.domNode).val('');
				this.actionProcessor.process();
			},

			/**
			 * Get values from mass update form that should be updated in all selected elements.
			 *
			 * @return array
			 */
			getValues: function() {
				var values = $('#massForm').serializeArray(),
					data = {},
					i,
					ln;

				for (i = 0, ln = values.length; i < ln; i++) {
					// special case for use iconmap checkbox, because unchecked checkbox is not submitted with form
					if (values[i].name === 'chkbox_use_iconmap') {
						data['use_iconmap'] = '0';
					}
					if (values[i].name.match(/^chkbox_/) !== null) {
						continue;
					}

					data[values[i].name] = values[i].value.toString();
				}

				return data;
			},

			/**
			 * Updates list of selected elements in mass update form.
			 */
			updateList: function() {
				var tpl = new Template($('#mapMassFormListRow').html()),
					id,
					list = [],
					element,
					elementTypeText,
					i,
					ln,
					name;

				$('#massList tbody').empty();

				for (id in this.sysmap.selection.selements) {
					element = this.sysmap.selements[id];

					switch (element.data.elementtype) {
						case '0': elementTypeText = locale['S_HOST']; break;
						case '1': elementTypeText = locale['S_MAP']; break;
						case '2': elementTypeText = locale['S_TRIGGER']; break;
						case '3': elementTypeText = locale['S_HOST_GROUP']; break;
						case '4': elementTypeText = locale['S_IMAGE']; break;
					}

					if (typeof element.data.elementName === 'undefined') {
						name = element.data.elements[0].elementName.escapeHTML();
						if (Object.keys(element.data.elements).length > 1) {
							name += '...';
						}
					}
					else {
						name = element.data.elementName.escapeHTML();
					}

					list.push({
						elementType: elementTypeText,
						elementName: name
					});
				}

				// sort by element type and then by element name
				list.sort(function(a, b) {
					var elementTypeA = a.elementType.toLowerCase(),
						elementTypeB = b.elementType.toLowerCase(),
						elementNameA,
						elementNameB;

					if (elementTypeA < elementTypeB) {
						return -1;
					}
					if (elementTypeA > elementTypeB) {
						return 1;
					}

					elementNameA = a.elementName.toLowerCase();
					elementNameB = b.elementName.toLowerCase();

					if (elementNameA < elementNameB) {
						return -1;
					}
					if (elementNameA > elementNameB) {
						return 1;
					}

					return 0;
				});

				for (i = 0, ln = list.length; i < ln; i++) {
					$(tpl.evaluate(list[i])).appendTo('#massList tbody');
				}
			}
		};

		/**
		 * Form for shape editing.
		 *
		 * @param {object} formContainer jQuery object
		 * @param {object} sysmap
		 */
		function ShapeForm(formContainer, sysmap) {
			this.sysmap = sysmap;
			this.formContainer = formContainer;
			this.triggerids = {};
			this.domNode = $(new Template($('#mapShapeFormTpl').html()).evaluate()).appendTo(formContainer);
		}

		ShapeForm.prototype = {
			/**
			 * Show form.
			 */
			show: function() {
				this.formContainer.draggable('option', 'handle', '#shapeDragHandler');
				this.formContainer.show();
				this.domNode.show();
				this.active = true;
			},

			/**
			 * Hides element form.
			 */
			hide: function() {
				this.domNode.toggle(false);
				this.active = false;
			},

			/**
			 * Set form controls with shape fields values.
			 *
			 * @param {object} shape
			 */
			setValues: function(shape) {
				for (var field in shape) {
					$('[name=' + field + ']', this.domNode).val([shape[field]]);
				}

				$('.input-color-picker input', this.domNode).change();
				$('#border_type').change();

				$('#last_shape_type').val(shape.type);
				$('input[type=radio][name=type]:checked').change();
			},

			/**
			 * Get values from shape update form that should be updated
			 *
			 * @return array
			 */
			getValues: function() {
				var values = $('#shapeForm').serializeArray(),
					data = {},
					i,
					ln,
					min_size,
					width = parseInt(this.sysmap.data.width),
					height = parseInt(this.sysmap.data.height);

				for (i = 0, ln = values.length; i < ln; i++) {
					data[values[i].name] = values[i].value.toString();
				}

				data.x = parseInt(data.x, 10);
				data.y = parseInt(data.y, 10);
				data.width = parseInt(data.width, 10);
				data.height = parseInt(data.height, 10);

				data.x = isNaN(data.x) || (data.x < 0) ? 0 : data.x;
				data.y = isNaN(data.y) || (data.y < 0) ? 0 : data.y;

				min_size = (data.type != SVGMapShape.TYPE_LINE) ? 1 : 0;
				data.width = isNaN(data.width) || (data.width < min_size) ? min_size : data.width;
				data.height = isNaN(data.height) || (data.height < min_size) ? min_size : data.height;

				data.x = (data.x >= width) ? width : data.x;
				data.y = (data.y >= height) ? height : data.y;
				data.width = (data.width >= width) ? width : data.width;
				data.height = (data.height >= height) ? height : data.height;

				return data;
			}
		};

		/**
		 * Form for shape editing.
		 *
		 * @param {object} formContainer jQuery object
		 * @param {object} sysmap
		 */
		function MassShapeForm(formContainer, sysmap) {
			var formActions = [];

			var mapping = {
				chkboxType: '[name="mass_type"]',
				chkboxText: '#mass_text',
				chkboxFont: '#mass_font',
				chkboxFontSize: '#mass_font_size',
				chkboxFontColor: '#mass_font_color',
				chkboxTextHalign: '#mass_text_halign',
				chkboxTextValign: '#mass_text_valign',
				chkboxBackground: '#mass_background_color',
				chkboxBorderType: '#mass_border_type',
				chkboxBorderWidth: '#mass_border_width',
				chkboxBorderColor: '#mass_border_color'
			};

			Object.keys(mapping).forEach(function (key) {
				var condition = {};
				condition[key] = 'checked';

				formActions.push({
					action: 'enable',
					value: mapping[key],
					cond: [condition]
				});
			});

			this.sysmap = sysmap;
			this.formContainer = formContainer;
			this.triggerids = {};
			this.domNode = $(new Template($('#mapMassShapeFormTpl').html()).evaluate()).appendTo(formContainer);

			this.actionProcessor = new ActionProcessor(formActions);
			this.actionProcessor.process();
		}

		MassShapeForm.prototype = {
			/**
			 * Show form.
			 */
			show: function(figures) {
				var value = figures ? 0 : 2;

				$('.shape_figure_row', this.domNode).toggle(figures);
				$('.switchable-content', this.domNode).each(function (i, element) {
					element.textContent = element.hasAttribute('data-value-' + value) ?
							element.getAttribute('data-value-' + value) :
							element.getAttribute('data-value');
				});

				this.formContainer.draggable('option', 'handle', '#massShapeDragHandler');
				this.formContainer.show();
				this.domNode.show();
				this.active = true;
			},

			/**
			 * Hides element form.
			 */
			hide: function() {
				this.domNode.toggle(false);
				this.active = false;
				$(':checkbox', this.domNode).prop('checked', false).prop("disabled", false);
				$('select', this.domNode).each(function() {
					var select = $(this);
					select.val($('option:first', select).val());
				});
				$('textarea, input[type=text]', this.domNode).val('');
				$('.input-color-picker input', this.domNode).change();
				this.actionProcessor.process();
			},

			/**
			 * Get values from mass update form that should be updated in all selected shapes.
			 *
			 * @return array
			 */
			getValues: function() {
				var values = $('#massShapeForm').serializeArray(),
					data = {},
					i,
					ln;

				for (i = 0, ln = values.length; i < ln; i++) {
					if (values[i].name.match(/^mass_/) !== null) {
						data[values[i].name.substring("mass_".length)] = values[i].value.toString();
					}
				}

				return data;
			}
		};

		/**
		 * Form for editin links.
		 *
		 * @param {object} formContainer jQuesry object
		 * @param {object} sysmap
		 */
		function LinkForm(formContainer, sysmap) {
			this.sysmap = sysmap;
			this.formContainer = formContainer;
			this.triggerids = {};
			this.domNode = $(new Template($('#linkFormTpl').html()).evaluate()).appendTo(formContainer);
		}

		LinkForm.prototype = {
			/**
			 * Show form.
			 */
			show: function() {
				this.domNode.show();
				$('.element-edit-control').attr('disabled', true);
			},

			/**
			 * Hide form.
			 */
			hide: function() {
				$('#linkForm').hide();
				$('.element-edit-control').attr('disabled', false);
			},

			/**
			 * Get form values for link fields.
			 */
			getValues: function() {
				var values = $('#linkForm').serializeArray(),
					data = {
						linktriggers: {}
					},
					i,
					ln,
					linkTriggerPattern = /^linktrigger_(\w+)_(triggerid|linktriggerid|drawtype|color|desc_exp)$/,
					colorPattern = /^[0-9a-f]{6}$/i,
					linkTrigger;

				for (i = 0, ln = values.length; i < ln; i++) {
					linkTrigger = linkTriggerPattern.exec(values[i].name);

					if (linkTrigger !== null) {
						if (linkTrigger[2] == 'color' && !colorPattern.match(values[i].value.toString())) {
							throw sprintf(
								t('Colour "%1$s" is not correct: expecting hexadecimal colour code (6 symbols).'),
								values[i].value
							);
						}

						if (typeof data.linktriggers[linkTrigger[1]] === 'undefined') {
							data.linktriggers[linkTrigger[1]] = {};
						}

						data.linktriggers[linkTrigger[1]][linkTrigger[2]] = values[i].value.toString();
					}
					else {
						if (values[i].name == 'color' && !colorPattern.match(values[i].value.toString())) {
							throw sprintf(
								t('Colour "%1$s" is not correct: expecting hexadecimal colour code (6 symbols).'),
								values[i].value
							);
						}

						data[values[i].name] = values[i].value.toString();
					}
				}

				return data;
			},

			/**
			 * Update form controls with values from link.
			 *
			 * @param {object} link
			 */
			setValues: function(link) {
				var selement1,
					tmp,
					selementid,
					selement,
					elementName,
					optgroups = {},
					optgroupType,
					optgroupLabel,
					optgroupDom,
					i,
					ln;

				/*
				 * If only one element is selected, make sure that element1 is equal to the selected element and
				 * element2 - to the connected.
				 */
				if (this.sysmap.selection.count.selements === 1 && this.sysmap.selection.count.shapes === 0) {
					// get currently selected element
					for (selementid in this.sysmap.selection.selements) {
						selement1 = this.sysmap.selements[selementid];
					}

					if (selement1.id !== link.selementid1) {
						tmp = link.selementid1;
						link.selementid1 = selement1.id;
						link.selementid2 = tmp;
					}
				}

				// populate list of elements to connect with
				$('#selementid2').empty();

				// sort by type
				for (selementid in this.sysmap.selements) {
					selement = this.sysmap.selements[selementid];

					if (selement.id == link.selementid1) {
						continue;
					}

					if (optgroups[selement.data.elementtype] === void(0)) {
						optgroups[selement.data.elementtype] = [];
					}

					optgroups[selement.data.elementtype].push(selement);
				}

				for (optgroupType in optgroups) {
					switch (optgroupType) {
						case '0':
							optgroupLabel = locale['S_HOST'];
							break;

						case '1':
							optgroupLabel = locale['S_MAP'];
							break;

						case '2':
							optgroupLabel = locale['S_TRIGGER'];
							break;

						case '3':
							optgroupLabel = locale['S_HOST_GROUP'];
							break;

						case '4':
							optgroupLabel = locale['S_IMAGE'];
							break;
					}

					optgroupDom = $('<optgroup label="' + optgroupLabel + '"></optgroup>');

					for (i = 0, ln = optgroups[optgroupType].length; i < ln; i++) {
						optgroupDom.append('<option value="' + optgroups[optgroupType][i].id + '">'
							+ optgroups[optgroupType][i].data.elementName + '</option>'
						);
					}

					$('#selementid2').append(optgroupDom);
				}

				// set values for form elements
				for (elementName in link) {
					$('[name=' + elementName + ']', this.domNode).val(link[elementName]);
				}

				// clear triggers
				this.triggerids = {};
				$('#linkTriggerscontainer tbody tr').remove();
				this.addLinkTriggers(link.linktriggers);
			},

			/**
			 * Add link triggers to link form.
			 *
			 * @param {object} triggers
			 */
			addLinkTriggers: function(triggers) {
				var tpl = new Template($('#linkTriggerRow').html()),
					linkTrigger;

				for (linkTrigger in triggers) {
					this.triggerids[triggers[linkTrigger].triggerid] = linkTrigger;
					$(tpl.evaluate(triggers[linkTrigger])).appendTo('#linkTriggerscontainer tbody');
					$('#linktrigger_' + triggers[linkTrigger].linktriggerid + '_drawtype')
						.val(triggers[linkTrigger].drawtype);
				}

				$('.input-color-picker input', this.domNode).change();
			},

			/**
			 * Add new triggers which were selected in popup to trigger list.
			 *
			 * @param {object} triggers
			 */
			addNewTriggers: function(triggers) {
				var tpl = new Template($('#linkTriggerRow').html()),
					linkTrigger = {
						color: 'DD0000'
					},
					linktriggerid,
					i,
					ln;

				for (i = 0, ln = triggers.length; i < ln; i++) {
					if (typeof this.triggerids[triggers[i].triggerid] !== 'undefined') {
						continue;
					}

					linktriggerid = getUniqueId();

					// store linktriggerid to generate every time unique one
					this.sysmap.allLinkTriggerIds[linktriggerid] = true;

					// store triggerid to forbid selecting same trigger twice
					this.triggerids[triggers[i].triggerid] = linktriggerid;
					linkTrigger.linktriggerid = linktriggerid;
					linkTrigger.desc_exp = triggers[i].description;
					linkTrigger.triggerid = triggers[i].triggerid;
					$(tpl.evaluate(linkTrigger)).appendTo('#linkTriggerscontainer tbody');
				}

				$('.input-color-picker input', this.domNode).change();
			},

			/**
			 * Updates links list for element.
			 *
			 * @param {string} selementIds
			 */
			updateList: function(selementIds) {
				var links = this.sysmap.getLinksBySelementIds(selementIds),
					linkTable,
					rowTpl,
					list,
					i, j,
					selement,
					tmp,
					ln,
					link,
					linktriggers,
					fromElementName,
					toElementName;

				$('.element-links').hide();
				$('.element-links tbody').empty();

				if (links.length) {
					$('#mapLinksContainer').show();

					if (objectSize(selementIds) > 1) {
						rowTpl = '#massElementLinkTableRowTpl';
						linkTable = $('#mass-element-links');
					}
					else {
						rowTpl = '#elementLinkTableRowTpl';
						linkTable = $('#element-links');
					}

					rowTpl = new Template($(rowTpl).html());

					list = [];
					for (i = 0, ln = links.length; i < ln; i++) {
						link = this.sysmap.links[links[i]].data;

						/*
						 * If one element selected and it's not link.selementid1, we need to swap link.selementid1
						 * and link.selementid2 in order that sorting works correctly.
						 */
						if (objectSize(selementIds) == 1 && !selementIds[link.selementid1]) {
							// Get currently selected element.
							for (var selementId in this.sysmap.selection.selements) {
								selement = this.sysmap.selements[selementId];
							}

							if (selement.id !== link.selementid1) {
								tmp = link.selementid1;
								link.selementid1 = selement.id;
								link.selementid2 = tmp;
							}
						}

						linktriggers = [];

						for (var linktrigger in link.linktriggers) {
							linktriggers.push(link.linktriggers[linktrigger].desc_exp);
						}

						if (typeof this.sysmap.selements[link.selementid1].data.elementName === 'undefined') {
							fromElementName = this.sysmap.selements[link.selementid1].data.elements[0].elementName;

							if (Object.keys(this.sysmap.selements[link.selementid1].data.elements).length > 1) {
								fromElementName += '...';
							}
						}
						else {
							fromElementName = this.sysmap.selements[link.selementid1].data.elementName;
						}

						if (typeof this.sysmap.selements[link.selementid2].data.elementName === 'undefined') {
							toElementName = this.sysmap.selements[link.selementid2].data.elements[0].elementName;

							if (Object.keys(this.sysmap.selements[link.selementid2].data.elements).length > 1) {
								toElementName += '...';
							}
						}
						else {
							toElementName = this.sysmap.selements[link.selementid2].data.elementName;
						}

						list.push({
							fromElementName: fromElementName,
							toElementName: toElementName,
							linkid: link.linkid,
							linktriggers: linktriggers
						});
					}

					// Sort by "from" element and then by "to" element.
					list.sort(function(a, b) {
						var fromElementA = a.fromElementName.toLowerCase(),
							fromElementB = b.fromElementName.toLowerCase(),
							toElementA = a.toElementName.toLowerCase(),
							toElementB = b.toElementName.toLowerCase(),
							linkIdA = a.linkid,
							linkIdB = b.linkid;

						if (fromElementA < fromElementB) {
							return -1;
						}
						else if (fromElementA > fromElementB) {
							return 1;
						}

						if (toElementA < toElementB) {
							return -1;
						}
						else if (toElementA > toElementB) {
							return 1;
						}

						if (linkIdA < linkIdB) {
							return -1;
						}
						else if (linkIdA > linkIdB) {
							return 1;
						}

						return 0;
					});

					for (i = 0, ln = list.length; i < ln; i++) {
						var row = $(rowTpl.evaluate(list[i])),
							row_urls = $('.element-urls', row);

						for (j = 0; j < list[i].linktriggers.length; j++) {
							if (j != 0) {
								row_urls.append($('<br>'));
							}
							row_urls.append($('<span>').text(list[i].linktriggers[j]));
						}

						row.appendTo(linkTable.find('tbody'));
					}

					linkTable.closest('.element-links').show();
				}
				else {
					$('#mapLinksContainer').hide();
				}
			}
		};

		var sysmap = new CMap(containerId, mapData);

		Shape.prototype.bind('afterMove', function(event, element) {
			if (sysmap.selection.count.shapes === 1 && sysmap.selection.count.selements === 0
					&& sysmap.selection.shapes[element.id] !== void(0)) {
				$('#shapeForm input[name=x]').val(element.data.x);
				$('#shapeForm input[name=y]').val(element.data.y);

				if (typeof element.data.width !== 'undefined') {
					$('#shapeForm input[name=width]').val(element.data.width);
				}
				if (typeof element.data.height !== 'undefined') {
					$('#shapeForm input[name=height]').val(element.data.height);
				}
			}

			sysmap.updateImage();
		});

		Selement.prototype.bind('afterMove', function(event, element) {
			if (sysmap.selection.count.selements === 1 && sysmap.selection.count.shapes === 0
					&& sysmap.selection.selements[element.id] !== void(0)) {
				$('#x').val(element.data.x);
				$('#y').val(element.data.y);

				if (typeof element.data.width !== 'undefined') {
					$('#areaSizeWidth').val(element.data.width);
				}
				if (typeof element.data.height !== 'undefined') {
					$('#areaSizeHeight').val(element.data.height);
				}
			}

			sysmap.updateImage();
		});

		return sysmap;
	}

	return {
		object: null,
		run: function(containerId, mapData) {
			if (this.object !== null) {
				throw new Error('Map has already been run.');
			}

			this.object = createMap(containerId, mapData);
		}
	};
}(jQuery));<|MERGE_RESOLUTION|>--- conflicted
+++ resolved
@@ -987,18 +987,10 @@
 			 */
 			dragGroupDrag: function(data, draggable) {
 				var cmap = draggable.sysmap,
-<<<<<<< HEAD
-					delta_x = Math.round(data.position.left - parseInt(draggable.data.x, 10)),
-					delta_y = Math.round(data.position.top - parseInt(draggable.data.y, 10)),
-					body = $('body'),
-					xshift = body.scrollLeft() - cmap.draggable_buffer.margin.left,
-					yshift = body.scrollTop() - cmap.draggable_buffer.margin.top;
-=======
 					draggable_left = parseInt(draggable.data.x, 10),
 					draggable_top = parseInt(draggable.data.y, 10),
 					delta_x = data.position.left - parseInt(draggable.data.x, 10),
 					delta_y = data.position.top - parseInt(draggable.data.y, 10);
->>>>>>> 8039f294
 
 				if (data.position.left < cmap.draggable_buffer.xaxis.min) {
 					delta_x = draggable_left < cmap.draggable_buffer.xaxis.min
@@ -1023,7 +1015,7 @@
 				}
 
 				if (delta_x != 0 || delta_y != 0) {
-					cmap.dragGroupRecalculate(cmap, delta_x, delta_y);
+					cmap.dragGroupRecalculate(cmap, Math.round(delta_x), Math.round(delta_y));
 					cmap.updateImage();
 				}
 			},
