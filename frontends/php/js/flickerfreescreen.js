/*
 ** Zabbix
 ** Copyright (C) 2001-2017 Zabbix SIA
 **
 ** This program is free software; you can redistribute it and/or modify
 ** it under the terms of the GNU General Public License as published by
 ** the Free Software Foundation; either version 2 of the License, or
 ** (at your option) any later version.
 **
 ** This program is distributed in the hope that it will be useful,
 ** but WITHOUT ANY WARRANTY; without even the implied warranty of
 ** MERCHANTABILITY or FITNESS FOR A PARTICULAR PURPOSE. See the
 ** GNU General Public License for more details.
 **
 ** You should have received a copy of the GNU General Public License
 ** along with this program; if not, write to the Free Software
 ** Foundation, Inc., 51 Franklin Street, Fifth Floor, Boston, MA  02110-1301, USA.
 **/


(function($) {

	window.flickerfreeScreen = {

		screens: [],

		add: function(screen) {
			// switch off time control refreshing using full page refresh
			timeControl.refreshPage = false;

			// init screen item
			this.screens[screen.id] = screen;
			this.screens[screen.id].interval = (screen.interval > 0) ? screen.interval * 1000 : 0;
			this.screens[screen.id].timestamp = 0;
			this.screens[screen.id].timestampResponsiveness = 0;
			this.screens[screen.id].timestampActual = 0;
			this.screens[screen.id].isRefreshing = false;
			this.screens[screen.id].isReRefreshRequire = false;
			this.screens[screen.id].error = 0;

			// SCREEN_RESOURCE_MAP
			if (screen.resourcetype == 2) {
				this.screens[screen.id].data = new SVGMap(this.screens[screen.id].data);
			}

			// init refresh plan
			if (screen.isFlickerfree && screen.interval > 0) {
				this.screens[screen.id].timeoutHandler = window.setTimeout(
					function() {
						window.flickerfreeScreen.refresh(screen.id);
					},
					this.screens[screen.id].interval
				);
			}
		},

		refresh: function(id, isSelfRefresh) {
			var screen = this.screens[id], ajaxParams;

			switch (screen.resourcetype) {
				case 21:
					// SCREEN_RESOURCE_HTTPTEST_DETAILS
					ajaxParams = ['mode', 'resourcetype', 'profileIdx2'];
					break;

				case 22:
					// SCREEN_RESOURCE_DISCOVERY
					ajaxParams = ['mode', 'resourcetype', 'data'];
					break;

				case 23:
					// SCREEN_RESOURCE_HTTPTEST
					ajaxParams = ['mode', 'groupid', 'hostid', 'resourcetype', 'data', 'page'];
					break;

				case 24:
					// SCREEN_RESOURCE_PROBLEM
					ajaxParams = ['mode', 'resourcetype', 'data', 'page'];
					break;

				default:
					ajaxParams = ['mode', 'screenid', 'groupid', 'hostid', 'pageFile', 'profileIdx', 'profileIdx2',
						'updateProfile', 'screenitemid'
					];
			}

			if (empty(screen.id)) {
				return;
			}

			if (empty(isSelfRefresh)) {
				isSelfRefresh = false;
			}

			// set actual timestamp
			screen.timestampActual = new CDate().getTime();

			var ajaxUrl = new Curl('jsrpc.php');
			ajaxUrl.setArgument('type', 9); // PAGE_TYPE_TEXT
			ajaxUrl.setArgument('method', 'screen.get');
			ajaxUrl.setArgument('timestamp', screen.timestampActual);

			for (var i = 0; i < ajaxParams.length; i++) {
				ajaxUrl.setArgument(ajaxParams[i], empty(screen[ajaxParams[i]]) ? null : screen[ajaxParams[i]]);
			}

			// timeline params
			// SCREEN_RESOURCE_HTTPTEST_DETAILS, SCREEN_RESOURCE_DISCOVERY, SCREEN_RESOURCE_HTTPTEST
			if (jQuery.inArray(screen.resourcetype, [21, 22, 23]) === -1) {
<<<<<<< HEAD
				if (typeof screen.timeline.period !== 'undefined') {
					ajaxUrl.setArgument('period', + screen.timeline.period);
				}
=======
				if (!empty(timeControl.timeline)) {
					timeControl.timeline.refreshEndtime();
				}
				ajaxUrl.setArgument('period', empty(screen.timeline.period) ? null : this.getCalculatedPeriod(screen));
>>>>>>> 9500a0af
				ajaxUrl.setArgument('stime', this.getCalculatedSTime(screen));
				if (typeof screen.timeline.isNow !== 'undefined') {
					ajaxUrl.setArgument('isNow', + screen.timeline.isNow);
				}
			}

			// SCREEN_RESOURCE_GRAPH or SCREEN_RESOURCE_SIMPLE_GRAPH
			if (screen.resourcetype == 0 || screen.resourcetype == 1) {
				if (isSelfRefresh || this.isRefreshAllowed(screen)) {
					this.refreshImg(id, function() {
						$('#flickerfreescreen_' + id + ' a').each(function() {
							var obj = $(this),
								url = new Curl(obj.attr('href'));

<<<<<<< HEAD
							if (typeof screen.timeline.period !== 'undefined') {
								url.setArgument('period', screen.timeline.period);
							}
=======
							url.setArgument('period', empty(screen.timeline.period)
								? null
								: window.flickerfreeScreen.getCalculatedPeriod(screen)
							);
>>>>>>> 9500a0af
							url.setArgument('stime', window.flickerfreeScreen.getCalculatedSTime(screen));
							if (typeof screen.timeline.isNow !== 'undefined') {
								url.setArgument('isNow', + screen.timeline.isNow);
							}
							obj.attr('href', url.getUrl());
						});
					});
				}
			}

			// SCREEN_RESOURCE_MAP
			else if (screen.resourcetype == 2) {
				this.refreshMap(id);
			}

			// SCREEN_RESOURCE_CHART
			else if (screen.resourcetype == 18) {
				if (isSelfRefresh || this.isRefreshAllowed(screen)) {
					this.refreshImg(id);
				}
			}

			// SCREEN_RESOURCE_HISTORY
			else if (screen.resourcetype == 17) {
				if (isSelfRefresh || this.isRefreshAllowed(screen)) {
					if (screen.data.action == 'showgraph') {
						this.refreshImg(id);
					}
					else {
						ajaxUrl.setArgument('resourcetype', empty(screen.resourcetype) ? null : screen.resourcetype);

						for (var i = 0; i < screen.data.itemids.length; i++) {
							ajaxUrl.setArgument(
								'itemids[' + screen.data.itemids[i] + ']',
								empty(screen.data.itemids[i]) ? null : screen.data.itemids[i]
							);
						}

						ajaxUrl.setArgument('action', empty(screen.data.action) ? null : screen.data.action);
						ajaxUrl.setArgument('filter', empty(screen.data.filter) ? null : screen.data.filter);
						ajaxUrl.setArgument('filter_task', empty(screen.data.filterTask)
							? null : screen.data.filterTask);
						ajaxUrl.setArgument('mark_color', empty(screen.data.markColor) ? null : screen.data.markColor);

						this.refreshHtml(id, ajaxUrl);
					}
				}
			}

			// SCREEN_RESOURCE_CLOCK
			else if (screen.resourcetype == 7) {
				// don't refresh anything
			}

			// SCREEN_RESOURCE_SCREEN
			else if (screen.resourcetype == 8) {
				this.refreshProfile(id, ajaxUrl);
			}

			// SCREEN_RESOURCE_LLD_GRAPH
			else if (screen.resourcetype == 20) {
				this.refreshProfile(id, ajaxUrl);
			}

			// SCREEN_RESOURCE_LLD_SIMPLE_GRAPH
			else if (screen.resourcetype == 19) {
				this.refreshProfile(id, ajaxUrl);
			}

			// SCREEN_RESOURCE_PLAIN_TEXT
			else if (screen.resourcetype == 3) {
				if (isSelfRefresh || this.isRefreshAllowed(screen)) {
					this.refreshHtml(id, ajaxUrl);
				}
			}

			// others
			else {
				this.refreshHtml(id, ajaxUrl);
			}

			// set next refresh execution time
			if (screen.isFlickerfree && screen.interval > 0) {
				clearTimeout(screen.timeoutHandler);

				screen.timeoutHandler = window.setTimeout(
					function() {
						window.flickerfreeScreen.refresh(id);
					},
					screen.interval
				);

				// refresh time control actual time
				clearTimeout(timeControl.timeRefreshTimeoutHandler);
				timeControl.refreshTime();
			}
		},

		refreshAll: function(period, stime, isNow) {
			for (var id in this.screens) {
				var screen = this.screens[id];

				if (!empty(screen.id) && typeof screen.timeline !== 'undefined') {
					screen.timeline.period = period;
					screen.timeline.stime = stime;
					screen.timeline.isNow = isNow;

					// restart refresh execution starting from Now
					clearTimeout(screen.timeoutHandler);
					this.refresh(id, true);
				}
			}
		},

		refreshHtml: function(id, ajaxUrl) {
			var screen = this.screens[id];

			if (screen.isRefreshing) {
				this.calculateReRefresh(id);
			}
			else {
				screen.isRefreshing = true;
				screen.timestampResponsiveness = new CDate().getTime();

				window.flickerfreeScreenShadow.start(id);

				var ajaxRequest = $.ajax({
					url: ajaxUrl.getUrl(),
					type: 'post',
					data: {},
					dataType: 'html',
					success: function(html) {
						// Get timestamp and error message from HTML.
						var htmlTimestamp = null,
							msg_bad = null;

						$(html).each(function() {
							var obj = $(this);

							if (obj.hasClass('msg-bad')) {
								msg_bad = obj;
							}
							else if (obj.prop('nodeName') === 'DIV') {
								htmlTimestamp = obj.data('timestamp');
							}
						});

						$('.msg-bad').remove();

						// set message
						if (msg_bad) {
							$(msg_bad).insertBefore('.article > :first-child');
							html = $(html).not('.msg-bad');
						}

						// set html
						if ($('#flickerfreescreen_' + id).data('timestamp') < htmlTimestamp) {
							$('#flickerfreescreen_' + id).replaceWith(html);

							screen.isRefreshing = false;
							screen.timestamp = htmlTimestamp;

							window.flickerfreeScreenShadow.isShadowed(id, false);
							window.flickerfreeScreenShadow.fadeSpeed(id, 0);
							window.flickerfreeScreenShadow.validate(id);
						}
						else if (!html.length) {
							$('#flickerfreescreen_' + id).remove();
						}

						chkbxRange.init();
					},
					error: function() {
						window.flickerfreeScreen.calculateReRefresh(id);
					}
				});

				$.when(ajaxRequest).always(function() {
					if (screen.isReRefreshRequire) {
						screen.isReRefreshRequire = false;
						window.flickerfreeScreen.refresh(id, true);
					}
				});
			}
		},

		refreshMap: function(id) {
			var screen = this.screens[id];

			if (screen.isRefreshing) {
				this.calculateReRefresh(id);
			}
			else {
				screen.isRefreshing = true;
				screen.error = 0;
				screen.timestampResponsiveness = new CDate().getTime();

				window.flickerfreeScreenShadow.start(id);

				var url = new Curl(screen.data.options.refresh);
				url.setArgument('curtime', new CDate().getTime());

				jQuery.ajax( {
					'url': url.getUrl()
				})
				.error(function() {
					screen.error++;
					window.flickerfreeScreen.calculateReRefresh(id);
				})
				.done(function(data) {
					screen.isRefreshing = false;
					screen.data.update(data);
					screen.timestamp = screen.timestampActual;
					window.flickerfreeScreenShadow.end(id);
				});
			}
		},

		refreshImg: function(id, successAction) {
			var screen = this.screens[id];

			if (screen.isRefreshing) {
				this.calculateReRefresh(id);
			}
			else {
				screen.isRefreshing = true;
				screen.error = 0;
				screen.timestampResponsiveness = new CDate().getTime();

				window.flickerfreeScreenShadow.start(id);

				$('#flickerfreescreen_' + id + ' img').each(function() {
					var domImg = $(this),
						url = new Curl(domImg.attr('src')),
						on_dashboard = timeControl.objectList[id].onDashboard;

					url.setArgument('screenid', empty(screen.screenid) ? null : screen.screenid);
<<<<<<< HEAD
					if (typeof screen.updateProfile === 'undefined') {
						url.setArgument('updateProfile', + screen.updateProfile);
					}
					if (typeof screen.timeline.period !== 'undefined') {
						url.setArgument('period', screen.timeline.period);
					}
=======
					url.setArgument('updateProfile', (typeof screen.updateProfile === 'undefined')
						? null : + screen.updateProfile);
					url.setArgument('period', empty(screen.timeline.period)
						? null
						: window.flickerfreeScreen.getCalculatedPeriod(screen)
					);
>>>>>>> 9500a0af
					url.setArgument('stime', window.flickerfreeScreen.getCalculatedSTime(screen));
					if (typeof screen.timeline.isNow !== 'undefined') {
						url.setArgument('isNow', + screen.timeline.isNow);
					}
					url.setArgument('curtime', new CDate().getTime());

					// Create temp image in buffer.
					var img = $('<img>', {
							'class': domImg.attr('class'),
							'data-timestamp': new CDate().getTime(),
							id: domImg.attr('id') + '_tmp',
							name: domImg.attr('name'),
							border: domImg.attr('border'),
							usemap: domImg.attr('usemap'),
							alt: domImg.attr('alt'),
							css: {
								position: 'relative',
								zIndex: 2
							}
						})
						.error(function() {
							screen.error++;
							window.flickerfreeScreen.calculateReRefresh(id);
						})
						.on('load', function() {
							if (screen.error > 0) {
								return;
							}

							screen.isRefreshing = false;

							// Re-refresh image.
							var bufferImg = $(this);

							if (bufferImg.data('timestamp') > screen.timestamp) {
								screen.timestamp = bufferImg.data('timestamp');

								// Set id.
								bufferImg.attr('id', bufferImg.attr('id').substring(0, bufferImg.attr('id').indexOf('_tmp')));

								// Set opacity state.
								if (window.flickerfreeScreenShadow.isShadowed(id)) {
									bufferImg.fadeTo(0, 0.6);
								}

								if (!empty(bufferImg.data('height'))) {
									timeControl.changeSBoxHeight(id, bufferImg.data('height'));
								}

								// Set loaded image from buffer to dom.
								domImg.replaceWith(bufferImg);

								// Callback function on success.
								if (!empty(successAction)) {
									successAction();
								}

								// Rebuild timeControl sbox listeners.
								if (!empty(ZBX_SBOX[id])) {
									ZBX_SBOX[id].addListeners();
								}

								window.flickerfreeScreenShadow.end(id);
							}

							if (screen.isReRefreshRequire) {
								screen.isReRefreshRequire = false;
								window.flickerfreeScreen.refresh(id, true);
							}

							if (on_dashboard) {
								timeControl.updateDashboardFooter(id);
							}
						});

					if (['chart.php', 'chart2.php', 'chart3.php'].indexOf(url.getPath()) > -1
							&& url.getArgument('outer') === '1') {
						// Getting height of graph inside image. Only for line graphs on dashboard.
						var heightUrl = new Curl(url.getUrl());
						heightUrl.setArgument('onlyHeight', '1');

						$.ajax({
							url: heightUrl.getUrl(),
							success: function(response, status, xhr) {
								// 'src' should be added only here to trigger load event after new height is received.
								img.data('height', +xhr.getResponseHeader('X-ZBX-SBOX-HEIGHT'));
								img.attr('src', url.getUrl());
							}
						});
					}
					else {
						img.attr('src', url.getUrl());
					}
				});
			}
		},

		refreshProfile: function(id, ajaxUrl) {
			var screen = this.screens[id];

			if (screen.isRefreshing) {
				this.calculateReRefresh(id);
			}
			else {
				screen.isRefreshing = true;
				screen.timestampResponsiveness = new CDate().getTime();

				var ajaxRequest = $.ajax({
					url: ajaxUrl.getUrl(),
					type: 'post',
					data: {},
					success: function(data) {
						screen.timestamp = new CDate().getTime();
						screen.isRefreshing = false;
					},
					error: function() {
						window.flickerfreeScreen.calculateReRefresh(id);
					}
				});

				$.when(ajaxRequest).always(function() {
					if (screen.isReRefreshRequire) {
						screen.isReRefreshRequire = false;
						window.flickerfreeScreen.refresh(id, true);
					}
				});
			}
		},

		calculateReRefresh: function(id) {
			var screen = this.screens[id],
				time = new CDate().getTime();

			if (screen.timestamp + window.flickerfreeScreenShadow.responsiveness < time
					&& screen.timestampResponsiveness + window.flickerfreeScreenShadow.responsiveness < time) {
				// take of busy flags
				screen.isRefreshing = false;
				screen.isReRefreshRequire = false;

				// refresh anyway
				window.flickerfreeScreen.refresh(id, true);
			}
			else {
				screen.isReRefreshRequire = true;
			}
		},

		isRefreshAllowed: function(screen) {
			return empty(timeControl.timeline) ? true : timeControl.timeline.isNow();
		},

		getCalculatedSTime: function(screen) {
			if (timeControl.timeline && timeControl.timeline.is_selectall_period) {
				return timeControl.timeline.usertime();
			}

<<<<<<< HEAD
			return screen.timeline.stime;
=======
			return (screen.timeline.isNow || screen.timeline.isNow == 1)
				// 31536000 = 86400 * 365 = 1 year
				? new CDate((new CDate().setZBXDate(screen.timeline.stime) / 1000 + 31536000) * 1000).getZBXDate()
				: screen.timeline.stime;
		},

		/**
		 * Return period in seconds for requesting data. Automatically calculates period when 'All' period is selected.
		 *
		 * @property {Object} screen screen object
		 *
		 * @return {int}
		 */
		getCalculatedPeriod: function (screen) {
			return !empty(timeControl.timeline) ? timeControl.timeline.period() : screen.timeline.period;
		},

		submitForm: function(formName) {
			var period = '',
				stime = '';

			for (var id in this.screens) {
				if (!empty(this.screens[id])) {
					period = this.getCalculatedPeriod(this.screens[id]);
					stime = this.getCalculatedSTime(this.screens[id]);
					break;
				}
			}

			$('form[name=' + formName + ']').append('<input type="hidden" name="period" value="' + period + '" />');
			$('form[name=' + formName + ']').append('<input type="hidden" name="stime" value="' + stime + '" />');
			$('form[name=' + formName + ']').submit();
>>>>>>> 9500a0af
		},

		cleanAll: function() {
			for (var id in this.screens) {
				var screen = this.screens[id];

				if (!empty(screen.id)) {
					clearTimeout(screen.timeoutHandler);
				}
			}

			this.screens = [];
			ZBX_SBOX = {};

			for (var id in timeControl.objectList) {
				if (id !== 'scrollbar' && timeControl.objectList.hasOwnProperty(id)) {
					delete timeControl.objectList[id];
				}
			}

			window.flickerfreeScreenShadow.cleanAll();
		}
	};

	window.flickerfreeScreenShadow = {

		timeout: 30000,
		responsiveness: 10000,
		timers: [],

		start: function(id) {
			if (empty(this.timers[id])) {
				this.timers[id] = {};
				this.timers[id].timeoutHandler = null;
				this.timers[id].ready = false;
				this.timers[id].isShadowed = false;
				this.timers[id].fadeSpeed = 2000;
				this.timers[id].inUpdate = false;
			}

			var timer = this.timers[id];

			if (!timer.inUpdate) {
				this.refresh(id);
			}
		},

		refresh: function(id) {
			var timer = this.timers[id];

			timer.inUpdate = true;

			clearTimeout(timer.timeoutHandler);
			timer.timeoutHandler = window.setTimeout(
				function() {
					window.flickerfreeScreenShadow.validate(id);
				},
				this.timeout
			);
		},

		end: function(id) {
			var screen = window.flickerfreeScreen.screens[id];

			if (!empty(screen) && (screen.timestamp + this.timeout) >= screen.timestampActual) {
				var timer = this.timers[id];
				timer.inUpdate = false;

				clearTimeout(timer.timeoutHandler);
				this.removeShadow(id);
				this.fadeSpeed(id, 2000);
			}
		},

		validate: function(id) {
			var screen = window.flickerfreeScreen.screens[id];

			if (!empty(screen) && (screen.timestamp + this.timeout) < screen.timestampActual) {
				this.createShadow(id);
				this.refresh(id);
			}
			else {
				this.end(id);
			}
		},

		createShadow: function(id) {
			var timer = this.timers[id];

			if (!empty(timer) && !timer.isShadowed) {
				var obj = $('#flickerfreescreen_' + id),
					item = window.flickerfreeScreenShadow.findScreenItem(obj);

				if (empty(item)) {
					return;
				}

				// don't show shadow if image not loaded first time with the page
				if (item.prop('nodeName') == 'IMG' && !timer.ready && typeof item.get(0).complete === 'boolean') {
					if (!item.get(0).complete) {
						return;
					}
					else {
						timer.ready = true;
					}
				}

				// create shadow
				if (obj.find('.shadow').length == 0) {
					item.css({position: 'relative', zIndex: 2});

					obj.append($('<div>', {'class': 'shadow'})
						.html('&nbsp;')
						.css({
							top: item.position().top,
							left: item.position().left,
							width: item.width(),
							height: item.height(),
							position: 'absolute',
							zIndex: 1
						})
					);

					// fade screen
					var itemNode = obj.find(item.prop('nodeName'));
					if (!empty(itemNode)) {
						itemNode = (itemNode.length > 0) ? $(itemNode[0]) : itemNode;
						itemNode.fadeTo(timer.fadeSpeed, 0.6);
					}

					// show loading indicator..
					obj.append($('<div>', {'class': 'preloader'})
						.css({
							width: '24px',
							height: '24px',
							position: 'absolute',
							zIndex: 3,
							top: item.position().top + Math.round(item.height() / 2) - 12,
							left: item.position().left + Math.round(item.width() / 2) - 12
						})
					);

					timer.isShadowed = true;
				}
			}
		},

		removeShadow: function(id) {
			var timer = this.timers[id];

			if (!empty(timer) && timer.isShadowed) {
				var obj = $('#flickerfreescreen_' + id),
					item = window.flickerfreeScreenShadow.findScreenItem(obj);
				if (empty(item)) {
					return;
				}

				obj.find('.preloader').remove();
				obj.find('.shadow').remove();
				obj.find(item.prop('nodeName')).fadeTo(0, 1);

				timer.isShadowed = false;
			}
		},

		moveShadows: function() {
			$('.flickerfreescreen').each(function() {
				var obj = $(this),
					item = window.flickerfreeScreenShadow.findScreenItem(obj);

				if (empty(item)) {
					return;
				}

				// shadow
				var shadows = obj.find('.shadow');

				if (shadows.length > 0) {
					shadows.css({
						top: item.position().top,
						left: item.position().left,
						width: item.width(),
						height: item.height()
					});
				}

				// loading indicator
				var preloader = obj.find('.preloader');

				if (preloader.length > 0) {
					preloader.css({
						top: item.position().top + Math.round(item.height() / 2) - 12,
						left: item.position().left + Math.round(item.width() / 2) - 12
					});
				}
			});
		},

		findScreenItem: function(obj) {
			var item = obj.children().eq(0),
				tag;

			if (!empty(item)) {
				tag = item.prop('nodeName');

				if (tag == 'MAP') {
					item = obj.children().eq(1);
					tag = item.prop('nodeName');
				}

				if (tag == 'DIV') {
					var imgItem = item.find('img');

					if (imgItem.length > 0) {
						item = $(imgItem[0]);
						tag = 'IMG';
					}
				}

				if (tag == 'TABLE' || tag == 'DIV' || tag == 'IMG') {
					return item;
				}
				else {
					item = item.find('img');

					return (item.length > 0) ? $(item[0]) : null;
				}
			}
			else {
				return null;
			}
		},

		isShadowed: function(id, isShadowed) {
			var timer = this.timers[id];

			if (!empty(timer)) {
				if (typeof isShadowed !== 'undefined') {
					this.timers[id].isShadowed = isShadowed;
				}

				return this.timers[id].isShadowed;
			}

			return false;
		},

		fadeSpeed: function(id, fadeSpeed) {
			var timer = this.timers[id];

			if (!empty(timer)) {
				if (typeof fadeSpeed !== 'undefined') {
					this.timers[id].fadeSpeed = fadeSpeed;
				}

				return this.timers[id].fadeSpeed;
			}

			return 0;
		},

		cleanAll: function() {
			for (var id in this.timers) {
				var timer = this.timers[id];

				if (!empty(timer.timeoutHandler)) {
					clearTimeout(timer.timeoutHandler);
				}
			}

			this.timers = [];
		}
	};

	$(window).resize(function() {
		window.flickerfreeScreenShadow.moveShadows();
	});
}(jQuery));<|MERGE_RESOLUTION|>--- conflicted
+++ resolved
@@ -107,16 +107,10 @@
 			// timeline params
 			// SCREEN_RESOURCE_HTTPTEST_DETAILS, SCREEN_RESOURCE_DISCOVERY, SCREEN_RESOURCE_HTTPTEST
 			if (jQuery.inArray(screen.resourcetype, [21, 22, 23]) === -1) {
-<<<<<<< HEAD
-				if (typeof screen.timeline.period !== 'undefined') {
-					ajaxUrl.setArgument('period', + screen.timeline.period);
-				}
-=======
 				if (!empty(timeControl.timeline)) {
 					timeControl.timeline.refreshEndtime();
 				}
 				ajaxUrl.setArgument('period', empty(screen.timeline.period) ? null : this.getCalculatedPeriod(screen));
->>>>>>> 9500a0af
 				ajaxUrl.setArgument('stime', this.getCalculatedSTime(screen));
 				if (typeof screen.timeline.isNow !== 'undefined') {
 					ajaxUrl.setArgument('isNow', + screen.timeline.isNow);
@@ -131,16 +125,10 @@
 							var obj = $(this),
 								url = new Curl(obj.attr('href'));
 
-<<<<<<< HEAD
-							if (typeof screen.timeline.period !== 'undefined') {
-								url.setArgument('period', screen.timeline.period);
-							}
-=======
 							url.setArgument('period', empty(screen.timeline.period)
 								? null
 								: window.flickerfreeScreen.getCalculatedPeriod(screen)
 							);
->>>>>>> 9500a0af
 							url.setArgument('stime', window.flickerfreeScreen.getCalculatedSTime(screen));
 							if (typeof screen.timeline.isNow !== 'undefined') {
 								url.setArgument('isNow', + screen.timeline.isNow);
@@ -378,21 +366,13 @@
 						on_dashboard = timeControl.objectList[id].onDashboard;
 
 					url.setArgument('screenid', empty(screen.screenid) ? null : screen.screenid);
-<<<<<<< HEAD
 					if (typeof screen.updateProfile === 'undefined') {
 						url.setArgument('updateProfile', + screen.updateProfile);
 					}
-					if (typeof screen.timeline.period !== 'undefined') {
-						url.setArgument('period', screen.timeline.period);
-					}
-=======
-					url.setArgument('updateProfile', (typeof screen.updateProfile === 'undefined')
-						? null : + screen.updateProfile);
 					url.setArgument('period', empty(screen.timeline.period)
 						? null
 						: window.flickerfreeScreen.getCalculatedPeriod(screen)
 					);
->>>>>>> 9500a0af
 					url.setArgument('stime', window.flickerfreeScreen.getCalculatedSTime(screen));
 					if (typeof screen.timeline.isNow !== 'undefined') {
 						url.setArgument('isNow', + screen.timeline.isNow);
@@ -549,13 +529,7 @@
 				return timeControl.timeline.usertime();
 			}
 
-<<<<<<< HEAD
 			return screen.timeline.stime;
-=======
-			return (screen.timeline.isNow || screen.timeline.isNow == 1)
-				// 31536000 = 86400 * 365 = 1 year
-				? new CDate((new CDate().setZBXDate(screen.timeline.stime) / 1000 + 31536000) * 1000).getZBXDate()
-				: screen.timeline.stime;
 		},
 
 		/**
@@ -567,24 +541,6 @@
 		 */
 		getCalculatedPeriod: function (screen) {
 			return !empty(timeControl.timeline) ? timeControl.timeline.period() : screen.timeline.period;
-		},
-
-		submitForm: function(formName) {
-			var period = '',
-				stime = '';
-
-			for (var id in this.screens) {
-				if (!empty(this.screens[id])) {
-					period = this.getCalculatedPeriod(this.screens[id]);
-					stime = this.getCalculatedSTime(this.screens[id]);
-					break;
-				}
-			}
-
-			$('form[name=' + formName + ']').append('<input type="hidden" name="period" value="' + period + '" />');
-			$('form[name=' + formName + ']').append('<input type="hidden" name="stime" value="' + stime + '" />');
-			$('form[name=' + formName + ']').submit();
->>>>>>> 9500a0af
 		},
 
 		cleanAll: function() {
