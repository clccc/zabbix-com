--- conflicted
+++ resolved
@@ -537,18 +537,7 @@
 			if($pageFilter->hostid > 0) $options['hostids'] = $pageFilter->hostid;
 			else if($pageFilter->groupid > 0) $options['groupids'] = $pageFilter->groupid;
 
-<<<<<<< HEAD
-=======
-			$options = array(
-				'triggerids' => zbx_objectValues($triggers, 'triggerid'),
-				'output' => API_OUTPUT_EXTEND,
-				'select_hosts' => API_OUTPUT_EXTEND,
-				'select_items' => API_OUTPUT_EXTEND,
-				'select_functions' => API_OUTPUT_EXTEND,
-				'select_dependencies' => API_OUTPUT_EXTEND,
-				'expandDescription' => 1,
-			);
->>>>>>> a2c9ed19
+
 			$triggers = CTrigger::get($options);
 		}
 
@@ -574,13 +563,9 @@
 		foreach($triggers as $tnum => $trigger){
 			$triggerid = $trigger['triggerid'];
 
-<<<<<<< HEAD
 			$trigger['hosts'] = zbx_toHash($trigger['hosts'], 'hostid');
 			$trigger['items'] = zbx_toHash($trigger['items'], 'itemid');
 			$trigger['functions'] = zbx_toHash($trigger['functions'], 'functionid');
-=======
-			$description[] = new CLink($trigger['description'], 'triggers.php?form=update&triggerid='.$triggerid);
->>>>>>> a2c9ed19
 
 			$description = array();
 			if($trigger['templateid'] > 0){
@@ -596,7 +581,7 @@
 				}
 			}
 
-			$description[] = new CLink(expandTriggerDescription($trigger), 'triggers.php?form=update&triggerid='.$triggerid);
+			$description[] = new CLink($trigger['description'], 'triggers.php?form=update&triggerid='.$triggerid);
 
 //add dependencies {
 			$deps = $trigger['dependencies'];
