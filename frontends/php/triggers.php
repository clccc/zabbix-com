--- conflicted
+++ resolved
@@ -185,24 +185,11 @@
 				$url = get_request('url');
 				if($triggerData['type'] == $_REQUEST['type']) $type = null;
 				if($triggerData['priority'] == $_REQUEST['priority']) $priority = null;
-				if($triggerData['comments'] == $_REQUEST['comments']) $comments = null;
-				if($triggerData['url'] == $_REQUEST['url']) $url = null;
+				if(strcmp($triggerData['comments'], $_REQUEST['comments']) == 0) $comments = null;
+				if(strcmp($triggerData['url'], $_REQUEST['url']) == 0) $url = null;
 				if($triggerData['status'] == $status) $status = null;
 
-<<<<<<< HEAD
-			$type = get_request('type');
-			$priority = get_request('priority');
-			$comments = get_request('comments');
-			$url = get_request('url');
-
-			if($triggerData['type'] == $_REQUEST['type']) $type = null;
-			if($triggerData['priority'] == $_REQUEST['priority']) $priority = null;
-			if(strcmp($triggerData['comments'], $_REQUEST['comments']) == 0) $comments = null;
-			if(strcmp($triggerData['url'], $_REQUEST['url']) == 0) $url = null;
-			if($triggerData['status'] == $status) $status = null;
-=======
 				DBstart();
->>>>>>> 4cda791f
 
 				$result = update_trigger($_REQUEST['triggerid'],
 					$_REQUEST['expression'],$_REQUEST['description'],$type,
