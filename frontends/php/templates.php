<?php
/*
** Zabbix
** Copyright (C) 2001-2014 Zabbix SIA
**
** This program is free software; you can redistribute it and/or modify
** it under the terms of the GNU General Public License as published by
** the Free Software Foundation; either version 2 of the License, or
** (at your option) any later version.
**
** This program is distributed in the hope that it will be useful,
** but WITHOUT ANY WARRANTY; without even the implied warranty of
** MERCHANTABILITY or FITNESS FOR A PARTICULAR PURPOSE. See the
** GNU General Public License for more details.
**
** You should have received a copy of the GNU General Public License
** along with this program; if not, write to the Free Software
** Foundation, Inc., 51 Franklin Street, Fifth Floor, Boston, MA  02110-1301, USA.
**/


require_once dirname(__FILE__).'/include/config.inc.php';
require_once dirname(__FILE__).'/include/hosts.inc.php';
require_once dirname(__FILE__).'/include/screens.inc.php';
require_once dirname(__FILE__).'/include/forms.inc.php';
require_once dirname(__FILE__).'/include/ident.inc.php';

if (isset($_REQUEST['go']) && $_REQUEST['go'] == 'export' && isset($_REQUEST['templates'])) {
	$exportData = true;

	$page['type'] = detect_page_type(PAGE_TYPE_XML);
	$page['file'] = 'zbx_export_templates.xml';
}
else {
	$exportData = false;

	$page['type'] = detect_page_type(PAGE_TYPE_HTML);
	$page['title'] = _('Configuration of templates');
	$page['file'] = 'templates.php';
	$page['hist_arg'] = array('groupid');
	$page['scripts'] = array('multiselect.js');
}

require_once dirname(__FILE__).'/include/page_header.php';

//		VAR						TYPE		OPTIONAL FLAGS			VALIDATION	EXCEPTION
$fields = array(
	'hosts'				=> array(T_ZBX_INT, O_OPT, P_SYS,		DB_ID,	null),
	'groups'			=> array(T_ZBX_INT, O_OPT, P_SYS,		DB_ID,	null),
	'clear_templates'	=> array(T_ZBX_INT, O_OPT, P_SYS,		DB_ID,	null),
	'templates'			=> array(T_ZBX_INT, O_OPT, null,		DB_ID,	null),
	'add_templates'		=> array(T_ZBX_INT, O_OPT, null,		DB_ID,	null),
	'add_template' 		=> array(T_ZBX_STR, O_OPT, null,		null,	null),
	'templateid'		=> array(T_ZBX_INT, O_OPT, P_SYS,		DB_ID,	'isset({form})&&{form}=="update"'),
	'template_name'		=> array(T_ZBX_STR, O_OPT, null,		NOT_EMPTY, 'isset({save})', _('Template name')),
	'visiblename'		=> array(T_ZBX_STR, O_OPT, null,		null,	'isset({save})'),
	'groupid'			=> array(T_ZBX_INT, O_OPT, P_SYS,		DB_ID,	null),
	'twb_groupid'		=> array(T_ZBX_INT, O_OPT, P_SYS,		DB_ID,	null),
	'newgroup'			=> array(T_ZBX_STR, O_OPT, null,		null,	null),
	'description'		=> array(T_ZBX_STR, O_OPT, null,		null,	null),
	'macros_rem'		=> array(T_ZBX_STR, O_OPT, P_SYS|P_ACT,	null,	null),
	'macros'			=> array(T_ZBX_STR, O_OPT, P_SYS,		null,	null),
	'macro_new'			=> array(T_ZBX_STR, O_OPT, P_SYS|P_ACT,	null,	'isset({macro_add})'),
	'value_new'			=> array(T_ZBX_STR, O_OPT, P_SYS|P_ACT,	null,	'isset({macro_add})'),
	'macro_add'			=> array(T_ZBX_STR, O_OPT, P_SYS|P_ACT,	null,	null),
	// actions
	'go'				=> array(T_ZBX_STR, O_OPT, P_SYS|P_ACT,	null,	null),
	'unlink'			=> array(T_ZBX_STR, O_OPT, P_SYS|P_ACT,	null,	null),
	'unlink_and_clear'	=> array(T_ZBX_STR, O_OPT, P_SYS|P_ACT,	null,	null),
	'save'				=> array(T_ZBX_STR, O_OPT, P_SYS|P_ACT,	null,	null),
	'clone'				=> array(T_ZBX_STR, O_OPT, P_SYS|P_ACT,	null,	null),
	'full_clone'		=> array(T_ZBX_STR, O_OPT, P_SYS|P_ACT,	null,	null),
	'delete'			=> array(T_ZBX_STR, O_OPT, P_SYS|P_ACT,	null,	null),
	'delete_and_clear'	=> array(T_ZBX_STR, O_OPT, P_SYS|P_ACT,	null,	null),
	'cancel'			=> array(T_ZBX_STR, O_OPT, P_SYS,		null,	null),
	'form'				=> array(T_ZBX_STR, O_OPT, P_SYS,		null,	null),
	'form_refresh'		=> array(T_ZBX_STR, O_OPT, null,		null,	null)
);
check_fields($fields);
validate_sort_and_sortorder('name', ZBX_SORT_UP);

$_REQUEST['go'] = get_request('go', 'none');

/*
 * Permissions
 */
if (get_request('groupid') && !API::HostGroup()->isWritable(array($_REQUEST['groupid']))) {
	access_deny();
}
if (get_request('templateid') && !API::Template()->isWritable(array($_REQUEST['templateid']))) {
	access_deny();
}

$templateIds = get_request('templates', array());

if ($exportData) {
	$export = new CConfigurationExport(array('templates' => $templateIds));
	$export->setBuilder(new CConfigurationExportBuilder());
	$export->setWriter(CExportWriterFactory::getWriter(CExportWriterFactory::XML));
	$exportData = $export->export();

	if (hasErrorMesssages()) {
		show_messages();
	}
	else {
		print($exportData);
	}

	exit;
}

/*
 * Actions
 */
if (isset($_REQUEST['add_template']) && isset($_REQUEST['add_templates'])) {
	$_REQUEST['templates'] = array_merge($templateIds, $_REQUEST['add_templates']);
}
if (isset($_REQUEST['unlink']) || isset($_REQUEST['unlink_and_clear'])) {
	$_REQUEST['clear_templates'] = get_request('clear_templates', array());

	if (isset($_REQUEST['unlink'])) {
		$unlinkTemplates = array_keys($_REQUEST['unlink']);
	}
	else {
		$unlinkTemplates = array_keys($_REQUEST['unlink_and_clear']);
		$_REQUEST['clear_templates'] = zbx_array_merge($_REQUEST['clear_templates'], $unlinkTemplates);
	}

	foreach ($unlinkTemplates as $id) {
		unset($_REQUEST['templates'][array_search($id, $_REQUEST['templates'])]);
	}
}
elseif (isset($_REQUEST['clone']) && isset($_REQUEST['templateid'])) {
	$_REQUEST['form'] = 'clone';
	unset($_REQUEST['templateid'], $_REQUEST['hosts']);
}
elseif (isset($_REQUEST['full_clone']) && isset($_REQUEST['templateid'])) {
	$_REQUEST['form'] = 'full_clone';
	$_REQUEST['hosts'] = array();
}
elseif (hasRequest('save')) {
	$templateId = getRequest('templateid');

	if ($templateId) {
		$msgOk = _('Template updated');
		$msgFail = _('Cannot update template');
	}
	else {
		$msgOk = _('Template added');
		$msgFail = _('Cannot add template');
	}

	try {
		DBstart();

		$templates = getRequest('templates', array());
		$templateName = getRequest('template_name', '');

		// clone template id
		$cloneTemplateId = null;
		$templatesClear = getRequest('clear_templates', array());

		if (getRequest('form') === 'full_clone') {
			$cloneTemplateId = $templateId;
			$templateId = null;
		}

<<<<<<< HEAD
		// macros
		$macros = getRequest('macros', array());

=======
>>>>>>> c9a8c2c9
		foreach ($macros as $key => $macro) {
			if (zbx_empty($macro['macro']) && zbx_empty($macro['value'])) {
				unset($macros[$key]);
			}
			else {
				// transform macros to uppercase {$aaa} => {$AAA}
				$macros[$key]['macro'] = zbx_strtoupper($macro['macro']);
			}
		}

		// groups
		$groups = getRequest('groups', array());
		$groups = zbx_toObject($groups, 'groupid');

		// create new group
		$newGroup = getRequest('newgroup');

		if (!zbx_empty($newGroup)) {
			$result = API::HostGroup()->create(array(
				'name' => $newGroup
			));

			$newGroup = API::HostGroup()->get(array(
				'groupids' => $result['groupids'],
				'output' => API_OUTPUT_EXTEND
			));

			if ($newGroup) {
				$groups = array_merge($groups, $newGroup);
			}
			else {
				throw new Exception();
			}
		}

		// linked templates
		$linkedTemplates = $templates;
		$templates = array();
		foreach ($linkedTemplates as $linkedTemplateId) {
			$templates[] = array('templateid' => $linkedTemplateId);
		}

		$templatesClear = zbx_toObject($templatesClear, 'templateid');

		// discovered hosts
		$dbHosts = API::Host()->get(array(
			'output' => array('hostid'),
			'hostids' => getRequest('hosts', array()),
			'templated_hosts' => true,
			'filter' => array('flags' => ZBX_FLAG_DISCOVERY_NORMAL)
		));

		// create / update template
		$template = array(
			'host' => $templateName,
			'name' => getRequest('visiblename', ''),
			'groups' => $groups,
			'templates' => $templates,
			'hosts' => $dbHosts,
			'macros' => $macros,
			'description' => getRequest('description', '')
		);

		if ($templateId) {
<<<<<<< HEAD
			$created = false;

=======
>>>>>>> c9a8c2c9
			$template['templateid'] = $templateId;
			$template['templates_clear'] = $templatesClear;

			$messageSuccess = _('Template updated');
			$messageFailed = _('Cannot update template');
			$auditAction = AUDIT_ACTION_UPDATE;

			$result = API::Template()->update($template);
			if (!$result) {
				throw new Exception();
			}
		}
		else {
<<<<<<< HEAD
			$created = true;
=======
			$messageSuccess = _('Template added');
			$messageFailed = _('Cannot add template');
			$auditAction = AUDIT_ACTION_ADD;
>>>>>>> c9a8c2c9

			$result = API::Template()->create($template);

			if ($result) {
				$templateId = reset($result['templateids']);
			}
			else {
				throw new Exception();
			}
		}

		// full clone
		if ($templateId && $cloneTemplateId && getRequest('form') === 'full_clone') {
			if (!copyApplications($cloneTemplateId, $templateId)) {
				throw new Exception();
			}

			if (!copyItems($cloneTemplateId, $templateId)) {
				throw new Exception();
			}

			// copy triggers
			$dbTriggers = API::Trigger()->get(array(
				'output' => array('triggerid'),
				'hostids' => $cloneTemplateId,
				'inherited' => false
			));
<<<<<<< HEAD

			if ($dbTriggers && !copyTriggersToHosts(zbx_objectValues($dbTriggers, 'triggerid'), $templateId, $cloneTemplateId)) {
				throw new Exception();
=======
			if ($triggers) {
				$result &= copyTriggersToHosts(zbx_objectValues($triggers, 'triggerid'), $templateId, $cloneTemplateId);
				if (!$result) {
					throw new Exception();
				}
>>>>>>> c9a8c2c9
			}

			// copy graphs
			$dbGraphs = API::Graph()->get(array(
				'output' => array('graphid'),
				'hostids' => $cloneTemplateId,
				'inherited' => false
			));

			foreach ($dbGraphs as $dbGraph) {
				copyGraphToHost($dbGraph['graphid'], $templateId);
			}

			// copy discovery rules
			$dbDiscoveryRules = API::DiscoveryRule()->get(array(
				'output' => array('itemid'),
				'hostids' => $cloneTemplateId,
				'inherited' => false
			));
<<<<<<< HEAD

			if ($dbDiscoveryRules) {
				$copyDiscoveryRules = API::DiscoveryRule()->copy(array(
					'discoveryids' => zbx_objectValues($dbDiscoveryRules, 'itemid'),
=======
			if ($discoveryRules) {
				$result &= API::DiscoveryRule()->copy(array(
					'discoveryids' => zbx_objectValues($discoveryRules, 'itemid'),
>>>>>>> c9a8c2c9
					'hostids' => array($templateId)
				));

				if (!$result) {
					throw new Exception();
				}
			}

			// copy template screens
			$dbTemplateScreens = API::TemplateScreen()->get(array(
				'output' => array('screenid'),
				'templateids' => $cloneTemplateId,
				'preservekeys' => true,
				'inherited' => false
			));
<<<<<<< HEAD

			if ($dbTemplateScreens) {
				$copyTemplateScreens = API::TemplateScreen()->copy(array(
					'screenIds' => zbx_objectValues($dbTemplateScreens, 'screenid'),
					'templateIds' => $templateId
				));

				if (!$copyTemplateScreens) {
=======
			if ($screens) {
				$result &= API::TemplateScreen()->copy(array(
					'screenIds' => zbx_objectValues($screens, 'screenid'),
					'templateIds' => $templateId
				));

				if (!$result) {
>>>>>>> c9a8c2c9
					throw new Exception();
				}
			}
		}

		if ($result) {
			add_audit_ext($auditAction, AUDIT_RESOURCE_TEMPLATE, $templateId, $templateName, 'hosts', null, null);
		}

<<<<<<< HEAD
		unset($_REQUEST['form'], $_REQUEST['templateid']);
=======
		$result = DBend($result);
		show_messages($result, $messageSuccess, $messageFailed);
		clearCookies($result);
>>>>>>> c9a8c2c9
	}
	catch (Exception $e) {
		DBend(false);
		show_error_message($messageFailed);
	}

	unset($_REQUEST['save']);
}
elseif (isset($_REQUEST['delete']) && isset($_REQUEST['templateid'])) {
	DBstart();

	$goResult = true;

	$result = API::Template()->massUpdate(array(
		'templates' => zbx_toObject($_REQUEST['templateid'], 'templateid'),
		'hosts' => array()
	));
	if ($result) {
		$result = API::Template()->delete($_REQUEST['templateid']);
	}

	$result = DBend($result);

	show_messages($result, _('Template deleted'), _('Cannot delete template'));
	clearCookies($result);

	if ($result) {
		unset($_REQUEST['form'], $_REQUEST['templateid']);
	}
	unset($_REQUEST['delete']);
}
elseif (isset($_REQUEST['delete_and_clear']) && isset($_REQUEST['templateid'])) {
	DBstart();

	$goResult = true;
	$result = API::Template()->delete($_REQUEST['templateid']);

	$result = DBend($result);

	show_messages($result, _('Template deleted'), _('Cannot delete template'));
	clearCookies($result);

	if ($result) {
		unset($_REQUEST['form'], $_REQUEST['templateid']);
	}
	unset($_REQUEST['delete']);
}
elseif (str_in_array($_REQUEST['go'], array('delete', 'delete_and_clear')) && isset($_REQUEST['templates'])) {
	$templates = get_request('templates', array());

	DBstart();

	$goResult = true;

	if ($_REQUEST['go'] == 'delete') {
		$goResult = API::Template()->massUpdate(array(
			'templates' => zbx_toObject($templates, 'templateid'),
			'hosts' => array()
		));
	}

	if ($goResult) {
		$goResult = API::Template()->delete($templates);
	}

	$goResult = DBend($goResult);

	show_messages($goResult, _('Template deleted'), _('Cannot delete template'));
	clearCookies($goResult);
}

/*
 * Display
 */
$templateWidget = new CWidget();

$pageFilter = new CPageFilter(array(
	'config' => array(
		'individual' => 1
	),
	'groups' => array(
		'templated_hosts' => true,
		'editable' => true
	),
	'groupid' => get_request('groupid', null)
));
$_REQUEST['groupid'] = $pageFilter->groupid;

if (isset($_REQUEST['form'])) {
	$templateWidget->addPageHeader(_('CONFIGURATION OF TEMPLATES'));

	if ($templateId = get_request('templateid', 0)) {
		$templateWidget->addItem(get_header_host_table('', $templateId));
	}

	$data = array();

	if ($templateId) {
		$dbTemplates = API::Template()->get(array(
			'templateids' => $templateId,
			'selectGroups' => API_OUTPUT_EXTEND,
			'selectParentTemplates' => array('templateid', 'name'),
			'selectMacros' => API_OUTPUT_EXTEND,
			'output' => API_OUTPUT_EXTEND
		));
		$data['dbTemplate'] = reset($dbTemplates);

		$data['original_templates'] = array();
		foreach ($data['dbTemplate']['parentTemplates'] as $parentTemplate) {
			$data['original_templates'][$parentTemplate['templateid']] = $parentTemplate['templateid'];
		}
	}
	else {
		$data['original_templates'] = array();
	}

	// description
	$data['description'] = ($templateId && !hasRequest('form_refresh'))
		? $data['dbTemplate']['description']
		: getRequest('description');

	$templateIds = getRequest('templates', hasRequest('form_refresh') ? array() : $data['original_templates']);

	// linked templates
	$data['linkedTemplates'] = API::Template()->get(array(
		'templateids' => $templateIds,
		'output' => array('templateid', 'name')
	));

	CArrayHelper::sort($data['linkedTemplates'], array('name'));

	$templateForm = new CView('configuration.template.edit', $data);
	$templateWidget->addItem($templateForm->render());
}
else {
	$displayNodes = (is_array(get_current_nodeid()) && $pageFilter->groupid == 0);

	$frmForm = new CForm();
	$frmForm->cleanItems();
	$frmForm->addItem(new CDiv(array(
		new CSubmit('form', _('Create template')),
		new CButton('form', _('Import'), 'redirect("conf.import.php?rules_preset=template")')
	)));
	$frmForm->addItem(new CVar('groupid', $_REQUEST['groupid'], 'filter_groupid_id'));

	$templateWidget->addPageHeader(_('CONFIGURATION OF TEMPLATES'), $frmForm);

	$frmGroup = new CForm('get');
	$frmGroup->addItem(array(_('Group').SPACE, $pageFilter->getGroupsCB(true)));

	$templateWidget->addHeader(_('Templates'), $frmGroup);
	$templateWidget->addHeaderRowNumber();

	$form = new CForm();
	$form->setName('templates');

	$table = new CTableInfo(_('No templates found.'));
	$table->setHeader(array(
		new CCheckBox('all_templates', null, "checkAll('".$form->getName()."', 'all_templates', 'templates');"),
		$displayNodes ? _('Node') : null,
		make_sorting_header(_('Templates'), 'name'),
		_('Applications'),
		_('Items'),
		_('Triggers'),
		_('Graphs'),
		_('Screens'),
		_('Discovery'),
		_('Web'),
		_('Linked templates'),
		_('Linked to')
	));

	// get templates
	$templates = array();

	$sortfield = getPageSortField('name');
	$sortorder = getPageSortOrder();

	if ($pageFilter->groupsSelected) {
		$templates = API::Template()->get(array(
			'output' => array('templateid', 'name'),
			'groupids' => ($pageFilter->groupid > 0) ? $pageFilter->groupid : null,
			'editable' => true,
			'sortfield' => $sortfield,
			'limit' => $config['search_limit'] + 1
		));
	}

	// sorting && paging
	order_result($templates, $sortfield, $sortorder);
	$paging = getPagingLine($templates, array('templateid'));

	$templates = API::Template()->get(array(
		'templateids' => zbx_objectValues($templates, 'templateid'),
		'editable' => true,
		'output' => array('name', 'proxy_hostid'),
		'selectHosts' => array('hostid', 'name', 'status'),
		'selectTemplates' => array('hostid', 'name', 'status'),
		'selectParentTemplates' => array('hostid', 'name', 'status'),
		'selectItems' => API_OUTPUT_COUNT,
		'selectTriggers' => API_OUTPUT_COUNT,
		'selectGraphs' => API_OUTPUT_COUNT,
		'selectApplications' => API_OUTPUT_COUNT,
		'selectDiscoveries' => API_OUTPUT_COUNT,
		'selectScreens' => API_OUTPUT_COUNT,
		'selectHttpTests' => API_OUTPUT_COUNT,
		'nopermissions' => true
	));

	order_result($templates, $sortfield, $sortorder);

	foreach ($templates as $template) {
		$templatesOutput = array();

		if ($template['proxy_hostid']) {
			$proxy = get_host_by_hostid($template['proxy_hostid']);

			$templatesOutput[] = $proxy['host'].NAME_DELIMITER;
		}

		$templatesOutput[] = new CLink($template['name'], 'templates.php?form=update&templateid='.$template['templateid'].url_param('groupid'));

		$applications = array(new CLink(_('Applications'), 'applications.php?groupid='.$_REQUEST['groupid'].'&hostid='.$template['templateid']),
			' ('.$template['applications'].')');
		$items = array(new CLink(_('Items'), 'items.php?filter_set=1&groupid='.$_REQUEST['groupid'].'&hostid='.$template['templateid']),
			' ('.$template['items'].')');
		$triggers = array(new CLink(_('Triggers'), 'triggers.php?groupid='.$_REQUEST['groupid'].'&hostid='.$template['templateid']),
			' ('.$template['triggers'].')');
		$graphs = array(new CLink(_('Graphs'), 'graphs.php?groupid='.$_REQUEST['groupid'].'&hostid='.$template['templateid']),
			' ('.$template['graphs'].')');
		$screens = array(new CLink(_('Screens'), 'screenconf.php?templateid='.$template['templateid']),
			' ('.$template['screens'].')');
		$discoveries = array(new CLink(_('Discovery'), 'host_discovery.php?&hostid='.$template['templateid']),
			' ('.$template['discoveries'].')');
		$httpTests = array(new CLink(_('Web'), 'httpconf.php?groupid='.$_REQUEST['groupid'].'&hostid='.$template['templateid']),
			' ('.$template['httpTests'].')');

		order_result($template['parentTemplates'], 'name');

		$linkedTemplatesOutput = $linkedToOutput = $linkedToObjects = array();

		$i = 0;

		foreach ($template['parentTemplates'] as $linkedTemplate) {
			$i++;

			if ($i > $config['max_in_table']) {
				$linkedTemplatesOutput[] = ' &hellip;';

				break;
			}

			$url = 'templates.php?form=update&templateid='.$linkedTemplate['templateid'].url_param('groupid');

			if ($linkedTemplatesOutput) {
				$linkedTemplatesOutput[] = ', ';
			}

			$linkedTemplatesOutput[] = new CLink($linkedTemplate['name'], $url, 'unknown');
		}

		$i = 0;

		foreach ($template['hosts'] as $h) {
			$h['objectid'] = $h['hostid'];
			$linkedToObjects[] = $h;
		}

		foreach ($template['templates'] as $h) {
			$h['objectid'] = $h['templateid'];
			$linkedToObjects[] = $h;
		}

		order_result($linkedToObjects, 'name');

		foreach ($linkedToObjects as $linkedToHost) {
			if (++$i > $config['max_in_table']) {
				$linkedToOutput[] = ' &hellip;';

				break;
			}

			switch ($linkedToHost['status']) {
				case HOST_STATUS_NOT_MONITORED:
					$style = 'on';
					$url = 'hosts.php?form=update&hostid='.$linkedToHost['objectid'].'&groupid='.$_REQUEST['groupid'];
					break;

				case HOST_STATUS_TEMPLATE:
					$style = 'unknown';
					$url = 'templates.php?form=update&templateid='.$linkedToHost['objectid'];
					break;

				default:
					$style = null;
					$url = 'hosts.php?form=update&hostid='.$linkedToHost['objectid'].'&groupid='.$_REQUEST['groupid'];
			}

			if ($linkedToOutput) {
				$linkedToOutput[] = ', ';
			}

			$linkedToOutput[] = new CLink($linkedToHost['name'], $url, $style);
		}

		$table->addRow(array(
			new CCheckBox('templates['.$template['templateid'].']', null, null, $template['templateid']),
			$displayNodes ? get_node_name_by_elid($template['templateid'], true) : null,
			$templatesOutput,
			$applications,
			$items,
			$triggers,
			$graphs,
			$screens,
			$discoveries,
			$httpTests,
			$linkedTemplatesOutput ? new CCol($linkedTemplatesOutput, 'wraptext') : '-',
			$linkedToOutput ? new CCol($linkedToOutput, 'wraptext') : '-'
		));
	}

	$goBox = new CComboBox('go');
	$goBox->addItem('export', _('Export selected'));
	$goOption = new CComboItem('delete', _('Delete selected'));
	$goOption->setAttribute('confirm', _('Delete selected templates?'));
	$goBox->addItem($goOption);
	$goOption = new CComboItem('delete_and_clear', _('Delete selected with linked elements'));
	$goOption->setAttribute('confirm', _('Delete and clear selected templates? (Warning: all linked hosts will be cleared!)'));
	$goBox->addItem($goOption);
	$goButton = new CSubmit('goButton', _('Go').' (0)');
	$goButton->setAttribute('id', 'goButton');

	zbx_add_post_js('chkbxRange.pageGoName = "templates";');

	$footer = get_table_header(array($goBox, $goButton));

	$form->addItem(array($paging, $table, $paging, $footer));
	$templateWidget->addItem($form);
}

$templateWidget->show();

require_once dirname(__FILE__).'/include/page_footer.php';<|MERGE_RESOLUTION|>--- conflicted
+++ resolved
@@ -141,15 +141,6 @@
 elseif (hasRequest('save')) {
 	$templateId = getRequest('templateid');
 
-	if ($templateId) {
-		$msgOk = _('Template updated');
-		$msgFail = _('Cannot update template');
-	}
-	else {
-		$msgOk = _('Template added');
-		$msgFail = _('Cannot add template');
-	}
-
 	try {
 		DBstart();
 
@@ -165,12 +156,9 @@
 			$templateId = null;
 		}
 
-<<<<<<< HEAD
 		// macros
 		$macros = getRequest('macros', array());
 
-=======
->>>>>>> c9a8c2c9
 		foreach ($macros as $key => $macro) {
 			if (zbx_empty($macro['macro']) && zbx_empty($macro['value'])) {
 				unset($macros[$key]);
@@ -235,11 +223,6 @@
 		);
 
 		if ($templateId) {
-<<<<<<< HEAD
-			$created = false;
-
-=======
->>>>>>> c9a8c2c9
 			$template['templateid'] = $templateId;
 			$template['templates_clear'] = $templatesClear;
 
@@ -253,13 +236,9 @@
 			}
 		}
 		else {
-<<<<<<< HEAD
-			$created = true;
-=======
 			$messageSuccess = _('Template added');
 			$messageFailed = _('Cannot add template');
 			$auditAction = AUDIT_ACTION_ADD;
->>>>>>> c9a8c2c9
 
 			$result = API::Template()->create($template);
 
@@ -287,17 +266,14 @@
 				'hostids' => $cloneTemplateId,
 				'inherited' => false
 			));
-<<<<<<< HEAD
-
-			if ($dbTriggers && !copyTriggersToHosts(zbx_objectValues($dbTriggers, 'triggerid'), $templateId, $cloneTemplateId)) {
-				throw new Exception();
-=======
-			if ($triggers) {
-				$result &= copyTriggersToHosts(zbx_objectValues($triggers, 'triggerid'), $templateId, $cloneTemplateId);
+
+			if ($dbTriggers) {
+				$result &= copyTriggersToHosts(zbx_objectValues($dbTriggers, 'triggerid'),
+						$templateId, $cloneTemplateId);
+
 				if (!$result) {
 					throw new Exception();
 				}
->>>>>>> c9a8c2c9
 			}
 
 			// copy graphs
@@ -317,16 +293,10 @@
 				'hostids' => $cloneTemplateId,
 				'inherited' => false
 			));
-<<<<<<< HEAD
 
 			if ($dbDiscoveryRules) {
-				$copyDiscoveryRules = API::DiscoveryRule()->copy(array(
+				$result &= API::DiscoveryRule()->copy(array(
 					'discoveryids' => zbx_objectValues($dbDiscoveryRules, 'itemid'),
-=======
-			if ($discoveryRules) {
-				$result &= API::DiscoveryRule()->copy(array(
-					'discoveryids' => zbx_objectValues($discoveryRules, 'itemid'),
->>>>>>> c9a8c2c9
 					'hostids' => array($templateId)
 				));
 
@@ -342,24 +312,14 @@
 				'preservekeys' => true,
 				'inherited' => false
 			));
-<<<<<<< HEAD
 
 			if ($dbTemplateScreens) {
-				$copyTemplateScreens = API::TemplateScreen()->copy(array(
+				$result &= API::TemplateScreen()->copy(array(
 					'screenIds' => zbx_objectValues($dbTemplateScreens, 'screenid'),
 					'templateIds' => $templateId
 				));
 
-				if (!$copyTemplateScreens) {
-=======
-			if ($screens) {
-				$result &= API::TemplateScreen()->copy(array(
-					'screenIds' => zbx_objectValues($screens, 'screenid'),
-					'templateIds' => $templateId
-				));
-
 				if (!$result) {
->>>>>>> c9a8c2c9
 					throw new Exception();
 				}
 			}
@@ -369,13 +329,10 @@
 			add_audit_ext($auditAction, AUDIT_RESOURCE_TEMPLATE, $templateId, $templateName, 'hosts', null, null);
 		}
 
-<<<<<<< HEAD
 		unset($_REQUEST['form'], $_REQUEST['templateid']);
-=======
 		$result = DBend($result);
 		show_messages($result, $messageSuccess, $messageFailed);
 		clearCookies($result);
->>>>>>> c9a8c2c9
 	}
 	catch (Exception $e) {
 		DBend(false);
