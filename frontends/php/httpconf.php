<?php
/*
** Zabbix
** Copyright (C) 2001-2014 Zabbix SIA
**
** This program is free software; you can redistribute it and/or modify
** it under the terms of the GNU General Public License as published by
** the Free Software Foundation; either version 2 of the License, or
** (at your option) any later version.
**
** This program is distributed in the hope that it will be useful,
** but WITHOUT ANY WARRANTY; without even the implied warranty of
** MERCHANTABILITY or FITNESS FOR A PARTICULAR PURPOSE. See the
** GNU General Public License for more details.
**
** You should have received a copy of the GNU General Public License
** along with this program; if not, write to the Free Software
** Foundation, Inc., 51 Franklin Street, Fifth Floor, Boston, MA 02110-1301, USA.
**/


require_once dirname(__FILE__).'/include/config.inc.php';
require_once dirname(__FILE__).'/include/hosts.inc.php';
require_once dirname(__FILE__).'/include/httptest.inc.php';
require_once dirname(__FILE__).'/include/forms.inc.php';

$page['title'] = _('Configuration of web monitoring');
$page['file'] = 'httpconf.php';
$page['hist_arg'] = array('groupid', 'hostid');

require_once dirname(__FILE__).'/include/page_header.php';

// VAR	TYPE	OPTIONAL	FLAGS	VALIDATION	EXCEPTION
$fields = array(
	'groupid'			=> array(T_ZBX_INT, O_OPT, P_SYS,	DB_ID,				null),
	'new_httpstep'		=> array(T_ZBX_STR, O_OPT, null,	null,				null),
	'sel_step'			=> array(T_ZBX_INT, O_OPT, null,	BETWEEN(0, 65534),	null),
	'group_httptestid'	=> array(T_ZBX_INT, O_OPT, null,	DB_ID,				null),
	'showdisabled'		=> array(T_ZBX_INT, O_OPT, P_SYS,	IN('0,1'),			null),
	// form
	'hostid'          => array(T_ZBX_INT, O_OPT, P_SYS, DB_ID.NOT_ZERO,          'isset({form}) || isset({add}) || isset({update})'),
	'applicationid'   => array(T_ZBX_INT, O_OPT, null,  DB_ID,                   null, _('Application')),
	'httptestid'      => array(T_ZBX_INT, O_NO,  P_SYS, DB_ID,                   'isset({form}) && {form} == "update"'),
	'name'            => array(T_ZBX_STR, O_OPT, null,  NOT_EMPTY,               'isset({add}) || isset({update})', _('Name')),
	'delay'           => array(T_ZBX_INT, O_OPT, null,  BETWEEN(1, SEC_PER_DAY), 'isset({add}) || isset({update})', _('Update interval (in sec)')),
	'retries'         => array(T_ZBX_INT, O_OPT, null,  BETWEEN(1, 10),          'isset({add}) || isset({update})', _('Retries')),
	'status'          => array(T_ZBX_STR, O_OPT, null,  null,                    null),
<<<<<<< HEAD
	'agent'           => array(T_ZBX_STR, O_OPT, null,  null,                    'isset({save})'),
	'variables'       => array(T_ZBX_STR, O_OPT, null,  null,                    'isset({save})'),
	'steps'           => array(T_ZBX_STR, O_OPT, null,  null,                    'isset({save})', _('Steps')),
	'authentication'  => array(T_ZBX_INT, O_OPT, null,  IN('0,1,2'),             'isset({save})'),
	'http_user'       => array(T_ZBX_STR, O_OPT, null,  NOT_EMPTY,               'isset({save})&&isset({authentication})&&({authentication}=='.HTTPTEST_AUTH_BASIC.
		'||{authentication}=='.HTTPTEST_AUTH_NTLM.')', _('User')),
	'http_password'		=> array(T_ZBX_STR, O_OPT, P_NO_TRIM,	NOT_EMPTY,			'isset({save})&&isset({authentication})&&({authentication}=='.HTTPTEST_AUTH_BASIC.
		'||{authentication}=='.HTTPTEST_AUTH_NTLM.')', _('Password')),
	'http_proxy'		=> array(T_ZBX_STR, O_OPT, null,	null,				'isset({save})'),
=======
	'agent'           => array(T_ZBX_STR, O_OPT, null,  null,                    'isset({add}) || isset({update})'),
	'variables'       => array(T_ZBX_STR, O_OPT, null,  null,                    'isset({add}) || isset({update})'),
	'steps'           => array(T_ZBX_STR, O_OPT, null,  null,                    'isset({add}) || isset({update})', _('Steps')),
	'authentication'  => array(T_ZBX_INT, O_OPT, null,  IN('0,1,2'),             'isset({add}) || isset({update})'),
	'http_user'       => array(T_ZBX_STR, O_OPT, null,  NOT_EMPTY,               '(isset({add}) || isset({update})) && isset({authentication}) && ({authentication} == '.HTTPTEST_AUTH_BASIC.
		' || {authentication} == '.HTTPTEST_AUTH_NTLM.')', _('User')),
	'http_password'		=> array(T_ZBX_STR, O_OPT, null,	NOT_EMPTY,			'(isset({add}) || isset({update})) && isset({authentication}) && ({authentication} == '.HTTPTEST_AUTH_BASIC.
		' || {authentication} == '.HTTPTEST_AUTH_NTLM.')', _('Password')),
	'http_proxy'		=> array(T_ZBX_STR, O_OPT, null,	null,				'isset({add}) || isset({update})'),
>>>>>>> 4931db94
	'new_application'	=> array(T_ZBX_STR, O_OPT, null,	null,				null),
	'hostname'			=> array(T_ZBX_STR, O_OPT, null,	null,				null),
	'templated'			=> array(T_ZBX_STR, O_OPT, null,	null,				null),
	'verify_host'		=> array(T_ZBX_STR, O_OPT, null,	null,				null),
	'verify_peer'		=> array(T_ZBX_STR, O_OPT, null,	null,				null),
<<<<<<< HEAD
	'headers'			=> array(T_ZBX_STR, O_OPT, null, null,					'isset({save})'),
	'ssl_cert_file'		=> array(T_ZBX_STR, O_OPT, null, null,					'isset({save})'),
	'ssl_key_file'		=> array(T_ZBX_STR, O_OPT, null, null,					'isset({save})'),
	'ssl_key_password'	=> array(T_ZBX_STR, O_OPT, P_NO_TRIM, null,				'isset({save})'),
=======
	'headers'			=> array(T_ZBX_STR, O_OPT, null, null,					'isset({add}) || isset({update})'),
	'ssl_cert_file'		=> array(T_ZBX_STR, O_OPT, null, null,					'isset({add}) || isset({update})'),
	'ssl_key_file'		=> array(T_ZBX_STR, O_OPT, null, null,					'isset({add}) || isset({update})'),
	'ssl_key_password'	=> array(T_ZBX_STR, O_OPT, null, null,					'isset({add}) || isset({update})'),
>>>>>>> 4931db94
	// actions
	'action'			=> array(T_ZBX_STR, O_OPT, P_SYS|P_ACT,
								IN('"httptest.massclearhistory","httptest.massdelete","httptest.massdisable",'.
									'"httptest.massenable"'
								),
								null
							),
	'clone'				=> array(T_ZBX_STR, O_OPT, P_SYS|P_ACT, null,			null),
	'del_history'		=> array(T_ZBX_STR, O_OPT, P_SYS|P_ACT, null,			null),
	'add'				=> array(T_ZBX_STR, O_OPT, P_SYS|P_ACT, null,			null),
	'update'			=> array(T_ZBX_STR, O_OPT, P_SYS|P_ACT, null,			null),
	'delete'			=> array(T_ZBX_STR, O_OPT, P_SYS|P_ACT, null,			null),
	'cancel'			=> array(T_ZBX_STR, O_OPT, P_SYS,	null,				null),
	'form'				=> array(T_ZBX_STR, O_OPT, P_SYS,	null,				null),
	'form_refresh'		=> array(T_ZBX_INT, O_OPT, null,	null,				null),
	// sort and sortorder
	'sort'				=> array(T_ZBX_STR, O_OPT, P_SYS, IN('"hostname","name","status"'),				null),
	'sortorder'			=> array(T_ZBX_STR, O_OPT, P_SYS, IN('"'.ZBX_SORT_DOWN.'","'.ZBX_SORT_UP.'"'),	null)
);
$_REQUEST['showdisabled'] = getRequest('showdisabled', CProfile::get('web.httpconf.showdisabled', 1));

check_fields($fields);

$showDisabled = getRequest('showdisabled', 1);
CProfile::update('web.httpconf.showdisabled', $showDisabled, PROFILE_TYPE_INT);

if (!empty($_REQUEST['steps'])) {
	order_result($_REQUEST['steps'], 'no');
}

/*
 * Permissions
 */
//*
if (isset($_REQUEST['httptestid']) || !empty($_REQUEST['group_httptestid'])) {
	$testIds = array();
	if (isset($_REQUEST['httptestid'])) {
		$testIds[] = $_REQUEST['httptestid'];
	}
	if (!empty($_REQUEST['group_httptestid'])) {
		$testIds = array_merge($testIds, $_REQUEST['group_httptestid']);
	}
	if (!API::HttpTest()->isWritable($testIds)) {
		access_deny();
	}
}

/*
 * Actions
 */
// add new steps
if (isset($_REQUEST['new_httpstep'])) {
	$_REQUEST['steps'] = getRequest('steps', array());
	$_REQUEST['new_httpstep']['no'] = count($_REQUEST['steps']) + 1;
	array_push($_REQUEST['steps'], $_REQUEST['new_httpstep']);

	unset($_REQUEST['new_httpstep']);
}

if (isset($_REQUEST['delete']) && isset($_REQUEST['httptestid'])) {
	$result = false;

	DBstart();

	$host = DBfetch(DBselect(
		'SELECT h.host'.
		' FROM hosts h,httptest ht'.
		' WHERE ht.hostid=h.hostid'.
			' AND ht.httptestid='.zbx_dbstr($_REQUEST['httptestid'])
	));

	$httptestData = get_httptest_by_httptestid($_REQUEST['httptestid']);
	if ($httptestData) {
		$result = API::HttpTest()->delete(array(getRequest('httptestid')));

		if ($result) {
			add_audit(AUDIT_ACTION_DELETE, AUDIT_RESOURCE_SCENARIO,
				'Web scenario ['.$httptestData['name'].'] ['.$_REQUEST['httptestid'].'] Host ['.$host['host'].']'
			);
		}
	}
	unset($_REQUEST['httptestid'], $_REQUEST['form']);

	$result = DBend($result);

	if ($result) {
		uncheckTableRows(getRequest('hostid'));
	}
	show_messages($result, _('Web scenario deleted'), _('Cannot delete web scenario'));
}
elseif (isset($_REQUEST['clone']) && isset($_REQUEST['httptestid'])) {
	unset($_REQUEST['httptestid']);
	unset($_REQUEST['templated']);
	$_REQUEST['form'] = 'clone';
}
elseif (hasRequest('del_history') && hasRequest('httptestid')) {
	$result = true;

	DBstart();

	$httptestId = getRequest('httptestid');

	$httpTest = get_httptest_by_httptestid($httptestId);
	if ($httpTest) {
		$result = delete_history_by_httptestid($httptestId);
		if ($result) {

			$result = DBexecute('UPDATE httptest SET nextcheck=0 WHERE httptestid='.zbx_dbstr($httptestId));

			$host = DBfetch(DBselect(
				'SELECT h.host FROM hosts h,httptest ht WHERE ht.hostid=h.hostid AND ht.httptestid='.zbx_dbstr($httptestId)
			));

			add_audit(AUDIT_ACTION_UPDATE, AUDIT_RESOURCE_SCENARIO,
				'Scenario ['.$httpTest['name'].'] ['.$httptestId.'] Host ['.$host['host'].'] history cleared'
			);
		}
	}

	$result = DBend($result);

	show_messages($result, _('History cleared'), _('Cannot clear history'));
}
elseif (hasRequest('add') || hasRequest('update')) {

	if (hasRequest('update')) {
		$action = AUDIT_ACTION_UPDATE;
		$messageTrue = _('Scenario updated');
		$messageFalse = _('Cannot update web scenario');
	}
	else {
		$action = AUDIT_ACTION_ADD;
		$messageTrue = _('Scenario added');
		$messageFalse = _('Cannot add web scenario');
	}

	try {
		DBstart();

		if (!empty($_REQUEST['applicationid']) && !empty($_REQUEST['new_application'])) {
			throw new Exception(_('Cannot create new application, web scenario is already assigned to application.'));
		}

		$steps = getRequest('steps', array());
		if (!empty($steps)) {
			$i = 1;
			foreach ($steps as $stepNumber => &$step) {
				$step['no'] = $i++;
				$step['follow_redirects'] = $step['follow_redirects']
					? HTTPTEST_STEP_FOLLOW_REDIRECTS_ON
					: HTTPTEST_STEP_FOLLOW_REDIRECTS_OFF;
				$step['retrieve_mode'] = $step['retrieve_mode']
					? HTTPTEST_STEP_RETRIEVE_MODE_HEADERS
					: HTTPTEST_STEP_RETRIEVE_MODE_CONTENT;
			}
			unset($step);
		}

		$httpTest = array(
			'hostid' => $_REQUEST['hostid'],
			'name' => $_REQUEST['name'],
			'authentication' => $_REQUEST['authentication'],
			'applicationid' => getRequest('applicationid'),
			'delay' => $_REQUEST['delay'],
			'retries' => $_REQUEST['retries'],
			'status' => isset($_REQUEST['status']) ? 0 : 1,
			'agent' => $_REQUEST['agent'],
			'variables' => $_REQUEST['variables'],
			'http_proxy' => $_REQUEST['http_proxy'],
			'steps' => $steps,
			'verify_peer' => getRequest('verify_peer', HTTPTEST_VERIFY_PEER_OFF),
			'verify_host' => getRequest('verify_host', HTTPTEST_VERIFY_HOST_OFF),
			'ssl_cert_file' => getRequest('ssl_cert_file'),
			'ssl_key_file' => getRequest('ssl_key_file'),
			'ssl_key_password' => getRequest('ssl_key_password'),
			'headers' => getRequest('headers')
		);

		if (!empty($_REQUEST['new_application'])) {
			$exApp = API::Application()->get(array(
				'output' => array('applicationid'),
				'hostids' => $_REQUEST['hostid'],
				'filter' => array('name' => $_REQUEST['new_application'])
			));
			if ($exApp) {
				$httpTest['applicationid'] = $exApp[0]['applicationid'];
			}
			else {
				$result = API::Application()->create(array(
					'name' => $_REQUEST['new_application'],
					'hostid' => $_REQUEST['hostid']
				));
				if ($result) {
					$httpTest['applicationid'] = reset($result['applicationids']);
				}
				else {
					throw new Exception(_s('Cannot add new application "%1$s".', $_REQUEST['new_application']));
				}
			}
		}

		if ($_REQUEST['authentication'] != HTTPTEST_AUTH_NONE) {
			$httpTest['http_user'] = $_REQUEST['http_user'];
			$httpTest['http_password'] = $_REQUEST['http_password'];
		}
		else {
			$httpTest['http_user'] = '';
			$httpTest['http_password'] = '';
		}

		if (isset($_REQUEST['httptestid'])) {
			// unset fields that did not change
			$dbHttpTest = API::HttpTest()->get(array(
				'httptestids' => $_REQUEST['httptestid'],
				'output' => API_OUTPUT_EXTEND,
				'selectSteps' => API_OUTPUT_EXTEND
			));
			$dbHttpTest = reset($dbHttpTest);
			$dbHttpSteps = zbx_toHash($dbHttpTest['steps'], 'httpstepid');

			$httpTest = CArrayHelper::unsetEqualValues($httpTest, $dbHttpTest, array('applicationid'));
			foreach ($httpTest['steps'] as $snum => $step) {
				if (isset($step['httpstepid']) && isset($dbHttpSteps[$step['httpstepid']])) {
					$newStep = CArrayHelper::unsetEqualValues($step, $dbHttpSteps[$step['httpstepid']], array('httpstepid'));
					$httpTest['steps'][$snum] = $newStep;
				}
			}

			$httpTest['httptestid'] = $httpTestId = $_REQUEST['httptestid'];
			$result = API::HttpTest()->update($httpTest);
			if (!$result) {
				throw new Exception();
			}
			else {
				uncheckTableRows(getRequest('hostid'));
			}
		}
		else {
			$result = API::HttpTest()->create($httpTest);
			if (!$result) {
				throw new Exception();
			}
			else {
				uncheckTableRows(getRequest('hostid'));
			}
			$httpTestId = reset($result['httptestids']);
		}

		$host = get_host_by_hostid($_REQUEST['hostid']);
		add_audit($action, AUDIT_RESOURCE_SCENARIO, 'Scenario ['.$_REQUEST['name'].'] ['.$httpTestId.'] Host ['.$host['host'].']');

		unset($_REQUEST['httptestid'], $_REQUEST['form']);
		show_messages(true, $messageTrue);
		DBend(true);
	}
	catch (Exception $e) {
		DBend(false);

		$msg = $e->getMessage();
		if (!empty($msg)) {
			error($msg);
		}
		show_messages(false, null, $messageFalse);
	}
}
elseif (hasRequest('action') && str_in_array(getRequest('action'), array('httptest.massenable', 'httptest.massdisable')) && hasRequest('group_httptestid')) {
	$result = true;
	$groupHttpTestId = getRequest('group_httptestid');
	$enable = (getRequest('action') == 'httptest.massenable');
	$status = $enable ? HTTPTEST_STATUS_ACTIVE : HTTPTEST_STATUS_DISABLED;
	$statusName = $enable ? 'enabled' : 'disabled';
	$auditAction = $enable ? AUDIT_ACTION_ENABLE : AUDIT_ACTION_DISABLE;
	$updated = 0;

	DBStart();

	foreach ($groupHttpTestId as $id) {
		if (!($httpTestData = get_httptest_by_httptestid($id))) {
			continue;
		}

		$result &= (bool) API::HttpTest()->update(array(
			'httptestid' => $id,
			'status' => $status
		));

		if ($result) {
			$host = DBfetch(DBselect(
				'SELECT h.host FROM hosts h,httptest ht WHERE ht.hostid=h.hostid AND ht.httptestid='.zbx_dbstr($id)
			));
			add_audit($auditAction, AUDIT_RESOURCE_SCENARIO,
				'Scenario ['.$httpTestData['name'].'] ['.$id.'] Host ['.$host['host'].'] '.$statusName
			);
		}

		$updated++;
	}

	$messageSuccess = $enable
		? _n('Web scenario enabled', 'Web scenarios enabled', $updated)
		: _n('Web scenario disabled', 'Web scenarios disabled', $updated);
	$messageFailed = $enable
		? _n('Cannot enable web scenario', 'Cannot enable web scenarios', $updated)
		: _n('Cannot disable web scenario', 'Cannot disable web scenarios', $updated);

	$result = DBend($result);

	if ($result) {
		uncheckTableRows(getRequest('hostid'));
	}
	show_messages($result, $messageSuccess, $messageFailed);
}
elseif (hasRequest('action') && getRequest('action') == 'httptest.massclearhistory' && hasRequest('group_httptestid')) {
	$result = true;
	$group_httptestid = getRequest('group_httptestid');

	DBStart();

	foreach ($group_httptestid as $id) {
		if (!($httptest_data = get_httptest_by_httptestid($id))) {
			continue;
		}

		$result &= delete_history_by_httptestid($id);
		if ($result) {
			$result &= DBexecute('UPDATE httptest SET nextcheck=0 WHERE httptestid='.zbx_dbstr($id));

			$host = DBfetch(DBselect(
				'SELECT h.host FROM hosts h,httptest ht WHERE ht.hostid=h.hostid AND ht.httptestid='.zbx_dbstr($id)
			));

			add_audit(AUDIT_ACTION_UPDATE, AUDIT_RESOURCE_SCENARIO,
				'Scenario ['.$httptest_data['name'].'] ['.$id.'] Host ['.$host['host'].'] history cleared'
			);
		}
	}

	$result = DBend($result);

	if ($result) {
		uncheckTableRows(getRequest('hostid'));
	}
	show_messages($result, _('History cleared'), _('Cannot clear history'));
}
elseif (hasRequest('action') && getRequest('action') == 'httptest.massdelete' && hasRequest('group_httptestid')) {
	$result = API::HttpTest()->delete(getRequest('group_httptestid'));

	if ($result) {
		uncheckTableRows(getRequest('hostid'));
	}
	show_messages($result, _('Web scenario deleted'), _('Cannot delete web scenario'));
}

show_messages();

/*
 * Display
 */
if (isset($_REQUEST['form'])) {
	$data = array(
		'hostid' => getRequest('hostid', 0),
		'httptestid' => getRequest('httptestid'),
		'form' => getRequest('form'),
		'form_refresh' => getRequest('form_refresh'),
		'templates' => array()
	);

	if (isset($data['httptestid'])) {
		// get templates
		$httpTestId = $data['httptestid'];
		while ($httpTestId) {
			$dbTest = DBfetch(DBselect(
				'SELECT h.hostid,h.name,ht.httptestid,ht.templateid'.
					' FROM hosts h,httptest ht'.
					' WHERE ht.hostid=h.hostid'.
					' AND ht.httptestid='.zbx_dbstr($httpTestId)
			));
			$httpTestId = null;

			if (!empty($dbTest)) {
				if (!idcmp($data['httptestid'], $dbTest['httptestid'])) {
					$data['templates'][] = new CLink(
						$dbTest['name'],
						'httpconf.php?form=update&httptestid='.$dbTest['httptestid'].'&hostid='.$dbTest['hostid'],
						'highlight underline weight_normal'
					);
					$data['templates'][] = SPACE.'&rArr;'.SPACE;
				}
				$httpTestId = $dbTest['templateid'];
			}
		}
		$data['templates'] = array_reverse($data['templates']);
		array_shift($data['templates']);
	}

	if ((isset($_REQUEST['httptestid']) && !isset($_REQUEST['form_refresh']))) {
		$dbHttpTest = DBfetch(DBselect(
			'SELECT ht.*'.
			' FROM httptest ht'.
			' WHERE ht.httptestid='.zbx_dbstr($_REQUEST['httptestid'])
		));

		$data['name'] = $dbHttpTest['name'];
		$data['applicationid'] = $dbHttpTest['applicationid'];
		$data['new_application'] = '';
		$data['delay'] = $dbHttpTest['delay'];
		$data['retries'] = $dbHttpTest['retries'];
		$data['status'] = $dbHttpTest['status'];
		$data['agent'] = $dbHttpTest['agent'];
		$data['variables'] = $dbHttpTest['variables'];
		$data['authentication'] = $dbHttpTest['authentication'];
		$data['http_user'] = $dbHttpTest['http_user'];
		$data['http_password'] = $dbHttpTest['http_password'];
		$data['http_proxy'] = $dbHttpTest['http_proxy'];
		$data['templated'] = (bool) $dbHttpTest['templateid'];
		$data['headers'] = $dbHttpTest['headers'];
		$data['verify_peer'] = $dbHttpTest['verify_peer'];
		$data['verify_host'] = $dbHttpTest['verify_host'];
		$data['ssl_cert_file'] = $dbHttpTest['ssl_cert_file'];
		$data['ssl_key_file'] = $dbHttpTest['ssl_key_file'];
		$data['ssl_key_password'] = $dbHttpTest['ssl_key_password'];
		$data['steps'] = DBfetchArray(DBselect('SELECT h.* FROM httpstep h WHERE h.httptestid='.zbx_dbstr($_REQUEST['httptestid']).' ORDER BY h.no'));
	}
	else {
		if (isset($_REQUEST['form_refresh'])) {
			$data['status'] = isset($_REQUEST['status']) ? HTTPTEST_STATUS_ACTIVE : HTTPTEST_STATUS_DISABLED;
		}
		else {
			$data['status'] = HTTPTEST_STATUS_ACTIVE;
		}

		$data['name'] = getRequest('name', '');
		$data['applicationid'] = getRequest('applicationid');
		$data['new_application'] = getRequest('new_application', '');
		$data['delay'] = getRequest('delay', 60);
		$data['retries'] = getRequest('retries', 1);
		$data['agent'] = getRequest('agent', '');
		$data['variables'] = getRequest('variables', array());
		$data['authentication'] = getRequest('authentication', HTTPTEST_AUTH_NONE);
		$data['http_user'] = getRequest('http_user', '');
		$data['http_password'] = getRequest('http_password', '');
		$data['http_proxy'] = getRequest('http_proxy', '');
		$data['templated'] = (bool) getRequest('templated');
		$data['steps'] = getRequest('steps', array());
		$data['headers'] = getRequest('headers');
		$data['verify_peer'] = getRequest('verify_peer');
		$data['verify_host'] = getRequest('verify_host');
		$data['ssl_cert_file'] = getRequest('ssl_cert_file');
		$data['ssl_key_file'] = getRequest('ssl_key_file');
		$data['ssl_key_password'] = getRequest('ssl_key_password');
	}

	$data['application_list'] = array();
	if (!empty($data['hostid'])) {
		$dbApps = DBselect('SELECT a.applicationid,a.name FROM applications a WHERE a.hostid='.zbx_dbstr($data['hostid']));
		while ($dbApp = DBfetch($dbApps)) {
			$data['application_list'][$dbApp['applicationid']] = $dbApp['name'];
		}
	}

	// render view
	$httpView = new CView('configuration.httpconf.edit', $data);
	$httpView->render();
	$httpView->show();
}
else {
	$sortField = getRequest('sort', CProfile::get('web.'.$page['file'].'.sort', 'name'));
	$sortOrder = getRequest('sortorder', CProfile::get('web.'.$page['file'].'.sortorder', ZBX_SORT_UP));

	CProfile::update('web.'.$page['file'].'.sort', $sortField, PROFILE_TYPE_STR);
	CProfile::update('web.'.$page['file'].'.sortorder', $sortOrder, PROFILE_TYPE_STR);

	$pageFilter = new CPageFilter(array(
		'groups' => array(
			'editable' => true
		),
		'hosts' => array(
			'editable' => true,
			'templated_hosts' => true
		),
		'hostid' => getRequest('hostid'),
		'groupid' => getRequest('groupid')
	));

	$data = array(
		'hostid' => $pageFilter->hostid,
		'pageFilter' => $pageFilter,
		'showDisabled' => $showDisabled,
		'httpTests' => array(),
		'httpTestsLastData' => array(),
		'paging' => null,
		'sort' => $sortField,
		'sortorder' => $sortOrder
	);

	// show the error column only for hosts
	if (getRequest('hostid') != 0) {
		$data['showInfoColumn'] = (bool) API::Host()->get(array(
			'hostids' => getRequest('hostid'),
			'output' => array('status')
		));
	}
	else {
		$data['showInfoColumn'] = true;
	}

	if ($data['pageFilter']->hostsSelected) {
		$options = array(
			'editable' => true,
			'output' => array('httptestid'),
			'limit' => $config['search_limit'] + 1
		);
		if (empty($data['showDisabled'])) {
			$options['filter']['status'] = HTTPTEST_STATUS_ACTIVE;
		}
		if ($data['pageFilter']->hostid > 0) {
			$options['hostids'] = $data['pageFilter']->hostid;
		}
		elseif ($data['pageFilter']->groupid > 0) {
			$options['groupids'] = $data['pageFilter']->groupid;
		}
		$httpTests = API::HttpTest()->get($options);

		order_result($httpTests, $sortField, $sortOrder);

		$data['paging'] = getPagingLine($httpTests);

		$dbHttpTests = DBselect(
			'SELECT ht.httptestid,ht.name,ht.delay,ht.status,ht.hostid,ht.templateid,h.name AS hostname,ht.retries,'.
				'ht.authentication,ht.http_proxy,a.applicationid,a.name AS application_name'.
				' FROM httptest ht'.
				' INNER JOIN hosts h ON h.hostid=ht.hostid'.
				' LEFT JOIN applications a ON a.applicationid=ht.applicationid'.
				' WHERE '.dbConditionInt('ht.httptestid', zbx_objectValues($httpTests, 'httptestid'))
		);
		$httpTests = array();
		while ($dbHttpTest = DBfetch($dbHttpTests)) {
			$httpTests[$dbHttpTest['httptestid']] = $dbHttpTest;
		}

		if($data['showInfoColumn']) {
			$httpTestsLastData = Manager::HttpTest()->getLastData(array_keys($httpTests));

			foreach ($httpTestsLastData as $httpTestId => &$lastData) {
				if ($lastData['lastfailedstep'] !== null) {
					$lastData['failedstep'] = get_httpstep_by_no($httpTestId, $lastData['lastfailedstep']);
				}
			}
			unset($lastData);
		}
		else {
			$httpTestsLastData = array();
		}

		$dbHttpSteps = DBselect(
			'SELECT hs.httptestid,COUNT(*) AS stepscnt'.
				' FROM httpstep hs'.
				' WHERE '.dbConditionInt('hs.httptestid', zbx_objectValues($httpTests, 'httptestid')).
				' GROUP BY hs.httptestid'
		);
		while ($dbHttpStep = DBfetch($dbHttpSteps)) {
			$httpTests[$dbHttpStep['httptestid']]['stepscnt'] = $dbHttpStep['stepscnt'];
		}

		order_result($httpTests, $sortField, $sortOrder);

		$data['parentTemplates'] = getHttpTestsParentTemplates($httpTests);

		$data['httpTests'] = $httpTests;
		$data['httpTestsLastData'] = $httpTestsLastData;
	}

	// render view
	$httpView = new CView('configuration.httpconf.list', $data);
	$httpView->render();
	$httpView->show();
}

require_once dirname(__FILE__).'/include/page_footer.php';<|MERGE_RESOLUTION|>--- conflicted
+++ resolved
@@ -45,43 +45,24 @@
 	'delay'           => array(T_ZBX_INT, O_OPT, null,  BETWEEN(1, SEC_PER_DAY), 'isset({add}) || isset({update})', _('Update interval (in sec)')),
 	'retries'         => array(T_ZBX_INT, O_OPT, null,  BETWEEN(1, 10),          'isset({add}) || isset({update})', _('Retries')),
 	'status'          => array(T_ZBX_STR, O_OPT, null,  null,                    null),
-<<<<<<< HEAD
-	'agent'           => array(T_ZBX_STR, O_OPT, null,  null,                    'isset({save})'),
-	'variables'       => array(T_ZBX_STR, O_OPT, null,  null,                    'isset({save})'),
-	'steps'           => array(T_ZBX_STR, O_OPT, null,  null,                    'isset({save})', _('Steps')),
-	'authentication'  => array(T_ZBX_INT, O_OPT, null,  IN('0,1,2'),             'isset({save})'),
-	'http_user'       => array(T_ZBX_STR, O_OPT, null,  NOT_EMPTY,               'isset({save})&&isset({authentication})&&({authentication}=='.HTTPTEST_AUTH_BASIC.
-		'||{authentication}=='.HTTPTEST_AUTH_NTLM.')', _('User')),
-	'http_password'		=> array(T_ZBX_STR, O_OPT, P_NO_TRIM,	NOT_EMPTY,			'isset({save})&&isset({authentication})&&({authentication}=='.HTTPTEST_AUTH_BASIC.
-		'||{authentication}=='.HTTPTEST_AUTH_NTLM.')', _('Password')),
-	'http_proxy'		=> array(T_ZBX_STR, O_OPT, null,	null,				'isset({save})'),
-=======
 	'agent'           => array(T_ZBX_STR, O_OPT, null,  null,                    'isset({add}) || isset({update})'),
 	'variables'       => array(T_ZBX_STR, O_OPT, null,  null,                    'isset({add}) || isset({update})'),
 	'steps'           => array(T_ZBX_STR, O_OPT, null,  null,                    'isset({add}) || isset({update})', _('Steps')),
 	'authentication'  => array(T_ZBX_INT, O_OPT, null,  IN('0,1,2'),             'isset({add}) || isset({update})'),
 	'http_user'       => array(T_ZBX_STR, O_OPT, null,  NOT_EMPTY,               '(isset({add}) || isset({update})) && isset({authentication}) && ({authentication} == '.HTTPTEST_AUTH_BASIC.
 		' || {authentication} == '.HTTPTEST_AUTH_NTLM.')', _('User')),
-	'http_password'		=> array(T_ZBX_STR, O_OPT, null,	NOT_EMPTY,			'(isset({add}) || isset({update})) && isset({authentication}) && ({authentication} == '.HTTPTEST_AUTH_BASIC.
+	'http_password'		=> array(T_ZBX_STR, O_OPT, P_NO_TRIM,	NOT_EMPTY,		'(isset({add}) || isset({update})) && isset({authentication}) && ({authentication} == '.HTTPTEST_AUTH_BASIC.
 		' || {authentication} == '.HTTPTEST_AUTH_NTLM.')', _('Password')),
 	'http_proxy'		=> array(T_ZBX_STR, O_OPT, null,	null,				'isset({add}) || isset({update})'),
->>>>>>> 4931db94
 	'new_application'	=> array(T_ZBX_STR, O_OPT, null,	null,				null),
 	'hostname'			=> array(T_ZBX_STR, O_OPT, null,	null,				null),
 	'templated'			=> array(T_ZBX_STR, O_OPT, null,	null,				null),
 	'verify_host'		=> array(T_ZBX_STR, O_OPT, null,	null,				null),
 	'verify_peer'		=> array(T_ZBX_STR, O_OPT, null,	null,				null),
-<<<<<<< HEAD
-	'headers'			=> array(T_ZBX_STR, O_OPT, null, null,					'isset({save})'),
-	'ssl_cert_file'		=> array(T_ZBX_STR, O_OPT, null, null,					'isset({save})'),
-	'ssl_key_file'		=> array(T_ZBX_STR, O_OPT, null, null,					'isset({save})'),
-	'ssl_key_password'	=> array(T_ZBX_STR, O_OPT, P_NO_TRIM, null,				'isset({save})'),
-=======
 	'headers'			=> array(T_ZBX_STR, O_OPT, null, null,					'isset({add}) || isset({update})'),
 	'ssl_cert_file'		=> array(T_ZBX_STR, O_OPT, null, null,					'isset({add}) || isset({update})'),
 	'ssl_key_file'		=> array(T_ZBX_STR, O_OPT, null, null,					'isset({add}) || isset({update})'),
-	'ssl_key_password'	=> array(T_ZBX_STR, O_OPT, null, null,					'isset({add}) || isset({update})'),
->>>>>>> 4931db94
+	'ssl_key_password'	=> array(T_ZBX_STR, O_OPT, P_NO_TRIM, null,				'isset({add}) || isset({update})'),
 	// actions
 	'action'			=> array(T_ZBX_STR, O_OPT, P_SYS|P_ACT,
 								IN('"httptest.massclearhistory","httptest.massdelete","httptest.massdisable",'.
