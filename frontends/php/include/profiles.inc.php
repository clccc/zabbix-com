<?php
/*
** ZABBIX
** Copyright (C) 2000-2010 SIA Zabbix
**
** This program is free software; you can redistribute it and/or modify
** it under the terms of the GNU General Public License as published by
** the Free Software Foundation; either version 2 of the License, or
** (at your option) any later version.
**
** This program is distributed in the hope that it will be useful,
** but WITHOUT ANY WARRANTY; without even the implied warranty of
** MERCHANTABILITY or FITNESS FOR A PARTICULAR PURPOSE.  See the
** GNU General Public License for more details.
**
** You should have received a copy of the GNU General Public License
** along with this program; if not, write to the Free Software
** Foundation, Inc., 675 Mass Ave, Cambridge, MA 02139, USA.
**/
?>
<?php
/********** USER PROFILE ***********/

class CProfile{

	private static $profiles = null;
	private static $update = array();
	private static $insert = array();
	
	public static function init(){
		global $USER_DETAILS;
		
		self::$profiles = array();
		
		$sql = 'SELECT * '.
				' FROM profiles '.
				' WHERE userid='.$USER_DETAILS['userid'].
					' AND '.DBin_node('profileid', false).
				' ORDER BY userid ASC, profileid ASC';
		$db_profiles = DBselect($sql);
		while($profile = DBfetch($db_profiles)){
			$value_type = self::getFieldByType($profile['type']);

			if(!isset(self::$profiles[$profile['idx']])) 
				self::$profiles[$profile['idx']] = array();
				
			self::$profiles[$profile['idx']][$profile['idx2']] = $profile[$value_type];
		}	
	}
	
	public static function flush(){
		
		if(!empty(self::$insert) || !empty(self::$update)){
			
			DBstart();
			foreach(self::$insert as $idx => $profile){
				foreach($profile as $idx2 => $data){
					$result = self::insertDB($idx, $data['value'], $data['type'], $idx2);
				}
			}
			
			ksort(self::$update);
			foreach(self::$update as $idx => $profile){
				ksort($profile);
				foreach($profile as $idx2 => $data){			
					self::updateDB($idx, $data['value'], $data['type'], $idx2);
				}
			}
			DBend();
		}
	}
	
	public static function clear(){
		self::$insert= array();
		self::$update= array();
	}
	
	public static function get($idx, $default_value=null, $idx2=0){
		if(is_null(self::$profiles)){	
			self::init();
		}
		
		if(isset(self::$profiles[$idx][$idx2]))
			return self::$profiles[$idx][$idx2];
		else
			return $default_value;
	}
	
	public static function update($idx, $value, $type, $idx2=0){
		global $USER_DETAILS;
		
		if(is_null(self::$profiles)){	
			self::init();
		}
		
		if($USER_DETAILS['alias'] == ZBX_GUEST_USER) return false;		
		if(!self::checkValueType($value, $type)) return false;

		$profile = array(
			'idx' => $idx,
			'value' => $value,
			'type' => $type,
			'idx2' => $idx2,
		);

<<<<<<< HEAD
		if(CProfile::get($idx, false, $idx2) === false){
			if(!isset(self::$insert[$idx])) self::$insert[$idx] = array();
=======
		$current = CProfile::get($idx, null, $idx2);
		if(is_null($current)){
			if(!isset(self::$insert[$idx])) 
				self::$insert[$idx] = array();
>>>>>>> eb3262ab
				
			self::$insert[$idx][$idx2] = $profile;
		}
		else{
<<<<<<< HEAD
			if(!isset(self::$update[$idx])) self::$update[$idx] = array();
				
			self::$update[$idx][$idx2] = $profile;
=======
			if($current != $value){
				if(!isset(self::$update[$idx])) 
					self::$update[$idx] = array();
					
				self::$update[$idx][$idx2] = $profile;
			}
>>>>>>> eb3262ab
		}
		
		if(!isset(self::$profiles[$idx])) self::$profiles[$idx] = array();

		self::$profiles[$idx][$idx2] = $value;
	}
	
	private static function insertDB($idx, $value, $type, $idx2){
		global $USER_DETAILS;
		
		$value_type = self::getFieldByType($type);

		$values = array(
			'profileid' => get_dbid('profiles', 'profileid'),
			'userid' => $USER_DETAILS['userid'],
			'idx' => zbx_dbstr($idx),
			$value_type => ($value_type == 'value_str') ? zbx_dbstr($value) : $value,
			'type' => $type,
			'idx2' => $idx2
		);

		$sql = 'INSERT INTO profiles ('.implode(', ', array_keys($values)).') VALUES ('.implode(', ', $values).')';

	return DBexecute($sql);
	}
		
	private static function updateDB($idx, $value, $type, $idx2){
		global $USER_DETAILS;
		
		$sql_cond = '';
// dirty fix, but havn't figureout something better
		if($idx != 'web.nodes.switch_node') $sql_cond .= ' AND '.DBin_node('profileid', false);
// ---
		if($idx2 > 0) $sql_cond.= ' AND idx2='.$idx2.' AND '.DBin_node('idx2', false);
		
		$value_type = self::getFieldByType($type);
		$value = ($value_type == 'value_str') ? zbx_dbstr($value) : $value;

		$sql = 'UPDATE profiles SET '.
					$value_type.'='.$value.','.
					' type='.$type.
				' WHERE userid='.$USER_DETAILS['userid'].
					' AND idx='.zbx_dbstr($idx).
					$sql_cond;

		$result = DBexecute($sql);

	return $result;
	}
	
	public static function getFieldByType($type){
		switch($type){
			case PROFILE_TYPE_INT:
				$field = 'value_int';
			break;
			case PROFILE_TYPE_STR:
				$field = 'value_str';
			break;
			case PROFILE_TYPE_ID:
			default:
				$field = 'value_id';
		}
		return $field;
	}
	
	private static function checkValueType($value, $type){
		switch($type){
			case PROFILE_TYPE_ID:
				$result = zbx_ctype_digit($value);
				break;
			case PROFILE_TYPE_INT:
				$result = zbx_numeric($value);
				break;
			default:
				$result = true;
		}
		
		return $result;
	}
}

/************ CONFIG **************/

function select_config($cache = true){
	global $page;
	static $config;

	if($cache && isset($config)) return $config;

	$row = DBfetch(DBselect('SELECT * FROM config WHERE '.DBin_node('configid', get_current_nodeid(false))));

	if($row){
		$config = $row;
		return $row;
	}
	elseif($page['title'] != S_INSTALLATION){
		error(S_UNABLE_TO_SELECT_CONFIGURATION);
	}
return $row;
}

function update_config($configs){
	$update = array();

	if(isset($configs['work_period']) && !is_null($configs['work_period'])){
		if(!validate_period($configs['work_period'])){
			error(S_INCORRECT_WORK_PERIOD);
			return NULL;
		}
	}
	if(isset($configs['alert_usrgrpid']) && !is_null($configs['alert_usrgrpid'])){
		if(($configs['alert_usrgrpid'] != 0) && !DBfetch(DBselect('select usrgrpid from usrgrp where usrgrpid='.$configs['alert_usrgrpid']))){
			error(S_INCORRECT_GROUP);;
			return NULL;
		}
	}

	foreach($configs as $key => $value){
		if(!is_null($value))
			$update[] = $key.'='.zbx_dbstr($value);
	}

	if(count($update) == 0){
		error(S_NOTHING_TO_DO);
		return NULL;
	}

return	DBexecute('update config set '.implode(',',$update).' where '.DBin_node('configid', false));
}
/************ END CONFIG **************/

/************ HISTORY **************/
function get_user_history(){
	global $USER_DETAILS;

	$result = array();
	$delimiter = new CSpan('&raquo;','delimiter');

	$sql = 'SELECT title1, url1, title2, url2, title3, url3, title4, url4, title5, url5
			FROM user_history WHERE userid='.$USER_DETAILS['userid'];
	$history = DBfetch(DBSelect($sql));

	if($history)
		$USER_DETAILS['last_page'] = array('title' => $history['title4'], 'url' => $history['url4']);
	else
		$USER_DETAILS['last_page'] = false;

	for($i = 1; $i<6; $i++){
		if(defined($history['title'.$i])){
			$url = new CLink(constant($history['title'.$i]), $history['url'.$i], 'history');
			array_push($result, array(SPACE, $url, SPACE));
			array_push($result, $delimiter);
		}
	}
	array_pop($result);

	return $result;
}

function add_user_history($page){
	global $USER_DETAILS;

	$userid = $USER_DETAILS['userid'];
	$title = $page['title'];

	if(isset($page['hist_arg']) && is_array($page['hist_arg'])){
		$url = '';
		foreach($page['hist_arg'] as $arg){
			if(isset($_REQUEST[$arg])){
				$url .= ((empty($url))? '?' : '&').$arg.'='.$_REQUEST[$arg];
			}
		}
		$url = $page['file'].$url;
	}
	else{
		$url = $page['file'];
	}

	$sql = 'SELECT title5, url5
			FROM user_history WHERE userid='.$userid;
	$history5 = DBfetch(DBSelect($sql));

	if($history5 && ($history5['title5'] == $title)){ //title is same
		if($history5['url5'] != $url){ // title same, url isnt, change only url
			$sql = 'UPDATE user_history '.
					' SET url5='.zbx_dbstr($url).
					' WHERE userid='.$userid;
		}
		else
			return; // no need to change anything;
	}
	else{ // new page with new title is added
		if(!$USER_DETAILS['last_page']){
			$userhistoryid = get_dbid('user_history', 'userhistoryid');
			$sql = 'INSERT INTO user_history (userhistoryid, userid, title5, url5)'.
					' VALUES('.$userhistoryid.', '.$userid.', '.zbx_dbstr($title).', '.zbx_dbstr($url).')';
		}
		else{
			$sql = 'UPDATE user_history '.
					' SET title1=title2, '.
						' url1=url2, '.
						' title2=title3, '.
						' url2=url3, '.
						' title3=title4, '.
						' url3=url4, '.
						' title4=title5, '.
						' url4=url5, '.
						' title5='.zbx_dbstr($title).', '.
						' url5='.zbx_dbstr($url).
					' WHERE userid='.$userid;
		}
	}
	$result = DBexecute($sql);

return $result;
}
/********* END USER HISTORY **********/

/********** USER FAVORITES ***********/
// Author: Aly
function get_favorites($idx){
	global $USER_DETAILS;

	$result = array();
	
	if($USER_DETAILS['alias'] != ZBX_GUEST_USER){
		$sql = 'SELECT value_id, source '.
				' FROM profiles '.
				' WHERE userid='.$USER_DETAILS['userid'].
					' AND idx='.zbx_dbstr($idx).
				' ORDER BY profileid ASC';
		$db_profiles = DBselect($sql);
		while($profile = DBfetch($db_profiles)){
			$result[] = array('value' => $profile['value_id'], 'source' => $profile['source']);
		}
	}

	return $result;
}

// Author: Aly
function add2favorites($favobj, $favid, $source=null){
	global $USER_DETAILS;
	
	$favorites = get_favorites($favobj);

	foreach($favorites as $id => $favorite){
		if(($favorite['source'] == $source) && ($favorite['value'] == $favid)){
			return true;
		}
	}

	DBstart();
	$values = array(
		'profileid' => get_dbid('profiles', 'profileid'),
		'userid' => $USER_DETAILS['userid'],
		'idx' => zbx_dbstr($favobj),
		'value_id' =>  $favid,
		'type' => PROFILE_TYPE_ID
	);
	if(!is_null($source)) $values['source'] = zbx_dbstr($source);
	
	$sql = 'INSERT INTO profiles ('.implode(', ', array_keys($values)).') VALUES ('.implode(', ', $values).')';
	$result = DBexecute($sql);

	$result = DBend($result);

return $result;
}

// Author: Aly
function rm4favorites($favobj, $favid=0, $source=null){
	global $USER_DETAILS;
	
	$sql = 'DELETE FROM profiles '.
		' WHERE userid='.$USER_DETAILS['userid'].
			' AND idx='.zbx_dbstr($favobj).
			(($favid > 0) ? ' AND value_id='.$favid : '').
			(is_null($source) ? '' : ' AND source='.zbx_dbstr($source));
	
	return DBexecute($sql);
}

// Author: Aly
function infavorites($favobj, $favid, $source=null){

	$favorites = get_favorites($favobj);
	foreach($favorites as $id => $favorite){
		if(bccomp($favid, $favorite['value']) == 0){
			if(is_null($source) || ($favorite['source'] == $source))
				return true;
		}
	}
	
	return false;
}
/********** END USER FAVORITES ***********/
?><|MERGE_RESOLUTION|>--- conflicted
+++ resolved
@@ -103,31 +103,19 @@
 			'idx2' => $idx2,
 		);
 
-<<<<<<< HEAD
-		if(CProfile::get($idx, false, $idx2) === false){
-			if(!isset(self::$insert[$idx])) self::$insert[$idx] = array();
-=======
 		$current = CProfile::get($idx, null, $idx2);
 		if(is_null($current)){
-			if(!isset(self::$insert[$idx])) 
-				self::$insert[$idx] = array();
->>>>>>> eb3262ab
+			if(!isset(self::$insert[$idx])) self::$insert[$idx] = array();
 				
 			self::$insert[$idx][$idx2] = $profile;
 		}
 		else{
-<<<<<<< HEAD
-			if(!isset(self::$update[$idx])) self::$update[$idx] = array();
-				
-			self::$update[$idx][$idx2] = $profile;
-=======
 			if($current != $value){
 				if(!isset(self::$update[$idx])) 
 					self::$update[$idx] = array();
 					
 				self::$update[$idx][$idx2] = $profile;
 			}
->>>>>>> eb3262ab
 		}
 		
 		if(!isset(self::$profiles[$idx])) self::$profiles[$idx] = array();
