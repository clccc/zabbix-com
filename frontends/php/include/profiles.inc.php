--- conflicted
+++ resolved
@@ -229,11 +229,7 @@
 			);
 		}
 		if (array_key_exists('hk_services', $config)) {
-<<<<<<< HEAD
-			$msg[] = _s('IT service data storage period "%1$s".', $config['hk_services']);
-=======
-			$msg[] = _s('Service data storage period (in days) "%1$s".', $config['hk_services']);
->>>>>>> 68ce3474
+			$msg[] = _s('Service data storage period "%1$s".', $config['hk_services']);
 		}
 		if (array_key_exists('hk_audit', $config)) {
 			$msg[] = _s('Audit data storage period "%1$s".', $config['hk_audit']);
