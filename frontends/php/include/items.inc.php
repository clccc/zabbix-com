<?php
/*
** Zabbix
** Copyright (C) 2001-2018 Zabbix SIA
**
** This program is free software; you can redistribute it and/or modify
** it under the terms of the GNU General Public License as published by
** the Free Software Foundation; either version 2 of the License, or
** (at your option) any later version.
**
** This program is distributed in the hope that it will be useful,
** but WITHOUT ANY WARRANTY; without even the implied warranty of
** MERCHANTABILITY or FITNESS FOR A PARTICULAR PURPOSE. See the
** GNU General Public License for more details.
**
** You should have received a copy of the GNU General Public License
** along with this program; if not, write to the Free Software
** Foundation, Inc., 51 Franklin Street, Fifth Floor, Boston, MA  02110-1301, USA.
**/


/**
 * Convert windows events type constant in to the string representation
 *
 * @param int $logtype
 * @return string
 */
function get_item_logtype_description($logtype) {
	switch ($logtype) {
		case ITEM_LOGTYPE_INFORMATION:
			return _('Information');
		case ITEM_LOGTYPE_WARNING:
			return _('Warning');
		case ITEM_LOGTYPE_ERROR:
			return _('Error');
		case ITEM_LOGTYPE_FAILURE_AUDIT:
			return _('Failure Audit');
		case ITEM_LOGTYPE_SUCCESS_AUDIT:
			return _('Success Audit');
		case ITEM_LOGTYPE_CRITICAL:
			return _('Critical');
		case ITEM_LOGTYPE_VERBOSE:
			return _('Verbose');
		default:
			return _('Unknown');
	}
}

/**
 * Convert windows events type constant in to the CSS style name
 *
 * @param int $logtype
 * @return string
 */
function get_item_logtype_style($logtype) {
	switch ($logtype) {
		case ITEM_LOGTYPE_INFORMATION:
		case ITEM_LOGTYPE_SUCCESS_AUDIT:
		case ITEM_LOGTYPE_VERBOSE:
			return ZBX_STYLE_LOG_INFO_BG;

		case ITEM_LOGTYPE_WARNING:
			return ZBX_STYLE_LOG_WARNING_BG;

		case ITEM_LOGTYPE_ERROR:
		case ITEM_LOGTYPE_FAILURE_AUDIT:
			return ZBX_STYLE_LOG_HIGH_BG;

		case ITEM_LOGTYPE_CRITICAL:
			return ZBX_STYLE_LOG_DISASTER_BG;

		default:
			return ZBX_STYLE_LOG_NA_BG;
	}
}

/**
 * Get item type string name by item type number, or array of all item types if null passed
 *
 * @param int|null $type
 * @return array|string
 */
function item_type2str($type = null) {
	$types = [
		ITEM_TYPE_ZABBIX => _('Zabbix agent'),
		ITEM_TYPE_ZABBIX_ACTIVE => _('Zabbix agent (active)'),
		ITEM_TYPE_SIMPLE => _('Simple check'),
		ITEM_TYPE_SNMPV1 => _('SNMPv1 agent'),
		ITEM_TYPE_SNMPV2C => _('SNMPv2 agent'),
		ITEM_TYPE_SNMPV3 => _('SNMPv3 agent'),
		ITEM_TYPE_SNMPTRAP => _('SNMP trap'),
		ITEM_TYPE_INTERNAL => _('Zabbix internal'),
		ITEM_TYPE_TRAPPER => _('Zabbix trapper'),
		ITEM_TYPE_AGGREGATE => _('Zabbix aggregate'),
		ITEM_TYPE_EXTERNAL => _('External check'),
		ITEM_TYPE_DB_MONITOR => _('Database monitor'),
		ITEM_TYPE_HTTPAGENT => _('HTTP agent'),
		ITEM_TYPE_IPMI => _('IPMI agent'),
		ITEM_TYPE_SSH => _('SSH agent'),
		ITEM_TYPE_TELNET => _('TELNET agent'),
		ITEM_TYPE_JMX => _('JMX agent'),
		ITEM_TYPE_CALCULATED => _('Calculated'),
		ITEM_TYPE_HTTPTEST => _('Web monitoring'),
		ITEM_TYPE_DEPENDENT => _('Dependent item')
	];
	if (is_null($type)) {
		return $types;
	}
	elseif (isset($types[$type])) {
		return $types[$type];
	}
	else {
		return _('Unknown');
	}
}

/**
 * Returns human readable an item value type
 *
 * @param int $valueType
 *
 * @return string
 */
function itemValueTypeString($valueType) {
	switch ($valueType) {
		case ITEM_VALUE_TYPE_UINT64:
			return _('Numeric (unsigned)');
		case ITEM_VALUE_TYPE_FLOAT:
			return _('Numeric (float)');
		case ITEM_VALUE_TYPE_STR:
			return _('Character');
		case ITEM_VALUE_TYPE_LOG:
			return _('Log');
		case ITEM_VALUE_TYPE_TEXT:
			return _('Text');
	}
	return _('Unknown');
}

function item_status2str($type = null) {
	if (is_null($type)) {
		return [ITEM_STATUS_ACTIVE => _('Enabled'), ITEM_STATUS_DISABLED => _('Disabled')];
	}

	return ($type == ITEM_STATUS_ACTIVE) ? _('Enabled') : _('Disabled');
}

/**
 * Returns the names of supported item states.
 *
 * If the $state parameter is passed, returns the name of the specific state, otherwise - returns an array of all
 * supported states.
 *
 * @param string $state
 *
 * @return array|string
 */
function itemState($state = null) {
	$states = [
		ITEM_STATE_NORMAL => _('Normal'),
		ITEM_STATE_NOTSUPPORTED => _('Not supported')
	];

	if ($state === null) {
		return $states;
	}
	elseif (isset($states[$state])) {
		return $states[$state];
	}
	else {
		return _('Unknown');
	}
}

/**
 * Returns the text indicating the items status and state. If the $state parameter is not given, only the status of
 * the item will be taken into account.
 *
 * @param int $status
 * @param int $state
 *
 * @return string
 */
function itemIndicator($status, $state = null) {
	if ($status == ITEM_STATUS_ACTIVE) {
		return ($state == ITEM_STATE_NOTSUPPORTED) ? _('Not supported') : _('Enabled');
	}

	return _('Disabled');
}

/**
 * Returns the CSS class for the items status and state indicator. If the $state parameter is not given, only the status of
 * the item will be taken into account.
 *
 * @param int $status
 * @param int $state
 *
 * @return string
 */
function itemIndicatorStyle($status, $state = null) {
	if ($status == ITEM_STATUS_ACTIVE) {
		return ($state == ITEM_STATE_NOTSUPPORTED) ?
			ZBX_STYLE_GREY :
			ZBX_STYLE_GREEN;
	}

	return ZBX_STYLE_RED;
}

/**
 * Order items by keep history.
 *
 * @param array  $items
 * @param string $items['history']
 * @param string $sortorder
 */
function orderItemsByHistory(array &$items, $sortorder){
	$simple_interval_parser = new CSimpleIntervalParser();

	foreach ($items as &$item) {
		$item['history_sort'] = ($simple_interval_parser->parse($item['history']) == CParser::PARSE_SUCCESS)
			? timeUnitToSeconds($item['history'])
			: $item['history'];
	}
	unset($item);

	order_result($items, 'history_sort', $sortorder);

	foreach ($items as &$item) {
		unset($item['history_sort']);
	}
	unset($item);
}

/**
 * Order items by keep trends.
 *
 * @param array  $items
 * @param int    $items['value_type']
 * @param string $items['trends']
 * @param string $sortorder
 */
function orderItemsByTrends(array &$items, $sortorder){
	$simple_interval_parser = new CSimpleIntervalParser();

	foreach ($items as &$item) {
		if (in_array($item['value_type'], [ITEM_VALUE_TYPE_STR, ITEM_VALUE_TYPE_LOG, ITEM_VALUE_TYPE_TEXT])) {
			$item['trends_sort'] = '';
		}
		else {
			$item['trends_sort'] = ($simple_interval_parser->parse($item['trends']) == CParser::PARSE_SUCCESS)
				? timeUnitToSeconds($item['trends'])
				: $item['trends'];
		}
	}
	unset($item);

	order_result($items, 'trends_sort', $sortorder);

	foreach ($items as &$item) {
		unset($item['trends_sort']);
	}
	unset($item);
}

/**
 * Order items by update interval.
 *
 * @param array  $items
 * @param int    $items['type']
 * @param string $items['delay']
 * @param string $sortorder
 * @param array  $options
 * @param bool   $options['usermacros']
 * @param bool   $options['lldmacros']
 */
function orderItemsByDelay(array &$items, $sortorder, array $options){
	$update_interval_parser = new CUpdateIntervalParser($options);

	foreach ($items as &$item) {
		if (in_array($item['type'], [ITEM_TYPE_TRAPPER, ITEM_TYPE_SNMPTRAP, ITEM_TYPE_DEPENDENT])) {
			$item['delay_sort'] = '';
		}
		elseif ($update_interval_parser->parse($item['delay']) == CParser::PARSE_SUCCESS) {
			$item['delay_sort'] = $update_interval_parser->getDelay();

			if ($item['delay_sort'][0] !== '{') {
				$item['delay_sort'] = timeUnitToSeconds($item['delay_sort']);
			}
		}
		else {
			$item['delay_sort'] = $item['delay'];
		}
	}
	unset($item);

	order_result($items, 'delay_sort', $sortorder);

	foreach ($items as &$item) {
		unset($item['delay_sort']);
	}
	unset($item);
}

/**
 * Orders items by both status and state. Items are sorted in the following order: enabled, disabled, not supported.
 *
 * Keep in sync with orderTriggersByStatus().
 *
 * @param array  $items
 * @param string $sortorder
 */
function orderItemsByStatus(array &$items, $sortorder = ZBX_SORT_UP) {
	$sort = [];

	foreach ($items as $key => $item) {
		if ($item['status'] == ITEM_STATUS_ACTIVE) {
			$sort[$key] = ($item['state'] == ITEM_STATE_NOTSUPPORTED) ? 2 : 0;
		}
		else {
			$sort[$key] = 1;
		}
	}

	if ($sortorder == ZBX_SORT_UP) {
		asort($sort);
	}
	else {
		arsort($sort);
	}

	$sortedItems = [];
	foreach ($sort as $key => $val) {
		$sortedItems[$key] = $items[$key];
	}
	$items = $sortedItems;
}

/**
 * Returns the name of the given interface type. Items "status" and "state" properties must be defined.
 *
 * @param int $type
 *
 * @return null
 */
function interfaceType2str($type) {
	$interfaceGroupLabels = [
		INTERFACE_TYPE_AGENT => _('Agent'),
		INTERFACE_TYPE_SNMP => _('SNMP'),
		INTERFACE_TYPE_JMX => _('JMX'),
		INTERFACE_TYPE_IPMI => _('IPMI'),
	];

	return isset($interfaceGroupLabels[$type]) ? $interfaceGroupLabels[$type] : null;
}

function itemTypeInterface($type = null) {
	$types = [
		ITEM_TYPE_SNMPV1 => INTERFACE_TYPE_SNMP,
		ITEM_TYPE_SNMPV2C => INTERFACE_TYPE_SNMP,
		ITEM_TYPE_SNMPV3 => INTERFACE_TYPE_SNMP,
		ITEM_TYPE_SNMPTRAP => INTERFACE_TYPE_SNMP,
		ITEM_TYPE_IPMI => INTERFACE_TYPE_IPMI,
		ITEM_TYPE_ZABBIX => INTERFACE_TYPE_AGENT,
		ITEM_TYPE_SIMPLE => INTERFACE_TYPE_ANY,
		ITEM_TYPE_EXTERNAL => INTERFACE_TYPE_ANY,
		ITEM_TYPE_SSH => INTERFACE_TYPE_ANY,
		ITEM_TYPE_TELNET => INTERFACE_TYPE_ANY,
		ITEM_TYPE_JMX => INTERFACE_TYPE_JMX,
		ITEM_TYPE_HTTPAGENT => INTERFACE_TYPE_ANY
	];
	if (is_null($type)) {
		return $types;
	}
	elseif (isset($types[$type])) {
		return $types[$type];
	}
	else {
		return false;
	}
}

/**
 * Copies the given items to the given hosts or templates.
 *
 * @param array $src_itemids  Items which will be copied to $dst_hostids.
 * @param array $dst_hostids  Hosts and templates to whom add items.
 *
 * @return bool
 */
function copyItemsToHosts($src_itemids, $dst_hostids) {
	$items = API::Item()->get([
		'output' => ['type', 'snmp_community', 'snmp_oid', 'name', 'key_', 'delay', 'history', 'trends', 'status',
			'value_type', 'trapper_hosts', 'units', 'snmpv3_contextname', 'snmpv3_securityname', 'snmpv3_securitylevel',
			'snmpv3_authprotocol', 'snmpv3_authpassphrase', 'snmpv3_privprotocol', 'snmpv3_privpassphrase',
			'logtimefmt', 'valuemapid', 'params', 'ipmi_sensor', 'authtype', 'username', 'password', 'publickey',
			'privatekey', 'flags', 'port', 'description', 'inventory_link', 'jmx_endpoint', 'master_itemid', 'timeout',
			'url', 'query_fields', 'posts', 'status_codes', 'follow_redirects', 'post_type', 'http_proxy', 'headers',
			'retrieve_mode', 'request_method', 'output_format', 'ssl_cert_file', 'ssl_key_file', 'ssl_key_password',
			'verify_peer', 'verify_host', 'allow_traps'
		],
		'selectApplications' => ['applicationid'],
		'selectPreprocessing' => ['type', 'params'],
		'itemids' => $src_itemids,
		'preservekeys' => true
	]);

	// Check if dependent items have master items in same selection. If not, those could be web items.
	$master_itemids = [];

	foreach ($items as $itemid => $item) {
		if ($item['type'] == ITEM_TYPE_DEPENDENT && !array_key_exists($item['master_itemid'], $items)) {
			$master_itemids[$item['master_itemid']] = true;
		}
	}

	// Find same master items (that includes web items) on destination host.
	$dst_master_items = [];

	foreach (array_keys($master_itemids) as $master_itemid) {
		$same_master_item = get_same_item_for_host(['itemid' => $master_itemid], $dst_hostids);

		if ($same_master_item) {
			$dst_master_items[$master_itemid] = $same_master_item;
		}
	}

	$create_order = [];
	$src_itemid_to_key = [];

	// Calculate dependency level between items so that master items are created before dependent items.
	foreach ($items as $itemid => $item) {
		$dependency_level = 0;
		$master_item = $item;
		$src_itemid_to_key[$itemid] = $item['key_'];

		while ($master_item['type'] == ITEM_TYPE_DEPENDENT) {
			if (!array_key_exists($master_item['master_itemid'], $items)) {
				break;
			}

			$master_item = $items[$master_item['master_itemid']];
			++$dependency_level;
		}

		$create_order[$itemid] = $dependency_level;
	}

	asort($create_order);

	$dstHosts = API::Host()->get([
		'output' => ['hostid', 'host', 'status'],
		'selectInterfaces' => ['interfaceid', 'type', 'main'],
		'hostids' => $dst_hostids,
		'preservekeys' => true,
		'nopermissions' => true,
		'templated_hosts' => true
	]);

	foreach ($dstHosts as $dstHost) {
		$interfaceids = [];

		foreach ($dstHost['interfaces'] as $interface) {
			if ($interface['main'] == 1) {
				$interfaceids[$interface['type']] = $interface['interfaceid'];
			}
		}

		$itemkey_to_id = [];
		$create_items = [];
		$current_dependency = reset($create_order);

		foreach ($create_order as $itemid => $dependency_level) {
			if ($current_dependency != $dependency_level) {
				$current_dependency = $dependency_level;
				$created_itemids = API::Item()->create($create_items);

				if (!$created_itemids) {
					return false;
				}
				$created_itemids = $created_itemids['itemids'];

				foreach ($create_items as $index => $created_item) {
					$itemkey_to_id[$created_item['key_']] = $created_itemids[$index];
				}

				$create_items = [];
			}

			$item = $items[$itemid];

			if ($dstHost['status'] != HOST_STATUS_TEMPLATE) {
				$type = itemTypeInterface($item['type']);

				if ($type == INTERFACE_TYPE_ANY) {
					foreach ([INTERFACE_TYPE_AGENT, INTERFACE_TYPE_SNMP, INTERFACE_TYPE_JMX, INTERFACE_TYPE_IPMI] as $itype) {
						if (isset($interfaceids[$itype])) {
							$item['interfaceid'] = $interfaceids[$itype];
							break;
						}
					}
				}
				elseif ($type !== false) {
					if (!isset($interfaceids[$type])) {
						error(_s('Cannot find host interface on "%1$s" for item key "%2$s".', $dstHost['host'],
							$item['key_']
						));
						return false;
					}
					$item['interfaceid'] = $interfaceids[$type];
				}
			}
			unset($item['itemid']);
			$item['hostid'] = $dstHost['hostid'];
			$item['applications'] = get_same_applications_for_host(
				zbx_objectValues($item['applications'], 'applicationid'),
				$dstHost['hostid']
			);

			if ($item['type'] == ITEM_TYPE_DEPENDENT) {
				if (array_key_exists($item['master_itemid'], $items)) {
					$src_item_key = $src_itemid_to_key[$item['master_itemid']];
					$item['master_itemid'] = $itemkey_to_id[$src_item_key];
				}
				else {
					$item_found = false;

					if (array_key_exists($item['master_itemid'], $dst_master_items)) {
						foreach ($dst_master_items[$item['master_itemid']] as $dst_master_item) {
							if ($dst_master_item['hostid'] == $dstHost['hostid']) {
								// A matching item on destination host has been found.

								$item['master_itemid'] = $dst_master_item['itemid'];
								$item_found = true;
							}
						}
					}

					// Master item does not exist on destination host or has not been selected for copying.
					if (!$item_found) {
						error(_s('Item "%1$s" has master item and cannot be copied.', $item['name']));

						return false;
					}
				}
			}
			else {
				unset($item['master_itemid']);
			}

			$create_items[] = $item;
		}

		if ($create_items && !API::Item()->create($create_items)) {
			return false;
		}
	}

	return true;
}

function copyItems($srcHostId, $dstHostId) {
	$srcItems = API::Item()->get([
		'output' => ['type', 'snmp_community', 'snmp_oid', 'name', 'key_', 'delay', 'history', 'trends', 'status',
			'value_type', 'trapper_hosts', 'units', 'snmpv3_contextname', 'snmpv3_securityname', 'snmpv3_securitylevel',
			'snmpv3_authprotocol', 'snmpv3_authpassphrase', 'snmpv3_privprotocol', 'snmpv3_privpassphrase',
			'logtimefmt', 'valuemapid', 'params', 'ipmi_sensor', 'authtype', 'username', 'password', 'publickey',
			'privatekey', 'flags', 'port', 'description', 'inventory_link', 'jmx_endpoint', 'master_itemid',
			'templateid', 'url', 'query_fields', 'timeout', 'posts', 'status_codes', 'follow_redirects', 'post_type',
			'http_proxy', 'headers', 'retrieve_mode', 'request_method', 'output_format', 'ssl_cert_file',
			'ssl_key_file', 'ssl_key_password', 'verify_peer', 'verify_host', 'allow_traps'
		],
		'selectApplications' => ['applicationid'],
		'selectPreprocessing' => ['type', 'params'],
		'hostids' => $srcHostId,
		'webitems' => true,
		'filter' => ['flags' => ZBX_FLAG_DISCOVERY_NORMAL],
		'preservekeys' => true
	]);
	$dstHosts = API::Host()->get([
		'output' => ['hostid', 'host', 'status'],
		'selectInterfaces' => ['interfaceid', 'type', 'main'],
		'hostids' => $dstHostId,
		'preservekeys' => true,
		'nopermissions' => true,
		'templated_hosts' => true
	]);
	$dstHost = reset($dstHosts);

	$create_order = [];
	$src_itemid_to_key = [];
	foreach ($srcItems as $itemid => $item) {
		$dependency_level = 0;
		$master_item = $item;
		$src_itemid_to_key[$itemid] = $item['key_'];

		while ($master_item['type'] == ITEM_TYPE_DEPENDENT) {
			$master_item = $srcItems[$master_item['master_itemid']];
			++$dependency_level;
		}

		$create_order[$itemid] = $dependency_level;
	}
	asort($create_order);

	$itemkey_to_id = [];
	$create_items = [];
	$current_dependency = reset($create_order);

	foreach ($create_order as $itemid => $dependency_level) {
		$srcItem = $srcItems[$itemid];

		// Skip creating web items. Those were created before.
		if ($srcItem['type'] == ITEM_TYPE_HTTPTEST) {
			continue;
		}

		if ($current_dependency != $dependency_level && $create_items) {
			$current_dependency = $dependency_level;
			$created_itemids = API::Item()->create($create_items);

			if (!$created_itemids) {
				return false;
			}
			$created_itemids = $created_itemids['itemids'];

			foreach ($create_items as $index => $created_item) {
				$itemkey_to_id[$created_item['key_']] = $created_itemids[$index];
			}

			$create_items = [];
		}

		if ($srcItem['templateid']) {
			$srcItem = get_same_item_for_host($srcItem, $dstHost['hostid']);

			if (!$srcItem) {
				return false;
			}
			$itemkey_to_id[$srcItem['key_']] = $srcItem['itemid'];
			continue;
		}

		if ($dstHost['status'] != HOST_STATUS_TEMPLATE) {
			// find a matching interface
			$interface = CItem::findInterfaceForItem($srcItem['type'], $dstHost['interfaces']);
			if ($interface) {
				$srcItem['interfaceid'] = $interface['interfaceid'];
			}
			// no matching interface found, throw an error
			elseif ($interface !== false) {
				error(_s('Cannot find host interface on "%1$s" for item key "%2$s".', $dstHost['host'], $srcItem['key_']));
			}
		}
		unset($srcItem['itemid']);
		unset($srcItem['templateid']);
		$srcItem['hostid'] = $dstHostId;
		$srcItem['applications'] = get_same_applications_for_host(zbx_objectValues($srcItem['applications'], 'applicationid'), $dstHostId);

		if (!$srcItem['preprocessing']) {
			unset($srcItem['preprocessing']);
		}

		if ($srcItem['type'] == ITEM_TYPE_DEPENDENT) {
			if ($srcItems[$srcItem['master_itemid']]['type'] == ITEM_TYPE_HTTPTEST) {
				// Web items are outside the scope and are created before regular items.
				$web_item = get_same_item_for_host($srcItems[$srcItem['master_itemid']], $dstHost['hostid']);
				$srcItem['master_itemid'] = $web_item['itemid'];
			}
			else {
				$src_item_key = $src_itemid_to_key[$srcItem['master_itemid']];
				$srcItem['master_itemid'] = $itemkey_to_id[$src_item_key];
			}
		}
		else {
			unset($srcItem['master_itemid']);
		}

		$create_items[] = $srcItem;
	}

	if ($create_items && !API::Item()->create($create_items)) {
		return false;
	}

	return true;
}

/**
 * Copy applications to a different host.
 *
 * @param string $source_hostid
 * @param string $destination_hostid
 *
 * @return bool
 */
function copyApplications($source_hostid, $destination_hostid) {
	$applications_to_create = API::Application()->get([
		'output' => ['name'],
		'hostids' => [$source_hostid],
		'inherited' => false,
		'filter' => ['flags' => ZBX_FLAG_DISCOVERY_NORMAL]
	]);

	if (!$applications_to_create) {
		return true;
	}

	foreach ($applications_to_create as &$application) {
		$application['hostid'] = $destination_hostid;
		unset($application['applicationid'], $application['templateid']);
	}
	unset($application);

	return (bool) API::Application()->create($applications_to_create);
}

function get_item_by_itemid($itemid) {
	$db_items = DBfetch(DBselect('SELECT i.* FROM items i WHERE i.itemid='.zbx_dbstr($itemid)));
	if ($db_items) {
		return $db_items;
	}
	error(_s('No item with itemid="%1$s".', $itemid));
	return false;
}

/**
 * Description:
 * Replace items for specified host
 *
 * Comments:
 * $error= true : rise Error if item doesn't exist (error generated), false: special processing (NO error generated)
 */
function get_same_item_for_host($item, $dest_hostids) {
	$return_array = is_array($dest_hostids);
	zbx_value2array($dest_hostids);

	if (!is_array($item)) {
		$itemid = $item;
	}
	elseif (isset($item['itemid'])) {
		$itemid = $item['itemid'];
	}

	$same_item = null;
	$same_items = [];

	if (isset($itemid)) {
		$db_items = DBselect(
			'SELECT src.*'.
			' FROM items src,items dest'.
			' WHERE dest.itemid='.zbx_dbstr($itemid).
				' AND src.key_=dest.key_'.
				' AND '.dbConditionInt('src.hostid', $dest_hostids)
		);
		while ($db_item = DBfetch($db_items)) {
			if (is_array($item)) {
				$same_item = $db_item;
				$same_items[$db_item['itemid']] = $db_item;
			}
			else {
				$same_item = $db_item['itemid'];
				$same_items[$db_item['itemid']] = $db_item['itemid'];
			}
		}
		if ($return_array) {
			return $same_items;
		}
		else {
			return $same_item;
		}
	}
	return false;
}

/**
 * Get parent templates for each given item.
 *
 * @param array  $items                 An array of items.
 * @param string $items[]['itemid']     ID of an item.
 * @param string $items[]['templateid'] ID of parent template item.
 * @param int    $flag                  Origin of the item (ZBX_FLAG_DISCOVERY_NORMAL, ZBX_FLAG_DISCOVERY_RULE,
 *                                      ZBX_FLAG_DISCOVERY_PROTOTYPE).
 *
 * @return array
 */
function getItemParentTemplates(array $items, $flag) {
	$parent_itemids = [];
	$data = [
		'links' => [],
		'templates' => []
	];

	foreach ($items as $item) {
		if ($item['templateid'] != 0) {
			$parent_itemids[$item['templateid']] = true;
			$data['links'][$item['itemid']] = ['itemid' => $item['templateid']];
		}
	}

	if (!$parent_itemids) {
		return $data;
	}

	$all_parent_itemids = [];
	$hostids = [];
	if ($flag == ZBX_FLAG_DISCOVERY_PROTOTYPE) {
		$lld_ruleids = [];
	}

	do {
		if ($flag == ZBX_FLAG_DISCOVERY_RULE) {
			$db_items = API::DiscoveryRule()->get([
				'output' => ['itemid', 'hostid', 'templateid'],
				'itemids' => array_keys($parent_itemids)
			]);
		}
		elseif ($flag == ZBX_FLAG_DISCOVERY_PROTOTYPE) {
			$db_items = API::ItemPrototype()->get([
				'output' => ['itemid', 'hostid', 'templateid'],
				'itemids' => array_keys($parent_itemids),
				'selectDiscoveryRule' => ['itemid']
			]);
		}
		// ZBX_FLAG_DISCOVERY_NORMAL
		else {
			$db_items = API::Item()->get([
				'output' => ['itemid', 'hostid', 'templateid'],
				'itemids' => array_keys($parent_itemids),
				'webitems' => true
			]);
		}

		$all_parent_itemids += $parent_itemids;
		$parent_itemids = [];

		foreach ($db_items as $db_item) {
			$data['templates'][$db_item['hostid']] = [];
			$hostids[$db_item['itemid']] = $db_item['hostid'];
			if ($flag == ZBX_FLAG_DISCOVERY_PROTOTYPE) {
				$lld_ruleids[$db_item['itemid']] = $db_item['discoveryRule']['itemid'];
			}

			if ($db_item['templateid'] != 0) {
				if (!array_key_exists($db_item['templateid'], $all_parent_itemids)) {
					$parent_itemids[$db_item['templateid']] = true;
				}

				$data['links'][$db_item['itemid']] = ['itemid' => $db_item['templateid']];
			}
		}
	}
	while ($parent_itemids);

	foreach ($data['links'] as &$parent_item) {
		$parent_item['hostid'] = array_key_exists($parent_item['itemid'], $hostids)
			? $hostids[$parent_item['itemid']]
			: 0;
		if ($flag == ZBX_FLAG_DISCOVERY_PROTOTYPE) {
			$parent_item['lld_ruleid'] = array_key_exists($parent_item['itemid'], $lld_ruleids)
				? $lld_ruleids[$parent_item['itemid']]
				: 0;
		}
	}
	unset($parent_item);

	$db_templates = $data['templates']
		? API::Template()->get([
			'output' => ['name'],
			'templateids' => array_keys($data['templates']),
			'preservekeys' => true
		])
		: [];

	$rw_templates = $db_templates
		? API::Template()->get([
			'output' => [],
			'templateids' => array_keys($db_templates),
			'editable' => true,
			'preservekeys' => true
		])
		: [];

	$data['templates'][0] = [];

	foreach ($data['templates'] as $hostid => &$template) {
		$template = array_key_exists($hostid, $db_templates)
			? [
				'hostid' => $hostid,
				'name' => $db_templates[$hostid]['name'],
				'permission' => array_key_exists($hostid, $rw_templates) ? PERM_READ_WRITE : PERM_READ
			]
			: [
				'hostid' => $hostid,
				'name' => _('Inaccessible template'),
				'permission' => PERM_DENY
			];
	}
	unset($template);

	return $data;
}

/**
 * Returns a template prefix for selected item.
 *
 * @param string $itemid
 * @param array  $parent_templates  The list of the templates, prepared by getItemParentTemplates() function.
 * @param int    $flag              Origin of the item (ZBX_FLAG_DISCOVERY_NORMAL, ZBX_FLAG_DISCOVERY_RULE,
 *                                  ZBX_FLAG_DISCOVERY_PROTOTYPE).
 *
 * @return CLink|CSpan|null
 */
function makeItemTemplatePrefix($itemid, array $parent_templates, $flag) {
	if (!array_key_exists($itemid, $parent_templates['links'])) {
		return null;
	}

	while (array_key_exists($parent_templates['links'][$itemid]['itemid'], $parent_templates['links'])) {
		$itemid = $parent_templates['links'][$itemid]['itemid'];
	}

	$template = $parent_templates['templates'][$parent_templates['links'][$itemid]['hostid']];

	if ($template['permission'] == PERM_READ_WRITE) {
		if ($flag == ZBX_FLAG_DISCOVERY_RULE) {
			$url = (new CUrl('host_discovery.php'))->setArgument('hostid', $template['hostid']);
		}
		elseif ($flag == ZBX_FLAG_DISCOVERY_PROTOTYPE) {
			$url = (new CUrl('disc_prototypes.php'))
				->setArgument('parent_discoveryid', $parent_templates['links'][$itemid]['lld_ruleid']);
		}
		// ZBX_FLAG_DISCOVERY_NORMAL
		else {
			$url = (new CUrl('items.php'))
				->setArgument('hostid', $template['hostid'])
				->setArgument('filter_set', 1);
		}

		$name = (new CLink(CHtml::encode($template['name']), $url))->addClass(ZBX_STYLE_LINK_ALT);
	}
	else {
		$name = new CSpan(CHtml::encode($template['name']));
	}

	return [$name->addClass(ZBX_STYLE_GREY), NAME_DELIMITER];
}

/**
 * Returns a list of item templates.
 *
 * @param string $itemid
 * @param array  $parent_templates  The list of the templates, prepared by getItemParentTemplates() function.
 * @param int    $flag              Origin of the item (ZBX_FLAG_DISCOVERY_NORMAL, ZBX_FLAG_DISCOVERY_RULE,
 *                                  ZBX_FLAG_DISCOVERY_PROTOTYPE).
 *
 * @return array
 */
function makeItemTemplatesHtml($itemid, array $parent_templates, $flag) {
	$list = [];

	while (array_key_exists($itemid, $parent_templates['links'])) {
		$template = $parent_templates['templates'][$parent_templates['links'][$itemid]['hostid']];

		if ($template['permission'] == PERM_READ_WRITE) {
			if ($flag == ZBX_FLAG_DISCOVERY_RULE) {
				$url = (new CUrl('host_discovery.php'))
					->setArgument('form', 'update')
					->setArgument('itemid', $parent_templates['links'][$itemid]['itemid']);
			}
			elseif ($flag == ZBX_FLAG_DISCOVERY_PROTOTYPE) {
				$url = (new CUrl('disc_prototypes.php'))
					->setArgument('form', 'update')
					->setArgument('itemid', $parent_templates['links'][$itemid]['itemid'])
					->setArgument('parent_discoveryid', $parent_templates['links'][$itemid]['lld_ruleid']);
			}
			// ZBX_FLAG_DISCOVERY_NORMAL
			else {
				$url = (new CUrl('items.php'))
					->setArgument('form', 'update')
					->setArgument('itemid', $parent_templates['links'][$itemid]['itemid']);
			}

			$name = new CLink(CHtml::encode($template['name']), $url);
		}
		else {
			$name = (new CSpan(CHtml::encode($template['name'])))->addClass(ZBX_STYLE_GREY);
		}

		array_unshift($list, $name, '&nbsp;&rArr;&nbsp;');

		$itemid = $parent_templates['links'][$itemid]['itemid'];
	}

	if ($list) {
		array_pop($list);
	}

	return $list;
}

function get_realrule_by_itemid_and_hostid($itemid, $hostid) {
	$item = get_item_by_itemid($itemid);
	if (bccomp($hostid,$item['hostid']) == 0) {
		return $item['itemid'];
	}
	if ($item['templateid'] <> 0) {
		return get_realrule_by_itemid_and_hostid($item['templateid'], $hostid);
	}
	return $item['itemid'];
}

/**
 * Retrieve overview table object for items.
 *
 * @param array  $groupids
 * @param string $application      IDs of applications to filter items by.
 * @param int    $viewMode
<<<<<<< HEAD
 * @param bool   $fullscreen       Display mode.
 * @param int    $show_suppressed  Whether to show suppressed problems.
 *
 * @return CTableInfo
 */
function getItemsDataOverview(array $groupids, $application, $viewMode, $fullscreen = false,
		$show_suppressed = ZBX_PROBLEM_SUPPRESSED_TRUE) {
=======
 *
 * @return CTableInfo
 */
function getItemsDataOverview(array $groupids, $application, $viewMode) {
>>>>>>> 52bf72e3
	// application filter
	if ($application !== '') {
		$applicationids = array_keys(API::Application()->get([
			'output' => [],
			'groupids' => $groupids ? $groupids : null,
			'search' => ['name' => $application],
			'preservekeys' => true
		]));
		$groupids = [];
	}
	else {
		$applicationids = null;
	}

	$db_items = API::Item()->get([
		'output' => ['itemid', 'hostid', 'key_', 'name', 'value_type', 'units', 'valuemapid'],
		'selectHosts' => ['name'],
		'groupids' => $groupids ? $groupids : null,
		'applicationids' => $applicationids,
		'monitored' => true,
		'webitems' => true,
		'preservekeys' => true
	]);

	$db_triggers = getTriggersWithActualSeverity([
		'output' => ['triggerid', 'priority', 'value'],
		'selectItems' => ['itemid'],
		'groupids' => $groupids ? $groupids : null,
		'applicationids' => $applicationids,
		'monitored' => true,
		'preservekeys' => true
	], $show_suppressed);

	foreach ($db_triggers as $db_trigger) {
		foreach ($db_trigger['items'] as $item) {
			if (array_key_exists($item['itemid'], $db_items)) {
				$db_item = &$db_items[$item['itemid']];

				// a little tricky check for attempt to overwrite active trigger (value=1) with
				// inactive or active trigger with lower priority.
				if (!array_key_exists('triggerid', $db_item)
						|| ($db_item['value'] == TRIGGER_VALUE_FALSE && $db_trigger['value'] == TRIGGER_VALUE_TRUE)
						|| (($db_item['value'] == TRIGGER_VALUE_FALSE || $db_trigger['value'] == TRIGGER_VALUE_TRUE)
							&& $db_item['priority'] < $db_trigger['priority'])) {
					$db_item['triggerid'] = $db_trigger['triggerid'];
					$db_item['priority'] = $db_trigger['priority'];
					$db_item['value'] = $db_trigger['value'];
				}

				unset($db_item);
			}
		}
	}

	$db_items = CMacrosResolverHelper::resolveItemNames($db_items);

	CArrayHelper::sort($db_items, [
		['field' => 'name_expanded', 'order' => ZBX_SORT_UP],
		['field' => 'itemid', 'order' => ZBX_SORT_UP]
	]);

	// fetch latest values
	$history = Manager::History()->getLastValues(zbx_toHash($db_items, 'itemid'), 1, ZBX_HISTORY_PERIOD);

	// fetch data for the host JS menu
	$hosts = API::Host()->get([
		'output' => ['name', 'hostid', 'status'],
		'monitored_hosts' => true,
		'groupids' => $groupids ? $groupids : null,
		'applicationids' => $applicationids,
		'with_monitored_items' => true,
		'preservekeys' => true,
		'selectGraphs' => API_OUTPUT_COUNT,
		'selectScreens' => ($viewMode == STYLE_LEFT) ? API_OUTPUT_COUNT : null
	]);

	$items = [];
	$item_counter = [];
	$host_items = [];
	$host_names = [];

	foreach ($db_items as $db_item) {
		$item_name = $db_item['name_expanded'];
		$host_name = $db_item['hosts'][0]['name'];
		$host_names[$db_item['hostid']] = $host_name;

		if (!array_key_exists($host_name, $item_counter)) {
			$item_counter[$host_name] = [];
		}

		if (!array_key_exists($item_name, $item_counter[$host_name])) {
			$item_counter[$host_name][$item_name] = 0;
		}

		if (!array_key_exists($item_name, $host_items) || !array_key_exists($host_name, $host_items[$item_name])) {
			$host_items[$item_name][$host_name] = [];
		}

		if (!array_key_exists($db_item['itemid'], $host_items[$item_name][$host_name])) {
			if (array_key_exists($db_item['itemid'], $host_items[$item_name][$host_name])) {
				$item_place = $host_items[$item_name][$host_name][$db_item['itemid']]['item_place'];
			}
			else {
				$item_place = $item_counter[$host_name][$item_name];
				$item_counter[$host_name][$item_name]++;
			}

			$item = [
				'itemid' => $db_item['itemid'],
				'value_type' => $db_item['value_type'],
				'value' => isset($history[$db_item['itemid']]) ? $history[$db_item['itemid']][0]['value'] : null,
				'units' => $db_item['units'],
				'valuemapid' => $db_item['valuemapid'],
				'item_place' => $item_place
			];

			if (array_key_exists('triggerid', $db_item)) {
				$item += [
					'triggerid' => $db_item['triggerid'],
					'severity' => $db_item['priority'],
					'tr_value' => $db_item['value']
				];
			}
			else {
				$item += [
					'triggerid' => null,
					'severity' => null,
					'tr_value' => null
				];
			}

			$items[$item_name][$item_place][$host_name] = $item;

			$host_items[$item_name][$host_name][$db_item['itemid']] = $items[$item_name][$item_place][$host_name];
		}
	}

	$table = (new CTableInfo())->setHeadingColumn(0);
	if (!$host_names) {
		return $table;
	}
	$table->makeVerticalRotation();

	order_result($host_names);

	if ($viewMode == STYLE_TOP) {
		$header = [_('Items')];
		foreach ($host_names as $host_name) {
			$header[] = (new CColHeader($host_name))
				->addClass('vertical_rotation')
				->setTitle($host_name);
		}
		$table->setHeader($header);

		foreach ($items as $item_name => $item_data) {
			foreach ($item_data as $ithosts) {
				$tableRow = [nbsp($item_name)];
				foreach ($host_names as $host_name) {
					$tableRow = getItemDataOverviewCells($tableRow, $ithosts, $host_name);
				}
				$table->addRow($tableRow);
			}
		}
	}
	else {
		$scripts = API::Script()->getScriptsByHosts(zbx_objectValues($hosts, 'hostid'));

		$header = [_('Hosts')];
		foreach ($items as $item_name => $item_data) {
			foreach ($item_data as $ithosts) {
				$header[] = (new CColHeader($item_name))
					->addClass('vertical_rotation')
					->setTitle($item_name);
			}
		}
		$table->setHeader($header);

		foreach ($host_names as $hostId => $host_name) {
			$host = $hosts[$hostId];

			$name = (new CLinkAction($host['name']))
				->setMenuPopup(CMenuPopupHelper::getHost($host, $scripts[$hostId], true));

			$tableRow = [(new CColHeader($name))->addClass(ZBX_STYLE_NOWRAP)];
			foreach ($items as $item_data) {
				foreach ($item_data as $ithosts) {
					$tableRow = getItemDataOverviewCells($tableRow, $ithosts, $host_name);
				}
			}
			$table->addRow($tableRow);
		}
	}

	return $table;
}

function getItemDataOverviewCells($tableRow, $ithosts, $hostName) {
	$ack = null;
	$css = '';
	$value = UNKNOWN_VALUE;

	if (isset($ithosts[$hostName])) {
		$item = $ithosts[$hostName];

		if ($item['tr_value'] == TRIGGER_VALUE_TRUE) {
			$css = getSeverityStyle($item['severity']);

			// Display event acknowledgement.
			$ack = getTriggerLastProblems([$item['triggerid']], ['acknowledged']);

			if ($ack) {
				$ack = reset($ack);
				$ack = ($ack['acknowledged'] == 1)
					? [' ', (new CSpan())->addClass(ZBX_STYLE_ICON_ACKN)]
					: null;
			}
		}

		if ($item['value'] !== null) {
			$value = formatHistoryValue($item['value'], $item);
		}
	}

	if ($value != UNKNOWN_VALUE) {
		$value = $value;
	}

	$column = (new CCol([$value, $ack]))->addClass($css);

	if (isset($ithosts[$hostName])) {
		$column
			->setMenuPopup(CMenuPopupHelper::getHistory($item))
			->addClass(ZBX_STYLE_CURSOR_POINTER)
			->addClass(ZBX_STYLE_NOWRAP);
	}

	$tableRow[] = $column;

	return $tableRow;
}

/**
 * Get same application IDs on destination host and return array with keys as source application IDs
 * and values as destination application IDs.
 *
 * Comments: !!! Don't forget sync code with C !!!
 *
 * @param array  $applicationIds
 * @param string $hostId
 *
 * @return array
 */
function get_same_applications_for_host(array $applicationIds, $hostId) {
	$applications = [];

	$dbApplications = DBselect(
		'SELECT a1.applicationid AS dstappid,a2.applicationid AS srcappid'.
		' FROM applications a1,applications a2'.
		' WHERE a1.name=a2.name'.
			' AND a1.hostid='.zbx_dbstr($hostId).
			' AND '.dbConditionInt('a2.applicationid', $applicationIds)
	);

	while ($dbApplication = DBfetch($dbApplications)) {
		$applications[$dbApplication['srcappid']] = $dbApplication['dstappid'];
	}

	return $applications;
}

/******************************************************************************
 *                                                                            *
 * Comments: !!! Don't forget sync code with C !!!                            *
 *                                                                            *
 ******************************************************************************/
function get_applications_by_itemid($itemids, $field = 'applicationid') {
	zbx_value2array($itemids);
	$result = [];
	$db_applications = DBselect(
		'SELECT DISTINCT app.'.$field.' AS result'.
		' FROM applications app,items_applications ia'.
		' WHERE app.applicationid=ia.applicationid'.
			' AND '.dbConditionInt('ia.itemid', $itemids)
	);
	while ($db_application = DBfetch($db_applications)) {
		array_push($result, $db_application['result']);
	}

	return $result;
}

/**
 * Format history value.
 * First format the value according to the configuration of the item. Then apply the value mapping to the formatted (!)
 * value.
 *
 * @param mixed     $value
 * @param array     $item
 * @param int       $item['value_type']     type of the value: ITEM_VALUE_TYPE_FLOAT, ITEM_VALUE_TYPE_UINT64, ...
 * @param string    $item['units']          units of item
 * @param int       $item['valuemapid']     id of mapping set of values
 * @param bool      $trim
 *
 * @return string
 */
function formatHistoryValue($value, array $item, $trim = true) {
	$mapping = false;

	// format value
	if ($item['value_type'] == ITEM_VALUE_TYPE_FLOAT || $item['value_type'] == ITEM_VALUE_TYPE_UINT64) {
		$value = convert_units([
				'value' => $value,
				'units' => $item['units']
		]);
	}
	elseif ($item['value_type'] != ITEM_VALUE_TYPE_STR
		&& $item['value_type'] != ITEM_VALUE_TYPE_TEXT
		&& $item['value_type'] != ITEM_VALUE_TYPE_LOG) {

		$value = _('Unknown value type');
	}

	// apply value mapping
	switch ($item['value_type']) {
		case ITEM_VALUE_TYPE_STR:
			$mapping = getMappedValue($value, $item['valuemapid']);
		// break; is not missing here
		case ITEM_VALUE_TYPE_TEXT:
		case ITEM_VALUE_TYPE_LOG:
			if ($trim && mb_strlen($value) > 20) {
				$value = mb_substr($value, 0, 20).'...';
			}

			if ($mapping !== false) {
				$value = $mapping.' ('.$value.')';
			}
			break;
		default:
			$value = applyValueMap($value, $item['valuemapid']);
	}

	return $value;
}

/**
 * Retrieves from DB historical data for items and applies functional calculations.
 * If fails for some reason, returns UNRESOLVED_MACRO_STRING.
 *
 * @param array		$item
 * @param string	$item['value_type']	type of item, allowed: ITEM_VALUE_TYPE_FLOAT and ITEM_VALUE_TYPE_UINT64
 * @param string	$item['itemid']		ID of item
 * @param string	$item['units']		units of item
 * @param string	$function			function to apply to time period from param, allowed: min, max and avg
 * @param string	$parameter			formatted parameter for function, example: "2w" meaning 2 weeks
 *
 * @return string item functional value from history
 */
function getItemFunctionalValue($item, $function, $parameter) {
	// check whether function is allowed
	if (!in_array($function, ['min', 'max', 'avg']) || $parameter === '') {
		return UNRESOLVED_MACRO_STRING;
	}

	$parameter = convertFunctionValue($parameter);

	if (bccomp($parameter, 0) == 0) {
		return UNRESOLVED_MACRO_STRING;
	}

	// allowed item types for min, max and avg function
	$history_tables = [ITEM_VALUE_TYPE_FLOAT => 'history', ITEM_VALUE_TYPE_UINT64 => 'history_uint'];

	if (!array_key_exists($item['value_type'], $history_tables)) {
		return UNRESOLVED_MACRO_STRING;
	}
	else {
		$result = Manager::History()->getAggregatedValue($item, $function, (time() - $parameter));

		if ($result !== null) {
			return convert_units(['value' => $result, 'units' => $item['units']]);
		}
		// no data in history
		else {
			return UNRESOLVED_MACRO_STRING;
		}
	}
}

/**
 * Check if current time is within the given period.
 *
 * @param string $period	time period format: "wd[-wd2],hh:mm-hh:mm"
 * @param int $now			current timestamp
 *
 * @return bool		true - within period, false - out of period
 */
function checkTimePeriod($period, $now) {
	if (sscanf($period, '%d-%d,%d:%d-%d:%d', $d1, $d2, $h1, $m1, $h2, $m2) != 6) {
		if (sscanf($period, '%d,%d:%d-%d:%d', $d1, $h1, $m1, $h2, $m2) != 5) {
			// delay period format is wrong - skip
			return false;
		}
		$d2 = $d1;
	}

	$tm = localtime($now, true);
	$day = ($tm['tm_wday'] == 0) ? 7 : $tm['tm_wday'];
	$sec = SEC_PER_HOUR * $tm['tm_hour'] + SEC_PER_MIN * $tm['tm_min'] + $tm['tm_sec'];

	$sec1 = SEC_PER_HOUR * $h1 + SEC_PER_MIN * $m1;
	$sec2 = SEC_PER_HOUR * $h2 + SEC_PER_MIN * $m2;

	return $d1 <= $day && $day <= $d2 && $sec1 <= $sec && $sec < $sec2;
}

/**
 * Get item minimum delay.
 *
 * @param string $delay
 * @param array $flexible_intervals
 *
 * @return string
 */
function getItemDelay($delay, array $flexible_intervals) {
	$delay = timeUnitToSeconds($delay);

	if ($delay != 0 || !$flexible_intervals) {
		return $delay;
	}

	$min_delay = SEC_PER_YEAR;

	foreach ($flexible_intervals as $flexible_interval) {
		$flexible_interval_parts = explode('/', $flexible_interval);
		$flexible_delay = timeUnitToSeconds($flexible_interval_parts[0]);

		$min_delay = min($min_delay, $flexible_delay);
	}

	return $min_delay;
}

/**
 * Return delay value that is currently applicable
 *
 * @param int $delay					default delay
 * @param array $flexible_intervals		array of intervals in format: "d/wd[-wd2],hh:mm-hh:mm"
 * @param int $now						current timestamp
 *
 * @return int							delay for a current timestamp
 */
function getCurrentDelay($delay, array $flexible_intervals, $now) {
	if (!$flexible_intervals) {
		return $delay;
	}

	$current_delay = -1;

	foreach ($flexible_intervals as $flexible_interval) {
		list($flexible_delay, $flexible_period) = explode('/', $flexible_interval);
		$flexible_delay = (int) $flexible_delay;

		if (($current_delay == -1 || $flexible_delay < $current_delay) && checkTimePeriod($flexible_period, $now)) {
			$current_delay = $flexible_delay;
		}
	}

	if ($current_delay == -1) {
		return $delay;
	}

	return $current_delay;
}

/**
 * Return time of next flexible interval
 *
 * @param array $flexible_intervals  array of intervals in format: "d/wd[-wd2],hh:mm-hh:mm"
 * @param int $now                   current timestamp
 * @param int $next_interval          timestamp of a next interval
 *
 * @return bool                      false if no flexible intervals defined
 */
function getNextDelayInterval(array $flexible_intervals, $now, &$next_interval) {
	if (!$flexible_intervals) {
		return false;
	}

	$next = 0;
	$tm = localtime($now, true);
	$day = ($tm['tm_wday'] == 0) ? 7 : $tm['tm_wday'];
	$sec = SEC_PER_HOUR * $tm['tm_hour'] + SEC_PER_MIN * $tm['tm_min'] + $tm['tm_sec'];

	foreach ($flexible_intervals as $flexible_interval) {
		$flexible_interval_parts = explode('/', $flexible_interval);

		if (sscanf($flexible_interval_parts[1], '%d-%d,%d:%d-%d:%d', $d1, $d2, $h1, $m1, $h2, $m2) != 6) {
			if (sscanf($flexible_interval_parts[1], '%d,%d:%d-%d:%d', $d1, $h1, $m1, $h2, $m2) != 5) {
				continue;
			}
			$d2 = $d1;
		}

		$sec1 = SEC_PER_HOUR * $h1 + SEC_PER_MIN * $m1;
		$sec2 = SEC_PER_HOUR * $h2 + SEC_PER_MIN * $m2;

		// current period
		if ($d1 <= $day && $day <= $d2 && $sec1 <= $sec && $sec < $sec2) {
			if ($next == 0 || $next > $now - $sec + $sec2) {
				// the next second after the current interval's upper bound
				$next = $now - $sec + $sec2;
			}
		}
		// will be active today
		elseif ($d1 <= $day && $d2 >= $day && $sec < $sec1) {
			if ($next == 0 || $next > $now - $sec + $sec1) {
				$next = $now - $sec + $sec1;
			}
		}
		else {
			$nextDay = ($day + 1 <= 7) ? $day + 1 : 1;

			// will be active tomorrow
			if ($d1 <= $nextDay && $nextDay <= $d2) {
				if ($next == 0 || $next > $now - $sec + SEC_PER_DAY + $sec1) {
					$next = $now - $sec + SEC_PER_DAY + $sec1;
				}
			}
			// later in the future
			else {
				$dayDiff = -1;

				if ($day < $d1) {
					$dayDiff = $d1 - $day;
				}
				if ($day >= $d2) {
					$dayDiff = ($d1 + 7) - $day;
				}
				if ($d1 <= $day && $day < $d2) {
					// should never happen, could not deduce day difference
					$dayDiff = -1;
				}
				if ($dayDiff != -1 && ($next == 0 || $next > $now - $sec + SEC_PER_DAY * $dayDiff + $sec1)) {
					$next = $now - $sec + SEC_PER_DAY * $dayDiff + $sec1;
				}
			}
		}
	}

	if ($next != 0) {
		$next_interval = $next;
	}

	return ($next != 0);
}

/**
 * Calculate nextcheck timestamp for an item using flexible intervals.
 *
 * the parameter $flexible_intervals is an array if strings that are in the following format:
 *
 *           +------------[;]<----------+
 *           |                          |
 *         ->+-[d/wd[-wd2],hh:mm-hh:mm]-+
 *
 *         d       - delay (0-n)
 *         wd, wd2 - day of week (1-7)
 *         hh      - hours (0-24)
 *         mm      - minutes (0-59)
 *
 * @param int $seed						seed value applied to delay to spread item checks over the delay period
 * @param string $delay					default delay, can be overridden
 * @param array $flexible_intervals		array of flexible intervals
 * @param int $now						current timestamp
 *
 * @return int
 */
function calculateItemNextCheck($seed, $delay, $flexible_intervals, $now) {
	/*
	 * Try to find the nearest 'nextcheck' value with condition 'now' < 'nextcheck' < 'now' + SEC_PER_YEAR
	 * If it is not possible to check the item within a year, fail.
	 */

	$t = $now;
	$tMax = $now + SEC_PER_YEAR;
	$try = 0;

	while ($t < $tMax) {
		// Calculate 'nextcheck' value for the current interval.
		$currentDelay = getCurrentDelay($delay, $flexible_intervals, $t);

		if ($currentDelay != 0) {
			$nextCheck = $currentDelay * floor($t / $currentDelay) + ($seed % $currentDelay);

			if ($try == 0) {
				while ($nextCheck <= $t) {
					$nextCheck += $currentDelay;
				}
			}
			else {
				while ($nextCheck < $t) {
					$nextCheck += $currentDelay;
				}
			}
		}
		else {
			$nextCheck = ZBX_JAN_2038;
		}

		/*
		 * Is 'nextcheck' < end of the current interval and the end of the current interval
		 * is the beginning of the next interval - 1.
		 */
		if (getNextDelayInterval($flexible_intervals, $t, $nextInterval) && $nextCheck >= $nextInterval) {
			// 'nextcheck' is beyond the current interval.
			$t = $nextInterval;
			$try++;
		}
		else {
			break;
		}
	}

	return $nextCheck;
}

/*
 * Description:
 *	Function returns true if http items exists in the $items array.
 *	The array should contain a field 'type'
 */
function httpItemExists($items) {
	foreach ($items as $item) {
		if ($item['type'] == ITEM_TYPE_HTTPTEST) {
			return true;
		}
	}
	return false;
}

function getParamFieldNameByType($itemType) {
	switch ($itemType) {
		case ITEM_TYPE_SSH:
		case ITEM_TYPE_TELNET:
		case ITEM_TYPE_JMX:
			return 'params_es';
		case ITEM_TYPE_DB_MONITOR:
			return 'params_ap';
		case ITEM_TYPE_CALCULATED:
			return 'params_f';
		default:
			return 'params';
	}
}

function getParamFieldLabelByType($itemType) {
	switch ($itemType) {
		case ITEM_TYPE_SSH:
		case ITEM_TYPE_TELNET:
		case ITEM_TYPE_JMX:
			return _('Executed script');
		case ITEM_TYPE_DB_MONITOR:
			return _('SQL query');
		case ITEM_TYPE_CALCULATED:
			return _('Formula');
		default:
			return 'params';
	}
}

/**
 * Get either one or all item preprocessing types. If grouped set to true, returns group labels. Returns empty string if
 * no specific type is found.
 *
 * Usage examples:
 *    - get_preprocessing_types()              Returns array as defined.
 *    - get_preprocessing_types(4)             Returns string: 'Trim'.
 *    - get_preprocessing_types(<wrong type>)  Returns an empty string: ''.
 *    - get_preprocessing_types(null, false)   Returns subarrays in one array maintaining index:
 *                                               [5] => Regular expression
 *                                               [4] => Trim
 *                                               [2] => Right trim
 *                                               [3] => Left trim
 *                                               [11] => XML XPath
 *                                               [12] => JSON Path
 *                                               [1] => Custom multiplier
 *                                               [9] => Simple change
 *                                               [10] => Speed per second
 *                                               [6] => Boolean to decimal
 *                                               [7] => Octal to decimal
 *                                               [8] => Hexadecimal to decimal
 *
 * @param int  $type     Item preprocessing type.
 * @param bool $grouped  Group label flag.
 *
 * @return mixed
 */
function get_preprocessing_types($type = null, $grouped = true) {
	$groups = [
		[
			'label' => _('Text'),
			'types' => [
				ZBX_PREPROC_REGSUB => _('Regular expression'),
				ZBX_PREPROC_TRIM => _('Trim'),
				ZBX_PREPROC_RTRIM => _('Right trim'),
				ZBX_PREPROC_LTRIM => _('Left trim')
			]
		],
		[
			'label' => _('Structured data'),
			'types' => [
				ZBX_PREPROC_XPATH => _('XML XPath'),
				ZBX_PREPROC_JSONPATH => _('JSON Path')
			]
		],
		[
			'label' => _('Arithmetic'),
			'types' => [
				ZBX_PREPROC_MULTIPLIER => _('Custom multiplier')
			]
		],
		[
			'label' => _x('Change', 'noun'),
			'types' => [
				ZBX_PREPROC_DELTA_VALUE => _('Simple change'),
				ZBX_PREPROC_DELTA_SPEED => _('Change per second')
			]
		],
		[
			'label' => _('Numeral systems'),
			'types' => [
				ZBX_PREPROC_BOOL2DEC => _('Boolean to decimal'),
				ZBX_PREPROC_OCT2DEC => _('Octal to decimal'),
				ZBX_PREPROC_HEX2DEC => _('Hexadecimal to decimal')
			]
		]
	];

	if ($type !== null) {
		foreach ($groups as $group) {
			if (array_key_exists($type, $group['types'])) {
				return $group['types'][$type];
			}
		}

		return '';
	}
	elseif ($grouped) {
		return $groups;
	}
	else {
		$types = [];

		foreach ($groups as $group) {
			$types += $group['types'];
		}

		return $types;
	}
}

/*
 * Quoting $param if it contain special characters.
 *
 * @param string $param
 * @param bool   $forced
 *
 * @return string
 */
function quoteItemKeyParam($param, $forced = false) {
	if (!$forced) {
		if (!isset($param[0]) || ($param[0] != '"' && false === strpbrk($param, ',]'))) {
			return $param;
		}
	}

	return '"'.str_replace('"', '\\"', $param).'"';
}

/**
 * Expands item name and for dependent item master item name.
 *
 * @param array  $items        Array of items.
 * @param string $data_source  'items' or 'itemprototypes'.
 *
 * @return array
 */
function expandItemNamesWithMasterItems($items, $data_source) {
	$items = CMacrosResolverHelper::resolveItemNames($items);
	$itemids = [];
	$master_itemids = [];

	foreach ($items as $item_index => &$item) {
		if ($item['type'] == ITEM_TYPE_DEPENDENT) {
			$master_itemids[$item['master_itemid']] = true;
		}

		// The "source" is required to tell the frontend where the link should point at - item or item prototype.
		$item['source'] = $data_source;
		$itemids[$item_index] = $item['itemid'];
	}
	unset($item);

	$master_itemids = array_diff(array_keys($master_itemids), $itemids);

	if ($master_itemids) {
		$options = [
			'output' => ['itemid', 'type', 'hostid', 'name', 'key_'],
			'itemids' => $master_itemids,
			'editable' => true,
			'preservekeys' => true
		];
		$master_items = API::Item()->get($options + ['webitems' => true]);

		foreach ($master_items as &$master_item) {
			$master_item['source'] = 'items';
		}
		unset($master_item);

		$master_item_prototypes = API::ItemPrototype()->get($options);

		foreach ($master_item_prototypes as &$master_item_prototype) {
			$master_item_prototype['source'] = 'itemprototypes';
		}
		unset($master_item_prototype);

		$master_items = CMacrosResolverHelper::resolveItemNames($master_items + $master_item_prototypes);
	}

	foreach ($items as &$item) {
		if ($item['type'] == ITEM_TYPE_DEPENDENT) {
			$master_itemid = $item['master_itemid'];
			$items_index = array_search($master_itemid, $itemids);

			$item['master_item'] = [
				'itemid' => $master_itemid,
				'name_expanded' => ($items_index === false)
					? $master_items[$master_itemid]['name_expanded']
					: $items[$items_index]['name_expanded'],
				'type' => ($items_index === false)
					? $master_items[$master_itemid]['type']
					: $items[$items_index]['type'],
				'source' => ($items_index === false)
					? $master_items[$master_itemid]['source']
					: $items[$items_index]['source'],
			];
		}
	}
	unset($item);

	return $items;
}

/**
 * Returns an array of allowed item types for "Check now" functionality.
 *
 * @return array
 */
function checkNowAllowedTypes() {
	return [
		ITEM_TYPE_ZABBIX,
		ITEM_TYPE_SNMPV1,
		ITEM_TYPE_SIMPLE,
		ITEM_TYPE_SNMPV2C,
		ITEM_TYPE_INTERNAL,
		ITEM_TYPE_SNMPV3,
		ITEM_TYPE_AGGREGATE,
		ITEM_TYPE_EXTERNAL,
		ITEM_TYPE_DB_MONITOR,
		ITEM_TYPE_IPMI,
		ITEM_TYPE_SSH,
		ITEM_TYPE_TELNET,
		ITEM_TYPE_CALCULATED,
		ITEM_TYPE_JMX,
		ITEM_TYPE_HTTPAGENT
	];
}<|MERGE_RESOLUTION|>--- conflicted
+++ resolved
@@ -1017,20 +1017,13 @@
  * @param array  $groupids
  * @param string $application      IDs of applications to filter items by.
  * @param int    $viewMode
-<<<<<<< HEAD
- * @param bool   $fullscreen       Display mode.
  * @param int    $show_suppressed  Whether to show suppressed problems.
  *
  * @return CTableInfo
  */
-function getItemsDataOverview(array $groupids, $application, $viewMode, $fullscreen = false,
+
+function getItemsDataOverview(array $groupids, $application, $viewMode,
 		$show_suppressed = ZBX_PROBLEM_SUPPRESSED_TRUE) {
-=======
- *
- * @return CTableInfo
- */
-function getItemsDataOverview(array $groupids, $application, $viewMode) {
->>>>>>> 52bf72e3
 	// application filter
 	if ($application !== '') {
 		$applicationids = array_keys(API::Application()->get([
