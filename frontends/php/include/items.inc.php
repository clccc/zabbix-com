<?php
/*
** ZABBIX
** Copyright (C) 2000-2010 SIA Zabbix
**
** This program is free software; you can redistribute it and/or modify
** it under the terms of the GNU General Public License as published by
** the Free Software Foundation; either version 2 of the License, or
** (at your option) any later version.
**
** This program is distributed in the hope that it will be useful,
** but WITHOUT ANY WARRANTY; without even the implied warranty of
** MERCHANTABILITY or FITNESS FOR A PARTICULAR PURPOSE.  See the
** GNU General Public License for more details.
**
** You should have received a copy of the GNU General Public License
** along with this program; if not, write to the Free Software
** Foundation, Inc., 675 Mass Ave, Cambridge, MA 02139, USA.
**/
?>
<?php

/*
 * Function: get_item_logtype_description
 *
 * Description:
 *	 convert windows events type constant in to the string representation
 *
 * Author:
 *	 Alexander Vladishev
 *
 * Comments:
 *
 */
	function get_item_logtype_description($logtype){
		switch ($logtype){
			case ITEM_LOGTYPE_INFORMATION:		return S_INFORMATION;
			case ITEM_LOGTYPE_WARNING:		return S_WARNING;
			case ITEM_LOGTYPE_ERROR:		return S_ERROR;
			case ITEM_LOGTYPE_FAILURE_AUDIT:	return S_FAILURE_AUDIT;
			case ITEM_LOGTYPE_SUCCESS_AUDIT:	return S_SUCCESS_AUDIT;
			default:				return S_UNKNOWN;
		}
	}

/*
 * Function: get_item_logtype_style
 *
 * Description:
 *	 convert windows events type constant in to the CSS style name
 *
 * Author:
 *	 Alexander Vladishev
 *
 * Comments:
 *
 */
	function get_item_logtype_style($logtype){
		switch($logtype){
			case ITEM_LOGTYPE_INFORMATION:		return 'information';
			case ITEM_LOGTYPE_WARNING:		return 'warning';
			case ITEM_LOGTYPE_ERROR:		return 'high';
			case ITEM_LOGTYPE_FAILURE_AUDIT:	return 'high';
			case ITEM_LOGTYPE_SUCCESS_AUDIT:	return 'information';
			default:				return 'normal';
		}
	}

/*
 * Function: item_type2str
 *
 * Description:
 *     Represent integer value of item type as string
 *
 * Author:
 *     Eugene Grigorjev (eugene.grigorjev@zabbix.com)
 *
 * Comments:
 *
 */
	function item_type2str($type){
		switch($type){
			case ITEM_TYPE_ZABBIX:		$type = S_ZABBIX_AGENT;			break;
			case ITEM_TYPE_SNMPV1:		$type = S_SNMPV1_AGENT;			break;
			case ITEM_TYPE_TRAPPER:		$type = S_ZABBIX_TRAPPER;		break;
			case ITEM_TYPE_SIMPLE:		$type = S_SIMPLE_CHECK;			break;
			case ITEM_TYPE_SNMPV2C:		$type = S_SNMPV2_AGENT;			break;
			case ITEM_TYPE_INTERNAL:	$type = S_ZABBIX_INTERNAL;		break;
			case ITEM_TYPE_SNMPV3:		$type = S_SNMPV3_AGENT;			break;
			case ITEM_TYPE_ZABBIX_ACTIVE:	$type = S_ZABBIX_AGENT_ACTIVE;		break;
			case ITEM_TYPE_AGGREGATE:	$type = S_ZABBIX_AGGREGATE;		break;
			case ITEM_TYPE_HTTPTEST:	$type = S_WEB_MONITORING;		break;
			case ITEM_TYPE_EXTERNAL:	$type = S_EXTERNAL_CHECK;		break;
			case ITEM_TYPE_DB_MONITOR:	$type = S_ZABBIX_DATABASE_MONITOR;	break;
			case ITEM_TYPE_IPMI:		$type = S_IPMI_AGENT;			break;
			case ITEM_TYPE_SSH:		$type = S_SSH_AGENT;			break;
			case ITEM_TYPE_TELNET:		$type = S_TELNET_AGENT;			break;
			case ITEM_TYPE_CALCULATED:	$type = S_CALCULATED;			break;
			default:$type = S_UNKNOWN;			break;
		}
	return $type;
	}

	/*
	 * Function: item_value_type2str
	 *
	 * Description:
	 *     Represent integer value of item value type as string
	 *
	 * Author:
	 *     Eugene Grigorjev (eugene.grigorjev@zabbix.com)
	 *
	 * Comments:
	 *
	 */
	function item_value_type2str($value_type){
		switch($value_type){
			case ITEM_VALUE_TYPE_UINT64:	$value_type = S_NUMERIC_UNSIGNED;		break;
			case ITEM_VALUE_TYPE_FLOAT:	$value_type = S_NUMERIC_FLOAT;		break;
			case ITEM_VALUE_TYPE_STR:	$value_type = S_CHARACTER;		break;
			case ITEM_VALUE_TYPE_LOG:	$value_type = S_LOG;			break;
			case ITEM_VALUE_TYPE_TEXT:	$value_type = S_TEXT;			break;
			default:$value_type = S_UNKNOWN;			break;
		}
	return $value_type;
	}

	/*
	 * Function: item_data_type2str
	 *
	 * Description:
	 *     Represent integer value of item data type as string
	 *
	 * Author:
	 *     Eugene Grigorjev (eugene.grigorjev@zabbix.com)
	 *
	 * Comments:
	 *
	 */
	function item_data_type2str($data_type){
		switch($data_type){
			case ITEM_DATA_TYPE_DECIMAL:		$data_type = S_DECIMAL;		break;
			case ITEM_DATA_TYPE_OCTAL:		$data_type = S_OCTAL;		break;
			case ITEM_DATA_TYPE_HEXADECIMAL:	$data_type = S_HEXADECIMAL;	break;
			default:$data_type = S_UNKNOWN;		break;
		}
	return $data_type;
	}

	/*
	 * Function: item_status2str
	 *
	 * Description:
	 *     Represent integer value of item status as string
	 *
	 * Author:
	 *     Eugene Grigorjev (eugene.grigorjev@zabbix.com)
	 *
	 * Comments:
	 *
	 */
	function	item_status2str($status){
		switch($status){
			case ITEM_STATUS_ACTIVE:	$status = S_ACTIVE;		break;
			case ITEM_STATUS_DISABLED:	$status = S_DISABLED;		break;
			case ITEM_STATUS_NOTSUPPORTED:	$status = S_NOT_SUPPORTED;	break;
			default:
				$status = S_UNKNOWN;		break;
		}
	return $status;
	}

	/*
	 * Function: item_status2style
	 *
	 * Description:
	 *     Represent integer value of item status as CSS style name
	 *
	 * Author:
	 *     Eugene Grigorjev (eugene.grigorjev@zabbix.com)
	 *
	 * Comments:
	 *
	 */
	function	item_status2style($status){
		switch($status){
			case ITEM_STATUS_ACTIVE:	$status = 'off';	break;
			case ITEM_STATUS_DISABLED:	$status = 'on';		break;
			case ITEM_STATUS_NOTSUPPORTED:
			default:
				$status = 'unknown';	break;
		}
	return $status;
	}
	# Update Item definition for selected group

	function update_item_in_group($groupid,$itemid,$item){
/*		$description,$key,$hostid,$delay,$history,$status,$type,$snmp_community,$snmp_oid,$value_type,$trapper_hosts,$snmp_port,$units,$multiplier,$delta,$snmpv3_securityname,$snmpv3_securitylevel,$snmpv3_authpassphrase,$snmpv3_privpassphrase,$formula,$trends,$logtimefmt,$valuemapid,$delay_flex,$params,$ipmi_sensor,$applications)
//*/
		$sql='SELECT i.itemid,i.hostid '.
				' FROM hosts_groups hg,items i '.
				' WHERE hg.groupid='.$groupid.
					' and i.key_='.zbx_dbstr($item['key_']).
					' and hg.hostid=i.hostid';
		$result=DBSelect($sql);
		while($row=DBfetch($result)){
			$item['hostid'] = $row['hostid'];
			update_item($row['itemid'],$item);
		}
	return true;
	}

// Delete Item definition from selected group
	function delete_item_from_group($groupid,$itemid){
		if(!isset($itemid)){
			return 0;
		}

		$item=get_item_by_itemid($itemid);
		if(!$item){
			return 0;
		}

		$del_items = array();
		$sql='SELECT i.itemid '.
			' FROM hosts_groups hg,items i'.
			' WHERE hg.groupid='.$groupid.
				' AND i.key_='.zbx_dbstr($item["key_"]).
				' AND hg.hostid=i.hostid';
		$result=DBSelect($sql);
		while($row=DBfetch($result)){
			$del_items[$row['itemid']] = $row['itemid'];
		}
		if(!empty($del_items)){
			delete_item($del_items);
		}
	return 1;
	}

	# Add Item definition to selected group

	function add_item_to_group($groupid,$item){
/*	$description,$key,$hostid,$delay,$history,$status,$type,$snmp_community,$snmp_oid,$value_type,$trapper_hosts,$snmp_port,$units,$multiplier,$delta,$snmpv3_securityname,$snmpv3_securitylevel,$snmpv3_authpassphrase,$snmpv3_privpassphrase,$formula,$trends,$logtimefmt,$valuemapid,$delay_flex,$params,$ipmi_sensor,$applications)
//*/
		$sql='SELECT hostid FROM hosts_groups WHERE groupid='.$groupid;
		$result=DBSelect($sql);
		while($row=DBfetch($result)){
			$item['hostid'] = $row['hostid'];
			add_item($item);
		}
	return true;
	}

	/******************************************************************************
	 *                                                                            *
	 * Comments: !!! Don't forget sync code with C !!!                            *
	 *                                                                            *
	 ******************************************************************************/
	function add_item($item){
/*
		$item = array('description','key','hostid','delay','history','status','type',
		'snmp_community','snmp_oid','value_type','trapper_hosts','snmp_port','units','multiplier','delta',
		'snmpv3_securityname','snmpv3_securitylevel','snmpv3_authpassphrase','snmpv3_privpassphrase',
		'formula','trends','logtimefmt','valuemapid','delay_flex','params','ipmi_sensor','applications','templateid');
//*/

		$item_db_fields = array(
				'description'		=> null,
				'key_'			=> null,
				'hostid'		=> null,
				'delay'			=> 60,
				'history'		=> 7,
				'status'		=> ITEM_STATUS_ACTIVE,
				'type'			=> ITEM_TYPE_ZABBIX,
				'snmp_community'	=> '',
				'snmp_oid'		=> '',
				'value_type'		=> ITEM_VALUE_TYPE_STR,
				'data_type'		=> ITEM_DATA_TYPE_DECIMAL,
				'trapper_hosts'		=> 'localhost',
				'snmp_port'		=> 161,
				'units'			=> '',
				'multiplier'		=> 0,
				'delta'			=> 0,
				'snmpv3_securityname'	=> '',
				'snmpv3_securitylevel'	=> 0,
				'snmpv3_authpassphrase'	=> '',
				'snmpv3_privpassphrase'	=> '',
				'formula'		=> 0,
				'trends'		=> 365,
				'logtimefmt'		=> '',
				'valuemapid'		=> 0,
				'delay_flex'		=> '',
				'authtype'		=> 0,
				'username'		=> '',
				'password'		=> '',
				'publickey'		=> '',
				'privatekey'		=> '',
				'params'		=> '',
				'ipmi_sensor'		=> '',
				'applications'		=> array(),
				'templateid'		=> 0);

		if(!check_db_fields($item_db_fields, $item)){
			error(S_INCORRECT_ARGUMENTS_PASSED_TO_FUNCTION.SPACE.'[add_item]');
			return false;
		}

		$host=get_host_by_hostid($item['hostid']);
		if(!$host){
			return false;
		}

		if(($i = array_search(0,$item['applications'])) !== FALSE)
			unset($item['applications'][$i]);

		if(!preg_match('/^'.ZBX_PREG_ITEM_KEY_FORMAT.'$/u', $item['key_']) ){
			error(S_INCORRECT_KEY_FORMAT.SPACE."'key_name[param1,param2,...]'");
			return false;
		}

		if(($item['type'] == ITEM_TYPE_DB_MONITOR && $item['key_'] == 'db.odbc.select[<unique short description>]') ||
		   ($item['type'] == ITEM_TYPE_SSH && $item['key_'] == 'ssh.run[<unique short description>,<ip>,<port>,<encoding>]') ||
		   ($item['type'] == ITEM_TYPE_TELNET && $item['key_'] == 'telnet.run[<unique short description>,<ip>,<port>,<encoding>]')) {
		   	error(S_ITEMS_CHECK_KEY_DEFAULT_EXAMPLE_PASSED);
		   	return false;
		}

		$res = calculate_item_nextcheck(0, $item['type'], $item['delay'], $item['delay_flex'], time());
		if ($res['delay'] == SEC_PER_YEAR && $item['type'] != ITEM_TYPE_ZABBIX_ACTIVE && $item['type'] != ITEM_TYPE_TRAPPER){
			error(S_ITEM_WILL_NOT_BE_REFRESHED_PLEASE_ENTER_A_CORRECT_UPDATE_INTERVAL);
			return FALSE;
		}

		if(($item['snmp_port']<1 || $item['snmp_port']>65535) && in_array($item['type'],array(ITEM_TYPE_SNMPV1,ITEM_TYPE_SNMPV2C,ITEM_TYPE_SNMPV3))){
			error(S_INVALID_SNMP_PORT);
			return FALSE;
		}

		if(preg_match('/^(log|logrt|eventlog)\[/', $item['key_']) && ($item['value_type'] != ITEM_VALUE_TYPE_LOG)){
			error(S_TYPE_INFORMATION_BUST_LOG_FOR_LOG_KEY);
			return FALSE;
		}

		if($item['value_type'] == ITEM_VALUE_TYPE_STR){
			$item['delta']=0;
		}

		if ($item['value_type'] != ITEM_VALUE_TYPE_UINT64) {
			$item['data_type'] = 0;
		}

		if(($item['type'] == ITEM_TYPE_AGGREGATE) && ($item['value_type'] != ITEM_VALUE_TYPE_FLOAT)){
			error(S_VALUE_TYPE_MUST_FLOAT_FOR_AGGREGATE_ITEMS);
			return FALSE;
		}

		if($item['type'] == ITEM_TYPE_AGGREGATE){
			/* grpfunc['group','key','itemfunc','numeric param'] */
			if(preg_match('/^((.)*)(\[\"((.)*)\"\,\"((.)*)\"\,\"((.)*)\"\,\"([0-9]+)\"\])$/i', $item['key_'], $arr)){
				$g=$arr[1];
				if(!str_in_array($g,array("grpmax","grpmin","grpsum","grpavg"))){
					error(S_GROUP_FUNCTION.SPACE."[$g]".SPACE.S_IS_NOT_ONE_OF.SPACE."[grpmax, grpmin, grpsum, grpavg]");
					return FALSE;
				}
				// Group
				$g=$arr[4];
				// Key
				$g=$arr[6];
				// Item function
				$g=$arr[8];
				if(!str_in_array($g,array('last', 'min', 'max', 'avg', 'sum','count'))){
					error(S_ITEM_FUNCTION.SPACE.'['.$g.']'.SPACE.S_IS_NOT_ONE_OF.SPACE.'[last, min, max, avg, sum, count]');
					return FALSE;
				}
				// Parameter
				$g=$arr[10];
			}
			else{
				error(S_KEY_DOES_NOT_MATCH.SPACE.'grpfunc["group","key","itemfunc","numeric param"]');
				return FALSE;
			}
		}

		$sql = 'SELECT itemid, hostid, templateid '.
				' FROM items '.
				' WHERE hostid='.$item['hostid'].
					' AND key_='.zbx_dbstr($item['key_']);
		$db_item = DBfetch(DBselect($sql));
		if($db_item && (($item['templateid'] == 0) || (($db_item['templateid'] != 0) && ($item['templateid'] != 0) && ($item['templateid'] != $db_item['templateid'])))){
			error(S_AN_ITEM_WITH_THE_KEY.SPACE.'['.$item['key_'].']'.SPACE.S_ALREADY_EXISTS_FOR_HOST_SMALL.SPACE.'['.$host['host'].'].'.SPACE.S_THE_KEY_MUST_BE_UNIQUE);
			return FALSE;
		}
		else if ($db_item && $item['templateid'] != 0){
			$item['hostid'] = $db_item['hostid'];
			$item['applications'] = get_same_applications_for_host($item['applications'], $db_item['hostid']);

			$result = update_item($db_item['itemid'], $item);

			return $result;
		}

		//validating item key
		$checkResult = check_item_key($item['key_']);
		if(!$checkResult['valid']){
			error(S_ERROR_IN_ITEM_KEY.SPACE.$checkResult['description']);
			return false;
		}

		// first add mother item
		$itemid=get_dbid('items','itemid');
		$result=DBexecute('INSERT INTO items '.
				' (itemid,description,key_,hostid,delay,history,status,type,'.
					'snmp_community,snmp_oid,value_type,data_type,trapper_hosts,'.
					'snmp_port,units,multiplier,'.
					'delta,snmpv3_securityname,snmpv3_securitylevel,snmpv3_authpassphrase,'.
					'snmpv3_privpassphrase,formula,trends,logtimefmt,valuemapid,'.
					'delay_flex,params,ipmi_sensor,templateid,authtype,username,password,publickey,privatekey)'.
			' VALUES ('.$itemid.','.zbx_dbstr($item['description']).','.zbx_dbstr($item['key_']).','.(!$item['hostid']? '0':$item['hostid']).','.
						(!$item['delay']? '0':$item['delay']).','.(!$item['history']? '0':$item['history']).','.(!$item['status']? '0':$item['status']).','.(!$item['type']? '0':$item['type']).','.
						zbx_dbstr($item['snmp_community']).','.zbx_dbstr($item['snmp_oid']).','.(!$item['value_type']? '0':$item['value_type']).','.(!$item['data_type']? '0':$item['data_type']).','.
						zbx_dbstr($item['trapper_hosts']).','.$item['snmp_port'].','.zbx_dbstr($item['units']).','.(!$item['multiplier'] ? '0':$item['multiplier']).','.
						intval($item['delta']).','.zbx_dbstr($item['snmpv3_securityname']).','.intval($item['snmpv3_securitylevel']).','.
						zbx_dbstr($item['snmpv3_authpassphrase']).','.zbx_dbstr($item['snmpv3_privpassphrase']).','.
						zbx_dbstr($item['formula']).','.(!$item['trends'] ? '0':$item['trends']).','.zbx_dbstr($item['logtimefmt']).','.(!$item['valuemapid'] ? '0':$item['valuemapid']).','.
						zbx_dbstr($item['delay_flex']).','.zbx_dbstr($item['params']).','.
						zbx_dbstr($item['ipmi_sensor']).','.$item['templateid'].','.intval($item['authtype']).','.
						zbx_dbstr($item['username']).','.zbx_dbstr($item['password']).','.
						zbx_dbstr($item['publickey']).','.zbx_dbstr($item['privatekey']).')'
			);

		if ($result)
			add_audit_ext(AUDIT_ACTION_ADD, AUDIT_RESOURCE_ITEM, $itemid, $host['host'].':'.$item['description'], NULL, NULL, NULL);
		else
			return $result;

		foreach($item['applications'] as $key => $appid){
			$itemappid=get_dbid('items_applications','itemappid');
			DBexecute('INSERT INTO items_applications (itemappid,itemid,applicationid) VALUES('.$itemappid.','.$itemid.','.$appid.')');
		}

		info(S_ADDED_NEW_ITEM.SPACE.$host['host'].':'.$item['key_']);

// add items to child hosts

		$db_hosts = get_hosts_by_templateid($host['hostid']);
		while($db_host = DBfetch($db_hosts)){
// recursion
			$item['hostid'] = $db_host['hostid'];
			$item['applications'] = get_same_applications_for_host($item['applications'], $db_host['hostid']);
			$item['templateid'] = $itemid;

			$result = add_item($item);
			if(!$result) break;
		}

		if($result)
			return $itemid;

		if($item['templateid'] == 0){
			delete_item($itemid);
		}

	return $result;
	}

// Update Item status

	function update_item_status($itemids, $status){
		zbx_value2array($itemids);
		$result = true;

		$db_items = DBselect('SELECT * FROM items WHERE '.DBcondition('itemid',$itemids));
		while($row = DBfetch($db_items)){
			$old_status=$row['status'];

			if($status != $old_status){
/*				unset($itemids[$row['itemid']]);*/
				if ($status==ITEM_STATUS_ACTIVE)
					$sql='UPDATE items SET status='.$status.",error='' ".
						' WHERE itemid='.$row['itemid'];
				else
					$sql='UPDATE items SET status='.$status.
						' WHERE itemid='.$row['itemid'];

				$result &= DBexecute($sql);
				if ($result){
					$host=get_host_by_hostid($row['hostid']);
					$item_new = get_item_by_itemid($row['itemid']);
					add_audit_ext(AUDIT_ACTION_UPDATE, AUDIT_RESOURCE_ITEM, $row['itemid'], $host['host'].':'.$row['description'], 'items', $row, $item_new);
				}
			}
		}
/*		if(!empty($itemids)){
			update_trigger_value_to_unknown_by_itemid($itemids);

			if($status==ITEM_STATUS_ACTIVE)
				$sql='UPDATE items SET status='.$status.",error='' ".
					' WHERE '.DBcondition('itemid',$itemids);
			else
				$sql='UPDATE items SET status='.$status.
					' WHERE '.DBcondition('itemid',$itemids);

			$result = DBexecute($sql);
		}*/

	return $result;
	}

	/******************************************************************************
	 *                                                                            *
	 * Comments: !!! Don't forget sync code with C !!!                            *
	 *                                                                            *
	 ******************************************************************************/
	function update_item($itemid,$item){
/*
		$item = array('description','key','hostid','delay','history','status','type',
		'snmp_community','snmp_oid','value_type','trapper_hosts','snmp_port','units','multiplier','delta',
		'snmpv3_securityname','snmpv3_securitylevel','snmpv3_authpassphrase','snmpv3_privpassphrase',
		'formula','trends','logtimefmt','valuemapid','delay_flex','params','ipmi_sensor','applications','templateid');
*/
		$upd_app = ((isset($item['applications'])) && !is_null($item['applications']));
		$item_in_params = $item;

		$item_data = get_item_by_itemid_limited($itemid);
		$item_data['applications'] = get_applications_by_itemid($itemid);

		if(!check_db_fields($item_data, $item)){
			error(S_INCORRECT_ARGUMENTS_PASSED_TO_FUNCTION.SPACE.'[update_item]');
			return false;
		}

		$host = get_host_by_hostid($item['hostid']);

		if(($i = array_search(0,$item['applications'])) !== FALSE) unset($item['applications'][$i]);

		if( !preg_match('/^'.ZBX_PREG_ITEM_KEY_FORMAT.'$/u', $item['key_']) ){
			error(S_INCORRECT_KEY_FORMAT.SPACE."'key_name[param1,param2,...]'");
			return false;
		}

		if(($item['type'] == ITEM_TYPE_DB_MONITOR && $item['key_'] == 'db.odbc.select[<unique short description>]') ||
		   ($item['type'] == ITEM_TYPE_SSH && $item['key_'] == 'ssh.run[<unique short description>,<ip>,<port>,<encoding>]') ||
		   ($item['type'] == ITEM_TYPE_TELNET && $item['key_'] == 'telnet.run[<unique short description>,<ip>,<port>,<encoding>]')) {
		   	error(S_ITEMS_CHECK_KEY_DEFAULT_EXAMPLE_PASSED);
			return false;
		}

		$res = calculate_item_nextcheck(0, $item['type'], $item['delay'], $item['delay_flex'], time());
		if ($res['delay'] == SEC_PER_YEAR && $item['type'] != ITEM_TYPE_ZABBIX_ACTIVE && $item['type'] != ITEM_TYPE_TRAPPER){
			error(S_ITEM_WILL_NOT_BE_REFRESHED_PLEASE_ENTER_A_CORRECT_UPDATE_INTERVAL);
			return FALSE;
		}

		if(($item['snmp_port'] < 1 || $item['snmp_port'] > 65535) && in_array($item['type'], array(ITEM_TYPE_SNMPV1,ITEM_TYPE_SNMPV2C,ITEM_TYPE_SNMPV3))){
			error(S_INVALID_SNMP_PORT);
			return FALSE;
		}

		if($item['value_type'] == ITEM_VALUE_TYPE_STR){
			$item['delta']=0;
		}

		if(preg_match('/^(log|logrt|eventlog)\[/', $item['key_']) && ($item['value_type'] != ITEM_VALUE_TYPE_LOG)){
			error(S_TYPE_INFORMATION_BUST_LOG_FOR_LOG_KEY);
			return FALSE;
		}

		if($item['value_type'] != ITEM_VALUE_TYPE_UINT64) {
			$item['data_type'] = 0;
		}

		$sql = 'SELECT itemid, hostid, templateid '.
				' FROM items '.
				' WHERE hostid='.$item['hostid'].
					' AND itemid<>'.$itemid.
					' AND key_='.zbx_dbstr($item['key_']);
		$db_item = DBfetch(DBselect($sql));
		if($db_item && (($db_item['templateid'] != 0) || ($item['templateid'] == 0))){
			error(S_AN_ITEM_WITH_THE_KEY.SPACE.'['.$item['key_'].']'.SPACE.S_ALREADY_EXISTS_FOR_HOST_SMALL.SPACE.'['.$host['host'].'].'.SPACE.S_THE_KEY_MUST_BE_UNIQUE);
			return FALSE;
		}
// first update child items
		$db_tmp_items = DBselect('SELECT itemid, hostid FROM items WHERE templateid='.$itemid);
		while($db_tmp_item = DBfetch($db_tmp_items)){
			$child_item_params = $item_in_params;

			$child_item_params['hostid'] = $db_tmp_item['hostid'];
			$child_item_params['templateid'] = $itemid;

			if($upd_app){
				$child_item_params['applications'] = get_same_applications_for_host($item['applications'], $db_tmp_item['hostid']);
			}
			else{
				$child_item_params['applications'] = null;
			}

			if(!check_db_fields($db_tmp_item, $child_item_params)){
				error(S_INCORRECT_ARGUMENTS_PASSED_TO_FUNCTION.SPACE.'[update_item]');
				return false;
			}

			$result = update_item($db_tmp_item['itemid'], $child_item_params);		// recursion!!!

			if(!$result)
				return $result;
		}

		if($db_item && $item['templateid'] != 0){
			$result = delete_item($db_item['itemid']);
			if(!$result) {
				error(S_CANNOT_UPDATE_ITEM.SPACE."'".$host["host"].':'.$item['key_']."'");
				return FALSE;
			}
		}

		//validating item key
		$checkResult = check_item_key($item['key_']);
		if(!$checkResult['valid']){
			error(S_ERROR_IN_ITEM_KEY.SPACE.$checkResult['description']);
			return false;
		}

		$item_old = get_item_by_itemid($itemid);
		DBexecute('UPDATE items SET lastlogsize=0, mtime=0 WHERE itemid='.$itemid.' AND key_<>'.zbx_dbstr($item['key_']));

		if($upd_app){
			$result = DBexecute('DELETE FROM items_applications WHERE itemid='.$itemid);
			foreach($item['applications'] as $appid){
				$itemappid=get_dbid('items_applications','itemappid');
				DBexecute('INSERT INTO items_applications (itemappid,itemid,applicationid) VALUES ('.$itemappid.','.$itemid.','.$appid.')');
			}
		}

		if($item['status'] == ITEM_STATUS_ACTIVE)
			DBexecute("UPDATE items SET error='' WHERE itemid=".$itemid.' and status<>'.$item['status']);

		$result=DBexecute(
			'UPDATE items '.
			' SET description='.zbx_dbstr($item['description']).','.
				'key_='.zbx_dbstr($item['key_']).','.
				'hostid='.$item['hostid'].','.
				'delay='.$item['delay'].','.
				'history='.$item['history'].','.
				'type='.$item['type'].','.
				'snmp_community='.zbx_dbstr($item['snmp_community']).','.
				'snmp_oid='.zbx_dbstr($item['snmp_oid']).','.
				'value_type='.$item['value_type'].','.
				'data_type='.$item['data_type'].','.
				'trapper_hosts='.zbx_dbstr($item['trapper_hosts']).','.
				'snmp_port='.$item['snmp_port'].','.
				'units='.zbx_dbstr($item['units']).','.
				'multiplier='.$item['multiplier'].','.
				'delta='.$item['delta'].','.
				'snmpv3_securityname='.zbx_dbstr($item['snmpv3_securityname']).','.
				'snmpv3_securitylevel='.$item['snmpv3_securitylevel'].','.
				'snmpv3_authpassphrase='.zbx_dbstr($item['snmpv3_authpassphrase']).','.
				'snmpv3_privpassphrase='.zbx_dbstr($item['snmpv3_privpassphrase']).','.
				'formula='.zbx_dbstr($item['formula']).','.
				'trends='.$item['trends'].','.
				'logtimefmt='.zbx_dbstr($item['logtimefmt']).','.
				'valuemapid='.$item['valuemapid'].','.
				'delay_flex='.zbx_dbstr($item['delay_flex']).','.
				'params='.zbx_dbstr($item['params']).','.
				'ipmi_sensor='.zbx_dbstr($item['ipmi_sensor']).','.
				'templateid='.$item['templateid'].','.
				'authtype='.$item['authtype'].','.
				'username='.zbx_dbstr($item['username']).','.
				'password='.zbx_dbstr($item['password']).','.
				'publickey='.zbx_dbstr($item['publickey']).','.
				'privatekey='.zbx_dbstr($item['privatekey']).
			' WHERE itemid='.$itemid);

		if ($result){
			$item_new = get_item_by_itemid($itemid);
			add_audit_ext(AUDIT_ACTION_UPDATE, AUDIT_RESOURCE_ITEM, $itemid, $host['host'].':'.$item_old['description'], 'items', $item_old, $item_new);
		}

		update_item_status($itemid, $item['status']);

		if($result){
			info(S_ITEM.SPACE."'".$host['host'].':'.$item['key_']."'".SPACE.S_UPDATED_SMALL);
		}

	return $result;
	}

/*
 * Function: smart_update_item
 *
 * Description:
 *     Update specified fields of item
 *
 * Author:
 *     Aly
 *
 * Comments:
 *
 */
	function smart_update_item($itemid, $item=array()){
		$item_data = get_item_by_itemid_limited($itemid);

		$restore_rules= array(
					'description'		=> array(),
					'key_'			=> array(),
					'hostid'		=> array(),
					'delay'			=> array('template' => 1),
					'history'		=> array('template' => 1 , 'httptest' => 1),
					'status'		=> array('template' => 1 , 'httptest' => 1),
					'type'			=> array(),
					'snmp_community'	=> array('template' => 1),
					'snmp_oid'		=> array(),
					'snmp_port'		=> array('template' => 1),
					'snmpv3_securityname'	=> array('template' => 1),
					'snmpv3_securitylevel'	=> array('template' => 1),
					'snmpv3_authpassphrase'	=> array('template' => 1),
					'snmpv3_privpassphrase'	=> array('template' => 1),
					'value_type'		=> array(),
					'data_type'		=> array(),
					'trapper_hosts'		=> array('template' =>1 ),
					'units'			=> array(),
					'multiplier'		=> array(),
					'delta'			=> array('template' => 1 , 'httptest' => 1),
					'formula'		=> array(),
					'trends'		=> array('template' => 1 , 'httptest' => 1),
					'logtimefmt'		=> array(),
					'valuemapid'		=> array('httptest' => 1),
					'authtype'		=> array('template' => 1),
					'username'		=> array('template' => 1),
					'password'		=> array('template' => 1),
					'publickey'		=> array('template' => 1),
					'privatekey'		=> array('template' => 1),
					'params'		=> array('template' => 1),
					'delay_flex'		=> array('template' => 1),
					'ipmi_sensor'		=> array());

		foreach($restore_rules as $var_name => $info){
/*			if(($item_data['type'] == ITEM_TYPE_HTTPTEST) && !isset($info['httptest'])){
				$item[$var_name] = $item_data[$var_name];
			}*/

			if(!isset($info['template']) && (0 != $item_data['templateid'])){
				$item[$var_name] = $item_data[$var_name];
			}

			if(!array_key_exists($var_name,$item)){
				$item[$var_name] = $item_data[$var_name];
			}
		}

/*		if($item_data['type'] == ITEM_TYPE_HTTPTEST)
			$item['applications'] = get_applications_by_itemid($itemid);*/

	return update_item($itemid,$item);
	}

	/*
	 * Function: delete_template_items
	 *
	 * Description:
	 *     Delete items from host by templateid
	 *
	 * Author:
	 *     Eugene Grigorjev (eugene.grigorjev@zabbix.com)
	 *
	 * Comments: !!! Don't forget sync code with C !!!
	 *
	 */
	function delete_template_items($hostid, $templateids = null, $unlink_mode = false){
		zbx_value2array($templateids);

		$db_items = get_items_by_hostid($hostid);
		while($db_item = DBfetch($db_items)){
			if($db_item["templateid"] == 0)
				continue;

			if( !is_null($templateids)){
				$db_tmp_item = get_item_by_itemid($db_item["templateid"]);

				if(!uint_in_array($db_tmp_item["hostid"], $templateids)) continue;
			}

			if($unlink_mode){
				if(DBexecute('UPDATE items SET templateid=0 WHERE itemid='.$db_item["itemid"])){
					info(sprintf(S_ITEM_UNLINKED, $db_item["key_"]));
				}
			}
			else{
				delete_item($db_item["itemid"]);
			}
		}
	}

	/*
	 * Function: copy_item_to_host
	 *
	 * Description:
	 *     Copy specified item to the host
	 *
	 * Author:
	 *     Eugene Grigorjev (eugene.grigorjev@zabbix.com)
	 *
	 * Comments:
	 *
	 */
	function copy_item_to_host($itemid, $hostid, $copy_mode = false){
		$db_tmp_item = get_item_by_itemid_limited($itemid);

		$db_tmp_item['hostid'] = $hostid;
		$db_tmp_item['applications'] = get_same_applications_for_host(get_applications_by_itemid($db_tmp_item['itemid']),$hostid);
		$db_tmp_item['templateid'] = $copy_mode?0:$db_tmp_item['itemid'];

		$result = add_item($db_tmp_item);
	return $result;
	}

	/*
	 * Function: copy_template_items
	 *
	 * Description:
	 *     Copy items from template to the host
	 *
	 * Author:
	 *     Eugene Grigorjev (eugene.grigorjev@zabbix.com)
	 *
	 * Comments: !!! Don't forget sync code with C !!!
	 *
	 */
	function copy_template_items($hostid, $templateid = null, $copy_mode = false){
		if($templateid == null){
			$templateid = array_keys(get_templates_by_hostid($hostid));
		}

		if(is_array($templateid)){
			foreach($templateid as $id)
				copy_template_items($hostid, $id, $copy_mode); // attention recursion
			return;
		}

		$db_tmp_items = get_items_by_hostid($templateid);
		while($db_tmp_item = DBfetch($db_tmp_items)){
			$db_tmp_item['hostid'] = $hostid;
			$db_tmp_item['applications'] = get_same_applications_for_host(get_applications_by_itemid($db_tmp_item['itemid']),$hostid);
			$db_tmp_item['templateid'] = $copy_mode?0:$db_tmp_item['itemid'];

			add_item($db_tmp_item);
		}
	}

// Activate Item

	function activate_item($itemids){
		zbx_value2array($itemids);

// first update status for child items
		$chd_items = array();
		$db_tmp_items = DBselect('SELECT itemid, hostid FROM items WHERE '.DBcondition('templateid',$itemids));
		while($db_tmp_item = DBfetch($db_tmp_items)){
			$chd_items[$db_tmp_item['itemid']] = $db_tmp_item['itemid'];
		}
		if(!empty($chd_items)){
			activate_item($chd_items);  // Recursion !!!
		}

	return update_item_status($itemids, ITEM_STATUS_ACTIVE);
	}

// Disable Item
	function disable_item($itemids){
		zbx_value2array($itemids);

// first update status for child items
		$chd_items = array();
		$db_tmp_items = DBselect('SELECT itemid, hostid FROM items WHERE '.DBcondition('templateid',$itemids));
		while($db_tmp_item = DBfetch($db_tmp_items)){
			$chd_items[$db_tmp_item['itemid']] = $db_tmp_item['itemid'];
		}
		if(!empty($chd_items)){
			disable_item($chd_items);  // Recursion !!!
		}

		return update_item_status($itemids, ITEM_STATUS_DISABLED);
	}

	function get_items_by_hostid($hostids){
		zbx_value2array($hostids);
	return DBselect('SELECT * FROM items WHERE '.DBcondition('hostid',$hostids));
	}

	function get_item_by_key($key,$host=''){
		$item = false;

		$sql_from = '';
		$sql_where = '';
		if(!empty($host)){
			$sql_from = ',hosts h ';
			$sql_where = ' AND h.host='.zbx_dbstr($host).' AND i.hostid=h.hostid ';
		}
		$sql = 'SELECT DISTINCT i.* '.
			' FROM items i '.$sql_from.
			' WHERE i.key_='.zbx_dbstr($key).
				$sql_where;
		if($item = DBfetch(DBselect($sql))){
			$item = $item;
		}
	return $item;
	}

	function get_item_by_itemid($itemid){
		$row = DBfetch(DBselect('select * from items where itemid='.$itemid));
		if($row){
			return	$row;
		}
		error(S_NO_ITEM_WITH.SPACE.'itemid=['.$itemid.']');
	return	FALSE;
	}

	function get_item_by_itemid_limited($itemid){
		$sql = 'SELECT itemid,description,key_,hostid,delay,history,status,type,'.
					'snmp_community,snmp_oid,value_type,data_type,trapper_hosts,snmp_port,units,multiplier,delta,'.
					'snmpv3_securityname,snmpv3_securitylevel,snmpv3_authpassphrase,snmpv3_privpassphrase,'.
					'formula,trends,logtimefmt,valuemapid,delay_flex,params,ipmi_sensor,templateid,'.
					'authtype,username,password,publickey,privatekey '.
			' FROM items '.
			' WHERE itemid='.$itemid;
		$row = DBfetch(DBselect($sql));
		if($row){
			return	$row;
		}
		error(S_NO_ITEM_WITH.SPACE.'itemid=['.$itemid.']');
	return	FALSE;
	}

/*
 * Function: get_same_items_for_host
 *
 * Description:
 *		Replace items for specified host
 *
 * Author:
 *		Aly
 *
 * Comments:
 *		$error= true : rise Error if item doesn't exist (error generated), false: special processing (NO error generated)
 */
	function get_same_item_for_host($item,$dest_hostids){
		$return_array = is_array($dest_hostids);
		zbx_value2array($dest_hostids);

		if(!is_array($item)){
			$itemid = $item;
		}
		else if(isset($item['itemid'])){
			$itemid = $item['itemid'];
		}

		$same_item = null;
		$same_items = array();
		if(isset($itemid)){
			$sql = 'SELECT src.* '.
							' FROM items src, items dest '.
							' WHERE dest.itemid='.$itemid.
								' AND src.key_=dest.key_ '.
								' AND '.DBcondition('src.hostid',$dest_hostids);

			$res = DBselect($sql);
			while($db_item = DBfetch($res)){
				if(is_array($item)){
					$same_item = $db_item;
					$same_items[$db_item['itemid']] = $db_item;
				}
				else{
					$same_item = $db_item['itemid'];
					$same_items[$db_item['itemid']] = $db_item['itemid'];
				}
			}

			if($return_array)
				return $same_items;
			else
				return $same_item;
		}
	return false;
	}

	/******************************************************************************
	 *                                                                            *
	 * Comments: !!! Don't forget sync code with C !!!                            *
	 *                                                                            *
	 ******************************************************************************/
	function delete_item($itemids){
		zbx_value2array($itemids);
		if(empty($itemids)) return true;

// Get items INFO before delete them!
		$items = array();
		$item_res = DBselect('SELECT itemid, description, key_ FROM items WHERE '.DBcondition('itemid',$itemids));
		while($item_rows = DBfetch($item_res)){
			$items[$item_rows['itemid']] = $item_rows;
		}
// --
		$hosts = array();
		$hosts = get_host_by_itemid($itemids);
// first delete child items
		$del_cld_items = array();
		$db_items = DBselect('SELECT itemid FROM items WHERE '.DBcondition('templateid',$itemids));
		while($db_item = DBfetch($db_items)){		// recursion !!!!
			$del_cld_items[$db_item['itemid']] = $db_item['itemid'];
		}
		if(!empty($del_cld_items)){
			$result = delete_item($del_cld_items);
			if(!$result)	return	$result;
		}
//--
// triggers
		$result = delete_triggers_by_itemid($itemids);
		if(!$result)	return	$result;
//--

// delete graphs
		$del_graphs = array();
		$sql = 'SELECT gi.graphid'.
			' FROM graphs_items gi'.
			' WHERE '.DBcondition('gi.itemid', $itemids).
				' AND NOT EXISTS ('.
					' SELECT gii.gitemid'.
					' FROM graphs_items gii'.
					' WHERE gii.graphid=gi.graphid'.
						' AND '.DBcondition('gii.itemid', $itemids, true, false).
					' )';
		$db_graphs = DBselect($sql);
		while($db_graph = DBfetch($db_graphs)){
			$del_graphs[$db_graph['graphid']] = $db_graph['graphid'];
		}

		if(!empty($del_graphs)){
			$result = delete_graph($del_graphs);
			if(!$result)	return	$result;
		}

		DBexecute('DELETE FROM graphs_items WHERE '.DBcondition('itemid', $itemids));
//--

		$result = delete_history_by_itemid($itemids, 1 /* use housekeeper */);
		if(!$result)	return	$result;

		$temp_arr = array(SCREEN_RESOURCE_SIMPLE_GRAPH,SCREEN_RESOURCE_PLAIN_TEXT);

		DBexecute('DELETE FROM screens_items WHERE '.DBcondition('resourceid',$itemids).' AND '.DBcondition('resourcetype', $temp_arr));
		DBexecute('DELETE FROM items_applications WHERE '.DBcondition('itemid',$itemids));
		DBexecute("DELETE FROM profiles WHERE idx='web.favorite.graphids' AND source='itemid' AND ".DBcondition('value_id',$itemids));

		foreach ($itemids as $id) {	/* The section should be improved */
			$item_old = get_item_by_itemid($id);
			$result = DBexecute('DELETE FROM items WHERE itemid='.$id);
			if ($result)
				add_audit_ext(AUDIT_ACTION_DELETE, AUDIT_RESOURCE_ITEM, $id, $item_old['description'], 'items', NULL, NULL);
			else
				break;
		}

/*		$result = DBexecute('DELETE FROM items WHERE '.DBcondition('itemid',$itemids));*/
		if($result){
			foreach($items as $itemid => $item){
				info(S_ITEM.SPACE."'".$hosts[$itemid]['host'].':'.$item['key_']."'".SPACE.S_DELETED_SMALL);
			}
		}
	return $result;
	}

	/*
	 * Function: get_n_param
	 *
	 * Description:
	 *     Return key parameter by index
	 *
	 * Author:
	 *     Eugene Grigorjev (eugene.grigorjev@zabbix.com)
	 *
	 * Comments: indexes between 1-x
	 *
	 */
	function get_n_param($key, $num){
		$param="";

        $num--;
		if(preg_match('/^'.ZBX_PREG_ITEM_KEY_FORMAT.'$/', $key, $arr)){
			if(!isset($arr[ZBX_KEY_PARAM_ID])){
				$arr[ZBX_KEY_PARAM_ID] = false;
			}

			$params = zbx_get_params($arr[ZBX_KEY_PARAM_ID]);

			if(isset($params[$num])){
				$param = $params[$num];
			}
		}

		return $param;
	}

	function expand_item_key_by_data($item){
		$key =& $item['key_'];
		$macStack = array();

		$macroses = array('{HOSTNAME}', '{IPADDRESS}', '{HOST.DNS}', '{HOST.CONN}');

		foreach($macroses as $macro){
			$pos = 0;
			while($pos = zbx_strpos($key, $macro, $pos)){
				$pos++;
				$macStack[] = $macro;
			}
		}

		if(!empty($macStack)){
			$host = get_host_by_itemid($item['itemid']);

			foreach($macStack as $macro){
				switch($macro){
					case '{HOSTNAME}':
						$key = str_replace('{HOSTNAME}', $host['host'], $key);
					break;
					case '{IPADDRESS}':
						$key = str_replace('{IPADDRESS}', $host['ip'], $key);
					break;
					case '{HOST.DNS}':
						$key = str_replace('{HOST.DNS}', $host['dns'], $key);
					break;
					case '{HOST.CONN}':
						$key = str_replace('{HOST.CONN}', $host['useip'] ? $host['ip'] : $host['dns'], $key);
					break;
				}
			}
		}

		CUserMacro::resolveItem($item);

		return $item['key_'];
	}

	function item_description($item){
		$descr = $item['description'];
		$key = expand_item_key_by_data($item);

		/**
		 * Regular string functions used below are changed to zbx_*
		 * wrappers to allow users to name steps in non-ascii chars.
		 * Also $str[$i] calls were replased by zbx_substr($str, $i, 1)
		 * @see ZBX-2349
		 * @author Konstantin Buravcov
		 */
        for($i=9;$i>0;$i--){
            $descr = str_replace("$$i",get_n_param($key,$i),$descr);
        }

        if($res = preg_match_all('/'.ZBX_PREG_EXPRESSION_USER_MACROS.'/', $descr, $arr)){
            $macros = CuserMacro::getMacros($arr[1], array('itemid' => $item['itemid']));

            $search = array_keys($macros);
            $values = array_values($macros);
			$descr = str_replace($search, $values, $descr);
        }

	return $descr;
	}

	function get_realhost_by_itemid($itemid){
		$item = get_item_by_itemid($itemid);
		if($item['templateid'] <> 0)
			return get_realhost_by_itemid($item['templateid']);

	return get_host_by_itemid($itemid);
	}

/*
 * Function: get_items_data_overview
 *
 * Description:
 *     Retrieve overview table object for items
 *
 * Author:
 *     Eugene Grigorjev (eugene.grigorjev@zabbix.com)
 *
 * Comments:
 *
 */
	function get_items_data_overview($hostids,$view_style=null){
		global $USER_DETAILS;

		if(is_null($view_style)) $view_style = CProfile::get('web.overview.view.style',STYLE_TOP);

		$table = new CTableInfo(S_NO_ITEMS_DEFINED);

// COpt::profiling_start('prepare_data');
		$result = DBselect('SELECT DISTINCT h.hostid, h.host,i.itemid, i.key_, i.value_type, i.lastvalue, i.units, '.
				' i.description, t.priority, i.valuemapid, t.value as tr_value, t.triggerid '.
			' FROM hosts h, items i '.
				' LEFT JOIN functions f on f.itemid=i.itemid '.
				' LEFT JOIN triggers t on t.triggerid=f.triggerid and t.status='.TRIGGER_STATUS_ENABLED.
			' WHERE '.DBcondition('h.hostid',$hostids).
				' AND h.status='.HOST_STATUS_MONITORED.
				' AND h.hostid=i.hostid '.
				' AND i.status='.ITEM_STATUS_ACTIVE.
			' ORDER BY i.description,i.itemid');

		unset($items);
		unset($hosts);
// get rid of warnings about $triggers undefined
		$items = array();
		while($row = DBfetch($result)){
			$descr = item_description($row);
			$row['host'] = get_node_name_by_elid($row['hostid'], null, ': ').$row['host'];
			$hosts[zbx_strtolower($row['host'])] = $row['host'];

// A little tricky check for attempt to overwrite active trigger (value=1) with
// inactive or active trigger with lower priority.
			if (!isset($items[$descr][$row['host']]) ||
				(
					(($items[$descr][$row['host']]['tr_value'] == TRIGGER_VALUE_FALSE) && ($row['tr_value'] == TRIGGER_VALUE_TRUE)) ||
					(
						(($items[$descr][$row['host']]['tr_value'] == TRIGGER_VALUE_FALSE) || ($row['tr_value'] == TRIGGER_VALUE_TRUE)) &&
						($row['priority'] > $items[$descr][$row['host']]['severity'])
					)
				)
			)
			{
				$items[$descr][$row['host']] = array(
					'itemid'	=> $row['itemid'],
					'value_type'=> $row['value_type'],
					'lastvalue'	=> $row['lastvalue'],
					'units'		=> $row['units'],
					'description'=> $row['description'],
					'valuemapid' => $row['valuemapid'],
					'severity'	=> $row['priority'],
					'tr_value'	=> $row['tr_value'],
					'triggerid'	=> $row['triggerid']
				);
			}
		}

		if(!isset($hosts)){
			return $table;
		}

		ksort($hosts, SORT_STRING);
// COpt::profiling_stop('prepare_data');
// COpt::profiling_start('prepare_table');

		$css = getUserTheme($USER_DETAILS);
		$vTextColor = ($css == 'css_od.css')?'&color=white':'';
		if($view_style == STYLE_TOP){
			$header=array(new CCol(S_ITEMS,'center'));
			foreach($hosts as $hostname){
				$header = array_merge($header,array(new CImg('vtext.php?text='.$hostname.$vTextColor)));
			}

			$table->SetHeader($header,'vertical_header');
			$curr_rime = time();

			foreach($items as $descr => $ithosts){
				$table_row = array(nbsp($descr));
				foreach($hosts as $hostname){
					$table_row = get_item_data_overview_cells($table_row,$ithosts,$hostname);
				}
				$table->AddRow($table_row);
			}
		}
		else{
			$header=array(new CCol(S_HOSTS,'center'));
			foreach($items as $descr => $ithosts){
				$header = array_merge($header,array(new CImg('vtext.php?text='.$descr.$vTextColor)));
			}

			$table->SetHeader($header,'vertical_header');
			$curr_rime = time();

			foreach($hosts as $hostname){
				$table_row = array(nbsp($hostname));
				foreach($items as $descr => $ithosts){
					$table_row = get_item_data_overview_cells($table_row,$ithosts,$hostname);
				}
				$table->AddRow($table_row);
			}
		}
// COpt::profiling_stop('prepare_table');

	return $table;
	}

	function get_item_data_overview_cells(&$table_row,&$ithosts,$hostname){
		$css_class = '';
		unset($it_ov_menu);

		$value = '-';
		$ack = null;
		if(isset($ithosts[$hostname])){
			if($ithosts[$hostname]['tr_value'] == TRIGGER_VALUE_TRUE){
				$css_class = get_severity_style($ithosts[$hostname]['severity']);
				$ack = get_last_event_by_triggerid($ithosts[$hostname]['triggerid']);
				if ( 1 == $ack['acknowledged'] )
					$ack = array(SPACE, new CImg('images/general/tick.png','ack'));
				else
					$ack = null;
			}

			$value = format_lastvalue($ithosts[$hostname]);

			$it_ov_menu = array(
				array(S_VALUES,	null, null,
					array('outer'=> array('pum_oheader'), 'inner'=>array('pum_iheader'))),
				array(S_500_LATEST_VALUES, 'history.php?action=showlatest&itemid='.$ithosts[$hostname]['itemid'],
					array('tw'=>'_blank'))
				);

			switch($ithosts[$hostname]['value_type']){
				case ITEM_VALUE_TYPE_UINT64:
				case ITEM_VALUE_TYPE_FLOAT:
					$it_ov_menu = array_merge(array(
						/* name, url, (target [tw], statusbar [sb]), css, submenu */
						array(S_GRAPHS, null,  null,
							array('outer'=> array('pum_oheader'), 'inner'=>array('pum_iheader'))
							),
						array(S_LAST_HOUR_GRAPH, 'history.php?period=3600&action=showgraph&itemid='.
							$ithosts[$hostname]['itemid'], array('tw'=>'_blank')),
						array(S_LAST_WEEK_GRAPH, 'history.php?period=604800&action=showgraph&itemid='.
							$ithosts[$hostname]['itemid'], array('tw'=>'_blank')),
						array(S_LAST_MONTH_GRAPH, 'history.php?period=2678400&action=showgraph&itemid='.
							$ithosts[$hostname]['itemid'], array('tw'=>'_blank'))
						), $it_ov_menu);
					break;
				default:
					break;
			}
		}

		if($value != '-')	$value = new CSpan($value,'link');
		$value_col = new CCol(array($value,$ack),$css_class);

		if(isset($it_ov_menu)){
			$it_ov_menu  = new CPUMenu($it_ov_menu,170);
			$value_col->onClick($it_ov_menu->getOnActionJS());
			unset($it_ov_menu);
		}

		array_push($table_row,$value_col);
	return $table_row;
	}

	/******************************************************************************
	 *                                                                            *
	 * Comments: !!! Don't forget sync code with C !!!                            *
	 *                                                                            *
	 ******************************************************************************/
	function get_same_applications_for_host($applications, $hostid){
		$child_applications = array();

		foreach($applications as $appid){
			$db_apps = DBselect("select a1.applicationid from applications a1, applications a2".
					" where a1.name=a2.name and a1.hostid=".$hostid." and a2.applicationid=".$appid);
			$db_app = DBfetch($db_apps);
			if(!$db_app) continue;
			array_push($child_applications,$db_app["applicationid"]);
		}
	return $child_applications;
	}

	/******************************************************************************
	 *                                                                            *
	 * Comments: !!! Don't forget sync code with C !!!                            *
	 *                                                                            *
	 ******************************************************************************/
	function get_applications_by_itemid($itemids, $field='applicationid'){
		zbx_value2array($itemids);

		$result = array();

		$db_applications = DBselect('SELECT DISTINCT app.'.$field.' as result '.
										' FROM applications app, items_applications ia '.
										' WHERE app.applicationid=ia.applicationid '.
											' AND '.DBcondition('ia.itemid',$itemids));
		while($db_application = DBfetch($db_applications))
			array_push($result,$db_application['result']);

	return $result;
	}

	/******************************************************************************
	 *                                                                            *
	 * Comments: !!! Don't forget sync code with C !!!                            *
	 *                                                                            *
	 ******************************************************************************/
	function delete_history_by_itemid($itemids, $use_housekeeper=0){
		zbx_value2array($itemids);

		$result = delete_trends_by_itemid($itemids,$use_housekeeper);
		if(!$result)	return $result;

		if($use_housekeeper){
			foreach($itemids as $id => $itemid){
				$housekeeperid = get_dbid('housekeeper','housekeeperid');
				$sql = 'INSERT INTO housekeeper (housekeeperid,tablename,field,value)'.
							" VALUES ($housekeeperid,'history_text','itemid',$itemid)";
				DBexecute($sql);

				$housekeeperid = get_dbid('housekeeper','housekeeperid');
				$sql = 'INSERT INTO housekeeper (housekeeperid,tablename,field,value)'.
							" VALUES ($housekeeperid,'history_log','itemid',$itemid)";
				DBexecute($sql);

				$housekeeperid = get_dbid('housekeeper','housekeeperid');
				$sql = 'INSERT INTO housekeeper (housekeeperid,tablename,field,value)'.
							" VALUES ($housekeeperid,'history_uint','itemid',$itemid)";
				DBexecute($sql);

				$housekeeperid = get_dbid('housekeeper','housekeeperid');
				$sql = 'INSERT INTO housekeeper (housekeeperid,tablename,field,value)'.
							" VALUES ($housekeeperid,'history_str','itemid',$itemid)";
				DBexecute($sql);

				$housekeeperid = get_dbid('housekeeper','housekeeperid');
				$sql = 'INSERT INTO housekeeper (housekeeperid,tablename,field,value)'.
							" VALUES ($housekeeperid,'history','itemid',$itemid)";
				DBexecute($sql);
			}
			return TRUE;
		}

		DBexecute('DELETE FROM history_text WHERE '.DBcondition('itemid',$itemids));
		DBexecute('DELETE FROM history_log WHERE '.DBcondition('itemid',$itemids));
		DBexecute('DELETE FROM history_uint WHERE '.DBcondition('itemid',$itemids));
		DBexecute('DELETE FROM history_str WHERE '.DBcondition('itemid',$itemids));
		DBexecute('DELETE FROM history WHERE '.DBcondition('itemid',$itemids));
	return TRUE;
	}

/******************************************************************************
 *                                                                            *
 * Comments: !!! Don't forget sync code with C !!!                            *
 *                                                                            *
 ******************************************************************************/
	function delete_trends_by_itemid($itemids, $use_housekeeper=0){
		zbx_value2array($itemids);

		if($use_housekeeper){
			foreach($itemids as $id => $itemid){
				$housekeeperid = get_dbid('housekeeper','housekeeperid');
				DBexecute('INSERT INTO housekeeper (housekeeperid,tablename,field,value)'.
					" VALUES ($housekeeperid, 'trends','itemid',$itemid)");
				$housekeeperid = get_dbid('housekeeper','housekeeperid');
				DBexecute('INSERT INTO housekeeper (housekeeperid,tablename,field,value)'.
					" VALUES ($housekeeperid, 'trends_uint','itemid',$itemid)");
			}
			return TRUE;
		}
	return	DBexecute('DELETE FROM trends WHERE '.DBcondition('itemid',$itemids));
	}

	function format_lastvalue($db_item){
		if(isset($db_item["lastvalue"])){
			if($db_item["value_type"] == ITEM_VALUE_TYPE_FLOAT){
				$lastvalue=convert_units($db_item["lastvalue"],$db_item["units"]);
			}
			else if($db_item["value_type"] == ITEM_VALUE_TYPE_UINT64){
				$lastvalue=convert_units($db_item["lastvalue"],$db_item["units"]);
			}
			else if($db_item["value_type"] == ITEM_VALUE_TYPE_STR ||
					$db_item["value_type"] == ITEM_VALUE_TYPE_TEXT ||
					$db_item["value_type"] == ITEM_VALUE_TYPE_LOG){
				$lastvalue=$db_item["lastvalue"];
				if(zbx_strlen($lastvalue) > 20)
					$lastvalue = zbx_substr($lastvalue,0,20)." ...";
				$lastvalue = nbsp(htmlspecialchars($lastvalue));
			}
			else{
				$lastvalue=S_UNKNOWN_VALUE_TYPE;
			}
			if($db_item["valuemapid"] > 0);
				$lastvalue = replace_value_by_map($lastvalue, $db_item["valuemapid"]);

		}
		else{
			$lastvalue = "-";
		}
	return $lastvalue;
	}

/*
 * Function: item_get_history
 *
 * Description:
 *     Get value from history
 *
 * Parameters:
 *     itemid - item ID
 *     last  - 0 - last value (clock is used), 1 - last value
 *
 * Author:
 *     Alexei Vladishev
 *
 * Comments:
 *
 */
	function item_get_history($db_item, $last = 1, $clock = 0){
		$value = NULL;

		switch($db_item["value_type"]){
			case ITEM_VALUE_TYPE_FLOAT:
				$table = "history";
				break;
			case ITEM_VALUE_TYPE_UINT64:
				$table = "history_uint";
				break;
			case ITEM_VALUE_TYPE_TEXT:
				$table = "history_text";
				break;
			case ITEM_VALUE_TYPE_STR:
				$table = "history_str";
				break;
			case ITEM_VALUE_TYPE_LOG:
			default:
				$table = "history_log";
				break;
		}

		if($last == 0){
			$sql = 'select value from '.$table.' where itemid='.$db_item['itemid'].' and clock<='.$clock.
					' order by itemid,clock desc';
			$row = DBfetch(DBselect($sql, 1));
			if($row)
				$value = $row["value"];
		}
		else{
			$sql = "select max(clock) as clock from $table where itemid=".$db_item["itemid"];
			$row = DBfetch(DBselect($sql));
			if($row && !is_null($row["clock"])){
				$clock = $row["clock"];
				$sql = "select value from $table where itemid=".$db_item["itemid"]." and clock=$clock";
				$row = DBfetch(DBselect($sql, 1));
				if($row)
					$value = $row["value"];
			}
		}
	return $value;
	}

/*
 * Function: check_time_period
 *
 * Purpose: check if current time is within given period
 *
 * Parameters: period - [IN] time period in format [wd[-wd2],hh:mm-hh:mm]
 *             now    - [IN] timestamp for comparison
 *
 * Return value: 0 - out of period, 1 - within the period
 *
 * Author: Alexander Vladishev
 *
 * Comments:
 *        !!! Don't forget sync code with C !!!
 */
	function check_time_period($period, $now){
		$tm = localtime($now, true);
		$day = (0 == $tm['tm_wday']) ? 7 : $tm['tm_wday'];
		$sec = 3600 * $tm['tm_hour'] + 60 * $tm['tm_min'] + $tm['tm_sec'];

		$flag = (6 == sscanf($period, "%d-%d,%d:%d-%d:%d", $d1, $d2, $h1, $m1, $h2, $m2));

		if(!$flag){
			$flag = (5 == sscanf($period, "%d,%d:%d-%d:%d", $d1, $h1, $m1, $h2, $m2));
			$d2 = $d1;
		}

		if(!$flag){
			/* Delay period format is wrong - skip */;
		}
		else{
			if(($day >= $d1) &&
				($day <= $d2) &&
				($sec >= (3600*$h1+60*$m1)) &&
				($sec <= (3600*$h2+60*$m2)))
			{
				return true;
			}
		}

	return false;
	}

	function getItemDelay($delay, $flexIntervals){
		if(!empty($delay) || zbx_empty($flexIntervals)) return $delay;

		$minDelay = SEC_PER_YEAR;
		$flexIntervals = explode(';', $flexIntervals);
		foreach($flexIntervals as $fnum => $flexInterval){
			if(2 != sscanf($flexInterval, "%d/%29s", $flexDelay, $flexPeriod)) continue;

			$minDelay = min($minDelay, $flexDelay);
		}

	return $minDelay;
	}
/*
 * Function: get_current_delay
 *
 * Purpose: return delay value that is currently applicable
 *
 * Parameters: delay          - [IN] default delay
 *             flex_intervals - [IN] separated flexible intervals
 *
 *                                   +------------[;]<----------+
 *                                   |                          |
 *                                 ->+-[d/wd[-wd2],hh:mm-hh:mm]-+
 *
 *                                 d       - delay (0-n)
 *                                 wd, wd2 - day of week (1-7)
 *                                 hh      - hours (0-24)
 *                                 mm      - minutes (0-59)
 *
 *             now            - [IN] current time
 *
 * Return value: delay value - either default or minimum delay value
 *                             out of all applicable intervals
 *
 * Author: Alexander Vladishev
 */
	function get_current_delay($delay, $flex_intervals, $now){
		if(zbx_empty($flex_intervals)) return $delay;

		$current_delay = SEC_PER_YEAR;

		$arr_of_flex_intervals = explode(';', $flex_intervals);

		foreach($arr_of_flex_intervals as $fnum => $flex_interval){
			if(2 != sscanf($flex_interval, "%d/%29s", $flex_delay, $flex_period)) continue;

			if(($flex_delay < $current_delay) && check_time_period($flex_period, $now)){
				$current_delay = $flex_delay;
			}
		}

		if($current_delay == SEC_PER_YEAR) return $delay;

	return ($current_delay == 0) ? SEC_PER_YEAR : $current_delay;
	}

/*
 * Function: get_next_delay_interval
 *
 * Purpose: return time of next flexible interval
 *
 * Parameters: flex_intervals - [IN] separated flexible intervals
	 *
 *                                   +------------[;]<----------+
 *                                   |                          |
 *                                 ->+-[d/wd[-wd2],hh:mm-hh:mm]-+
	 *
 *                                 d       - delay (0-n)
 *                                 wd, wd2 - day of week (1-7)
 *                                 hh      - hours (0-24)
 *                                 mm      - minutes (0-59)
	 *
 *             now            - [IN] current time
 *
 * Return value: start of next interval
 *
 * Author: Alexei Vladishev, Alexander Vladishev
 */
	function get_next_delay_interval($flex_intervals, $now, &$next_interval){
		if(zbx_empty($flex_intervals)) return false;

		$next = 0;
		$tm = localtime($now, true);
		$day = (0 == $tm['tm_wday']) ? 7 : $tm['tm_wday'];
		$sec = 3600 * $tm['tm_hour'] + 60 * $tm['tm_min'] + $tm['tm_sec'];

		$arr_of_flex_intervals = explode(';', $flex_intervals);

		foreach($arr_of_flex_intervals as $flex_interval){
			if(7 != sscanf($flex_interval, "%d/%d-%d,%d:%d-%d:%d", $delay, $d1, $d2, $h1, $m1, $h2, $m2)){
				if(6 != sscanf($flex_interval, "%d/%d,%d:%d-%d:%d", $delay, $d1, $h1, $m1, $h2, $m2)) continue;

				$d2 = $d1;
			}

			$sec1 = 3600 * $h1 + 60 * $m1;
			$sec2 = 3600 * $h2 + 60 * $m2;

			if(($day >= $d1) && ($day <= $d2) && ($sec >= $sec1) && ($sec <= $sec2)){
// current period
				if(($next == 0) || ($next > ($now - $sec + $sec2)))	$next = $now - $sec + $sec2;
			}
			else if(($day >= $d1) && ($day <= $d2) && ($sec < $sec1)){
// will be active today
				if (($next == 0) || ($next > ($now - $sec + $sec1))) $next = $now - $sec + $sec1;
			}
			else{
				$next_day = (($day + 1 <= 7) ? ($day + 1) : 1);

				if(($next_day >= $d1) && ($next_day <= $d2)){
// will be active tomorrow
					if(($next == 0) || ($next > ($now - $sec + SEC_PER_DAY + $sec1)))
						$next = $now - $sec + SEC_PER_DAY + $sec1;
				}
				else{
					if($day < $d1) $day_diff = $d1 - $day;
					if($day >= $d2) $day_diff = ($d1 + 7) - $day;
					if(($day >= $d1) && ($day < $d2)){
// should never happen
// Could not deduce day difference
						$day_diff = -1;
					}

					if($day_diff != -1){
						if(($next == 0) || ($next > ($now - $sec + SEC_PER_DAY * $day_diff + $sec1)))
							$next = $now - $sec + SEC_PER_DAY * $day_diff + $sec1;
					}
				}
			}
		}

		if($next != 0) $next_interval = $next;

	return $next;
	}

/*
 * Function: calculate_item_nextcheck
 *
 * Description:
 *     calculate nextcheck timestamp for item
 *
 * Parameters:
 *     itemid - item ID
 *     item_type - item type
 *     delay - item's refresh rate in sec
 *     flex_intervals - item's flexible refresh rate
 *     now - current timestamp
 *
 * Author:
 *     Alexander Vladishev
 *
 * Comments:
 *     !!! Don't forget sync code with C !!!
 */
	function calculate_item_nextcheck($itemid, $item_type, $delay, $flex_intervals, $now){
		if(0 == $delay) $delay = SEC_PER_YEAR;

// Special processing of active items to see better view in queue
		if($item_type == ITEM_TYPE_ZABBIX_ACTIVE){
			$nextcheck = $now + $delay;
		}
		else{
			$current_delay = get_current_delay($delay, $flex_intervals, $now);

			if(get_next_delay_interval($flex_intervals, $now, $next_interval) && ($now + $current_delay) > $next_interval){
// next check falls out of the current interval
				do{
					$current_delay = get_current_delay($delay, $flex_intervals, $next_interval + 1);

					/* as soon as item check in the interval is not forbidden with delay=0, use it */
					if (SEC_PER_YEAR != $current_delay)
						break;

					get_next_delay_interval($flex_intervals, $next_interval + 1, $next_interval);
				}
				while($next_interval - $now < SEC_PER_WEEK);
// checking the nearest week for delay!=0

				$now = $next_interval;
			}

			$delay = $current_delay;
			$nextcheck = $delay * floor($now / $delay) + ($itemid % $delay);

			while($nextcheck <= $now) $nextcheck += $delay;
		}

	return array('nextcheck' => $nextcheck, 'delay' => $delay);
	}


/**
 * Check item key and return info about an error if one is present
 *
 * @param string $key item key, e.g. system.run[cat /etc/passwd | awk -F: '{ print $1 }']
 * @return array
 *
 */
	function check_item_key($key){
		$key_strlen = zbx_strlen($key);

		//empty string
		if($key_strlen == 0){
			return array(
				false,   //is key valid?
				S_KEY_CANNOT_BE_EMPTY //result description
			);
		}

		//key is larger then 255 chars
		if($key_strlen > 255){
			return array(
				false,   //is key valid?
				sprintf(S_KEY_TOO_LARGE, 255) //result description
			);
		}

		$characters = array();

		//gathering characters into array, because we can't just work with them ar one if it's a unicode string
		for($i = 0; $i < $key_strlen; $i++){
			$characters[] = zbx_substr($key, $i, 1);
		}

		//checking every character, one by one
		for($current_char = 0; $current_char < $key_strlen; $current_char++) {
			if(!preg_match("/".ZBX_PREG_KEY_NAME."/", $characters[$current_char])) {
				break; //$current_char now points to a first 'not a key name' char
			}
		}

		//no function specified?
		if ($current_char == $key_strlen) {
			return array(
				'valid' => true,   //is key valid?
				'description' => S_KEY_IS_VALID //result description
			);
		}
		//function with parameter, e.g. system.run[...]
		else if($characters[$current_char] == '[') {

			$state = 0; //0 - initial, 1 - inside quoted param, 2 - inside unquoted param
			$nest_level = 0;

			//for every char, starting after '['
			for($i = $current_char+1; $i < $key_strlen; $i++) {
				switch($state){
					//initial state
					case 0:
						if($characters[$i] == ',') {
							//do nothing
						}
						//Zapcat: '][' is treated as ','
						else if($characters[$i] == ']' && isset($characters[$i+1]) && $characters[$i+1] == '[' && $nest_level == 0) {
							$i++;
						}
						//entering quotes
						else if($characters[$i] == '"') {
							$state = 1;
						}
						//next nesting level
						else if($characters[$i] == '[') {
							$nest_level++;
						}
						//one of the nested sets ended
						else if($characters[$i] == ']' && $nest_level != 0) {
							$nest_level--;
							//skipping spaces
							while(isset($characters[$i+1]) && $characters[$i+1] == ' ') {
								$i++;
							}
							//all nestings are closed correctly
							if ($nest_level == 0 && isset($characters[$i+1]) && $characters[$i+1] == ']' && !isset($characters[$i+2])) {
								return array(
									'valid' => true,   //is key valid?
									'description' => S_KEY_IS_VALID //result description
								);
							}

							if((!isset($characters[$i+1]) || $characters[$i+1] != ',')
								&& !($nest_level !=0 && isset($characters[$i+1]) && $characters[$i+1] == ']')) {
								return array(
									'valid' => false,   //is key valid?
									'description' => sprintf(S_INCORRECT_SYNTAX_NEAR, $characters[$current_char], $current_char) //result description
								);
							}
						}
						else if($characters[$i] == ']' && $nest_level == 0) {
							if (isset($characters[$i+1])){
								return array(
									'valid' => false,   //is key valid?
									'description' => sprintf(S_INCORRECT_USAGE_OF_BRACKETS, $characters[$i+1]) //result description
								);
							}
							else {
								return array(
									'valid' => true,   //is key valid?
									'description' => S_KEY_IS_VALID //result description
								);
							}
						}
						else if($characters[$i] != ' ') {
							$state = 2;
						}

					break;

					//quoted
					case 1:
						//ending quote is reached
						if($characters[$i] == '"'){
							//skipping spaces
							while(isset($characters[$i+1]) && $characters[$i+1] == ' ') {
								$i++;
							}

							//Zapcat
							if($nest_level == 0 && isset($characters[$i+1]) && isset($characters[$i+2]) && $characters[$i+1] == ']' && $characters[$i+2] == '['){
								$state = 0;
								break;
							}

							if ($nest_level == 0 && isset($characters[$i+1]) && $characters[$i+1] == ']' && !isset($characters[$i+2])){
								return array(
									'valid' => true,   //is key valid?
									'description' => S_KEY_IS_VALID //result description
								);
							}
							else if($nest_level == 0 && $characters[$i+1] == ']' && isset($characters[$i+2])){
								return array(
									'valid' => false,   //is key valid?
									'description' => sprintf(S_INCORRECT_USAGE_OF_BRACKETS, $characters[$i+2]) //result description
								);
							}

							if ((!isset($characters[$i+1]) || $characters[$i+1] != ',') //if next symbol is not ','
								&& !($nest_level != 0 && isset($characters[$i+1]) && $characters[$i+1] == ']'))
							{
								return array(
									'valid' => false,   //is key valid?
									'description' => sprintf(S_INCORRECT_SYNTAX_NEAR, $characters[$current_char], $current_char) //result description
								);
							}

							$state = 0;
						}
						//escaped quote (\")
						else if($characters[$i] == '\\' && isset($characters[$i+1]) && $characters[$i+1] == '"') {
							$i++;
						}

					break;

					//unquoted
					case 2:
						//Zapcat
						if($nest_level == 0 && $characters[$i] == ']' && isset($characters[$i+1]) && $characters[$i+1] =='[' ){
							$i--;
							$state = 0;
						}
						else if($characters[$i] == ',' || ($characters[$i] == ']' && $nest_level != 0)) {
							$i--;
							$state = 0;
						}
						else if($characters[$i] == ']' && $nest_level == 0) {
							if (isset($characters[$i+1])){
								return array(
									'valid' => false,   //is key valid?
									'description' => sprintf(S_INCORRECT_USAGE_OF_BRACKETS, $characters[$i+1]) //result description
								);
							}
							else {
								return array(
									'valid' => true,   //is key valid?
									'description' => S_KEY_IS_VALID //result description
								);
							}
						}
					break;
				}
			}

			return array(
				'valid' => false,   //is key valid?
				'description' => S_INVALID_KEY_FORMAT //result description
			);

		}
		else {
			return array(
<<<<<<< HEAD
				false,   //is key valid?
				sprintf(S_INVALID_CHARACTER_AT_POSITION, $characters[$current_char], $current_char) //result description
=======
				'valid' => false,   //is key valid?
				'description' => sprintf(S_INVALID_CHARACTER_AT_POSITION, $characters[$current_char], $current_char) //result description
>>>>>>> 4cda791f
			);
		}

	}
?><|MERGE_RESOLUTION|>--- conflicted
+++ resolved
@@ -1978,13 +1978,8 @@
 		}
 		else {
 			return array(
-<<<<<<< HEAD
-				false,   //is key valid?
-				sprintf(S_INVALID_CHARACTER_AT_POSITION, $characters[$current_char], $current_char) //result description
-=======
 				'valid' => false,   //is key valid?
 				'description' => sprintf(S_INVALID_CHARACTER_AT_POSITION, $characters[$current_char], $current_char) //result description
->>>>>>> 4cda791f
 			);
 		}
 
