<?php
/*
** Zabbix
** Copyright (C) 2000-2012 Zabbix SIA
**
** This program is free software; you can redistribute it and/or modify
** it under the terms of the GNU General Public License as published by
** the Free Software Foundation; either version 2 of the License, or
** (at your option) any later version.
**
** This program is distributed in the hope that it will be useful,
** but WITHOUT ANY WARRANTY; without even the implied warranty of
** MERCHANTABILITY or FITNESS FOR A PARTICULAR PURPOSE.  See the
** GNU General Public License for more details.
**
** You should have received a copy of the GNU General Public License
** along with this program; if not, write to the Free Software
** Foundation, Inc., 51 Franklin Street, Fifth Floor, Boston, MA  02110-1301, USA.
**/


require_once dirname(__FILE__).'/events.inc.php';
require_once dirname(__FILE__).'/actions.inc.php';
require_once dirname(__FILE__).'/js.inc.php';

function screen_resources($resource = null) {
	$resources = array(
		SCREEN_RESOURCE_CLOCK => _('Clock'),
		SCREEN_RESOURCE_DATA_OVERVIEW => _('Data overview'),
		SCREEN_RESOURCE_GRAPH => _('Graph'),
		SCREEN_RESOURCE_ACTIONS => _('History of actions'),
		SCREEN_RESOURCE_EVENTS => _('History of events'),
		SCREEN_RESOURCE_HOSTS_INFO => _('Hosts info'),
		SCREEN_RESOURCE_MAP => _('Map'),
		SCREEN_RESOURCE_PLAIN_TEXT => _('Plain text'),
		SCREEN_RESOURCE_SCREEN => _('Screen'),
		SCREEN_RESOURCE_SERVER_INFO => _('Server info'),
		SCREEN_RESOURCE_SIMPLE_GRAPH => _('Simple graph'),
		SCREEN_RESOURCE_HOSTGROUP_TRIGGERS => _('Status of host group triggers'),
		SCREEN_RESOURCE_HOST_TRIGGERS => _('Status of host triggers'),
		SCREEN_RESOURCE_SYSTEM_STATUS => _('System status'),
		SCREEN_RESOURCE_TRIGGERS_INFO => _('Triggers info'),
		SCREEN_RESOURCE_TRIGGERS_OVERVIEW => _('Triggers overview'),
		SCREEN_RESOURCE_URL => _('Url')
	);

	if (is_null($resource)) {
		natsort($resources);
		return $resources;
	}
	elseif (isset($resources[$resource])) {
		return $resources[$resource];
	}
	else {
		return _('Unknown');
	}
}

function get_screen_by_screenid($screenid) {
	$dbScreen = DBfetch(DBselect('SELECT s.* FROM screens s WHERE s.screenid='.$screenid));
	return !empty($dbScreen) ? $dbScreen : false;
}

function check_screen_recursion($mother_screenid, $child_screenid) {
	if (bccomp($mother_screenid , $child_screenid) == 0) {
		return true;
	}

	$db_scr_items = DBselect(
		'SELECT si.resourceid'.
		' FROM screens_items si'.
		' WHERE si.screenid='.$child_screenid.
		' AND si.resourcetype='.SCREEN_RESOURCE_SCREEN
	);
	while ($scr_item = DBfetch($db_scr_items)) {
		if (check_screen_recursion($mother_screenid, $scr_item['resourceid'])) {
			return true;
		}
	}
	return false;
}

function get_slideshow($slideshowid, $step) {
	$db_slides = DBfetch(DBselect(
		'SELECT MIN(s.step) AS min_step,MAX(s.step) AS max_step'.
		' FROM slides s'.
		' WHERE s.slideshowid='.$slideshowid
	));
	if (!$db_slides || is_null($db_slides['min_step'])) {
		return false;
	}

	$step = $step % ($db_slides['max_step'] + 1);
	if (!isset($step) || $step < $db_slides['min_step'] || $step > $db_slides['max_step']) {
		$curr_step = $db_slides['min_step'];
	}
	else {
		$curr_step = $step;
	}

	return DBfetch(DBselect(
		'SELECT sl.*'.
		' FROM slides sl,slideshows ss'.
		' WHERE ss.slideshowid='.$slideshowid.
			' AND sl.slideshowid=ss.slideshowid'.
			' AND sl.step='.$curr_step
	));
}

function slideshow_accessible($slideshowid, $perm) {
	$result = false;

	$sql = 'SELECT s.slideshowid'.
			' FROM slideshows s'.
			' WHERE s.slideshowid='.$slideshowid.
				' AND '.DBin_node('s.slideshowid', get_current_nodeid(null, $perm)
	);
	if (DBselect($sql)) {
		$result = true;

		$screenids = array();
		$db_screens = DBselect(
			'SELECT DISTINCT s.screenid'.
			' FROM slides s'.
			' WHERE s.slideshowid='.$slideshowid
		);
		while ($slide_data = DBfetch($db_screens)) {
			$screenids[$slide_data['screenid']] = $slide_data['screenid'];
		}

		$options = array(
			'screenids' => $screenids
		);
		if ($perm == PERM_READ_WRITE) {
			$options['editable'] = true;
		}
		$screens = API::Screen()->get($options);
		$screens = zbx_toHash($screens, 'screenid');

		foreach ($screenids as $screenid) {
			if (!isset($screens[$screenid])) {
				return false;
			}
		}
	}
	return $result;
}

function get_slideshow_by_slideshowid($slideshowid) {
	return DBfetch(DBselect('SELECT s.* FROM slideshows s WHERE s.slideshowid='.$slideshowid));
}

function add_slideshow($name, $delay, $slides) {
	// validate slides
	if (empty($slides)) {
		error(_('Slide show must contain slides.'));
		return false;
	}

	// validate screens
	$screenids = zbx_objectValues($slides, 'screenid');
	$screens = API::Screen()->get(array(
		'screenids' => $screenids,
		'output' => API_OUTPUT_SHORTEN
	));
	$screens = ZBX_toHash($screens, 'screenid');
	foreach ($screenids as $screenid) {
		if (!isset($screens[$screenid])) {
			error(_('Incorrect screen provided for slide show.'));
			return false;
		}
	}

	// validate slide name
	$sql = 'SELECT s.slideshowid FROM slideshows s WHERE s.name='.zbx_dbstr($name);
	$db_slideshow = DBfetch(DBselect($sql, 1));
	if (!empty($db_slideshow)) {
		error(_s('Slide show "%s" already exists.', $name));
		return false;
	}

	$slideshowid = get_dbid('slideshows', 'slideshowid');
	$result = DBexecute(
		'INSERT INTO slideshows (slideshowid,name,delay)'.
		' VALUES ('.$slideshowid.','.zbx_dbstr($name).','.$delay.')'
	);

	// create slides
	$i = 0;
	foreach ($slides as $slide) {
		$slideid = get_dbid('slides', 'slideid');

		// set default delay
		if (empty($slide['delay'])) {
			$slide['delay'] = 0;
		}

		$result = DBexecute(
			'INSERT INTO slides (slideid,slideshowid,screenid,step,delay)'.
			' VALUES ('.$slideid.','.$slideshowid.','.$slide['screenid'].','.($i++).','.$slide['delay'].')'
		);
		if (!$result) {
			return false;
		}
	}
	return $slideshowid;
}

function update_slideshow($slideshowid, $name, $delay, $slides) {
	// validate slides
	if (empty($slides)) {
		error(_('Slide show must contain slides.'));
		return false;
	}

	// validate screens
	$screenids = zbx_objectValues($slides, 'screenid');
	$screens = API::Screen()->get(array(
		'screenids' => $screenids,
		'output' => API_OUTPUT_SHORTEN
	));
	$screens = ZBX_toHash($screens, 'screenid');
	foreach ($screenids as $screenid) {
		if (!isset($screens[$screenid])) {
			error(_('Incorrect screen provided for slide show.'));
			return false;
		}
	}

	// validate slide name
	$sql = 'SELECT s.slideshowid FROM slideshows s WHERE s.name='.zbx_dbstr($name).' AND s.slideshowid<>'.$slideshowid;
	$db_slideshow = DBfetch(DBselect($sql, 1));
	if (!empty($db_slideshow)) {
		error(_s('Slide show "%s" already exists.', $name));
		return false;
	}

	$db_slideshow = DBfetchArray(DBselect('SELECT * FROM slideshows WHERE slideshowid='.$slideshowid));
	$db_slideshow = $db_slideshow[0];
	$changed = false;
	$slideshow = array('name' => $name, 'delay' => $delay);
	foreach ($slideshow as $key => $val) {
		if ($db_slideshow[$key] != $val) {
			$changed = true;
			break;
		}
	}
	if ($changed) {
		if (!$result = DBexecute('UPDATE slideshows SET name='.zbx_dbstr($name).',delay='.$delay.' WHERE slideshowid='.$slideshowid)) {
			return false;
		}
	}

	// get slides
	$db_slides = DBfetchArrayAssoc(DBselect('SELECT s.* FROM slides s WHERE s.slideshowid='.$slideshowid), 'slideid');

	$slidesToDel = zbx_objectValues($db_slides, 'slideid');
	$slidesToDel = zbx_toHash($slidesToDel);
	$step = 0;
	foreach ($slides as $slide) {
		$slide['delay'] = $slide['delay'] ? $slide['delay'] : 0;
		if (isset($db_slides[$slide['slideid']])) {
			// update slide
			if ($db_slides[$slide['slideid']]['delay'] != $slide['delay'] || $db_slides[$slide['slideid']]['step'] != $step) {
				$result = DBexecute('UPDATE slides SET  step='.$step.', delay='.$slide['delay'].' WHERE slideid='.$slide['slideid']);
			}
			// do nothing with slide
			else {
				$result = true;
			}
			unset($slidesToDel[$slide['slideid']]);
		}
		// insert slide
		else {
			$slideid = get_dbid('slides', 'slideid');
			$result = DBexecute(
				'INSERT INTO slides (slideid,slideshowid,screenid,step,delay)'.
				' VALUES ('.$slideid.','.$slideshowid.','.$slide['screenid'].','.$step.','.$slide['delay'].')'
			);
		}
		$step ++;
		if (!$result) {
			return false;
		}
	}

	// delete unnecessary slides
	if (!empty($slidesToDel)) {
		DBexecute('DELETE FROM slides WHERE slideid IN('.implode(',', $slidesToDel).')');
	}

	return true;
}

function delete_slideshow($slideshowid) {
	$result = DBexecute('DELETE FROM slideshows where slideshowid='.$slideshowid);
	$result &= DBexecute('DELETE FROM slides where slideshowid='.$slideshowid);
	$result &= DBexecute('DELETE FROM profiles WHERE idx=\'web.favorite.screenids\' AND source=\'slideshowid\' AND value_id='.$slideshowid);
	return $result;
}

// check whether there are dynamic items in the screen, if so return TRUE, else FALSE
function check_dynamic_items($elid, $config = 0) {
	if ($config == 0) {
		$sql = 'SELECT si.screenitemid'.
				' FROM screens_items si'.
				' WHERE si.screenid='.$elid.
					' AND si.dynamic='.SCREEN_DYNAMIC_ITEM;
	}
	else {
		$sql = 'SELECT si.screenitemid'.
				' FROM slides s,screens_items si'.
				' WHERE s.slideshowid='.$elid.
					' AND si.screenid=s.screenid'.
					' AND si.dynamic='.SCREEN_DYNAMIC_ITEM;
	}
	if (DBfetch(DBselect($sql, 1))) {
		return true;
	}
	return false;
<<<<<<< HEAD
}

// editmode: 0 - view with actions, 1 - edit mode, 2 - view without any actions
function get_screen($screen, $editmode, $effectiveperiod = null) {
	if (is_null($effectiveperiod)) {
		$effectiveperiod = ZBX_MIN_PERIOD;
	}

	if (!$screen) {
		return new CTableInfo(_('No screens defined.'));
	}

	$skip_field = array();
	$screenItems = array();

	foreach ($screen['screenitems'] as $screenItem) {
		$screenItems[] = $screenItem;
		for ($i = 0; $i < $screenItem['rowspan'] || $i == 0; $i++) {
			for ($j = 0; $j < $screenItem['colspan'] || $j == 0; $j++) {
				if ($i != 0 || $j != 0) {
					if (!isset($skip_field[$screenItem['y'] + $i])) {
						$skip_field[$screenItem['y'] + $i] = array();
					}
					$skip_field[$screenItem['y'] + $i][$screenItem['x'] + $j] = 1;
				}
			}
		}
	}

	$table = new CTable(
		new CLink(_('No rows in screen.').SPACE.$screen['name'], 'screenconf.php?config=0&form=update&screenid='.$screen['screenid']),
		($editmode == 0 || $editmode == 2) ? 'screen_view' : 'screen_edit'
	);
	$table->setAttribute('id', 'iframe');

	if ($editmode == 1) {
		$new_cols = array(new CCol(new CImg('images/general/zero.gif', 'zero', 1, 1)));
		for ($c = 0; $c < $screen['hsize'] + 1; $c++) {
			$add_icon = new CImg('images/general/closed.gif', null, null, null, 'pointer');
			$add_icon->addAction('onclick', 'javascript: location.href = \'screenedit.php?config=1&screenid='.$screen['screenid'].'&add_col='.$c.'\';');
			array_push($new_cols, new CCol($add_icon));
		}
		$table->addRow($new_cols);
	}

	$empty_screen_col = array();

	for ($r = 0; $r < $screen['vsize']; $r++) {
		$new_cols = array();
		$empty_screen_row = true;

		if ($editmode == 1) {
			$add_icon = new CImg('images/general/closed.gif', null, null, null, 'pointer');
			$add_icon->addAction('onclick', 'javascript: location.href = \'screenedit.php?config=1&screenid='.$screen['screenid'].'&add_row='.$r.'\';');
			array_push($new_cols, new CCol($add_icon));
		}

		for ($c = 0; $c < $screen['hsize']; $c++) {
			if (isset($skip_field[$r][$c])) {
				continue;
			}
			$item_form = false;

			$screenItem = false;
			foreach ($screenItems as $tmprow) {
				if ($tmprow['x'] == $c && $tmprow['y'] == $r) {
					$screenItem = $tmprow;
					break;
				}
			}

			if ($screenItem) {
				$screenitemid = $screenItem['screenitemid'];
				$resourcetype = $screenItem['resourcetype'];
				$resourceid = $screenItem['resourceid'];
				$width = $screenItem['width'];
				$height = $screenItem['height'];
				$colspan = $screenItem['colspan'];
				$rowspan = $screenItem['rowspan'];
				$elements = $screenItem['elements'];
				$valign = $screenItem['valign'];
				$halign = $screenItem['halign'];
				$style = $screenItem['style'];
				$url = $screenItem['url'];
				$dynamic = $screenItem['dynamic'];
				$sort_triggers = $screenItem['sort_triggers'];
			}
			else {
				$screenitemid = 0;
				$resourcetype = 0;
				$resourceid = 0;
				$width = 0;
				$height = 0;
				$colspan = 1;
				$rowspan = 1;
				$elements = 0;
				$valign = VALIGN_DEFAULT;
				$halign = HALIGN_DEFAULT;
				$style = 0;
				$url = '';
				$dynamic = 0;
				$sort_triggers = SCREEN_SORT_TRIGGERS_DATE_DESC;
			}

			if ($screenitemid > 0) {
				$empty_screen_row = false;
				$empty_screen_col[$c] = 1;
			}

			if ($editmode == 1 && $screenitemid != 0) {
				$action = 'screenedit.php?form=update'.url_param('screenid').'&screenitemid='.$screenitemid;
			}
			elseif ($editmode == 1 && $screenitemid == 0) {
				$action = 'screenedit.php?form=update'.url_param('screenid').'&x='.$c.'&y='.$r;
			}
			else {
				$action = null;
			}

			/*
			 * Edit form
			 */
			if ($editmode == 1 && isset($_REQUEST['form'])
					&& isset($_REQUEST['x']) && $_REQUEST['x'] == $c
					&& isset($_REQUEST['y']) && $_REQUEST['y'] == $r) {
				$screenView = new CView('configuration.screen.constructor.edit', array('screen' => $screen));
				$item = $screenView->render();
				$item_form = true;
			}
			elseif ($editmode == 1 && isset($_REQUEST['form'])
					&& isset($_REQUEST['screenitemid']) && bccomp($_REQUEST['screenitemid'], $screenitemid) == 0) {
				$screenView = new CView('configuration.screen.constructor.edit', array('screen' => $screen));
				$item = $screenView->render();
				$item_form = true;
			}
			/*
			 * Graph
			 */
			elseif ($screenitemid != 0  && $resourcetype == SCREEN_RESOURCE_GRAPH) {
				if ($editmode == 0) {
					$action = 'charts.php?graphid='.$resourceid.url_param('period').url_param('stime');
				}

				// GRAPH & ZOOM features
				$dom_graph_id = 'graph_'.$screenitemid.'_'.$resourceid;
				$containerid = 'graph_cont_'.$screenitemid.'_'.$resourceid;
				$graphDims = getGraphDims($resourceid);
				$graphDims['graphHeight'] = $height;
				$graphDims['width'] = $width;
				$graph = get_graph_by_graphid($resourceid);
				$graphid = $graph['graphid'];
				$legend = $graph['show_legend'];
				$graph3d = $graph['show_3d'];

				// host feature
				if ($dynamic == SCREEN_DYNAMIC_ITEM && isset($_REQUEST['hostid']) && $_REQUEST['hostid'] > 0) {
					$hosts = API::Host()->get(array(
						'hostids' => $_REQUEST['hostid'],
						'output' => array('hostid', 'host')
					));
					$host = reset($hosts);

					$graph = API::Graph()->get(array(
						'graphids' => $resourceid,
						'output' => API_OUTPUT_EXTEND,
						'selectHosts' => API_OUTPUT_REFER,
						'selectGraphItems' => API_OUTPUT_EXTEND
					));
					$graph = reset($graph);

					if (count($graph['hosts']) == 1) {
						// if items from one host we change them, or set calculated if not exist on that host
						if ($graph['ymax_type'] == GRAPH_YAXIS_TYPE_ITEM_VALUE && $graph['ymax_itemid']) {
							$new_dinamic = get_same_graphitems_for_host(
								array(array('itemid' => $graph['ymax_itemid'])),
								$_REQUEST['hostid'],
								false // false = don't rise Error if item doesn't exist
							);
							$new_dinamic = reset($new_dinamic);
							if (isset($new_dinamic['itemid']) && $new_dinamic['itemid'] > 0) {
								$graph['ymax_itemid'] = $new_dinamic['itemid'];
							}
							else {
								$graph['ymax_type'] = GRAPH_YAXIS_TYPE_CALCULATED;
							}
						}
						if ($graph['ymin_type'] == GRAPH_YAXIS_TYPE_ITEM_VALUE && $graph['ymin_itemid']) {
							$new_dinamic = get_same_graphitems_for_host(
								array(array('itemid' => $graph['ymin_itemid'])),
								$_REQUEST['hostid'],
								false // false = don't rise Error if item doesn't exist
							);
							$new_dinamic = reset($new_dinamic);
							if (isset($new_dinamic['itemid']) && $new_dinamic['itemid'] > 0) {
								$graph['ymin_itemid'] = $new_dinamic['itemid'];
							}
							else {
								$graph['ymin_type'] = GRAPH_YAXIS_TYPE_CALCULATED;
							}
						}
					}

					$url = ($graph['graphtype'] == GRAPH_TYPE_PIE || $graph['graphtype'] == GRAPH_TYPE_EXPLODED)
							? 'chart7.php'
							: 'chart3.php';
					$url = new Curl($url);
					foreach ($graph as $name => $value) {
						if ($name == 'width' || $name == 'height') {
							continue;
						}
						$url->setArgument($name, $value);
					}

					$new_items = get_same_graphitems_for_host($graph['gitems'], $_REQUEST['hostid'], false);
					foreach ($new_items as $gitem) {
						unset($gitem['gitemid'], $gitem['graphid']);

						foreach ($gitem as $name => $value) {
							$url->setArgument('items['.$gitem['itemid'].']['.$name.']', $value);
						}
					}
					$url->setArgument('name', $host['host'].': '.$graph['name']);
					$url = $url->getUrl();
				}

				$objData = array(
					'id' => $resourceid,
					'domid' => $dom_graph_id,
					'containerid' => $containerid,
					'objDims' => $graphDims,
					'loadSBox' => 0,
					'loadImage' => 1,
					'loadScroll' => 0,
					'dynamic' => 0,
					'periodFixed' => CProfile::get('web.screens.timelinefixed', 1),
					'sliderMaximumTimePeriod' => ZBX_MAX_PERIOD
				);

				$default = false;
				if ($graphDims['graphtype'] == GRAPH_TYPE_PIE || $graphDims['graphtype'] == GRAPH_TYPE_EXPLODED) {
					if ($dynamic == SCREEN_SIMPLE_ITEM || empty($url)) {
						$url='chart6.php?graphid='.$resourceid;
						$default = true;
					}

					$timeline = array();
					$timeline['period'] = $effectiveperiod;
					$timeline['starttime'] = date('YmdHis', get_min_itemclock_by_graphid($resourceid));

					if (isset($_REQUEST['stime'])) {
						$timeline['usertime'] = date('YmdHis', zbxDateToTime($_REQUEST['stime']) + $timeline['period']);
					}

					$src = $url.'&width='.$width.'&height='.$height.'&legend='.$legend.'&graph3d='.$graph3d.'&period='.$effectiveperiod.url_param('stime');

					$objData['src'] = $src;
				}
				else {
					if ($dynamic == SCREEN_SIMPLE_ITEM || empty($url)) {
						$url = 'chart2.php?graphid='.$resourceid;
						$default = true;
					}

					$src = $url.'&width='.$width.'&height='.$height.'&period='.$effectiveperiod.url_param('stime');

					$timeline = array();
					if (isset($graphid) && !is_null($graphid) && $editmode != 1) {
						$timeline['period'] = $effectiveperiod;
						$timeline['starttime'] = date('YmdHis', time() - ZBX_MAX_PERIOD);

						if (isset($_REQUEST['stime'])) {
							$timeline['usertime'] = date('YmdHis', zbxDateToTime($_REQUEST['stime']) + $timeline['period']);
						}
						if ($editmode == 0) {
							$objData['loadSBox'] = 1;
						}
					}
					$objData['src'] = $src;
				}

				if ($editmode || !$default) {
					$item = new CDiv();
				}
				else {
					$item = new CLink(null, $action);
				}

				$item->setAttribute('id', $containerid);

				$item = array($item);
				if ($editmode == 1) {
					$item[] = BR();
					$item[] = new CLink(_('Change'), $action);
				}

				if ($editmode == 2) {
					insert_js('timeControl.addObject("'.$dom_graph_id.'", '.zbx_jsvalue($timeline).', '.zbx_jsvalue($objData).');');
				}
				else {
					zbx_add_post_js('timeControl.addObject("'.$dom_graph_id.'", '.zbx_jsvalue($timeline).', '.zbx_jsvalue($objData).');');
				}
			}
			/*
			 * Simple graph
			 */
			elseif ($screenitemid != 0 && $resourcetype == SCREEN_RESOURCE_SIMPLE_GRAPH) {
				$dom_graph_id = 'graph_'.$screenitemid.'_'.$resourceid;
				$containerid = 'graph_cont_'.$screenitemid.'_'.$resourceid;

				$graphDims = getGraphDims();
				$graphDims['graphHeight'] = $height;
				$graphDims['width'] = $width;

				$objData = array(
					'id' => $resourceid,
					'domid' => $dom_graph_id,
					'containerid' => $containerid,
					'objDims' => $graphDims,
					'loadSBox' => 0,
					'loadImage' => 1,
					'loadScroll' => 0,
					'dynamic' => 0,
					'periodFixed' => CProfile::get('web.screens.timelinefixed', 1),
					'sliderMaximumTimePeriod' => ZBX_MAX_PERIOD
				);

				// host feature
				if ($dynamic == SCREEN_DYNAMIC_ITEM && isset($_REQUEST['hostid']) && $_REQUEST['hostid'] > 0) {
					if ($newitemid = get_same_item_for_host($resourceid, $_REQUEST['hostid'])) {
						$resourceid = $newitemid;
					}
					else {
						$resourceid = '';
					}
				}

				if ($editmode == 0 && !empty($resourceid)) {
					$action = 'history.php?action=showgraph&itemid='.$resourceid.url_param('period').url_param('stime');
				}

				$timeline = array();
				$timeline['starttime'] = date('YmdHis', time() - ZBX_MAX_PERIOD);

				if (!zbx_empty($resourceid) && $editmode != 1) {
					$timeline['period'] = $effectiveperiod;

					if (isset($_REQUEST['stime'])) {
						$timeline['usertime'] = date('YmdHis', zbxDateToTime($_REQUEST['stime']) + $timeline['period']);
					}
					if ($editmode == 0) {
						$objData['loadSBox'] = 1;
					}
				}

				$objData['src'] = zbx_empty($resourceid) ? 'chart3.php?' : 'chart.php?itemid='.$resourceid.'&'.$url.'width='.$width.'&height='.$height;

				if ($editmode) {
					$item = new CDiv();
				}
				else {
					$item = new CLink(null, $action);
				}

				$item->setAttribute('id', $containerid);

				$item = array($item);
				if ($editmode == 1) {
					$item[] = BR();
					$item[] = new CLink(_('Change'), $action);
				}

				if ($editmode == 2) {
					insert_js('timeControl.addObject("'.$dom_graph_id.'", '.zbx_jsvalue($timeline).', '.zbx_jsvalue($objData).');');
				}
				else {
					zbx_add_post_js('timeControl.addObject("'.$dom_graph_id.'", '.zbx_jsvalue($timeline).', '.zbx_jsvalue($objData).');');
				}
			}
			/*
			 * Map
			 */
			elseif ($screenitemid != 0 && $resourcetype == SCREEN_RESOURCE_MAP) {
				$image_map = new CImg('map.php?noedit=1&sysmapid='.$resourceid.'&width='.$width.'&height='.$height.'&curtime='.time());
				$item = array($image_map);

				if ($editmode == 0) {
					$sysmaps = API::Map()->get(array(
						'sysmapids' => $resourceid,
						'output' => API_OUTPUT_EXTEND,
						'selectSelements' => API_OUTPUT_EXTEND,
						'selectLinks' => API_OUTPUT_EXTEND,
						'nopermissions' => true,
						'preservekeys' => true
					));
					$sysmap = reset($sysmaps);

					$action_map = getActionMapBySysmap($sysmap);
					$image_map->setMap($action_map->getName());
					$item = array($action_map, $image_map);
				}
				elseif ($editmode == 1) {
					$item[] = BR();
					$item[] = new CLink(_('Change'), $action);
				}
			}
			/*
			 * Plain text
			 */
			elseif ($screenitemid != 0 && $resourcetype == SCREEN_RESOURCE_PLAIN_TEXT) {
				if ($dynamic == SCREEN_DYNAMIC_ITEM && isset($_REQUEST['hostid']) && $_REQUEST['hostid'] > 0) {
					if ($newitemid = get_same_item_for_host($resourceid, $_REQUEST['hostid'])) {
						$resourceid = $newitemid;
					}
					else {
						$resourceid = 0;
					}
				}
				$item = array(get_screen_plaintext($resourceid, $elements, $style));
				if ($editmode == 1) {
					array_push($item,new CLink(_('Change'), $action));
				}
			}
			/*
			 * Hostgroup triggers
			 */
			elseif ($screenitemid != 0 && $resourcetype == SCREEN_RESOURCE_HOSTGROUP_TRIGGERS) {
				$params = array(
					'groupids' => null,
					'hostids' => null,
					'maintenance' => null,
					'severity' => null,
					'limit' => $elements
				);

				// by default triggers are sorted by date desc, do we need to override this?
				switch ($sort_triggers) {
					case SCREEN_SORT_TRIGGERS_SEVERITY_DESC:
						$params['sortfield'] = 'priority';
						$params['sortorder'] = ZBX_SORT_DOWN;
						break;
					case SCREEN_SORT_TRIGGERS_HOST_NAME_ASC:
						// a little black magic here - there is no such field 'hostname' in 'triggers',
						// but API has a special case for sorting by hostname
						$params['sortfield'] = 'hostname';
						$params['sortorder'] = ZBX_SORT_UP;
						break;
				}

				if ($resourceid > 0) {
					$hostgroups = API::HostGroup()->get(array(
						'groupids' => $resourceid,
						'output' => API_OUTPUT_EXTEND
					));
					$hostgroup = reset($hostgroups);

					$tr_form = new CSpan(_('Group').': '.$hostgroup['name'], 'white');
					$params['groupids'] = $hostgroup['groupid'];
				}
				else {
					$groupid = get_request('tr_groupid', CProfile::get('web.screens.tr_groupid', 0));
					$hostid = get_request('tr_hostid', CProfile::get('web.screens.tr_hostid', 0));

					CProfile::update('web.screens.tr_groupid', $groupid, PROFILE_TYPE_ID);
					CProfile::update('web.screens.tr_hostid', $hostid, PROFILE_TYPE_ID);

					$groups = API::HostGroup()->get(array(
						'monitored_hosts' => true,
						'output' => API_OUTPUT_EXTEND
					));
					order_result($groups, 'name');

					$options = array(
						'monitored_hosts' => true,
						'output' => API_OUTPUT_EXTEND
					);
					if ($groupid > 0) {
						$options['groupids'] = $groupid;
					}
					$hosts = API::Host()->get($options);
					$hosts = zbx_toHash($hosts, 'hostid');
					order_result($hosts, 'host');

					if (!isset($hosts[$hostid])) {
						$hostid = 0;
					}

					$tr_form = new CForm();

					$cmbGroup = new CComboBox('tr_groupid', $groupid, 'submit()');
					$cmbHosts = new CComboBox('tr_hostid', $hostid, 'submit()');
					if ($editmode == 1) {
						$cmbGroup->attr('disabled', 'disabled');
						$cmbHosts->attr('disabled', 'disabled');
					}

					$cmbGroup->addItem(0, _('all'));
					$cmbHosts->addItem(0, _('all'));

					foreach ($groups as $group) {
						$cmbGroup->addItem($group['groupid'], get_node_name_by_elid($group['groupid'], null, ': ').$group['name']);
					}

					foreach ($hosts as $host) {
						$cmbHosts->addItem($host['hostid'], get_node_name_by_elid($host['hostid'], null, ': ').$host['host']);
					}

					$tr_form->addItem(array(_('Group').SPACE, $cmbGroup));
					$tr_form->addItem(array(SPACE._('Host').SPACE, $cmbHosts));

					if ($groupid > 0) {
						$params['groupids'] = $groupid;
					}
					if ($hostid > 0) {
						$params['hostids'] = $hostid;
					}
				}

				$params['screenid'] = $screen['screenid'];

				$item = new CUIWidget('hat_htstatus', make_latest_issues($params, true));
				$item->setDoubleHeader(array(_('STATUS OF TRIGGERS'), SPACE, zbx_date2str(_('[H:i:s]')), SPACE), $tr_form);
				$item = array($item);

				if ($editmode == 1) {
					array_push($item, new CLink(_('Change'), $action));
				}
			}
			/*
			 * Host triggers
			 */
			elseif ($screenitemid != 0 && $resourcetype == SCREEN_RESOURCE_HOST_TRIGGERS) {
				$params = array(
					'groupids' => null,
					'hostids' => null,
					'maintenance' => null,
					'severity' => null,
					'limit' => $elements
				);

				// by default triggers are sorted by date desc, do we need to override this?
				switch ($sort_triggers) {
					case SCREEN_SORT_TRIGGERS_SEVERITY_DESC:
						$params['sortfield'] = 'priority';
						$params['sortorder'] = ZBX_SORT_DOWN;
						break;
					case SCREEN_SORT_TRIGGERS_HOST_NAME_ASC:
						// a little black magic here - there is no such field 'hostname' in 'triggers',
						// but API has a special case for sorting by hostname
						$params['sortfield'] = 'hostname';
						$params['sortorder'] = ZBX_SORT_UP;
						break;
				}

				if ($resourceid > 0) {
					$hosts = API::Host()->get(array(
						'hostids' => $resourceid,
						'output' => API_OUTPUT_EXTEND
					));
					$host = reset($hosts);

					$tr_form = new CSpan(_('Host').': '.$host['host'], 'white');
					$params['hostids'] = $host['hostid'];
				}
				else {
					$groupid = get_request('tr_groupid', CProfile::get('web.screens.tr_groupid', 0));
					$hostid = get_request('tr_hostid', CProfile::get('web.screens.tr_hostid', 0));

					CProfile::update('web.screens.tr_groupid', $groupid, PROFILE_TYPE_ID);
					CProfile::update('web.screens.tr_hostid', $hostid, PROFILE_TYPE_ID);

					$groups = API::HostGroup()->get(array(
						'monitored_hosts' => true,
						'output' => API_OUTPUT_EXTEND
					));
					order_result($groups, 'name');

					$options = array(
						'monitored_hosts' => true,
						'output' => API_OUTPUT_EXTEND
					);
					if ($groupid > 0) {
						$options['groupids'] = $groupid;
					}
					$hosts = API::Host()->get($options);
					$hosts = zbx_toHash($hosts, 'hostid');
					order_result($hosts, 'host');

					if (!isset($hosts[$hostid])) {
						$hostid = 0;
					}

					$tr_form = new CForm();

					$cmbGroup = new CComboBox('tr_groupid', $groupid, 'submit()');
					$cmbHosts = new CComboBox('tr_hostid', $hostid, 'submit()');
					if ($editmode == 1) {
						$cmbGroup->attr('disabled', 'disabled');
						$cmbHosts->attr('disabled', 'disabled');
					}

					$cmbGroup->addItem(0, _('all'));
					$cmbHosts->addItem(0, _('all'));

					foreach ($groups as $group) {
						$cmbGroup->addItem(
							$group['groupid'],
							get_node_name_by_elid($group['groupid'], null, ': ').$group['name']
						);
					}

					foreach ($hosts as $host) {
						$cmbHosts->addItem(
							$host['hostid'],
							get_node_name_by_elid($host['hostid'], null, ': ').$host['host']
						);
					}

					$tr_form->addItem(array(_('Group').SPACE, $cmbGroup));
					$tr_form->addItem(array(SPACE._('Host').SPACE, $cmbHosts));

					if ($groupid > 0) {
						$params['groupids'] = $groupid;
					}
					if ($hostid > 0) {
						$params['hostids'] = $hostid;
					}
				}

				$params['screenid'] = $screen['screenid'];

				$item = new CUIWidget('hat_trstatus', make_latest_issues($params, true));
				$item->setDoubleHeader(array(_('STATUS OF TRIGGERS'), SPACE, zbx_date2str(_('[H:i:s]')), SPACE), $tr_form);
				$item = array($item);

				if ($editmode == 1) {
					array_push($item, new CLink(_('Change'), $action));
				}
			}
			/*
			 * System status
			 */
			elseif ($screenitemid != 0 && $resourcetype == SCREEN_RESOURCE_SYSTEM_STATUS) {
				$params = array(
					'groupids' => null,
					'hostids' => null,
					'maintenance' => null,
					'severity' => null,
					'limit' => null,
					'extAck' => 0,
					'screenid' => $screen['screenid']
				);

				$item = new CUIWidget('hat_syssum', make_system_status($params));
				$item->setHeader(_('Status of Zabbix'), SPACE);
				$item->setFooter(_s('Updated: %s', zbx_date2str(_('H:i:s'))));

				$item = array($item);

				if ($editmode == 1) {
					array_push($item, new CLink(_('Change'), $action));
				}
			}
			/*
			 * Host info
			 */
			elseif ($screenitemid != 0 && $resourcetype == SCREEN_RESOURCE_HOSTS_INFO) {
				$item = array(new CHostsInfo($resourceid, $style));
				if ($editmode == 1) {
					array_push($item, new CLink(_('Change'), $action));
				}
			}
			/*
			 * Triggers info
			 */
			elseif ($screenitemid != 0 && $resourcetype == SCREEN_RESOURCE_TRIGGERS_INFO) {
				$item = new CTriggersInfo($resourceid, null, $style);
				$item = array($item);
				if ($editmode == 1) {
					array_push($item, new CLink(_('Change'), $action));
				}
			}
			/*
			 * Server info
			 */
			elseif ($screenitemid != 0 && $resourcetype == SCREEN_RESOURCE_SERVER_INFO) {
				$item = array(new CServerInfo());
				if ($editmode == 1) {
					array_push($item, new CLink(_('Change'), $action));
				}
			}
			/*
			 * Clock
			 */
			elseif ($screenitemid != 0 && $resourcetype == SCREEN_RESOURCE_CLOCK) {
				$error = null;
				$timeOffset = null;
				$timeZone = null;

				switch ($style) {
					case TIME_TYPE_HOST:
						$items = API::Item()->get(array(
							'itemids' => $resourceid,
							'selectHosts' => API_OUTPUT_EXTEND,
							'output' => API_OUTPUT_EXTEND
						));
						$item = reset($items);
						$host = reset($item['hosts']);

						$timeType = $host['host'];
						preg_match('/([+-]{1})([\d]{1,2}):([\d]{1,2})/', $item['lastvalue'], $arr);

						if (!empty($arr)) {
							$timeZone = $arr[2] * SEC_PER_HOUR + $arr[3] * SEC_PER_MIN;
							if ($arr[1] == '-') {
								$timeZone = 0 - $timeZone;
							}
						}

						if ($lastvalue = strtotime($item['lastvalue'])) {
							$diff = (time() - $item['lastclock']);
							$timeOffset = $lastvalue + $diff;
						}
						else {
							$error = _('NO DATA');
						}
						break;
					case TIME_TYPE_SERVER:
						$error = null;
						$timeType = _('SERVER');
						$timeOffset = time();
						$timeZone = date('Z');
						break;
					default:
						$error = null;
						$timeType = _('LOCAL');
						$timeOffset = null;
						$timeZone = null;
						break;
				}

				if ($width > $height) {
					$width = $height;
				}

				$item = new CFlashClock($width, $height, $action);
				$item->setTimeError($error);
				$item->setTimeType($timeType);
				$item->setTimeZone($timeZone);
				$item->setTimeOffset($timeOffset);

				if ($editmode == 1) {
					$flashclockOverDiv = new CDiv(null, 'flashclock');
					$flashclockOverDiv->setAttribute('style', 'width: '.$width.'px; height: '.$height.'px;');

					$item = array(
						$flashclockOverDiv,
						$item,
						BR(),
						new CLink(_('Change'), $action)
					);
				}
				else {
					$item = array($item);
				}
			}
			/*
			 * Screen
			 */
			elseif ($screenitemid != 0 && $resourcetype == SCREEN_RESOURCE_SCREEN) {
				$subScreens = API::Screen()->get(array(
					'screenids' => $resourceid,
					'output' => API_OUTPUT_EXTEND,
					'selectScreenItems' => API_OUTPUT_EXTEND
				));
				$subScreen = reset($subScreens);
				$item = array(get_screen($subScreen, ($editmode == 1 || $editmode == 2) ? 2 : 0, $effectiveperiod));
				if ($editmode == 1) {
					array_push($item, new CLink(_('Change'), $action));
				}
			}
			/*
			 * Triggers overview
			 */
			elseif ($screenitemid != 0 && $resourcetype == SCREEN_RESOURCE_TRIGGERS_OVERVIEW) {
				$hostids = array();
				$res = DBselect('SELECT DISTINCT hg.hostid FROM hosts_groups hg WHERE hg.groupid='.$resourceid);
				while ($tmp_host = DBfetch($res)) {
					$hostids[$tmp_host['hostid']] = $tmp_host['hostid'];
				}

				$item = array(get_triggers_overview($hostids, $style, $screen['screenid']));
				if ($editmode == 1) {
					array_push($item, new CLink(_('Change'), $action));
				}
			}
			/*
			 * Data overview
			 */
			elseif ($screenitemid != 0 && $resourcetype == SCREEN_RESOURCE_DATA_OVERVIEW) {
				$hostids = array();
				$res = DBselect('SELECT DISTINCT hg.hostid FROM hosts_groups hg WHERE hg.groupid='.$resourceid);
				while ($tmp_host = DBfetch($res)) {
					$hostids[$tmp_host['hostid']] = $tmp_host['hostid'];
				}

				$item = array(get_items_data_overview($hostids, $style));
				if ($editmode == 1) {
					array_push($item, new CLink(_('Change'), $action));
				}
			}
			/*
			 * Url
			 */
			elseif ($screenitemid != 0 && $resourcetype == SCREEN_RESOURCE_URL) {
				$item = array(new CIFrame($url, $width, $height, 'auto'));
				if ($editmode == 1) {
					array_push($item, BR(), new CLink(_('Change'), $action));
				}
			}
			/*
			 * Actions
			 */
			elseif ($screenitemid != 0 && $resourcetype == SCREEN_RESOURCE_ACTIONS) {
				$item = array(get_history_of_actions($elements));
				if ($editmode == 1) {
					array_push($item, new CLink(_('Change'), $action));
				}
			}
			/*
			 * Events
			 */
			elseif ($screenitemid != 0 && $resourcetype == SCREEN_RESOURCE_EVENTS) {
				$options = array(
					'monitored' => 1,
					'value' => array(TRIGGER_VALUE_TRUE, TRIGGER_VALUE_FALSE),
					'limit' => $elements
				);

				$showUnknown = CProfile::get('web.events.filter.showUnknown', 0);
				if ($showUnknown) {
					$options['value'] = array(TRIGGER_VALUE_TRUE, TRIGGER_VALUE_FALSE);
				}

				$item = new CTableInfo(_('No events defined.'));
				$item->setHeader(array(
					_('Time'),
					is_show_all_nodes() ? _('Node') : null,
					_('Host'),
					_('Description'),
					_('Value'),
					_('Severity')
				));

				$events = getLastEvents($options);
				foreach ($events as $event) {
					$trigger = $event['trigger'];
					$host = $event['host'];

					$statusSpan = new CSpan(trigger_value2str($event['value']));

					// add colors and blinking to span depending on configuration and trigger parameters
					addTriggerValueStyle(
						$statusSpan,
						$event['value'],
						$event['clock'],
						$event['acknowledged']
					);

					$item->addRow(array(
						zbx_date2str(_('d M Y H:i:s'), $event['clock']),
						get_node_name_by_elid($event['objectid']),
						$host['host'],
						new CLink(
							$trigger['description'],
							'tr_events.php?triggerid='.$event['objectid'].'&eventid='.$event['eventid']
						),
						$statusSpan,
						getSeverityCell($trigger['priority'])
					));
				}

				$item = array($item);
				if ($editmode == 1) {
					array_push($item, new CLink(_('Change'), $action));
				}
			}
			else {
				$item = array(SPACE);
				if ($editmode == 1) {
					array_push($item, BR(), new CLink(_('Change'), $action, 'empty_change_link'));
				}
			}

			$str_halign = 'def';
			if ($halign == HALIGN_CENTER) {
				$str_halign = 'cntr';
			}
			if ($halign == HALIGN_LEFT) {
				$str_halign = 'left';
			}
			if ($halign == HALIGN_RIGHT) {
				$str_halign = 'right';
			}

			$str_valign = 'def';
			if ($valign == VALIGN_MIDDLE) {
				$str_valign = 'mdl';
			}
			if ($valign == VALIGN_TOP) {
				$str_valign = 'top';
			}
			if ($valign == VALIGN_BOTTOM) {
				$str_valign = 'bttm';
			}

			if ($editmode == 1 && !$item_form) {
				$item = new CDiv($item, 'draggable');
				$item->setAttribute('id', 'position_'.$r.'_'.$c);
				$item->setAttribute('data-xcoord', $c);
				$item->setAttribute('data-ycoord', $r);
			}

			$new_col = new CCol($item, $str_halign.'_'.$str_valign.' screenitem');

			if (!empty($colspan)) {
				$new_col->setColSpan($colspan);
			}
			if (!empty($rowspan)) {
				$new_col->setRowSpan($rowspan);
			}
			array_push($new_cols, $new_col);
		}

		if ($editmode == 1) {
			$removeIcon = new CImg('images/general/opened.gif', null, null, null, 'pointer');
			if ($empty_screen_row) {
				$removeRowLink = 'javascript: location.href = "screenedit.php?screenid='.$screen['screenid'].'&rmv_row='.$r.'";';
			}
			else {
				$removeRowLink = 'javascript: if (Confirm("'._('This screen-row is not empty. Delete it?').'")) {'.
					' location.href = "screenedit.php?screenid='.$screen['screenid'].'&rmv_row='.$r.'"; }';
			}
			$removeIcon->addAction('onclick', $removeRowLink);
			array_push($new_cols, new CCol($removeIcon));
		}
		$table->addRow(new CRow($new_cols));
	}

	if ($editmode == 1) {
		$add_icon = new CImg('images/general/closed.gif', null, null, null, 'pointer');
		$add_icon->addAction('onclick', 'javascript: location.href = "screenedit.php?screenid='.$screen['screenid'].'&add_row='.$screen['vsize'].'";');
		$new_cols = array(new CCol($add_icon));

		for ($c = 0; $c < $screen['hsize']; $c++) {
			$removeIcon = new CImg('images/general/opened.gif', null, null, null, 'pointer');
			if (isset($empty_screen_col[$c])) {
				$removeColumnLink = 'javascript: if (Confirm("'._('This screen-column is not empty. Delete it?').'")) {'.
					' location.href = "screenedit.php?screenid='.$screen['screenid'].'&rmv_col='.$c.'"; }';
			}
			else {
				$removeColumnLink = 'javascript: location.href = "screenedit.php?config=1&screenid='.$screen['screenid'].'&rmv_col='.$c.'";';
			}
			$removeIcon->addAction('onclick', $removeColumnLink);
			array_push($new_cols, new CCol($removeIcon));
		}

		array_push($new_cols, new CCol(new CImg('images/general/zero.gif', 'zero', 1, 1)));
		$table->addRow($new_cols);
	}

	return $table;
=======
>>>>>>> c7da50d6
}<|MERGE_RESOLUTION|>--- conflicted
+++ resolved
@@ -318,978 +318,4 @@
 		return true;
 	}
 	return false;
-<<<<<<< HEAD
-}
-
-// editmode: 0 - view with actions, 1 - edit mode, 2 - view without any actions
-function get_screen($screen, $editmode, $effectiveperiod = null) {
-	if (is_null($effectiveperiod)) {
-		$effectiveperiod = ZBX_MIN_PERIOD;
-	}
-
-	if (!$screen) {
-		return new CTableInfo(_('No screens defined.'));
-	}
-
-	$skip_field = array();
-	$screenItems = array();
-
-	foreach ($screen['screenitems'] as $screenItem) {
-		$screenItems[] = $screenItem;
-		for ($i = 0; $i < $screenItem['rowspan'] || $i == 0; $i++) {
-			for ($j = 0; $j < $screenItem['colspan'] || $j == 0; $j++) {
-				if ($i != 0 || $j != 0) {
-					if (!isset($skip_field[$screenItem['y'] + $i])) {
-						$skip_field[$screenItem['y'] + $i] = array();
-					}
-					$skip_field[$screenItem['y'] + $i][$screenItem['x'] + $j] = 1;
-				}
-			}
-		}
-	}
-
-	$table = new CTable(
-		new CLink(_('No rows in screen.').SPACE.$screen['name'], 'screenconf.php?config=0&form=update&screenid='.$screen['screenid']),
-		($editmode == 0 || $editmode == 2) ? 'screen_view' : 'screen_edit'
-	);
-	$table->setAttribute('id', 'iframe');
-
-	if ($editmode == 1) {
-		$new_cols = array(new CCol(new CImg('images/general/zero.gif', 'zero', 1, 1)));
-		for ($c = 0; $c < $screen['hsize'] + 1; $c++) {
-			$add_icon = new CImg('images/general/closed.gif', null, null, null, 'pointer');
-			$add_icon->addAction('onclick', 'javascript: location.href = \'screenedit.php?config=1&screenid='.$screen['screenid'].'&add_col='.$c.'\';');
-			array_push($new_cols, new CCol($add_icon));
-		}
-		$table->addRow($new_cols);
-	}
-
-	$empty_screen_col = array();
-
-	for ($r = 0; $r < $screen['vsize']; $r++) {
-		$new_cols = array();
-		$empty_screen_row = true;
-
-		if ($editmode == 1) {
-			$add_icon = new CImg('images/general/closed.gif', null, null, null, 'pointer');
-			$add_icon->addAction('onclick', 'javascript: location.href = \'screenedit.php?config=1&screenid='.$screen['screenid'].'&add_row='.$r.'\';');
-			array_push($new_cols, new CCol($add_icon));
-		}
-
-		for ($c = 0; $c < $screen['hsize']; $c++) {
-			if (isset($skip_field[$r][$c])) {
-				continue;
-			}
-			$item_form = false;
-
-			$screenItem = false;
-			foreach ($screenItems as $tmprow) {
-				if ($tmprow['x'] == $c && $tmprow['y'] == $r) {
-					$screenItem = $tmprow;
-					break;
-				}
-			}
-
-			if ($screenItem) {
-				$screenitemid = $screenItem['screenitemid'];
-				$resourcetype = $screenItem['resourcetype'];
-				$resourceid = $screenItem['resourceid'];
-				$width = $screenItem['width'];
-				$height = $screenItem['height'];
-				$colspan = $screenItem['colspan'];
-				$rowspan = $screenItem['rowspan'];
-				$elements = $screenItem['elements'];
-				$valign = $screenItem['valign'];
-				$halign = $screenItem['halign'];
-				$style = $screenItem['style'];
-				$url = $screenItem['url'];
-				$dynamic = $screenItem['dynamic'];
-				$sort_triggers = $screenItem['sort_triggers'];
-			}
-			else {
-				$screenitemid = 0;
-				$resourcetype = 0;
-				$resourceid = 0;
-				$width = 0;
-				$height = 0;
-				$colspan = 1;
-				$rowspan = 1;
-				$elements = 0;
-				$valign = VALIGN_DEFAULT;
-				$halign = HALIGN_DEFAULT;
-				$style = 0;
-				$url = '';
-				$dynamic = 0;
-				$sort_triggers = SCREEN_SORT_TRIGGERS_DATE_DESC;
-			}
-
-			if ($screenitemid > 0) {
-				$empty_screen_row = false;
-				$empty_screen_col[$c] = 1;
-			}
-
-			if ($editmode == 1 && $screenitemid != 0) {
-				$action = 'screenedit.php?form=update'.url_param('screenid').'&screenitemid='.$screenitemid;
-			}
-			elseif ($editmode == 1 && $screenitemid == 0) {
-				$action = 'screenedit.php?form=update'.url_param('screenid').'&x='.$c.'&y='.$r;
-			}
-			else {
-				$action = null;
-			}
-
-			/*
-			 * Edit form
-			 */
-			if ($editmode == 1 && isset($_REQUEST['form'])
-					&& isset($_REQUEST['x']) && $_REQUEST['x'] == $c
-					&& isset($_REQUEST['y']) && $_REQUEST['y'] == $r) {
-				$screenView = new CView('configuration.screen.constructor.edit', array('screen' => $screen));
-				$item = $screenView->render();
-				$item_form = true;
-			}
-			elseif ($editmode == 1 && isset($_REQUEST['form'])
-					&& isset($_REQUEST['screenitemid']) && bccomp($_REQUEST['screenitemid'], $screenitemid) == 0) {
-				$screenView = new CView('configuration.screen.constructor.edit', array('screen' => $screen));
-				$item = $screenView->render();
-				$item_form = true;
-			}
-			/*
-			 * Graph
-			 */
-			elseif ($screenitemid != 0  && $resourcetype == SCREEN_RESOURCE_GRAPH) {
-				if ($editmode == 0) {
-					$action = 'charts.php?graphid='.$resourceid.url_param('period').url_param('stime');
-				}
-
-				// GRAPH & ZOOM features
-				$dom_graph_id = 'graph_'.$screenitemid.'_'.$resourceid;
-				$containerid = 'graph_cont_'.$screenitemid.'_'.$resourceid;
-				$graphDims = getGraphDims($resourceid);
-				$graphDims['graphHeight'] = $height;
-				$graphDims['width'] = $width;
-				$graph = get_graph_by_graphid($resourceid);
-				$graphid = $graph['graphid'];
-				$legend = $graph['show_legend'];
-				$graph3d = $graph['show_3d'];
-
-				// host feature
-				if ($dynamic == SCREEN_DYNAMIC_ITEM && isset($_REQUEST['hostid']) && $_REQUEST['hostid'] > 0) {
-					$hosts = API::Host()->get(array(
-						'hostids' => $_REQUEST['hostid'],
-						'output' => array('hostid', 'host')
-					));
-					$host = reset($hosts);
-
-					$graph = API::Graph()->get(array(
-						'graphids' => $resourceid,
-						'output' => API_OUTPUT_EXTEND,
-						'selectHosts' => API_OUTPUT_REFER,
-						'selectGraphItems' => API_OUTPUT_EXTEND
-					));
-					$graph = reset($graph);
-
-					if (count($graph['hosts']) == 1) {
-						// if items from one host we change them, or set calculated if not exist on that host
-						if ($graph['ymax_type'] == GRAPH_YAXIS_TYPE_ITEM_VALUE && $graph['ymax_itemid']) {
-							$new_dinamic = get_same_graphitems_for_host(
-								array(array('itemid' => $graph['ymax_itemid'])),
-								$_REQUEST['hostid'],
-								false // false = don't rise Error if item doesn't exist
-							);
-							$new_dinamic = reset($new_dinamic);
-							if (isset($new_dinamic['itemid']) && $new_dinamic['itemid'] > 0) {
-								$graph['ymax_itemid'] = $new_dinamic['itemid'];
-							}
-							else {
-								$graph['ymax_type'] = GRAPH_YAXIS_TYPE_CALCULATED;
-							}
-						}
-						if ($graph['ymin_type'] == GRAPH_YAXIS_TYPE_ITEM_VALUE && $graph['ymin_itemid']) {
-							$new_dinamic = get_same_graphitems_for_host(
-								array(array('itemid' => $graph['ymin_itemid'])),
-								$_REQUEST['hostid'],
-								false // false = don't rise Error if item doesn't exist
-							);
-							$new_dinamic = reset($new_dinamic);
-							if (isset($new_dinamic['itemid']) && $new_dinamic['itemid'] > 0) {
-								$graph['ymin_itemid'] = $new_dinamic['itemid'];
-							}
-							else {
-								$graph['ymin_type'] = GRAPH_YAXIS_TYPE_CALCULATED;
-							}
-						}
-					}
-
-					$url = ($graph['graphtype'] == GRAPH_TYPE_PIE || $graph['graphtype'] == GRAPH_TYPE_EXPLODED)
-							? 'chart7.php'
-							: 'chart3.php';
-					$url = new Curl($url);
-					foreach ($graph as $name => $value) {
-						if ($name == 'width' || $name == 'height') {
-							continue;
-						}
-						$url->setArgument($name, $value);
-					}
-
-					$new_items = get_same_graphitems_for_host($graph['gitems'], $_REQUEST['hostid'], false);
-					foreach ($new_items as $gitem) {
-						unset($gitem['gitemid'], $gitem['graphid']);
-
-						foreach ($gitem as $name => $value) {
-							$url->setArgument('items['.$gitem['itemid'].']['.$name.']', $value);
-						}
-					}
-					$url->setArgument('name', $host['host'].': '.$graph['name']);
-					$url = $url->getUrl();
-				}
-
-				$objData = array(
-					'id' => $resourceid,
-					'domid' => $dom_graph_id,
-					'containerid' => $containerid,
-					'objDims' => $graphDims,
-					'loadSBox' => 0,
-					'loadImage' => 1,
-					'loadScroll' => 0,
-					'dynamic' => 0,
-					'periodFixed' => CProfile::get('web.screens.timelinefixed', 1),
-					'sliderMaximumTimePeriod' => ZBX_MAX_PERIOD
-				);
-
-				$default = false;
-				if ($graphDims['graphtype'] == GRAPH_TYPE_PIE || $graphDims['graphtype'] == GRAPH_TYPE_EXPLODED) {
-					if ($dynamic == SCREEN_SIMPLE_ITEM || empty($url)) {
-						$url='chart6.php?graphid='.$resourceid;
-						$default = true;
-					}
-
-					$timeline = array();
-					$timeline['period'] = $effectiveperiod;
-					$timeline['starttime'] = date('YmdHis', get_min_itemclock_by_graphid($resourceid));
-
-					if (isset($_REQUEST['stime'])) {
-						$timeline['usertime'] = date('YmdHis', zbxDateToTime($_REQUEST['stime']) + $timeline['period']);
-					}
-
-					$src = $url.'&width='.$width.'&height='.$height.'&legend='.$legend.'&graph3d='.$graph3d.'&period='.$effectiveperiod.url_param('stime');
-
-					$objData['src'] = $src;
-				}
-				else {
-					if ($dynamic == SCREEN_SIMPLE_ITEM || empty($url)) {
-						$url = 'chart2.php?graphid='.$resourceid;
-						$default = true;
-					}
-
-					$src = $url.'&width='.$width.'&height='.$height.'&period='.$effectiveperiod.url_param('stime');
-
-					$timeline = array();
-					if (isset($graphid) && !is_null($graphid) && $editmode != 1) {
-						$timeline['period'] = $effectiveperiod;
-						$timeline['starttime'] = date('YmdHis', time() - ZBX_MAX_PERIOD);
-
-						if (isset($_REQUEST['stime'])) {
-							$timeline['usertime'] = date('YmdHis', zbxDateToTime($_REQUEST['stime']) + $timeline['period']);
-						}
-						if ($editmode == 0) {
-							$objData['loadSBox'] = 1;
-						}
-					}
-					$objData['src'] = $src;
-				}
-
-				if ($editmode || !$default) {
-					$item = new CDiv();
-				}
-				else {
-					$item = new CLink(null, $action);
-				}
-
-				$item->setAttribute('id', $containerid);
-
-				$item = array($item);
-				if ($editmode == 1) {
-					$item[] = BR();
-					$item[] = new CLink(_('Change'), $action);
-				}
-
-				if ($editmode == 2) {
-					insert_js('timeControl.addObject("'.$dom_graph_id.'", '.zbx_jsvalue($timeline).', '.zbx_jsvalue($objData).');');
-				}
-				else {
-					zbx_add_post_js('timeControl.addObject("'.$dom_graph_id.'", '.zbx_jsvalue($timeline).', '.zbx_jsvalue($objData).');');
-				}
-			}
-			/*
-			 * Simple graph
-			 */
-			elseif ($screenitemid != 0 && $resourcetype == SCREEN_RESOURCE_SIMPLE_GRAPH) {
-				$dom_graph_id = 'graph_'.$screenitemid.'_'.$resourceid;
-				$containerid = 'graph_cont_'.$screenitemid.'_'.$resourceid;
-
-				$graphDims = getGraphDims();
-				$graphDims['graphHeight'] = $height;
-				$graphDims['width'] = $width;
-
-				$objData = array(
-					'id' => $resourceid,
-					'domid' => $dom_graph_id,
-					'containerid' => $containerid,
-					'objDims' => $graphDims,
-					'loadSBox' => 0,
-					'loadImage' => 1,
-					'loadScroll' => 0,
-					'dynamic' => 0,
-					'periodFixed' => CProfile::get('web.screens.timelinefixed', 1),
-					'sliderMaximumTimePeriod' => ZBX_MAX_PERIOD
-				);
-
-				// host feature
-				if ($dynamic == SCREEN_DYNAMIC_ITEM && isset($_REQUEST['hostid']) && $_REQUEST['hostid'] > 0) {
-					if ($newitemid = get_same_item_for_host($resourceid, $_REQUEST['hostid'])) {
-						$resourceid = $newitemid;
-					}
-					else {
-						$resourceid = '';
-					}
-				}
-
-				if ($editmode == 0 && !empty($resourceid)) {
-					$action = 'history.php?action=showgraph&itemid='.$resourceid.url_param('period').url_param('stime');
-				}
-
-				$timeline = array();
-				$timeline['starttime'] = date('YmdHis', time() - ZBX_MAX_PERIOD);
-
-				if (!zbx_empty($resourceid) && $editmode != 1) {
-					$timeline['period'] = $effectiveperiod;
-
-					if (isset($_REQUEST['stime'])) {
-						$timeline['usertime'] = date('YmdHis', zbxDateToTime($_REQUEST['stime']) + $timeline['period']);
-					}
-					if ($editmode == 0) {
-						$objData['loadSBox'] = 1;
-					}
-				}
-
-				$objData['src'] = zbx_empty($resourceid) ? 'chart3.php?' : 'chart.php?itemid='.$resourceid.'&'.$url.'width='.$width.'&height='.$height;
-
-				if ($editmode) {
-					$item = new CDiv();
-				}
-				else {
-					$item = new CLink(null, $action);
-				}
-
-				$item->setAttribute('id', $containerid);
-
-				$item = array($item);
-				if ($editmode == 1) {
-					$item[] = BR();
-					$item[] = new CLink(_('Change'), $action);
-				}
-
-				if ($editmode == 2) {
-					insert_js('timeControl.addObject("'.$dom_graph_id.'", '.zbx_jsvalue($timeline).', '.zbx_jsvalue($objData).');');
-				}
-				else {
-					zbx_add_post_js('timeControl.addObject("'.$dom_graph_id.'", '.zbx_jsvalue($timeline).', '.zbx_jsvalue($objData).');');
-				}
-			}
-			/*
-			 * Map
-			 */
-			elseif ($screenitemid != 0 && $resourcetype == SCREEN_RESOURCE_MAP) {
-				$image_map = new CImg('map.php?noedit=1&sysmapid='.$resourceid.'&width='.$width.'&height='.$height.'&curtime='.time());
-				$item = array($image_map);
-
-				if ($editmode == 0) {
-					$sysmaps = API::Map()->get(array(
-						'sysmapids' => $resourceid,
-						'output' => API_OUTPUT_EXTEND,
-						'selectSelements' => API_OUTPUT_EXTEND,
-						'selectLinks' => API_OUTPUT_EXTEND,
-						'nopermissions' => true,
-						'preservekeys' => true
-					));
-					$sysmap = reset($sysmaps);
-
-					$action_map = getActionMapBySysmap($sysmap);
-					$image_map->setMap($action_map->getName());
-					$item = array($action_map, $image_map);
-				}
-				elseif ($editmode == 1) {
-					$item[] = BR();
-					$item[] = new CLink(_('Change'), $action);
-				}
-			}
-			/*
-			 * Plain text
-			 */
-			elseif ($screenitemid != 0 && $resourcetype == SCREEN_RESOURCE_PLAIN_TEXT) {
-				if ($dynamic == SCREEN_DYNAMIC_ITEM && isset($_REQUEST['hostid']) && $_REQUEST['hostid'] > 0) {
-					if ($newitemid = get_same_item_for_host($resourceid, $_REQUEST['hostid'])) {
-						$resourceid = $newitemid;
-					}
-					else {
-						$resourceid = 0;
-					}
-				}
-				$item = array(get_screen_plaintext($resourceid, $elements, $style));
-				if ($editmode == 1) {
-					array_push($item,new CLink(_('Change'), $action));
-				}
-			}
-			/*
-			 * Hostgroup triggers
-			 */
-			elseif ($screenitemid != 0 && $resourcetype == SCREEN_RESOURCE_HOSTGROUP_TRIGGERS) {
-				$params = array(
-					'groupids' => null,
-					'hostids' => null,
-					'maintenance' => null,
-					'severity' => null,
-					'limit' => $elements
-				);
-
-				// by default triggers are sorted by date desc, do we need to override this?
-				switch ($sort_triggers) {
-					case SCREEN_SORT_TRIGGERS_SEVERITY_DESC:
-						$params['sortfield'] = 'priority';
-						$params['sortorder'] = ZBX_SORT_DOWN;
-						break;
-					case SCREEN_SORT_TRIGGERS_HOST_NAME_ASC:
-						// a little black magic here - there is no such field 'hostname' in 'triggers',
-						// but API has a special case for sorting by hostname
-						$params['sortfield'] = 'hostname';
-						$params['sortorder'] = ZBX_SORT_UP;
-						break;
-				}
-
-				if ($resourceid > 0) {
-					$hostgroups = API::HostGroup()->get(array(
-						'groupids' => $resourceid,
-						'output' => API_OUTPUT_EXTEND
-					));
-					$hostgroup = reset($hostgroups);
-
-					$tr_form = new CSpan(_('Group').': '.$hostgroup['name'], 'white');
-					$params['groupids'] = $hostgroup['groupid'];
-				}
-				else {
-					$groupid = get_request('tr_groupid', CProfile::get('web.screens.tr_groupid', 0));
-					$hostid = get_request('tr_hostid', CProfile::get('web.screens.tr_hostid', 0));
-
-					CProfile::update('web.screens.tr_groupid', $groupid, PROFILE_TYPE_ID);
-					CProfile::update('web.screens.tr_hostid', $hostid, PROFILE_TYPE_ID);
-
-					$groups = API::HostGroup()->get(array(
-						'monitored_hosts' => true,
-						'output' => API_OUTPUT_EXTEND
-					));
-					order_result($groups, 'name');
-
-					$options = array(
-						'monitored_hosts' => true,
-						'output' => API_OUTPUT_EXTEND
-					);
-					if ($groupid > 0) {
-						$options['groupids'] = $groupid;
-					}
-					$hosts = API::Host()->get($options);
-					$hosts = zbx_toHash($hosts, 'hostid');
-					order_result($hosts, 'host');
-
-					if (!isset($hosts[$hostid])) {
-						$hostid = 0;
-					}
-
-					$tr_form = new CForm();
-
-					$cmbGroup = new CComboBox('tr_groupid', $groupid, 'submit()');
-					$cmbHosts = new CComboBox('tr_hostid', $hostid, 'submit()');
-					if ($editmode == 1) {
-						$cmbGroup->attr('disabled', 'disabled');
-						$cmbHosts->attr('disabled', 'disabled');
-					}
-
-					$cmbGroup->addItem(0, _('all'));
-					$cmbHosts->addItem(0, _('all'));
-
-					foreach ($groups as $group) {
-						$cmbGroup->addItem($group['groupid'], get_node_name_by_elid($group['groupid'], null, ': ').$group['name']);
-					}
-
-					foreach ($hosts as $host) {
-						$cmbHosts->addItem($host['hostid'], get_node_name_by_elid($host['hostid'], null, ': ').$host['host']);
-					}
-
-					$tr_form->addItem(array(_('Group').SPACE, $cmbGroup));
-					$tr_form->addItem(array(SPACE._('Host').SPACE, $cmbHosts));
-
-					if ($groupid > 0) {
-						$params['groupids'] = $groupid;
-					}
-					if ($hostid > 0) {
-						$params['hostids'] = $hostid;
-					}
-				}
-
-				$params['screenid'] = $screen['screenid'];
-
-				$item = new CUIWidget('hat_htstatus', make_latest_issues($params, true));
-				$item->setDoubleHeader(array(_('STATUS OF TRIGGERS'), SPACE, zbx_date2str(_('[H:i:s]')), SPACE), $tr_form);
-				$item = array($item);
-
-				if ($editmode == 1) {
-					array_push($item, new CLink(_('Change'), $action));
-				}
-			}
-			/*
-			 * Host triggers
-			 */
-			elseif ($screenitemid != 0 && $resourcetype == SCREEN_RESOURCE_HOST_TRIGGERS) {
-				$params = array(
-					'groupids' => null,
-					'hostids' => null,
-					'maintenance' => null,
-					'severity' => null,
-					'limit' => $elements
-				);
-
-				// by default triggers are sorted by date desc, do we need to override this?
-				switch ($sort_triggers) {
-					case SCREEN_SORT_TRIGGERS_SEVERITY_DESC:
-						$params['sortfield'] = 'priority';
-						$params['sortorder'] = ZBX_SORT_DOWN;
-						break;
-					case SCREEN_SORT_TRIGGERS_HOST_NAME_ASC:
-						// a little black magic here - there is no such field 'hostname' in 'triggers',
-						// but API has a special case for sorting by hostname
-						$params['sortfield'] = 'hostname';
-						$params['sortorder'] = ZBX_SORT_UP;
-						break;
-				}
-
-				if ($resourceid > 0) {
-					$hosts = API::Host()->get(array(
-						'hostids' => $resourceid,
-						'output' => API_OUTPUT_EXTEND
-					));
-					$host = reset($hosts);
-
-					$tr_form = new CSpan(_('Host').': '.$host['host'], 'white');
-					$params['hostids'] = $host['hostid'];
-				}
-				else {
-					$groupid = get_request('tr_groupid', CProfile::get('web.screens.tr_groupid', 0));
-					$hostid = get_request('tr_hostid', CProfile::get('web.screens.tr_hostid', 0));
-
-					CProfile::update('web.screens.tr_groupid', $groupid, PROFILE_TYPE_ID);
-					CProfile::update('web.screens.tr_hostid', $hostid, PROFILE_TYPE_ID);
-
-					$groups = API::HostGroup()->get(array(
-						'monitored_hosts' => true,
-						'output' => API_OUTPUT_EXTEND
-					));
-					order_result($groups, 'name');
-
-					$options = array(
-						'monitored_hosts' => true,
-						'output' => API_OUTPUT_EXTEND
-					);
-					if ($groupid > 0) {
-						$options['groupids'] = $groupid;
-					}
-					$hosts = API::Host()->get($options);
-					$hosts = zbx_toHash($hosts, 'hostid');
-					order_result($hosts, 'host');
-
-					if (!isset($hosts[$hostid])) {
-						$hostid = 0;
-					}
-
-					$tr_form = new CForm();
-
-					$cmbGroup = new CComboBox('tr_groupid', $groupid, 'submit()');
-					$cmbHosts = new CComboBox('tr_hostid', $hostid, 'submit()');
-					if ($editmode == 1) {
-						$cmbGroup->attr('disabled', 'disabled');
-						$cmbHosts->attr('disabled', 'disabled');
-					}
-
-					$cmbGroup->addItem(0, _('all'));
-					$cmbHosts->addItem(0, _('all'));
-
-					foreach ($groups as $group) {
-						$cmbGroup->addItem(
-							$group['groupid'],
-							get_node_name_by_elid($group['groupid'], null, ': ').$group['name']
-						);
-					}
-
-					foreach ($hosts as $host) {
-						$cmbHosts->addItem(
-							$host['hostid'],
-							get_node_name_by_elid($host['hostid'], null, ': ').$host['host']
-						);
-					}
-
-					$tr_form->addItem(array(_('Group').SPACE, $cmbGroup));
-					$tr_form->addItem(array(SPACE._('Host').SPACE, $cmbHosts));
-
-					if ($groupid > 0) {
-						$params['groupids'] = $groupid;
-					}
-					if ($hostid > 0) {
-						$params['hostids'] = $hostid;
-					}
-				}
-
-				$params['screenid'] = $screen['screenid'];
-
-				$item = new CUIWidget('hat_trstatus', make_latest_issues($params, true));
-				$item->setDoubleHeader(array(_('STATUS OF TRIGGERS'), SPACE, zbx_date2str(_('[H:i:s]')), SPACE), $tr_form);
-				$item = array($item);
-
-				if ($editmode == 1) {
-					array_push($item, new CLink(_('Change'), $action));
-				}
-			}
-			/*
-			 * System status
-			 */
-			elseif ($screenitemid != 0 && $resourcetype == SCREEN_RESOURCE_SYSTEM_STATUS) {
-				$params = array(
-					'groupids' => null,
-					'hostids' => null,
-					'maintenance' => null,
-					'severity' => null,
-					'limit' => null,
-					'extAck' => 0,
-					'screenid' => $screen['screenid']
-				);
-
-				$item = new CUIWidget('hat_syssum', make_system_status($params));
-				$item->setHeader(_('Status of Zabbix'), SPACE);
-				$item->setFooter(_s('Updated: %s', zbx_date2str(_('H:i:s'))));
-
-				$item = array($item);
-
-				if ($editmode == 1) {
-					array_push($item, new CLink(_('Change'), $action));
-				}
-			}
-			/*
-			 * Host info
-			 */
-			elseif ($screenitemid != 0 && $resourcetype == SCREEN_RESOURCE_HOSTS_INFO) {
-				$item = array(new CHostsInfo($resourceid, $style));
-				if ($editmode == 1) {
-					array_push($item, new CLink(_('Change'), $action));
-				}
-			}
-			/*
-			 * Triggers info
-			 */
-			elseif ($screenitemid != 0 && $resourcetype == SCREEN_RESOURCE_TRIGGERS_INFO) {
-				$item = new CTriggersInfo($resourceid, null, $style);
-				$item = array($item);
-				if ($editmode == 1) {
-					array_push($item, new CLink(_('Change'), $action));
-				}
-			}
-			/*
-			 * Server info
-			 */
-			elseif ($screenitemid != 0 && $resourcetype == SCREEN_RESOURCE_SERVER_INFO) {
-				$item = array(new CServerInfo());
-				if ($editmode == 1) {
-					array_push($item, new CLink(_('Change'), $action));
-				}
-			}
-			/*
-			 * Clock
-			 */
-			elseif ($screenitemid != 0 && $resourcetype == SCREEN_RESOURCE_CLOCK) {
-				$error = null;
-				$timeOffset = null;
-				$timeZone = null;
-
-				switch ($style) {
-					case TIME_TYPE_HOST:
-						$items = API::Item()->get(array(
-							'itemids' => $resourceid,
-							'selectHosts' => API_OUTPUT_EXTEND,
-							'output' => API_OUTPUT_EXTEND
-						));
-						$item = reset($items);
-						$host = reset($item['hosts']);
-
-						$timeType = $host['host'];
-						preg_match('/([+-]{1})([\d]{1,2}):([\d]{1,2})/', $item['lastvalue'], $arr);
-
-						if (!empty($arr)) {
-							$timeZone = $arr[2] * SEC_PER_HOUR + $arr[3] * SEC_PER_MIN;
-							if ($arr[1] == '-') {
-								$timeZone = 0 - $timeZone;
-							}
-						}
-
-						if ($lastvalue = strtotime($item['lastvalue'])) {
-							$diff = (time() - $item['lastclock']);
-							$timeOffset = $lastvalue + $diff;
-						}
-						else {
-							$error = _('NO DATA');
-						}
-						break;
-					case TIME_TYPE_SERVER:
-						$error = null;
-						$timeType = _('SERVER');
-						$timeOffset = time();
-						$timeZone = date('Z');
-						break;
-					default:
-						$error = null;
-						$timeType = _('LOCAL');
-						$timeOffset = null;
-						$timeZone = null;
-						break;
-				}
-
-				if ($width > $height) {
-					$width = $height;
-				}
-
-				$item = new CFlashClock($width, $height, $action);
-				$item->setTimeError($error);
-				$item->setTimeType($timeType);
-				$item->setTimeZone($timeZone);
-				$item->setTimeOffset($timeOffset);
-
-				if ($editmode == 1) {
-					$flashclockOverDiv = new CDiv(null, 'flashclock');
-					$flashclockOverDiv->setAttribute('style', 'width: '.$width.'px; height: '.$height.'px;');
-
-					$item = array(
-						$flashclockOverDiv,
-						$item,
-						BR(),
-						new CLink(_('Change'), $action)
-					);
-				}
-				else {
-					$item = array($item);
-				}
-			}
-			/*
-			 * Screen
-			 */
-			elseif ($screenitemid != 0 && $resourcetype == SCREEN_RESOURCE_SCREEN) {
-				$subScreens = API::Screen()->get(array(
-					'screenids' => $resourceid,
-					'output' => API_OUTPUT_EXTEND,
-					'selectScreenItems' => API_OUTPUT_EXTEND
-				));
-				$subScreen = reset($subScreens);
-				$item = array(get_screen($subScreen, ($editmode == 1 || $editmode == 2) ? 2 : 0, $effectiveperiod));
-				if ($editmode == 1) {
-					array_push($item, new CLink(_('Change'), $action));
-				}
-			}
-			/*
-			 * Triggers overview
-			 */
-			elseif ($screenitemid != 0 && $resourcetype == SCREEN_RESOURCE_TRIGGERS_OVERVIEW) {
-				$hostids = array();
-				$res = DBselect('SELECT DISTINCT hg.hostid FROM hosts_groups hg WHERE hg.groupid='.$resourceid);
-				while ($tmp_host = DBfetch($res)) {
-					$hostids[$tmp_host['hostid']] = $tmp_host['hostid'];
-				}
-
-				$item = array(get_triggers_overview($hostids, $style, $screen['screenid']));
-				if ($editmode == 1) {
-					array_push($item, new CLink(_('Change'), $action));
-				}
-			}
-			/*
-			 * Data overview
-			 */
-			elseif ($screenitemid != 0 && $resourcetype == SCREEN_RESOURCE_DATA_OVERVIEW) {
-				$hostids = array();
-				$res = DBselect('SELECT DISTINCT hg.hostid FROM hosts_groups hg WHERE hg.groupid='.$resourceid);
-				while ($tmp_host = DBfetch($res)) {
-					$hostids[$tmp_host['hostid']] = $tmp_host['hostid'];
-				}
-
-				$item = array(get_items_data_overview($hostids, $style));
-				if ($editmode == 1) {
-					array_push($item, new CLink(_('Change'), $action));
-				}
-			}
-			/*
-			 * Url
-			 */
-			elseif ($screenitemid != 0 && $resourcetype == SCREEN_RESOURCE_URL) {
-				$item = array(new CIFrame($url, $width, $height, 'auto'));
-				if ($editmode == 1) {
-					array_push($item, BR(), new CLink(_('Change'), $action));
-				}
-			}
-			/*
-			 * Actions
-			 */
-			elseif ($screenitemid != 0 && $resourcetype == SCREEN_RESOURCE_ACTIONS) {
-				$item = array(get_history_of_actions($elements));
-				if ($editmode == 1) {
-					array_push($item, new CLink(_('Change'), $action));
-				}
-			}
-			/*
-			 * Events
-			 */
-			elseif ($screenitemid != 0 && $resourcetype == SCREEN_RESOURCE_EVENTS) {
-				$options = array(
-					'monitored' => 1,
-					'value' => array(TRIGGER_VALUE_TRUE, TRIGGER_VALUE_FALSE),
-					'limit' => $elements
-				);
-
-				$showUnknown = CProfile::get('web.events.filter.showUnknown', 0);
-				if ($showUnknown) {
-					$options['value'] = array(TRIGGER_VALUE_TRUE, TRIGGER_VALUE_FALSE);
-				}
-
-				$item = new CTableInfo(_('No events defined.'));
-				$item->setHeader(array(
-					_('Time'),
-					is_show_all_nodes() ? _('Node') : null,
-					_('Host'),
-					_('Description'),
-					_('Value'),
-					_('Severity')
-				));
-
-				$events = getLastEvents($options);
-				foreach ($events as $event) {
-					$trigger = $event['trigger'];
-					$host = $event['host'];
-
-					$statusSpan = new CSpan(trigger_value2str($event['value']));
-
-					// add colors and blinking to span depending on configuration and trigger parameters
-					addTriggerValueStyle(
-						$statusSpan,
-						$event['value'],
-						$event['clock'],
-						$event['acknowledged']
-					);
-
-					$item->addRow(array(
-						zbx_date2str(_('d M Y H:i:s'), $event['clock']),
-						get_node_name_by_elid($event['objectid']),
-						$host['host'],
-						new CLink(
-							$trigger['description'],
-							'tr_events.php?triggerid='.$event['objectid'].'&eventid='.$event['eventid']
-						),
-						$statusSpan,
-						getSeverityCell($trigger['priority'])
-					));
-				}
-
-				$item = array($item);
-				if ($editmode == 1) {
-					array_push($item, new CLink(_('Change'), $action));
-				}
-			}
-			else {
-				$item = array(SPACE);
-				if ($editmode == 1) {
-					array_push($item, BR(), new CLink(_('Change'), $action, 'empty_change_link'));
-				}
-			}
-
-			$str_halign = 'def';
-			if ($halign == HALIGN_CENTER) {
-				$str_halign = 'cntr';
-			}
-			if ($halign == HALIGN_LEFT) {
-				$str_halign = 'left';
-			}
-			if ($halign == HALIGN_RIGHT) {
-				$str_halign = 'right';
-			}
-
-			$str_valign = 'def';
-			if ($valign == VALIGN_MIDDLE) {
-				$str_valign = 'mdl';
-			}
-			if ($valign == VALIGN_TOP) {
-				$str_valign = 'top';
-			}
-			if ($valign == VALIGN_BOTTOM) {
-				$str_valign = 'bttm';
-			}
-
-			if ($editmode == 1 && !$item_form) {
-				$item = new CDiv($item, 'draggable');
-				$item->setAttribute('id', 'position_'.$r.'_'.$c);
-				$item->setAttribute('data-xcoord', $c);
-				$item->setAttribute('data-ycoord', $r);
-			}
-
-			$new_col = new CCol($item, $str_halign.'_'.$str_valign.' screenitem');
-
-			if (!empty($colspan)) {
-				$new_col->setColSpan($colspan);
-			}
-			if (!empty($rowspan)) {
-				$new_col->setRowSpan($rowspan);
-			}
-			array_push($new_cols, $new_col);
-		}
-
-		if ($editmode == 1) {
-			$removeIcon = new CImg('images/general/opened.gif', null, null, null, 'pointer');
-			if ($empty_screen_row) {
-				$removeRowLink = 'javascript: location.href = "screenedit.php?screenid='.$screen['screenid'].'&rmv_row='.$r.'";';
-			}
-			else {
-				$removeRowLink = 'javascript: if (Confirm("'._('This screen-row is not empty. Delete it?').'")) {'.
-					' location.href = "screenedit.php?screenid='.$screen['screenid'].'&rmv_row='.$r.'"; }';
-			}
-			$removeIcon->addAction('onclick', $removeRowLink);
-			array_push($new_cols, new CCol($removeIcon));
-		}
-		$table->addRow(new CRow($new_cols));
-	}
-
-	if ($editmode == 1) {
-		$add_icon = new CImg('images/general/closed.gif', null, null, null, 'pointer');
-		$add_icon->addAction('onclick', 'javascript: location.href = "screenedit.php?screenid='.$screen['screenid'].'&add_row='.$screen['vsize'].'";');
-		$new_cols = array(new CCol($add_icon));
-
-		for ($c = 0; $c < $screen['hsize']; $c++) {
-			$removeIcon = new CImg('images/general/opened.gif', null, null, null, 'pointer');
-			if (isset($empty_screen_col[$c])) {
-				$removeColumnLink = 'javascript: if (Confirm("'._('This screen-column is not empty. Delete it?').'")) {'.
-					' location.href = "screenedit.php?screenid='.$screen['screenid'].'&rmv_col='.$c.'"; }';
-			}
-			else {
-				$removeColumnLink = 'javascript: location.href = "screenedit.php?config=1&screenid='.$screen['screenid'].'&rmv_col='.$c.'";';
-			}
-			$removeIcon->addAction('onclick', $removeColumnLink);
-			array_push($new_cols, new CCol($removeIcon));
-		}
-
-		array_push($new_cols, new CCol(new CImg('images/general/zero.gif', 'zero', 1, 1)));
-		$table->addRow($new_cols);
-	}
-
-	return $table;
-=======
->>>>>>> c7da50d6
 }