<?php
/*
** ZABBIX
** Copyright (C) 2000-2010 SIA Zabbix
**
** This program is free software; you can redistribute it and/or modify
** it under the terms of the GNU General Public License as published by
** the Free Software Foundation; either version 2 of the License, or
** (at your option) any later version.
**
** This program is distributed in the hope that it will be useful,
** but WITHOUT ANY WARRANTY; without even the implied warranty of
** MERCHANTABILITY or FITNESS FOR A PARTICULAR PURPOSE.  See the
** GNU General Public License for more details.
**
** You should have received a copy of the GNU General Public License
** along with this program; if not, write to the Free Software
** Foundation, Inc., 675 Mass Ave, Cambridge, MA 02139, USA.
**/
?>
<?php
require_once('include/events.inc.php');
require_once('include/actions.inc.php');
require_once('include/js.inc.php');
<<<<<<< HEAD

=======
>>>>>>> 013b1d63
?>
<?php
	function screen_accessible($screenid,$perm){
		global $USER_DETAILS;

		$result = false;

		if(DBfetch(DBselect('SELECT screenid FROM screens WHERE screenid='.$screenid.' AND '.DBin_node('screenid', get_current_nodeid($perm))))){
			$result = true;

			$db_result = DBselect('SELECT * FROM screens_items WHERE screenid='.$screenid);
			while(($ac_data = DBfetch($db_result)) && $result){
				if($ac_data['resourceid'] == 0) continue;

				switch($ac_data['resourcetype']){
					case SCREEN_RESOURCE_GRAPH:
						if(!isset($graphids)){
							$options = array();
							$options['nodeids'] = get_current_nodeid(true);

							if($perm == PERM_READ_WRITE) $options['editable'] = 1;
							$graphids = CGraph::get($options);
							$graphids = zbx_objectValues($graphids, 'graphid');
							$graphids = zbx_toHash($graphids, 'graphid');
						}

						$result &= isset($graphids[$ac_data['resourceid']]);
					break;
					case SCREEN_RESOURCE_SIMPLE_GRAPH:
						// break; /* use same processing as items */
					case SCREEN_RESOURCE_PLAIN_TEXT:
						if(!isset($itemid))
							$itemid = $ac_data['resourceid'];

						$options = array(
							'countOutput' => 1,
							'itemids' => $itemid,
							'nodeids' => get_current_nodeid(true)
						);

						if($perm == PERM_READ_WRITE) $options['editable'] = 1;

						$items = CItem::get($options);
						if($items == 0) $result = false;

						unset($itemid);
						break;
					case SCREEN_RESOURCE_MAP:
						$result &= sysmap_accessible($ac_data['resourceid'], PERM_READ_ONLY);
						break;
					case SCREEN_RESOURCE_SCREEN:
						$result &= screen_accessible($ac_data['resourceid'], PERM_READ_ONLY);
						break;
					case SCREEN_RESOURCE_SERVER_INFO:
					case SCREEN_RESOURCE_HOSTS_INFO:
					case SCREEN_RESOURCE_TRIGGERS_INFO:
					case SCREEN_RESOURCE_TRIGGERS_OVERVIEW:
					case SCREEN_RESOURCE_HOSTGROUP_TRIGGERS:
					case SCREEN_RESOURCE_HOST_TRIGGERS:
					case SCREEN_RESOURCE_DATA_OVERVIEW:
					case SCREEN_RESOURCE_CLOCK:
					case SCREEN_RESOURCE_URL:
					case SCREEN_RESOURCE_ACTIONS:
					case SCREEN_RESOURCE_EVENTS:
						/* skip */
						break;
				}
			}
		}
		return $result;
	}

/*
	function add_screen($name,$hsize,$vsize){
		$screenid=get_dbid("screens","screenid");
		$sql='INSERT INTO screens (screenid,name,hsize,vsize) '.
				" VALUES ($screenid,".zbx_dbstr($name).",$hsize,$vsize)";
		$result=DBexecute($sql);

		if(!$result)
			return $result;

	return $screenid;
	}

	function update_screen($screenid,$name,$hsize,$vsize){
		$sql="update screens set name=".zbx_dbstr($name).",hsize=$hsize,vsize=$vsize where screenid=$screenid";
	return  DBexecute($sql);
	}
*/
	function delete_screen($screenid){
		$result=DBexecute('DELETE FROM screens_items where screenid='.$screenid);
		$result&=DBexecute('DELETE FROM screens_items where resourceid='.$screenid.' and resourcetype='.SCREEN_RESOURCE_SCREEN);
		$result&=DBexecute('DELETE FROM slides where screenid='.$screenid);
		$result&=DBexecute("DELETE FROM profiles WHERE idx='web.favorite.screenids' AND source='screenid' AND value_id=$screenid");
		$result&=DBexecute('DELETE FROM screens where screenid='.$screenid);
	return	$result;
	}

	function add_screen_item($resourcetype,$screenid,$x,$y,$resourceid,$width,$height,$colspan,$rowspan,$elements,$valign,$halign,$style,$url,$dynamic){
		$sql='DELETE FROM screens_items WHERE screenid='.$screenid.' and x='.$x.' and y='.$y;
		DBexecute($sql);

		$screenitemid=get_dbid("screens_items","screenitemid");
		$result=DBexecute('INSERT INTO screens_items '.
							'(screenitemid,resourcetype,screenid,x,y,resourceid,width,height,'.
							' colspan,rowspan,elements,valign,halign,style,url,dynamic) '.
						' VALUES '.
							"($screenitemid,$resourcetype,$screenid,$x,$y,$resourceid,$width,$height,$colspan,".
							"$rowspan,$elements,$valign,$halign,$style,".zbx_dbstr($url).",$dynamic)");

		if(!$result) return $result;
	return $screenitemid;
	}

	function update_screen_item($screenitemid,$resourcetype,$resourceid,$width,$height,$colspan,$rowspan,$elements,$valign,$halign,$style,$url,$dynamic){
		return  DBexecute("UPDATE screens_items SET ".
							"resourcetype=$resourcetype,"."resourceid=$resourceid,"."width=$width,".
							"height=$height,colspan=$colspan,rowspan=$rowspan,elements=$elements,".
							"valign=$valign,halign=$halign,style=$style,url=".zbx_dbstr($url).",dynamic=$dynamic".
						" WHERE screenitemid=$screenitemid");
	}

	function delete_screen_item($screenitemid){
		$sql="DELETE FROM screens_items where screenitemid=$screenitemid";
	return  DBexecute($sql);
	}

	function get_screen_by_screenid($screenid){
		$result = DBselect("select * from screens where screenid=$screenid");
		$row=DBfetch($result);
		if($row){
			return	$row;
		}
		// error("No screen with screenid=[$screenid]");
	return FALSE;
	}

	function check_screen_recursion($mother_screenid, $child_screenid){
		if((bccomp($mother_screenid , $child_screenid)==0))	return TRUE;

		$db_scr_items = DBselect("select resourceid from screens_items where".
			" screenid=$child_screenid and resourcetype=".SCREEN_RESOURCE_SCREEN);
		while($scr_item = DBfetch($db_scr_items)){
			if(check_screen_recursion($mother_screenid,$scr_item["resourceid"]))
				return TRUE;
		}
	return FALSE;
	}

	function get_slideshow($slideshowid, $step, $effectiveperiod=NULL){
		$sql = 'SELECT min(step) as min_step, max(step) as max_step '.
				' FROM slides '.
				' WHERE slideshowid='.$slideshowid;
		$slide_data = DBfetch(DBselect($sql));
		if(!$slide_data || is_null($slide_data['min_step'])){
			return false;
		}

		$step = $step % ($slide_data['max_step']+1);
		if(!isset($step) || $step < $slide_data['min_step'] || $step > $slide_data['max_step']){
			$curr_step = $slide_data['min_step'];
		}
		else{
			$curr_step = $step;
		}

		$sql = 'SELECT sl.* '.
				' FROM slides sl, slideshows ss '.
				' WHERE ss.slideshowid='.$slideshowid.
					' and sl.slideshowid=ss.slideshowid '.
					' and sl.step='.$curr_step;
		$slide_data = DBfetch(DBselect($sql));

	return $slide_data;
	}


	function slideshow_accessible($slideshowid, $perm){
		$result = false;

		$sql = 'SELECT slideshowid '.
				' FROM slideshows '.
				' WHERE slideshowid='.$slideshowid.
					' AND '.DBin_node('slideshowid', get_current_nodeid(null,$perm));
		if(DBselect($sql)){
			$result = true;

			$screenids = array();
			$sql = 'SELECT DISTINCT screenid '.
					' FROM slides '.
					' WHERE slideshowid='.$slideshowid;
			$db_screens = DBselect($sql);
			while($slide_data = DBfetch($db_screens)){
				$screenids[$slide_data['screenid']] = $slide_data['screenid'];
			}

			$options = array(
					'screenids' => $screenids
				);
			if($perm == PERM_READ_WRITE) $options['editable'] = 1;

			$screens = CScreen::get($options);
			$screens = zbx_toHash($screens, 'screenid');

			foreach($screenids as $snum => $screenid){
				if(!isset($screens[$screenid])) return false;
			}
		}

	return $result;
	}

	function get_slideshow_by_slideshowid($slideshowid){
		return DBfetch(DBselect('select * from slideshows where slideshowid='.$slideshowid));
	}

	function validate_slide(&$slide){
		if(!screen_accessible($slide['screenid'], PERM_READ_ONLY)) return false;
		if(!isset($slide['delay'])) $slide['delay'] = 0;

	return true;
	}

	function add_slideshow($name, $delay, $slides){
		foreach($slides as $slide){
			if(!validate_slide($slide)) return false;
		}

		$slideshowid = get_dbid('slideshows','slideshowid');
		$result = DBexecute('INSERT INTO slideshows (slideshowid,name,delay) '.
							' VALUES ('.$slideshowid.','.zbx_dbstr($name).','.$delay.')');

		$i = 0;
		foreach($slides as $num => $slide){
			$slideid = get_dbid('slides','slideid');

// TODO: resulve conflict about regression of delay per slide
			$result = DBexecute('INSERT INTO slides (slideid,slideshowid,screenid,step,delay) '.
								' VALUES ('.$slideid.','.$slideshowid.','.$slide['screenid'].','.($i++).','.$slide['delay'].')');
			if(!$result) return false;
		}

	return $slideshowid;
	}

	function update_slideshow($slideshowid, $name, $delay, $slides){
		foreach($slides as $slide){
			if(!validate_slide($slide))
				return false;
		}

		if(!$result = DBexecute('UPDATE slideshows SET name='.zbx_dbstr($name).',delay='.$delay.' WHERE slideshowid='.$slideshowid))
			return false;

		DBexecute('DELETE FROM slides where slideshowid='.$slideshowid);

		$i = 0;
		foreach($slides as $slide){
			$slideid = get_dbid('slides','slideid');
			if(!isset($slide['delay'])) $slide['delay'] = $delay;
			$result = DBexecute('INSERT INTO slides (slideid,slideshowid,screenid,step,delay) '.
				' VALUES ('.$slideid.','.$slideshowid.','.$slide['screenid'].','.($i++).','.$slide['delay'].')');
			if(!$result){
				return false;
			}
		}

	return true;
	}

	function delete_slideshow($slideshowid){

		$result = DBexecute('DELETE FROM slideshows where slideshowid='.$slideshowid);
		$result &= DBexecute('DELETE FROM slides where slideshowid='.$slideshowid);
		$result &= DBexecute("DELETE FROM profiles WHERE idx='web.favorite.screenids' AND source='slideshowid' AND value_id=$slideshowid");

		return $result;
	}


//Show screen cell containing plain text values
	function get_screen_plaintext($itemid,$elements,$style=0){

		if($itemid == 0){
			$table = new CTableInfo(S_ITEM_DOES_NOT_EXIST);
			$table->setHeader(array(S_TIMESTAMP,S_ITEM));
			return $table;
		}

		global $DB;

		$item=get_item_by_itemid($itemid);
		switch($item['value_type']){
			case ITEM_VALUE_TYPE_FLOAT:
				$history_table = 'history';
				$order_field = 'clock';
				break;
			case ITEM_VALUE_TYPE_UINT64:
				$history_table = 'history_uint';
				$order_field = 'clock';
				break;
			case ITEM_VALUE_TYPE_TEXT:
				$history_table = 'history_text';
				$order_field = 'id';
				break;
			case ITEM_VALUE_TYPE_LOG:
				$history_table = 'history_log';
				$order_field = 'id';
				break;
			default:
				$history_table = 'history_str';
				$order_field = 'clock';
				break;
		}

		$host = get_host_by_itemid($itemid);

		$table = new CTableInfo();
		$table->setHeader(array(S_TIMESTAMP,$host['host'].': '.item_description($item)));

		$sql='SELECT h.clock,h.value,i.valuemapid '.
				' FROM '.$history_table.' h, items i '.
				' WHERE h.itemid=i.itemid '.
					' AND i.itemid='.$itemid.
				' ORDER BY h.'.$order_field.' DESC';
		$result=DBselect($sql,$elements);
		while($row=DBfetch($result)){
			switch($item['value_type']){
				case ITEM_VALUE_TYPE_TEXT:
					if($DB['TYPE'] == 'ORACLE'){
						if(!isset($row['value'])){
							$row['value'] = '';
						}
					}
					/* do not use break */
				case ITEM_VALUE_TYPE_STR:
					if($style){
						$value = new CJSscript($row['value']);
					}
					else{
						$value = htmlspecialchars($row['value']);
//						$value = zbx_nl2br($value);
					}
					break;
				case ITEM_VALUE_TYPE_LOG:
					if($style){
						$value = new CJSscript($row['value']);
					}
					else{
						$value = htmlspecialchars($row['value']);
//						$value = zbx_nl2br($value);
					}
					break;
				default:
					$value = $row['value'];
					break;
			}

			if($row['valuemapid'] > 0)
				$value = replace_value_by_map($value, $row['valuemapid']);

			$pre = new CTag('pre', true);
			$pre->addItem($value);

			$table->addRow(array(date(S_DATE_FORMAT_YMDHMS,$row['clock']),	$pre));
		}

	return $table;
	}

/*
* Function:
*		check_dynamic_items
*
* Description:
*		Check whether there are dynamic items in the screen, if so return TRUE, else FALSE
*
* Author:
*		Aly
*/

	function check_dynamic_items($elid, $config=0){
		if($config == 0){
			$sql = 'SELECT screenitemid '.
			' FROM screens_items '.
			' WHERE screenid='.$elid.
				' AND dynamic='.SCREEN_DYNAMIC_ITEM;
		}
		else{
			$sql = 'SELECT si.screenitemid '.
			' FROM slides s, screens_items si '.
			' WHERE s.slideshowid='.$elid.
				' AND si.screenid=s.screenid'.
				' AND si.dynamic='.SCREEN_DYNAMIC_ITEM;
		}

		if(DBfetch(DBselect($sql,1))) return TRUE;
	return FALSE;
	}

	function get_screen_item_form(){
		global $USER_DETAILS;
		$available_hosts = get_accessible_hosts_by_user($USER_DETAILS,PERM_READ_ONLY,PERM_RES_IDS_ARRAY,get_current_nodeid(true));

		$form = new CFormTable(S_SCREEN_CELL_CONFIGURATION,'screenedit.php#form');
		$form->SetHelp('web.screenedit.cell.php');

		if(isset($_REQUEST['screenitemid'])){
			$iresult=DBSelect('SELECT * FROM screens_items'.
							' WHERE screenid='.$_REQUEST['screenid'].
								' AND screenitemid='.$_REQUEST['screenitemid']
							);

			$form->addVar('screenitemid',$_REQUEST['screenitemid']);
		}
		else{
			$form->addVar('x',$_REQUEST['x']);
			$form->addVar('y',$_REQUEST['y']);
		}

		if(isset($_REQUEST['screenitemid']) && !isset($_REQUEST['form_refresh'])){

			$irow = DBfetch($iresult);
			$resourcetype	= $irow['resourcetype'];
			$resourceid	= $irow['resourceid'];
			$width		= $irow['width'];
			$height		= $irow['height'];
			$colspan	= $irow['colspan'];
			$rowspan	= $irow['rowspan'];
			$elements	= $irow['elements'];
			$valign		= $irow['valign'];
			$halign		= $irow['halign'];
			$style		= $irow['style'];
			$url		= $irow['url'];
			$dynamic	= $irow['dynamic'];
		}
		else{
			$resourcetype	= get_request('resourcetype',	0);
			$resourceid	= get_request('resourceid',	0);
			$width		= get_request('width',		500);
			$height		= get_request('height',		100);
			$colspan	= get_request('colspan',	0);
			$rowspan	= get_request('rowspan',	0);
			$elements	= get_request('elements',	25);
			$valign		= get_request('valign',		VALIGN_DEFAULT);
			$halign		= get_request('halign',		HALIGN_DEFAULT);
			$style		= get_request('style',		0);
			$url		= get_request('url',		'');
			$dynamic	= get_request('dynamic',	SCREEN_SIMPLE_ITEM);
		}

		$form->addVar('screenid',$_REQUEST['screenid']);
// a-z order!!!
		$cmbRes = new CCombobox('resourcetype',$resourcetype,'submit()');
		$cmbRes->addItem(SCREEN_RESOURCE_CLOCK,				S_CLOCK);
		$cmbRes->addItem(SCREEN_RESOURCE_DATA_OVERVIEW,		S_DATA_OVERVIEW);
		$cmbRes->addItem(SCREEN_RESOURCE_GRAPH,				S_GRAPH);
		$cmbRes->addItem(SCREEN_RESOURCE_ACTIONS,			S_HISTORY_OF_ACTIONS);
		$cmbRes->addItem(SCREEN_RESOURCE_EVENTS,			S_HISTORY_OF_EVENTS);
		$cmbRes->addItem(SCREEN_RESOURCE_HOSTS_INFO,		S_HOSTS_INFO);
		$cmbRes->addItem(SCREEN_RESOURCE_MAP,				S_MAP);
		$cmbRes->addItem(SCREEN_RESOURCE_PLAIN_TEXT,		S_PLAIN_TEXT);
		$cmbRes->addItem(SCREEN_RESOURCE_SCREEN,			S_SCREEN);
		$cmbRes->addItem(SCREEN_RESOURCE_SERVER_INFO,		S_SERVER_INFO);
		$cmbRes->addItem(SCREEN_RESOURCE_SIMPLE_GRAPH,		S_SIMPLE_GRAPH);
		$cmbRes->addItem(SCREEN_RESOURCE_HOSTGROUP_TRIGGERS,	S_STATUS_OF_HOSTGROUP_TRIGGERS);
		$cmbRes->addItem(SCREEN_RESOURCE_HOST_TRIGGERS,			S_STATUS_OF_HOST_TRIGGERS);
		$cmbRes->addItem(SCREEN_RESOURCE_SYSTEM_STATUS,     S_SYSTEM_STATUS);
		$cmbRes->addItem(SCREEN_RESOURCE_TRIGGERS_INFO,		S_TRIGGERS_INFO);
		$cmbRes->addItem(SCREEN_RESOURCE_TRIGGERS_OVERVIEW,	S_TRIGGERS_OVERVIEW);
		$cmbRes->addItem(SCREEN_RESOURCE_URL,				S_URL);
		$form->addRow(S_RESOURCE,$cmbRes);

		if($resourcetype == SCREEN_RESOURCE_GRAPH){
// User-defined graph
			$resourceid = graph_accessible($resourceid)?$resourceid:0;

			$caption = '';
			$id=0;

			if($resourceid > 0){
				$result = DBselect('SELECT DISTINCT g.graphid,g.name,n.name as node_name, h.host'.
						' FROM graphs g '.
							' LEFT JOIN graphs_items gi ON g.graphid=gi.graphid '.
							' LEFT JOIN items i ON gi.itemid=i.itemid '.
							' LEFT JOIN hosts h ON h.hostid=i.hostid '.
							' LEFT JOIN nodes n ON n.nodeid='.DBid2nodeid('g.graphid').
						' WHERE g.graphid='.$resourceid);

				while($row=DBfetch($result)){
					$row['node_name'] = isset($row['node_name']) ? '('.$row['node_name'].') ' : '';
					$caption = $row['node_name'].$row['host'].':'.$row['name'];
					$id = $resourceid;
				}
			}

			$form->addVar('resourceid',$id);

			$textfield = new CTextbox('caption',$caption,75,'yes');
			$selectbtn = new CButton('select',S_SELECT,"javascript: return PopUp('popup.php?writeonly=1&dstfrm=".$form->getName()."&dstfld1=resourceid&dstfld2=caption&srctbl=graphs&srcfld1=graphid&srcfld2=name',800,450);");
			$selectbtn->setAttribute('onmouseover',"javascript: this.style.cursor = 'pointer';");

			$form->addRow(S_GRAPH_NAME,array($textfield,SPACE,$selectbtn));

		}
		else if($resourcetype == SCREEN_RESOURCE_SIMPLE_GRAPH){
// Simple graph
			$caption = '';
			$id=0;

			if($resourceid > 0){
				$sql = 'SELECT n.name as node_name,h.host,i.description,i.itemid,i.key_ '.
						' FROM hosts h,items i '.
							' LEFT JOIN nodes n on n.nodeid='.DBid2nodeid('i.itemid').
						' WHERE h.hostid=i.hostid '.
							' AND h.status='.HOST_STATUS_MONITORED.
							' AND i.status='.ITEM_STATUS_ACTIVE.
							' AND '.DBcondition('i.hostid',$available_hosts).
							' AND i.itemid='.$resourceid;
				$result=DBselect($sql);
				while($row=DBfetch($result)){
					$description_ = item_description($row);
					$row["node_name"] = isset($row["node_name"]) ? "(".$row["node_name"].") " : '';

					$caption = $row['node_name'].$row['host'].': '.$description_;
					$id = $resourceid;
				}
			}

			$form->addVar('resourceid',$id);

			$textfield = new Ctextbox('caption',$caption,75,'yes');
			$selectbtn = new CButton('select',S_SELECT,"javascript: return PopUp('popup.php?writeonly=1&dstfrm=".$form->getName()."&dstfld1=resourceid&dstfld2=caption&srctbl=simple_graph&srcfld1=itemid&srcfld2=description',800,450);");
			$selectbtn->setAttribute('onmouseover',"javascript: this.style.cursor = 'pointer';");

			$form->addRow(S_PARAMETER,array($textfield,SPACE,$selectbtn));
		}
		else if($resourcetype == SCREEN_RESOURCE_MAP){
// Map
			$caption = '';
			$id=0;

			if($resourceid > 0){
				$sql = 'SELECT n.name as node_name, s.sysmapid,s.name '.
							' FROM sysmaps s'.
								' LEFT JOIN nodes n ON n.nodeid='.DBid2nodeid('s.sysmapid').
							' WHERE s.sysmapid='.$resourceid;
				$result=DBselect($sql);
				while($row=DBfetch($result)){
					if(!sysmap_accessible($row['sysmapid'],PERM_READ_ONLY)) continue;

					$row['node_name'] = isset($row['node_name']) ? '('.$row['node_name'].') ' : '';
					$caption = $row['node_name'].$row['name'];
					$id = $resourceid;
				}
			}

			$form->addVar('resourceid',$id);
			$textfield = new Ctextbox('caption',$caption,60,'yes');

			$selectbtn = new Cbutton('select',S_SELECT,"javascript: return PopUp('popup.php?writeonly=1&dstfrm=".$form->getName()."&dstfld1=resourceid&dstfld2=caption&srctbl=sysmaps&srcfld1=sysmapid&srcfld2=name',400,450);");
			$selectbtn->setAttribute('onmouseover',"javascript: this.style.cursor = 'pointer';");

			$form->addRow(S_PARAMETER,array($textfield,SPACE,$selectbtn));

		}
		else if($resourcetype == SCREEN_RESOURCE_PLAIN_TEXT){
// Plain text
			$caption = '';
			$id=0;

			if($resourceid > 0){
				$sql = 'SELECT n.name as node_name,h.host,i.description,i.itemid,i.key_ '.
						' FROM hosts h,items i '.
							' LEFT JOIN nodes n on n.nodeid='.DBid2nodeid('i.itemid').
						' WHERE h.hostid=i.hostid '.
							' AND h.status='.HOST_STATUS_MONITORED.
							' AND i.status='.ITEM_STATUS_ACTIVE.
							' AND '.DBcondition('i.hostid',$available_hosts).
							' AND i.itemid='.$resourceid;
				$result=DBselect($sql);
				while($row=DBfetch($result)){
					$description_=item_description($row);
					$row["node_name"] = isset($row["node_name"]) ? '('.$row["node_name"].') ' : '';

					$caption = $row['node_name'].$row['host'].': '.$description_;
					$id = $resourceid;
				}
			}

			$form->addVar('resourceid',$id);

			$textfield = new CTextbox('caption',$caption,75,'yes');
			$selectbtn = new CButton('select',S_SELECT,"javascript: return PopUp('popup.php?writeonly=1&dstfrm=".$form->getName()."&dstfld1=resourceid&dstfld2=caption&srctbl=plain_text&srcfld1=itemid&srcfld2=description',800,450);");
			$selectbtn->setAttribute('onmouseover',"javascript: this.style.cursor = 'pointer';");

			$form->addRow(S_PARAMETER,array($textfield,SPACE,$selectbtn));
			$form->addRow(S_SHOW_LINES, new CNumericBox('elements',$elements,2));
			$form->addRow(S_SHOW_TEXT_AS_HTML, new CCheckBox('style',$style,null,1));
		}
		else if(uint_in_array($resourcetype,array(SCREEN_RESOURCE_HOSTGROUP_TRIGGERS,SCREEN_RESOURCE_HOST_TRIGGERS))){
// Status of triggers
			$caption = '';
			$id=0;

			if(SCREEN_RESOURCE_HOSTGROUP_TRIGGERS == $resourcetype){
				if($resourceid > 0){
					$options = array(
						'groupids' => $resourceid,
						'output' => API_OUTPUT_EXTEND,
						'editable' => 1
					);

					$groups = CHostgroup::get($options);
					foreach($groups as $gnum => $group){
						$caption = get_node_name_by_elid($group['groupid'], true, ':').$group['name'];
						$id = $resourceid;
					}
				}

				$form->addVar('resourceid',$id);

				$textfield = new CTextbox('caption',$caption,60,'yes');
				$selectbtn = new CButton('select',S_SELECT,"javascript: return PopUp('popup.php?writeonly=1&dstfrm=".$form->getName()."&dstfld1=resourceid&dstfld2=caption&srctbl=host_group&srcfld1=groupid&srcfld2=name',800,450);");
				$selectbtn->setAttribute('onmouseover',"javascript: this.style.cursor = 'pointer';");

				$form->addRow(S_GROUP,array($textfield,SPACE,$selectbtn));

			}
			else{
				if($resourceid > 0){
					$options = array(
						'hostids' => $resourceid,
						'output' => API_OUTPUT_EXTEND,
						'editable' => 1
					);

					$hosts = CHost::get($options);
					foreach($hosts as $hnum => $host){
						$caption = get_node_name_by_elid($host['hostid'], true, ':').$host['host'];
						$id = $resourceid;
					}
				}

				$form->addVar('resourceid',$id);

				$textfield = new CTextbox('caption',$caption,60,'yes');
				$selectbtn = new CButton('select',S_SELECT,"javascript: return PopUp('popup.php?writeonly=1&dstfrm=".$form->getName()."&dstfld1=resourceid&dstfld2=caption&srctbl=hosts&srcfld1=hostid&srcfld2=host',800,450);");
				$selectbtn->setAttribute('onmouseover',"javascript: this.style.cursor = 'pointer';");

				$form->addRow(S_HOST,array($textfield,SPACE,$selectbtn));
			}

			$form->addRow(S_SHOW_LINES, new CNumericBox('elements',$elements,2));
		}
		else if(uint_in_array($resourcetype,array(SCREEN_RESOURCE_EVENTS,SCREEN_RESOURCE_ACTIONS))){
// History of actions
// History of events
			$form->addRow(S_SHOW_LINES, new CNumericBox('elements',$elements,2));
			$form->addVar('resourceid',0);
		}
		else if(uint_in_array($resourcetype,array(SCREEN_RESOURCE_TRIGGERS_OVERVIEW,SCREEN_RESOURCE_DATA_OVERVIEW))){
// Overviews
			$caption = '';
			$id=0;

			if($resourceid > 0){
<<<<<<< HEAD
				$available_groups = get_accessible_groups_by_user($USER_DETAILS,PERM_READ_ONLY);
				
				$sql = 'SELECT DISTINCT n.name as node_name,g.groupid,g.name '.
						' FROM hosts_groups hg,hosts h,groups g '.
							' LEFT JOIN nodes n ON n.nodeid='.DBid2nodeid('g.groupid').
						' WHERE '.DBcondition('g.groupid',$available_groups).
							' AND g.groupid=hg.groupid '.
							' AND hg.hostid=h.hostid '.
							' AND h.status='.HOST_STATUS_MONITORED.
							' AND g.groupid='.$resourceid;

				$result=DBselect($sql);
				while($row=DBfetch($result)){
					$row['node_name'] = isset($row['node_name']) ? '('.$row['node_name'].') ' : '';
=======
				$options = array(
					'groupids' => $resourceid,
					'output' => API_OUTPUT_EXTEND,
					'editable' => 1
				);
>>>>>>> 013b1d63

				$groups = CHostgroup::get($options);
				foreach($groups as $gnum => $group){
					$caption = get_node_name_by_elid($group['groupid'], true, ':').$group['name'];
					$id = $resourceid;
				}
			}

			$form->addVar('resourceid',$id);

			$textfield = new CTextbox('caption',$caption,75,'yes');
			$selectbtn = new CButton('select',S_SELECT,"javascript: return PopUp('popup.php?writeonly=1&dstfrm=".$form->getName()."&dstfld1=resourceid&dstfld2=caption&srctbl=overview&srcfld1=groupid&srcfld2=name',800,450);");
			$selectbtn->setAttribute('onmouseover',"javascript: this.style.cursor = 'pointer';");

			$form->addRow(S_GROUP,array($textfield,SPACE,$selectbtn));
		}
		else if($resourcetype == SCREEN_RESOURCE_SCREEN){
// Screens
			$caption = '';
			$id=0;

			if($resourceid > 0){
				$sql = 'SELECT DISTINCT n.name as node_name,s.screenid,s.name '.
						' FROM screens s '.
							' LEFT JOIN nodes n ON n.nodeid='.DBid2nodeid('s.screenid').
						' WHERE s.screenid='.$resourceid;
				$result=DBselect($sql);

				while($row=DBfetch($result)){
					if(!screen_accessible($row['screenid'], PERM_READ_ONLY)) continue;
					if(check_screen_recursion($_REQUEST['screenid'],$row['screenid'])) continue;

					$row['node_name'] = isset($row['node_name']) ? '('.$row['node_name'].') ' : '';
					$caption = $row['node_name'].$row['name'];
					$id = $resourceid;
				}
			}

			$form->addVar('resourceid',$id);

			$textfield = new Ctextbox('caption',$caption,60,'yes');
			$selectbtn = new Cbutton('select',S_SELECT,"javascript: return PopUp('popup.php?writeonly=1&dstfrm=".$form->getName()."&dstfld1=resourceid&dstfld2=caption&srctbl=screens2&srcfld1=screenid&srcfld2=name&screenid=".$_REQUEST['screenid']."',800,450);");
			$selectbtn->setAttribute('onmouseover',"javascript: this.style.cursor = 'pointer';");

			$form->addRow(S_PARAMETER,array($textfield,SPACE,$selectbtn));
		}
		else if(($resourcetype == SCREEN_RESOURCE_HOSTS_INFO) || ($resourcetype == SCREEN_RESOURCE_TRIGGERS_INFO)){
// HOSTS info
			$caption = '';
			$id=0;

			$available_groups = get_accessible_groups_by_user($USER_DETAILS,PERM_READ_ONLY);
			if(remove_nodes_from_id($resourceid) > 0){
				$sql = 'SELECT DISTINCT n.name as node_name,g.groupid,g.name '.
						' FROM hosts_groups hg, groups g '.
							' LEFT JOIN nodes n ON n.nodeid='.DBid2nodeid('g.groupid').
						' WHERE '.DBcondition('g.groupid',$available_groups).
							' AND g.groupid='.$resourceid;
				$result=DBselect($sql);
				while($row=DBfetch($result)){
					$row['node_name'] = isset($row['node_name']) ? '('.$row['node_name'].') ' : '';
					$caption = $row['node_name'].$row['name'];
					$id = $resourceid;
				}
			}
			else if(remove_nodes_from_id($resourceid)==0){
				$result=DBselect('SELECT DISTINCT n.name as node_name '.
						' FROM nodes n '.
						' WHERE n.nodeid='.id2nodeid($resourceid));

				while($row=DBfetch($result)){
					$row['node_name'] = isset($row['node_name']) ? '('.$row['node_name'].') ' : '';
					$caption = $row['node_name'].S_MINUS_ALL_GROUPS_MINUS;
					$id = $resourceid;
				}
			}

			$form->addVar('resourceid',$id);

			$textfield = new CTextbox('caption',$caption,60,'yes');
			$selectbtn = new CButton('select',S_SELECT,"javascript: return PopUp('popup.php?writeonly=1&dstfrm=".$form->getName()."&dstfld1=resourceid&dstfld2=caption&srctbl=host_group_scr&srcfld1=groupid&srcfld2=name',480,450);");
			$selectbtn->setAttribute('onmouseover',"javascript: this.style.cursor = 'pointer';");

			$form->addRow(S_GROUP,array($textfield,SPACE,$selectbtn));
<<<<<<< HEAD
		}
		else if($resourcetype == SCREEN_RESOURCE_CLOCK){
			$caption = get_request('caption', '');

			if(zbx_empty($caption) && (TIME_TYPE_HOST == $style) && ($resourceid > 0)){
				$options = array(
					'itemids' => $resourceid,
					'output' => API_OUTPUT_EXTEND
				);
				$items = CItem::get($options);
				$item = reset($items);

				$caption = $item['description'];
			}

			$form->addVar('resourceid',$resourceid);

			$cmbStyle = new CComboBox('style', $style, 'javascript: submit();');
			$cmbStyle->addItem(TIME_TYPE_LOCAL,	S_LOCAL_TIME);
			$cmbStyle->addItem(TIME_TYPE_SERVER,S_SERVER_TIME);
			$cmbStyle->addItem(TIME_TYPE_HOST,	S_HOST_TIME);
			
			$form->addRow(S_TIME_TYPE,	$cmbStyle);

			if(TIME_TYPE_HOST == $style){
				$textfield = new CTextbox('caption',$caption,75,'yes');
				$selectbtn = new CButton('select',S_SELECT,"javascript: return PopUp('popup.php?writeonly=1&dstfrm=".$form->getName()."&dstfld1=resourceid&dstfld2=caption&srctbl=items&srcfld1=itemid&srcfld2=description',800,450);");
				$selectbtn->setAttribute('onmouseover',"javascript: this.style.cursor = 'pointer';");
	
				$form->addRow(S_PARAMETER,array($textfield,SPACE,$selectbtn));
			}
			else{
				$form->addVar('caption',$caption);
			}
=======
>>>>>>> 013b1d63
		}
		else{
			$form->addVar('resourceid',0);
		}

		if(uint_in_array($resourcetype,array(SCREEN_RESOURCE_HOSTS_INFO,SCREEN_RESOURCE_TRIGGERS_INFO))){
<<<<<<< HEAD
			$cmbStyle = new CComboBox('style', $style);
			$cmbStyle->addItem(STYLE_HORISONTAL,	S_HORIZONTAL);
			$cmbStyle->addItem(STYLE_VERTICAL,	S_VERTICAL);
			$form->addRow(S_STYLE,	$cmbStyle);
=======
			$cmbStyle = new CComboBox("style", $style);
			$cmbStyle->addItem(STYLE_HORISONTAL,	S_HORIZONTAL);
			$cmbStyle->addItem(STYLE_VERTICAL,	S_VERTICAL);
			$form->addRow(S_STYLE,	$cmbStyle);
		}
		else if(uint_in_array($resourcetype,array(SCREEN_RESOURCE_TRIGGERS_OVERVIEW,SCREEN_RESOURCE_DATA_OVERVIEW))){
			$cmbStyle = new CComboBox('style', $style);
			$cmbStyle->addItem(STYLE_LEFT,	S_LEFT);
			$cmbStyle->addItem(STYLE_TOP,	S_TOP);
			$form->addRow(S_HOSTS_LOCATION,	$cmbStyle);
>>>>>>> 013b1d63
		}
		else if(uint_in_array($resourcetype,array(SCREEN_RESOURCE_TRIGGERS_OVERVIEW,SCREEN_RESOURCE_DATA_OVERVIEW))){
			$cmbStyle = new CComboBox('style', $style);
<<<<<<< HEAD
			$cmbStyle->addItem(STYLE_LEFT,	S_LEFT);
			$cmbStyle->addItem(STYLE_TOP,	S_TOP);
			$form->addRow(S_HOSTS_LOCATION,	$cmbStyle);
=======
			$cmbStyle->addItem(TIME_TYPE_LOCAL,	S_LOCAL_TIME);
			$cmbStyle->addItem(TIME_TYPE_SERVER,	S_SERVER_TIME);
			$form->addRow(S_TIME_TYPE,	$cmbStyle);
>>>>>>> 013b1d63
		}
		else{
			$form->addVar('style',	0);
		}

		if(uint_in_array($resourcetype,array(SCREEN_RESOURCE_URL))){
			$form->addRow(S_URL, new CTextBox('url',$url,60));
		}
		else{
			$form->addVar('url',	'');
		}

		if(uint_in_array($resourcetype,array(SCREEN_RESOURCE_GRAPH,SCREEN_RESOURCE_SIMPLE_GRAPH,SCREEN_RESOURCE_CLOCK,SCREEN_RESOURCE_URL))){
			$form->addRow(S_WIDTH,	new CNumericBox('width',$width,5));
			$form->addRow(S_HEIGHT,	new CNumericBox('height',$height,5));
		}
		else{
			$form->addVar('width',	500);
			$form->addVar('height',	100);
		}

		if(uint_in_array($resourcetype,array(SCREEN_RESOURCE_GRAPH,SCREEN_RESOURCE_SIMPLE_GRAPH,SCREEN_RESOURCE_MAP,
			SCREEN_RESOURCE_CLOCK,SCREEN_RESOURCE_URL))){
			$cmbHalign = new CComboBox('halign',$halign);
			$cmbHalign->addItem(HALIGN_CENTER,	S_CENTRE);
			$cmbHalign->addItem(HALIGN_LEFT,	S_LEFT);
			$cmbHalign->addItem(HALIGN_RIGHT,	S_RIGHT);
			$form->addRow(S_HORIZONTAL_ALIGN,	$cmbHalign);
		}
		else{
			$form->addVar('halign',	0);
		}

		$cmbValign = new CComboBox('valign',$valign);
		$cmbValign->addItem(VALIGN_MIDDLE,	S_MIDDLE);
		$cmbValign->addItem(VALIGN_TOP,		S_TOP);
		$cmbValign->addItem(VALIGN_BOTTOM,	S_BOTTOM);
		$form->addRow(S_VERTICAL_ALIGN,	$cmbValign);

		$form->addRow(S_COLUMN_SPAN,	new CNumericBox('colspan',$colspan,2));
		$form->addRow(S_ROW_SPAN,	new CNumericBox('rowspan',$rowspan,2));

// dynamic AddOn
		if(uint_in_array($resourcetype,array(SCREEN_RESOURCE_GRAPH,SCREEN_RESOURCE_SIMPLE_GRAPH,SCREEN_RESOURCE_PLAIN_TEXT))){
			$form->addRow(S_DYNAMIC_ITEM,	new CCheckBox('dynamic',$dynamic,null,1));
		}

		$form->addItemToBottomRow(new CButton('save',S_SAVE));
		if(isset($_REQUEST['screenitemid'])){
			$form->addItemToBottomRow(SPACE);
			$form->addItemToBottomRow(new CButtonDelete(null,
				url_param('form').url_param('screenid').url_param('screenitemid')));
		}
		$form->addItemToBottomRow(SPACE);
		$form->addItemToBottomRow(new CButtonCancel(url_param('screenid')));
		return $form;
	}

	// editmode: 0 - view with actions, 1 - edit mode, 2 - view without any actions
	function get_screen($screenid, $editmode, $effectiveperiod=NULL){
		global $USER_DETAILS;

		if($screenid == 0) return new CTableInfo(S_NO_SCREENS_DEFINED);
		if(!screen_accessible($screenid, ($editmode == 1)?PERM_READ_WRITE:PERM_READ_ONLY))
			access_deny();

		if(is_null($effectiveperiod))
			$effectiveperiod = ZBX_MIN_PERIOD;

		$result=DBselect('SELECT name,hsize,vsize FROM screens WHERE screenid='.$screenid);
		$row=DBfetch($result);
		if(!$row) return new CTableInfo(S_NO_SCREENS_DEFINED);
				
		$sql = 'SELECT * FROM screens_items WHERE screenid='.$screenid;
		$iresult = DBSelect($sql);
		
		$skip_field = array();
		$irows = array();
		while($irow = DBfetch($iresult)){
			$irows[] = $irow;
			for($i=0; $i < $irow['rowspan'] || $i==0; $i++){
				for($j=0; $j < $irow['colspan'] || $j==0; $j++){
					if($i!=0 || $j!=0){
						if(!isset($skip_field[$irow['y']+$i])) $skip_field[$irow['y']+$i] = array();
						$skip_field[$irow['y']+$i][$irow['x']+$j] = 1;
					}
				}
			}				
		}
	
		$table = new CTable(new CLink(S_NO_ROWS_IN_SCREEN.SPACE.$row['name'],'screenconf.php?config=0&form=update&screenid='.$screenid),
			($editmode == 0 || $editmode == 2) ? 'screen_view' : 'screen_edit');
		$table->setAttribute('id', 'iframe');

		if($editmode == 1){
			$new_cols = array(new Ccol(new Cimg('images/general/zero.gif','zero',1,1)));
			for($c=0;$c<$row['hsize']+1;$c++){
				$add_icon = new Cimg('images/general/closed.gif', NULL, NULL, NULL, 'pointer');
            $add_icon->addAction('onclick', "javascript: location.href = 'screenedit.php?config=1&screenid=$screenid&add_col=$c';");
				array_push($new_cols, new Ccol($add_icon));
			}
			$table->addRow($new_cols);
		}

		$empty_screen_col = array();

		for($r=0; $r < $row['vsize']; $r++){
			$new_cols = array();
			$empty_screen_row = true;

			if($editmode == 1){
				$add_icon = new Cimg('images/general/closed.gif', NULL, NULL, NULL, 'pointer');
            $add_icon->addAction('onclick', "javascript: location.href = 'screenedit.php?config=1&screenid=$screenid&add_row=$r';");
				array_push($new_cols, new Ccol($add_icon));
			}

			for($c=0; $c < $row['hsize']; $c++){
				$item = array();
				if(isset($skip_field[$r][$c])) continue;
				$item_form = false;

				$irow = false;
				foreach($irows as $tmprow){
					if(($tmprow['x'] == $c) && ($tmprow['y'] == $r)){
						$irow = $tmprow;
						break;
					}
				}
				
				if($irow){
					$screenitemid	= $irow['screenitemid'];
					$resourcetype	= $irow['resourcetype'];
					$resourceid	= $irow['resourceid'];
					$width		= $irow['width'];
					$height		= $irow['height'];
					$colspan	= $irow['colspan'];
					$rowspan	= $irow['rowspan'];
					$elements	= $irow['elements'];
					$valign		= $irow['valign'];
					$halign		= $irow['halign'];
					$style		= $irow['style'];
					$url		= $irow['url'];
					$dynamic	= $irow['dynamic'];
				}
				else{
					$screenitemid	= 0;
					$resourcetype	= 0;
					$resourceid	= 0;
					$width		= 0;
					$height		= 0;
					$colspan	= 0;
					$rowspan	= 0;
					$elements	= 0;
					$valign		= VALIGN_DEFAULT;
					$halign		= HALIGN_DEFAULT;
					$style		= 0;
					$url		= '';
					$dynamic	= 0;
				}

				if($screenitemid>0){
					$empty_screen_row = false;
					$empty_screen_col[$c] = 1;
				}

				if($editmode == 1 && $screenitemid!=0){
					$onclick_action = "ZBX_SCREENS['".$_REQUEST['screenid']."'].screen.element_onclick('screenedit.php?form=update".url_param('screenid').'&screenitemid='.$screenitemid."#form');";
					$action = 'screenedit.php?form=update'.url_param('screenid').'&screenitemid='.$screenitemid.'#form';
				}
				else if($editmode == 1 && $screenitemid==0){
					$onclick_action = "ZBX_SCREENS['".$_REQUEST['screenid']."'].screen.element_onclick('screenedit.php?form=update".url_param('screenid').'&x='.$c.'&y='.$r."#form');";
					$action = 'screenedit.php?form=update'.url_param('screenid').'&x='.$c.'&y='.$r.'#form';
				}
				else
					$action = NULL;

				if(($editmode == 1) && isset($_REQUEST['form']) && isset($_REQUEST['x']) && $_REQUEST['x']==$c &&
					isset($_REQUEST['y']) && $_REQUEST['y']==$r){ // click on empty field
					$item = get_screen_item_form();
					$item_form = true;
				}
				else if(($editmode == 1) && isset($_REQUEST['form']) &&	isset($_REQUEST['screenitemid']) &&
					(bccomp($_REQUEST['screenitemid'], $screenitemid)==0)){ // click on element
					$item = get_screen_item_form();
					$item_form = true;
				}
				else if( ($screenitemid!=0) && ($resourcetype==SCREEN_RESOURCE_GRAPH) ){
					if($editmode == 0)	$action = 'charts.php?graphid='.$resourceid.url_param('period').url_param('stime');

// GRAPH & ZOOM features
					$dom_graph_id = 'graph_'.$screenitemid.'_'.$resourceid;
					$containerid = 'graph_cont_'.$screenitemid.'_'.$resourceid;
					$graphDims = getGraphDims($resourceid);

					$graphDims['graphHeight'] = $height;
					$graphDims['width'] = $width;

					$sql = 'SELECT g.graphid, g.show_legend as legend, g.show_3d as show3d '.
							' FROM graphs g '.
							' WHERE g.graphid='.$resourceid;
					$res = DBselect($sql);
					if($graph=DBfetch($res)){
						$graphid = $graph['graphid'];
						$legend = $graph['legend'];
						$graph3d = $graph['show3d'];
					}
//-------------

// Host feature
					if(($dynamic == SCREEN_DYNAMIC_ITEM) && isset($_REQUEST['hostid']) && ($_REQUEST['hostid']>0)){
						$def_items = array();
						$di_res = get_graphitems_by_graphid($resourceid);
						while( $gitem = DBfetch($di_res)){
							$def_items[] = $gitem;
						}

						$url='';
						if($new_items = get_same_graphitems_for_host($def_items, $_REQUEST['hostid'], false)){
							$url.= make_url_from_gitems($new_items);
						}

						$url= make_url_from_graphid($resourceid,false).$url;
					}
//-------------

					if(($graphDims['graphtype'] == GRAPH_TYPE_PIE) || ($graphDims['graphtype'] == GRAPH_TYPE_EXPLODED)){
						$src = 'chart6.php?graphid='.$resourceid.url_param('stime').'&period='.$effectiveperiod;
					}
					else{
						$src = 'chart2.php?graphid='.$resourceid.url_param('stime').'&period='.$effectiveperiod;
					}


					$objData = array(
						'id' => $resourceid,
						'domid' => $dom_graph_id,
						'containerid' => $containerid,
						'objDims' => $graphDims,
						'loadSBox' => 0,
						'loadImage' => 1,
						'loadScroll' => 0,
						'dynamic' => 0
					);

					$default = false;
					if(($graphDims['graphtype'] == GRAPH_TYPE_PIE) || ($graphDims['graphtype'] == GRAPH_TYPE_EXPLODED)){
						if(($dynamic==SCREEN_SIMPLE_ITEM) || empty($url)){
							$url='chart6.php?graphid='.$resourceid;
							$default = true;
						}

						$timeline = array();
						$timeline['period'] = $effectiveperiod;
						$timeline['starttime'] = get_min_itemclock_by_graphid($resourceid);

						if(isset($_REQUEST['stime'])){
							$bstime = $_REQUEST['stime'];
							$timeline['usertime'] = mktime(substr($bstime,8,2),substr($bstime,10,2),0,substr($bstime,4,2),substr($bstime,6,2),substr($bstime,0,4));
							$timeline['usertime'] += $timeline['period'];
						}

						// $src = $url.'&width='.$width.'&height='.$height.'&legend='.$legend.'&graph3d='.$graph3d;
						$src = $url.'&width='.$width.'&height='.$height.'&legend='.$legend.'&graph3d='.$graph3d.'&period='.$effectiveperiod.url_param('stime');

						$objData['src'] = $src;

					}
					else{
						if(($dynamic==SCREEN_SIMPLE_ITEM) || empty($url)){
							$url='chart2.php?graphid='.$resourceid;
							$default = true;
						}

						$src = $url.'&width='.$width.'&height='.$height.'&period='.$effectiveperiod.url_param('stime');

						$timeline = array();
						if(isset($graphid) && !is_null($graphid) && ($editmode != 1)){
							$timeline['period'] = $effectiveperiod;
							$timeline['starttime'] = time() - ZBX_MAX_PERIOD; //get_min_itemclock_by_graphid($graphid);

							if(isset($_REQUEST['stime'])){
								$bstime = $_REQUEST['stime'];
								$timeline['usertime'] = mktime(substr($bstime,8,2),substr($bstime,10,2),0,substr($bstime,4,2),substr($bstime,6,2),substr($bstime,0,4));
								$timeline['usertime'] += $timeline['period'];
							}

							$objData['loadSBox'] = 1;
//							zbx_add_post_js('graph_zoom_init("'.$dom_graph_id.'",'.$stime.','.$effectiveperiod.','.$width.','.$height.', false);');
						}

						$objData['src'] = $src;
					}

					$div = new CDiv();
					$div->setAttribute('id', $containerid);
					$item[] = $div;

					if($default && ($editmode == 1)){
						$item[] = new CLink(S_CHANGE, $action);
					}

//					zbx_add_post_js('timeControl.addObject("'.$dom_graph_id.'",'.zbx_jsvalue($timeline).','.zbx_jsvalue($objData).');');
					insert_js('timeControl.addObject("'.$dom_graph_id.'",'.zbx_jsvalue($timeline).','.zbx_jsvalue($objData).');');

				}
				else if( ($screenitemid!=0) && ($resourcetype==SCREEN_RESOURCE_SIMPLE_GRAPH) ){
					$dom_graph_id = 'graph_'.$screenitemid.'_'.$resourceid;
					$containerid = 'graph_cont_'.$screenitemid.'_'.$resourceid;

					$graphDims['graphHeight'] = 200;
					$graphDims['shiftXleft'] = 100;
					$graphDims['shiftXright'] = 50;
					$graphDims['graphtype'] = 0;
					$graphDims['graphHeight'] = $height;
					$graphDims['width'] = $width;

					$objData = array(
						'id' => $resourceid,
						'domid' => $dom_graph_id,
						'containerid' => $containerid,
						'objDims' => $graphDims,
						'loadSBox' => 0,
						'loadImage' => 1,
						'loadScroll' => 0,
						'dynamic' => 0
					);

// Host feature
					if(($dynamic == SCREEN_DYNAMIC_ITEM) && isset($_REQUEST['hostid']) && ($_REQUEST['hostid']>0)){
						if($newitemid = get_same_item_for_host($resourceid,$_REQUEST['hostid'])){
							$resourceid = $newitemid;
						}
						else{
							$resourceid='';
						}
					}
//-------------

					if(($editmode == 0) && !empty($resourceid)) $action = 'history.php?action=showgraph&itemid='.$resourceid.url_param('period').url_param('stime');

					$timeline = array();
					$timeline['starttime'] = time() - ZBX_MAX_PERIOD;

					if(!zbx_empty($resourceid) && ($editmode != 1)){
						$timeline['period'] = $effectiveperiod;

						if(isset($_REQUEST['stime'])){
							$bstime = $_REQUEST['stime'];
							$timeline['usertime'] = mktime(substr($bstime,8,2),substr($bstime,10,2),0,substr($bstime,4,2),substr($bstime,6,2),substr($bstime,0,4));
							$timeline['usertime'] += $timeline['period'];
						}

						$objData['loadSBox'] = 1;
					}

					$src = (zbx_empty($resourceid))?'chart3.php?':'chart.php?itemid='.$resourceid.'&';
					$src.= $url.'width='.$width.'&height='.$height;

					$objData['src'] = $src;

					$div = new CDiv();
					$div->setAttribute('id', $containerid);
					$item[] = $div;
					$item[] = new CLink(S_CHANGE, $action);
					
//					zbx_add_post_js('timeControl.addObject("'.$dom_graph_id.'",'.zbx_jsvalue($timeline).','.zbx_jsvalue($objData).');');
					insert_js('timeControl.addObject("'.$dom_graph_id.'",'.zbx_jsvalue($timeline).','.zbx_jsvalue($objData).');');
				}
				else if( ($screenitemid!=0) && ($resourcetype==SCREEN_RESOURCE_MAP) ){

					$image_map = new CImg("map.php?noedit=1&sysmapid=$resourceid"."&width=$width&height=$height");

					if($editmode == 0){
						$action_map = get_action_map_by_sysmapid($resourceid);
						$image_map->setMap($action_map->getName());
						$item = array($action_map,$image_map);
					}
					else {
						$item = $image_map;
//						$item = new CLink($image_map, $action);
					}
				}
				else if( ($screenitemid!=0) && ($resourcetype==SCREEN_RESOURCE_PLAIN_TEXT) ){
// Host feature
					if(($dynamic == SCREEN_DYNAMIC_ITEM) && isset($_REQUEST['hostid']) && ($_REQUEST['hostid']>0)){
						if($newitemid = get_same_item_for_host($resourceid,$_REQUEST['hostid'])){
							$resourceid = $newitemid;
						}
						else{
							$resourceid=0;
						}
					}
//-------------
					$item = array(get_screen_plaintext($resourceid,$elements,$style));
					if($editmode == 1)	array_push($item,new CLink(S_CHANGE,$action));
				}
				else if(($screenitemid!=0) && ($resourcetype==SCREEN_RESOURCE_HOSTGROUP_TRIGGERS)){
					$params = array(
						'groupids' => null,
						'hostids' => null,
						'maintenance' => null,
						'severity' => null,
						'limit' => $elements
					);

					$tr_form = S_ALL_S;
					if($resourceid > 0){
						$options = array(
							'groupids' => $resourceid,
							'output' => API_OUTPUT_EXTEND
						);
						$hostgroups = CHostgroup::get($options);
						$hostgroup = reset($hostgroups);

						$tr_form = new CSpan(S_GROUP.': '.$hostgroup['name'], 'white');
						$params['groupid'] = $hostgroup['groupid'];
					}
///-----------------------
					else{
						$params['groupid'] = get_request('tr_groupid', CProfile::get('web.screens.tr_groupid',0));
						$params['hostid'] = get_request('tr_hostid', CProfile::get('web.screens.tr_hostid',0));

						CProfile::update('web.screens.tr_groupid',$params['groupid'], PROFILE_TYPE_ID);
						CProfile::update('web.screens.tr_hostid',$params['hostid'], PROFILE_TYPE_ID);

						$tr_form = new CForm();

						$cmbGroup = new CComboBox('tr_groupid',$params['groupid'],'submit()');
						$cmbHosts = new CComboBox('tr_hostid',$params['hostid'],'submit()');

						$cmbGroup->addItem(0,S_ALL_SMALL);
						$cmbHosts->addItem(0,S_ALL_SMALL);

						$options = array(
							'monitored_hosts' => 1,
							'output' => API_OUTPUT_EXTEND
						);
						$groups = CHostGroup::get($options);
						foreach($groups as $gnum => $group){
							$cmbGroup->addItem(
								$group['groupid'],
								get_node_name_by_elid($group['groupid'], null, ': ').$group['name']
							);
						}
						$tr_form->addItem(array(S_GROUP.SPACE,$cmbGroup));

						$options = array(
							'monitored_hosts' => 1,
							'output' => API_OUTPUT_EXTEND
						);
						if($params['groupid'] > 0)
							$options['groupids'] = $params['groupid'];

						$hosts = CHost::get($options);
						foreach($hosts as $hnum => $host){
							$cmbHosts->addItem(
								$host['hostid'],
								get_node_name_by_elid($host['hostid'], null, ': ').$host['host']
							);
						}

						$tr_form->addItem(array(SPACE.S_HOST.SPACE,$cmbHosts));

						$item[] = make_latest_issues($params);

						if($editmode == 1)	array_push($item,new CLink(S_CHANGE,$action));
					}
///-----------------------

					$item = array(get_table_header(array(S_STATUS_OF_TRIGGERS_BIG,SPACE,date('[H:i:s]',time())), $tr_form));
					$item[] = make_latest_issues($params);

					if($editmode == 1)	array_push($item,new CLink(S_CHANGE,$action));
				}
				else if(($screenitemid!=0) && ($resourcetype==SCREEN_RESOURCE_HOST_TRIGGERS)){
					$params = array(
						'groupids' => null,
						'hostids' => null,
						'maintenance' => null,
						'severity' => null,
						'limit' => $elements
					);
					$tr_form = S_ALL_S;

					if($resourceid > 0){
						$options = array(
							'hostids' => $resourceid,
							'output' => API_OUTPUT_EXTEND
						);
						$hosts = CHost::get($options);
						$host = reset($hosts);

						$tr_form = new CSpan(S_HOST.': '.$host['host'], 'white');
						$params['hostid'] = $host['hostid'];
					}
///-----------------------
					else{
						$params['groupid'] = get_request('tr_groupid',CProfile::get('web.screens.tr_groupid',0));
						$params['hostid'] = get_request('tr_hostid',CProfile::get('web.screens.tr_hostid',0));

						CProfile::update('web.screens.tr_groupid',$params['groupid'], PROFILE_TYPE_ID);
						CProfile::update('web.screens.tr_hostid',$params['hostid'], PROFILE_TYPE_ID);

						$tr_form = new CForm();

						$cmbGroup = new CComboBox('tr_groupid',$params['groupid'],'submit()');
						$cmbHosts = new CComboBox('tr_hostid',$params['hostid'],'submit()');

						$cmbGroup->addItem(0,S_ALL_SMALL);
						$cmbHosts->addItem(0,S_ALL_SMALL);

						$options = array(
							'monitored_hosts' => 1,
							'output' => API_OUTPUT_EXTEND
						);
						$groups = CHostGroup::get($options);
						foreach($groups as $gnum => $group){
							$cmbGroup->addItem(
								$group['groupid'],
								get_node_name_by_elid($group['groupid'], null, ': ').$group['name']
							);
						}
						$tr_form->addItem(array(S_GROUP.SPACE,$cmbGroup));

						$options = array(
							'monitored_hosts' => 1,
							'output' => API_OUTPUT_EXTEND
						);
						if($params['groupid'] > 0)
							$options['groupids'] = $params['groupid'];

						$hosts = CHost::get($options);
						foreach($hosts as $hnum => $host){
							$cmbHosts->addItem(
								$host['hostid'],
								get_node_name_by_elid($host['hostid'], null, ': ').$host['host']
							);
						}

						$tr_form->addItem(array(SPACE.S_HOST.SPACE,$cmbHosts));

						$item[] = make_latest_issues($params);

						if($editmode == 1)	array_push($item,new CLink(S_CHANGE,$action));
					}
///-----------------------

					$item = array(get_table_header(array(S_STATUS_OF_TRIGGERS_BIG,SPACE,date('[H:i:s]',time())), $tr_form));
					$item[] = make_latest_issues($params);

					if($editmode == 1)	array_push($item,new CLink(S_CHANGE,$action));
				}
				else if(($screenitemid!=0) && ($resourcetype==SCREEN_RESOURCE_SYSTEM_STATUS)){
					$params = array(
						'groupids' => null,
						'hostids' => null,
						'maintenance' => null,
						'severity' => null,
						'limit' => null
					);

					$item = array(get_table_header(array(S_SYSTEM_STATUS,SPACE,date('[H:i:s]',time()))));
					$item[] = make_system_summary($params);

					if($editmode == 1)	array_push($item,new CLink(S_CHANGE,$action));
				}
				else if( ($screenitemid!=0) && ($resourcetype==SCREEN_RESOURCE_HOSTS_INFO) ){
					$item = array(new CHostsInfo($resourceid, $style));
					if($editmode == 1)	array_push($item,new CLink(S_CHANGE,$action));
				}
				else if( ($screenitemid!=0) && ($resourcetype==SCREEN_RESOURCE_TRIGGERS_INFO) ){
					$item = new CTriggersInfo($resourceid, $style);
					$item = array($item);
					if($editmode == 1)	array_push($item,new CLink(S_CHANGE,$action));
				}
				else if( ($screenitemid!=0) && ($resourcetype==SCREEN_RESOURCE_SERVER_INFO) ){
//					$item = array(get_table_header(S_STATUS_OF_ZABBIX_BIG),make_status_of_zbx());
					$item = array(new CServerInfo());
					if($editmode == 1)	array_push($item,new CLink(S_CHANGE,$action));
				}
				else if( ($screenitemid!=0) && ($resourcetype==SCREEN_RESOURCE_CLOCK) ){
					$error = null;
					$timeOffset = null;
					$timeZone = null;
					
					switch($style){
					 case TIME_TYPE_HOST:
						$options = array(
							'itemids' => $resourceid,
							'select_hosts' => API_OUTPUT_EXTEND,
							'output' => API_OUTPUT_EXTEND
						);

						$items = CItem::get($options);
						$item = reset($items);
						$host = reset($item['hosts']);

//2010-12-01,12:44:13.324,+4:00
//						$item['lastvalue'] = '2010-1-15,10:23:13.324,-4:0';
//						$item['lastclock'] = time();

						$timeType = $host['host'];

						preg_match('/([+-]{1})([\d]{1,2}):([\d]{1,2})/', $item['lastvalue'], $arr);
						if(!empty($arr)){
							$timeZone = $arr[2]*3600 + $arr[3]*60;
							if($arr[1] == '-') $timeZone = 0 - $timeZone;
						}

						if($lastvalue = strtotime($item['lastvalue'])){
							$diff = (time() - $item['lastclock']);
							$timeOffset = $lastvalue + $diff;
						}
						else{
							$error = S_NO_DATA_BIG;
						}

						break;
					case TIME_TYPE_SERVER:
						$error = null;
						$timeType = S_SERVER_BIG;
						$timeOffset = time();
						$timeZone = date('Z');
						break;
					default:
						$error = null;
						$timeType = S_LOCAL_BIG;
						$timeOffset = null;
						$timeZone = null;
					}

					$item = new CFlashClock($width, $height, $action);
					$item->setTimeError($error);
					$item->setTimeType($timeType);
					$item->setTimeZone($timeZone);
					$item->setTimeOffset($timeOffset);
					
				}
				else if( ($screenitemid!=0) && ($resourcetype==SCREEN_RESOURCE_SCREEN) ){
					$item = array(get_screen($resourceid, 2, $effectiveperiod));
					if($editmode == 1)	array_push($item,new CLink(S_CHANGE,$action));
				}
				else if( ($screenitemid!=0) && ($resourcetype==SCREEN_RESOURCE_TRIGGERS_OVERVIEW) ){
					$hostids = array();
					$res = DBselect('SELECT DISTINCT hg.hostid FROM hosts_groups hg WHERE hg.groupid='.$resourceid);
					while($tmp_host = DBfetch($res)) $hostids[$tmp_host['hostid']] = $tmp_host['hostid'];

					$item = array(get_triggers_overview($hostids,$style));
					if($editmode == 1)	array_push($item,new CLink(S_CHANGE,$action));
				}
				else if(($screenitemid!=0) && ($resourcetype==SCREEN_RESOURCE_DATA_OVERVIEW)){
					$hostids = array();
					$res = DBselect('SELECT DISTINCT hg.hostid FROM hosts_groups hg WHERE hg.groupid='.$resourceid);
					while($tmp_host = DBfetch($res)) $hostids[$tmp_host['hostid']] = $tmp_host['hostid'];

					$item = array(get_items_data_overview($hostids,$style));
					if($editmode == 1)	array_push($item,new CLink(S_CHANGE,$action));
				}
				else if(($screenitemid!=0) && ($resourcetype==SCREEN_RESOURCE_URL)){
					$item = array(new CIFrame($url,$width,$height,"auto"));
					if($editmode == 1)	array_push($item,BR(),new CLink(S_CHANGE,$action));
				}
				else if(($screenitemid!=0) && ($resourcetype==SCREEN_RESOURCE_ACTIONS)){
					$item = array(get_history_of_actions($elements));
					if($editmode == 1)	array_push($item,new CLink(S_CHANGE,$action));
				}
				else if(($screenitemid!=0) && ($resourcetype==SCREEN_RESOURCE_EVENTS)){
					$item = array(get_history_of_triggers_events(0, $elements));
					if($editmode == 1)	array_push($item,new CLink(S_CHANGE,$action));
				}
				else{
					$item = array(SPACE);
					if($editmode == 1)	array_push($item,BR(),new CLink(S_CHANGE,$action));
				}

				$str_halign = 'def';
				if($halign == HALIGN_CENTER)	$str_halign = 'cntr';
				if($halign == HALIGN_LEFT)	$str_halign = 'left';
				if($halign == HALIGN_RIGHT)	$str_halign = 'right';

				$str_valign = 'def';
				if($valign == VALIGN_MIDDLE)	$str_valign = 'mdl';
				if($valign == VALIGN_TOP)	$str_valign = 'top';
				if($valign == VALIGN_BOTTOM)	$str_valign = 'bttm';

				if(($editmode == 1) && !$item_form){
					$item = new CDiv($item,'draggable');
					$item->setAttribute('id','position_'.$r.'_'.$c);
					if($editmode == 1)	$item->setAttribute('onclick','javascript: '.$onclick_action);
				}

				$new_col = new CCol($item,$str_halign.'_'.$str_valign);

				if($colspan) $new_col->SetColSpan($colspan);
				if($rowspan) $new_col->SetRowSpan($rowspan);

				array_push($new_cols, $new_col);
			}

			if($editmode == 1){
				$rmv_icon = new Cimg('images/general/opened.gif', NULL, NULL, NULL, 'pointer');
				if($empty_screen_row){
					$rmv_row_link = "javascript: location.href = 'screenedit.php?config=1&screenid=$screenid&rmv_row=$r';";
				}
				else{
					$rmv_row_link = "javascript: if(Confirm('".S_THIS_SCREEN_ROW_NOT_EMPTY.'. '.S_DELETE_IT_Q."')){".
									" location.href = 'screenedit.php?config=1&screenid=$screenid&rmv_row=$r';}";
				}
				$rmv_icon->addAction('onclick',$rmv_row_link);

				array_push($new_cols, new Ccol($rmv_icon));
			}
			$table->addRow(new CRow($new_cols));
		}

		if($editmode == 1){
         $add_icon = new Cimg('images/general/closed.gif', NULL, NULL, NULL, 'pointer');
         $add_icon->addAction('onclick', "javascript: location.href = 'screenedit.php?config=1&screenid=$screenid&add_row={$row['vsize']}';");
			$new_cols = array(new Ccol($add_icon));
			for($c=0;$c<$row['hsize'];$c++){
				$rmv_icon = new Cimg('images/general/opened.gif', NULL, NULL, NULL, 'pointer');
				if(isset($empty_screen_col[$c])){
					$rmv_col_link = "javascript: if(Confirm('".S_THIS_SCREEN_COLUMN_NOT_EMPTY.'. '.S_DELETE_IT_Q."')){".
										" location.href = 'screenedit.php?config=1&screenid=$screenid&rmv_col=$c';}";
				}
				else{
					$rmv_col_link = "javascript: location.href = 'screenedit.php?config=1&screenid=$screenid&rmv_col=$c';";
				}
				$rmv_icon->addAction('onclick',$rmv_col_link);
				array_push($new_cols, new Ccol($rmv_icon));
			}

			array_push($new_cols, new Ccol(new Cimg('images/general/zero.gif','zero',1,1)));
			$table->addRow($new_cols);
		}


	return $table;
	}

	function separateScreenElements($screen){
		$elements = array(
			'sysmaps' => array(),
			'screens' => array(),
			'hostgroups' => array(),
			'hosts' => array(),
			'graphs' => array(),
			'items' => array()
		);


		foreach($screen['screenitems'] as $snum => $screenItem){
			if($screenItem['resourceid'] == 0) continue;

			switch($screenItem['resourcetype']){
				case SCREEN_RESOURCE_HOSTS_INFO:
				case SCREEN_RESOURCE_TRIGGERS_INFO:
				case SCREEN_RESOURCE_TRIGGERS_OVERVIEW:
				case SCREEN_RESOURCE_DATA_OVERVIEW:
				case SCREEN_RESOURCE_HOSTGROUP_TRIGGERS:
					$elements['hostgroups'][] = $screenItem['resourceid'];
				break;
				case SCREEN_RESOURCE_HOST_TRIGGERS:
					$elements['hosts'][] = $screenItem['resourceid'];
				break;
				case SCREEN_RESOURCE_GRAPH:
					$elements['graphs'][] = $screenItem['resourceid'];
				break;
				case SCREEN_RESOURCE_SIMPLE_GRAPH:
				case SCREEN_RESOURCE_PLAIN_TEXT:
					$elements['items'][] = $screenItem['resourceid'];
				break;
				case SCREEN_RESOURCE_MAP:
					$elements['sysmaps'][] = $screenItem['resourceid'];
				break;
				case SCREEN_RESOURCE_SCREEN:
					$elements['screens'][] = $screenItem['resourceid'];
				break;
			}
		}

	return $elements;
	}

	function prepareScreenExport(&$exportScreens){
		$screens = array();
		$sysmaps = array();
		$hostgroups = array();
		$hosts = array();
		$graphs = array();
		$items = array();

		foreach($exportScreens as $snum => $screen){
			$screenItems = separateScreenElements($screen);

			$screens += zbx_objectValues($screenItems['screens'], 'resourceid');
			$sysmaps += zbx_objectValues($screenItems['sysmaps'], 'resourceid');
			$hostgroups += zbx_objectValues($screenItems['hostgroups'], 'resourceid');
			$hosts += zbx_objectValues($screenItems['hosts'], 'resourceid');
			$graphs += zbx_objectValues($screenItems['graphs'], 'resourceid');
			$items += zbx_objectValues($screenItems['items'], 'resourceid');
		}

		$screens = screenIdents($screens);
		$sysmaps = sysmapIdents($sysmaps);
		$hostgroups = hostgroupIdents($hostgroups);
		$hosts = hostIdents($hosts);
		$graphs = graphIdents($graphs);
		$items = itemIdents($items);

		try{
			foreach($exportScreens as $snum => &$screen){
				unset($screen['screenid']);
				$screen['backgroundid'] = ($screen['backgroundid'] > 0)?$images[$screen['backgroundid']]:'';

				foreach($screen['screenitems'] as $snum => &$screenItem){
					unset($screenItem['screenid']);
					unset($screenItem['screenitemid']);
					if($screenItem['resourceid'] == 0) continue;

					switch($screenItem['resourcetype']){
						case SCREEN_RESOURCE_HOSTS_INFO:
						case SCREEN_RESOURCE_TRIGGERS_INFO:
						case SCREEN_RESOURCE_TRIGGERS_OVERVIEW:
						case SCREEN_RESOURCE_DATA_OVERVIEW:
						case SCREEN_RESOURCE_HOSTGROUP_TRIGGERS:
							$screenItem['resourceid'] = $hostgroups[$screenItem['resourceid']];
						break;
						case SCREEN_RESOURCE_HOST_TRIGGERS:
							$screenItem['resourceid'] = $hosts[$screenItem['resourceid']];
						break;
						case SCREEN_RESOURCE_GRAPH:
							$screenItem['resourceid'] = $graphs[$screenItem['resourceid']];
						break;
						case SCREEN_RESOURCE_SIMPLE_GRAPH:
						case SCREEN_RESOURCE_PLAIN_TEXT:
							$screenItem['resourceid'] = $items[$screenItem['resourceid']];
						break;
						case SCREEN_RESOURCE_MAP:
							$screenItem['resourceid'] = $sysmaps[$screenItem['resourceid']];
						break;
						case SCREEN_RESOURCE_SCREEN:
							$screenItem['resourceid'] = $screens[$screenItem['resourceid']];
						break;
					}
				}
				unset($screenItem);
			}
			unset($screen);
		}
		catch(Exception $e){
			throw new exception($e->show_message());
		}
	}
?><|MERGE_RESOLUTION|>--- conflicted
+++ resolved
@@ -17,15 +17,18 @@
 ** along with this program; if not, write to the Free Software
 ** Foundation, Inc., 675 Mass Ave, Cambridge, MA 02139, USA.
 **/
+
 ?>
 <?php
 require_once('include/events.inc.php');
 require_once('include/actions.inc.php');
 require_once('include/js.inc.php');
-<<<<<<< HEAD
-
-=======
->>>>>>> 013b1d63
+
+?>
+<?php
+require_once('include/events.inc.php');
+require_once('include/actions.inc.php');
+require_once('include/js.inc.php');
 ?>
 <?php
 	function screen_accessible($screenid,$perm){
@@ -694,28 +697,11 @@
 			$id=0;
 
 			if($resourceid > 0){
-<<<<<<< HEAD
-				$available_groups = get_accessible_groups_by_user($USER_DETAILS,PERM_READ_ONLY);
-				
-				$sql = 'SELECT DISTINCT n.name as node_name,g.groupid,g.name '.
-						' FROM hosts_groups hg,hosts h,groups g '.
-							' LEFT JOIN nodes n ON n.nodeid='.DBid2nodeid('g.groupid').
-						' WHERE '.DBcondition('g.groupid',$available_groups).
-							' AND g.groupid=hg.groupid '.
-							' AND hg.hostid=h.hostid '.
-							' AND h.status='.HOST_STATUS_MONITORED.
-							' AND g.groupid='.$resourceid;
-
-				$result=DBselect($sql);
-				while($row=DBfetch($result)){
-					$row['node_name'] = isset($row['node_name']) ? '('.$row['node_name'].') ' : '';
-=======
 				$options = array(
 					'groupids' => $resourceid,
 					'output' => API_OUTPUT_EXTEND,
 					'editable' => 1
 				);
->>>>>>> 013b1d63
 
 				$groups = CHostgroup::get($options);
 				foreach($groups as $gnum => $group){
@@ -800,7 +786,6 @@
 			$selectbtn->setAttribute('onmouseover',"javascript: this.style.cursor = 'pointer';");
 
 			$form->addRow(S_GROUP,array($textfield,SPACE,$selectbtn));
-<<<<<<< HEAD
 		}
 		else if($resourcetype == SCREEN_RESOURCE_CLOCK){
 			$caption = get_request('caption', '');
@@ -835,20 +820,12 @@
 			else{
 				$form->addVar('caption',$caption);
 			}
-=======
->>>>>>> 013b1d63
 		}
 		else{
 			$form->addVar('resourceid',0);
 		}
 
 		if(uint_in_array($resourcetype,array(SCREEN_RESOURCE_HOSTS_INFO,SCREEN_RESOURCE_TRIGGERS_INFO))){
-<<<<<<< HEAD
-			$cmbStyle = new CComboBox('style', $style);
-			$cmbStyle->addItem(STYLE_HORISONTAL,	S_HORIZONTAL);
-			$cmbStyle->addItem(STYLE_VERTICAL,	S_VERTICAL);
-			$form->addRow(S_STYLE,	$cmbStyle);
-=======
 			$cmbStyle = new CComboBox("style", $style);
 			$cmbStyle->addItem(STYLE_HORISONTAL,	S_HORIZONTAL);
 			$cmbStyle->addItem(STYLE_VERTICAL,	S_VERTICAL);
@@ -859,19 +836,6 @@
 			$cmbStyle->addItem(STYLE_LEFT,	S_LEFT);
 			$cmbStyle->addItem(STYLE_TOP,	S_TOP);
 			$form->addRow(S_HOSTS_LOCATION,	$cmbStyle);
->>>>>>> 013b1d63
-		}
-		else if(uint_in_array($resourcetype,array(SCREEN_RESOURCE_TRIGGERS_OVERVIEW,SCREEN_RESOURCE_DATA_OVERVIEW))){
-			$cmbStyle = new CComboBox('style', $style);
-<<<<<<< HEAD
-			$cmbStyle->addItem(STYLE_LEFT,	S_LEFT);
-			$cmbStyle->addItem(STYLE_TOP,	S_TOP);
-			$form->addRow(S_HOSTS_LOCATION,	$cmbStyle);
-=======
-			$cmbStyle->addItem(TIME_TYPE_LOCAL,	S_LOCAL_TIME);
-			$cmbStyle->addItem(TIME_TYPE_SERVER,	S_SERVER_TIME);
-			$form->addRow(S_TIME_TYPE,	$cmbStyle);
->>>>>>> 013b1d63
 		}
 		else{
 			$form->addVar('style',	0);
