<?php
/*
** Zabbix
** Copyright (C) 2000-2012 Zabbix SIA
**
** This program is free software; you can redistribute it and/or modify
** it under the terms of the GNU General Public License as published by
** the Free Software Foundation; either version 2 of the License, or
** (at your option) any later version.
**
** This program is distributed in the hope that it will be useful,
** but WITHOUT ANY WARRANTY; without even the implied warranty of
** MERCHANTABILITY or FITNESS FOR A PARTICULAR PURPOSE.  See the
** GNU General Public License for more details.
**
** You should have received a copy of the GNU General Public License
** along with this program; if not, write to the Free Software
** Foundation, Inc., 51 Franklin Street, Fifth Floor, Boston, MA  02110-1301, USA.
**/


require_once dirname(__FILE__).'/events.inc.php';
require_once dirname(__FILE__).'/actions.inc.php';
require_once dirname(__FILE__).'/js.inc.php';

function screen_resources($resource = null) {
	$resources = array(
		SCREEN_RESOURCE_CLOCK => _('Clock'),
		SCREEN_RESOURCE_DATA_OVERVIEW => _('Data overview'),
		SCREEN_RESOURCE_GRAPH => _('Graph'),
		SCREEN_RESOURCE_ACTIONS => _('History of actions'),
		SCREEN_RESOURCE_EVENTS => _('History of events'),
		SCREEN_RESOURCE_HOSTS_INFO => _('Hosts info'),
		SCREEN_RESOURCE_MAP => _('Map'),
		SCREEN_RESOURCE_PLAIN_TEXT => _('Plain text'),
		SCREEN_RESOURCE_SCREEN => _('Screen'),
		SCREEN_RESOURCE_SERVER_INFO => _('Server info'),
		SCREEN_RESOURCE_SIMPLE_GRAPH => _('Simple graph'),
		SCREEN_RESOURCE_HOSTGROUP_TRIGGERS => _('Status of host group triggers'),
		SCREEN_RESOURCE_HOST_TRIGGERS => _('Status of host triggers'),
		SCREEN_RESOURCE_SYSTEM_STATUS => _('System status'),
		SCREEN_RESOURCE_TRIGGERS_INFO => _('Triggers info'),
		SCREEN_RESOURCE_TRIGGERS_OVERVIEW => _('Triggers overview'),
		SCREEN_RESOURCE_URL => _('Url')
	);

	if (is_null($resource)) {
		natsort($resources);
		return $resources;
	}
	elseif (isset($resources[$resource])) {
		return $resources[$resource];
	}
	else {
		return _('Unknown');
	}
}

function get_screen_by_screenid($screenid) {
	$dbScreen = DBfetch(DBselect('SELECT s.* FROM screens s WHERE s.screenid='.$screenid));
	return !empty($dbScreen) ? $dbScreen : false;
}

function check_screen_recursion($mother_screenid, $child_screenid) {
	if (bccomp($mother_screenid , $child_screenid) == 0) {
		return true;
	}

	$db_scr_items = DBselect(
		'SELECT si.resourceid'.
		' FROM screens_items si'.
		' WHERE si.screenid='.$child_screenid.
		' AND si.resourcetype='.SCREEN_RESOURCE_SCREEN
	);
	while ($scr_item = DBfetch($db_scr_items)) {
		if (check_screen_recursion($mother_screenid, $scr_item['resourceid'])) {
			return true;
		}
	}
	return false;
}

function get_slideshow($slideshowid, $step) {
	$db_slides = DBfetch(DBselect(
		'SELECT MIN(s.step) AS min_step,MAX(s.step) AS max_step'.
		' FROM slides s'.
		' WHERE s.slideshowid='.$slideshowid
	));
	if (!$db_slides || is_null($db_slides['min_step'])) {
		return false;
	}

	$step = $step % ($db_slides['max_step'] + 1);
	if (!isset($step) || $step < $db_slides['min_step'] || $step > $db_slides['max_step']) {
		$curr_step = $db_slides['min_step'];
	}
	else {
		$curr_step = $step;
	}

	return DBfetch(DBselect(
		'SELECT sl.*'.
		' FROM slides sl,slideshows ss'.
		' WHERE ss.slideshowid='.$slideshowid.
			' AND sl.slideshowid=ss.slideshowid'.
			' AND sl.step='.$curr_step
	));
}

function slideshow_accessible($slideshowid, $perm) {
	$result = false;

	$sql = 'SELECT s.slideshowid'.
			' FROM slideshows s'.
			' WHERE s.slideshowid='.$slideshowid.
				' AND '.DBin_node('s.slideshowid', get_current_nodeid(null, $perm)
	);
	if (DBselect($sql)) {
		$result = true;

		$screenids = array();
		$db_screens = DBselect(
			'SELECT DISTINCT s.screenid'.
			' FROM slides s'.
			' WHERE s.slideshowid='.$slideshowid
		);
		while ($slide_data = DBfetch($db_screens)) {
			$screenids[$slide_data['screenid']] = $slide_data['screenid'];
		}

		$options = array(
			'screenids' => $screenids
		);
		if ($perm == PERM_READ_WRITE) {
			$options['editable'] = true;
		}
		$screens = API::Screen()->get($options);
		$screens = zbx_toHash($screens, 'screenid');

		foreach ($screenids as $screenid) {
			if (!isset($screens[$screenid])) {
				return false;
			}
		}
	}
	return $result;
}

function get_slideshow_by_slideshowid($slideshowid) {
	return DBfetch(DBselect('SELECT s.* FROM slideshows s WHERE s.slideshowid='.$slideshowid));
}

function add_slideshow($name, $delay, $slides) {
	// validate slides
	if (empty($slides)) {
		error(_('Slide show must contain slides.'));
		return false;
	}

	// validate screens
	$screenids = zbx_objectValues($slides, 'screenid');
	$screens = API::Screen()->get(array(
		'screenids' => $screenids,
		'output' => API_OUTPUT_SHORTEN
	));
	$screens = ZBX_toHash($screens, 'screenid');
	foreach ($screenids as $screenid) {
		if (!isset($screens[$screenid])) {
			error(_('Incorrect screen provided for slide show.'));
			return false;
		}
	}

	// validate slide name
	$sql = 'SELECT s.slideshowid FROM slideshows s WHERE s.name='.zbx_dbstr($name);
	$db_slideshow = DBfetch(DBselect($sql, 1));
	if (!empty($db_slideshow)) {
		error(_s('Slide show "%s" already exists.', $name));
		return false;
	}

	$slideshowid = get_dbid('slideshows', 'slideshowid');
	$result = DBexecute(
		'INSERT INTO slideshows (slideshowid,name,delay)'.
		' VALUES ('.$slideshowid.','.zbx_dbstr($name).','.$delay.')'
	);

	// create slides
	$i = 0;
	foreach ($slides as $slide) {
		$slideid = get_dbid('slides', 'slideid');

		// set default delay
		if (empty($slide['delay'])) {
			$slide['delay'] = 0;
		}

		$result = DBexecute(
			'INSERT INTO slides (slideid,slideshowid,screenid,step,delay)'.
			' VALUES ('.$slideid.','.$slideshowid.','.$slide['screenid'].','.($i++).','.$slide['delay'].')'
		);
		if (!$result) {
			return false;
		}
	}
	return $slideshowid;
}

function update_slideshow($slideshowid, $name, $delay, $slides) {
	// validate slides
	if (empty($slides)) {
		error(_('Slide show must contain slides.'));
		return false;
	}

	// validate screens
	$screenids = zbx_objectValues($slides, 'screenid');
	$screens = API::Screen()->get(array(
		'screenids' => $screenids,
		'output' => API_OUTPUT_SHORTEN
	));
	$screens = ZBX_toHash($screens, 'screenid');
	foreach ($screenids as $screenid) {
		if (!isset($screens[$screenid])) {
			error(_('Incorrect screen provided for slide show.'));
			return false;
		}
	}

	// validate slide name
	$sql = 'SELECT s.slideshowid FROM slideshows s WHERE s.name='.zbx_dbstr($name).' AND s.slideshowid<>'.$slideshowid;
	$db_slideshow = DBfetch(DBselect($sql, 1));
	if (!empty($db_slideshow)) {
		error(_s('Slide show "%s" already exists.', $name));
		return false;
	}

	$db_slideshow = DBfetchArray(DBselect('SELECT * FROM slideshows WHERE slideshowid='.$slideshowid));
	$db_slideshow = $db_slideshow[0];
	$changed = false;
	$slideshow = array('name' => $name, 'delay' => $delay);
	foreach ($slideshow as $key => $val) {
		if ($db_slideshow[$key] != $val) {
			$changed = true;
			break;
		}
	}
	if ($changed) {
		if (!$result = DBexecute('UPDATE slideshows SET name='.zbx_dbstr($name).',delay='.$delay.' WHERE slideshowid='.$slideshowid)) {
			return false;
		}
	}

	// get slides
	$db_slides = DBfetchArrayAssoc(DBselect('SELECT s.* FROM slides s WHERE s.slideshowid='.$slideshowid), 'slideid');

	$slidesToDel = zbx_objectValues($db_slides, 'slideid');
	$slidesToDel = zbx_toHash($slidesToDel);
	$step = 0;
	foreach ($slides as $slide) {
		$slide['delay'] = $slide['delay'] ? $slide['delay'] : 0;
		if (isset($db_slides[$slide['slideid']])) {
			// update slide
			if ($db_slides[$slide['slideid']]['delay'] != $slide['delay'] || $db_slides[$slide['slideid']]['step'] != $step) {
				$result = DBexecute('UPDATE slides SET  step='.$step.', delay='.$slide['delay'].' WHERE slideid='.$slide['slideid']);
			}
			// do nothing with slide
			else {
				$result = true;
			}
			unset($slidesToDel[$slide['slideid']]);
		}
		// insert slide
		else {
			$slideid = get_dbid('slides', 'slideid');
			$result = DBexecute(
				'INSERT INTO slides (slideid,slideshowid,screenid,step,delay)'.
				' VALUES ('.$slideid.','.$slideshowid.','.$slide['screenid'].','.$step.','.$slide['delay'].')'
			);
		}
		$step ++;
		if (!$result) {
			return false;
		}
	}

	// delete unnecessary slides
	if (!empty($slidesToDel)) {
		DBexecute('DELETE FROM slides WHERE slideid IN('.implode(',', $slidesToDel).')');
	}

	return true;
}

function delete_slideshow($slideshowid) {
	$result = DBexecute('DELETE FROM slideshows where slideshowid='.$slideshowid);
	$result &= DBexecute('DELETE FROM slides where slideshowid='.$slideshowid);
	$result &= DBexecute('DELETE FROM profiles WHERE idx=\'web.favorite.screenids\' AND source=\'slideshowid\' AND value_id='.$slideshowid);
	return $result;
}

<<<<<<< HEAD
// show screen cell containing plain text values
function get_screen_plaintext($itemid, $elements, $style = 0) {
	if ($itemid == 0) {
		$table = new CTableInfo(_('Item does not exist.'));
		$table->setHeader(array(_('Timestamp'), _('Item')));
		return $table;
	}

	$item = get_item_by_itemid($itemid);
	switch ($item['value_type']) {
		case ITEM_VALUE_TYPE_TEXT:
		case ITEM_VALUE_TYPE_LOG:
			$order_field = 'id';
			break;
		case ITEM_VALUE_TYPE_FLOAT:
		case ITEM_VALUE_TYPE_UINT64:
		default:
			$order_field = array('itemid', 'clock');
	}

	$host = get_host_by_itemid($itemid);

	$table = new CTableInfo();
	$table->setHeader(array(_('Timestamp'), $host['name'].': '.itemName($item)));

	$hData = API::History()->get(array(
		'history' => $item['value_type'],
		'itemids' => $itemid,
		'output' => API_OUTPUT_EXTEND,
		'sortorder' => ZBX_SORT_DOWN,
		'sortfield' => $order_field,
		'limit' => $elements
	));
	foreach ($hData as $data) {
		switch ($item['value_type']) {
			case ITEM_VALUE_TYPE_FLOAT:
				sscanf($data['value'], '%f', $value);
				break;
			case ITEM_VALUE_TYPE_TEXT:
				// do not use break
			case ITEM_VALUE_TYPE_STR:
				if ($style) {
					$value = new CJSscript($data['value']);
				}
				else {
					$value = $data['value'];
				}
				break;
			case ITEM_VALUE_TYPE_LOG:
				if ($style) {
					$value = new CJSscript($data['value']);
				}
				else {
					$value = $data['value'];
				}
				break;
			default:
				$value = $data['value'];
				break;
		}

		if ($item['valuemapid'] > 0) {
			$value = applyValueMap($value, $item['valuemapid']);
		}

		$table->addRow(
			array(
				zbx_date2str(_('d M Y H:i:s'), $data['clock']),
				new CCol($value, 'pre')
			)
		);
	}
	return $table;
}

=======
>>>>>>> 79560741
// check whether there are dynamic items in the screen, if so return TRUE, else FALSE
function check_dynamic_items($elid, $config = 0) {
	if ($config == 0) {
		$sql = 'SELECT si.screenitemid'.
				' FROM screens_items si'.
				' WHERE si.screenid='.$elid.
					' AND si.dynamic='.SCREEN_DYNAMIC_ITEM;
	}
	else {
		$sql = 'SELECT si.screenitemid'.
				' FROM slides s,screens_items si'.
				' WHERE s.slideshowid='.$elid.
					' AND si.screenid=s.screenid'.
					' AND si.dynamic='.SCREEN_DYNAMIC_ITEM;
	}
	if (DBfetch(DBselect($sql, 1))) {
		return true;
	}
	return false;
}<|MERGE_RESOLUTION|>--- conflicted
+++ resolved
@@ -299,84 +299,6 @@
 	return $result;
 }
 
-<<<<<<< HEAD
-// show screen cell containing plain text values
-function get_screen_plaintext($itemid, $elements, $style = 0) {
-	if ($itemid == 0) {
-		$table = new CTableInfo(_('Item does not exist.'));
-		$table->setHeader(array(_('Timestamp'), _('Item')));
-		return $table;
-	}
-
-	$item = get_item_by_itemid($itemid);
-	switch ($item['value_type']) {
-		case ITEM_VALUE_TYPE_TEXT:
-		case ITEM_VALUE_TYPE_LOG:
-			$order_field = 'id';
-			break;
-		case ITEM_VALUE_TYPE_FLOAT:
-		case ITEM_VALUE_TYPE_UINT64:
-		default:
-			$order_field = array('itemid', 'clock');
-	}
-
-	$host = get_host_by_itemid($itemid);
-
-	$table = new CTableInfo();
-	$table->setHeader(array(_('Timestamp'), $host['name'].': '.itemName($item)));
-
-	$hData = API::History()->get(array(
-		'history' => $item['value_type'],
-		'itemids' => $itemid,
-		'output' => API_OUTPUT_EXTEND,
-		'sortorder' => ZBX_SORT_DOWN,
-		'sortfield' => $order_field,
-		'limit' => $elements
-	));
-	foreach ($hData as $data) {
-		switch ($item['value_type']) {
-			case ITEM_VALUE_TYPE_FLOAT:
-				sscanf($data['value'], '%f', $value);
-				break;
-			case ITEM_VALUE_TYPE_TEXT:
-				// do not use break
-			case ITEM_VALUE_TYPE_STR:
-				if ($style) {
-					$value = new CJSscript($data['value']);
-				}
-				else {
-					$value = $data['value'];
-				}
-				break;
-			case ITEM_VALUE_TYPE_LOG:
-				if ($style) {
-					$value = new CJSscript($data['value']);
-				}
-				else {
-					$value = $data['value'];
-				}
-				break;
-			default:
-				$value = $data['value'];
-				break;
-		}
-
-		if ($item['valuemapid'] > 0) {
-			$value = applyValueMap($value, $item['valuemapid']);
-		}
-
-		$table->addRow(
-			array(
-				zbx_date2str(_('d M Y H:i:s'), $data['clock']),
-				new CCol($value, 'pre')
-			)
-		);
-	}
-	return $table;
-}
-
-=======
->>>>>>> 79560741
 // check whether there are dynamic items in the screen, if so return TRUE, else FALSE
 function check_dynamic_items($elid, $config = 0) {
 	if ($config == 0) {
