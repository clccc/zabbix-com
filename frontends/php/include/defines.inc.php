<?php
/*
** Zabbix
** Copyright (C) 2001-2013 Zabbix SIA
**
** This program is free software; you can redistribute it and/or modify
** it under the terms of the GNU General Public License as published by
** the Free Software Foundation; either version 2 of the License, or
** (at your option) any later version.
**
** This program is distributed in the hope that it will be useful,
** but WITHOUT ANY WARRANTY; without even the implied warranty of
** MERCHANTABILITY or FITNESS FOR A PARTICULAR PURPOSE. See the
** GNU General Public License for more details.
**
** You should have received a copy of the GNU General Public License
** along with this program; if not, write to the Free Software
** Foundation, Inc., 51 Franklin Street, Fifth Floor, Boston, MA  02110-1301, USA.
**/

<<<<<<< HEAD
define('ZABBIX_VERSION',     '2.1.2');
define('ZABBIX_API_VERSION', '2.1.2');
=======
define('ZABBIX_VERSION',     '2.1.3');
define('ZABBIX_API_VERSION', '2.1.3');
>>>>>>> 721e290b
define('ZABBIX_DB_VERSION',	 2010094);

define('ZABBIX_COPYRIGHT_FROM', '2001');
define('ZABBIX_COPYRIGHT_TO',   '2013');

define('ZBX_LOGIN_ATTEMPTS',	5);
define('ZBX_LOGIN_BLOCK',		30); // sec

define('ZBX_MIN_PERIOD',		3600); // 1 hour
define('ZBX_MAX_PERIOD',		63072000); // the maximum period for the time bar control, ~2 years (2 * 365 * 86400)
define('ZBX_PERIOD_DEFAULT',	3600); // 1 hour

define('ZBX_WIDGET_ROWS', 20);

define('ZBX_FONTPATH',				realpath('fonts')); // where to search for font (GD > 2.0.18)
define('ZBX_GRAPH_FONT_NAME',		'DejaVuSans'); // font file name
define('ZBX_GRAPH_LEGEND_HEIGHT',	120); // when graph height is less then this value, some legend will not show up

define('ZBX_SCRIPT_TIMEOUT',		60); // in seconds

define('GRAPH_YAXIS_SIDE_DEFAULT', 0); // 0 - LEFT SIDE, 1 - RIGHT SIDE

define('ZBX_MAX_IMAGE_SIZE', 1048576); // 1024 * 1024

define('ZBX_UNITS_ROUNDOFF_THRESHOLD',		0.01);
define('ZBX_UNITS_ROUNDOFF_UPPER_LIMIT',	2);
define('ZBX_UNITS_ROUNDOFF_MIDDLE_LIMIT',	4);
define('ZBX_UNITS_ROUNDOFF_LOWER_LIMIT',	6);

define('ZBX_PRECISION_10',	10);

define('ZBX_DEFAULT_INTERVAL', '1-7,00:00-24:00');

// for partitioned DB installs!!
define('ZBX_HISTORY_DATA_UPKEEP', -1); // in days; -1: disabled, 0: always use trends

define('ZBX_SCRIPT_TYPE_CUSTOM_SCRIPT',	0);
define('ZBX_SCRIPT_TYPE_IPMI',			1);
define('ZBX_SCRIPT_TYPE_SSH',			2);
define('ZBX_SCRIPT_TYPE_TELNET',		3);
define('ZBX_SCRIPT_TYPE_GLOBAL_SCRIPT',	4);

define('ZBX_SCRIPT_EXECUTE_ON_AGENT',	0);
define('ZBX_SCRIPT_EXECUTE_ON_SERVER',	1);

define('ZBX_FLAG_DISCOVERY_NORMAL',		0x0); // a normal item
define('ZBX_FLAG_DISCOVERY',			0x1); // a low level discovery rule
define('ZBX_FLAG_DISCOVERY_CHILD',		0x2); // an item prototype
define('ZBX_FLAG_DISCOVERY_CREATED',	0x4); // an item created via a discovery rule

define('EXTACK_OPTION_ALL',		0);
define('EXTACK_OPTION_UNACK',	1);
define('EXTACK_OPTION_BOTH',	2);

define('TRIGGERS_OPTION_ONLYTRUE',	1);
define('TRIGGERS_OPTION_ALL',		2);

define('ZBX_ACK_STS_ANY',				1);
define('ZBX_ACK_STS_WITH_UNACK',		2);
define('ZBX_ACK_STS_WITH_LAST_UNACK',	3);

define('EVENTS_OPTION_NOEVENT', 1);
define('EVENTS_OPTION_ALL',		2);
define('EVENTS_OPTION_NOT_ACK', 3);

define('ZBX_FONT_NAME', 'DejaVuSans');

define('ZBX_AUTH_INTERNAL',	0);
define('ZBX_AUTH_LDAP',		1);
define('ZBX_AUTH_HTTP',		2);

define('ZBX_DB_DB2',		'IBM_DB2');
define('ZBX_DB_MYSQL',		'MYSQL');
define('ZBX_DB_ORACLE',		'ORACLE');
define('ZBX_DB_POSTGRESQL',	'POSTGRESQL');
define('ZBX_DB_SQLITE3',	'SQLITE3');

define('PAGE_TYPE_HTML',				0);
define('PAGE_TYPE_IMAGE',				1);
define('PAGE_TYPE_XML',					2);
define('PAGE_TYPE_JS',					3); // javascript
define('PAGE_TYPE_CSS',					4);
define('PAGE_TYPE_HTML_BLOCK',			5); // simple block of html (as text)
define('PAGE_TYPE_JSON',				6); // simple JSON
define('PAGE_TYPE_JSON_RPC',			7); // api call
define('PAGE_TYPE_TEXT_FILE',			8); // api call
define('PAGE_TYPE_TEXT',				9); // simple text
define('PAGE_TYPE_CSV',					10); // CSV format
define('PAGE_TYPE_TEXT_RETURN_JSON',	11); // input plaintext output json

define('ZBX_SESSION_ACTIVE',	0);
define('ZBX_SESSION_PASSIVE',	1);

define('ZBX_DROPDOWN_FIRST_NONE',	0);
define('ZBX_DROPDOWN_FIRST_ALL',	1);

define('T_ZBX_STR',			0);
define('T_ZBX_INT',			1);
define('T_ZBX_DBL',			2);
define('T_ZBX_PERIOD',		3);
define('T_ZBX_IP',			4);
define('T_ZBX_CLR',			5);
define('T_ZBX_IP_RANGE',	7);
define('T_ZBX_INT_RANGE',	8);

define('O_MAND',	0);
define('O_OPT',		1);
define('O_NO',		2);

define('P_SYS',				1);
define('P_UNSET_EMPTY',		2);
define('P_ACT',				16);
define('P_NZERO',			32);

//	misc parameters
define('IMAGE_FORMAT_PNG',	'PNG');
define('IMAGE_FORMAT_JPEG',	'JPEG');
define('IMAGE_FORMAT_TEXT',	'JPEG');

define('IMAGE_TYPE_UNKNOWN',		0);
define('IMAGE_TYPE_ICON',			1);
define('IMAGE_TYPE_BACKGROUND',		2);

define('ITEM_CONVERT_WITH_UNITS',	0); // - do not convert empty units
define('ITEM_CONVERT_NO_UNITS',		1); // - no units
define('ITEM_CONVERT_SHORT_UNITS',	2); // - to short units
define('ITEM_CONVERT_LONG_UNITS',	3); // - to long units

define('ZBX_SORT_UP',	'ASC');
define('ZBX_SORT_DOWN',	'DESC');

define('AUDIT_ACTION_ADD',		0);
define('AUDIT_ACTION_UPDATE',	1);
define('AUDIT_ACTION_DELETE',	2);
define('AUDIT_ACTION_LOGIN',	3);
define('AUDIT_ACTION_LOGOUT',	4);
define('AUDIT_ACTION_ENABLE',	5);
define('AUDIT_ACTION_DISABLE',	6);

define('AUDIT_RESOURCE_USER',			0);
define('AUDIT_RESOURCE_ZABBIX_CONFIG',	2);
define('AUDIT_RESOURCE_MEDIA_TYPE',		3);
define('AUDIT_RESOURCE_HOST',			4);
define('AUDIT_RESOURCE_ACTION',			5);
define('AUDIT_RESOURCE_GRAPH',			6);
define('AUDIT_RESOURCE_GRAPH_ELEMENT',	7);
define('AUDIT_RESOURCE_USER_GROUP',		11);
define('AUDIT_RESOURCE_APPLICATION',	12);
define('AUDIT_RESOURCE_TRIGGER',		13);
define('AUDIT_RESOURCE_HOST_GROUP',		14);
define('AUDIT_RESOURCE_ITEM',			15);
define('AUDIT_RESOURCE_IMAGE',			16);
define('AUDIT_RESOURCE_VALUE_MAP',		17);
define('AUDIT_RESOURCE_IT_SERVICE',		18);
define('AUDIT_RESOURCE_MAP',			19);
define('AUDIT_RESOURCE_SCREEN',			20);
define('AUDIT_RESOURCE_NODE',			21);
define('AUDIT_RESOURCE_SCENARIO',		22);
define('AUDIT_RESOURCE_DISCOVERY_RULE',	23);
define('AUDIT_RESOURCE_SLIDESHOW',		24);
define('AUDIT_RESOURCE_SCRIPT',			25);
define('AUDIT_RESOURCE_PROXY',			26);
define('AUDIT_RESOURCE_MAINTENANCE',	27);
define('AUDIT_RESOURCE_REGEXP',			28);
define('AUDIT_RESOURCE_MACRO',			29);
define('AUDIT_RESOURCE_TEMPLATE',		30);
define('AUDIT_RESOURCE_TRIGGER_PROTOTYPE', 31);

define('CONDITION_TYPE_HOST_GROUP',			0);
define('CONDITION_TYPE_HOST',				1);
define('CONDITION_TYPE_TRIGGER',			2);
define('CONDITION_TYPE_TRIGGER_NAME',		3);
define('CONDITION_TYPE_TRIGGER_SEVERITY',	4);
define('CONDITION_TYPE_TRIGGER_VALUE',		5);
define('CONDITION_TYPE_TIME_PERIOD',		6);
define('CONDITION_TYPE_DHOST_IP',			7);
define('CONDITION_TYPE_DSERVICE_TYPE',		8);
define('CONDITION_TYPE_DSERVICE_PORT',		9);
define('CONDITION_TYPE_DSTATUS',			10);
define('CONDITION_TYPE_DUPTIME',			11);
define('CONDITION_TYPE_DVALUE',				12);
define('CONDITION_TYPE_TEMPLATE',			13);
define('CONDITION_TYPE_EVENT_ACKNOWLEDGED',	14);
define('CONDITION_TYPE_APPLICATION',		15);
define('CONDITION_TYPE_MAINTENANCE',		16);
define('CONDITION_TYPE_NODE',				17);
define('CONDITION_TYPE_DRULE',				18);
define('CONDITION_TYPE_DCHECK',				19);
define('CONDITION_TYPE_PROXY',				20);
define('CONDITION_TYPE_DOBJECT',			21);
define('CONDITION_TYPE_HOST_NAME',			22);
define('CONDITION_TYPE_EVENT_TYPE',			23);
define('CONDITION_TYPE_HOST_METADATA',		24);

define('CONDITION_OPERATOR_EQUAL',		0);
define('CONDITION_OPERATOR_NOT_EQUAL',	1);
define('CONDITION_OPERATOR_LIKE',		2);
define('CONDITION_OPERATOR_NOT_LIKE',	3);
define('CONDITION_OPERATOR_IN',			4);
define('CONDITION_OPERATOR_MORE_EQUAL',	5);
define('CONDITION_OPERATOR_LESS_EQUAL',	6);
define('CONDITION_OPERATOR_NOT_IN',		7);

// event type action condition values
define('EVENT_TYPE_ITEM_NOTSUPPORTED',		0);
define('EVENT_TYPE_ITEM_NORMAL',			1);
define('EVENT_TYPE_LLDRULE_NOTSUPPORTED',	2);
define('EVENT_TYPE_LLDRULE_NORMAL',			3);
define('EVENT_TYPE_TRIGGER_UNKNOWN',		4);
define('EVENT_TYPE_TRIGGER_NORMAL',			5);

define('HOST_STATUS_MONITORED',		0);
define('HOST_STATUS_NOT_MONITORED',	1);
define('HOST_STATUS_TEMPLATE',		3);
define('HOST_STATUS_PROXY_ACTIVE',	5);
define('HOST_STATUS_PROXY_PASSIVE',	6);

define('HOST_MAINTENANCE_STATUS_OFF',	0);
define('HOST_MAINTENANCE_STATUS_ON',	1);

define('INTERFACE_SECONDARY',	0);
define('INTERFACE_PRIMARY',		1);

define('INTERFACE_USE_DNS',	0);
define('INTERFACE_USE_IP',	1);

define('INTERFACE_TYPE_ANY',		-1);
define('INTERFACE_TYPE_UNKNOWN',	0);
define('INTERFACE_TYPE_AGENT',		1);
define('INTERFACE_TYPE_SNMP',		2);
define('INTERFACE_TYPE_IPMI',		3);
define('INTERFACE_TYPE_JMX',		4);

define('MAINTENANCE_STATUS_ACTIVE',		0);
define('MAINTENANCE_STATUS_APPROACH',	1);
define('MAINTENANCE_STATUS_EXPIRED',	2);

define('HOST_AVAILABLE_UNKNOWN',	0);
define('HOST_AVAILABLE_TRUE',		1);
define('HOST_AVAILABLE_FALSE',		2);

define('MAINTENANCE_TYPE_NORMAL',	0);
define('MAINTENANCE_TYPE_NODATA',	1);

define('TIMEPERIOD_TYPE_ONETIME',	0);
define('TIMEPERIOD_TYPE_HOURLY',	1);
define('TIMEPERIOD_TYPE_DAILY',		2);
define('TIMEPERIOD_TYPE_WEEKLY',	3);
define('TIMEPERIOD_TYPE_MONTHLY',	4);
define('TIMEPERIOD_TYPE_YEARLY',	5);

define('SYSMAP_LABEL_ADVANCED_OFF',	0);
define('SYSMAP_LABEL_ADVANCED_ON',	1);

define('MAP_LABEL_TYPE_LABEL',		0);
define('MAP_LABEL_TYPE_IP',			1);
define('MAP_LABEL_TYPE_NAME',		2);
define('MAP_LABEL_TYPE_STATUS',		3);
define('MAP_LABEL_TYPE_NOTHING',	4);
define('MAP_LABEL_TYPE_CUSTOM',		5);

define('MAP_LABEL_LOC_DEFAULT', -1);
define('MAP_LABEL_LOC_BOTTOM',	0);
define('MAP_LABEL_LOC_LEFT',	1);
define('MAP_LABEL_LOC_RIGHT',	2);
define('MAP_LABEL_LOC_TOP',		3);

define('SYSMAP_ELEMENT_TYPE_HOST',		0);
define('SYSMAP_ELEMENT_TYPE_MAP',		1);
define('SYSMAP_ELEMENT_TYPE_TRIGGER',	2);
define('SYSMAP_ELEMENT_TYPE_HOST_GROUP',3);
define('SYSMAP_ELEMENT_TYPE_IMAGE',		4);

define('SYSMAP_ELEMENT_SUBTYPE_HOST_GROUP',				0);
define('SYSMAP_ELEMENT_SUBTYPE_HOST_GROUP_ELEMENTS',	1);

define('SYSMAP_ELEMENT_AREA_TYPE_FIT',		0);
define('SYSMAP_ELEMENT_AREA_TYPE_CUSTOM',	1);

define('SYSMAP_ELEMENT_AREA_VIEWTYPE_GRID', 0);

define('SYSMAP_ELEMENT_ICON_ON',			0);
define('SYSMAP_ELEMENT_ICON_OFF',			1);
define('SYSMAP_ELEMENT_ICON_MAINTENANCE',	3);
define('SYSMAP_ELEMENT_ICON_DISABLED',		4);

define('SYSMAP_HIGHLIGHT_OFF',	0);
define('SYSMAP_HIGHLIGHT_ON',	1);

define('SYSMAP_EXPANDPROBLEM_OFF',	0);
define('SYSMAP_EXPANDPROBLEM_ON',	1);

define('SYSMAP_MARKELEMENTS_OFF',	0);
define('SYSMAP_MARKELEMENTS_ON',	1);

define('SYSMAP_GRID_SHOW_ON',	1);
define('SYSMAP_GRID_SHOW_OFF',	0);

define('SYSMAP_EXPAND_MACROS_OFF',	0);
define('SYSMAP_EXPAND_MACROS_ON',	1);

define('SYSMAP_GRID_ALIGN_ON',	1);
define('SYSMAP_GRID_ALIGN_OFF',	0);

define('ZBX_ITEM_DELAY_DEFAULT', 30);

define('ITEM_TYPE_ZABBIX',			0);
define('ITEM_TYPE_SNMPV1',			1);
define('ITEM_TYPE_TRAPPER',			2);
define('ITEM_TYPE_SIMPLE',			3);
define('ITEM_TYPE_SNMPV2C',			4);
define('ITEM_TYPE_INTERNAL',		5);
define('ITEM_TYPE_SNMPV3',			6);
define('ITEM_TYPE_ZABBIX_ACTIVE',	7);
define('ITEM_TYPE_AGGREGATE',		8);
define('ITEM_TYPE_HTTPTEST',		9);
define('ITEM_TYPE_EXTERNAL',		10);
define('ITEM_TYPE_DB_MONITOR',		11);
define('ITEM_TYPE_IPMI',			12);
define('ITEM_TYPE_SSH',				13);
define('ITEM_TYPE_TELNET',			14);
define('ITEM_TYPE_CALCULATED',		15);
define('ITEM_TYPE_JMX',				16);

define('ITEM_VALUE_TYPE_FLOAT',		0);
define('ITEM_VALUE_TYPE_STR',		1); // aka Character
define('ITEM_VALUE_TYPE_LOG',		2);
define('ITEM_VALUE_TYPE_UINT64',	3);
define('ITEM_VALUE_TYPE_TEXT',		4);

define('ITEM_DATA_TYPE_DECIMAL',		0);
define('ITEM_DATA_TYPE_OCTAL',			1);
define('ITEM_DATA_TYPE_HEXADECIMAL',	2);
define('ITEM_DATA_TYPE_BOOLEAN',		3);

define('ZBX_DEFAULT_KEY_DB_MONITOR',	'db.odbc.select[<unique short description>,<dsn>]');
define('ZBX_DEFAULT_KEY_SSH',			'ssh.run[<unique short description>,<ip>,<port>,<encoding>]');
define('ZBX_DEFAULT_KEY_TELNET',		'telnet.run[<unique short description>,<ip>,<port>,<encoding>]');
define('ZBX_DEFAULT_KEY_JMX',			'jmx[<object name>,<attribute name>]');

define('SYSMAP_ELEMENT_USE_ICONMAP_ON',		1);
define('SYSMAP_ELEMENT_USE_ICONMAP_OFF',	0);

define('ZBX_ICON_PREVIEW_HEIGHT',	24);
define('ZBX_ICON_PREVIEW_WIDTH',	24);

define('ITEM_STATUS_ACTIVE',		0);
define('ITEM_STATUS_DISABLED',		1);
define('ITEM_STATUS_NOTSUPPORTED',	3);

define('ITEM_STATE_NORMAL',			0);
define('ITEM_STATE_NOTSUPPORTED',	1);

define('ITEM_TYPE_SNMPTRAP', 17);

define('ITEM_SNMPV3_SECURITYLEVEL_NOAUTHNOPRIV',	0);
define('ITEM_SNMPV3_SECURITYLEVEL_AUTHNOPRIV',		1);
define('ITEM_SNMPV3_SECURITYLEVEL_AUTHPRIV',		2);

define('ITEM_AUTHTYPE_PASSWORD',	0);
define('ITEM_AUTHTYPE_PUBLICKEY',	1);

define('ITEM_AUTHPROTOCOL_MD5', 0);
define('ITEM_AUTHPROTOCOL_SHA', 1);

define('ITEM_PRIVPROTOCOL_DES', 0);
define('ITEM_PRIVPROTOCOL_AES', 1);

define('ITEM_LOGTYPE_INFORMATION',	1);
define('ITEM_LOGTYPE_WARNING',		2);
define('ITEM_LOGTYPE_ERROR',		4);
define('ITEM_LOGTYPE_FAILURE_AUDIT',	7);
define('ITEM_LOGTYPE_SUCCESS_AUDIT',	8);

define('GRAPH_ITEM_DRAWTYPE_LINE',			0);
define('GRAPH_ITEM_DRAWTYPE_FILLED_REGION',	1);
define('GRAPH_ITEM_DRAWTYPE_BOLD_LINE',		2);
define('GRAPH_ITEM_DRAWTYPE_DOT',			3);
define('GRAPH_ITEM_DRAWTYPE_DASHED_LINE',	4);
define('GRAPH_ITEM_DRAWTYPE_GRADIENT_LINE',	5);
define('GRAPH_ITEM_DRAWTYPE_BOLD_DOT',		6);

define('MAP_LINK_DRAWTYPE_LINE',			0);
define('MAP_LINK_DRAWTYPE_BOLD_LINE',		2);
define('MAP_LINK_DRAWTYPE_DOT',				3);
define('MAP_LINK_DRAWTYPE_DASHED_LINE',		4);

define('SERVICE_ALGORITHM_NONE',	0); // do not calculate
define('SERVICE_ALGORITHM_MAX',		1); // problem, if one children has a problem
define('SERVICE_ALGORITHM_MIN',		2); // problem, if all children have problems

define('SERVICE_SLA', 99.05);

define('SERVICE_SHOW_SLA_OFF',	0);
define('SERVICE_SHOW_SLA_ON',	1);

define('SERVICE_STATUS_OK', 0);

define('TRIGGER_MULT_EVENT_DISABLED',	0);
define('TRIGGER_MULT_EVENT_ENABLED',	1);

define('TRIGGER_STATUS_ENABLED',	0);
define('TRIGGER_STATUS_DISABLED',	1);

define('TRIGGER_VALUE_FALSE',	0);
define('TRIGGER_VALUE_TRUE',	1);
define('TRIGGER_VALUE_UNKNOWN', 2); // only in "events" table

define('TRIGGER_STATE_NORMAL',	0);
define('TRIGGER_STATE_UNKNOWN',	1);

define('TRIGGER_SEVERITY_NOT_CLASSIFIED',	0);
define('TRIGGER_SEVERITY_INFORMATION',		1);
define('TRIGGER_SEVERITY_WARNING',			2);
define('TRIGGER_SEVERITY_AVERAGE',			3);
define('TRIGGER_SEVERITY_HIGH',				4);
define('TRIGGER_SEVERITY_DISASTER',			5);
define('TRIGGER_SEVERITY_COUNT',			6);

define('ALERT_MAX_RETRIES', 3);

define('ALERT_STATUS_NOT_SENT', 0);
define('ALERT_STATUS_SENT',		1);
define('ALERT_STATUS_FAILED',	2);

define('ALERT_TYPE_MESSAGE',	0);
define('ALERT_TYPE_COMMAND',	1);

define('MEDIA_TYPE_STATUS_ACTIVE',		0);
define('MEDIA_TYPE_STATUS_DISABLED',	1);

define('MEDIA_TYPE_EMAIL',		0);
define('MEDIA_TYPE_EXEC',		1);
define('MEDIA_TYPE_SMS',		2);
define('MEDIA_TYPE_JABBER',		3);
define('MEDIA_TYPE_EZ_TEXTING',	100);

define('EZ_TEXTING_LIMIT_USA',		0);
define('EZ_TEXTING_LIMIT_CANADA',	1);

define('ACTION_DEFAULT_SUBJ_TRIGGER', '{TRIGGER.STATUS}: {TRIGGER.NAME}');
define('ACTION_DEFAULT_SUBJ_AUTOREG', 'Auto registration: {HOST.HOST}');
define('ACTION_DEFAULT_SUBJ_DISCOVERY', 'Discovery: {DISCOVERY.DEVICE.STATUS} {DISCOVERY.DEVICE.IPADDRESS}');

define('ACTION_DEFAULT_MSG_TRIGGER', "Trigger: {TRIGGER.NAME}\nTrigger status: {TRIGGER.STATUS}\n".
		"Trigger severity: {TRIGGER.SEVERITY}\nTrigger URL: {TRIGGER.URL}\n\nItem values:\n\n".
		"1. {ITEM.NAME1} ({HOST.NAME1}:{ITEM.KEY1}): {ITEM.VALUE1}\n".
		"2. {ITEM.NAME2} ({HOST.NAME2}:{ITEM.KEY2}): {ITEM.VALUE2}\n".
		"3. {ITEM.NAME3} ({HOST.NAME3}:{ITEM.KEY3}): {ITEM.VALUE3}\n\n".
		"Original event ID: {EVENT.ID}"
);
define('ACTION_DEFAULT_MSG_AUTOREG', "Host name: {HOST.HOST}\nHost IP: {HOST.IP}\nAgent port: {HOST.PORT}");
define('ACTION_DEFAULT_MSG_DISCOVERY', "Discovery rule: {DISCOVERY.RULE.NAME}\n\nDevice IP:{DISCOVERY.DEVICE.IPADDRESS}\n".
		"Device DNS: {DISCOVERY.DEVICE.DNS}\nDevice status: {DISCOVERY.DEVICE.STATUS}\n".
		"Device uptime: {DISCOVERY.DEVICE.UPTIME}\n\nDevice service name: {DISCOVERY.SERVICE.NAME}\n".
		"Device service port: {DISCOVERY.SERVICE.PORT}\nDevice service status: {DISCOVERY.SERVICE.STATUS}\n".
		"Device service uptime: {DISCOVERY.SERVICE.UPTIME}"
);

define('ACTION_STATUS_ENABLED',		0);
define('ACTION_STATUS_DISABLED',	1);

define('OPERATION_TYPE_MESSAGE',		0);
define('OPERATION_TYPE_COMMAND',		1);
define('OPERATION_TYPE_HOST_ADD',		2);
define('OPERATION_TYPE_HOST_REMOVE',	3);
define('OPERATION_TYPE_GROUP_ADD',		4);
define('OPERATION_TYPE_GROUP_REMOVE',	5);
define('OPERATION_TYPE_TEMPLATE_ADD',	6);
define('OPERATION_TYPE_TEMPLATE_REMOVE',7);
define('OPERATION_TYPE_HOST_ENABLE',	8);
define('OPERATION_TYPE_HOST_DISABLE',	9);

define('ACTION_EVAL_TYPE_AND_OR',	0);
define('ACTION_EVAL_TYPE_AND',		1);
define('ACTION_EVAL_TYPE_OR',		2);

define('OPERATION_OBJECT_USER',		0);
define('OPERATION_OBJECT_GROUP',	1);

define('LOGFILE_SEVERITY_NOT_CLASSIFIED',	0);
define('LOGFILE_SEVERITY_INFORMATION',		1);
define('LOGFILE_SEVERITY_WARNING',			2);
define('LOGFILE_SEVERITY_AVERAGE',			3);
define('LOGFILE_SEVERITY_HIGH',				4);
define('LOGFILE_SEVERITY_DISASTER',			5);
define('LOGFILE_SEVERITY_AUDIT_SUCCESS',	6);
define('LOGFILE_SEVERITY_AUDIT_FAILURE',	7);

// screen
define('SCREEN_RESOURCE_GRAPH',				0);
define('SCREEN_RESOURCE_SIMPLE_GRAPH',		1);
define('SCREEN_RESOURCE_MAP',				2);
define('SCREEN_RESOURCE_PLAIN_TEXT',		3);
define('SCREEN_RESOURCE_HOSTS_INFO',		4);
define('SCREEN_RESOURCE_TRIGGERS_INFO',		5);
define('SCREEN_RESOURCE_SERVER_INFO',		6);
define('SCREEN_RESOURCE_CLOCK',				7);
define('SCREEN_RESOURCE_SCREEN',			8);
define('SCREEN_RESOURCE_TRIGGERS_OVERVIEW',	9);
define('SCREEN_RESOURCE_DATA_OVERVIEW',		10);
define('SCREEN_RESOURCE_URL',				11);
define('SCREEN_RESOURCE_ACTIONS',			12);
define('SCREEN_RESOURCE_EVENTS',			13);
define('SCREEN_RESOURCE_HOSTGROUP_TRIGGERS',14);
define('SCREEN_RESOURCE_SYSTEM_STATUS',		15);
define('SCREEN_RESOURCE_HOST_TRIGGERS',		16);
// used in Monitoring > Latest data > Graph (history.php)
define('SCREEN_RESOURCE_HISTORY',			17);
define('SCREEN_RESOURCE_CHART',				18);

define('SCREEN_SORT_TRIGGERS_DATE_DESC',			0);
define('SCREEN_SORT_TRIGGERS_SEVERITY_DESC',		1);
define('SCREEN_SORT_TRIGGERS_HOST_NAME_ASC',		2);
define('SCREEN_SORT_TRIGGERS_TIME_ASC',				3);
define('SCREEN_SORT_TRIGGERS_TIME_DESC',			4);
define('SCREEN_SORT_TRIGGERS_TYPE_ASC',				5);
define('SCREEN_SORT_TRIGGERS_TYPE_DESC',			6);
define('SCREEN_SORT_TRIGGERS_STATUS_ASC',			7);
define('SCREEN_SORT_TRIGGERS_STATUS_DESC',			8);
define('SCREEN_SORT_TRIGGERS_RETRIES_LEFT_ASC',		9);
define('SCREEN_SORT_TRIGGERS_RETRIES_LEFT_DESC',	10);
define('SCREEN_SORT_TRIGGERS_RECIPIENT_ASC',		11);
define('SCREEN_SORT_TRIGGERS_RECIPIENT_DESC',		12);

define('SCREEN_MODE_PREVIEW',	0);
define('SCREEN_MODE_EDIT',		1);
define('SCREEN_MODE_SLIDESHOW',		2);
define('SCREEN_MODE_JS',		3);

define('SCREEN_TYPE_NORMAL',	0);
define('SCREEN_TYPE_TEMPLATED',	1);

define('SCREEN_SIMPLE_ITEM',	0);
define('SCREEN_DYNAMIC_ITEM',	1);

define('SCREEN_REFRESH_TIMEOUT',		30);
define('SCREEN_REFRESH_RESPONSIVENESS',	10);

define('DEFAULT_LATEST_ISSUES_CNT', 20);

// alignes
define('HALIGN_DEFAULT',	0);
define('HALIGN_CENTER',		0);
define('HALIGN_LEFT',		1);
define('HALIGN_RIGHT',		2);

define('VALIGN_DEFAULT',	0);
define('VALIGN_MIDDLE',		0);
define('VALIGN_TOP',		1);
define('VALIGN_BOTTOM',		2);

// info module style
define('STYLE_HORISONTAL',	0);
define('STYLE_VERTICAL',	1);

// view style [Overview]
define('STYLE_LEFT',	0);
define('STYLE_TOP',		1);

// time module type
define('TIME_TYPE_LOCAL',	0);
define('TIME_TYPE_SERVER',	1);
define('TIME_TYPE_HOST',	2);

define('FILTER_TASK_SHOW',			0);
define('FILTER_TASK_HIDE',			1);
define('FILTER_TASK_MARK',			2);
define('FILTER_TASK_INVERT_MARK',	3);

define('MARK_COLOR_RED',	1);
define('MARK_COLOR_GREEN',	2);
define('MARK_COLOR_BLUE',	3);

define('PROFILE_TYPE_UNKNOWN',		0);
define('PROFILE_TYPE_ID',			1);
define('PROFILE_TYPE_INT',			2);
define('PROFILE_TYPE_STR',			3);
define('PROFILE_TYPE_ARRAY_ID',		4);
define('PROFILE_TYPE_ARRAY_INT',	5);
define('PROFILE_TYPE_ARRAY_STR',	6);

define('CALC_FNC_MIN', 1);
define('CALC_FNC_AVG', 2);
define('CALC_FNC_MAX', 4);
define('CALC_FNC_ALL', 7);
define('CALC_FNC_LST', 9);

define('SERVICE_TIME_TYPE_UPTIME',				0);
define('SERVICE_TIME_TYPE_DOWNTIME',			1);
define('SERVICE_TIME_TYPE_ONETIME_DOWNTIME',	2);

define('USER_TYPE_ZABBIX_USER',		1);
define('USER_TYPE_ZABBIX_ADMIN',	2);
define('USER_TYPE_SUPER_ADMIN',		3);

define('ZBX_NOT_INTERNAL_GROUP',	0);
define('ZBX_INTERNAL_GROUP',		1);

define('GROUP_STATUS_DISABLED', 1);
define('GROUP_STATUS_ENABLED',	0);

define('LINE_TYPE_NORMAL',	0);
define('LINE_TYPE_BOLD',	1);

// IMPORTANT!!! by priority DESC
define('GROUP_GUI_ACCESS_SYSTEM',	0);
define('GROUP_GUI_ACCESS_INTERNAL', 1);
define('GROUP_GUI_ACCESS_DISABLED', 2);

define('GROUP_API_ACCESS_DISABLED', 0);
define('GROUP_API_ACCESS_ENABLED',	1);

/**
 * @see access_deny()
 */
define('ACCESS_DENY_OBJECT', 0);
define('ACCESS_DENY_PAGE', 1);

define('GROUP_DEBUG_MODE_DISABLED', 0);
define('GROUP_DEBUG_MODE_ENABLED',	1);

define('PERM_READ_WRITE',	3);
define('PERM_READ',			2);
define('PERM_DENY',			0);

define('PERM_RES_IDS_ARRAY',	1); // return array of nodes id - array(1,2,3,4)
define('PERM_RES_DATA_ARRAY',	2);

define('RESOURCE_TYPE_NODE',	0);
define('RESOURCE_TYPE_GROUP',	1);

define('PARAM_TYPE_TIME',		0);
define('PARAM_TYPE_COUNTS',		1);

define('ZBX_NODE_CHILD',	0);
define('ZBX_NODE_LOCAL',	1);
define('ZBX_NODE_MASTER',	2);

define('ZBX_FLAG_TRIGGER',	0);
define('ZBX_FLAG_EVENT',	1);

define('HTTPTEST_AUTH_NONE',	0);
define('HTTPTEST_AUTH_BASIC',	1);
define('HTTPTEST_AUTH_NTLM',	2);

define('HTTPTEST_STATUS_ACTIVE',	0);
define('HTTPTEST_STATUS_DISABLED',	1);

define('HTTPSTEP_ITEM_TYPE_RSPCODE',	0);
define('HTTPSTEP_ITEM_TYPE_TIME',		1);
define('HTTPSTEP_ITEM_TYPE_IN',			2);
define('HTTPSTEP_ITEM_TYPE_LASTSTEP',	3);
define('HTTPSTEP_ITEM_TYPE_LASTERROR',	4);

define('EVENT_ACK_DISABLED',	'0');
define('EVENT_ACK_ENABLED',		'1');

define('EVENT_NOT_ACKNOWLEDGED',	'0');
define('EVENT_ACKNOWLEDGED',		'1');

define('EVENTS_NOFALSEFORB_STATUS_ALL',		0); // used with TRIGGERS_OPTION_NOFALSEFORB
define('EVENTS_NOFALSEFORB_STATUS_FALSE',	1); // used with TRIGGERS_OPTION_NOFALSEFORB
define('EVENTS_NOFALSEFORB_STATUS_TRUE',	2); // used with TRIGGERS_OPTION_NOFALSEFORB

define('EVENT_SOURCE_TRIGGERS',				0);
define('EVENT_SOURCE_DISCOVERY',			1);
define('EVENT_SOURCE_AUTO_REGISTRATION',	2);
define('EVENT_SOURCE_INTERNAL', 			3);

define('EVENT_OBJECT_TRIGGER',			0);
define('EVENT_OBJECT_DHOST',			1);
define('EVENT_OBJECT_DSERVICE',			2);
define('EVENT_OBJECT_AUTOREGHOST',		3);
define('EVENT_OBJECT_ITEM',				4);
define('EVENT_OBJECT_LLDRULE',			5);

define('GRAPH_YAXIS_TYPE_CALCULATED',	0);
define('GRAPH_YAXIS_TYPE_FIXED',		1);
define('GRAPH_YAXIS_TYPE_ITEM_VALUE',	2);

define('GRAPH_YAXIS_SIDE_LEFT',		0);
define('GRAPH_YAXIS_SIDE_RIGHT',	1);

define('GRAPH_ITEM_SIMPLE',			0);
define('GRAPH_ITEM_SUM',			2);

define('GRAPH_TYPE_NORMAL',			0);
define('GRAPH_TYPE_STACKED',		1);
define('GRAPH_TYPE_PIE',			2);
define('GRAPH_TYPE_EXPLODED',		3);
define('GRAPH_TYPE_3D',				4);
define('GRAPH_TYPE_3D_EXPLODED',	5);
define('GRAPH_TYPE_BAR',			6);
define('GRAPH_TYPE_COLUMN',			7);
define('GRAPH_TYPE_BAR_STACKED',	8);
define('GRAPH_TYPE_COLUMN_STACKED',	9);

define('GRAPH_3D_ANGLE', 70);

define('GRAPH_STACKED_ALFA', 15); // 0..100 transparency

define('GRAPH_ZERO_LINE_COLOR_LEFT',	'AAAAAA');
define('GRAPH_ZERO_LINE_COLOR_RIGHT',	'888888');

define('GRAPH_TRIGGER_LINE_OPPOSITE_COLOR', '000');

define('ZBX_MAX_TREND_DIFF', 3600);

define('ZBX_GRAPH_MAX_SKIP_CELL',	16);
define('ZBX_GRAPH_MAX_SKIP_DELAY',	4);

define('DOBJECT_STATUS_UP',			0);
define('DOBJECT_STATUS_DOWN',		1);
define('DOBJECT_STATUS_DISCOVER',	2); // only for events
define('DOBJECT_STATUS_LOST',		3); // generated by discovery

define('DRULE_STATUS_ACTIVE',		0);
define('DRULE_STATUS_DISABLED',		1);

define('DSVC_STATUS_ACTIVE',		0);
define('DSVC_STATUS_DISABLED',		1);

define('SVC_SSH',		0);
define('SVC_LDAP',		1);
define('SVC_SMTP',		2);
define('SVC_FTP',		3);
define('SVC_HTTP',		4);
define('SVC_POP',		5);
define('SVC_NNTP',		6);
define('SVC_IMAP',		7);
define('SVC_TCP',		8);
define('SVC_AGENT',		9);
define('SVC_SNMPv1',	10);
define('SVC_SNMPv2c',	11);
define('SVC_ICMPPING',	12);
define('SVC_SNMPv3',	13);
define('SVC_HTTPS',		14);
define('SVC_TELNET',	15);

define('DHOST_STATUS_ACTIVE',	0);
define('DHOST_STATUS_DISABLED', 1);

define('IM_FORCED',			0);
define('IM_ESTABLISHED',	1);
define('IM_TREE',			2);

define('EXPRESSION_TYPE_INCLUDED',		0);
define('EXPRESSION_TYPE_ANY_INCLUDED',	1);
define('EXPRESSION_TYPE_NOT_INCLUDED',	2);
define('EXPRESSION_TYPE_TRUE',			3);
define('EXPRESSION_TYPE_FALSE',			4);

define('HOST_INVENTORY_DISABLED',	-1);
define('HOST_INVENTORY_MANUAL',		0);
define('HOST_INVENTORY_AUTOMATIC',	1);

define('EXPRESSION_HOST_UNKNOWN',		'#ERROR_HOST#');
define('EXPRESSION_HOST_ITEM_UNKNOWN',	'#ERROR_ITEM#');
define('EXPRESSION_NOT_A_MACRO_ERROR',	'#ERROR_MACRO#');
define('EXPRESSION_FUNCTION_UNKNOWN',	'#ERROR_FUNCTION#');

define('AVAILABLE_NOCACHE', 0);	// take available objects not from cache

define('SBR',	"<br/>\n");
define('SPACE',	'&nbsp;');
define('RARR',	'&rArr;');
define('SQUAREBRACKETS', '%5B%5D');
define('NAME_DELIMITER', ': ');
define('UNKNOWN_VALUE', '-');

// affects multibyte strings [in mb_ereg char "-" must be backslashed]!!!
if (in_array(ini_get('mbstring.func_overload'), array(2,3,6,7))) {
	define('ZBX_MBSTRINGS_OVERLOADED', 1);
}

define('REGEXP_INCLUDE', 0);
define('REGEXP_EXCLUDE', 1);

// suffixes
define('ZBX_BYTE_SUFFIXES', 'KMGT');
define('ZBX_TIME_SUFFIXES', 'smhdw');

// preg
define('ZBX_PREG_PRINT', '^\x{00}-\x{1F}');
define('ZBX_PREG_MACRO_NAME', '([A-Z0-9\._]+)');
define('ZBX_PREG_INTERNAL_NAMES', '([0-9a-zA-Z_\. \-]+)'); // !!! Don't forget sync code with C !!!
define('ZBX_PREG_PARAMS', '(['.ZBX_PREG_PRINT.']+?)?');
define('ZBX_PREG_SIGN', '([&|><=+*\/#\-])');
define('ZBX_PREG_NUMBER', '([\-+]?[0-9]+[.]?[0-9]*['.ZBX_BYTE_SUFFIXES.ZBX_TIME_SUFFIXES.']?)');
define('ZBX_PREG_DEF_FONT_STRING', '/^[0-9\.:% ]+$/');
define('ZBX_PREG_DNS_FORMAT', '([0-9a-zA-Z_\.\-$]|\{\$?'.ZBX_PREG_MACRO_NAME.'\})*');
define('ZBX_PREG_HOST_FORMAT', ZBX_PREG_INTERNAL_NAMES);
define('ZBX_PREG_NODE_FORMAT', ZBX_PREG_INTERNAL_NAMES);
define('ZBX_PREG_FUNCTION_FORMAT', '([a-z]+(\('.ZBX_PREG_PARAMS.'\)))');
define('ZBX_PREG_MACRO_NAME_FORMAT', '(\{[A-Z\.]+\})');
define('ZBX_PREG_EXPRESSION_SIMPLE_MACROS', '(\{TRIGGER\.VALUE\})');
define('ZBX_PREG_EXPRESSION_USER_MACROS', '(\{\$'.ZBX_PREG_MACRO_NAME.'\})');

// !!! should be used with "x" modifier
define('ZBX_PREG_ITEM_KEY_PARAMETER_FORMAT', '(
	(?P>param) # match recursive parameter group
	|
	(\" # match quoted string
		(
			((\\\\)+?[^\\\\]) # match any amount of backslash with non-backslash ending
			|
			[^\"\\\\] # match any character except \ or "
		)*? # match \" or any character except "
	\")
	|
	[^\"\[\],][^,\]]*? #match unquoted string - any character except " [ ] and , at begining and any character except , and ] afterwards
	|
	() # match empty and only empty part
)');
define('ZBX_PREG_ITEM_KEY_FORMAT', '([0-9a-zA-Z_\. \-]+? # match key
(?<param>( # name parameter group used in recursion
	\[ # match opening bracket
		(
			\s*?'.ZBX_PREG_ITEM_KEY_PARAMETER_FORMAT .' # match spaces and parameter
			(
				\s*?,\s*? # match spaces, comma and spaces
				'.ZBX_PREG_ITEM_KEY_PARAMETER_FORMAT .' # match parameter
			)*? # match spaces, comma, spaces, parameter zero or more times
			\s*? #matches spaces
		)
	\] # match closing bracket
))*? # matches non comma seperated brackets with parameters zero or more times
)');

// regexp ids
define('ZBX_KEY_ID',		1);
define('ZBX_KEY_NAME_ID',	2);
define('ZBX_KEY_PARAM_ID',	6);

define('ZBX_HISTORY_COUNT', 5);

define('ZBX_USER_ONLINE_TIME', 600); // 10min
define('ZBX_GUEST_USER','guest');

define('ZBX_FAVORITES_ALL', -1);

// allow for testing
define('ZBX_ALLOW_UNICODE', 1);

// IPMI
define('IPMI_AUTHTYPE_DEFAULT',		-1);
define('IPMI_AUTHTYPE_NONE',		0);
define('IPMI_AUTHTYPE_MD2',			1);
define('IPMI_AUTHTYPE_MD5',			2);
define('IPMI_AUTHTYPE_STRAIGHT',	4);
define('IPMI_AUTHTYPE_OEM',			5);
define('IPMI_AUTHTYPE_RMCP_PLUS',	6);

define('IPMI_PRIVILEGE_CALLBACK',	1);
define('IPMI_PRIVILEGE_USER',		2);
define('IPMI_PRIVILEGE_OPERATOR',	3);
define('IPMI_PRIVILEGE_ADMIN',		4);
define('IPMI_PRIVILEGE_OEM',		5);

define('ZBX_HAVE_IPV6', 1);

define('ZBX_SOCKET_TIMEOUT',        3);         // socket timeout limit
define('ZBX_SOCKET_BYTES_LIMIT',    1048576);   // socket response size limit, 1048576 is 1MB in bytes

// value is also used in servercheck.js file
define('SERVER_CHECK_INTERVAL', 10);

// XML export|import tags
define('XML_TAG_MACRO',				'macro');
define('XML_TAG_HOST',				'host');
define('XML_TAG_HOSTINVENTORY',		'host_inventory');
define('XML_TAG_ITEM',				'item');
define('XML_TAG_TRIGGER',			'trigger');
define('XML_TAG_GRAPH',				'graph');
define('XML_TAG_GRAPH_ELEMENT',		'graph_element');
define('XML_TAG_DEPENDENCY',		'dependency');

define('ZBX_DEFAULT_IMPORT_HOST_GROUP', 'Imported hosts');

// API errors
define('ZBX_API_ERROR_INTERNAL',	111);
define('ZBX_API_ERROR_PARAMETERS',	100);
define('ZBX_API_ERROR_PERMISSIONS',	120);
define('ZBX_API_ERROR_NO_AUTH',		200);
define('ZBX_API_ERROR_NO_METHOD',	300);

define('API_OUTPUT_REFER',		'refer');
define('API_OUTPUT_EXTEND',		'extend');
define('API_OUTPUT_COUNT',		'count');

define('SEC_PER_MIN',	60);
define('SEC_PER_HOUR',	3600);
define('SEC_PER_DAY',	86400);
define('SEC_PER_WEEK',	604800); // 7 * SEC_PER_DAY
define('SEC_PER_MONTH',	2592000); // 30 * SEC_PER_DAY
define('SEC_PER_YEAR',	31536000); // 365 * SEC_PER_DAY

define('DAY_IN_YEAR', 365);

define('ZBX_MIN_PORT_NUMBER', 0);
define('ZBX_MAX_PORT_NUMBER', 65535);

// input fields
define('ZBX_TEXTBOX_STANDARD_SIZE',		50);
define('ZBX_TEXTBOX_SMALL_SIZE',		25);
define('ZBX_TEXTBOX_FILTER_SIZE',		20);
define('ZBX_TEXTAREA_STANDARD_WIDTH',	312);
define('ZBX_TEXTAREA_BIG_WIDTH',		524);
define('ZBX_TEXTAREA_STANDARD_ROWS',	7);

// validation
define('DB_ID',		"({}>=0&&bccomp('{}',\"10000000000000000000\")<0)&&");
define('NOT_EMPTY',	"({}!='')&&");
define('NOT_ZERO',	"({}!=0)&&");
define('NO_TRIM',	'NO_TRIM');

define('ZBX_VALID_OK',		0);
define('ZBX_VALID_ERROR',	1);
define('ZBX_VALID_WARNING',	2);

// user default theme
define('THEME_DEFAULT', 'default');

// the default theme
define('ZBX_DEFAULT_THEME', 'originalblue');

define('ZABBIX_HOMEPAGE', 'http://www.zabbix.com');

// non translatable date formats
define('TIMESTAMP_FORMAT', 'YmdHis');

// actions
define('LONG_DESCRIPTION',	0);
define('SHORT_DESCRIPTION',	1);

// availability report modes
define('AVAILABILITY_REPORT_BY_HOST', 0);
define('AVAILABILITY_REPORT_BY_TEMPLATE', 1);

// queue modes
define('QUEUE_OVERVIEW', 0);
define('QUEUE_OVERVIEW_BY_PROXY', 1);
define('QUEUE_DETAILS', 2);

// item count to display in the details queue
define('QUEUE_DETAIL_ITEM_COUNT', 500);

// if magic quotes on, then get rid of them
if (get_magic_quotes_gpc()) {
	function zbx_stripslashes($value) {
		$value = is_array($value) ? array_map('zbx_stripslashes', $value) : stripslashes($value);
		return $value;
	}
	$_GET = zbx_stripslashes($_GET);
	$_POST = zbx_stripslashes($_POST);
	$_COOKIE = zbx_stripslashes($_COOKIE);
}

// init $_REQUEST
ini_set('variables_order', 'GP');
$_REQUEST = $_POST + $_GET;

// init precision
ini_set('precision', 14);

// BC Math scale. bcscale() can be undefined prior requirement check in setup.
if (function_exists('bcscale')) {
	bcscale(7);
}<|MERGE_RESOLUTION|>--- conflicted
+++ resolved
@@ -18,14 +18,9 @@
 ** Foundation, Inc., 51 Franklin Street, Fifth Floor, Boston, MA  02110-1301, USA.
 **/
 
-<<<<<<< HEAD
-define('ZABBIX_VERSION',     '2.1.2');
-define('ZABBIX_API_VERSION', '2.1.2');
-=======
 define('ZABBIX_VERSION',     '2.1.3');
 define('ZABBIX_API_VERSION', '2.1.3');
->>>>>>> 721e290b
-define('ZABBIX_DB_VERSION',	 2010094);
+define('ZABBIX_DB_VERSION',	 2010101);
 
 define('ZABBIX_COPYRIGHT_FROM', '2001');
 define('ZABBIX_COPYRIGHT_TO',   '2013');
