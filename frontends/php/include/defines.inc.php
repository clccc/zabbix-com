--- conflicted
+++ resolved
@@ -723,10 +723,5 @@
 	$_REQUEST = $_POST + $_GET;
 
 /* init precision */
-<<<<<<< HEAD
-	ini_set("precision", 21);
-=======
 	ini_set('precision', 14);
-
->>>>>>> 0c38f7cb
 ?>