<?php
/*
** Zabbix
** Copyright (C) 2001-2017 Zabbix SIA
**
** This program is free software; you can redistribute it and/or modify
** it under the terms of the GNU General Public License as published by
** the Free Software Foundation; either version 2 of the License, or
** (at your option) any later version.
**
** This program is distributed in the hope that it will be useful,
** but WITHOUT ANY WARRANTY; without even the implied warranty of
** MERCHANTABILITY or FITNESS FOR A PARTICULAR PURPOSE. See the
** GNU General Public License for more details.
**
** You should have received a copy of the GNU General Public License
** along with this program; if not, write to the Free Software
** Foundation, Inc., 51 Franklin Street, Fifth Floor, Boston, MA  02110-1301, USA.
**/


define('ZABBIX_VERSION',		'3.4.0alpha1');
define('ZABBIX_API_VERSION',	'3.4.0');
define('ZABBIX_EXPORT_VERSION',	'3.4');
<<<<<<< HEAD
define('ZABBIX_DB_VERSION',		3030100);
=======
define('ZABBIX_DB_VERSION',		3030140);
>>>>>>> 6dc4acd3

define('ZABBIX_COPYRIGHT_FROM',	'2001');
define('ZABBIX_COPYRIGHT_TO',	'2017');

define('ZBX_LOGIN_ATTEMPTS',	5);
define('ZBX_LOGIN_BLOCK',		30); // sec

define('ZBX_MIN_PERIOD',		60); // 1 minute
define('ZBX_MAX_PERIOD',		63072000); // the maximum period for the time bar control, ~2 years (2 * 365 * 86400)
<<<<<<< HEAD
=======
define('ZBX_MIN_INT32',			-2147483648);
>>>>>>> 6dc4acd3
define('ZBX_MAX_INT32',			2147483647);
define('ZBX_MAX_DATE',			2147483647); // 19 Jan 2038 05:14:07
define('ZBX_PERIOD_DEFAULT',	3600); // 1 hour

// the maximum period to display history data for the latest data and item overview pages in seconds
// by default set to 86400 seconds (24 hours)
define('ZBX_HISTORY_PERIOD', 86400);

define('ZBX_WIDGET_ROWS', 20);

define('ZBX_FONTPATH',				realpath('fonts')); // where to search for font (GD > 2.0.18)
define('ZBX_GRAPH_FONT_NAME',		'DejaVuSans'); // font file name
define('ZBX_GRAPH_LEGEND_HEIGHT',	120); // when graph height is less then this value, some legend will not show up

define('ZBX_SCRIPT_TIMEOUT',		60); // in seconds

define('GRAPH_YAXIS_SIDE_DEFAULT', 0); // 0 - LEFT SIDE, 1 - RIGHT SIDE

define('ZBX_MAX_IMAGE_SIZE', 1048576); // 1024 * 1024

define('ZBX_UNITS_ROUNDOFF_THRESHOLD',		0.01);
define('ZBX_UNITS_ROUNDOFF_UPPER_LIMIT',	2);
define('ZBX_UNITS_ROUNDOFF_MIDDLE_LIMIT',	4);
define('ZBX_UNITS_ROUNDOFF_LOWER_LIMIT',	6);

define('ZBX_PRECISION_10',	10);

define('ZBX_DEFAULT_INTERVAL', '1-7,00:00-24:00');

define('ZBX_SCRIPT_TYPE_CUSTOM_SCRIPT',	0);
define('ZBX_SCRIPT_TYPE_IPMI',			1);
define('ZBX_SCRIPT_TYPE_SSH',			2);
define('ZBX_SCRIPT_TYPE_TELNET',		3);
define('ZBX_SCRIPT_TYPE_GLOBAL_SCRIPT',	4);

define('ZBX_SCRIPT_EXECUTE_ON_AGENT',	0);
define('ZBX_SCRIPT_EXECUTE_ON_SERVER',	1);
define('ZBX_SCRIPT_EXECUTE_ON_PROXY',	2);

define('ZBX_FLAG_DISCOVERY_NORMAL',		0x0);
define('ZBX_FLAG_DISCOVERY_RULE',		0x1);
define('ZBX_FLAG_DISCOVERY_PROTOTYPE',	0x2);
define('ZBX_FLAG_DISCOVERY_CREATED',	0x4);

define('EXTACK_OPTION_ALL',		0);
define('EXTACK_OPTION_UNACK',	1);
define('EXTACK_OPTION_BOTH',	2);

define('TRIGGERS_OPTION_RECENT_PROBLEM',	1);
define('TRIGGERS_OPTION_ALL',				2);
define('TRIGGERS_OPTION_IN_PROBLEM',		3);

define('ZBX_ACK_STS_ANY',				1);
define('ZBX_ACK_STS_WITH_UNACK',		2);
define('ZBX_ACK_STS_WITH_LAST_UNACK',	3);

define('EVENTS_OPTION_NOEVENT', 1);
define('EVENTS_OPTION_ALL',		2);
define('EVENTS_OPTION_NOT_ACK', 3);

define('ZBX_FONT_NAME', 'DejaVuSans');

define('ZBX_AUTH_INTERNAL',	0);
define('ZBX_AUTH_LDAP',		1);
define('ZBX_AUTH_HTTP',		2);

define('ZBX_DB_DB2',		'IBM_DB2');
define('ZBX_DB_MYSQL',		'MYSQL');
define('ZBX_DB_ORACLE',		'ORACLE');
define('ZBX_DB_POSTGRESQL',	'POSTGRESQL');

define('ZBX_DB_MAX_ID', '9223372036854775807');

define('ZBX_SHOW_SQL_ERRORS',	true);

// maximum number of records for create() or update() API calls
define('ZBX_DB_MAX_INSERTS', 10000);

define('PAGE_TYPE_HTML',				0);
define('PAGE_TYPE_IMAGE',				1);
define('PAGE_TYPE_XML',					2);
define('PAGE_TYPE_JS',					3); // javascript
define('PAGE_TYPE_CSS',					4);
define('PAGE_TYPE_HTML_BLOCK',			5); // simple block of html (as text)
define('PAGE_TYPE_JSON',				6); // simple JSON
define('PAGE_TYPE_JSON_RPC',			7); // api call
define('PAGE_TYPE_TEXT_FILE',			8); // api call
define('PAGE_TYPE_TEXT',				9); // simple text
define('PAGE_TYPE_CSV',					10); // CSV format
define('PAGE_TYPE_TEXT_RETURN_JSON',	11); // input plaintext output json

define('ZBX_SESSION_ACTIVE',	0);
define('ZBX_SESSION_PASSIVE',	1);

define('ZBX_DROPDOWN_FIRST_NONE',	0);
define('ZBX_DROPDOWN_FIRST_ALL',	1);

define('T_ZBX_STR',			0);
define('T_ZBX_INT',			1);
define('T_ZBX_DBL',			2);
define('T_ZBX_CLR',			5);
define('T_ZBX_DBL_BIG',		9);
define('T_ZBX_DBL_STR',		10);
define('T_ZBX_TP',			11);
define('T_ZBX_TU',			12);

define('O_MAND',	0);
define('O_OPT',		1);
define('O_NO',		2);

define('P_SYS',					0x0001);
define('P_UNSET_EMPTY',			0x0002);
define('P_ACT',					0x0010);
define('P_NZERO',				0x0020);
define('P_NO_TRIM',				0x0040);
define('P_ALLOW_USER_MACRO',	0x0080);
define('P_ALLOW_LLD_MACRO',		0x0100);

//	misc parameters
define('IMAGE_FORMAT_PNG',	'PNG');
define('IMAGE_FORMAT_JPEG',	'JPEG');
define('IMAGE_FORMAT_TEXT',	'JPEG');

define('IMAGE_TYPE_ICON',			1);
define('IMAGE_TYPE_BACKGROUND',		2);

define('ITEM_CONVERT_WITH_UNITS',	0); // - do not convert empty units
define('ITEM_CONVERT_NO_UNITS',		1); // - no units

define('ZBX_SORT_UP',	'ASC');
define('ZBX_SORT_DOWN',	'DESC');

define('AUDIT_ACTION_ADD',		0);
define('AUDIT_ACTION_UPDATE',	1);
define('AUDIT_ACTION_DELETE',	2);
define('AUDIT_ACTION_LOGIN',	3);
define('AUDIT_ACTION_LOGOUT',	4);
define('AUDIT_ACTION_ENABLE',	5);
define('AUDIT_ACTION_DISABLE',	6);

define('AUDIT_RESOURCE_USER',			0);
define('AUDIT_RESOURCE_ZABBIX_CONFIG',	2);
define('AUDIT_RESOURCE_MEDIA_TYPE',		3);
define('AUDIT_RESOURCE_HOST',			4);
define('AUDIT_RESOURCE_ACTION',			5);
define('AUDIT_RESOURCE_GRAPH',			6);
define('AUDIT_RESOURCE_GRAPH_ELEMENT',	7);
define('AUDIT_RESOURCE_USER_GROUP',		11);
define('AUDIT_RESOURCE_APPLICATION',	12);
define('AUDIT_RESOURCE_TRIGGER',		13);
define('AUDIT_RESOURCE_HOST_GROUP',		14);
define('AUDIT_RESOURCE_ITEM',			15);
define('AUDIT_RESOURCE_IMAGE',			16);
define('AUDIT_RESOURCE_VALUE_MAP',		17);
define('AUDIT_RESOURCE_IT_SERVICE',		18);
define('AUDIT_RESOURCE_MAP',			19);
define('AUDIT_RESOURCE_SCREEN',			20);
define('AUDIT_RESOURCE_SCENARIO',		22);
define('AUDIT_RESOURCE_DISCOVERY_RULE',	23);
define('AUDIT_RESOURCE_SLIDESHOW',		24);
define('AUDIT_RESOURCE_SCRIPT',			25);
define('AUDIT_RESOURCE_PROXY',			26);
define('AUDIT_RESOURCE_MAINTENANCE',	27);
define('AUDIT_RESOURCE_REGEXP',			28);
define('AUDIT_RESOURCE_MACRO',			29);
define('AUDIT_RESOURCE_TEMPLATE',		30);
define('AUDIT_RESOURCE_TRIGGER_PROTOTYPE', 31);
define('AUDIT_RESOURCE_ICON_MAP',		32);
define('AUDIT_RESOURCE_DASHBOARD',		33);

define('CONDITION_TYPE_HOST_GROUP',			0);
define('CONDITION_TYPE_HOST',				1);
define('CONDITION_TYPE_TRIGGER',			2);
define('CONDITION_TYPE_TRIGGER_NAME',		3);
define('CONDITION_TYPE_TRIGGER_SEVERITY',	4);
define('CONDITION_TYPE_TIME_PERIOD',		6);
define('CONDITION_TYPE_DHOST_IP',			7);
define('CONDITION_TYPE_DSERVICE_TYPE',		8);
define('CONDITION_TYPE_DSERVICE_PORT',		9);
define('CONDITION_TYPE_DSTATUS',			10);
define('CONDITION_TYPE_DUPTIME',			11);
define('CONDITION_TYPE_DVALUE',				12);
define('CONDITION_TYPE_TEMPLATE',			13);
define('CONDITION_TYPE_EVENT_ACKNOWLEDGED',	14);
define('CONDITION_TYPE_APPLICATION',		15);
define('CONDITION_TYPE_MAINTENANCE',		16);
define('CONDITION_TYPE_DRULE',				18);
define('CONDITION_TYPE_DCHECK',				19);
define('CONDITION_TYPE_PROXY',				20);
define('CONDITION_TYPE_DOBJECT',			21);
define('CONDITION_TYPE_HOST_NAME',			22);
define('CONDITION_TYPE_EVENT_TYPE',			23);
define('CONDITION_TYPE_HOST_METADATA',		24);
define('CONDITION_TYPE_EVENT_TAG',			25);
define('CONDITION_TYPE_EVENT_TAG_VALUE',	26);

define('CONDITION_OPERATOR_EQUAL',		0);
define('CONDITION_OPERATOR_NOT_EQUAL',	1);
define('CONDITION_OPERATOR_LIKE',		2);
define('CONDITION_OPERATOR_NOT_LIKE',	3);
define('CONDITION_OPERATOR_IN',			4);
define('CONDITION_OPERATOR_MORE_EQUAL',	5);
define('CONDITION_OPERATOR_LESS_EQUAL',	6);
define('CONDITION_OPERATOR_NOT_IN',		7);
define('CONDITION_OPERATOR_REGEXP',		8);

// correlation statuses
define('ZBX_CORRELATION_ENABLED',		0);
define('ZBX_CORRELATION_DISABLED',		1);

// correlation condition types
define('ZBX_CORR_CONDITION_OLD_EVENT_TAG',			0);
define('ZBX_CORR_CONDITION_NEW_EVENT_TAG',			1);
define('ZBX_CORR_CONDITION_NEW_EVENT_HOSTGROUP',	2);
define('ZBX_CORR_CONDITION_EVENT_TAG_PAIR',			3);
define('ZBX_CORR_CONDITION_OLD_EVENT_TAG_VALUE',	4);
define('ZBX_CORR_CONDITION_NEW_EVENT_TAG_VALUE',	5);

// correlation operation types
define('ZBX_CORR_OPERATION_CLOSE_OLD',	0);
define('ZBX_CORR_OPERATION_CLOSE_NEW',	1);

// event type action condition values
define('EVENT_TYPE_ITEM_NOTSUPPORTED',		0);
define('EVENT_TYPE_LLDRULE_NOTSUPPORTED',	2);
define('EVENT_TYPE_TRIGGER_UNKNOWN',		4);

define('HOST_STATUS_MONITORED',		0);
define('HOST_STATUS_NOT_MONITORED',	1);
define('HOST_STATUS_TEMPLATE',		3);
define('HOST_STATUS_PROXY_ACTIVE',	5);
define('HOST_STATUS_PROXY_PASSIVE',	6);

define('HOST_ENCRYPTION_NONE',			1);
define('HOST_ENCRYPTION_PSK',			2);
define('HOST_ENCRYPTION_CERTIFICATE',	4);

define('PSK_MIN_LEN',	32);

define('HOST_MAINTENANCE_STATUS_OFF',	0);
define('HOST_MAINTENANCE_STATUS_ON',	1);

define('INTERFACE_SECONDARY',	0);
define('INTERFACE_PRIMARY',		1);

define('INTERFACE_USE_DNS',	0);
define('INTERFACE_USE_IP',	1);

define('INTERFACE_TYPE_ANY',		-1);
define('INTERFACE_TYPE_UNKNOWN',	0);
define('INTERFACE_TYPE_AGENT',		1);
define('INTERFACE_TYPE_SNMP',		2);
define('INTERFACE_TYPE_IPMI',		3);
define('INTERFACE_TYPE_JMX',		4);

define('SNMP_BULK_DISABLED',	0);
define('SNMP_BULK_ENABLED',		1);

define('MAINTENANCE_STATUS_ACTIVE',		0);
define('MAINTENANCE_STATUS_APPROACH',	1);
define('MAINTENANCE_STATUS_EXPIRED',	2);

define('HOST_AVAILABLE_UNKNOWN',	0);
define('HOST_AVAILABLE_TRUE',		1);
define('HOST_AVAILABLE_FALSE',		2);

define('MAINTENANCE_TYPE_NORMAL',	0);
define('MAINTENANCE_TYPE_NODATA',	1);

define('TIMEPERIOD_TYPE_ONETIME',	0);
define('TIMEPERIOD_TYPE_HOURLY',	1);
define('TIMEPERIOD_TYPE_DAILY',		2);
define('TIMEPERIOD_TYPE_WEEKLY',	3);
define('TIMEPERIOD_TYPE_MONTHLY',	4);
define('TIMEPERIOD_TYPE_YEARLY',	5);

// report periods
define('REPORT_PERIOD_TODAY',			0);
define('REPORT_PERIOD_YESTERDAY',		1);
define('REPORT_PERIOD_CURRENT_WEEK',	2);
define('REPORT_PERIOD_CURRENT_MONTH',	3);
define('REPORT_PERIOD_CURRENT_YEAR',	4);
define('REPORT_PERIOD_LAST_WEEK',		5);
define('REPORT_PERIOD_LAST_MONTH',		6);
define('REPORT_PERIOD_LAST_YEAR',		7);

define('SYSMAP_LABEL_ADVANCED_OFF',	0);
define('SYSMAP_LABEL_ADVANCED_ON',	1);

define('SYSMAP_PROBLEMS_NUMBER',			0);
define('SYSMAP_SINGLE_PROBLEM',				1);
define('SYSMAP_PROBLEMS_NUMBER_CRITICAL',	2);

define('MAP_LABEL_TYPE_LABEL',		0);
define('MAP_LABEL_TYPE_IP',			1);
define('MAP_LABEL_TYPE_NAME',		2);
define('MAP_LABEL_TYPE_STATUS',		3);
define('MAP_LABEL_TYPE_NOTHING',	4);
define('MAP_LABEL_TYPE_CUSTOM',		5);

define('MAP_LABEL_LOC_DEFAULT', -1);
define('MAP_LABEL_LOC_BOTTOM',	0);
define('MAP_LABEL_LOC_LEFT',	1);
define('MAP_LABEL_LOC_RIGHT',	2);
define('MAP_LABEL_LOC_TOP',		3);

define('SYSMAP_ELEMENT_TYPE_HOST',		0);
define('SYSMAP_ELEMENT_TYPE_MAP',		1);
define('SYSMAP_ELEMENT_TYPE_TRIGGER',	2);
define('SYSMAP_ELEMENT_TYPE_HOST_GROUP',3);
define('SYSMAP_ELEMENT_TYPE_IMAGE',		4);

define('SYSMAP_ELEMENT_SUBTYPE_HOST_GROUP',				0);
define('SYSMAP_ELEMENT_SUBTYPE_HOST_GROUP_ELEMENTS',	1);

define('SYSMAP_ELEMENT_AREA_TYPE_FIT',		0);
define('SYSMAP_ELEMENT_AREA_TYPE_CUSTOM',	1);

define('SYSMAP_ELEMENT_AREA_VIEWTYPE_GRID', 0);

define('SYSMAP_ELEMENT_ICON_ON',			0);
define('SYSMAP_ELEMENT_ICON_OFF',			1);
define('SYSMAP_ELEMENT_ICON_MAINTENANCE',	3);
define('SYSMAP_ELEMENT_ICON_DISABLED',		4);

define('SYSMAP_SHAPE_TYPE_RECTANGLE',		0);
define('SYSMAP_SHAPE_TYPE_ELLIPSE',			1);

define('SYSMAP_SHAPE_BORDER_TYPE_NONE',		0);
define('SYSMAP_SHAPE_BORDER_TYPE_SOLID',	1);
define('SYSMAP_SHAPE_BORDER_TYPE_DOTTED',	2);
define('SYSMAP_SHAPE_BORDER_TYPE_DASHED',	3);

define('SYSMAP_SHAPE_LABEL_HALIGN_CENTER',	0);
define('SYSMAP_SHAPE_LABEL_HALIGN_LEFT',	1);
define('SYSMAP_SHAPE_LABEL_HALIGN_RIGHT',	2);

define('SYSMAP_SHAPE_LABEL_VALIGN_MIDDLE',	0);
define('SYSMAP_SHAPE_LABEL_VALIGN_TOP',		1);
define('SYSMAP_SHAPE_LABEL_VALIGN_BOTTOM',	2);

define('SYSMAP_HIGHLIGHT_OFF',	0);
define('SYSMAP_HIGHLIGHT_ON',	1);

define('SYSMAP_GRID_SHOW_ON',	1);
define('SYSMAP_GRID_SHOW_OFF',	0);

define('SYSMAP_EXPAND_MACROS_OFF',	0);
define('SYSMAP_EXPAND_MACROS_ON',	1);

define('SYSMAP_GRID_ALIGN_ON',	1);
define('SYSMAP_GRID_ALIGN_OFF',	0);

define('PUBLIC_SHARING',	0);
define('PRIVATE_SHARING',	1);

define('ZBX_ITEM_DELAY_DEFAULT',			'30s');
define('ZBX_ITEM_FLEXIBLE_DELAY_DEFAULT',	'50s');
define('ZBX_ITEM_SCHEDULING_DEFAULT',		'wd1-5h9-18');

define('ITEM_TYPE_ZABBIX',			0);
define('ITEM_TYPE_SNMPV1',			1);
define('ITEM_TYPE_TRAPPER',			2);
define('ITEM_TYPE_SIMPLE',			3);
define('ITEM_TYPE_SNMPV2C',			4);
define('ITEM_TYPE_INTERNAL',		5);
define('ITEM_TYPE_SNMPV3',			6);
define('ITEM_TYPE_ZABBIX_ACTIVE',	7);
define('ITEM_TYPE_AGGREGATE',		8);
define('ITEM_TYPE_HTTPTEST',		9);
define('ITEM_TYPE_EXTERNAL',		10);
define('ITEM_TYPE_DB_MONITOR',		11);
define('ITEM_TYPE_IPMI',			12);
define('ITEM_TYPE_SSH',				13);
define('ITEM_TYPE_TELNET',			14);
define('ITEM_TYPE_CALCULATED',		15);
define('ITEM_TYPE_JMX',				16);
define('ITEM_TYPE_SNMPTRAP',		17);

define('ITEM_VALUE_TYPE_FLOAT',		0);
define('ITEM_VALUE_TYPE_STR',		1); // aka Character
define('ITEM_VALUE_TYPE_LOG',		2);
define('ITEM_VALUE_TYPE_UINT64',	3);
define('ITEM_VALUE_TYPE_TEXT',		4);

define('ITEM_DATA_TYPE_DECIMAL',		0);
define('ITEM_DATA_TYPE_OCTAL',			1);
define('ITEM_DATA_TYPE_HEXADECIMAL',	2);
define('ITEM_DATA_TYPE_BOOLEAN',		3);

define('ZBX_DEFAULT_KEY_DB_MONITOR',			'db.odbc.select[<unique short description>,<dsn>]');
define('ZBX_DEFAULT_KEY_DB_MONITOR_DISCOVERY',	'db.odbc.discovery[<unique short description>,<dsn>]');
define('ZBX_DEFAULT_KEY_SSH',					'ssh.run[<unique short description>,<ip>,<port>,<encoding>]');
define('ZBX_DEFAULT_KEY_TELNET',				'telnet.run[<unique short description>,<ip>,<port>,<encoding>]');
define('ZBX_DEFAULT_KEY_JMX',					'jmx[<object name>,<attribute name>]');

define('SYSMAP_ELEMENT_USE_ICONMAP_ON',		1);
define('SYSMAP_ELEMENT_USE_ICONMAP_OFF',	0);

define('ZBX_ICON_PREVIEW_HEIGHT',	24);
define('ZBX_ICON_PREVIEW_WIDTH',	24);

define('ITEM_STATUS_ACTIVE',		0);
define('ITEM_STATUS_DISABLED',		1);

/**
 * Starting from Zabbix 2.2 items could not have ITEM_STATUS_NOTSUPPORTED status
 * this constant is left for importing data from versions 1.8 and 2.0.
 */
define('ITEM_STATUS_NOTSUPPORTED',	3);

define('ITEM_STATE_NORMAL',			0);
define('ITEM_STATE_NOTSUPPORTED',	1);

define('ITEM_SNMPV3_SECURITYLEVEL_NOAUTHNOPRIV',	0);
define('ITEM_SNMPV3_SECURITYLEVEL_AUTHNOPRIV',		1);
define('ITEM_SNMPV3_SECURITYLEVEL_AUTHPRIV',		2);

define('ITEM_AUTHTYPE_PASSWORD',	0);
define('ITEM_AUTHTYPE_PUBLICKEY',	1);

define('ITEM_AUTHPROTOCOL_MD5', 0);
define('ITEM_AUTHPROTOCOL_SHA', 1);

define('ITEM_PRIVPROTOCOL_DES', 0);
define('ITEM_PRIVPROTOCOL_AES', 1);

define('ITEM_LOGTYPE_INFORMATION',		1);
define('ITEM_LOGTYPE_WARNING',			2);
define('ITEM_LOGTYPE_ERROR',			4);
define('ITEM_LOGTYPE_FAILURE_AUDIT',	7);
define('ITEM_LOGTYPE_SUCCESS_AUDIT',	8);
define('ITEM_LOGTYPE_CRITICAL',			9);
define('ITEM_LOGTYPE_VERBOSE',			10);

define('ITEM_DELAY_FLEXIBLE',	0);
define('ITEM_DELAY_SCHEDULING',	1);

// item pre-processing
define('ZBX_PREPROC_MULTIPLIER',	1);
define('ZBX_PREPROC_RTRIM',			2);
define('ZBX_PREPROC_LTRIM',			3);
define('ZBX_PREPROC_TRIM',			4);
define('ZBX_PREPROC_REGSUB',		5);
define('ZBX_PREPROC_BOOL2DEC',		6);
define('ZBX_PREPROC_OCT2DEC',		7);
define('ZBX_PREPROC_HEX2DEC',		8);
define('ZBX_PREPROC_DELTA_VALUE',	9);
define('ZBX_PREPROC_DELTA_SPEED',	10);

define('GRAPH_ITEM_DRAWTYPE_LINE',			0);
define('GRAPH_ITEM_DRAWTYPE_FILLED_REGION',	1);
define('GRAPH_ITEM_DRAWTYPE_BOLD_LINE',		2);
define('GRAPH_ITEM_DRAWTYPE_DOT',			3);
define('GRAPH_ITEM_DRAWTYPE_DASHED_LINE',	4);
define('GRAPH_ITEM_DRAWTYPE_GRADIENT_LINE',	5);
define('GRAPH_ITEM_DRAWTYPE_BOLD_DOT',		6);

define('MAP_LINK_DRAWTYPE_LINE',			0);
define('MAP_LINK_DRAWTYPE_BOLD_LINE',		2);
define('MAP_LINK_DRAWTYPE_DOT',				3);
define('MAP_LINK_DRAWTYPE_DASHED_LINE',		4);

define('SERVICE_ALGORITHM_NONE',	0); // do not calculate
define('SERVICE_ALGORITHM_MAX',		1); // problem, if one children has a problem
define('SERVICE_ALGORITHM_MIN',		2); // problem, if all children have problems

define('SERVICE_SLA', '99.9000');

define('SERVICE_SHOW_SLA_OFF',	0);
define('SERVICE_SHOW_SLA_ON',	1);

define('SERVICE_STATUS_OK', 0);

define('TRIGGER_MULT_EVENT_DISABLED',	0);
define('TRIGGER_MULT_EVENT_ENABLED',	1);

define('ZBX_TRIGGER_CORRELATION_NONE',	0);
define('ZBX_TRIGGER_CORRELATION_TAG',	1);

define('ZBX_TRIGGER_MANUAL_CLOSE_NOT_ALLOWED',	0);
define('ZBX_TRIGGER_MANUAL_CLOSE_ALLOWED',		1);

define('ZBX_RECOVERY_MODE_EXPRESSION',			0);
define('ZBX_RECOVERY_MODE_RECOVERY_EXPRESSION',	1);
define('ZBX_RECOVERY_MODE_NONE',				2);

define('TRIGGER_STATUS_ENABLED',	0);
define('TRIGGER_STATUS_DISABLED',	1);

define('TRIGGER_VALUE_FALSE',	0);
define('TRIGGER_VALUE_TRUE',	1);

define('TRIGGER_STATE_NORMAL',	0);
define('TRIGGER_STATE_UNKNOWN',	1);

define('TRIGGER_SEVERITY_NOT_CLASSIFIED',	0);
define('TRIGGER_SEVERITY_INFORMATION',		1);
define('TRIGGER_SEVERITY_WARNING',			2);
define('TRIGGER_SEVERITY_AVERAGE',			3);
define('TRIGGER_SEVERITY_HIGH',				4);
define('TRIGGER_SEVERITY_DISASTER',			5);
define('TRIGGER_SEVERITY_COUNT',			6);

define('ALERT_MAX_RETRIES', 3);

define('ALERT_STATUS_NOT_SENT', 0);
define('ALERT_STATUS_SENT',		1);
define('ALERT_STATUS_FAILED',	2);

define('ALERT_TYPE_MESSAGE',	0);
define('ALERT_TYPE_COMMAND',	1);

define('MEDIA_STATUS_ACTIVE',	0);
define('MEDIA_STATUS_DISABLED',	1);

define('MEDIA_TYPE_STATUS_ACTIVE',		0);
define('MEDIA_TYPE_STATUS_DISABLED',	1);

define('MEDIA_TYPE_EMAIL',		0);
define('MEDIA_TYPE_EXEC',		1);
define('MEDIA_TYPE_SMS',		2);
define('MEDIA_TYPE_JABBER',		3);
define('MEDIA_TYPE_EZ_TEXTING',	100);

define('SMTP_CONNECTION_SECURITY_NONE',		0);
define('SMTP_CONNECTION_SECURITY_STARTTLS',	1);
define('SMTP_CONNECTION_SECURITY_SSL_TLS',	2);

define('SMTP_AUTHENTICATION_NONE',		0);
define('SMTP_AUTHENTICATION_NORMAL',	1);

define('EZ_TEXTING_LIMIT_USA',		0);
define('EZ_TEXTING_LIMIT_CANADA',	1);

define('ACTION_DEFAULT_SUBJ_TRIGGER', '{TRIGGER.STATUS}: {TRIGGER.NAME}');
define('ACTION_DEFAULT_SUBJ_AUTOREG', 'Auto registration: {HOST.HOST}');
define('ACTION_DEFAULT_SUBJ_DISCOVERY', 'Discovery: {DISCOVERY.DEVICE.STATUS} {DISCOVERY.DEVICE.IPADDRESS}');

define('ACTION_DEFAULT_MSG_TRIGGER', "Trigger: {TRIGGER.NAME}\nTrigger status: {TRIGGER.STATUS}\n".
		"Trigger severity: {TRIGGER.SEVERITY}\nTrigger URL: {TRIGGER.URL}\n\nItem values:\n\n".
		"1. {ITEM.NAME1} ({HOST.NAME1}:{ITEM.KEY1}): {ITEM.VALUE1}\n".
		"2. {ITEM.NAME2} ({HOST.NAME2}:{ITEM.KEY2}): {ITEM.VALUE2}\n".
		"3. {ITEM.NAME3} ({HOST.NAME3}:{ITEM.KEY3}): {ITEM.VALUE3}\n\n".
		"Original event ID: {EVENT.ID}"
);
define('ACTION_DEFAULT_MSG_AUTOREG', "Host name: {HOST.HOST}\nHost IP: {HOST.IP}\nAgent port: {HOST.PORT}");
define('ACTION_DEFAULT_MSG_DISCOVERY', "Discovery rule: {DISCOVERY.RULE.NAME}\n\nDevice IP:{DISCOVERY.DEVICE.IPADDRESS}\n".
		"Device DNS: {DISCOVERY.DEVICE.DNS}\nDevice status: {DISCOVERY.DEVICE.STATUS}\n".
		"Device uptime: {DISCOVERY.DEVICE.UPTIME}\n\nDevice service name: {DISCOVERY.SERVICE.NAME}\n".
		"Device service port: {DISCOVERY.SERVICE.PORT}\nDevice service status: {DISCOVERY.SERVICE.STATUS}\n".
		"Device service uptime: {DISCOVERY.SERVICE.UPTIME}"
);

define('ACTION_STATUS_ENABLED',		0);
define('ACTION_STATUS_DISABLED',	1);

define('ACTION_MAINTENANCE_MODE_NORMAL',	0);
define('ACTION_MAINTENANCE_MODE_PAUSE',		1);

define('OPERATION_TYPE_MESSAGE',			0);
define('OPERATION_TYPE_COMMAND',			1);
define('OPERATION_TYPE_HOST_ADD',			2);
define('OPERATION_TYPE_HOST_REMOVE',		3);
define('OPERATION_TYPE_GROUP_ADD',			4);
define('OPERATION_TYPE_GROUP_REMOVE',		5);
define('OPERATION_TYPE_TEMPLATE_ADD',		6);
define('OPERATION_TYPE_TEMPLATE_REMOVE',	7);
define('OPERATION_TYPE_HOST_ENABLE',		8);
define('OPERATION_TYPE_HOST_DISABLE',		9);
define('OPERATION_TYPE_HOST_INVENTORY',		10);
define('OPERATION_TYPE_RECOVERY_MESSAGE',	11);

define('ACTION_OPERATION',			0);
define('ACTION_RECOVERY_OPERATION',	1);

define('CONDITION_EVAL_TYPE_AND_OR',		0);
define('CONDITION_EVAL_TYPE_AND',			1);
define('CONDITION_EVAL_TYPE_OR',			2);
define('CONDITION_EVAL_TYPE_EXPRESSION', 	3);

// screen
define('SCREEN_RESOURCE_GRAPH',				0);
define('SCREEN_RESOURCE_SIMPLE_GRAPH',		1);
define('SCREEN_RESOURCE_MAP',				2);
define('SCREEN_RESOURCE_PLAIN_TEXT',		3);
define('SCREEN_RESOURCE_HOST_INFO',		4);
define('SCREEN_RESOURCE_TRIGGER_INFO',		5);
define('SCREEN_RESOURCE_SERVER_INFO',		6);
define('SCREEN_RESOURCE_CLOCK',				7);
define('SCREEN_RESOURCE_SCREEN',			8);
define('SCREEN_RESOURCE_TRIGGER_OVERVIEW',	9);
define('SCREEN_RESOURCE_DATA_OVERVIEW',		10);
define('SCREEN_RESOURCE_URL',				11);
define('SCREEN_RESOURCE_ACTIONS',			12);
define('SCREEN_RESOURCE_EVENTS',			13);
define('SCREEN_RESOURCE_HOSTGROUP_TRIGGERS',14);
define('SCREEN_RESOURCE_SYSTEM_STATUS',		15);
define('SCREEN_RESOURCE_HOST_TRIGGERS',		16);
// used in Monitoring > Latest data > Graph (history.php)
define('SCREEN_RESOURCE_HISTORY',			17);
define('SCREEN_RESOURCE_CHART',				18);
define('SCREEN_RESOURCE_LLD_SIMPLE_GRAPH',	19);
define('SCREEN_RESOURCE_LLD_GRAPH',			20);
// used in Monitoring > Web > Details (httpdetails.php)
define('SCREEN_RESOURCE_HTTPTEST_DETAILS',	21);
// used in Monitoring > Discovery
define('SCREEN_RESOURCE_DISCOVERY',			22);
// used in Monitoring > Web
define('SCREEN_RESOURCE_HTTPTEST',			23);
// used in Monitoring > Problems
define('SCREEN_RESOURCE_PROBLEM',			24);

define('SCREEN_SORT_TRIGGERS_DATE_DESC',			0);
define('SCREEN_SORT_TRIGGERS_SEVERITY_DESC',		1);
define('SCREEN_SORT_TRIGGERS_HOST_NAME_ASC',		2);
define('SCREEN_SORT_TRIGGERS_TIME_ASC',				3);
define('SCREEN_SORT_TRIGGERS_TIME_DESC',			4);
define('SCREEN_SORT_TRIGGERS_TYPE_ASC',				5);
define('SCREEN_SORT_TRIGGERS_TYPE_DESC',			6);
define('SCREEN_SORT_TRIGGERS_STATUS_ASC',			7);
define('SCREEN_SORT_TRIGGERS_STATUS_DESC',			8);
define('SCREEN_SORT_TRIGGERS_RECIPIENT_ASC',		11);
define('SCREEN_SORT_TRIGGERS_RECIPIENT_DESC',		12);

define('SCREEN_MODE_PREVIEW',	0);
define('SCREEN_MODE_EDIT',		1);
define('SCREEN_MODE_SLIDESHOW',		2);
define('SCREEN_MODE_JS',		3);

define('SCREEN_SIMPLE_ITEM',	0);
define('SCREEN_DYNAMIC_ITEM',	1);

define('SCREEN_REFRESH_TIMEOUT',		30);
define('SCREEN_REFRESH_RESPONSIVENESS',	10);

define('SCREEN_SURROGATE_MAX_COLUMNS_MIN', 1);
define('SCREEN_SURROGATE_MAX_COLUMNS_DEFAULT', 3);
define('SCREEN_SURROGATE_MAX_COLUMNS_MAX', 100);

define('SCREEN_MIN_SIZE', 1);
define('SCREEN_MAX_SIZE', 100);

define('DEFAULT_LATEST_ISSUES_CNT', 20);

// dashboards
define('DASHBOARD_DEFAULT_ID', 1);

// alignments
define('HALIGN_DEFAULT',	0);
define('HALIGN_CENTER',		0);
define('HALIGN_LEFT',		1);
define('HALIGN_RIGHT',		2);

define('VALIGN_DEFAULT',	0);
define('VALIGN_MIDDLE',		0);
define('VALIGN_TOP',		1);
define('VALIGN_BOTTOM',		2);

// info module style
define('STYLE_HORIZONTAL',	0);
define('STYLE_VERTICAL',	1);

// view style [Overview]
define('STYLE_LEFT',	0);
define('STYLE_TOP',		1);

// time module type
define('TIME_TYPE_LOCAL',	0);
define('TIME_TYPE_SERVER',	1);
define('TIME_TYPE_HOST',	2);

define('FILTER_TASK_SHOW',			0);
define('FILTER_TASK_HIDE',			1);
define('FILTER_TASK_MARK',			2);
define('FILTER_TASK_INVERT_MARK',	3);

define('MARK_COLOR_RED',	1);
define('MARK_COLOR_GREEN',	2);
define('MARK_COLOR_BLUE',	3);

define('PROFILE_TYPE_ID',			1);
define('PROFILE_TYPE_INT',			2);
define('PROFILE_TYPE_STR',			3);

define('CALC_FNC_MIN', 1);
define('CALC_FNC_AVG', 2);
define('CALC_FNC_MAX', 4);
define('CALC_FNC_ALL', 7);
define('CALC_FNC_LST', 9);

define('SERVICE_TIME_TYPE_UPTIME',				0);
define('SERVICE_TIME_TYPE_DOWNTIME',			1);
define('SERVICE_TIME_TYPE_ONETIME_DOWNTIME',	2);

define('USER_TYPE_ZABBIX_USER',		1);
define('USER_TYPE_ZABBIX_ADMIN',	2);
define('USER_TYPE_SUPER_ADMIN',		3);

define('ZBX_NOT_INTERNAL_GROUP',	0);
define('ZBX_INTERNAL_GROUP',		1);

define('GROUP_STATUS_DISABLED', 1);
define('GROUP_STATUS_ENABLED',	0);

define('LINE_TYPE_NORMAL',	0);
define('LINE_TYPE_BOLD',	1);

// IMPORTANT!!! by priority DESC
define('GROUP_GUI_ACCESS_SYSTEM',	0);
define('GROUP_GUI_ACCESS_INTERNAL', 1);
define('GROUP_GUI_ACCESS_DISABLED', 2);

/**
 * @see access_deny()
 */
define('ACCESS_DENY_OBJECT', 0);
define('ACCESS_DENY_PAGE', 1);

define('GROUP_DEBUG_MODE_DISABLED', 0);
define('GROUP_DEBUG_MODE_ENABLED',	1);

define('PERM_READ_WRITE',	3);
define('PERM_READ',			2);
define('PERM_DENY',			0);
define('PERM_NONE',			-1);

define('PARAM_TYPE_TIME',		0);
define('PARAM_TYPE_COUNTS',		1);

define('ZBX_DEFAULT_AGENT', 'Zabbix');
define('ZBX_AGENT_OTHER', -1);

define('HTTPTEST_AUTH_NONE',	0);
define('HTTPTEST_AUTH_BASIC',	1);
define('HTTPTEST_AUTH_NTLM',	2);

define('HTTPTEST_STATUS_ACTIVE',	0);
define('HTTPTEST_STATUS_DISABLED',	1);

define('ZBX_HTTPFIELD_HEADER',	0);
define('ZBX_HTTPFIELD_VARIABLE',	1);
define('ZBX_HTTPFIELD_POST_FIELD',	2);
define('ZBX_HTTPFIELD_QUERY_FIELD',	3);

define('ZBX_POSTTYPE_RAW',	0);
define('ZBX_POSTTYPE_FORM',	1);

define('HTTPSTEP_ITEM_TYPE_RSPCODE',	0);
define('HTTPSTEP_ITEM_TYPE_TIME',		1);
define('HTTPSTEP_ITEM_TYPE_IN',			2);
define('HTTPSTEP_ITEM_TYPE_LASTSTEP',	3);
define('HTTPSTEP_ITEM_TYPE_LASTERROR',	4);

define('HTTPTEST_STEP_RETRIEVE_MODE_CONTENT', 0);
define('HTTPTEST_STEP_RETRIEVE_MODE_HEADERS', 1);

define('HTTPTEST_STEP_FOLLOW_REDIRECTS_OFF', 0);
define('HTTPTEST_STEP_FOLLOW_REDIRECTS_ON', 1);

define('HTTPTEST_VERIFY_PEER_OFF', 0);
define('HTTPTEST_VERIFY_PEER_ON', 1);

define('HTTPTEST_VERIFY_HOST_OFF', 0);
define('HTTPTEST_VERIFY_HOST_ON', 1);

define('EVENT_ACK_DISABLED',	'0');
define('EVENT_ACK_ENABLED',		'1');

define('EVENT_NOT_ACKNOWLEDGED',	'0');
define('EVENT_ACKNOWLEDGED',		'1');

define('ZBX_ACKNOWLEDGE_SELECTED',	0);
define('ZBX_ACKNOWLEDGE_PROBLEM',	1);

define('ZBX_ACKNOWLEDGE_ACTION_NONE',			0x00);
define('ZBX_ACKNOWLEDGE_ACTION_CLOSE_PROBLEM',	0x01);

define('ZBX_TM_TASK_CLOSE_PROBLEM', 1);

define('ZBX_TM_STATUS_NEW', 1);

define('EVENT_SOURCE_TRIGGERS',				0);
define('EVENT_SOURCE_DISCOVERY',			1);
define('EVENT_SOURCE_AUTO_REGISTRATION',	2);
define('EVENT_SOURCE_INTERNAL', 			3);

define('EVENT_OBJECT_TRIGGER',			0);
define('EVENT_OBJECT_DHOST',			1);
define('EVENT_OBJECT_DSERVICE',			2);
define('EVENT_OBJECT_AUTOREGHOST',		3);
define('EVENT_OBJECT_ITEM',				4);
define('EVENT_OBJECT_LLDRULE',			5);

define('GRAPH_YAXIS_TYPE_CALCULATED',	0);
define('GRAPH_YAXIS_TYPE_FIXED',		1);
define('GRAPH_YAXIS_TYPE_ITEM_VALUE',	2);

define('GRAPH_YAXIS_SIDE_LEFT',		0);
define('GRAPH_YAXIS_SIDE_RIGHT',	1);

define('GRAPH_ITEM_SIMPLE',			0);
define('GRAPH_ITEM_SUM',			2);

define('GRAPH_TYPE_NORMAL',			0);
define('GRAPH_TYPE_STACKED',		1);
define('GRAPH_TYPE_PIE',			2);
define('GRAPH_TYPE_EXPLODED',		3);
define('GRAPH_TYPE_3D',				4);
define('GRAPH_TYPE_3D_EXPLODED',	5);
define('GRAPH_TYPE_BAR',			6);
define('GRAPH_TYPE_COLUMN',			7);
define('GRAPH_TYPE_BAR_STACKED',	8);
define('GRAPH_TYPE_COLUMN_STACKED',	9);

define('BR_DISTRIBUTION_MULTIPLE_PERIODS',	1);
define('BR_DISTRIBUTION_MULTIPLE_ITEMS',	2);
define('BR_COMPARE_VALUE_MULTIPLE_PERIODS',	3);

define('GRAPH_3D_ANGLE', 70);

define('GRAPH_STACKED_ALFA', 15); // 0..100 transparency

define('GRAPH_ZERO_LINE_COLOR_LEFT',	'AAAAAA');
define('GRAPH_ZERO_LINE_COLOR_RIGHT',	'888888');

define('GRAPH_TRIGGER_LINE_OPPOSITE_COLOR', '000000');

define('ZBX_MAX_TREND_DIFF', 3600);

define('ZBX_GRAPH_MAX_SKIP_CELL',	16);
define('ZBX_GRAPH_MAX_SKIP_DELAY',	4);

define('DOBJECT_STATUS_UP',			0);
define('DOBJECT_STATUS_DOWN',		1);
define('DOBJECT_STATUS_DISCOVER',	2); // only for events
define('DOBJECT_STATUS_LOST',		3); // generated by discovery

define('DRULE_STATUS_ACTIVE',		0);
define('DRULE_STATUS_DISABLED',		1);

define('DSVC_STATUS_ACTIVE',		0);
define('DSVC_STATUS_DISABLED',		1);

define('SVC_SSH',		0);
define('SVC_LDAP',		1);
define('SVC_SMTP',		2);
define('SVC_FTP',		3);
define('SVC_HTTP',		4);
define('SVC_POP',		5);
define('SVC_NNTP',		6);
define('SVC_IMAP',		7);
define('SVC_TCP',		8);
define('SVC_AGENT',		9);
define('SVC_SNMPv1',	10);
define('SVC_SNMPv2c',	11);
define('SVC_ICMPPING',	12);
define('SVC_SNMPv3',	13);
define('SVC_HTTPS',		14);
define('SVC_TELNET',	15);

define('DHOST_STATUS_ACTIVE',	0);
define('DHOST_STATUS_DISABLED', 1);

define('IM_FORCED',			0);
define('IM_ESTABLISHED',	1);
define('IM_TREE',			2);

define('TRIGGER_EXPRESSION',			0);
define('TRIGGER_RECOVERY_EXPRESSION',	1);

define('EXPRESSION_TYPE_INCLUDED',		0);
define('EXPRESSION_TYPE_ANY_INCLUDED',	1);
define('EXPRESSION_TYPE_NOT_INCLUDED',	2);
define('EXPRESSION_TYPE_TRUE',			3);
define('EXPRESSION_TYPE_FALSE',			4);

define('HOST_INVENTORY_DISABLED',	-1);
define('HOST_INVENTORY_MANUAL',		0);
define('HOST_INVENTORY_AUTOMATIC',	1);

define('EXPRESSION_HOST_UNKNOWN',		'#ERROR_HOST#');
define('EXPRESSION_HOST_ITEM_UNKNOWN',	'#ERROR_ITEM#');
define('EXPRESSION_NOT_A_MACRO_ERROR',	'#ERROR_MACRO#');
define('EXPRESSION_FUNCTION_UNKNOWN',	'#ERROR_FUNCTION#');

/**
 * @deprecated use either a literal space " " or a non-breakable space "&nbsp;" instead
 */
define('SPACE',	'&nbsp;');

/**
 * Symbol used to separate name pairs such as "host: item" or "proxy: host".
 *
 * Should not be used as just a colon.
 */
define('NAME_DELIMITER', ': ');

define('UNKNOWN_VALUE', '');

// suffixes
define('ZBX_BYTE_SUFFIXES', 'KMGT');
define('ZBX_TIME_SUFFIXES', 'smhdw');

// preg
define('ZBX_PREG_PRINT', '^\x00-\x1F');
define('ZBX_PREG_MACRO_NAME', '([A-Z0-9\._]+)');
define('ZBX_PREG_MACRO_NAME_LLD', '([A-Z0-9\._]+)');
define('ZBX_PREG_INTERNAL_NAMES', '([0-9a-zA-Z_\. \-]+)'); // !!! Don't forget sync code with C !!!
define('ZBX_PREG_NUMBER', '([\-+]?[0-9]+[.]?[0-9]*['.ZBX_BYTE_SUFFIXES.ZBX_TIME_SUFFIXES.']?)');
define('ZBX_PREG_DEF_FONT_STRING', '/^[0-9\.:% ]+$/');
define('ZBX_PREG_DNS_FORMAT', '([0-9a-zA-Z_\.\-$]|\{\$?'.ZBX_PREG_MACRO_NAME.'\})*');
define('ZBX_PREG_HOST_FORMAT', ZBX_PREG_INTERNAL_NAMES);
define('ZBX_PREG_MACRO_NAME_FORMAT', '(\{[A-Z\.]+\})');
define('ZBX_PREG_EXPRESSION_LLD_MACROS', '(\{\#'.ZBX_PREG_MACRO_NAME_LLD.'\})');

// !!! should be used with "x" modifier
define('ZBX_PREG_ITEM_KEY_PARAMETER_FORMAT', '(
	(?P>param) # match recursive parameter group
	|
	(\" # match quoted string
		(
			((\\\\)+?[^\\\\]) # match any amount of backslash with non-backslash ending
			|
			[^\"\\\\] # match any character except \ or "
		)*? # match \" or any character except "
	\")
	|
	[^\"\[\],][^,\]]*? #match unquoted string - any character except " [ ] and , at begining and any character except , and ] afterwards
	|
	() # match empty and only empty part
)');
define('ZBX_PREG_ITEM_KEY_FORMAT', '([0-9a-zA-Z_\. \-]+? # match key
(?P<param>( # name parameter group used in recursion
	\[ # match opening bracket
		(
			\s*?'.ZBX_PREG_ITEM_KEY_PARAMETER_FORMAT .' # match spaces and parameter
			(
				\s*?,\s*? # match spaces, comma and spaces
				'.ZBX_PREG_ITEM_KEY_PARAMETER_FORMAT .' # match parameter
			)*? # match spaces, comma, spaces, parameter zero or more times
			\s*? #matches spaces
		)
	\] # match closing bracket
))*? # matches non comma seperated brackets with parameters zero or more times
)');

define('ZBX_USER_ONLINE_TIME', 600); // 10min
define('ZBX_GUEST_USER','guest');

// IPMI
define('IPMI_AUTHTYPE_DEFAULT',		-1);
define('IPMI_AUTHTYPE_NONE',		0);
define('IPMI_AUTHTYPE_MD2',			1);
define('IPMI_AUTHTYPE_MD5',			2);
define('IPMI_AUTHTYPE_STRAIGHT',	4);
define('IPMI_AUTHTYPE_OEM',			5);
define('IPMI_AUTHTYPE_RMCP_PLUS',	6);

define('IPMI_PRIVILEGE_CALLBACK',	1);
define('IPMI_PRIVILEGE_USER',		2);
define('IPMI_PRIVILEGE_OPERATOR',	3);
define('IPMI_PRIVILEGE_ADMIN',		4);
define('IPMI_PRIVILEGE_OEM',		5);

define('ZBX_HAVE_IPV6', true);
define('ZBX_DISCOVERER_IPRANGE_LIMIT', 65536);

define('ZBX_SOCKET_TIMEOUT',        3);         // socket timeout limit
define('ZBX_SOCKET_BYTES_LIMIT',    1048576);   // socket response size limit, 1048576 is 1MB in bytes

// value is also used in servercheck.js file
define('SERVER_CHECK_INTERVAL', 10);

define('DATE_TIME_FORMAT_SECONDS_XML', 'Y-m-d\TH:i:s\Z');

// XML export|import tags
define('XML_TAG_MACRO',				'macro');
define('XML_TAG_HOST',				'host');
define('XML_TAG_HOSTINVENTORY',		'host_inventory');
define('XML_TAG_ITEM',				'item');
define('XML_TAG_TRIGGER',			'trigger');
define('XML_TAG_GRAPH',				'graph');
define('XML_TAG_GRAPH_ELEMENT',		'graph_element');
define('XML_TAG_DEPENDENCY',		'dependency');

define('ZBX_DEFAULT_IMPORT_HOST_GROUP', 'Imported hosts');

// XML import flags
// See ZBX-8151. Old version of libxml suffered from setting DTDLOAD and NOENT flags by default, which allowed
// performing XXE attacks. Calling libxml_disable_entity_loader(true) also had no affect if flags passed to libxml
// calls were 0 - so for better security with legacy libxml we need to call libxml_disable_entity_loader(true) AND
// pass the LIBXML_NONET flag. Please keep in mind that LIBXML_NOENT actually EXPANDS entities, opposite to it's name -
// so this flag is not needed here.
define('LIBXML_IMPORT_FLAGS', LIBXML_NONET);

// XML validation
define('XML_STRING',		0x01);
define('XML_ARRAY',			0x02);
define('XML_INDEXED_ARRAY',	0x04);
define('XML_REQUIRED',		0x08);

// API validation
// scalar data types
define('API_STRING_UTF8',		1);
define('API_INT32',				2);
define('API_ID',				3);
define('API_BOOLEAN',			4);
define('API_FLAG',				5);
// arrays
define('API_OBJECT',			6);
define('API_IDS',				7);
define('API_OBJECTS',			8);
define('API_STRINGS_UTF8',		9);
define('API_INTS32',			10);
// specific types
<<<<<<< HEAD
define('API_HG_NAME',			11);
define('API_SCRIPT_NAME',		12);
define('API_USER_MACRO',		13);
define('API_TIME_PERIOD',		14);
define('API_REGEX',				15);
define('API_HTTP_POST',			16);
define('API_VARIABLE_NAME',		17);
define('API_OUTPUT',			18);

// flags
define('API_REQUIRED',		0x01);
define('API_NOT_EMPTY',		0x02);
define('API_ALLOW_NULL',	0x04);
define('API_NORMALIZE',		0x08);
define('API_MULTIPLE',		0x10);
define('API_DEPRECATED',	0x20);
define('API_ALLOW_COUNT',	0x40);
=======
define('API_HG_NAME',			9);
define('API_SCRIPT_NAME',		10);
define('API_USER_MACRO',		11);
define('API_TIME_PERIOD',		12);
define('API_REGEX',				13);
define('API_HTTP_POST',			14);
define('API_VARIABLE_NAME',		15);
define('API_TIME_UNIT',			16);

// flags
define('API_REQUIRED',			0x01);
define('API_NOT_EMPTY',			0x02);
define('API_ALLOW_NULL',		0x04);
define('API_NORMALIZE',			0x08);
define('API_DEPRECATED',		0x10);
define('API_ALLOW_USER_MACRO',	0x20);
>>>>>>> 6dc4acd3

// JSON error codes.
if (!defined('JSON_ERROR_NONE')) {
	define('JSON_ERROR_NONE', 0);
}
if (!defined('JSON_ERROR_SYNTAX')) {
	define('JSON_ERROR_SYNTAX', 4);
}

// API errors
define('ZBX_API_ERROR_INTERNAL',	111);
define('ZBX_API_ERROR_PARAMETERS',	100);
define('ZBX_API_ERROR_PERMISSIONS',	120);
define('ZBX_API_ERROR_NO_AUTH',		200);
define('ZBX_API_ERROR_NO_METHOD',	300);

define('API_OUTPUT_EXTEND',		'extend');
define('API_OUTPUT_COUNT',		'count');

define('SEC_PER_MIN',			60);
define('SEC_PER_HOUR',			3600);
define('SEC_PER_DAY',			86400);
define('SEC_PER_WEEK',			604800);
define('SEC_PER_MONTH',			2592000);
define('SEC_PER_YEAR',			31536000);

define('ZBX_JAN_2038', 2145916800);

define('DAY_IN_YEAR', 365);

define('ZBX_MIN_PORT_NUMBER', 0);
define('ZBX_MAX_PORT_NUMBER', 65535);

// input fields
define('ZBX_TEXTAREA_MACRO_WIDTH',				200);
define('ZBX_TEXTAREA_MACRO_VALUE_WIDTH',		250);
define('ZBX_TEXTAREA_COLOR_WIDTH',				96);
define('ZBX_TEXTAREA_FILTER_SMALL_WIDTH',		150);
define('ZBX_TEXTAREA_FILTER_STANDARD_WIDTH',	300);
define('ZBX_TEXTAREA_TINY_WIDTH',				75);
define('ZBX_TEXTAREA_SMALL_WIDTH',				150);
define('ZBX_TEXTAREA_TAG_WIDTH',				218);
define('ZBX_TEXTAREA_MEDIUM_WIDTH',				270);
define('ZBX_TEXTAREA_STANDARD_WIDTH',			453);
define('ZBX_TEXTAREA_BIG_WIDTH',				540);
define('ZBX_TEXTAREA_NUMERIC_STANDARD_WIDTH',	75);
define('ZBX_TEXTAREA_NUMERIC_BIG_WIDTH',		150);
define('ZBX_TEXTAREA_2DIGITS_WIDTH',			35);	// please use for date selector only
define('ZBX_TEXTAREA_4DIGITS_WIDTH',			50);	// please use for date selector only
define('ZBX_TEXTAREA_INTERFACE_IP_WIDTH',		225);
define('ZBX_TEXTAREA_INTERFACE_DNS_WIDTH',		175);
define('ZBX_TEXTAREA_INTERFACE_PORT_WIDTH',		100);
define('ZBX_TEXTAREA_STANDARD_ROWS',			7);

// decoration borders
define('ZBX_HOST_INTERFACE_WIDTH',				750);

// overviews help
define('ZBX_OVERVIEW_HELP_MIN_WIDTH',			125);

// dashboard widgets
define('WIDGET_DISCOVERY_STATUS',		'dscvry');
define('WIDGET_FAVOURITE_GRAPHS',		'favgrph');
define('WIDGET_FAVOURITE_MAPS',			'favmap');
define('WIDGET_FAVOURITE_SCREENS',		'favscr');
define('WIDGET_HOST_STATUS',			'hoststat');
define('WIDGET_LAST_ISSUES',			'lastiss');
define('WIDGET_SYSTEM_STATUS',			'syssum');
define('WIDGET_WEB_OVERVIEW',			'webovr');
define('WIDGET_ZABBIX_STATUS',			'stszbx');
// event details widgets
define('WIDGET_HAT_TRIGGERDETAILS',		'hat_triggerdetails');
define('WIDGET_HAT_EVENTDETAILS',		'hat_eventdetails');
define('WIDGET_HAT_EVENTACK',			'hat_eventack');
define('WIDGET_HAT_EVENTACTIONMSGS',	'hat_eventactionmsgs');
define('WIDGET_HAT_EVENTACTIONMCMDS',	'hat_eventactionmcmds');
define('WIDGET_HAT_EVENTLIST',			'hat_eventlist');
// search widget
define('WIDGET_SEARCH_HOSTS',			'search_hosts');
define('WIDGET_SEARCH_HOSTGROUP',		'search_hostgroup');
define('WIDGET_SEARCH_TEMPLATES',		'search_templates');
// slideshow
define('WIDGET_SLIDESHOW',				'hat_slides');

// widget field types
define('ZBX_WIDGET_FIELD_TYPE_INT32',			0);
define('ZBX_WIDGET_FIELD_TYPE_STR',				1);
define('ZBX_WIDGET_FIELD_TYPE_GROUP',			2);
define('ZBX_WIDGET_FIELD_TYPE_HOST',			3);
define('ZBX_WIDGET_FIELD_TYPE_ITEM',			4);
define('ZBX_WIDGET_FIELD_TYPE_ITEM_PROTOTYPE',	5);
define('ZBX_WIDGET_FIELD_TYPE_GRAPH',			6);
define('ZBX_WIDGET_FIELD_TYPE_GRAPH_PROTOTYPE',	7);
define('ZBX_WIDGET_FIELD_TYPE_MAP',				8);
define('ZBX_WIDGET_FIELD_TYPE_DASHBOARD',		9);

// validation
define('DB_ID',		"({}>=0&&bccomp({},\"9223372036854775807\")<=0)&&");
define('NOT_EMPTY',	"({}!='')&&");
define('NOT_ZERO',	"({}!=0)&&");

define('ZBX_VALID_OK',		0);
define('ZBX_VALID_ERROR',	1);
define('ZBX_VALID_WARNING',	2);

// user default theme
define('THEME_DEFAULT', 'default');

// the default theme
define('ZBX_DEFAULT_THEME', 'blue-theme');

define('ZABBIX_HOMEPAGE', 'http://www.zabbix.com');
define('ZBX_DEFAULT_URL', 'zabbix.php?action=dashboard.view');

// non translatable date formats
define('TIMESTAMP_FORMAT', 'YmdHis');
define('TIMESTAMP_FORMAT_ZERO_TIME', 'Ymd0000');

// date format context, usable for translators
define('DATE_FORMAT_CONTEXT', 'Date format (see http://php.net/date)');

// availability report modes
define('AVAILABILITY_REPORT_BY_HOST', 0);
define('AVAILABILITY_REPORT_BY_TEMPLATE', 1);

// queue modes
define('QUEUE_OVERVIEW', 0);
define('QUEUE_OVERVIEW_BY_PROXY', 1);
define('QUEUE_DETAILS', 2);

// item count to display in the details queue
define('QUEUE_DETAIL_ITEM_COUNT', 500);

// constants for element "copy to..." target types
define('COPY_TYPE_TO_HOST', 0);
define('COPY_TYPE_TO_TEMPLATE', 2);
define('COPY_TYPE_TO_HOST_GROUP', 1);

define('HISTORY_GRAPH', 'showgraph');
define('HISTORY_BATCH_GRAPH', 'batchgraph');
define('HISTORY_VALUES', 'showvalues');
define('HISTORY_LATEST', 'showlatest');

// configuration -> maps default add icon name
define('MAP_DEFAULT_ICON', 'Server_(96)');

// CSS styles
define('ZBX_STYLE_ACTION_BUTTONS', 'action-buttons');
define('ZBX_STYLE_ACTIVE_INDIC', 'active-indic');
define('ZBX_STYLE_ACTIVE_BG', 'active-bg');
define('ZBX_STYLE_ADM_IMG', 'adm-img');
define('ZBX_STYLE_ARTICLE', 'article');
define('ZBX_STYLE_AVERAGE_BG', 'average-bg');
define('ZBX_STYLE_ARROW_DOWN', 'arrow-down');
define('ZBX_STYLE_ARROW_LEFT', 'arrow-left');
define('ZBX_STYLE_ARROW_RIGHT', 'arrow-right');
define('ZBX_STYLE_ARROW_UP', 'arrow-up');
define('ZBX_STYLE_BLUE', 'blue');
define('ZBX_STYLE_BTN_ADD_FAV', 'btn-add-fav');
define('ZBX_STYLE_BTN_ALT', 'btn-alt');
define('ZBX_STYLE_BTN_CONF', 'btn-conf');
define('ZBX_STYLE_BTN_ACTION', 'btn-action');
define('ZBX_STYLE_BTN_DEBUG', 'btn-debug');
define('ZBX_STYLE_BTN_GREY', 'btn-grey');
define('ZBX_STYLE_BTN_INFO', 'btn-info');
define('ZBX_STYLE_BTN_LINK', 'btn-link');
define('ZBX_STYLE_BTN_MAX', 'btn-max');
define('ZBX_STYLE_BTN_MIN', 'btn-min');
define('ZBX_STYLE_BTN_REMOVE_FAV', 'btn-remove-fav');
define('ZBX_STYLE_BTN_RESET', 'btn-reset');
define('ZBX_STYLE_BTN_SEARCH', 'btn-search');
define('ZBX_STYLE_BTN_WIDGET_ACTION', 'btn-widget-action');
define('ZBX_STYLE_BTN_WIDGET_COLLAPSE', 'btn-widget-collapse');
define('ZBX_STYLE_BTN_WIDGET_EXPAND', 'btn-widget-expand');
define('ZBX_STYLE_BOTTOM', 'bottom');
define('ZBX_STYLE_BROWSER_LOGO_CHROME', 'browser-logo-chrome');
define('ZBX_STYLE_BROWSER_LOGO_FF', 'browser-logo-ff');
define('ZBX_STYLE_BROWSER_LOGO_IE', 'browser-logo-ie');
define('ZBX_STYLE_BROWSER_LOGO_OPERA', 'browser-logo-opera');
define('ZBX_STYLE_BROWSER_LOGO_SAFARI', 'browser-logo-safari');
define('ZBX_STYLE_BROWSER_WARNING_CONTAINER', 'browser-warning-container');
define('ZBX_STYLE_BROWSER_WARNING_FOOTER', 'browser-warning-footer');
define('ZBX_STYLE_CELL', 'cell');
define('ZBX_STYLE_CELL_WIDTH', 'cell-width');
define('ZBX_STYLE_CENTER', 'center');
define('ZBX_STYLE_CHECKBOX_RADIO', 'checkbox-radio');
define('ZBX_STYLE_CLOCK', 'clock');
define('ZBX_STYLE_CLOCK_FACE', 'clock-face');
define('ZBX_STYLE_CLOCK_HAND', 'clock-hand');
define('ZBX_STYLE_CLOCK_HAND_SEC', 'clock-hand-sec');
define('ZBX_STYLE_CLOCK_LINES', 'clock-lines');
define('ZBX_STYLE_COLOR_PICKER', 'color-picker');
define('ZBX_STYLE_CURSOR_MOVE', 'cursor-move');
define('ZBX_STYLE_CURSOR_POINTER', 'cursor-pointer');
define('ZBX_STYLE_DASHBRD_GRID_WIDGET_CONTAINER', 'dashbrd-grid-widget-container');
define('ZBX_STYLE_DASHBRD_WIDGET_HEAD', 'dashbrd-widget-head');
define('ZBX_STYLE_DASHBRD_WIDGET_FOOT', 'dashbrd-widget-foot');
define('ZBX_STYLE_DASHED_BORDER', 'dashed-border');
define('ZBX_STYLE_DEBUG_OUTPUT', 'debug-output');
define('ZBX_STYLE_DISABLED', 'disabled');
define('ZBX_STYLE_DISASTER_BG', 'disaster-bg');
define('ZBX_STYLE_DRAG_ICON', 'drag-icon');
define('ZBX_STYLE_DRAG_DROP_AREA', 'drag-drop-area');
define('ZBX_STYLE_TABLE_FORMS_SEPARATOR', 'table-forms-separator');
define('ZBX_STYLE_FILTER_CONTAINER', 'filter-container');
define('ZBX_STYLE_FILTER_BTN_CONTAINER', 'filter-btn-container');
define('ZBX_STYLE_FILTER_FORMS', 'filter-forms');
define('ZBX_STYLE_FILTER_TRIGGER', 'filter-trigger');
define('ZBX_STYLE_FILTER_ACTIVE', 'filter-active');
define('ZBX_STYLE_FLOAT_LEFT', 'float-left');
define('ZBX_STYLE_FORM_INPUT_MARGIN', 'form-input-margin');
define('ZBX_STYLE_FORM_NEW_GROUP', 'form-new-group');
define('ZBX_STYLE_FOOTER', 'footer');
define('ZBX_STYLE_GREEN', 'green');
define('ZBX_STYLE_GREEN_BG', 'green-bg');
define('ZBX_STYLE_GREY', 'grey');
define('ZBX_STYLE_HEADER_LOGO', 'header-logo');
define('ZBX_STYLE_HEADER_TITLE', 'header-title');
define('ZBX_STYLE_HIDDEN', 'hidden');
define('ZBX_STYLE_HIGH_BG', 'high-bg');
define('ZBX_STYLE_HOR_LIST', 'hor-list');
define('ZBX_STYLE_HOVER_NOBG', 'hover-nobg');
define('ZBX_STYLE_ICON_ACKN', 'icon-ackn');
define('ZBX_STYLE_ICON_CAL', 'icon-cal');
define('ZBX_STYLE_ICON_DEPEND_DOWN', 'icon-depend-down');
define('ZBX_STYLE_ICON_DEPEND_UP', 'icon-depend-up');
define('ZBX_STYLE_ICON_INFO', 'icon-info');
define('ZBX_STYLE_ICON_MAINT', 'icon-maint');
define('ZBX_STYLE_ICON_WZRD_ACTION', 'icon-wzrd-action');
define('ZBX_STYLE_INACTIVE_BG', 'inactive-bg');
define('ZBX_STYLE_INFO_BG', 'info-bg');
define('ZBX_STYLE_INPUT_COLOR_PICKER', 'input-color-picker');
define('ZBX_STYLE_LEFT', 'left');
define('ZBX_STYLE_LINK_ACTION', 'link-action');
define('ZBX_STYLE_LINK_ALT', 'link-alt');
define('ZBX_STYLE_LIST_HOR_CHECK_RADIO', 'list-hor-check-radio');
define('ZBX_STYLE_LIST_CHECK_RADIO', 'list-check-radio');
define('ZBX_STYLE_LIST_TABLE', 'list-table');
define('ZBX_STYLE_LOCAL_CLOCK', 'local-clock');
define('ZBX_STYLE_LOG_NA_BG', 'log-na-bg');
define('ZBX_STYLE_LOG_INFO_BG', 'log-info-bg');
define('ZBX_STYLE_LOG_WARNING_BG', 'log-warning-bg');
define('ZBX_STYLE_LOG_HIGH_BG', 'log-high-bg');
define('ZBX_STYLE_LOG_DISASTER_BG', 'log-disaster-bg');
define('ZBX_STYLE_LOGO', 'logo');
define('ZBX_STYLE_MAP_AREA', 'map-area');
define('ZBX_STYLE_MIDDLE', 'middle');
define('ZBX_STYLE_MSG_GOOD', 'msg-good');
define('ZBX_STYLE_MSG_BAD', 'msg-bad');
define('ZBX_STYLE_MSG_BAD_GLOBAL', 'msg-bad-global');
define('ZBX_STYLE_MSG_DETAILS', 'msg-details');
define('ZBX_STYLE_MSG_DETAILS_BORDER', 'msg-details-border');
define('ZBX_STYLE_NA_BG', 'na-bg');
define('ZBX_STYLE_NAV', 'nav');
define('ZBX_STYLE_NORMAL_BG', 'normal-bg');
define('ZBX_STYLE_NOTIF_BODY', 'notif-body');
define('ZBX_STYLE_NOTIF_INDIC', 'notif-indic');
define('ZBX_STYLE_NOTIF_INDIC_CONTAINER', 'notif-indic-container');
define('ZBX_STYLE_NOTHING_TO_SHOW', 'nothing-to-show');
define('ZBX_STYLE_NOWRAP', 'nowrap');
define('ZBX_STYLE_ORANGE', 'orange');
define('ZBX_STYLE_OVERLAY_CLOSE_BTN', 'overlay-close-btn');
define('ZBX_STYLE_OVERLAY_DESCR', 'overlay-descr');
define('ZBX_STYLE_OVERLAY_DESCR_URL', 'overlay-descr-url');
define('ZBX_STYLE_OVERFLOW_ELLIPSIS', 'overflow-ellipsis');
define('ZBX_STYLE_OBJECT_GROUP', 'object-group');
define('ZBX_STYLE_PAGING_BTN_CONTAINER', 'paging-btn-container');
define('ZBX_STYLE_PAGING_SELECTED', 'paging-selected');
define('ZBX_STYLE_PRELOADER', 'preloader');
define('ZBX_STYLE_PROGRESS_BAR_BG', 'progress-bar-bg');
define('ZBX_STYLE_PROGRESS_BAR_CONTAINER', 'progress-bar-container');
define('ZBX_STYLE_PROGRESS_BAR_LABEL', 'progress-bar-label');
define('ZBX_STYLE_RADIO_SEGMENTED', 'radio-segmented');
define('ZBX_STYLE_RED', 'red');
define('ZBX_STYLE_RED_BG', 'red-bg');
define('ZBX_STYLE_REL_CONTAINER', 'rel-container');
define('ZBX_STYLE_REMOVE_BTN', 'remove-btn');
define('ZBX_STYLE_RIGHT', 'right');
define('ZBX_STYLE_ROW', 'row');
define('ZBX_STYLE_SCREEN_TABLE', 'screen-table');
define('ZBX_STYLE_SEARCH', 'search');
define('ZBX_STYLE_SELECTED', 'selected');
define('ZBX_STYLE_SELECTED_ITEM_COUNT', 'selected-item-count');
define('ZBX_STYLE_SERVER_NAME', 'server-name');
define('ZBX_STYLE_SETUP_CONTAINER', 'setup-container');
define('ZBX_STYLE_SETUP_FOOTER', 'setup-footer');
define('ZBX_STYLE_SETUP_LEFT', 'setup-left');
define('ZBX_STYLE_SETUP_LEFT_CURRENT', 'setup-left-current');
define('ZBX_STYLE_SETUP_RIGHT', 'setup-right');
define('ZBX_STYLE_SETUP_RIGHT_BODY', 'setup-right-body');
define('ZBX_STYLE_SETUP_TITLE', 'setup-title');
define('ZBX_STYLE_SIGNIN_CONTAINER', 'signin-container');
define('ZBX_STYLE_SIGNIN_LINKS', 'signin-links');
define('ZBX_STYLE_SIGNIN_LOGO', 'signin-logo');
define('ZBX_STYLE_SIGN_IN_TXT', 'sign-in-txt');
define('ZBX_STYLE_STATUS_CONTAINER', 'status-container');
define('ZBX_STYLE_STATUS_DARK_GREY', 'status-dark-grey');
define('ZBX_STYLE_STATUS_GREEN', 'status-green');
define('ZBX_STYLE_STATUS_GREY', 'status-grey');
define('ZBX_STYLE_STATUS_RED', 'status-red');
define('ZBX_STYLE_STATUS_YELLOW', 'status-yellow');
define('ZBX_STYLE_SUBFILTER_ENABLED', 'subfilter-enabled');
define('ZBX_STYLE_TABLE', 'table');
define('ZBX_STYLE_TABLE_FORMS', 'table-forms');
define('ZBX_STYLE_TABLE_FORMS_CONTAINER', 'table-forms-container');
define('ZBX_STYLE_TABLE_FORMS_TD_LEFT', 'table-forms-td-left');
define('ZBX_STYLE_TABLE_FORMS_TD_RIGHT', 'table-forms-td-right');
define('ZBX_STYLE_TABLE_PAGING', 'table-paging');
define('ZBX_STYLE_TABLE_STATS', 'table-stats');
define('ZBX_STYLE_TABS_NAV', 'tabs-nav');
define('ZBX_STYLE_TAG', 'tag');
define('ZBX_STYLE_TFOOT_BUTTONS', 'tfoot-buttons');
define('ZBX_STYLE_TD_DRAG_ICON', 'td-drag-icon');
define('ZBX_STYLE_TIME_ZONE', 'time-zone');
define('ZBX_STYLE_TIMELINE_AXIS', 'timeline-axis');
define('ZBX_STYLE_TIMELINE_DATE', 'timeline-date');
define('ZBX_STYLE_TIMELINE_DOT', 'timeline-dot');
define('ZBX_STYLE_TIMELINE_DOT_BIG', 'timeline-dot-big');
define('ZBX_STYLE_TIMELINE_TD', 'timeline-td');
define('ZBX_STYLE_TIMELINE_TH', 'timeline-th');
define('ZBX_STYLE_TOP', 'top');
define('ZBX_STYLE_TOP_NAV', 'top-nav');
define('ZBX_STYLE_TOP_NAV_CONTAINER', 'top-nav-container');
define('ZBX_STYLE_TOP_NAV_HELP', 'top-nav-help');
define('ZBX_STYLE_TOP_NAV_ICONS', 'top-nav-icons');
define('ZBX_STYLE_TOP_NAV_PROFILE', 'top-nav-profile');
define('ZBX_STYLE_TOP_NAV_SIGNOUT', 'top-nav-signout');
define('ZBX_STYLE_TOP_NAV_ZBBSHARE', 'top-nav-zbbshare');
define('ZBX_STYLE_TOP_SUBNAV', 'top-subnav');
define('ZBX_STYLE_TOP_SUBNAV_CONTAINER', 'top-subnav-container');
define('ZBX_STYLE_TREEVIEW', 'treeview');
define('ZBX_STYLE_TREEVIEW_PLUS', 'treeview-plus');
define('ZBX_STYLE_UPPERCASE', 'uppercase');
define('ZBX_STYLE_WARNING_BG', 'warning-bg');
define('ZBX_STYLE_YELLOW', 'yellow');

// server variables
define('HTTPS', isset($_SERVER['HTTPS']) && $_SERVER['HTTPS'] && $_SERVER['HTTPS'] != 'off');

// configuration -> hosts (macro inheritance)
define('MACRO_TYPE_INHERITED',	0x01);
define('MACRO_TYPE_HOSTMACRO',	0x02);
define('MACRO_TYPE_BOTH',		0x03);	// MACRO_TYPE_INHERITED | MACRO_TYPE_HOSTMACRO

// if magic quotes on, then get rid of them
if (get_magic_quotes_gpc()) {
	function zbx_stripslashes($value) {
		$value = is_array($value) ? array_map('zbx_stripslashes', $value) : stripslashes($value);
		return $value;
	}
	$_GET = zbx_stripslashes($_GET);
	$_POST = zbx_stripslashes($_POST);
	$_COOKIE = zbx_stripslashes($_COOKIE);
}

// init $_REQUEST
ini_set('variables_order', 'GP');
$_REQUEST = $_POST + $_GET;

// init precision
ini_set('precision', 14);

// BC Math scale. bcscale() can be undefined prior requirement check in setup.
if (function_exists('bcscale')) {
	bcscale(7);
}

// Maximum number of tags to display in events list.
define('EVENTS_LIST_TAGS_COUNT', 3);<|MERGE_RESOLUTION|>--- conflicted
+++ resolved
@@ -22,11 +22,7 @@
 define('ZABBIX_VERSION',		'3.4.0alpha1');
 define('ZABBIX_API_VERSION',	'3.4.0');
 define('ZABBIX_EXPORT_VERSION',	'3.4');
-<<<<<<< HEAD
-define('ZABBIX_DB_VERSION',		3030100);
-=======
-define('ZABBIX_DB_VERSION',		3030140);
->>>>>>> 6dc4acd3
+define('ZABBIX_DB_VERSION',		3030172);
 
 define('ZABBIX_COPYRIGHT_FROM',	'2001');
 define('ZABBIX_COPYRIGHT_TO',	'2017');
@@ -36,10 +32,7 @@
 
 define('ZBX_MIN_PERIOD',		60); // 1 minute
 define('ZBX_MAX_PERIOD',		63072000); // the maximum period for the time bar control, ~2 years (2 * 365 * 86400)
-<<<<<<< HEAD
-=======
 define('ZBX_MIN_INT32',			-2147483648);
->>>>>>> 6dc4acd3
 define('ZBX_MAX_INT32',			2147483647);
 define('ZBX_MAX_DATE',			2147483647); // 19 Jan 2038 05:14:07
 define('ZBX_PERIOD_DEFAULT',	3600); // 1 hour
@@ -1056,7 +1049,6 @@
 define('API_STRINGS_UTF8',		9);
 define('API_INTS32',			10);
 // specific types
-<<<<<<< HEAD
 define('API_HG_NAME',			11);
 define('API_SCRIPT_NAME',		12);
 define('API_USER_MACRO',		13);
@@ -1065,24 +1057,7 @@
 define('API_HTTP_POST',			16);
 define('API_VARIABLE_NAME',		17);
 define('API_OUTPUT',			18);
-
-// flags
-define('API_REQUIRED',		0x01);
-define('API_NOT_EMPTY',		0x02);
-define('API_ALLOW_NULL',	0x04);
-define('API_NORMALIZE',		0x08);
-define('API_MULTIPLE',		0x10);
-define('API_DEPRECATED',	0x20);
-define('API_ALLOW_COUNT',	0x40);
-=======
-define('API_HG_NAME',			9);
-define('API_SCRIPT_NAME',		10);
-define('API_USER_MACRO',		11);
-define('API_TIME_PERIOD',		12);
-define('API_REGEX',				13);
-define('API_HTTP_POST',			14);
-define('API_VARIABLE_NAME',		15);
-define('API_TIME_UNIT',			16);
+define('API_TIME_UNIT',			19);
 
 // flags
 define('API_REQUIRED',			0x01);
@@ -1091,7 +1066,7 @@
 define('API_NORMALIZE',			0x08);
 define('API_DEPRECATED',		0x10);
 define('API_ALLOW_USER_MACRO',	0x20);
->>>>>>> 6dc4acd3
+define('API_ALLOW_COUNT',	0x40);
 
 // JSON error codes.
 if (!defined('JSON_ERROR_NONE')) {
