<?php
/*
** Zabbix
** Copyright (C) 2000-2011 Zabbix SIA
**
** This program is free software; you can redistribute it and/or modify
** it under the terms of the GNU General Public License as published by
** the Free Software Foundation; either version 2 of the License, or
** (at your option) any later version.
**
** This program is distributed in the hope that it will be useful,
** but WITHOUT ANY WARRANTY; without even the implied warranty of
** MERCHANTABILITY or FITNESS FOR A PARTICULAR PURPOSE.  See the
** GNU General Public License for more details.
**
** You should have received a copy of the GNU General Public License
** along with this program; if not, write to the Free Software
** Foundation, Inc., 51 Franklin Street, Fifth Floor, Boston, MA  02110-1301, USA.
**/


<<<<<<< HEAD
define('ZABBIX_VERSION',		'2.1.0');
=======
define('ZABBIX_VERSION',		'2.0.1rc1');
>>>>>>> ab25f448
define('ZABBIX_API_VERSION',	'1.4');

define('ZBX_LOGIN_ATTEMPTS',			5);
define('ZBX_LOGIN_BLOCK',				30); // sec

define('ZBX_MIN_PERIOD',				3600); // 1 hour
define('ZBX_MAX_PERIOD',				63072000); // the maximum period for the time bar control, ~2 years (2 * 365 * 86400)
define('ZBX_PERIOD_DEFAULT',			3600); // 1 hour

define('ZBX_WIDGET_ROWS',				20);

define('ZBX_FONTPATH',					realpath('fonts')); // where to search for font (GD > 2.0.18)
define('ZBX_GRAPH_FONT_NAME',			'DejaVuSans'); // font file name
define('ZBX_GRAPH_LEGEND_HEIGHT',		120); // when graph height is less then this value, some legend will not show up

define('ZBX_SCRIPT_TIMEOUT',			60); // in seconds
define('ZBX_SCRIPT_BYTES_LIMIT',		1048576); // 1048576 is 1MB in bytes

define('GRAPH_YAXIS_SIDE_DEFAULT',		0); // 0 - LEFT SIDE, 1 - RIGHT SIDE

define('ZBX_MAX_IMAGE_SIZE',			1048576); // 1024 * 1024

define('ZBX_UNITS_ROUNDOFF_THRESHOLD',		0.01);
define('ZBX_UNITS_ROUNDOFF_UPPER_LIMIT',	2);
define('ZBX_UNITS_ROUNDOFF_LOWER_LIMIT',	6);

define('ZBX_DEFAULT_INTERVAL', '1-7,00:00-24:00');

// for partitioned DB installs!!
define('ZBX_HISTORY_DATA_UPKEEP',		-1); // in days; -1: disabled, 0: always use trends

define('ZBX_SCRIPT_TYPE_CUSTOM_SCRIPT',	0);
define('ZBX_SCRIPT_TYPE_IPMI',			1);
define('ZBX_SCRIPT_TYPE_SSH',			2);
define('ZBX_SCRIPT_TYPE_TELNET',		3);
define('ZBX_SCRIPT_TYPE_GLOBAL_SCRIPT',	4);

define('ZBX_SCRIPT_EXECUTE_ON_AGENT',	0);
define('ZBX_SCRIPT_EXECUTE_ON_SERVER',	1);

define('ZBX_FLAG_DISCOVERY_NORMAL',		0x0); // a normal item
define('ZBX_FLAG_DISCOVERY',			0x1); // a low level discovery rule
define('ZBX_FLAG_DISCOVERY_CHILD',		0x2); // an item prototype
define('ZBX_FLAG_DISCOVERY_CREATED',	0x4); // an item created via a discovery rule

define('EXTACK_OPTION_ALL',		0);
define('EXTACK_OPTION_UNACK',	1);
define('EXTACK_OPTION_BOTH',	2);

define('TRIGGERS_OPTION_ONLYTRUE',	1);
define('TRIGGERS_OPTION_ALL',		2);

define('ZBX_ACK_STS_ANY',				1);
define('ZBX_ACK_STS_WITH_UNACK',		2);
define('ZBX_ACK_STS_WITH_LAST_UNACK',	3);

define('EVENTS_OPTION_NOEVENT', 1);
define('EVENTS_OPTION_ALL',		2);
define('EVENTS_OPTION_NOT_ACK', 3);

define('ZBX_FONT_NAME', 'DejaVuSans');

define('ZBX_AUTH_INTERNAL',	0);
define('ZBX_AUTH_LDAP',		1);
define('ZBX_AUTH_HTTP',		2);

define('ZBX_DB_DB2',		'IBM_DB2');
define('ZBX_DB_MYSQL',		'MYSQL');
define('ZBX_DB_ORACLE',		'ORACLE');
define('ZBX_DB_POSTGRESQL',		'POSTGRESQL');
define('ZBX_DB_SQLITE3',		'SQLITE3');

define('PAGE_TYPE_HTML',			0);
define('PAGE_TYPE_IMAGE',			1);
define('PAGE_TYPE_XML',				2);
define('PAGE_TYPE_JS',				3);	// javascript
define('PAGE_TYPE_CSS',				4);
define('PAGE_TYPE_HTML_BLOCK',		5);	// simple block of html (as text)
define('PAGE_TYPE_JSON',			6);	// simple JSON
define('PAGE_TYPE_JSON_RPC',		7);	// api call
define('PAGE_TYPE_TEXT_FILE',		8);	// api call
define('PAGE_TYPE_TEXT',			9); // simple text
define('PAGE_TYPE_CSV',				10); // CSV format

define('ZBX_SESSION_ACTIVE',		0);
define('ZBX_SESSION_PASSIVE',		1);

define('ZBX_DROPDOWN_FIRST_NONE',	0);
define('ZBX_DROPDOWN_FIRST_ALL',	1);

define('T_ZBX_STR',			0);
define('T_ZBX_INT',			1);
define('T_ZBX_DBL',			2);
define('T_ZBX_PERIOD',		3);
define('T_ZBX_IP',			4);
define('T_ZBX_CLR',			5);
define('T_ZBX_IP_RANGE',	7);
define('T_ZBX_INT_RANGE',	8);

define('O_MAND',			0);
define('O_OPT',				1);
define('O_NO',				2);

define('P_SYS',				1);
define('P_UNSET_EMPTY',		2);
define('P_ACT',				16);
define('P_NZERO',			32);

//	misc parameters
define('IMAGE_FORMAT_PNG',		'PNG');
define('IMAGE_FORMAT_JPEG',		'JPEG');
define('IMAGE_FORMAT_TEXT',		'JPEG');

define('IMAGE_TYPE_UNKNOWN',		0);
define('IMAGE_TYPE_ICON',			1);
define('IMAGE_TYPE_BACKGROUND',		2);

define('ITEM_CONVERT_WITH_UNITS',	0); // - do not convert empty units
define('ITEM_CONVERT_NO_UNITS',		1); // - no units
define('ITEM_CONVERT_SHORT_UNITS',	2); // - to short units
define('ITEM_CONVERT_LONG_UNITS',	3); // - to long units

define('ZBX_SORT_UP',			'ASC');
define('ZBX_SORT_DOWN',			'DESC');

define('AUDIT_ACTION_ADD',			0);
define('AUDIT_ACTION_UPDATE',		1);
define('AUDIT_ACTION_DELETE',		2);
define('AUDIT_ACTION_LOGIN',		3);
define('AUDIT_ACTION_LOGOUT',		4);
define('AUDIT_ACTION_ENABLE',		5);
define('AUDIT_ACTION_DISABLE',		6);

define('AUDIT_RESOURCE_USER',			0);
define('AUDIT_RESOURCE_ZABBIX_CONFIG',	2);
define('AUDIT_RESOURCE_MEDIA_TYPE',		3);
define('AUDIT_RESOURCE_HOST',			4);
define('AUDIT_RESOURCE_ACTION',			5);
define('AUDIT_RESOURCE_GRAPH',			6);
define('AUDIT_RESOURCE_GRAPH_ELEMENT',	7);
define('AUDIT_RESOURCE_USER_GROUP',		11);
define('AUDIT_RESOURCE_APPLICATION',	12);
define('AUDIT_RESOURCE_TRIGGER',		13);
define('AUDIT_RESOURCE_HOST_GROUP',		14);
define('AUDIT_RESOURCE_ITEM',			15);
define('AUDIT_RESOURCE_IMAGE',			16);
define('AUDIT_RESOURCE_VALUE_MAP',		17);
define('AUDIT_RESOURCE_IT_SERVICE',		18);
define('AUDIT_RESOURCE_MAP',			19);
define('AUDIT_RESOURCE_SCREEN',			20);
define('AUDIT_RESOURCE_NODE',			21);
define('AUDIT_RESOURCE_SCENARIO',		22);
define('AUDIT_RESOURCE_DISCOVERY_RULE',	23);
define('AUDIT_RESOURCE_SLIDESHOW',		24);
define('AUDIT_RESOURCE_SCRIPT',			25);
define('AUDIT_RESOURCE_PROXY',			26);
define('AUDIT_RESOURCE_MAINTENANCE',	27);
define('AUDIT_RESOURCE_REGEXP',			28);
define('AUDIT_RESOURCE_MACRO',			29);
define('AUDIT_RESOURCE_TEMPLATE',		30);
define('AUDIT_RESOURCE_TRIGGER_PROTOTYPE', 31);

define('CONDITION_TYPE_HOST_GROUP',			0);
define('CONDITION_TYPE_HOST',				1);
define('CONDITION_TYPE_TRIGGER',			2);
define('CONDITION_TYPE_TRIGGER_NAME',		3);
define('CONDITION_TYPE_TRIGGER_SEVERITY',	4);
define('CONDITION_TYPE_TRIGGER_VALUE',		5);
define('CONDITION_TYPE_TIME_PERIOD',		6);
define('CONDITION_TYPE_DHOST_IP',			7);
define('CONDITION_TYPE_DSERVICE_TYPE',		8);
define('CONDITION_TYPE_DSERVICE_PORT',		9);
define('CONDITION_TYPE_DSTATUS',			10);
define('CONDITION_TYPE_DUPTIME',			11);
define('CONDITION_TYPE_DVALUE',				12);
define('CONDITION_TYPE_HOST_TEMPLATE',		13);
define('CONDITION_TYPE_EVENT_ACKNOWLEDGED',	14);
define('CONDITION_TYPE_APPLICATION',		15);
define('CONDITION_TYPE_MAINTENANCE',		16);
define('CONDITION_TYPE_NODE',				17);
define('CONDITION_TYPE_DRULE',				18);
define('CONDITION_TYPE_DCHECK',				19);
define('CONDITION_TYPE_PROXY',				20);
define('CONDITION_TYPE_DOBJECT',			21);
define('CONDITION_TYPE_HOST_NAME',			22);

define('CONDITION_OPERATOR_EQUAL',		0);
define('CONDITION_OPERATOR_NOT_EQUAL',	1);
define('CONDITION_OPERATOR_LIKE',		2);
define('CONDITION_OPERATOR_NOT_LIKE',	3);
define('CONDITION_OPERATOR_IN',			4);
define('CONDITION_OPERATOR_MORE_EQUAL',	5);
define('CONDITION_OPERATOR_LESS_EQUAL',	6);
define('CONDITION_OPERATOR_NOT_IN',		7);

define('HOST_STATUS_MONITORED',		0);
define('HOST_STATUS_NOT_MONITORED',	1);
define('HOST_STATUS_TEMPLATE',		3);
define('HOST_STATUS_PROXY_ACTIVE',	5);
define('HOST_STATUS_PROXY_PASSIVE',	6);

define('HOST_MAINTENANCE_STATUS_OFF',	0);
define('HOST_MAINTENANCE_STATUS_ON',	1);

define('INTERFACE_SECONDARY',	0);
define('INTERFACE_PRIMARY',		1);

define('INTERFACE_USE_DNS',		0);
define('INTERFACE_USE_IP',		1);

define('INTERFACE_TYPE_ANY',		-1);
define('INTERFACE_TYPE_UNKNOWN',	0);
define('INTERFACE_TYPE_AGENT',		1);
define('INTERFACE_TYPE_SNMP',		2);
define('INTERFACE_TYPE_IPMI',		3);
define('INTERFACE_TYPE_JMX',		4);

define('MAINTENANCE_STATUS_ACTIVE',		0);
define('MAINTENANCE_STATUS_APPROACH',	1);
define('MAINTENANCE_STATUS_EXPIRED',	2);

define('HOST_AVAILABLE_UNKNOWN',	0);
define('HOST_AVAILABLE_TRUE',		1);
define('HOST_AVAILABLE_FALSE',		2);

define('MAINTENANCE_TYPE_NORMAL',	0);
define('MAINTENANCE_TYPE_NODATA',	1);

define('TIMEPERIOD_TYPE_ONETIME',	0);
define('TIMEPERIOD_TYPE_HOURLY',	1);
define('TIMEPERIOD_TYPE_DAILY',		2);
define('TIMEPERIOD_TYPE_WEEKLY',	3);
define('TIMEPERIOD_TYPE_MONTHLY',	4);
define('TIMEPERIOD_TYPE_YEARLY',	5);

define('SYSMAP_LABEL_ADVANCED_OFF',		0);
define('SYSMAP_LABEL_ADVANCED_ON',		1);

define('MAP_LABEL_TYPE_LABEL',		0);
define('MAP_LABEL_TYPE_IP',			1);
define('MAP_LABEL_TYPE_NAME',		2);
define('MAP_LABEL_TYPE_STATUS',		3);
define('MAP_LABEL_TYPE_NOTHING',	4);
define('MAP_LABEL_TYPE_CUSTOM',		5);

define('MAP_LABEL_LOC_BOTTOM',		0);
define('MAP_LABEL_LOC_LEFT',		1);
define('MAP_LABEL_LOC_RIGHT',		2);
define('MAP_LABEL_LOC_TOP',			3);

define('SYSMAP_ELEMENT_TYPE_HOST',		0);
define('SYSMAP_ELEMENT_TYPE_MAP',		1);
define('SYSMAP_ELEMENT_TYPE_TRIGGER',	2);
define('SYSMAP_ELEMENT_TYPE_HOST_GROUP',3);
define('SYSMAP_ELEMENT_TYPE_IMAGE',		4);

define('SYSMAP_ELEMENT_SUBTYPE_HOST_GROUP', 0);
define('SYSMAP_ELEMENT_SUBTYPE_HOST_GROUP_ELEMENTS', 1);

define('SYSMAP_ELEMENT_AREA_TYPE_FIT', 0);
define('SYSMAP_ELEMENT_AREA_TYPE_CUSTOM', 1);

define('SYSMAP_ELEMENT_AREA_VIEWTYPE_GRID', 0);

define('SYSMAP_ELEMENT_ICON_ON',			0);
define('SYSMAP_ELEMENT_ICON_OFF',			1);
define('SYSMAP_ELEMENT_ICON_MAINTENANCE',	3);
define('SYSMAP_ELEMENT_ICON_DISABLED',		4);

define('SYSMAP_HIGHLIGHT_OFF',		0);
define('SYSMAP_HIGHLIGHT_ON',		1);

define('SYSMAP_EXPANDPROBLEM_OFF',		0);
define('SYSMAP_EXPANDPROBLEM_ON',		1);

define('SYSMAP_MARKELEMENTS_OFF',		0);
define('SYSMAP_MARKELEMENTS_ON',		1);

define('SYSMAP_GRID_SHOW_ON',		1);
define('SYSMAP_GRID_SHOW_OFF',		0);

define('SYSMAP_EXPAND_MACROS_OFF',	0);
define('SYSMAP_EXPAND_MACROS_ON',	1);

define('SYSMAP_GRID_ALIGN_ON',		1);
define('SYSMAP_GRID_ALIGN_OFF',		0);

define('ZBX_ITEM_DELAY_DEFAULT', 30);

define('ITEM_TYPE_ZABBIX',			0);
define('ITEM_TYPE_SNMPV1',			1);
define('ITEM_TYPE_TRAPPER',			2);
define('ITEM_TYPE_SIMPLE',			3);
define('ITEM_TYPE_SNMPV2C',			4);
define('ITEM_TYPE_INTERNAL',		5);
define('ITEM_TYPE_SNMPV3',			6);
define('ITEM_TYPE_ZABBIX_ACTIVE',	7);
define('ITEM_TYPE_AGGREGATE',		8);
define('ITEM_TYPE_HTTPTEST',		9);
define('ITEM_TYPE_EXTERNAL',		10);
define('ITEM_TYPE_DB_MONITOR',		11);
define('ITEM_TYPE_IPMI',			12);
define('ITEM_TYPE_SSH',				13);
define('ITEM_TYPE_TELNET',			14);
define('ITEM_TYPE_CALCULATED',		15);
define('ITEM_TYPE_JMX',				16);

define('ITEM_VALUE_TYPE_FLOAT',		0);
define('ITEM_VALUE_TYPE_STR',		1);
define('ITEM_VALUE_TYPE_LOG',		2);
define('ITEM_VALUE_TYPE_UINT64',	3);
define('ITEM_VALUE_TYPE_TEXT',		4);

define('ITEM_DATA_TYPE_DECIMAL',		0);
define('ITEM_DATA_TYPE_OCTAL',			1);
define('ITEM_DATA_TYPE_HEXADECIMAL',	2);
define('ITEM_DATA_TYPE_BOOLEAN',		3);

define('ZBX_DEFAULT_KEY_DB_MONITOR',	'db.odbc.select[<unique short description>]');
define('ZBX_DEFAULT_KEY_SSH',			'ssh.run[<unique short description>,<ip>,<port>,<encoding>]');
define('ZBX_DEFAULT_KEY_TELNET',		'telnet.run[<unique short description>,<ip>,<port>,<encoding>]');
define('ZBX_DEFAULT_KEY_JMX',			'jmx[<object name>,<attribute name>]');

define('SYSMAP_ELEMENT_USE_ICONMAP_ON',		1);
define('SYSMAP_ELEMENT_USE_ICONMAP_OFF',	0);

define('ZBX_ICON_PREVIEW_HEIGHT',	24);
define('ZBX_ICON_PREVIEW_WIDTH',	24);

define('ITEM_STATUS_ACTIVE',		0);
define('ITEM_STATUS_DISABLED',		1);
define('ITEM_STATUS_NOTSUPPORTED',	3);

define('ITEM_TYPE_SNMPTRAP',			17);

define('ITEM_SNMPV3_SECURITYLEVEL_NOAUTHNOPRIV',	0);
define('ITEM_SNMPV3_SECURITYLEVEL_AUTHNOPRIV',		1);
define('ITEM_SNMPV3_SECURITYLEVEL_AUTHPRIV',		2);

define('ITEM_AUTHTYPE_PASSWORD',	0);
define('ITEM_AUTHTYPE_PUBLICKEY',	1);

define('ITEM_LOGTYPE_INFORMATION',	1);
define('ITEM_LOGTYPE_WARNING',		2);
define('ITEM_LOGTYPE_ERROR',		4);
define('ITEM_LOGTYPE_FAILURE_AUDIT',	7);
define('ITEM_LOGTYPE_SUCCESS_AUDIT',	8);

define('GRAPH_ITEM_DRAWTYPE_LINE',			0);
define('GRAPH_ITEM_DRAWTYPE_FILLED_REGION',	1);
define('GRAPH_ITEM_DRAWTYPE_BOLD_LINE',		2);
define('GRAPH_ITEM_DRAWTYPE_DOT',			3);
define('GRAPH_ITEM_DRAWTYPE_DASHED_LINE',	4);
define('GRAPH_ITEM_DRAWTYPE_GRADIENT_LINE',	5);
define('GRAPH_ITEM_DRAWTYPE_BOLD_DOT',		6);

define('MAP_LINK_DRAWTYPE_LINE',			0);
define('MAP_LINK_DRAWTYPE_BOLD_LINE',		2);
define('MAP_LINK_DRAWTYPE_DOT',				3);
define('MAP_LINK_DRAWTYPE_DASHED_LINE',		4);

define('SERVICE_ALGORITHM_NONE',	0); // do not calculate
define('SERVICE_ALGORITHM_MAX',		1); // problem, if one children has a problem
define('SERVICE_ALGORITHM_MIN',		2); // problem, if all children have problems

define('SERVICE_SLA', 99.05);

define('SERVICE_SHOW_SLA_OFF', 0);
define('SERVICE_SHOW_SLA_ON',  1);

define('SERVICE_STATUS_OK',  0);

define('TRIGGER_MULT_EVENT_DISABLED',	0);
define('TRIGGER_MULT_EVENT_ENABLED',	1);

define('TRIGGER_STATUS_ENABLED',	0);
define('TRIGGER_STATUS_DISABLED',	1);

define('TRIGGER_VALUE_FALSE',		0);
define('TRIGGER_VALUE_TRUE',		1);
define('TRIGGER_VALUE_UNKNOWN',		2); // only in "events" table

define('TRIGGER_VALUE_FLAG_NORMAL',	0);
define('TRIGGER_VALUE_FLAG_UNKNOWN',1);

define('TRIGGER_VALUE_CHANGED_NO',	0);
define('TRIGGER_VALUE_CHANGED_YES',	1);

define('TRIGGER_SEVERITY_NOT_CLASSIFIED',	0);
define('TRIGGER_SEVERITY_INFORMATION',		1);
define('TRIGGER_SEVERITY_WARNING',			2);
define('TRIGGER_SEVERITY_AVERAGE',			3);
define('TRIGGER_SEVERITY_HIGH',				4);
define('TRIGGER_SEVERITY_DISASTER',			5);

define('TRIGGER_SEVERITY_COUNT',			6);

define('ALERT_MAX_RETRIES',		3);

define('ALERT_STATUS_NOT_SENT',		0);
define('ALERT_STATUS_SENT',			1);
define('ALERT_STATUS_FAILED',		2);

define('ALERT_TYPE_MESSAGE',		0);
define('ALERT_TYPE_COMMAND',		1);

define('MEDIA_TYPE_STATUS_ACTIVE',	0);
define('MEDIA_TYPE_STATUS_DISABLED',1);

define('MEDIA_TYPE_EMAIL',		0);
define('MEDIA_TYPE_EXEC',		1);
define('MEDIA_TYPE_SMS',		2);
define('MEDIA_TYPE_JABBER',		3);
define('MEDIA_TYPE_EZ_TEXTING',	100);

define('EZ_TEXTING_LIMIT_USA',		0);
define('EZ_TEXTING_LIMIT_CANADA',	1);

define('ACTION_DEFAULT_SUBJ_TRIGGER', '{TRIGGER.STATUS}: {TRIGGER.NAME}');
define('ACTION_DEFAULT_SUBJ_AUTOREG', 'Auto registration: {HOST.HOST}');
define('ACTION_DEFAULT_SUBJ_DISCOVERY', 'Discovery: {DISCOVERY.DEVICE.STATUS} {DISCOVERY.DEVICE.IPADDRESS}');

define('ACTION_DEFAULT_MSG_TRIGGER', "Trigger: {TRIGGER.NAME}\nTrigger status: {TRIGGER.STATUS}\n".
		"Trigger severity: {TRIGGER.SEVERITY}\nTrigger URL: {TRIGGER.URL}\n\nItem values:\n\n".
		"1. {ITEM.NAME1} ({HOST.NAME1}:{ITEM.KEY1}): {ITEM.VALUE1}\n".
		"2. {ITEM.NAME2} ({HOST.NAME2}:{ITEM.KEY2}): {ITEM.VALUE2}\n".
		"3. {ITEM.NAME3} ({HOST.NAME3}:{ITEM.KEY3}): {ITEM.VALUE3}"
);
define('ACTION_DEFAULT_MSG_AUTOREG', "Host name: {HOST.HOST}\nHost IP: {HOST.IP}\nAgent port: {HOST.PORT}");
define('ACTION_DEFAULT_MSG_DISCOVERY', "Discovery rule: {DISCOVERY.RULE.NAME}\n\nDevice IP:{DISCOVERY.DEVICE.IPADDRESS}\n".
		"Device DNS: {DISCOVERY.DEVICE.DNS}\nDevice status: {DISCOVERY.DEVICE.STATUS}\n".
		"Device uptime: {DISCOVERY.DEVICE.UPTIME}\n\nDevice service name: {DISCOVERY.SERVICE.NAME}\n".
		"Device service port: {DISCOVERY.SERVICE.PORT}\nDevice service status: {DISCOVERY.SERVICE.STATUS}\n".
		"Device service uptime: {DISCOVERY.SERVICE.UPTIME}"
);

define('ACTION_STATUS_ENABLED',		0);
define('ACTION_STATUS_DISABLED',	1);

define('OPERATION_TYPE_MESSAGE',		0);
define('OPERATION_TYPE_COMMAND',		1);
define('OPERATION_TYPE_HOST_ADD',		2);
define('OPERATION_TYPE_HOST_REMOVE',	3);
define('OPERATION_TYPE_GROUP_ADD',		4);
define('OPERATION_TYPE_GROUP_REMOVE',	5);
define('OPERATION_TYPE_TEMPLATE_ADD',	6);
define('OPERATION_TYPE_TEMPLATE_REMOVE',7);
define('OPERATION_TYPE_HOST_ENABLE',	8);
define('OPERATION_TYPE_HOST_DISABLE',	9);

define('ACTION_EVAL_TYPE_AND_OR',	0);
define('ACTION_EVAL_TYPE_AND',		1);
define('ACTION_EVAL_TYPE_OR',		2);

define('OPERATION_OBJECT_USER',		0);
define('OPERATION_OBJECT_GROUP',	1);

define('LOGFILE_SEVERITY_NOT_CLASSIFIED',	0);
define('LOGFILE_SEVERITY_INFORMATION',		1);
define('LOGFILE_SEVERITY_WARNING',			2);
define('LOGFILE_SEVERITY_AVERAGE',			3);
define('LOGFILE_SEVERITY_HIGH',				4);
define('LOGFILE_SEVERITY_DISASTER',			5);
define('LOGFILE_SEVERITY_AUDIT_SUCCESS',	6);
define('LOGFILE_SEVERITY_AUDIT_FAILURE',	7);

define('SCREEN_SIMPLE_ITEM',		0);
define('SCREEN_DYNAMIC_ITEM',		1);

define('SCREEN_RESOURCE_GRAPH',				0);
define('SCREEN_RESOURCE_SIMPLE_GRAPH',		1);
define('SCREEN_RESOURCE_MAP',				2);
define('SCREEN_RESOURCE_PLAIN_TEXT',		3);
define('SCREEN_RESOURCE_HOSTS_INFO',		4);
define('SCREEN_RESOURCE_TRIGGERS_INFO',		5);
define('SCREEN_RESOURCE_SERVER_INFO',		6);
define('SCREEN_RESOURCE_CLOCK',				7);
define('SCREEN_RESOURCE_SCREEN',			8);
define('SCREEN_RESOURCE_TRIGGERS_OVERVIEW',	9);
define('SCREEN_RESOURCE_DATA_OVERVIEW',		10);
define('SCREEN_RESOURCE_URL',				11);
define('SCREEN_RESOURCE_ACTIONS',			12);
define('SCREEN_RESOURCE_EVENTS',			13);
define('SCREEN_RESOURCE_HOSTGROUP_TRIGGERS',14);
define('SCREEN_RESOURCE_SYSTEM_STATUS',		15);
define('SCREEN_RESOURCE_HOST_TRIGGERS',		16);

define('SCREEN_TYPE_NORMAL',	0);
define('SCREEN_TYPE_TEMPLATED',	1);

define('DEFAULT_LATEST_ISSUES_CNT', 20);

define('SCREEN_SORT_TRIGGERS_DATE_DESC',		0);
define('SCREEN_SORT_TRIGGERS_SEVERITY_DESC',	1);
define('SCREEN_SORT_TRIGGERS_HOST_NAME_ASC',	2);

// alignes
define('HALIGN_DEFAULT',	0);
define('HALIGN_CENTER',		0);
define('HALIGN_LEFT',		1);
define('HALIGN_RIGHT',		2);

define('VALIGN_DEFAULT',	0);
define('VALIGN_MIDDLE',		0);
define('VALIGN_TOP',		1);
define('VALIGN_BOTTOM',		2);

// info module style
define('STYLE_HORISONTAL',	0);
define('STYLE_VERTICAL',	1);

// view style [Overview]
define('STYLE_LEFT',	0);
define('STYLE_TOP',		1);

// time module type
define('TIME_TYPE_LOCAL',	0);
define('TIME_TYPE_SERVER',	1);
define('TIME_TYPE_HOST',	2);

define('FILTER_TASK_SHOW',			0);
define('FILTER_TASK_HIDE',			1);
define('FILTER_TASK_MARK',			2);
define('FILTER_TASK_INVERT_MARK',	3);

define('MARK_COLOR_RED',	1);
define('MARK_COLOR_GREEN',	2);
define('MARK_COLOR_BLUE',	3);

define('PROFILE_TYPE_UNKNOWN',		0);
define('PROFILE_TYPE_ID',			1);
define('PROFILE_TYPE_INT',			2);
define('PROFILE_TYPE_STR',			3);
define('PROFILE_TYPE_ARRAY_ID',		4);
define('PROFILE_TYPE_ARRAY_INT',	5);
define('PROFILE_TYPE_ARRAY_STR',	6);

define('CALC_FNC_MIN',	1);
define('CALC_FNC_AVG',	2);
define('CALC_FNC_MAX',	4);
define('CALC_FNC_ALL',	7);
define('CALC_FNC_LST',	9);

define('SERVICE_TIME_TYPE_UPTIME',				0);
define('SERVICE_TIME_TYPE_DOWNTIME',			1);
define('SERVICE_TIME_TYPE_ONETIME_DOWNTIME',	2);

define('USER_TYPE_ZABBIX_USER',		1);
define('USER_TYPE_ZABBIX_ADMIN',	2);
define('USER_TYPE_SUPER_ADMIN',		3);

define('ZBX_NOT_INTERNAL_GROUP',	0);
define('ZBX_INTERNAL_GROUP',		1);

define('GROUP_STATUS_DISABLED',		1);
define('GROUP_STATUS_ENABLED',		0);

// IMPORTANT!!! by priority DESC
define('GROUP_GUI_ACCESS_SYSTEM',	0);
define('GROUP_GUI_ACCESS_INTERNAL',	1);
define('GROUP_GUI_ACCESS_DISABLED',	2);

define('GROUP_API_ACCESS_DISABLED',	0);
define('GROUP_API_ACCESS_ENABLED',	1);

define('GROUP_DEBUG_MODE_DISABLED',	0);
define('GROUP_DEBUG_MODE_ENABLED',	1);

define('PERM_MAX',			3);
define('PERM_READ_WRITE',	3);
define('PERM_READ_ONLY',	2);
define('PERM_READ_LIST',	1);
define('PERM_DENY',			0);

define('PERM_RES_STRING_LINE',	0); // return string of nodes id - '1,2,3,4,5'
define('PERM_RES_IDS_ARRAY',	1); // return array of nodes id - array(1,2,3,4)
define('PERM_RES_DATA_ARRAY',	2);

define('RESOURCE_TYPE_NODE',	0);
define('RESOURCE_TYPE_GROUP',	1);

define('PARAM_TYPE_SECONDS',	0);
define('PARAM_TYPE_COUNTS',		1);

define('ZBX_NODE_CHILD',	0);
define('ZBX_NODE_LOCAL',	1);
define('ZBX_NODE_MASTER',	2);

define('ZBX_FLAG_TRIGGER',	0);
define('ZBX_FLAG_EVENT',	1);

define('HTTPTEST_AUTH_NONE',	0);
define('HTTPTEST_AUTH_BASIC',	1);
define('HTTPTEST_AUTH_NTLM',	2);

define('HTTPTEST_STATUS_ACTIVE',	0);
define('HTTPTEST_STATUS_DISABLED',	1);

define('HTTPSTEP_ITEM_TYPE_RSPCODE',	0);
define('HTTPSTEP_ITEM_TYPE_TIME',		1);
define('HTTPSTEP_ITEM_TYPE_IN',			2);
define('HTTPSTEP_ITEM_TYPE_LASTSTEP',	3);
define('HTTPSTEP_ITEM_TYPE_LASTERROR',	4);

define('EVENT_ACK_DISABLED',	'0');
define('EVENT_ACK_ENABLED',		'1');

define('EVENT_NOT_ACKNOWLEDGED',	'0');
define('EVENT_ACKNOWLEDGED',		'1');

define('EVENTS_NOFALSEFORB_STATUS_ALL',		0); // used with TRIGGERS_OPTION_NOFALSEFORB
define('EVENTS_NOFALSEFORB_STATUS_FALSE',	1); // used with TRIGGERS_OPTION_NOFALSEFORB
define('EVENTS_NOFALSEFORB_STATUS_TRUE',	2); // used with TRIGGERS_OPTION_NOFALSEFORB

define('EVENT_SOURCE_TRIGGERS',			0);
define('EVENT_SOURCE_DISCOVERY',		1);
define('EVENT_SOURCE_AUTO_REGISTRATION',2);

define('EVENT_OBJECT_TRIGGER',		0);
define('EVENT_OBJECT_DHOST',		1);
define('EVENT_OBJECT_DSERVICE',		2);

define('GRAPH_YAXIS_TYPE_CALCULATED',	0);
define('GRAPH_YAXIS_TYPE_FIXED',		1);
define('GRAPH_YAXIS_TYPE_ITEM_VALUE',	2);

define('GRAPH_YAXIS_SIDE_LEFT',		0);
define('GRAPH_YAXIS_SIDE_RIGHT',	1);

define('GRAPH_ITEM_SIMPLE',			0);
define('GRAPH_ITEM_SUM',			2);

define('GRAPH_TYPE_NORMAL',			0);
define('GRAPH_TYPE_STACKED',		1);
define('GRAPH_TYPE_PIE',			2);
define('GRAPH_TYPE_EXPLODED',		3);
define('GRAPH_TYPE_3D',				4);
define('GRAPH_TYPE_3D_EXPLODED',	5);
define('GRAPH_TYPE_BAR',			6);
define('GRAPH_TYPE_COLUMN',			7);
define('GRAPH_TYPE_BAR_STACKED',	8);
define('GRAPH_TYPE_COLUMN_STACKED',	9);

define('GRAPH_3D_ANGLE',			70);

define('GRAPH_STACKED_ALFA',		15); // 0..100 transparency

define('GRAPH_ZERO_LINE_COLOR_LEFT',	'AAAAAA');
define('GRAPH_ZERO_LINE_COLOR_RIGHT',	'888888');

define('GRAPH_TRIGGER_LINE_OPPOSITE_COLOR', '000');

define('ZBX_MAX_TREND_DIFF',		3600);

define('ZBX_GRAPH_MAX_SKIP_CELL',	16);
define('ZBX_GRAPH_MAX_SKIP_DELAY',	4);

define('DOBJECT_STATUS_UP',			0);
define('DOBJECT_STATUS_DOWN',		1);
define('DOBJECT_STATUS_DISCOVER',	2); // only for events
define('DOBJECT_STATUS_LOST',		3); // generated by discovery

define('DRULE_STATUS_ACTIVE',		0);
define('DRULE_STATUS_DISABLED',		1);

define('DSVC_STATUS_ACTIVE',		0);
define('DSVC_STATUS_DISABLED',		1);

define('SVC_SSH',	0);
define('SVC_LDAP',	1);
define('SVC_SMTP',	2);
define('SVC_FTP',	3);
define('SVC_HTTP',	4);
define('SVC_POP',	5);
define('SVC_NNTP',	6);
define('SVC_IMAP',	7);
define('SVC_TCP',	8);
define('SVC_AGENT',	9);
define('SVC_SNMPv1',	10);
define('SVC_SNMPv2c',	11);
define('SVC_ICMPPING',	12);
define('SVC_SNMPv3',	13);
define('SVC_HTTPS',		14);
define('SVC_TELNET',	15);

define('DHOST_STATUS_ACTIVE',		0);
define('DHOST_STATUS_DISABLED',		1);

define('IM_FORCED',		0);
define('IM_ESTABLISHED',1);
define('IM_TREE',		2);

define('EXPRESSION_TYPE_INCLUDED',		0);
define('EXPRESSION_TYPE_ANY_INCLUDED',	1);
define('EXPRESSION_TYPE_NOT_INCLUDED',	2);
define('EXPRESSION_TYPE_TRUE',			3);
define('EXPRESSION_TYPE_FALSE',			4);

define('HOST_INVENTORY_DISABLED',		-1);
define('HOST_INVENTORY_MANUAL',			0);
define('HOST_INVENTORY_AUTOMATIC',		1);

define('EXPRESSION_VALUE_TYPE_UNKNOWN',	'#ERROR_VALUE_TYPE#');
define('EXPRESSION_HOST_UNKNOWN',		'#ERROR_HOST#');
define('EXPRESSION_HOST_ITEM_UNKNOWN',	'#ERROR_ITEM#');
define('EXPRESSION_NOT_A_MACRO_ERROR',	'#ERROR_MACRO#');

define('AVAILABLE_NOCACHE', 0);	// take available objects not from cache

define('SBR',	"<br/>\n");
define('SPACE',	'&nbsp;');
define('RARR',	'&rArr;');
define('SQUAREBRACKETS', '%5B%5D');

// affects multibyte strings [in mb_ereg char "-" must be backslashed]!!!
if (in_array(ini_get('mbstring.func_overload'), array(2,3,6,7))) {
	define('ZBX_MBSTRINGS_OVERLOADED', 1);
}

define('REGEXP_INCLUDE', 0);
define('REGEXP_EXCLUDE', 1);

// preg
define('ZBX_PREG_PRINT', '^\x{00}-\x{1F}');
define('ZBX_PREG_MACRO_NAME', '([A-Z0-9\._]+)');
define('ZBX_PREG_INTERNAL_NAMES', '([0-9a-zA-Z_\. \-]+)'); // !!! Don't forget sync code with C !!!
define('ZBX_PREG_PARAMS', '(['.ZBX_PREG_PRINT.']+?){0,1}');
define('ZBX_PREG_SIGN', '([&|><=+*\/#\-])');
define('ZBX_PREG_NUMBER', '([\-+]{0,1}[0-9]+[.]{0,1}[0-9]*[KMGTsmhdw]{0,1})');
define('ZBX_PREG_DEF_FONT_STRING', '/^[0-9\.:% ]+$/');
define('ZBX_PREG_DNS_FORMAT', '([0-9a-zA-Z_\.\-$]|\{\$?'.ZBX_PREG_MACRO_NAME.'\})*');
define('ZBX_PREG_HOST_FORMAT', ZBX_PREG_INTERNAL_NAMES);
define('ZBX_PREG_NODE_FORMAT', ZBX_PREG_INTERNAL_NAMES);
define('ZBX_PREG_FUNCTION_FORMAT', '([a-z]+(\('.ZBX_PREG_PARAMS.'\)))');
define('ZBX_PREG_MACRO_NAME_FORMAT', '(\{[A-Z\.]+\})');
define('ZBX_PREG_EXPRESSION_SIMPLE_MACROS', '(\{TRIGGER\.VALUE\})');
define('ZBX_PREG_EXPRESSION_USER_MACROS', '(\{\$'.ZBX_PREG_MACRO_NAME.'\})');

// regexp ids
define('ZBX_KEY_ID',		1);
define('ZBX_KEY_NAME_ID',	2);
define('ZBX_KEY_PARAM_ID',	6);

define('ZBX_HISTORY_COUNT', 5);

define('ZBX_USER_ONLINE_TIME', 600); // 10min
define('ZBX_GUEST_USER','guest');

define('ZBX_FAVORITES_ALL', -1);

// allow for testing
define('ZBX_ALLOW_UNICODE', 1);

// IPMI
define('IPMI_AUTHTYPE_DEFAULT',		-1);
define('IPMI_AUTHTYPE_NONE',		0);
define('IPMI_AUTHTYPE_MD2',			1);
define('IPMI_AUTHTYPE_MD5',			2);
define('IPMI_AUTHTYPE_STRAIGHT',	4);
define('IPMI_AUTHTYPE_OEM',			5);
define('IPMI_AUTHTYPE_RMCP_PLUS',	6);

define('IPMI_PRIVILEGE_CALLBACK',	1);
define('IPMI_PRIVILEGE_USER',		2);
define('IPMI_PRIVILEGE_OPERATOR',	3);
define('IPMI_PRIVILEGE_ADMIN',		4);
define('IPMI_PRIVILEGE_OEM',		5);

define('ZBX_HAVE_IPV6', 1);


define('ZBX_SOCKET_TIMEOUT', 3);

// XML export|import tags
define('XML_TAG_MACRO',				'macro');
define('XML_TAG_HOST',				'host');
define('XML_TAG_HOSTINVENTORY',		'host_inventory');
define('XML_TAG_ITEM',				'item');
define('XML_TAG_TRIGGER',			'trigger');
define('XML_TAG_GRAPH',				'graph');
define('XML_TAG_GRAPH_ELEMENT',		'graph_element');
define('XML_TAG_DEPENDENCY',		'dependency');

define('ZBX_DEFAULT_IMPORT_HOST_GROUP', 'Imported hosts');

// API errors
define('ZBX_API_ERROR_INTERNAL',	111);
define('ZBX_API_ERROR_PARAMETERS',	100);
define('ZBX_API_ERROR_PERMISSIONS',	120);
define('ZBX_API_ERROR_NO_AUTH',		200);
define('ZBX_API_ERROR_NO_METHOD',	300);

define('API_OUTPUT_SHORTEN',	'shorten');
define('API_OUTPUT_REFER',		'refer');
define('API_OUTPUT_EXTEND',		'extend');
define('API_OUTPUT_COUNT',		'count');
define('API_OUTPUT_CUSTOM',		'custom');

define('SEC_PER_MIN',	60);
define('SEC_PER_HOUR',	3600);
define('SEC_PER_DAY',	86400);
define('SEC_PER_WEEK',	604800); // 7 * SEC_PER_DAY
define('SEC_PER_MONTH',	2592000); // 30 * SEC_PER_DAY
define('SEC_PER_YEAR',	31536000); // 365 * SEC_PER_DAY

define('DAY_IN_YEAR',	365);

define('ZBX_MIN_PORT_NUMBER', 0);
define('ZBX_MAX_PORT_NUMBER', 65535);

// input fields
define('ZBX_TEXTBOX_STANDARD_SIZE',		50);
define('ZBX_TEXTBOX_SMALL_SIZE',		25);
define('ZBX_TEXTBOX_FILTER_SIZE',		20);
define('ZBX_TEXTAREA_STANDARD_WIDTH',	312);
define('ZBX_TEXTAREA_BIG_WIDTH',		524);
define('ZBX_TEXTAREA_STANDARD_ROWS',	7);

// validation
define('DB_ID',		"({}>=0&&bccomp('{}',\"10000000000000000000\")<0)&&");
define('NOT_EMPTY',	"({}!='')&&");
define('NOT_ZERO',	"({}!=0)&&");
define('NO_TRIM',	'NO_TRIM');

define('ZBX_VALID_OK',		0);
define('ZBX_VALID_ERROR',	1);
define('ZBX_VALID_WARNING',	2);

// user default theme
define('THEME_DEFAULT', 'default');

// the default theme
define('ZBX_DEFAULT_THEME', 'originalblue');

define('ZABBIX_HOMEPAGE', 'http://www.zabbix.com');

// date formats
define('HISTORY_OF_ACTIONS_DATE_FORMAT', _('d M Y H:i:s'));
define('EVENT_ACTION_MESSAGES_DATE_FORMAT', _('d M Y H:i:s'));
define('EVENT_ACTION_CMDS_DATE_FORMAT', _('Y.M.d H:i:s'));
define('HISTORY_LOG_LOCALTIME_DATE_FORMAT', _('Y.M.d H:i:s'));
define('HISTORY_LOG_ITEM_PLAINTEXT', _('Y-m-d H:i:s'));
define('HISTORY_PLAINTEXT_DATE_FORMAT', _('Y-m-d H:i:s'));
define('HISTORY_ITEM_DATE_FORMAT', _('Y.M.d H:i:s'));
define('EVENTS_DISCOVERY_TIME_FORMAT', _('d M Y H:i:s'));
define('EVENTS_ACTION_TIME_FORMAT', _('d M Y H:i:s'));
define('QUEUE_NODES_DATE_FORMAT', _('d M Y H:i:s'));
define('CHARTBAR_HOURLY_DATE_FORMAT', _('Y.m.d H:i'));
define('CHARTBAR_DAILY_DATE_FORMAT', _('Y.m.d'));
// GETTEXT: Date format (year). Do not translate.
define('REPORT4_ANNUALLY_DATE_FORMAT', _x('Y', 'date format'));
define('REPORT4_MONTHLY_DATE_FORMAT', _('M Y'));
define('REPORT4_DAILY_DATE_FORMAT', _('d M Y'));
define('REPORT4_WEEKLY_DATE_FORMAT', _('d M Y H:i'));
define('REPORTS_BAR_REPORT_DATE_FORMAT', _('d M Y H:i:s'));
define('POPUP_PERIOD_CAPTION_DATE_FORMAT', _('d M Y H:i:s'));
define('MAPS_DATE_FORMAT', _('Y.m.d H:i:s'));
define('SERVER_INFO_DATE_FORMAT', _('D, d M Y H:i:s O'));
define('XML_DATE_DATE_FORMAT', _('d.m.y'));
define('XML_TIME_DATE_FORMAT', _('H.i'));

// if magic quotes on, then get rid of them
if (version_compare(phpversion(), '6.0', '<') && get_magic_quotes_gpc()) {
	$_GET = zbx_stripslashes($_GET);
	$_POST = zbx_stripslashes($_POST);
	$_COOKIE = zbx_stripslashes($_COOKIE);
}

// init $_REQUEST
ini_set('variables_order', 'GP');
$_REQUEST = $_POST + $_GET;

// init precision
ini_set('precision', 14);

// BC Math scale. bcscale() can be undefined prior requirement check in setup.
if (function_exists('bcscale')) {
	bcscale(7);
}<|MERGE_RESOLUTION|>--- conflicted
+++ resolved
@@ -19,11 +19,7 @@
 **/
 
 
-<<<<<<< HEAD
-define('ZABBIX_VERSION',		'2.1.0');
-=======
 define('ZABBIX_VERSION',		'2.0.1rc1');
->>>>>>> ab25f448
 define('ZABBIX_API_VERSION',	'1.4');
 
 define('ZBX_LOGIN_ATTEMPTS',			5);
