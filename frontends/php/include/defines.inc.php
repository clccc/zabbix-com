<?php
/*
** ZABBIX
** Copyright (C) 2000-2009 SIA Zabbix
**
** This program is free software; you can redistribute it and/or modify
** it under the terms of the GNU General Public License as published by
** the Free Software Foundation; either version 2 of the License, or
** (at your option) any later version.
**
** This program is distributed in the hope that it will be useful,
** but WITHOUT ANY WARRANTY; without even the implied warranty of
** MERCHANTABILITY or FITNESS FOR A PARTICULAR PURPOSE.  See the
** GNU General Public License for more details.
**
** You should have received a copy of the GNU General Public License
** along with this program; if not, write to the Free Software
** Foundation, Inc., 675 Mass Ave, Cambridge, MA 02139, USA.
**/
?>
<?php
	define('ZABBIX_VERSION','1.8.3');
	define('ZABBIX_API_VERSION','1.2');
/* USER DEFINES */

	define('ZBX_LOGIN_ATTEMPTS',			5);
	define('ZBX_LOGIN_BLOCK',				30); // sec

	define('TRIGGERS_OPTION_DISABLED',		0);	// reserved
	define('TRIGGERS_OPTION_ONLYTRUE',		1);	// use 0 to disable
	define('TRIGGERS_OPTION_ALL',			2);	// use 0 to disable
	define('TRIGGERS_OPTION_SHOW_ALL_WITH_UNACKNOWLEDGED',			3);	// use 0 to disable

	define('TRIGGER_FALSE_PERIOD',			1800);	// 10min, 0 - disable
	define('TRIGGER_BLINK_PERIOD',			1800);	// 5min,  0 - disable

	define('EVENTS_OPTION_DISABLED',		0);	// reserved
	define('EVENTS_OPTION_NOEVENT',			1);	// use 0 to disable
	define('EVENTS_OPTION_ALL',				2);	// use 0 to disable
	define('EVENTS_OPTION_NOT_ACK',			3);	// use 0 to disable
	define('EVENTS_OPTION_ONLYTRUE_NOTACK',	0);	// use 0 to disable
	define('EVENTS_OPTION_EVENT_LAST',		0); // use 0 to disable

	define('ZBX_MIN_PERIOD',				3600);		// 1 hour
	define('ZBX_MAX_PERIOD',				2*365*86400);	// ~2 years
	define('ZBX_PERIOD_DEFAULT',			3600);		// 1 hour

	define('ZBX_POPUP_MAX_ROWS',			20);

	define('ZBX_FONTPATH',					realpath('fonts'));	// where to search for font (GD > 2.0.18)
	define('ZBX_GRAPH_FONT_NAME',			'DejaVuSans');		// font file name

	define('ZBX_SCRIPT_TIMEOUT',			360); // in seconds
	define('ZBX_SCRIPT_BYTES_LIMIT',		1073741824); // 1073741824 is 1MB in bytes

<<<<<<< HEAD
	define('GRAPH_YAXIS_SIDE_DEFAULT',		0); // 0 - LEFT SIDE, 1 - RIGHT SIDE

=======
	define('ZBX_MAX_IMAGE_SIZE',			1024*1024);
>>>>>>> 1d75618c
/* END OF USERS DEFINES */

	define('ZBX_FONT_NAME',			'DejaVuSans');
	
	define('ZBX_AUTH_INTERNAL',	0);
	define('ZBX_AUTH_LDAP',		1);
	define('ZBX_AUTH_HTTP',		2);

	define('PAGE_TYPE_HTML',			0);
	define('PAGE_TYPE_IMAGE',			1);
	define('PAGE_TYPE_XML',				2);
	define('PAGE_TYPE_JS',				3);	// javascript
	define('PAGE_TYPE_CSS',				4);
	define('PAGE_TYPE_HTML_BLOCK',		5);	// simple block of html (as text)
	define('PAGE_TYPE_JSON_RPC',		6);	// api call

	define('ZBX_SESSION_ACTIVE',		0);
	define('ZBX_SESSION_PASSIVE',		1);

	define('ZBX_DROPDOWN_FIRST_NONE',	0);
	define('ZBX_DROPDOWN_FIRST_ALL',	1);

	define('T_ZBX_STR',			0);
	define('T_ZBX_INT',			1);
	define('T_ZBX_DBL',			2);
	define('T_ZBX_PERIOD',			3);
	define('T_ZBX_IP',			4);
	define('T_ZBX_CLR',			5);
	define('T_ZBX_PORTS',			6);
	define('T_ZBX_IP_RANGE',		7);
	define('T_ZBX_INT_RANGE',		8);

	define('O_MAND',			0);
	define('O_OPT',				1);
	define('O_NO',				2);

	define('P_SYS',				1);
	define('P_UNSET_EMPTY',			2);
//	define('P_USR',				2);
//	define('P_GET',				4);
//	define('P_POST',			8);
	define('P_ACT',				16);
	define('P_NZERO',			32);

//	MISC PARAMETERS
	define('IMAGE_FORMAT_PNG',		'PNG');
	define('IMAGE_FORMAT_JPEG',		'JPEG');
	define('IMAGE_FORMAT_TEXT',		'JPEG');

	define('IMAGE_TYPE_UNKNOWN',		0);
	define('IMAGE_TYPE_ICON',		1);
	define('IMAGE_TYPE_BACKGROUND',		2);

	define('ITEM_CONVERT_WITH_UNITS',	0);		// - do not convert empty units
	define('ITEM_CONVERT_NO_UNITS',		1);		// - no units
	define('ITEM_CONVERT_SHORT_UNITS',	2);		// - to short units
	define('ITEM_CONVERT_LONG_UNITS',	3);		// - to long units


	define('ZBX_SORT_UP',			'ASC');
	define('ZBX_SORT_DOWN',			'DESC');
//	END OF MISC PARAMETERS

	define('AUDIT_ACTION_ADD',		0);
	define('AUDIT_ACTION_UPDATE',		1);
	define('AUDIT_ACTION_DELETE',		2);
	define('AUDIT_ACTION_LOGIN',		3);
	define('AUDIT_ACTION_LOGOUT',		4);
	define('AUDIT_ACTION_ENABLE',		5);
	define('AUDIT_ACTION_DISABLE',		6);

	define('AUDIT_RESOURCE_USER',			0);
//	define('AUDIT_RESOURCE_ZABBIX',			1);
	define('AUDIT_RESOURCE_ZABBIX_CONFIG',		2);
	define('AUDIT_RESOURCE_MEDIA_TYPE',		3);
	define('AUDIT_RESOURCE_HOST',			4);
	define('AUDIT_RESOURCE_ACTION',			5);
	define('AUDIT_RESOURCE_GRAPH',			6);
	define('AUDIT_RESOURCE_GRAPH_ELEMENT',		7);
//	define('AUDIT_RESOURCE_ESCALATION',		8);
//	define('AUDIT_RESOURCE_ESCALATION_RULE',	9);
//	define('AUDIT_RESOURCE_AUTOREGISTRATION',	10);
	define('AUDIT_RESOURCE_USER_GROUP',		11);
	define('AUDIT_RESOURCE_APPLICATION',		12);
	define('AUDIT_RESOURCE_TRIGGER',		13);
	define('AUDIT_RESOURCE_HOST_GROUP',		14);
	define('AUDIT_RESOURCE_ITEM',			15);
	define('AUDIT_RESOURCE_IMAGE',			16);
	define('AUDIT_RESOURCE_VALUE_MAP',		17);
	define('AUDIT_RESOURCE_IT_SERVICE',		18);
	define('AUDIT_RESOURCE_MAP',			19);
	define('AUDIT_RESOURCE_SCREEN',			20);
	define('AUDIT_RESOURCE_NODE',			21);
	define('AUDIT_RESOURCE_SCENARIO',		22);
	define('AUDIT_RESOURCE_DISCOVERY_RULE',		23);
	define('AUDIT_RESOURCE_SLIDESHOW',		24);
	define('AUDIT_RESOURCE_SCRIPT',			25);
	define('AUDIT_RESOURCE_PROXY',			26);
	define('AUDIT_RESOURCE_MAINTENANCE',		27);
	define('AUDIT_RESOURCE_REGEXP',			28);

	define('CONDITION_TYPE_HOST_GROUP',		0);
	define('CONDITION_TYPE_HOST',			1);
	define('CONDITION_TYPE_TRIGGER',		2);
	define('CONDITION_TYPE_TRIGGER_NAME',		3);
	define('CONDITION_TYPE_TRIGGER_SEVERITY',	4);
	define('CONDITION_TYPE_TRIGGER_VALUE',		5);
	define('CONDITION_TYPE_TIME_PERIOD',		6);
	define('CONDITION_TYPE_DHOST_IP',		7);
	define('CONDITION_TYPE_DSERVICE_TYPE',		8);
	define('CONDITION_TYPE_DSERVICE_PORT',		9);
	define('CONDITION_TYPE_DSTATUS',		10);
	define('CONDITION_TYPE_DUPTIME',		11);
	define('CONDITION_TYPE_DVALUE',			12);
	define('CONDITION_TYPE_HOST_TEMPLATE',		13);
	define('CONDITION_TYPE_EVENT_ACKNOWLEDGED',	14);
	define('CONDITION_TYPE_APPLICATION',		15);
	define('CONDITION_TYPE_MAINTENANCE',		16);
	define('CONDITION_TYPE_NODE',			17);
	define('CONDITION_TYPE_DRULE',			18);
	define('CONDITION_TYPE_DCHECK',			19);
	define('CONDITION_TYPE_PROXY',			20);
	define('CONDITION_TYPE_DOBJECT',		21);
	define('CONDITION_TYPE_HOST_NAME',		22);

	define('CONDITION_OPERATOR_EQUAL',	0);
	define('CONDITION_OPERATOR_NOT_EQUAL',	1);
	define('CONDITION_OPERATOR_LIKE',	2);
	define('CONDITION_OPERATOR_NOT_LIKE',	3);
	define('CONDITION_OPERATOR_IN',		4);
	define('CONDITION_OPERATOR_MORE_EQUAL',	5);
	define('CONDITION_OPERATOR_LESS_EQUAL',	6);
	define('CONDITION_OPERATOR_NOT_IN',	7);

	define('HOST_STATUS_MONITORED',		0);
	define('HOST_STATUS_NOT_MONITORED',	1);
//	define('HOST_STATUS_UNREACHABLE',	2);
	define('HOST_STATUS_TEMPLATE',		3);
	define('HOST_STATUS_DELETED',		4);
	define('HOST_STATUS_PROXY',		5);

	define('HOST_AVAILABLE_UNKNOWN',	0);
	define('HOST_AVAILABLE_TRUE',		1);
	define('HOST_AVAILABLE_FALSE',		2);

	define('MAINTENANCE_TYPE_NORMAL',	0);
	define('MAINTENANCE_TYPE_NODATA',	1);

	define('TIMEPERIOD_TYPE_ONETIME',	0);
	define('TIMEPERIOD_TYPE_HOURLY',	1);
	define('TIMEPERIOD_TYPE_DAILY',		2);
	define('TIMEPERIOD_TYPE_WEEKLY',	3);
	define('TIMEPERIOD_TYPE_MONTHLY',	4);
	define('TIMEPERIOD_TYPE_YEARLY',	5);

	define('MAP_LABEL_TYPE_LABEL',		0);
	define('MAP_LABEL_TYPE_IP',			1);
	define('MAP_LABEL_TYPE_NAME',		2);
	define('MAP_LABEL_TYPE_STATUS',		3);
	define('MAP_LABEL_TYPE_NOTHING',	4);

	define('MAP_LABEL_LOC_BOTTOM',		0);
	define('MAP_LABEL_LOC_LEFT',		1);
	define('MAP_LABEL_LOC_RIGHT',		2);
	define('MAP_LABEL_LOC_TOP',			3);

	define('SYSMAP_ELEMENT_TYPE_HOST',		0);
	define('SYSMAP_ELEMENT_TYPE_MAP',		1);
	define('SYSMAP_ELEMENT_TYPE_TRIGGER',	2);
	define('SYSMAP_ELEMENT_TYPE_HOST_GROUP',3);
	define('SYSMAP_ELEMENT_TYPE_IMAGE',		4);

	define('SYSMAP_ELEMENT_ICON_ON',		0);
	define('SYSMAP_ELEMENT_ICON_OFF',		1);
	define('SYSMAP_ELEMENT_ICON_UNKNOWN',	2);
	define('SYSMAP_ELEMENT_ICON_MAINTENANCE',3);
	define('SYSMAP_ELEMENT_ICON_DISABLED',	4);

	define('SYSMAP_HIGHLIGH_OFF',		0);
	define('SYSMAP_HIGHLIGH_ON',		1);

	define('ITEM_TYPE_ZABBIX',		0);
	define('ITEM_TYPE_SNMPV1',		1);
	define('ITEM_TYPE_TRAPPER',		2);
	define('ITEM_TYPE_SIMPLE',		3);
	define('ITEM_TYPE_SNMPV2C',		4);
	define('ITEM_TYPE_INTERNAL',	5);
	define('ITEM_TYPE_SNMPV3',		6);
	define('ITEM_TYPE_ZABBIX_ACTIVE',	7);
	define('ITEM_TYPE_AGGREGATE',		8);
	define('ITEM_TYPE_HTTPTEST',		9);
	define('ITEM_TYPE_EXTERNAL',		10);
	define('ITEM_TYPE_DB_MONITOR',		11);
	define('ITEM_TYPE_IPMI',		12);
	define('ITEM_TYPE_SSH',			13);
	define('ITEM_TYPE_TELNET',		14);
	define('ITEM_TYPE_CALCULATED',		15);

	define('ITEM_VALUE_TYPE_FLOAT',		0);
	define('ITEM_VALUE_TYPE_STR',		1);
	define('ITEM_VALUE_TYPE_LOG',		2);
	define('ITEM_VALUE_TYPE_UINT64',	3);
	define('ITEM_VALUE_TYPE_TEXT',		4);

	define('ITEM_DATA_TYPE_DECIMAL',	0);
	define('ITEM_DATA_TYPE_OCTAL',		1);
	define('ITEM_DATA_TYPE_HEXADECIMAL',	2);

	define('ITEM_STATUS_ACTIVE',		0);
	define('ITEM_STATUS_DISABLED',		1);
	define('ITEM_STATUS_NOTSUPPORTED',	3);

	define('ITEM_SNMPV3_SECURITYLEVEL_NOAUTHNOPRIV',	0);
	define('ITEM_SNMPV3_SECURITYLEVEL_AUTHNOPRIV',		1);
	define('ITEM_SNMPV3_SECURITYLEVEL_AUTHPRIV',		2);

	define('ITEM_AUTHTYPE_PASSWORD',	0);
	define('ITEM_AUTHTYPE_PUBLICKEY',	1);

	define('ITEM_LOGTYPE_INFORMATION',	1);
	define('ITEM_LOGTYPE_WARNING',		2);
	define('ITEM_LOGTYPE_ERROR',		4);
	define('ITEM_LOGTYPE_FAILURE_AUDIT',	7);
	define('ITEM_LOGTYPE_SUCCESS_AUDIT',	8);

	define('GRAPH_ITEM_DRAWTYPE_LINE',			0);
	define('GRAPH_ITEM_DRAWTYPE_FILLED_REGION',	1);
	define('GRAPH_ITEM_DRAWTYPE_BOLD_LINE',		2);
	define('GRAPH_ITEM_DRAWTYPE_DOT',			3);
	define('GRAPH_ITEM_DRAWTYPE_DASHED_LINE',	4);
	define('GRAPH_ITEM_DRAWTYPE_GRADIENT_LINE',	5);
	define('GRAPH_ITEM_DRAWTYPE_BOLD_DOT',		6);

	define('MAP_LINK_DRAWTYPE_LINE',		0);
	define('MAP_LINK_DRAWTYPE_BOLD_LINE',		2);
	define('MAP_LINK_DRAWTYPE_DOT',			3);
	define('MAP_LINK_DRAWTYPE_DASHED_LINE',		4);

	define('SERVICE_ALGORITHM_NONE',	0);
	define('SERVICE_ALGORITHM_MAX',		1);
	define('SERVICE_ALGORITHM_MIN',		2);

	define('TRIGGER_MULT_EVENT_DISABLED',	0);
	define('TRIGGER_MULT_EVENT_ENABLED',	1);

	define('TRIGGER_STATUS_ENABLED',	0);
	define('TRIGGER_STATUS_DISABLED',	1);
	define('TRIGGER_STATUS_UNKNOWN',	2);

	define('TRIGGER_VALUE_FALSE',		0);
	define('TRIGGER_VALUE_TRUE',		1);
	define('TRIGGER_VALUE_UNKNOWN',		2);

	define('TRIGGER_SEVERITY_NOT_CLASSIFIED',	0);
	define('TRIGGER_SEVERITY_INFORMATION',		1);
	define('TRIGGER_SEVERITY_WARNING',		2);
	define('TRIGGER_SEVERITY_AVERAGE',		3);
	define('TRIGGER_SEVERITY_HIGH',			4);
	define('TRIGGER_SEVERITY_DISASTER',		5);

	define('ALERT_MAX_RETRIES',		3);

	define('ALERT_STATUS_NOT_SENT',		0);
	define('ALERT_STATUS_SENT',		1);
	define('ALERT_STATUS_FAILED',		2);

	define('ALERT_TYPE_MESSAGE',		0);
	define('ALERT_TYPE_COMMAND',		1);

	define('MEDIA_TYPE_EMAIL',		0);
	define('MEDIA_TYPE_EXEC',		1);
	define('MEDIA_TYPE_SMS',		2);
	define('MEDIA_TYPE_JABBER',		3);

	define('ACTION_DEFAULT_MSG', '{TRIGGER.NAME}: {STATUS}');

	define('ACTION_STATUS_ENABLED',		0);
	define('ACTION_STATUS_DISABLED',	1);

	define('OPERATION_TYPE_MESSAGE',	0);
	define('OPERATION_TYPE_COMMAND',	1);
	define('OPERATION_TYPE_HOST_ADD',	2);
	define('OPERATION_TYPE_HOST_REMOVE',	3);
	define('OPERATION_TYPE_GROUP_ADD',	4);
	define('OPERATION_TYPE_GROUP_REMOVE',	5);
	define('OPERATION_TYPE_TEMPLATE_ADD',	6);
	define('OPERATION_TYPE_TEMPLATE_REMOVE',7);
	define('OPERATION_TYPE_HOST_ENABLE',	8);
	define('OPERATION_TYPE_HOST_DISABLE',	9);

	define('ACTION_EVAL_TYPE_AND_OR',	0);
	define('ACTION_EVAL_TYPE_AND',		1);
	define('ACTION_EVAL_TYPE_OR',		2);

	define('OPERATION_OBJECT_USER',		0);
	define('OPERATION_OBJECT_GROUP',	1);

	define('LOGFILE_SEVERITY_NOT_CLASSIFIED',	0);
	define('LOGFILE_SEVERITY_INFORMATION',		1);
	define('LOGFILE_SEVERITY_WARNING',		2);
	define('LOGFILE_SEVERITY_AVERAGE',		3);
	define('LOGFILE_SEVERITY_HIGH',			4);
	define('LOGFILE_SEVERITY_DISASTER',		5);
	define('LOGFILE_SEVERITY_AUDIT_SUCCESS',	6);
	define('LOGFILE_SEVERITY_AUDIT_FAILURE',	7);

	define('SCREEN_SIMPLE_ITEM',		0);
	define('SCREEN_DYNAMIC_ITEM',		1);

	define('SCREEN_RESOURCE_GRAPH',				0);
	define('SCREEN_RESOURCE_SIMPLE_GRAPH',		1);
	define('SCREEN_RESOURCE_MAP',				2);
	define('SCREEN_RESOURCE_PLAIN_TEXT',		3);
	define('SCREEN_RESOURCE_HOSTS_INFO',		4);
	define('SCREEN_RESOURCE_TRIGGERS_INFO',		5);
	define('SCREEN_RESOURCE_SERVER_INFO',		6);
	define('SCREEN_RESOURCE_CLOCK',				7);
	define('SCREEN_RESOURCE_SCREEN',			8);
	define('SCREEN_RESOURCE_TRIGGERS_OVERVIEW',	9);
	define('SCREEN_RESOURCE_DATA_OVERVIEW',		10);
	define('SCREEN_RESOURCE_URL',				11);
	define('SCREEN_RESOURCE_ACTIONS',			12);
	define('SCREEN_RESOURCE_EVENTS',			13);
	define('SCREEN_RESOURCE_HOSTGROUP_TRIGGERS',14);
	define('SCREEN_RESOURCE_SYSTEM_STATUS',		15);
	define('SCREEN_RESOURCE_HOST_TRIGGERS',		16);

/* alignes */
	define('HALIGN_DEFAULT',0);
	define('HALIGN_CENTER',	0);
	define('HALIGN_LEFT',	1);
	define('HALIGN_RIGHT',	2);

	define('VALIGN_DEFAULT',0);
	define('VALIGN_MIDDLE',	0);
	define('VALIGN_TOP',	1);
	define('VALIGN_BOTTOM',	2);

/* info module style */
	define('STYLE_HORISONTAL',	0);
	define('STYLE_VERTICAL',	1);

/* view style [OVERVIEW]*/
	define('STYLE_LEFT',	0);
	define('STYLE_TOP',	1);

/* time module tipe */
	define('TIME_TYPE_LOCAL',	0);
	define('TIME_TYPE_SERVER',	1);

	define('FILTER_TAST_SHOW',		0);
	define('FILTER_TAST_HIDE',		1);
	define('FILTER_TAST_MARK',		2);
	define('FILTER_TAST_INVERT_MARK',	3);

	define('MARK_COLOR_RED',	1);
	define('MARK_COLOR_GREEN',	2);
	define('MARK_COLOR_BLUE',	3);

	define('PROFILE_TYPE_UNKNOWN',		0);
	define('PROFILE_TYPE_ID',		1);
	define('PROFILE_TYPE_INT',		2);
	define('PROFILE_TYPE_STR',		3);
	define('PROFILE_TYPE_ARRAY_ID',		4);
	define('PROFILE_TYPE_ARRAY_INT',	5);
	define('PROFILE_TYPE_ARRAY_STR',	6);

	define('CALC_FNC_MIN',	1);
	define('CALC_FNC_AVG',	2);
	define('CALC_FNC_MAX',	4);
	define('CALC_FNC_ALL',	7);
	define('CALC_FNC_LST',	9);


	define('SERVICE_TIME_TYPE_UPTIME',		0);
	define('SERVICE_TIME_TYPE_DOWNTIME',		1);
	define('SERVICE_TIME_TYPE_ONETIME_DOWNTIME',	2);

	define('USER_TYPE_ZABBIX_USER',		1);
	define('USER_TYPE_ZABBIX_ADMIN',	2);
	define('USER_TYPE_SUPER_ADMIN',		3);

	define('ZBX_NOT_INTERNAL_GROUP',	0);
	define('ZBX_INTERNAL_GROUP',		1);

	define('GROUP_STATUS_DISABLED',	1);
	define('GROUP_STATUS_ENABLED',	0);

// IMPORTANT!!!    by priority	DESC
	define('GROUP_GUI_ACCESS_SYSTEM',	0);
	define('GROUP_GUI_ACCESS_INTERNAL',	1);
	define('GROUP_GUI_ACCESS_DISABLED',	2);

	define('GROUP_API_ACCESS_DISABLED',	0);
	define('GROUP_API_ACCESS_ENABLED',	1);

	define('GROUP_DEBUG_MODE_DISABLED',	0);
	define('GROUP_DEBUG_MODE_ENABLED',	1);

	define('PERM_MAX',		3);
	define('PERM_READ_WRITE',	3);
	define('PERM_READ_ONLY',	2);
	define('PERM_READ_LIST',	1);
	define('PERM_DENY',		0);

	define('PERM_RES_STRING_LINE',	0); /* return string of nodes id - '1,2,3,4,5' */
	define('PERM_RES_IDS_ARRAY',	1); /* return array of nodes id - array(1,2,3,4) */
	define('PERM_RES_DATA_ARRAY',	2);

	define('RESOURCE_TYPE_NODE',	0);
	define('RESOURCE_TYPE_GROUP',	1);

	define('PARAM_TYPE_SECONDS',	0);
	define('PARAM_TYPE_COUNTS',	1);

	define('ZBX_NODE_CHILD',	0);
	define('ZBX_NODE_LOCAL',	1);
	define('ZBX_NODE_MASTER',	2);

	define('ZBX_FLAG_TRIGGER',	0);
	define('ZBX_FLAG_EVENT',	1);

	define('HTTPTEST_AUTH_NONE',	0);
	define('HTTPTEST_AUTH_BASIC',	1);

	define('HTTPTEST_STATUS_ACTIVE',	0);
	define('HTTPTEST_STATUS_DISABLED',	1);

	define('HTTPTEST_STATE_IDLE',	0);
	define('HTTPTEST_STATE_BUSY',	1);
	define('HTTPTEST_STATE_UNKNOWN',3);

	define('HTTPSTEP_ITEM_TYPE_RSPCODE',	0);
	define('HTTPSTEP_ITEM_TYPE_TIME',	1);
	define('HTTPSTEP_ITEM_TYPE_IN',		2);
	define('HTTPSTEP_ITEM_TYPE_LASTSTEP',	3);

	define('EVENT_ACK_DISABLED',	'0');
	define('EVENT_ACK_ENABLED',	'1');

	define('EVENTS_NOFALSEFORB_STATUS_ALL',		0);	// used with TRIGGERS_OPTION_NOFALSEFORB
	define('EVENTS_NOFALSEFORB_STATUS_FALSE',	1);	// used with TRIGGERS_OPTION_NOFALSEFORB
	define('EVENTS_NOFALSEFORB_STATUS_TRUE',	2);	// used with TRIGGERS_OPTION_NOFALSEFORB

	define('EVENT_SOURCE_TRIGGERS',		0);
	define('EVENT_SOURCE_DISCOVERY',	1);
	define('EVENT_SOURCE_AUTO_REGISTRATION',2);

	define('EVENT_OBJECT_TRIGGER',		0);
	define('EVENT_OBJECT_DHOST',		1);
	define('EVENT_OBJECT_DSERVICE',		2);

	define('GRAPH_YAXIS_TYPE_CALCULATED',	0);
	define('GRAPH_YAXIS_TYPE_FIXED',	1);
	define('GRAPH_YAXIS_TYPE_ITEM_VALUE',	2);

	define('GRAPH_YAXIS_SIDE_LEFT',		0);
	define('GRAPH_YAXIS_SIDE_RIGHT',	1);

	define('GRAPH_ITEM_SIMPLE',		0);
	define('GRAPH_ITEM_AGGREGATED',		1);
	define('GRAPH_ITEM_SUM',		2);

	define('GRAPH_TYPE_NORMAL',		0);
	define('GRAPH_TYPE_STACKED',		1);
	define('GRAPH_TYPE_PIE',		2);
	define('GRAPH_TYPE_EXPLODED',		3);
	define('GRAPH_TYPE_3D',			4);
	define('GRAPH_TYPE_3D_EXPLODED',	5);
	define('GRAPH_TYPE_BAR',		6);
	define('GRAPH_TYPE_COLUMN',		7);
	define('GRAPH_TYPE_BAR_STACKED',	8);
	define('GRAPH_TYPE_COLUMN_STACKED',	9);

	define('GRAPH_3D_ANGLE',		70);

	define('GRAPH_STACKED_ALFA',		15);	// 0..100 transparency

	define('GRAPH_ZERO_LINE_COLOR_LEFT',	'AAAAAA');
	define('GRAPH_ZERO_LINE_COLOR_RIGHT',	'888888');

	define('ZBX_MAX_TREND_DIFF',		3600);

	define('ZBX_GRAPH_MAX_SKIP_CELL',	16);
	define('ZBX_GRAPH_MAX_SKIP_DELAY',	4);

	define('DOBJECT_STATUS_UP',		0);
	define('DOBJECT_STATUS_DOWN',		1);
	define('DOBJECT_STATUS_DISCOVER',	2); /* only for events,           */
	define('DOBJECT_STATUS_LOST',		3); /*     generated by discovery */

	define('DRULE_STATUS_ACTIVE',		0);
	define('DRULE_STATUS_DISABLED',		1);

	define('DSVC_STATUS_ACTIVE',		0);
	define('DSVC_STATUS_DISABLED',		1);

	define('SVC_SSH',	0);
	define('SVC_LDAP',	1);
	define('SVC_SMTP',	2);
	define('SVC_FTP',	3);
	define('SVC_HTTP',	4);
	define('SVC_POP',	5);
	define('SVC_NNTP',	6);
	define('SVC_IMAP',	7);
	define('SVC_TCP',	8);
	define('SVC_AGENT',	9);
	define('SVC_SNMPv1',	10);
	define('SVC_SNMPv2',	11);
	define('SVC_ICMPPING',	12);
	define('SVC_SNMPv3',	13);

	define('DHOST_STATUS_ACTIVE',		0);
	define('DHOST_STATUS_DISABLED',		1);

	define('IM_FORCED',	0);
	define('IM_ESTABLISHED',1);
	define('IM_TREE',	2);

	define('EXPRESSION_TYPE_INCLUDED',	0);
	define('EXPRESSION_TYPE_ANY_INCLUDED',	1);
	define('EXPRESSION_TYPE_NOT_INCLUDED',	2);
	define('EXPRESSION_TYPE_TRUE',		3);
	define('EXPRESSION_TYPE_FALSE',		4);

	define('AVAILABLE_NOCACHE',	0);	// take available objects not from cache

	define('SBR',	"<br/>\n");
	define('SPACE',	'&nbsp;');
	define('RARR',	'&rArr;');

// affects multibyte strings [in mb_ereg char "-" must be backslashed]!!!
if(in_array(ini_get('mbstring.func_overload'), array(2,3,6,7))){
	define('ZBX_MBSTRINGS_OVERLOADED',1);
}

	define('REGEXP_INCLUDE',0);
	define('REGEXP_EXCLUDE',1);

// PREG
	define('ZBX_PREG_PRINT', '^\x00-\x1F');

	define('ZBX_PREG_SPACES', '(\s+){0,1}');
	define('ZBX_PREG_MACRO_NAME', '([A-Z0-9\._]+)');
	define('ZBX_PREG_INTERNAL_NAMES', '([0-9a-zA-Z_\. \-]+)');	/* !!! Don't forget sync code with C !!! */
	define('ZBX_PREG_KEY_NAME', '([0-9a-zA-Z_\.\-]+)');	/* !!! Don't forget sync code with C !!! */
	define('ZBX_PREG_PARAMS', '(['.ZBX_PREG_PRINT.']+?){0,1}');
	define('ZBX_PREG_SIGN', '([&|><=+*\/#\-])');
	define('ZBX_PREG_NUMBER', '([\-+]{0,1}[0-9]+[.]{0,1}[0-9]*[KMGTsmhdw]{0,1})');
	
	define('ZBX_PREG_DEF_FONT_STRING', '/^[0-9\.:% ]+$/');
//--

	define('ZBX_PREG_DNS_FORMAT', '([0-9a-zA-Z_\.\-$]+)');
	define('ZBX_PREG_HOST_FORMAT', ZBX_PREG_INTERNAL_NAMES);

	define('ZBX_PREG_NODE_FORMAT', ZBX_PREG_INTERNAL_NAMES);
	
	
	define('ZBX_PREG_ITEM_KEY_FORMAT', '('.ZBX_PREG_KEY_NAME.'(?(?=,)('.ZBX_PREG_PARAMS.'){0,1}|(\['.ZBX_PREG_PARAMS.'\]){0,1}))');
	// define('ZBX_PREG_ITEM_KEY_FORMAT', '('.ZBX_PREG_KEY_NAME.'(\['.ZBX_PREG_PARAMS.'\]){0,1})');

	
	define('ZBX_PREG_FUNCTION_FORMAT', '('.ZBX_PREG_INTERNAL_NAMES.'(\('.ZBX_PREG_PARAMS.'\)))');

	define('ZBX_PREG_SIMPLE_EXPRESSION_FORMAT','(\{'.ZBX_PREG_HOST_FORMAT.'\:'.ZBX_PREG_ITEM_KEY_FORMAT.'\.'.ZBX_PREG_FUNCTION_FORMAT.'\})');
//	define('ZBX_PREG_MACRO_NAME_FORMAT', '(\{[A-Z\.]+\})');
	define('ZBX_PREG_EXPRESSION_SIMPLE_MACROS', '(\{TRIGGER.VALUE\})');
	define('ZBX_PREG_EXPRESSION_USER_MACROS', '(\{\$'.ZBX_PREG_MACRO_NAME.'\})');

	define('ZBX_PREG_EXPRESSION_TOKEN_FORMAT', '^(['.ZBX_PREG_PRINT.']*)('.ZBX_PREG_SIMPLE_EXPRESSION_FORMAT.'|'.ZBX_PREG_EXPRESSION_SIMPLE_MACROS.')(['.ZBX_PREG_PRINT.']*)$');
//-------

// REGEXP IDS
	define('ZBX_KEY_ID', 1);
	define('ZBX_KEY_NAME_ID', 2);
	define('ZBX_KEY_PARAM_ID', 6);

	define('ZBX_SIMPLE_EXPRESSION_HOST_ID', 2);
	define('ZBX_SIMPLE_EXPRESSION_KEY_ID', 2 + ZBX_KEY_ID);
	define('ZBX_SIMPLE_EXPRESSION_KEY_NAME_ID', 2 + ZBX_KEY_NAME_ID);
	define('ZBX_SIMPLE_EXPRESSION_KEY_PARAM_ID', 2 + ZBX_KEY_PARAM_ID);
	define('ZBX_SIMPLE_EXPRESSION_FUNCTION_ID', 3+ZBX_KEY_PARAM_ID);
	define('ZBX_SIMPLE_EXPRESSION_FUNCTION_NAME_ID', 4+ZBX_KEY_PARAM_ID);
	define('ZBX_SIMPLE_EXPRESSION_FUNCTION_PARAM_ID', 6+ZBX_KEY_PARAM_ID);

	define('ZBX_EXPRESSION_LEFT_ID', 1);
	define('ZBX_EXPRESSION_SIMPLE_EXPRESSION_ID', 2);
	define('ZBX_EXPRESSION_MACRO_ID', 9+ZBX_KEY_PARAM_ID);
	define('ZBX_EXPRESSION_RIGHT_ID', 10+ZBX_KEY_PARAM_ID);
//--------

	define('ZBX_HISTORY_COUNT',5);

	define('ZBX_USER_ONLINE_TIME',600);		// 10min
	define('ZBX_GUEST_USER','guest');
	define('ZBX_DEFAULT_CSS','default.css');

	define('ZBX_FAVORITES_ALL', -1);

// Allow for testing
	define('ZBX_ALLOW_UNICODE',1);

// IPMI
	define('IPMI_AUTHTYPE_DEFAULT', -1);
	define('IPMI_AUTHTYPE_NONE', 0);
	define('IPMI_AUTHTYPE_MD2', 1);
	define('IPMI_AUTHTYPE_MD5', 2);
	define('IPMI_AUTHTYPE_STRAIGHT', 4);
	define('IPMI_AUTHTYPE_OEM', 5);
	define('IPMI_AUTHTYPE_RMCP_PLUS', 6);

	define('IPMI_PRIVILEGE_CALLBACK', 1);
	define('IPMI_PRIVILEGE_USER', 2);
	define('IPMI_PRIVILEGE_OPERATOR', 3);
	define('IPMI_PRIVILEGE_ADMIN', 4);
	define('IPMI_PRIVILEGE_OEM', 5);

/* Define if your logs are in non-standard format */
/*	define('ZBX_LOG_ENCODING_DEFAULT', 'Shift_JIS');*/

	define('ZBX_HAVE_IPV6', 1);

// XML EXPORT|IMPORT TAGS
	define('XML_TAG_MACROS', 'macros');
	define('XML_TAG_MACRO', 'macro');
	define('XML_TAG_ZABBIX_EXPORT', 'zabbix_export');
	define('XML_TAG_HOSTS', 'hosts');
	define('XML_TAG_HOST', 'host');
	define('XML_TAG_HOSTPROFILE',		'host_profile');
	define('XML_TAG_HOSTPROFILE_EXT',	'host_profiles_ext');
	define('XML_TAG_GROUPS',		'groups');
	define('XML_TAG_GROUP',			'group');
	define('XML_TAG_APPLICATIONS',		'applications');
	define('XML_TAG_APPLICATION',		'application');
	define('XML_TAG_ITEMS',			'items');
	define('XML_TAG_ITEM',			'item');
	define('XML_TAG_TEMPLATES',		'templates');
	define('XML_TAG_TEMPLATE',		'template');
	define('XML_TAG_TRIGGERS',		'triggers');
	define('XML_TAG_TRIGGER',		'trigger');
	define('XML_TAG_GRAPHS',		'graphs');
	define('XML_TAG_GRAPH',			'graph');
	define('XML_TAG_GRAPH_ELEMENT',		'graph_element');
	define('XML_TAG_GRAPH_ELEMENTS',	'graph_elements');
	define('XML_TAG_SCREENS',		'screens');
	define('XML_TAG_SCREEN',		'screen');
	define('XML_TAG_SCREEN_ELEMENT',	'screen_element');
	define('XML_TAG_SCREEN_ELEMENTS',	'screen_elements');
	define('XML_TAG_DEPENDENCIES',		'dependencies');
	define('XML_TAG_DEPENDENCY',		'dependency');
	define('XML_TAG_DEPENDS',		'depends');

	define('ZBX_DEFAULT_IMPORT_HOST_GROUP', 'Imported hosts');

// API errors //
	define('ZBX_API_ERROR_NO_HOST', 1);
	define('ZBX_API_ERROR_INTERNAL', 111);
	define('ZBX_API_ERROR_PARAMETERS', 100);
	define('ZBX_API_ERROR_PERMISSIONS', 120);
	define('ZBX_API_ERROR_NO_AUTH', 200);
	define('ZBX_API_ERROR_NO_METHOD', 300);
	//define('ZBX_API_ERROR_PARAMETERS', 100);

	define('API_OUTPUT_SHORTEN', 'shorten');
	define('API_OUTPUT_REFER', 'refer');
	define('API_OUTPUT_EXTEND', 'extend');
	define('API_OUTPUT_COUNT', 'count');
	define('API_OUTPUT_CUSTOM', 'custom');


	define('SEC_PER_MIN', 60);
	define('SEC_PER_HOUR', 3600);
	define('SEC_PER_DAY', 86400);
	define('SEC_PER_WEEK', (7*SEC_PER_DAY));
	define('SEC_PER_YEAR', (365*SEC_PER_DAY));
/* Support for PHP5. PHP5 does not have $HTTP_..._VARS */
	if(!function_exists('version_compare')){
		$_GET		= $HTTP_GET_VARS;
		$_POST		= $HTTP_POST_VARS;
		$_COOKIE	= $HTTP_COOKIE_VARS;
	}

/* if magic quotes on then get rid of them */
	if(get_magic_quotes_gpc()){
		$_GET		= zbx_stripslashes($_GET);
		$_POST		 = zbx_stripslashes($_POST);
		$_COOKIE	= zbx_stripslashes($_COOKIE);
	}

/* init $_REQUEST */
	ini_set('variables_order', 'GP');
	$_REQUEST = $_POST + $_GET;

/* init precision */
	ini_set('precision', 14);

?><|MERGE_RESOLUTION|>--- conflicted
+++ resolved
@@ -53,12 +53,10 @@
 	define('ZBX_SCRIPT_TIMEOUT',			360); // in seconds
 	define('ZBX_SCRIPT_BYTES_LIMIT',		1073741824); // 1073741824 is 1MB in bytes
 
-<<<<<<< HEAD
 	define('GRAPH_YAXIS_SIDE_DEFAULT',		0); // 0 - LEFT SIDE, 1 - RIGHT SIDE
 
-=======
 	define('ZBX_MAX_IMAGE_SIZE',			1024*1024);
->>>>>>> 1d75618c
+
 /* END OF USERS DEFINES */
 
 	define('ZBX_FONT_NAME',			'DejaVuSans');
