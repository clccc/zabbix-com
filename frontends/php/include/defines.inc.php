<?php
/*
** Zabbix
** Copyright (C) 2001-2019 Zabbix SIA
**
** This program is free software; you can redistribute it and/or modify
** it under the terms of the GNU General Public License as published by
** the Free Software Foundation; either version 2 of the License, or
** (at your option) any later version.
**
** This program is distributed in the hope that it will be useful,
** but WITHOUT ANY WARRANTY; without even the implied warranty of
** MERCHANTABILITY or FITNESS FOR A PARTICULAR PURPOSE. See the
** GNU General Public License for more details.
**
** You should have received a copy of the GNU General Public License
** along with this program; if not, write to the Free Software
** Foundation, Inc., 51 Franklin Street, Fifth Floor, Boston, MA  02110-1301, USA.
**/


define('ZABBIX_VERSION',		'4.2.1rc1');
define('ZABBIX_API_VERSION',	'4.2.1');
define('ZABBIX_EXPORT_VERSION',	'4.2');
define('ZABBIX_DB_VERSION',	4020000);

define('ZABBIX_COPYRIGHT_FROM',	'2001');
define('ZABBIX_COPYRIGHT_TO',	'2019');

define('ZBX_LOGIN_ATTEMPTS',	5);
define('ZBX_LOGIN_BLOCK',		30); // sec

define('ZBX_SESSION_NAME', 'zbx_sessionid'); // Session cookie name for Zabbix front-end.

define('ZBX_KIBIBYTE',	'1024');
define('ZBX_MEBIBYTE',	'1048576');
define('ZBX_GIBIBYTE',	'1073741824');

define('ZBX_MIN_PERIOD',		60); // 1 minute
define('ZBX_MAX_PERIOD',		63158400); // the maximum period for the time bar control, ~2 years (2 * 365 * 86400) + 86400
define('ZBX_MIN_INT32',			-2147483648);
define('ZBX_MAX_INT32',			2147483647);
define('ZBX_MIN_INT64',			'-9223372036854775808');
define('ZBX_MAX_INT64',			'9223372036854775807');
define('ZBX_MAX_DATE',			2147483647); // 19 Jan 2038 05:14:07
define('ZBX_PERIOD_DEFAULT_FROM',	'now-1h'); // Default time interval.
define('ZBX_PERIOD_DEFAULT_TO',		'now');
define('ZBX_MIN_TIMESHIFT',	-788400000); // Min valid timeshift value in seconds (25 years).
define('ZBX_MAX_TIMESHIFT',	788400000); // Max valid timeshift value in seconds (25 years).

// Date and time format seperators must be synced with setSDateFromOuterObj() in class.calendar.js.
define('ZBX_FULL_DATE_TIME',	'Y-m-d H:i:s'); // Time selector full date and time presentation format.
define('ZBX_DATE_TIME',			'Y-m-d H:i'); // Time selector date and time without seconds presentation format.

// the maximum period to display history data for the latest data and item overview pages in seconds
// by default set to 86400 seconds (24 hours)
define('ZBX_HISTORY_PERIOD', 86400);

define('ZBX_HISTORY_SOURCE_ELASTIC',	'elastic');
define('ZBX_HISTORY_SOURCE_SQL',		'sql');

define('ELASTICSEARCH_RESPONSE_PLAIN',			0);
define('ELASTICSEARCH_RESPONSE_AGGREGATION',	1);
define('ELASTICSEARCH_RESPONSE_DOCUMENTS',		2);

define('ZBX_WIDGET_ROWS', 20);

define('ZBX_FONTPATH',				realpath('fonts')); // where to search for font (GD > 2.0.18)
define('ZBX_GRAPH_FONT_NAME',		'DejaVuSans'); // font file name
define('ZBX_GRAPH_LEGEND_HEIGHT',	120); // when graph height is less then this value, some legend will not show up

define('ZBX_SCRIPT_TIMEOUT',		60); // in seconds

define('GRAPH_YAXIS_SIDE_DEFAULT', 0); // 0 - LEFT SIDE, 1 - RIGHT SIDE

define('ZBX_MAX_IMAGE_SIZE', ZBX_MEBIBYTE);

define('ZBX_UNITS_ROUNDOFF_THRESHOLD',		0.01);
define('ZBX_UNITS_ROUNDOFF_UPPER_LIMIT',	2);
define('ZBX_UNITS_ROUNDOFF_MIDDLE_LIMIT',	4);
define('ZBX_UNITS_ROUNDOFF_LOWER_LIMIT',	6);

define('ZBX_PRECISION_10',	10);

define('ZBX_DEFAULT_INTERVAL', '1-7,00:00-24:00');

define('ZBX_SCRIPT_TYPE_CUSTOM_SCRIPT',	0);
define('ZBX_SCRIPT_TYPE_IPMI',			1);
define('ZBX_SCRIPT_TYPE_SSH',			2);
define('ZBX_SCRIPT_TYPE_TELNET',		3);
define('ZBX_SCRIPT_TYPE_GLOBAL_SCRIPT',	4);

define('ZBX_SCRIPT_EXECUTE_ON_AGENT',	0);
define('ZBX_SCRIPT_EXECUTE_ON_SERVER',	1);
define('ZBX_SCRIPT_EXECUTE_ON_PROXY',	2);

define('ZBX_FLAG_DISCOVERY_NORMAL',		0x0);
define('ZBX_FLAG_DISCOVERY_RULE',		0x1);
define('ZBX_FLAG_DISCOVERY_PROTOTYPE',	0x2);
define('ZBX_FLAG_DISCOVERY_CREATED',	0x4);

define('EXTACK_OPTION_ALL',		0);
define('EXTACK_OPTION_UNACK',	1);
define('EXTACK_OPTION_BOTH',	2);

define('TRIGGERS_OPTION_RECENT_PROBLEM',	1);
define('TRIGGERS_OPTION_ALL',				2);
define('TRIGGERS_OPTION_IN_PROBLEM',		3);

define('ZBX_ACK_STS_ANY',				1);
define('ZBX_ACK_STS_WITH_UNACK',		2);
define('ZBX_ACK_STS_WITH_LAST_UNACK',	3);

define('ZBX_FONT_NAME', 'DejaVuSans');

define('ZBX_AUTH_INTERNAL',	0);
define('ZBX_AUTH_LDAP',		1);
define('ZBX_AUTH_HTTP_DISABLED',	0);
define('ZBX_AUTH_HTTP_ENABLED',		1);
define('ZBX_AUTH_LDAP_DISABLED',	0);
define('ZBX_AUTH_LDAP_ENABLED',		1);
define('ZBX_AUTH_FORM_ZABBIX',	0);
define('ZBX_AUTH_FORM_HTTP',	1);
define('ZBX_AUTH_CASE_INSENSITIVE',	0);
define('ZBX_AUTH_CASE_SENSITIVE',	1);

define('ZBX_DB_DB2',		'IBM_DB2');
define('ZBX_DB_MYSQL',		'MYSQL');
define('ZBX_DB_ORACLE',		'ORACLE');
define('ZBX_DB_POSTGRESQL',	'POSTGRESQL');

define('ZBX_DB_MAX_ID', '9223372036854775807');

// maximum number of records for create() or update() API calls
define('ZBX_DB_MAX_INSERTS', 10000);

define('ZBX_SHOW_TECHNICAL_ERRORS', false);

define('PAGE_TYPE_HTML',				0);
define('PAGE_TYPE_IMAGE',				1);
define('PAGE_TYPE_XML',					2);
define('PAGE_TYPE_JS',					3); // javascript
define('PAGE_TYPE_CSS',					4);
define('PAGE_TYPE_HTML_BLOCK',			5); // simple block of html (as text)
define('PAGE_TYPE_JSON',				6); // simple JSON
define('PAGE_TYPE_JSON_RPC',			7); // api call
define('PAGE_TYPE_TEXT_FILE',			8); // api call
define('PAGE_TYPE_TEXT',				9); // simple text
define('PAGE_TYPE_CSV',					10); // CSV format
define('PAGE_TYPE_TEXT_RETURN_JSON',	11); // input plaintext output json

define('ZBX_SESSION_ACTIVE',	0);
define('ZBX_SESSION_PASSIVE',	1);

define('ZBX_DROPDOWN_FIRST_NONE',	0);
define('ZBX_DROPDOWN_FIRST_ALL',	1);

define('T_ZBX_STR',			0);
define('T_ZBX_INT',			1);
define('T_ZBX_DBL',			2);
define('T_ZBX_RANGE_TIME',	3);
define('T_ZBX_CLR',			5);
define('T_ZBX_DBL_BIG',		9);
define('T_ZBX_DBL_STR',		10);
define('T_ZBX_TP',			11);
define('T_ZBX_TU',			12);
define('T_ZBX_ABS_TIME',	13);

define('O_MAND',	0);
define('O_OPT',		1);
define('O_NO',		2);

define('P_SYS',					0x0001);
define('P_UNSET_EMPTY',			0x0002);
define('P_CRLF',				0x0004);
define('P_ACT',					0x0010);
define('P_NZERO',				0x0020);
define('P_NO_TRIM',				0x0040);
define('P_ALLOW_USER_MACRO',	0x0080);
define('P_ALLOW_LLD_MACRO',		0x0100);
define('ZBX_URI_VALID_SCHEMES', 'http,https,ftp,file,mailto,tel,ssh');

// Validate URI against schemes whitelist defined in ZBX_URI_VALID_SCHEMES.
define('VALIDATE_URI_SCHEMES', true);

//	misc parameters
define('IMAGE_FORMAT_PNG',	'PNG');
define('IMAGE_FORMAT_JPEG',	'JPEG');
define('IMAGE_FORMAT_TEXT',	'JPEG');
define('IMAGE_FORMAT_GIF',	'GIF');

define('IMAGE_TYPE_ICON',			1);
define('IMAGE_TYPE_BACKGROUND',		2);

define('ITEM_CONVERT_WITH_UNITS',	0); // - do not convert empty units
define('ITEM_CONVERT_NO_UNITS',		1); // - no units

define('ZBX_SORT_UP',	'ASC');
define('ZBX_SORT_DOWN',	'DESC');

// Maximum number of tags to display.
define('ZBX_TAG_COUNT_DEFAULT', 3);

define('ZBX_TCP_HEADER_DATA',		"ZBXD");
define('ZBX_TCP_HEADER_VERSION',	"\1");
define('ZBX_TCP_HEADER',			ZBX_TCP_HEADER_DATA.ZBX_TCP_HEADER_VERSION);
define('ZBX_TCP_HEADER_LEN',		5);
define('ZBX_TCP_DATALEN_LEN',		8);

define('AUDIT_ACTION_ADD',		0);
define('AUDIT_ACTION_UPDATE',	1);
define('AUDIT_ACTION_DELETE',	2);
define('AUDIT_ACTION_LOGIN',	3);
define('AUDIT_ACTION_LOGOUT',	4);
define('AUDIT_ACTION_ENABLE',	5);
define('AUDIT_ACTION_DISABLE',	6);

define('AUDIT_RESOURCE_USER',				0);
define('AUDIT_RESOURCE_ZABBIX_CONFIG',		2);
define('AUDIT_RESOURCE_MEDIA_TYPE',			3);
define('AUDIT_RESOURCE_HOST',				4);
define('AUDIT_RESOURCE_ACTION',				5);
define('AUDIT_RESOURCE_GRAPH',				6);
define('AUDIT_RESOURCE_GRAPH_ELEMENT',		7);
define('AUDIT_RESOURCE_USER_GROUP',			11);
define('AUDIT_RESOURCE_APPLICATION',		12);
define('AUDIT_RESOURCE_TRIGGER',			13);
define('AUDIT_RESOURCE_HOST_GROUP',			14);
define('AUDIT_RESOURCE_ITEM',				15);
define('AUDIT_RESOURCE_IMAGE',				16);
define('AUDIT_RESOURCE_VALUE_MAP',			17);
define('AUDIT_RESOURCE_IT_SERVICE',			18);
define('AUDIT_RESOURCE_MAP',				19);
define('AUDIT_RESOURCE_SCREEN',				20);
define('AUDIT_RESOURCE_SCENARIO',			22);
define('AUDIT_RESOURCE_DISCOVERY_RULE',		23);
define('AUDIT_RESOURCE_SLIDESHOW',			24);
define('AUDIT_RESOURCE_SCRIPT',				25);
define('AUDIT_RESOURCE_PROXY',				26);
define('AUDIT_RESOURCE_MAINTENANCE',		27);
define('AUDIT_RESOURCE_REGEXP',				28);
define('AUDIT_RESOURCE_MACRO',				29);
define('AUDIT_RESOURCE_TEMPLATE',			30);
define('AUDIT_RESOURCE_TRIGGER_PROTOTYPE',	31);
define('AUDIT_RESOURCE_ICON_MAP',			32);
define('AUDIT_RESOURCE_DASHBOARD',			33);
define('AUDIT_RESOURCE_CORRELATION',		34);
define('AUDIT_RESOURCE_GRAPH_PROTOTYPE',	35);
define('AUDIT_RESOURCE_ITEM_PROTOTYPE',		36);
define('AUDIT_RESOURCE_HOST_PROTOTYPE',		37);

define('CONDITION_TYPE_HOST_GROUP',			0);
define('CONDITION_TYPE_HOST',				1);
define('CONDITION_TYPE_TRIGGER',			2);
define('CONDITION_TYPE_TRIGGER_NAME',		3);
define('CONDITION_TYPE_TRIGGER_SEVERITY',	4);
define('CONDITION_TYPE_TIME_PERIOD',		6);
define('CONDITION_TYPE_DHOST_IP',			7);
define('CONDITION_TYPE_DSERVICE_TYPE',		8);
define('CONDITION_TYPE_DSERVICE_PORT',		9);
define('CONDITION_TYPE_DSTATUS',			10);
define('CONDITION_TYPE_DUPTIME',			11);
define('CONDITION_TYPE_DVALUE',				12);
define('CONDITION_TYPE_TEMPLATE',			13);
define('CONDITION_TYPE_EVENT_ACKNOWLEDGED',	14);
define('CONDITION_TYPE_APPLICATION',		15);
define('CONDITION_TYPE_SUPPRESSED',			16);
define('CONDITION_TYPE_DRULE',				18);
define('CONDITION_TYPE_DCHECK',				19);
define('CONDITION_TYPE_PROXY',				20);
define('CONDITION_TYPE_DOBJECT',			21);
define('CONDITION_TYPE_HOST_NAME',			22);
define('CONDITION_TYPE_EVENT_TYPE',			23);
define('CONDITION_TYPE_HOST_METADATA',		24);
define('CONDITION_TYPE_EVENT_TAG',			25);
define('CONDITION_TYPE_EVENT_TAG_VALUE',	26);

define('CONDITION_OPERATOR_EQUAL',		0);
define('CONDITION_OPERATOR_NOT_EQUAL',	1);
define('CONDITION_OPERATOR_LIKE',		2);
define('CONDITION_OPERATOR_NOT_LIKE',	3);
define('CONDITION_OPERATOR_IN',			4);
define('CONDITION_OPERATOR_MORE_EQUAL',	5);
define('CONDITION_OPERATOR_LESS_EQUAL',	6);
define('CONDITION_OPERATOR_NOT_IN',		7);
define('CONDITION_OPERATOR_REGEXP',		8);
define('CONDITION_OPERATOR_NOT_REGEXP',	9);
define('CONDITION_OPERATOR_YES',		10);
define('CONDITION_OPERATOR_NO',			11);

// correlation statuses
define('ZBX_CORRELATION_ENABLED',		0);
define('ZBX_CORRELATION_DISABLED',		1);

// correlation condition types
define('ZBX_CORR_CONDITION_OLD_EVENT_TAG',			0);
define('ZBX_CORR_CONDITION_NEW_EVENT_TAG',			1);
define('ZBX_CORR_CONDITION_NEW_EVENT_HOSTGROUP',	2);
define('ZBX_CORR_CONDITION_EVENT_TAG_PAIR',			3);
define('ZBX_CORR_CONDITION_OLD_EVENT_TAG_VALUE',	4);
define('ZBX_CORR_CONDITION_NEW_EVENT_TAG_VALUE',	5);

// correlation operation types
define('ZBX_CORR_OPERATION_CLOSE_OLD',	0);
define('ZBX_CORR_OPERATION_CLOSE_NEW',	1);

// event type action condition values
define('EVENT_TYPE_ITEM_NOTSUPPORTED',		0);
define('EVENT_TYPE_LLDRULE_NOTSUPPORTED',	2);
define('EVENT_TYPE_TRIGGER_UNKNOWN',		4);

define('HOST_STATUS_MONITORED',		0);
define('HOST_STATUS_NOT_MONITORED',	1);
define('HOST_STATUS_TEMPLATE',		3);
define('HOST_STATUS_PROXY_ACTIVE',	5);
define('HOST_STATUS_PROXY_PASSIVE',	6);

define('HOST_ENCRYPTION_NONE',			1);
define('HOST_ENCRYPTION_PSK',			2);
define('HOST_ENCRYPTION_CERTIFICATE',	4);

define('HOST_COMPRESSION_ON', 1);

define('PSK_MIN_LEN',	32);

define('HOST_MAINTENANCE_STATUS_OFF',	0);
define('HOST_MAINTENANCE_STATUS_ON',	1);

define('INTERFACE_SECONDARY',	0);
define('INTERFACE_PRIMARY',		1);

define('INTERFACE_USE_DNS',	0);
define('INTERFACE_USE_IP',	1);

define('INTERFACE_TYPE_ANY',		-1);
define('INTERFACE_TYPE_UNKNOWN',	0);
define('INTERFACE_TYPE_AGENT',		1);
define('INTERFACE_TYPE_SNMP',		2);
define('INTERFACE_TYPE_IPMI',		3);
define('INTERFACE_TYPE_JMX',		4);

define('SNMP_BULK_DISABLED',	0);
define('SNMP_BULK_ENABLED',		1);

define('MAINTENANCE_STATUS_ACTIVE',		0);
define('MAINTENANCE_STATUS_APPROACH',	1);
define('MAINTENANCE_STATUS_EXPIRED',	2);

define('HOST_AVAILABLE_UNKNOWN',	0);
define('HOST_AVAILABLE_TRUE',		1);
define('HOST_AVAILABLE_FALSE',		2);

define('MAINTENANCE_TAG_EVAL_TYPE_AND_OR',	0);
define('MAINTENANCE_TAG_EVAL_TYPE_OR',		2);
define('MAINTENANCE_TAG_OPERATOR_EQUAL',	0);
define('MAINTENANCE_TAG_OPERATOR_LIKE',		2);

define('MAINTENANCE_TYPE_NORMAL',	0);
define('MAINTENANCE_TYPE_NODATA',	1);

define('TIMEPERIOD_TYPE_ONETIME',	0);
define('TIMEPERIOD_TYPE_HOURLY',	1);
define('TIMEPERIOD_TYPE_DAILY',		2);
define('TIMEPERIOD_TYPE_WEEKLY',	3);
define('TIMEPERIOD_TYPE_MONTHLY',	4);
define('TIMEPERIOD_TYPE_YEARLY',	5);

// report periods
define('REPORT_PERIOD_TODAY',			0);
define('REPORT_PERIOD_YESTERDAY',		1);
define('REPORT_PERIOD_CURRENT_WEEK',	2);
define('REPORT_PERIOD_CURRENT_MONTH',	3);
define('REPORT_PERIOD_CURRENT_YEAR',	4);
define('REPORT_PERIOD_LAST_WEEK',		5);
define('REPORT_PERIOD_LAST_MONTH',		6);
define('REPORT_PERIOD_LAST_YEAR',		7);

define('SYSMAP_LABEL_ADVANCED_OFF',	0);
define('SYSMAP_LABEL_ADVANCED_ON',	1);

define('SYSMAP_PROBLEMS_NUMBER',			0);
define('SYSMAP_SINGLE_PROBLEM',				1);
define('SYSMAP_PROBLEMS_NUMBER_CRITICAL',	2);

define('MAP_LABEL_TYPE_LABEL',		0);
define('MAP_LABEL_TYPE_IP',			1);
define('MAP_LABEL_TYPE_NAME',		2);
define('MAP_LABEL_TYPE_STATUS',		3);
define('MAP_LABEL_TYPE_NOTHING',	4);
define('MAP_LABEL_TYPE_CUSTOM',		5);

define('MAP_LABEL_LOC_DEFAULT', -1);
define('MAP_LABEL_LOC_BOTTOM',	0);
define('MAP_LABEL_LOC_LEFT',	1);
define('MAP_LABEL_LOC_RIGHT',	2);
define('MAP_LABEL_LOC_TOP',		3);

define('SYSMAP_ELEMENT_TYPE_HOST',		0);
define('SYSMAP_ELEMENT_TYPE_MAP',		1);
define('SYSMAP_ELEMENT_TYPE_TRIGGER',	2);
define('SYSMAP_ELEMENT_TYPE_HOST_GROUP',3);
define('SYSMAP_ELEMENT_TYPE_IMAGE',		4);

define('SYSMAP_ELEMENT_SUBTYPE_HOST_GROUP',				0);
define('SYSMAP_ELEMENT_SUBTYPE_HOST_GROUP_ELEMENTS',	1);

define('SYSMAP_ELEMENT_AREA_TYPE_FIT',		0);
define('SYSMAP_ELEMENT_AREA_TYPE_CUSTOM',	1);

define('SYSMAP_ELEMENT_AREA_VIEWTYPE_GRID', 0);

define('SYSMAP_ELEMENT_ICON_ON',			0);
define('SYSMAP_ELEMENT_ICON_OFF',			1);
define('SYSMAP_ELEMENT_ICON_MAINTENANCE',	3);
define('SYSMAP_ELEMENT_ICON_DISABLED',		4);

define('SYSMAP_SHAPE_TYPE_RECTANGLE',		0);
define('SYSMAP_SHAPE_TYPE_ELLIPSE',			1);
define('SYSMAP_SHAPE_TYPE_LINE',			2);

define('SYSMAP_SHAPE_BORDER_TYPE_NONE',		0);
define('SYSMAP_SHAPE_BORDER_TYPE_SOLID',	1);
define('SYSMAP_SHAPE_BORDER_TYPE_DOTTED',	2);
define('SYSMAP_SHAPE_BORDER_TYPE_DASHED',	3);

define('SYSMAP_SHAPE_LABEL_HALIGN_CENTER',	0);
define('SYSMAP_SHAPE_LABEL_HALIGN_LEFT',	1);
define('SYSMAP_SHAPE_LABEL_HALIGN_RIGHT',	2);

define('SYSMAP_SHAPE_LABEL_VALIGN_MIDDLE',	0);
define('SYSMAP_SHAPE_LABEL_VALIGN_TOP',		1);
define('SYSMAP_SHAPE_LABEL_VALIGN_BOTTOM',	2);

define('SYSMAP_HIGHLIGHT_OFF',	0);
define('SYSMAP_HIGHLIGHT_ON',	1);

define('SYSMAP_GRID_SHOW_ON',	1);
define('SYSMAP_GRID_SHOW_OFF',	0);

define('SYSMAP_EXPAND_MACROS_OFF',	0);
define('SYSMAP_EXPAND_MACROS_ON',	1);

define('SYSMAP_GRID_ALIGN_ON',	1);
define('SYSMAP_GRID_ALIGN_OFF',	0);

define('PUBLIC_SHARING',	0);
define('PRIVATE_SHARING',	1);

define('ZBX_ITEM_DELAY_DEFAULT',			'30s');
define('ZBX_ITEM_FLEXIBLE_DELAY_DEFAULT',	'50s');
define('ZBX_ITEM_SCHEDULING_DEFAULT',		'wd1-5h9-18');

define('ITEM_TYPE_ZABBIX',			0);
define('ITEM_TYPE_SNMPV1',			1);
define('ITEM_TYPE_TRAPPER',			2);
define('ITEM_TYPE_SIMPLE',			3);
define('ITEM_TYPE_SNMPV2C',			4);
define('ITEM_TYPE_INTERNAL',		5);
define('ITEM_TYPE_SNMPV3',			6);
define('ITEM_TYPE_ZABBIX_ACTIVE',	7);
define('ITEM_TYPE_AGGREGATE',		8);
define('ITEM_TYPE_HTTPTEST',		9);
define('ITEM_TYPE_EXTERNAL',		10);
define('ITEM_TYPE_DB_MONITOR',		11);
define('ITEM_TYPE_IPMI',			12);
define('ITEM_TYPE_SSH',				13);
define('ITEM_TYPE_TELNET',			14);
define('ITEM_TYPE_CALCULATED',		15);
define('ITEM_TYPE_JMX',				16);
define('ITEM_TYPE_SNMPTRAP',		17);
define('ITEM_TYPE_DEPENDENT',		18);
define('ITEM_TYPE_HTTPAGENT',		19);

define('ZBX_DEPENDENT_ITEM_MAX_LEVELS',	3);
define('ZBX_DEPENDENT_ITEM_MAX_COUNT',	999);

define('ITEM_VALUE_TYPE_FLOAT',		0);
define('ITEM_VALUE_TYPE_STR',		1); // aka Character
define('ITEM_VALUE_TYPE_LOG',		2);
define('ITEM_VALUE_TYPE_UINT64',	3);
define('ITEM_VALUE_TYPE_TEXT',		4);

define('ITEM_DATA_TYPE_DECIMAL',		0);
define('ITEM_DATA_TYPE_OCTAL',			1);
define('ITEM_DATA_TYPE_HEXADECIMAL',	2);
define('ITEM_DATA_TYPE_BOOLEAN',		3);

define('ZBX_DEFAULT_KEY_DB_MONITOR',			'db.odbc.select[<unique short description>,dsn]');
define('ZBX_DEFAULT_KEY_DB_MONITOR_DISCOVERY',	'db.odbc.discovery[<unique short description>,dsn]');
define('ZBX_DEFAULT_KEY_SSH',					'ssh.run[<unique short description>,<ip>,<port>,<encoding>]');
define('ZBX_DEFAULT_KEY_TELNET',				'telnet.run[<unique short description>,<ip>,<port>,<encoding>]');

define('ZBX_DEFAULT_JMX_ENDPOINT',	'service:jmx:rmi:///jndi/rmi://{HOST.CONN}:{HOST.PORT}/jmxrmi');

define('SYSMAP_ELEMENT_USE_ICONMAP_ON',		1);
define('SYSMAP_ELEMENT_USE_ICONMAP_OFF',	0);

define('ZBX_ICON_PREVIEW_HEIGHT',	24);
define('ZBX_ICON_PREVIEW_WIDTH',	24);

define('ITEM_STATUS_ACTIVE',		0);
define('ITEM_STATUS_DISABLED',		1);

/**
 * Starting from Zabbix 2.2 items could not have ITEM_STATUS_NOTSUPPORTED status
 * this constant is left for importing data from versions 1.8 and 2.0.
 */
define('ITEM_STATUS_NOTSUPPORTED',	3);

define('ITEM_STATE_NORMAL',			0);
define('ITEM_STATE_NOTSUPPORTED',	1);

define('ITEM_SNMPV3_SECURITYLEVEL_NOAUTHNOPRIV',	0);
define('ITEM_SNMPV3_SECURITYLEVEL_AUTHNOPRIV',		1);
define('ITEM_SNMPV3_SECURITYLEVEL_AUTHPRIV',		2);

define('ITEM_AUTHTYPE_PASSWORD',	0);
define('ITEM_AUTHTYPE_PUBLICKEY',	1);

define('ITEM_AUTHPROTOCOL_MD5', 0);
define('ITEM_AUTHPROTOCOL_SHA', 1);

define('ITEM_PRIVPROTOCOL_DES', 0);
define('ITEM_PRIVPROTOCOL_AES', 1);

define('ITEM_LOGTYPE_INFORMATION',		1);
define('ITEM_LOGTYPE_WARNING',			2);
define('ITEM_LOGTYPE_ERROR',			4);
define('ITEM_LOGTYPE_FAILURE_AUDIT',	7);
define('ITEM_LOGTYPE_SUCCESS_AUDIT',	8);
define('ITEM_LOGTYPE_CRITICAL',			9);
define('ITEM_LOGTYPE_VERBOSE',			10);

define('ITEM_DELAY_FLEXIBLE',	0);
define('ITEM_DELAY_SCHEDULING',	1);

// Item pre-processing types.
define('ZBX_PREPROC_MULTIPLIER',			1);
define('ZBX_PREPROC_RTRIM',					2);
define('ZBX_PREPROC_LTRIM',					3);
define('ZBX_PREPROC_TRIM',					4);
define('ZBX_PREPROC_REGSUB',				5);
define('ZBX_PREPROC_BOOL2DEC',				6);
define('ZBX_PREPROC_OCT2DEC',				7);
define('ZBX_PREPROC_HEX2DEC',				8);
define('ZBX_PREPROC_DELTA_VALUE',			9);
define('ZBX_PREPROC_DELTA_SPEED',			10);
define('ZBX_PREPROC_XPATH',					11);
define('ZBX_PREPROC_JSONPATH',				12);
define('ZBX_PREPROC_VALIDATE_RANGE',		13);
define('ZBX_PREPROC_VALIDATE_REGEX',		14);
define('ZBX_PREPROC_VALIDATE_NOT_REGEX',	15);
define('ZBX_PREPROC_ERROR_FIELD_JSON',		16);
define('ZBX_PREPROC_ERROR_FIELD_XML',		17);
define('ZBX_PREPROC_ERROR_FIELD_REGEX',		18);
define('ZBX_PREPROC_THROTTLE_VALUE',		19);
define('ZBX_PREPROC_THROTTLE_TIMED_VALUE',	20);
define('ZBX_PREPROC_SCRIPT',				21);
define('ZBX_PREPROC_PROMETHEUS_PATTERN',	22);
define('ZBX_PREPROC_PROMETHEUS_TO_JSON',	23);

// Item pre-processing error handlers.
define('ZBX_PREPROC_FAIL_DEFAULT',			0);
define('ZBX_PREPROC_FAIL_DISCARD_VALUE',	1);
define('ZBX_PREPROC_FAIL_SET_VALUE',		2);
define('ZBX_PREPROC_FAIL_SET_ERROR',		3);

define('GRAPH_ITEM_DRAWTYPE_LINE',			0);
define('GRAPH_ITEM_DRAWTYPE_FILLED_REGION',	1);
define('GRAPH_ITEM_DRAWTYPE_BOLD_LINE',		2);
define('GRAPH_ITEM_DRAWTYPE_DOT',			3);
define('GRAPH_ITEM_DRAWTYPE_DASHED_LINE',	4);
define('GRAPH_ITEM_DRAWTYPE_GRADIENT_LINE',	5);
define('GRAPH_ITEM_DRAWTYPE_BOLD_DOT',		6);

define('MAP_LINK_DRAWTYPE_LINE',			0);
define('MAP_LINK_DRAWTYPE_BOLD_LINE',		2);
define('MAP_LINK_DRAWTYPE_DOT',				3);
define('MAP_LINK_DRAWTYPE_DASHED_LINE',		4);

define('SERVICE_ALGORITHM_NONE',	0); // do not calculate
define('SERVICE_ALGORITHM_MAX',		1); // problem, if one children has a problem
define('SERVICE_ALGORITHM_MIN',		2); // problem, if all children have problems

define('SERVICE_SLA', '99.9000');

define('SERVICE_SHOW_SLA_OFF',	0);
define('SERVICE_SHOW_SLA_ON',	1);

define('SERVICE_STATUS_OK', 0);

define('TRIGGER_MULT_EVENT_DISABLED',	0);
define('TRIGGER_MULT_EVENT_ENABLED',	1);

define('ZBX_TRIGGER_CORRELATION_NONE',	0);
define('ZBX_TRIGGER_CORRELATION_TAG',	1);

define('ZBX_TRIGGER_MANUAL_CLOSE_NOT_ALLOWED',	0);
define('ZBX_TRIGGER_MANUAL_CLOSE_ALLOWED',		1);

define('ZBX_RECOVERY_MODE_EXPRESSION',			0);
define('ZBX_RECOVERY_MODE_RECOVERY_EXPRESSION',	1);
define('ZBX_RECOVERY_MODE_NONE',				2);

define('TRIGGER_STATUS_ENABLED',	0);
define('TRIGGER_STATUS_DISABLED',	1);

define('TRIGGER_VALUE_FALSE',	0);
define('TRIGGER_VALUE_TRUE',	1);

define('TRIGGER_STATE_NORMAL',	0);
define('TRIGGER_STATE_UNKNOWN',	1);

define('TRIGGER_SEVERITY_NOT_CLASSIFIED',	0);
define('TRIGGER_SEVERITY_INFORMATION',		1);
define('TRIGGER_SEVERITY_WARNING',			2);
define('TRIGGER_SEVERITY_AVERAGE',			3);
define('TRIGGER_SEVERITY_HIGH',				4);
define('TRIGGER_SEVERITY_DISASTER',			5);
define('TRIGGER_SEVERITY_COUNT',			6);

define('EVENT_CUSTOM_COLOR_DISABLED',	0);
define('EVENT_CUSTOM_COLOR_ENABLED',	1);

define('ALERT_STATUS_NOT_SENT', 0);
define('ALERT_STATUS_SENT',		1);
define('ALERT_STATUS_FAILED',	2);
define('ALERT_STATUS_NEW',		3);

define('ALERT_TYPE_MESSAGE',	0);
define('ALERT_TYPE_COMMAND',	1);

define('MEDIA_STATUS_ACTIVE',	0);
define('MEDIA_STATUS_DISABLED',	1);

define('MEDIA_TYPE_STATUS_ACTIVE',		0);
define('MEDIA_TYPE_STATUS_DISABLED',	1);

define('MEDIA_TYPE_EMAIL',		0);
define('MEDIA_TYPE_EXEC',		1);
define('MEDIA_TYPE_SMS',		2);
define('MEDIA_TYPE_JABBER',		3);
define('MEDIA_TYPE_EZ_TEXTING',	100);

define('SMTP_CONNECTION_SECURITY_NONE',		0);
define('SMTP_CONNECTION_SECURITY_STARTTLS',	1);
define('SMTP_CONNECTION_SECURITY_SSL_TLS',	2);

define('SMTP_AUTHENTICATION_NONE',		0);
define('SMTP_AUTHENTICATION_NORMAL',	1);

define('SMTP_MESSAGE_FORMAT_PLAIN_TEXT',	0);
define('SMTP_MESSAGE_FORMAT_HTML',			1);

define('EZ_TEXTING_LIMIT_USA',		0);
define('EZ_TEXTING_LIMIT_CANADA',	1);

define('ACTION_DEFAULT_SUBJ_AUTOREG', 'Auto registration: {HOST.HOST}');
define('ACTION_DEFAULT_SUBJ_DISCOVERY', 'Discovery: {DISCOVERY.DEVICE.STATUS} {DISCOVERY.DEVICE.IPADDRESS}');
define('ACTION_DEFAULT_SUBJ_ACKNOWLEDGE', 'Updated problem: {EVENT.NAME}');
define('ACTION_DEFAULT_SUBJ_PROBLEM', 'Problem: {EVENT.NAME}');
define('ACTION_DEFAULT_SUBJ_RECOVERY', 'Resolved: {EVENT.NAME}');

define('ACTION_DEFAULT_MSG_AUTOREG', "Host name: {HOST.HOST}\nHost IP: {HOST.IP}\nAgent port: {HOST.PORT}");
define('ACTION_DEFAULT_MSG_DISCOVERY', "Discovery rule: {DISCOVERY.RULE.NAME}\n\n".
		"Device IP: {DISCOVERY.DEVICE.IPADDRESS}\nDevice DNS: {DISCOVERY.DEVICE.DNS}\n".
		"Device status: {DISCOVERY.DEVICE.STATUS}\nDevice uptime: {DISCOVERY.DEVICE.UPTIME}\n\n".
		"Device service name: {DISCOVERY.SERVICE.NAME}\nDevice service port: {DISCOVERY.SERVICE.PORT}\n".
		"Device service status: {DISCOVERY.SERVICE.STATUS}\nDevice service uptime: {DISCOVERY.SERVICE.UPTIME}"
);
define('ACTION_DEFAULT_MSG_ACKNOWLEDGE',
		"{USER.FULLNAME} {EVENT.UPDATE.ACTION} problem at {EVENT.UPDATE.DATE} {EVENT.UPDATE.TIME}.\n".
		"{EVENT.UPDATE.MESSAGE}\n\n".
		"Current problem status is {EVENT.STATUS}, acknowledged: {EVENT.ACK.STATUS}."
);
define('ACTION_DEFAULT_MSG_PROBLEM', "Problem started at {EVENT.TIME} on {EVENT.DATE}\nProblem name: {EVENT.NAME}\n".
		"Host: {HOST.NAME}\nSeverity: {EVENT.SEVERITY}\n\nOriginal problem ID: {EVENT.ID}\n{TRIGGER.URL}");
define('ACTION_DEFAULT_MSG_RECOVERY', "Problem has been resolved at {EVENT.RECOVERY.TIME} on {EVENT.RECOVERY.DATE}\n".
		"Problem name: {EVENT.NAME}\nHost: {HOST.NAME}\nSeverity: {EVENT.SEVERITY}\n\n".
		"Original problem ID: {EVENT.ID}\n{TRIGGER.URL}");

define('ACTION_STATUS_ENABLED',		0);
define('ACTION_STATUS_DISABLED',	1);

define('ACTION_PAUSE_SUPPRESSED_FALSE',		0);
define('ACTION_PAUSE_SUPPRESSED_TRUE',		1);

define('OPERATION_TYPE_MESSAGE',			0);
define('OPERATION_TYPE_COMMAND',			1);
define('OPERATION_TYPE_HOST_ADD',			2);
define('OPERATION_TYPE_HOST_REMOVE',		3);
define('OPERATION_TYPE_GROUP_ADD',			4);
define('OPERATION_TYPE_GROUP_REMOVE',		5);
define('OPERATION_TYPE_TEMPLATE_ADD',		6);
define('OPERATION_TYPE_TEMPLATE_REMOVE',	7);
define('OPERATION_TYPE_HOST_ENABLE',		8);
define('OPERATION_TYPE_HOST_DISABLE',		9);
define('OPERATION_TYPE_HOST_INVENTORY',		10);
define('OPERATION_TYPE_RECOVERY_MESSAGE',	11);
define('OPERATION_TYPE_ACK_MESSAGE',		12);

define('ACTION_OPERATION',					0);
define('ACTION_RECOVERY_OPERATION',			1);
define('ACTION_ACKNOWLEDGE_OPERATION',		2);

define('CONDITION_EVAL_TYPE_AND_OR',		0);
define('CONDITION_EVAL_TYPE_AND',			1);
define('CONDITION_EVAL_TYPE_OR',			2);
define('CONDITION_EVAL_TYPE_EXPRESSION', 	3);

// screen
define('SCREEN_RESOURCE_GRAPH',				0);
define('SCREEN_RESOURCE_SIMPLE_GRAPH',		1);
define('SCREEN_RESOURCE_MAP',				2);
define('SCREEN_RESOURCE_PLAIN_TEXT',		3);
define('SCREEN_RESOURCE_HOST_INFO',		4);
define('SCREEN_RESOURCE_TRIGGER_INFO',		5);
define('SCREEN_RESOURCE_SERVER_INFO',		6);
define('SCREEN_RESOURCE_CLOCK',				7);
define('SCREEN_RESOURCE_SCREEN',			8);
define('SCREEN_RESOURCE_TRIGGER_OVERVIEW',	9);
define('SCREEN_RESOURCE_DATA_OVERVIEW',		10);
define('SCREEN_RESOURCE_URL',				11);
define('SCREEN_RESOURCE_ACTIONS',			12);
define('SCREEN_RESOURCE_EVENTS',			13);
define('SCREEN_RESOURCE_HOSTGROUP_TRIGGERS',14);
define('SCREEN_RESOURCE_SYSTEM_STATUS',		15);
define('SCREEN_RESOURCE_HOST_TRIGGERS',		16);
// used in Monitoring > Latest data > Graph (history.php)
define('SCREEN_RESOURCE_HISTORY',			17);
define('SCREEN_RESOURCE_CHART',				18);
define('SCREEN_RESOURCE_LLD_SIMPLE_GRAPH',	19);
define('SCREEN_RESOURCE_LLD_GRAPH',			20);
// used in Monitoring > Web > Details (httpdetails.php)
define('SCREEN_RESOURCE_HTTPTEST_DETAILS',	21);
// used in Monitoring > Discovery
define('SCREEN_RESOURCE_DISCOVERY',			22);
// used in Monitoring > Web
define('SCREEN_RESOURCE_HTTPTEST',			23);
// used in Monitoring > Problems
define('SCREEN_RESOURCE_PROBLEM',			24);

define('SCREEN_SORT_TRIGGERS_DATE_DESC',			0);
define('SCREEN_SORT_TRIGGERS_SEVERITY_DESC',		1);
define('SCREEN_SORT_TRIGGERS_HOST_NAME_ASC',		2);
define('SCREEN_SORT_TRIGGERS_TIME_ASC',				3);
define('SCREEN_SORT_TRIGGERS_TIME_DESC',			4);
define('SCREEN_SORT_TRIGGERS_TYPE_ASC',				5);
define('SCREEN_SORT_TRIGGERS_TYPE_DESC',			6);
define('SCREEN_SORT_TRIGGERS_STATUS_ASC',			7);
define('SCREEN_SORT_TRIGGERS_STATUS_DESC',			8);
define('SCREEN_SORT_TRIGGERS_RECIPIENT_ASC',		11);
define('SCREEN_SORT_TRIGGERS_RECIPIENT_DESC',		12);
define('SCREEN_SORT_TRIGGERS_SEVERITY_ASC',			13);
define('SCREEN_SORT_TRIGGERS_HOST_NAME_DESC',		14);
define('SCREEN_SORT_TRIGGERS_NAME_ASC',				15);
define('SCREEN_SORT_TRIGGERS_NAME_DESC',			16);

define('SCREEN_MODE_PREVIEW',	0);
define('SCREEN_MODE_EDIT',		1);
define('SCREEN_MODE_SLIDESHOW',		2);
define('SCREEN_MODE_JS',		3);

define('SCREEN_SIMPLE_ITEM',	0);
define('SCREEN_DYNAMIC_ITEM',	1);

define('SCREEN_REFRESH_RESPONSIVENESS',	10);

define('SCREEN_SURROGATE_MAX_COLUMNS_MIN', 1);
define('SCREEN_SURROGATE_MAX_COLUMNS_DEFAULT', 3);
define('SCREEN_SURROGATE_MAX_COLUMNS_MAX', 100);

define('SCREEN_MIN_SIZE', 1);
define('SCREEN_MAX_SIZE', 100);

// default, minimum and maximum number of lines for dashboard widgets
define('ZBX_DEFAULT_WIDGET_LINES', 25);
define('ZBX_MIN_WIDGET_LINES', 1);
define('ZBX_MAX_WIDGET_LINES', 100);

// dashboards
define('DASHBOARD_MAX_COLUMNS',		12);
define('DASHBOARD_MAX_ROWS',		64);
define('DASHBOARD_WIDGET_MAX_ROWS',	32);

// alignments
define('HALIGN_DEFAULT',	0);
define('HALIGN_CENTER',		0);
define('HALIGN_LEFT',		1);
define('HALIGN_RIGHT',		2);

define('VALIGN_DEFAULT',	0);
define('VALIGN_MIDDLE',		0);
define('VALIGN_TOP',		1);
define('VALIGN_BOTTOM',		2);

// info module style
define('STYLE_HORIZONTAL',	0);
define('STYLE_VERTICAL',	1);

// view style [Overview, Plaintext]
define('STYLE_LEFT',	0);
define('STYLE_TOP',		1);

// time module type
define('TIME_TYPE_LOCAL',	0);
define('TIME_TYPE_SERVER',	1);
define('TIME_TYPE_HOST',	2);

define('FILTER_TASK_SHOW',			0);
define('FILTER_TASK_HIDE',			1);
define('FILTER_TASK_MARK',			2);
define('FILTER_TASK_INVERT_MARK',	3);

define('MARK_COLOR_RED',	1);
define('MARK_COLOR_GREEN',	2);
define('MARK_COLOR_BLUE',	3);

define('PROFILE_TYPE_ID',			1);
define('PROFILE_TYPE_INT',			2);
define('PROFILE_TYPE_STR',			3);

define('CALC_FNC_MIN', 1);
define('CALC_FNC_AVG', 2);
define('CALC_FNC_MAX', 4);
define('CALC_FNC_ALL', 7);
define('CALC_FNC_LST', 9);

define('SERVICE_TIME_TYPE_UPTIME',				0);
define('SERVICE_TIME_TYPE_DOWNTIME',			1);
define('SERVICE_TIME_TYPE_ONETIME_DOWNTIME',	2);

define('ZBX_DISCOVERY_UNSPEC',	0);
define('ZBX_DISCOVERY_DNS',		1);
define('ZBX_DISCOVERY_IP',		2);
define('ZBX_DISCOVERY_VALUE',	3);

define('USER_TYPE_ZABBIX_USER',		1);
define('USER_TYPE_ZABBIX_ADMIN',	2);
define('USER_TYPE_SUPER_ADMIN',		3);

define('ZBX_NOT_INTERNAL_GROUP',	0);
define('ZBX_INTERNAL_GROUP',		1);

define('GROUP_STATUS_DISABLED', 1);
define('GROUP_STATUS_ENABLED',	0);

define('LINE_TYPE_NORMAL',	0);
define('LINE_TYPE_BOLD',	1);

// IMPORTANT!!! by priority DESC
define('GROUP_GUI_ACCESS_SYSTEM',	0);
define('GROUP_GUI_ACCESS_INTERNAL', 1);
define('GROUP_GUI_ACCESS_LDAP', 	2);
define('GROUP_GUI_ACCESS_DISABLED', 3);

/**
 * @see access_deny()
 */
define('ACCESS_DENY_OBJECT', 0);
define('ACCESS_DENY_PAGE', 1);

define('GROUP_DEBUG_MODE_DISABLED', 0);
define('GROUP_DEBUG_MODE_ENABLED',	1);

define('PERM_READ_WRITE',	3);
define('PERM_READ',			2);
define('PERM_DENY',			0);
define('PERM_NONE',			-1);

define('PARAM_TYPE_TIME',		0);
define('PARAM_TYPE_COUNTS',		1);

define('ZBX_DEFAULT_AGENT', 'Zabbix');
define('ZBX_AGENT_OTHER', -1);

define('HTTPTEST_AUTH_NONE',	0);
define('HTTPTEST_AUTH_BASIC',	1);
define('HTTPTEST_AUTH_NTLM',	2);

define('HTTPTEST_STATUS_ACTIVE',	0);
define('HTTPTEST_STATUS_DISABLED',	1);

define('ZBX_HTTPFIELD_HEADER',		0);
define('ZBX_HTTPFIELD_VARIABLE',	1);
define('ZBX_HTTPFIELD_POST_FIELD',	2);
define('ZBX_HTTPFIELD_QUERY_FIELD',	3);

define('ZBX_POSTTYPE_RAW',	0);
define('ZBX_POSTTYPE_FORM',	1);
define('ZBX_POSTTYPE_JSON',	2);
define('ZBX_POSTTYPE_XML',	3);

define('HTTPCHECK_STORE_RAW',	0);
define('HTTPCHECK_STORE_JSON',	1);

define('HTTPCHECK_ALLOW_TRAPS_OFF',	0);
define('HTTPCHECK_ALLOW_TRAPS_ON',	1);

define('HTTPCHECK_REQUEST_GET',		0);
define('HTTPCHECK_REQUEST_POST',	1);
define('HTTPCHECK_REQUEST_PUT',		2);
define('HTTPCHECK_REQUEST_HEAD',	3);

define('HTTPSTEP_ITEM_TYPE_RSPCODE',	0);
define('HTTPSTEP_ITEM_TYPE_TIME',		1);
define('HTTPSTEP_ITEM_TYPE_IN',			2);
define('HTTPSTEP_ITEM_TYPE_LASTSTEP',	3);
define('HTTPSTEP_ITEM_TYPE_LASTERROR',	4);

define('HTTPTEST_STEP_RETRIEVE_MODE_CONTENT',	0);
define('HTTPTEST_STEP_RETRIEVE_MODE_HEADERS',	1);
define('HTTPTEST_STEP_RETRIEVE_MODE_BOTH',		2);

define('HTTPTEST_STEP_FOLLOW_REDIRECTS_OFF',	0);
define('HTTPTEST_STEP_FOLLOW_REDIRECTS_ON',		1);

define('HTTPTEST_VERIFY_PEER_OFF',	0);
define('HTTPTEST_VERIFY_PEER_ON',	1);

define('HTTPTEST_VERIFY_HOST_OFF',	0);
define('HTTPTEST_VERIFY_HOST_ON',	1);

define('EVENT_NOT_ACKNOWLEDGED',	'0');
define('EVENT_ACKNOWLEDGED',		'1');

define('ZBX_ACKNOWLEDGE_SELECTED',	0);
define('ZBX_ACKNOWLEDGE_PROBLEM',	1);

define('ZBX_PROBLEM_SUPPRESSED_FALSE',	0);
define('ZBX_PROBLEM_SUPPRESSED_TRUE',	1);

define('ZBX_PROBLEM_UPDATE_NONE',			0x00);
define('ZBX_PROBLEM_UPDATE_CLOSE',			0x01);
define('ZBX_PROBLEM_UPDATE_ACKNOWLEDGE',	0x02);
define('ZBX_PROBLEM_UPDATE_MESSAGE',		0x04);
define('ZBX_PROBLEM_UPDATE_SEVERITY',		0x08);

define('ZBX_EVENT_HISTORY_PROBLEM_EVENT',		0);
define('ZBX_EVENT_HISTORY_RECOVERY_EVENT',		1);
define('ZBX_EVENT_HISTORY_MANUAL_UPDATE',		2);
define('ZBX_EVENT_HISTORY_ALERT',				3);

define('ZBX_TM_TASK_CLOSE_PROBLEM', 1);
define('ZBX_TM_TASK_ACKNOWLEDGE',	4);
define('ZBX_TM_TASK_CHECK_NOW',		6);

define('ZBX_TM_STATUS_NEW',			1);
define('ZBX_TM_STATUS_INPROGRESS',	2);

define('EVENT_SOURCE_TRIGGERS',				0);
define('EVENT_SOURCE_DISCOVERY',			1);
define('EVENT_SOURCE_AUTO_REGISTRATION',	2);
define('EVENT_SOURCE_INTERNAL', 			3);

define('EVENT_OBJECT_TRIGGER',			0);
define('EVENT_OBJECT_DHOST',			1);
define('EVENT_OBJECT_DSERVICE',			2);
define('EVENT_OBJECT_AUTOREGHOST',		3);
define('EVENT_OBJECT_ITEM',				4);
define('EVENT_OBJECT_LLDRULE',			5);

// Problem and event tag constants.
define('TAG_EVAL_TYPE_AND_OR',	0);
define('TAG_EVAL_TYPE_OR',		2);
define('TAG_OPERATOR_LIKE',		0);
define('TAG_OPERATOR_EQUAL',	1);

define('GRAPH_YAXIS_TYPE_CALCULATED',	0);
define('GRAPH_YAXIS_TYPE_FIXED',		1);
define('GRAPH_YAXIS_TYPE_ITEM_VALUE',	2);

define('GRAPH_YAXIS_SIDE_LEFT',		0);
define('GRAPH_YAXIS_SIDE_RIGHT',	1);
define('GRAPH_YAXIS_SIDE_BOTTOM',	2);

define('GRAPH_ITEM_SIMPLE',			0);
define('GRAPH_ITEM_SUM',			2);

define('GRAPH_TYPE_NORMAL',			0);
define('GRAPH_TYPE_STACKED',		1);
define('GRAPH_TYPE_PIE',			2);
define('GRAPH_TYPE_EXPLODED',		3);
define('GRAPH_TYPE_3D',				4);
define('GRAPH_TYPE_3D_EXPLODED',	5);
define('GRAPH_TYPE_BAR',			6);
define('GRAPH_TYPE_COLUMN',			7);
define('GRAPH_TYPE_BAR_STACKED',	8);
define('GRAPH_TYPE_COLUMN_STACKED',	9);

define('SVG_GRAPH_TYPE_LINE',		0);
define('SVG_GRAPH_TYPE_POINTS',		1);
define('SVG_GRAPH_TYPE_STAIRCASE',	2);

define('SVG_GRAPH_MISSING_DATA_NONE',			 0);
define('SVG_GRAPH_MISSING_DATA_CONNECTED',		 1);
define('SVG_GRAPH_MISSING_DATA_TREAT_AS_ZERO',	 2);

define('SVG_GRAPH_DATA_SOURCE_AUTO',	0);
define('SVG_GRAPH_DATA_SOURCE_HISTORY',	1);
define('SVG_GRAPH_DATA_SOURCE_TRENDS',	2);

define('SVG_GRAPH_CUSTOM_TIME',	1);

define('SVG_GRAPH_LEGEND_TYPE_NONE', 0);
define('SVG_GRAPH_LEGEND_TYPE_SHORT', 1);

define('SVG_GRAPH_LEGEND_LINES_MIN', 1);
define('SVG_GRAPH_LEGEND_LINES_MAX', 5);

define('SVG_GRAPH_PROBLEMS_SHOW', 1);

define('SVG_GRAPH_SELECTED_ITEM_PROBLEMS', 1);

define('SVG_GRAPH_AXIS_SHOW', 1);

define('SVG_GRAPH_AXIS_UNITS_AUTO', 0);
define('SVG_GRAPH_AXIS_UNITS_STATIC', 1);

define('SVG_GRAPH_MAX_NUMBER_OF_METRICS', 50);

define('SVG_GRAPH_DEFAULT_WIDTH',         1);
define('SVG_GRAPH_DEFAULT_POINTSIZE',     3);
define('SVG_GRAPH_DEFAULT_TRANSPARENCY',  5);
define('SVG_GRAPH_DEFAULT_FILL',          3);

define('BR_DISTRIBUTION_MULTIPLE_PERIODS',	1);
define('BR_DISTRIBUTION_MULTIPLE_ITEMS',	2);
define('BR_COMPARE_VALUE_MULTIPLE_PERIODS',	3);

define('GRAPH_3D_ANGLE', 70);

define('GRAPH_STACKED_ALFA', 15); // 0..100 transparency

define('GRAPH_ZERO_LINE_COLOR_LEFT',	'AAAAAA');
define('GRAPH_ZERO_LINE_COLOR_RIGHT',	'888888');

define('GRAPH_TRIGGER_LINE_OPPOSITE_COLOR', '000000');

define('ZBX_MAX_TREND_DIFF', 3600);

define('ZBX_GRAPH_MAX_SKIP_CELL',	16);
define('ZBX_GRAPH_MAX_SKIP_DELAY',	4);

define('DOBJECT_STATUS_UP',			0);
define('DOBJECT_STATUS_DOWN',		1);
define('DOBJECT_STATUS_DISCOVER',	2); // only for events
define('DOBJECT_STATUS_LOST',		3); // generated by discovery

define('DRULE_STATUS_ACTIVE',		0);
define('DRULE_STATUS_DISABLED',		1);

define('DSVC_STATUS_ACTIVE',		0);
define('DSVC_STATUS_DISABLED',		1);

define('SVC_SSH',		0);
define('SVC_LDAP',		1);
define('SVC_SMTP',		2);
define('SVC_FTP',		3);
define('SVC_HTTP',		4);
define('SVC_POP',		5);
define('SVC_NNTP',		6);
define('SVC_IMAP',		7);
define('SVC_TCP',		8);
define('SVC_AGENT',		9);
define('SVC_SNMPv1',	10);
define('SVC_SNMPv2c',	11);
define('SVC_ICMPPING',	12);
define('SVC_SNMPv3',	13);
define('SVC_HTTPS',		14);
define('SVC_TELNET',	15);

define('DHOST_STATUS_ACTIVE',	0);
define('DHOST_STATUS_DISABLED', 1);

define('IM_FORCED',			0);
define('IM_ESTABLISHED',	1);
define('IM_TREE',			2);

define('TRIGGER_EXPRESSION',			0);
define('TRIGGER_RECOVERY_EXPRESSION',	1);

define('EXPRESSION_TYPE_INCLUDED',		0);
define('EXPRESSION_TYPE_ANY_INCLUDED',	1);
define('EXPRESSION_TYPE_NOT_INCLUDED',	2);
define('EXPRESSION_TYPE_TRUE',			3);
define('EXPRESSION_TYPE_FALSE',			4);

define('HOST_INVENTORY_DISABLED',	-1);
define('HOST_INVENTORY_MANUAL',		0);
define('HOST_INVENTORY_AUTOMATIC',	1);

define('INVENTORY_URL_MACRO_NONE', -1);
define('INVENTORY_URL_MACRO_HOST', 0);
define('INVENTORY_URL_MACRO_TRIGGER', 1);

define('EXPRESSION_HOST_UNKNOWN',			'#ERROR_HOST#');
define('EXPRESSION_HOST_ITEM_UNKNOWN',		'#ERROR_ITEM#');
define('EXPRESSION_NOT_A_MACRO_ERROR',		'#ERROR_MACRO#');
define('EXPRESSION_FUNCTION_UNKNOWN',		'#ERROR_FUNCTION#');
define('EXPRESSION_UNSUPPORTED_VALUE_TYPE',	'#ERROR_VALUE_TYPE#');

/**
 * @deprecated use either a literal space " " or a non-breakable space "&nbsp;" instead
 */
define('SPACE',	'&nbsp;');

/**
 * Symbol used to separate name pairs such as "host: item" or "proxy: host".
 *
 * Should not be used as just a colon.
 */
define('NAME_DELIMITER', ': ');

define('UNKNOWN_VALUE', '');

// suffixes
define('ZBX_BYTE_SUFFIXES', 'KMGT');
define('ZBX_TIME_SUFFIXES', 'smhdw');

// preg
define('ZBX_PREG_PRINT', '^\x00-\x1F');
define('ZBX_PREG_MACRO_NAME', '([A-Z0-9\._]+)');
define('ZBX_PREG_MACRO_NAME_LLD', '([A-Z0-9\._]+)');
define('ZBX_PREG_INTERNAL_NAMES', '([0-9a-zA-Z_\. \-]+)'); // !!! Don't forget sync code with C !!!
define('ZBX_PREG_NUMBER', '([\-+]?[0-9]+[.]?[0-9]*['.ZBX_BYTE_SUFFIXES.ZBX_TIME_SUFFIXES.']?)');
define('ZBX_PREG_INT', '([\-+]?[0-9]+['.ZBX_BYTE_SUFFIXES.ZBX_TIME_SUFFIXES.']?)');
define('ZBX_PREG_DEF_FONT_STRING', '/^[0-9\.:% ]+$/');
define('ZBX_PREG_DNS_FORMAT', '([0-9a-zA-Z_\.\-$]|\{\$?'.ZBX_PREG_MACRO_NAME.'\})*');
define('ZBX_PREG_HOST_FORMAT', ZBX_PREG_INTERNAL_NAMES);
define('ZBX_PREG_MACRO_NAME_FORMAT', '(\{[A-Z\.]+\})');
define('ZBX_PREG_EXPRESSION_LLD_MACROS', '(\{\#'.ZBX_PREG_MACRO_NAME_LLD.'\})');

// !!! should be used with "x" modifier
define('ZBX_PREG_ITEM_KEY_PARAMETER_FORMAT', '(
	(?P>param) # match recursive parameter group
	|
	(\" # match quoted string
		(
			((\\\\)+?[^\\\\]) # match any amount of backslash with non-backslash ending
			|
			[^\"\\\\] # match any character except \ or "
		)*? # match \" or any character except "
	\")
	|
	[^\"\[\],][^,\]]*? #match unquoted string - any character except " [ ] and , at begining and any character except , and ] afterwards
	|
	() # match empty and only empty part
)');
define('ZBX_PREG_ITEM_KEY_FORMAT', '([0-9a-zA-Z_\. \-]+? # match key
(?P<param>( # name parameter group used in recursion
	\[ # match opening bracket
		(
			\s*?'.ZBX_PREG_ITEM_KEY_PARAMETER_FORMAT .' # match spaces and parameter
			(
				\s*?,\s*? # match spaces, comma and spaces
				'.ZBX_PREG_ITEM_KEY_PARAMETER_FORMAT .' # match parameter
			)*? # match spaces, comma, spaces, parameter zero or more times
			\s*? #matches spaces
		)
	\] # match closing bracket
))*? # matches non comma separated brackets with parameters zero or more times
)');

define('ZBX_USER_ONLINE_TIME', 600); // 10min
define('ZBX_GUEST_USER','guest');

// IPMI
define('IPMI_AUTHTYPE_DEFAULT',		-1);
define('IPMI_AUTHTYPE_NONE',		0);
define('IPMI_AUTHTYPE_MD2',			1);
define('IPMI_AUTHTYPE_MD5',			2);
define('IPMI_AUTHTYPE_STRAIGHT',	4);
define('IPMI_AUTHTYPE_OEM',			5);
define('IPMI_AUTHTYPE_RMCP_PLUS',	6);

define('IPMI_PRIVILEGE_CALLBACK',	1);
define('IPMI_PRIVILEGE_USER',		2);
define('IPMI_PRIVILEGE_OPERATOR',	3);
define('IPMI_PRIVILEGE_ADMIN',		4);
define('IPMI_PRIVILEGE_OEM',		5);

define('ZBX_HAVE_IPV6', true);
define('ZBX_DISCOVERER_IPRANGE_LIMIT', 65536);

<<<<<<< HEAD
define('ZBX_SOCKET_TIMEOUT',        3);         // socket timeout limit
define('ZBX_SOCKET_BYTES_LIMIT',    16777216);  // socket response size limit, 16777216 is 16MB in bytes
=======
define('ZBX_SOCKET_TIMEOUT',        3);            // socket timeout limit
define('ZBX_SOCKET_BYTES_LIMIT',    ZBX_MEBIBYTE); // socket response size limit
>>>>>>> 9ad177e7

// value is also used in servercheck.js file
define('SERVER_CHECK_INTERVAL', 10);

define('DATE_TIME_FORMAT_SECONDS_XML', 'Y-m-d\TH:i:s\Z');

// XML export|import tags
define('XML_TAG_MACRO',				'macro');
define('XML_TAG_HOST',				'host');
define('XML_TAG_HOSTINVENTORY',		'host_inventory');
define('XML_TAG_ITEM',				'item');
define('XML_TAG_TRIGGER',			'trigger');
define('XML_TAG_GRAPH',				'graph');
define('XML_TAG_GRAPH_ELEMENT',		'graph_element');
define('XML_TAG_DEPENDENCY',		'dependency');

define('ZBX_DEFAULT_IMPORT_HOST_GROUP', 'Imported hosts');

// XML import flags
// See ZBX-8151. Old version of libxml suffered from setting DTDLOAD and NOENT flags by default, which allowed
// performing XXE attacks. Calling libxml_disable_entity_loader(true) also had no affect if flags passed to libxml
// calls were 0 - so for better security with legacy libxml we need to call libxml_disable_entity_loader(true) AND
// pass the LIBXML_NONET flag. Please keep in mind that LIBXML_NOENT actually EXPANDS entities, opposite to it's name -
// so this flag is not needed here.
define('LIBXML_IMPORT_FLAGS', LIBXML_NONET);

// XML validation
define('XML_STRING',		0x01);
define('XML_ARRAY',			0x02);
define('XML_INDEXED_ARRAY',	0x04);
define('XML_REQUIRED',		0x08);

// API validation
// multiple types
define('API_MULTIPLE',			0);
// scalar data types
define('API_STRING_UTF8',		1);
define('API_INT32',				2);
define('API_ID',				3);
define('API_BOOLEAN',			4);
define('API_FLAG',				5);
// arrays
define('API_OBJECT',			6);
define('API_IDS',				7);
define('API_OBJECTS',			8);
define('API_STRINGS_UTF8',		9);
define('API_INTS32',			10);
// specific types
define('API_HG_NAME',			11);
define('API_SCRIPT_NAME',		12);
define('API_USER_MACRO',		13);
define('API_TIME_PERIOD',		14);
define('API_REGEX',				15);
define('API_HTTP_POST',			16);
define('API_VARIABLE_NAME',		17);
define('API_OUTPUT',			18);
define('API_TIME_UNIT',			19);
define('API_URL',				20);
define('API_H_NAME',			21);
define('API_RANGE_TIME',		22);
define('API_COLOR',				23);
define('API_NUMERIC',			24);
define('API_LLD_MACRO',			25);

// flags
define('API_REQUIRED',				0x0001);
define('API_NOT_EMPTY',				0x0002);
define('API_ALLOW_NULL',			0x0004);
define('API_NORMALIZE',				0x0008);
define('API_DEPRECATED',			0x0010);
define('API_ALLOW_USER_MACRO',		0x0020);
define('API_ALLOW_COUNT',			0x0040);
define('API_ALLOW_LLD_MACRO',		0x0080);
define('API_REQUIRED_LLD_MACRO',	0x0100);

// JSON error codes.
if (!defined('JSON_ERROR_NONE')) {
	define('JSON_ERROR_NONE', 0);
}
if (!defined('JSON_ERROR_SYNTAX')) {
	define('JSON_ERROR_SYNTAX', 4);
}

// API errors
define('ZBX_API_ERROR_INTERNAL',	111);
define('ZBX_API_ERROR_PARAMETERS',	100);
define('ZBX_API_ERROR_PERMISSIONS',	120);
define('ZBX_API_ERROR_NO_AUTH',		200);
define('ZBX_API_ERROR_NO_METHOD',	300);

define('API_OUTPUT_EXTEND',		'extend');
define('API_OUTPUT_COUNT',		'count');

define('SEC_PER_MIN',			60);
define('SEC_PER_HOUR',			3600);
define('SEC_PER_DAY',			86400);
define('SEC_PER_WEEK',			604800);
define('SEC_PER_MONTH',			2592000);
define('SEC_PER_YEAR',			31536000);

define('ZBX_JAN_2038', 2145916800);

define('DAY_IN_YEAR', 365);

define('ZBX_MIN_PORT_NUMBER', 0);
define('ZBX_MAX_PORT_NUMBER', 65535);

// Layout
define('ZBX_LAYOUT_NORMAL',     0);
define('ZBX_LAYOUT_FULLSCREEN', 1);
define('ZBX_LAYOUT_KIOSKMODE',  2);
define('ZBX_LAYOUT_MODE', 'layout-mode');

// input fields
define('ZBX_TEXTAREA_MACRO_WIDTH',				200);
define('ZBX_TEXTAREA_MACRO_VALUE_WIDTH',		250);
define('ZBX_TEXTAREA_COLOR_WIDTH',				96);
define('ZBX_TEXTAREA_FILTER_SMALL_WIDTH',		150);
define('ZBX_TEXTAREA_FILTER_STANDARD_WIDTH',	300);
define('ZBX_TEXTAREA_TINY_WIDTH',				75);
define('ZBX_TEXTAREA_SMALL_WIDTH',				150);
define('ZBX_TEXTAREA_TAG_WIDTH',				218);
define('ZBX_TEXTAREA_MEDIUM_WIDTH',				270);
define('ZBX_TEXTAREA_STANDARD_WIDTH',			453);
define('ZBX_TEXTAREA_BIG_WIDTH',				540);
define('ZBX_TEXTAREA_NUMERIC_STANDARD_WIDTH',	75);
define('ZBX_TEXTAREA_NUMERIC_BIG_WIDTH',		150);
define('ZBX_TEXTAREA_2DIGITS_WIDTH',			35);	// please use for date selector only
define('ZBX_TEXTAREA_4DIGITS_WIDTH',			50);	// please use for date selector only
define('ZBX_TEXTAREA_INTERFACE_IP_WIDTH',		225);
define('ZBX_TEXTAREA_INTERFACE_DNS_WIDTH',		175);
define('ZBX_TEXTAREA_INTERFACE_PORT_WIDTH',		100);
define('ZBX_TEXTAREA_STANDARD_ROWS',			7);

// decoration borders
define('ZBX_HOST_INTERFACE_WIDTH',				750);

// overviews help
define('ZBX_OVERVIEW_HELP_MIN_WIDTH',			125);

// Helper buttons that allow selected objects to be added, replaced or removed.
define('ZBX_ACTION_ADD',		0);
define('ZBX_ACTION_REPLACE',	1);
define('ZBX_ACTION_REMOVE',		2);

// Maximum width for popups in Actions column for problems.
define('ZBX_ACTIONS_POPUP_MAX_WIDTH',			800);

// dashboard widgets
define('WIDGET_ACTION_LOG',		'actionlog');
define('WIDGET_CLOCK',			'clock');
define('WIDGET_DATA_OVER',		'dataover');
define('WIDGET_DISCOVERY',		'discovery');
define('WIDGET_FAV_GRAPHS',		'favgraphs');
define('WIDGET_FAV_MAPS',		'favmaps');
define('WIDGET_FAV_SCREENS',	'favscreens');
define('WIDGET_SVG_GRAPH',		'svggraph');
define('WIDGET_GRAPH',			'graph');
define('WIDGET_MAP',			'map');
define('WIDGET_NAV_TREE',		'navtree');
define('WIDGET_PLAIN_TEXT',		'plaintext');
define('WIDGET_PROBLEM_HOSTS',	'problemhosts');
define('WIDGET_PROBLEMS',		'problems');
define('WIDGET_PROBLEMS_BY_SV',	'problemsbysv');
define('WIDGET_SYSTEM_INFO',	'systeminfo');
define('WIDGET_TRIG_OVER',		'trigover');
define('WIDGET_URL',			'url');
define('WIDGET_WEB',			'web');

// sysmap widget source types
define('WIDGET_SYSMAP_SOURCETYPE_MAP',	1);
define('WIDGET_SYSMAP_SOURCETYPE_FILTER',	2);

// widget select resource field types
define('WIDGET_FIELD_SELECT_RES_SYSMAP',		1);
define('WIDGET_FIELD_SELECT_RES_ITEM',			2);
define('WIDGET_FIELD_SELECT_RES_GRAPH',			3);
define('WIDGET_FIELD_SELECT_RES_SIMPLE_GRAPH',  4);

// max depth of navigation tree
define('WIDGET_NAVIGATION_TREE_MAX_DEPTH', 10);

// event details widgets
define('WIDGET_HAT_TRIGGERDETAILS',		'hat_triggerdetails');
define('WIDGET_HAT_EVENTDETAILS',		'hat_eventdetails');
define('WIDGET_HAT_EVENTACTIONS',		'hat_eventactions');
define('WIDGET_HAT_EVENTLIST',			'hat_eventlist');
// search widget
define('WIDGET_SEARCH_HOSTS',			'search_hosts');
define('WIDGET_SEARCH_HOSTGROUP',		'search_hostgroup');
define('WIDGET_SEARCH_TEMPLATES',		'search_templates');
// slideshow
define('WIDGET_SLIDESHOW',				'hat_slides');

// Dashboard widget dynamic state
define('WIDGET_SIMPLE_ITEM',	0);
define('WIDGET_DYNAMIC_ITEM',	1);

// widget field types
define('ZBX_WIDGET_FIELD_TYPE_INT32',			0);
define('ZBX_WIDGET_FIELD_TYPE_STR',				1);
define('ZBX_WIDGET_FIELD_TYPE_GROUP',			2);
define('ZBX_WIDGET_FIELD_TYPE_HOST',			3);
define('ZBX_WIDGET_FIELD_TYPE_ITEM',			4);
define('ZBX_WIDGET_FIELD_TYPE_ITEM_PROTOTYPE',	5);
define('ZBX_WIDGET_FIELD_TYPE_GRAPH',			6);
define('ZBX_WIDGET_FIELD_TYPE_GRAPH_PROTOTYPE',	7);
define('ZBX_WIDGET_FIELD_TYPE_MAP',				8);

define('ZBX_WIDGET_FIELD_RESOURCE_GRAPH',				0);
define('ZBX_WIDGET_FIELD_RESOURCE_SIMPLE_GRAPH',		1);

// validation
define('DB_ID',		"({}>=0&&bccomp({},\"9223372036854775807\")<=0)&&");
define('NOT_EMPTY',	"({}!='')&&");
define('NOT_ZERO',	"({}!=0)&&");

define('ZBX_VALID_OK',		0);
define('ZBX_VALID_ERROR',	1);
define('ZBX_VALID_WARNING',	2);

// user default theme
define('THEME_DEFAULT', 'default');

// the default theme
define('ZBX_DEFAULT_THEME', 'blue-theme');

define('ZBX_DEFAULT_URL', 'zabbix.php?action=dashboard.view');

// date format context, usable for translators
define('DATE_FORMAT_CONTEXT', 'Date format (see http://php.net/date)');

// availability report modes
define('AVAILABILITY_REPORT_BY_HOST', 0);
define('AVAILABILITY_REPORT_BY_TEMPLATE', 1);

// monitoring modes
define('ZBX_MONITORED_BY_ANY', 0);
define('ZBX_MONITORED_BY_SERVER', 1);
define('ZBX_MONITORED_BY_PROXY', 2);

// queue modes
define('QUEUE_OVERVIEW', 0);
define('QUEUE_OVERVIEW_BY_PROXY', 1);
define('QUEUE_DETAILS', 2);

// item count to display in the details queue
define('QUEUE_DETAIL_ITEM_COUNT', 500);

// target types to copy items/triggers/graphs
define('COPY_TYPE_TO_HOST_GROUP',	0);
define('COPY_TYPE_TO_HOST',			1);
define('COPY_TYPE_TO_TEMPLATE',		2);

define('HISTORY_GRAPH', 'showgraph');
define('HISTORY_BATCH_GRAPH', 'batchgraph');
define('HISTORY_VALUES', 'showvalues');
define('HISTORY_LATEST', 'showlatest');

// configuration -> maps default add icon name
define('MAP_DEFAULT_ICON', 'Server_(96)');

// CSS styles
define('ZBX_STYLE_ACTION_BUTTONS', 'action-buttons');
define('ZBX_STYLE_ADM_IMG', 'adm-img');
define('ZBX_STYLE_AVERAGE_BG', 'average-bg');
define('ZBX_STYLE_ARROW_DOWN', 'arrow-down');
define('ZBX_STYLE_ARROW_LEFT', 'arrow-left');
define('ZBX_STYLE_ARROW_RIGHT', 'arrow-right');
define('ZBX_STYLE_ARROW_UP', 'arrow-up');
define('ZBX_STYLE_BLUE', 'blue');
define('ZBX_STYLE_BTN_ADD_FAV', 'btn-add-fav');
define('ZBX_STYLE_BTN_ALT', 'btn-alt');
define('ZBX_STYLE_BTN_BACK_MAP', 'btn-back-map');
define('ZBX_STYLE_BTN_BACK_MAP_CONTAINER', 'btn-back-map-container');
define('ZBX_STYLE_BTN_BACK_MAP_CONTENT', 'btn-back-map-content');
define('ZBX_STYLE_BTN_BACK_MAP_ICON', 'btn-back-map-icon');
define('ZBX_STYLE_BTN_CONF', 'btn-conf');
define('ZBX_STYLE_BTN_ACTION', 'btn-action');
define('ZBX_STYLE_BTN_DASHBRD_CONF', 'btn-dashbrd-conf');
define('ZBX_STYLE_BTN_DASHBRD_NORMAL', 'btn-dashbrd-normal');
define('ZBX_STYLE_BTN_DEBUG', 'btn-debug');
define('ZBX_STYLE_BTN_GREY', 'btn-grey');
define('ZBX_STYLE_BTN_INFO', 'btn-info');
define('ZBX_STYLE_BTN_LINK', 'btn-link');
define('ZBX_STYLE_BTN_KIOSK', 'btn-kiosk');
define('ZBX_STYLE_BTN_MAX', 'btn-max');
define('ZBX_STYLE_BTN_MIN', 'btn-min');
define('ZBX_STYLE_BTN_REMOVE_FAV', 'btn-remove-fav');
define('ZBX_STYLE_BTN_SEARCH', 'btn-search');
define('ZBX_STYLE_BTN_TIME', 'btn-time');
define('ZBX_STYLE_BTN_TIME_LEFT', 'btn-time-left');
define('ZBX_STYLE_BTN_TIME_OUT', 'btn-time-out');
define('ZBX_STYLE_BTN_TIME_RIGHT', 'btn-time-right');
define('ZBX_STYLE_BTN_WIDGET_ACTION', 'btn-widget-action');
define('ZBX_STYLE_BTN_WIDGET_COLLAPSE', 'btn-widget-collapse');
define('ZBX_STYLE_BTN_WIDGET_DELETE', 'btn-widget-delete');
define('ZBX_STYLE_BTN_WIDGET_EDIT', 'btn-widget-edit');
define('ZBX_STYLE_BTN_WIDGET_EXPAND', 'btn-widget-expand');
define('ZBX_STYLE_BOTTOM', 'bottom');
define('ZBX_STYLE_BROWSER_LOGO_CHROME', 'browser-logo-chrome');
define('ZBX_STYLE_BROWSER_LOGO_FF', 'browser-logo-ff');
define('ZBX_STYLE_BROWSER_LOGO_IE', 'browser-logo-ie');
define('ZBX_STYLE_BROWSER_LOGO_OPERA', 'browser-logo-opera');
define('ZBX_STYLE_BROWSER_LOGO_SAFARI', 'browser-logo-safari');
define('ZBX_STYLE_BROWSER_WARNING_CONTAINER', 'browser-warning-container');
define('ZBX_STYLE_BROWSER_WARNING_FOOTER', 'browser-warning-footer');
define('ZBX_STYLE_CELL', 'cell');
define('ZBX_STYLE_CELL_WIDTH', 'cell-width');
define('ZBX_STYLE_CENTER', 'center');
define('ZBX_STYLE_CHECKBOX_RADIO', 'checkbox-radio');
define('ZBX_STYLE_CLOCK', 'clock');
define('ZBX_STYLE_COLUMNS_3', 'col-3');
define('ZBX_STYLE_SYSMAP', 'sysmap');
define('ZBX_STYLE_NAVIGATIONTREE', 'navtree');
define('ZBX_STYLE_CHECKBOX_LIST', 'checkbox-list');
define('ZBX_STYLE_CLOCK_SVG', 'clock-svg');
define('ZBX_STYLE_CLOCK_FACE', 'clock-face');
define('ZBX_STYLE_CLOCK_HAND', 'clock-hand');
define('ZBX_STYLE_CLOCK_HAND_SEC', 'clock-hand-sec');
define('ZBX_STYLE_CLOCK_LINES', 'clock-lines');
define('ZBX_STYLE_COLOR_PICKER', 'color-picker');
define('ZBX_STYLE_COLOR_PREVIEW_BOX', 'color-preview-box');
define('ZBX_STYLE_COLUMN_TAGS_1', 'column-tags-1');
define('ZBX_STYLE_COLUMN_TAGS_2', 'column-tags-2');
define('ZBX_STYLE_COLUMN_TAGS_3', 'column-tags-3');
define('ZBX_STYLE_COMPACT_VIEW', 'compact-view');
define('ZBX_STYLE_CURSOR_MOVE', 'cursor-move');
define('ZBX_STYLE_CURSOR_POINTER', 'cursor-pointer');
define('ZBX_STYLE_DASHBRD_GRID_CONTAINER', 'dashbrd-grid-container');
define('ZBX_STYLE_DASHBRD_WIDGET', 'dashbrd-widget');
define('ZBX_STYLE_DASHBRD_WIDGET_FLUID', 'dashbrd-widget-fluid');
define('ZBX_STYLE_DASHBRD_WIDGET_HEAD', 'dashbrd-widget-head');
define('ZBX_STYLE_DASHBRD_WIDGET_FOOT', 'dashbrd-widget-foot');
define('ZBX_STYLE_DASHBRD_EDIT', 'dashbrd-edit');
define('ZBX_STYLE_DASHBRD_WIDGET_GRAPH_LINK', 'dashbrd-widget-graph-link');
define('ZBX_STYLE_DASHED_BORDER', 'dashed-border');
define('ZBX_STYLE_DEBUG_OUTPUT', 'debug-output');
define('ZBX_STYLE_DISABLED', 'disabled');
define('ZBX_STYLE_DISASTER_BG', 'disaster-bg');
define('ZBX_STYLE_DRAG_ICON', 'drag-icon');
define('ZBX_STYLE_PATTERNSELECT', 'patternselect');
define('ZBX_STYLE_PROBLEM_UNACK_FG', 'problem-unack-fg');
define('ZBX_STYLE_PROBLEM_ACK_FG', 'problem-ack-fg');
define('ZBX_STYLE_OK_UNACK_FG', 'ok-unack-fg');
define('ZBX_STYLE_OK_ACK_FG', 'ok-ack-fg');
define('ZBX_STYLE_OVERRIDES_LIST', 'overrides-list');
define('ZBX_STYLE_OVERRIDES_LIST_ITEM', 'overrides-list-item');
define('ZBX_STYLE_OVERRIDES_OPTIONS_LIST', 'overrides-options-list');
define('ZBX_STYLE_PLUS_ICON', 'plus-icon');
define('ZBX_STYLE_DRAG_DROP_AREA', 'drag-drop-area');
define('ZBX_STYLE_TABLE_FORMS_SEPARATOR', 'table-forms-separator');
define('ZBX_STYLE_TIME_INPUT', 'time-input');
define('ZBX_STYLE_TIME_INPUT_ERROR', 'time-input-error');
define('ZBX_STYLE_TIME_QUICK', 'time-quick');
define('ZBX_STYLE_TIME_QUICK_RANGE', 'time-quick-range');
define('ZBX_STYLE_TIME_SELECTION_CONTAINER', 'time-selection-container');
define('ZBX_STYLE_FILTER_BREADCRUMB', 'filter-breadcrumb');
define('ZBX_STYLE_FILTER_BTN_CONTAINER', 'filter-btn-container');
define('ZBX_STYLE_FILTER_CONTAINER', 'filter-container');
define('ZBX_STYLE_FILTER_HIGHLIGHT_ROW_CB', 'filter-highlight-row-cb');
define('ZBX_STYLE_FILTER_FORMS', 'filter-forms');
define('ZBX_STYLE_FILTER_TRIGGER', 'filter-trigger');
define('ZBX_STYLE_FLH_AVERAGE_BG', 'flh-average-bg');
define('ZBX_STYLE_FLH_DISASTER_BG', 'flh-disaster-bg');
define('ZBX_STYLE_FLH_HIGH_BG', 'flh-high-bg');
define('ZBX_STYLE_FLH_INFO_BG', 'flh-info-bg');
define('ZBX_STYLE_FLH_NA_BG', 'flh-na-bg');
define('ZBX_STYLE_FLH_WARNING_BG', 'flh-warning-bg');
define('ZBX_STYLE_FLOAT_LEFT', 'float-left');
define('ZBX_STYLE_FORM_INPUT_MARGIN', 'form-input-margin');
define('ZBX_STYLE_FORM_NEW_GROUP', 'form-new-group');
define('ZBX_STYLE_GRAPH_WRAPPER', 'graph-wrapper');
define('ZBX_STYLE_GREEN', 'green');
define('ZBX_STYLE_GREEN_BG', 'green-bg');
define('ZBX_STYLE_GREY', 'grey');
define('ZBX_STYLE_TEAL', 'teal');
define('ZBX_STYLE_HEADER_LOGO', 'header-logo');
define('ZBX_STYLE_HEADER_TITLE', 'header-title');
define('ZBX_STYLE_HIGH_BG', 'high-bg');
define('ZBX_STYLE_HOR_LIST', 'hor-list');
define('ZBX_STYLE_HOVER_NOBG', 'hover-nobg');
define('ZBX_STYLE_ICON_ACKN', 'icon-ackn');
define('ZBX_STYLE_ICON_CAL', 'icon-cal');
define('ZBX_STYLE_ICON_DEPEND_DOWN', 'icon-depend-down');
define('ZBX_STYLE_ICON_DEPEND_UP', 'icon-depend-up');
define('ZBX_STYLE_ICON_INFO', 'icon-info');
define('ZBX_STYLE_ICON_INVISIBLE', 'icon-invisible');
define('ZBX_STYLE_ICON_MAINT', 'icon-maint');
define('ZBX_STYLE_ICON_WZRD_ACTION', 'icon-wzrd-action');
define('ZBX_STYLE_ACTION_COMMAND', 'icon-action-command');
define('ZBX_STYLE_ACTION_ICON_CLOSE', 'icon-action-close');
define('ZBX_STYLE_ACTION_ICON_MSG', 'icon-action-msg');
define('ZBX_STYLE_ACTION_ICON_MSGS', 'icon-action-msgs');
define('ZBX_STYLE_ACTION_ICON_SEV_UP', 'icon-action-severity-up');
define('ZBX_STYLE_ACTION_ICON_SEV_DOWN', 'icon-action-severity-down');
define('ZBX_STYLE_ACTION_ICON_SEV_CHANGED', 'icon-action-severity-changed');
define('ZBX_STYLE_ACTION_MESSAGE', 'icon-action-message');
define('ZBX_STYLE_ACTION_ICON_ACK', 'icon-action-ack');
define('ZBX_STYLE_PROBLEM_GENERATED', 'icon-problem-generated');
define('ZBX_STYLE_PROBLEM_RECOVERY', 'icon-problem-recovery');
define('ZBX_STYLE_ACTIONS_NUM_GRAY', 'icon-actions-number-gray');
define('ZBX_STYLE_ACTIONS_NUM_YELLOW', 'icon-actions-number-yellow');
define('ZBX_STYLE_ACTIONS_NUM_RED', 'icon-actions-number-red');
define('ZBX_STYLE_INACTIVE_BG', 'inactive-bg');
define('ZBX_STYLE_INFO_BG', 'info-bg');
define('ZBX_STYLE_INPUT_COLOR_PICKER', 'input-color-picker');
define('ZBX_STYLE_LEFT', 'left');
define('ZBX_STYLE_LINK_ACTION', 'link-action');
define('ZBX_STYLE_LINK_ALT', 'link-alt');
define('ZBX_STYLE_LIST_CHECK_RADIO', 'list-check-radio');
define('ZBX_STYLE_LIST_TABLE', 'list-table');
define('ZBX_STYLE_LIST_TABLE_FOOTER', 'list-table-footer');
define('ZBX_STYLE_LIST_VERTICAL_ACCORDION', 'list-vertical-accordion');
define('ZBX_STYLE_LIST_ACCORDION_FOOT', 'list-accordion-foot');
define('ZBX_STYLE_LIST_ACCORDION_ITEM', 'list-accordion-item');
define('ZBX_STYLE_LIST_ACCORDION_ITEM_OPENED', 'list-accordion-item-opened');
define('ZBX_STYLE_LIST_ACCORDION_ITEM_CLOSED', 'list-accordion-item-closed');
define('ZBX_STYLE_LIST_ACCORDION_ITEM_HEAD', 'list-accordion-item-head');
define('ZBX_STYLE_LIST_ACCORDION_ITEM_BODY', 'list-accordion-item-body');
define('ZBX_STYLE_LOCAL_CLOCK', 'local-clock');
define('ZBX_STYLE_LOG_NA_BG', 'log-na-bg');
define('ZBX_STYLE_LOG_INFO_BG', 'log-info-bg');
define('ZBX_STYLE_LOG_WARNING_BG', 'log-warning-bg');
define('ZBX_STYLE_LOG_HIGH_BG', 'log-high-bg');
define('ZBX_STYLE_LOG_DISASTER_BG', 'log-disaster-bg');
define('ZBX_STYLE_LOGO', 'logo');
define('ZBX_STYLE_MAP_AREA', 'map-area');
define('ZBX_STYLE_MIDDLE', 'middle');
define('ZBX_STYLE_MSG_GOOD', 'msg-good');
define('ZBX_STYLE_MSG_BAD', 'msg-bad');
define('ZBX_STYLE_MSG_BAD_GLOBAL', 'msg-bad-global');
define('ZBX_STYLE_MSG_DETAILS', 'msg-details');
define('ZBX_STYLE_MSG_DETAILS_BORDER', 'msg-details-border');
define('ZBX_STYLE_NA_BG', 'na-bg');
define('ZBX_STYLE_NORMAL_BG', 'normal-bg');
define('ZBX_STYLE_NOTIF_BODY', 'notif-body');
define('ZBX_STYLE_NOTIF_INDIC', 'notif-indic');
define('ZBX_STYLE_NOTIF_INDIC_CONTAINER', 'notif-indic-container');
define('ZBX_STYLE_NOTHING_TO_SHOW', 'nothing-to-show');
define('ZBX_STYLE_NOWRAP', 'nowrap');
define('ZBX_STYLE_ORANGE', 'orange');
define('ZBX_STYLE_OVERLAY_CLOSE_BTN', 'overlay-close-btn');
define('ZBX_STYLE_OVERLAY_DESCR', 'overlay-descr');
define('ZBX_STYLE_OVERLAY_DESCR_URL', 'overlay-descr-url');
define('ZBX_STYLE_OVERFLOW_ELLIPSIS', 'overflow-ellipsis');
define('ZBX_STYLE_OBJECT_GROUP', 'object-group');
define('ZBX_STYLE_PAGING_BTN_CONTAINER', 'paging-btn-container');
define('ZBX_STYLE_PAGING_SELECTED', 'paging-selected');
define('ZBX_STYLE_PRELOADER', 'preloader');
define('ZBX_STYLE_PAGE_TITLE', 'page-title-general');
define('ZBX_STYLE_PROGRESS_BAR_BG', 'progress-bar-bg');
define('ZBX_STYLE_PROGRESS_BAR_CONTAINER', 'progress-bar-container');
define('ZBX_STYLE_PROGRESS_BAR_LABEL', 'progress-bar-label');
define('ZBX_STYLE_RED', 'red');
define('ZBX_STYLE_RED_BG', 'red-bg');
define('ZBX_STYLE_REL_CONTAINER', 'rel-container');
define('ZBX_STYLE_REMOVE_BTN', 'remove-btn');
define('ZBX_STYLE_RIGHT', 'right');
define('ZBX_STYLE_ROW', 'row');
define('ZBX_STYLE_INLINE_SR_ONLY', 'inline-sr-only');
define('ZBX_STYLE_SCREEN_TABLE', 'screen-table');
define('ZBX_STYLE_SEARCH', 'search');
define('ZBX_STYLE_SECOND_COLUMN_LABEL', 'second-column-label');
define('ZBX_STYLE_SELECTED', 'selected');
define('ZBX_STYLE_SELECTED_ITEM_COUNT', 'selected-item-count');
define('ZBX_STYLE_SERVER_NAME', 'server-name');
define('ZBX_STYLE_SETUP_CONTAINER', 'setup-container');
define('ZBX_STYLE_SETUP_FOOTER', 'setup-footer');
define('ZBX_STYLE_SETUP_LEFT', 'setup-left');
define('ZBX_STYLE_SETUP_LEFT_CURRENT', 'setup-left-current');
define('ZBX_STYLE_SETUP_RIGHT', 'setup-right');
define('ZBX_STYLE_SETUP_RIGHT_BODY', 'setup-right-body');
define('ZBX_STYLE_SETUP_TITLE', 'setup-title');
define('ZBX_STYLE_SIGNIN_CONTAINER', 'signin-container');
define('ZBX_STYLE_SIGNIN_LINKS', 'signin-links');
define('ZBX_STYLE_SIGNIN_LOGO', 'signin-logo');
define('ZBX_STYLE_SIGN_IN_TXT', 'sign-in-txt');
define('ZBX_STYLE_STATUS_AVERAGE_BG', 'status-average-bg');
define('ZBX_STYLE_STATUS_CONTAINER', 'status-container');
define('ZBX_STYLE_STATUS_DARK_GREY', 'status-dark-grey');
define('ZBX_STYLE_STATUS_DISABLED_BG', 'status-disabled-bg');
define('ZBX_STYLE_STATUS_DISASTER_BG', 'status-disaster-bg');
define('ZBX_STYLE_STATUS_GREEN', 'status-green');
define('ZBX_STYLE_STATUS_GREY', 'status-grey');
define('ZBX_STYLE_STATUS_HIGH_BG', 'status-high-bg');
define('ZBX_STYLE_STATUS_INFO_BG', 'status-info-bg');
define('ZBX_STYLE_STATUS_NA_BG', 'status-na-bg');
define('ZBX_STYLE_STATUS_RED', 'status-red');
define('ZBX_STYLE_STATUS_WARNING_BG', 'status-warning-bg');
define('ZBX_STYLE_STATUS_YELLOW', 'status-yellow');
define('ZBX_STYLE_SVG_GRAPH', 'svg-graph');
define('ZBX_STYLE_SVG_GRAPH_PREVIEW', 'svg-graph-preview');
define('ZBX_STYLE_SUBFILTER', 'subfilter');
define('ZBX_STYLE_SUBFILTER_ENABLED', 'subfilter-enabled');
define('ZBX_STYLE_TABLE', 'table');
define('ZBX_STYLE_TABLE_FORMS', 'table-forms');
define('ZBX_STYLE_TABLE_FORMS_CONTAINER', 'table-forms-container');
define('ZBX_STYLE_TABLE_FORMS_SECOND_COLUMN', 'table-forms-second-column');
define('ZBX_STYLE_TABLE_FORMS_TD_LEFT', 'table-forms-td-left');
define('ZBX_STYLE_TABLE_FORMS_TD_RIGHT', 'table-forms-td-right');
define('ZBX_STYLE_TABLE_PAGING', 'table-paging');
define('ZBX_STYLE_TABLE_STATS', 'table-stats');
define('ZBX_STYLE_TABS_NAV', 'tabs-nav');
define('ZBX_STYLE_TAG', 'tag');
define('ZBX_STYLE_TFOOT_BUTTONS', 'tfoot-buttons');
define('ZBX_STYLE_TD_DRAG_ICON', 'td-drag-icon');
define('ZBX_STYLE_TIME_ZONE', 'time-zone');
define('ZBX_STYLE_TIMELINE_AXIS', 'timeline-axis');
define('ZBX_STYLE_TIMELINE_DATE', 'timeline-date');
define('ZBX_STYLE_TIMELINE_DOT', 'timeline-dot');
define('ZBX_STYLE_TIMELINE_DOT_BIG', 'timeline-dot-big');
define('ZBX_STYLE_TIMELINE_TD', 'timeline-td');
define('ZBX_STYLE_TIMELINE_TH', 'timeline-th');
define('ZBX_STYLE_TOP', 'top');
define('ZBX_STYLE_TOP_NAV', 'top-nav');
define('ZBX_STYLE_TOP_NAV_CONTAINER', 'top-nav-container');
define('ZBX_STYLE_TOP_NAV_HELP', 'top-nav-help');
define('ZBX_STYLE_TOP_NAV_ICONS', 'top-nav-icons');
define('ZBX_STYLE_TOP_NAV_PROFILE', 'top-nav-profile');
define('ZBX_STYLE_TOP_NAV_SIGNOUT', 'top-nav-signout');
define('ZBX_STYLE_TOP_NAV_SUPPORT', 'top-nav-support');
define('ZBX_STYLE_TOP_NAV_ZBBSHARE', 'top-nav-zbbshare');
define('ZBX_STYLE_TOP_SUBNAV', 'top-subnav');
define('ZBX_STYLE_TOP_SUBNAV_CONTAINER', 'top-subnav-container');
define('ZBX_STYLE_TREEVIEW', 'treeview');
define('ZBX_STYLE_TREEVIEW_PLUS', 'treeview-plus');
define('ZBX_STYLE_UPPERCASE', 'uppercase');
define('ZBX_STYLE_WARNING_BG', 'warning-bg');
define('ZBX_STYLE_BLINK_HIDDEN', 'blink-hidden');
define('ZBX_STYLE_YELLOW', 'yellow');
define('ZBX_STYLE_FIELD_LABEL_ASTERISK', 'form-label-asterisk');

// HTML column layout.
define('ZBX_STYLE_COLUMNS', 'columns-wrapper');
// column occupies x% width of column wrapper
define('ZBX_STYLE_COLUMN_5', 'column-5');
define('ZBX_STYLE_COLUMN_10', 'column-10');
define('ZBX_STYLE_COLUMN_15', 'column-15');
define('ZBX_STYLE_COLUMN_20', 'column-20');
define('ZBX_STYLE_COLUMN_33', 'column-33'); // column occupies 1/3 width of column wrapper.
define('ZBX_STYLE_COLUMN_35', 'column-35');
define('ZBX_STYLE_COLUMN_40', 'column-40');
define('ZBX_STYLE_COLUMN_50', 'column-50');
define('ZBX_STYLE_COLUMN_75', 'column-75');
define('ZBX_STYLE_COLUMN_90', 'column-90');
define('ZBX_STYLE_COLUMN_95', 'column-95');
// column visual options
define('ZBX_STYLE_COLUMN_CENTER', 'column-center');
define('ZBX_STYLE_COLUMN_MIDDLE', 'column-middle');

// server variables
define('HTTPS', isset($_SERVER['HTTPS']) && $_SERVER['HTTPS'] && $_SERVER['HTTPS'] !== 'off');

define('ZBX_PROPERTY_INHERITED',	0x01);
define('ZBX_PROPERTY_OWN',			0x02);
define('ZBX_PROPERTY_BOTH',			0x03);	// ZBX_PROPERTY_INHERITED | ZBX_PROPERTY_OWN

// if magic quotes on, then get rid of them
if (get_magic_quotes_gpc()) {
	function zbx_stripslashes($value) {
		$value = is_array($value) ? array_map('zbx_stripslashes', $value) : stripslashes($value);
		return $value;
	}
	$_GET = zbx_stripslashes($_GET);
	$_POST = zbx_stripslashes($_POST);
	$_COOKIE = zbx_stripslashes($_COOKIE);
}

// init $_REQUEST
ini_set('variables_order', 'GP');
$_REQUEST = $_POST + $_GET;

// init precision
ini_set('precision', 14);

// BC Math scale. bcscale() can be undefined prior requirement check in setup.
if (function_exists('bcscale')) {
	bcscale(7);
}

// Number of tags to display in Problems widget and Monitoring > Problems.
define('PROBLEMS_SHOW_TAGS_NONE', 0);
define('PROBLEMS_SHOW_TAGS_1', 1);
define('PROBLEMS_SHOW_TAGS_2', 2);
define('PROBLEMS_SHOW_TAGS_3', 3);

// Tag name format to display in Problems widget and Monitoring > Problems.
define('PROBLEMS_TAG_NAME_FULL',      0);
define('PROBLEMS_TAG_NAME_SHORTENED', 1);
define('PROBLEMS_TAG_NAME_NONE',      2);

// HTTP headers
/*
 * Value of HTTP X-Frame-options header.
 *
 * Supported options:
 *  - SAMEORIGIN (string) - compatible with rfc7034.
 *  - DENY (string) - compatible with rfc7034.
 *  - a list (string) of comma-separated hostnames. If hostname is not between allowed, the SAMEORIGIN option is used.
 *  - null - disable X-Frame-options header.
 */
define('X_FRAME_OPTIONS', 'SAMEORIGIN');<|MERGE_RESOLUTION|>--- conflicted
+++ resolved
@@ -1183,13 +1183,8 @@
 define('ZBX_HAVE_IPV6', true);
 define('ZBX_DISCOVERER_IPRANGE_LIMIT', 65536);
 
-<<<<<<< HEAD
 define('ZBX_SOCKET_TIMEOUT',        3);         // socket timeout limit
 define('ZBX_SOCKET_BYTES_LIMIT',    16777216);  // socket response size limit, 16777216 is 16MB in bytes
-=======
-define('ZBX_SOCKET_TIMEOUT',        3);            // socket timeout limit
-define('ZBX_SOCKET_BYTES_LIMIT',    ZBX_MEBIBYTE); // socket response size limit
->>>>>>> 9ad177e7
 
 // value is also used in servercheck.js file
 define('SERVER_CHECK_INTERVAL', 10);
