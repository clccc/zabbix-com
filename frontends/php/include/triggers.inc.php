--- conflicted
+++ resolved
@@ -3458,12 +3458,8 @@
 				'output' => API_OUTPUT_EXTEND,
 				'filter' => array('flags' => ZBX_FLAG_DISCOVERY_NORMAL),
 				'inherited' => 0,
-<<<<<<< HEAD
+				'selectItems' => API_OUTPUT_EXTEND,
 				'selectDependencies' => API_OUTPUT_EXTEND
-=======
-				'selectItems' => API_OUTPUT_EXTEND,
-				'select_dependencies' => API_OUTPUT_EXTEND
->>>>>>> 2478b326
 			);
 			$triggers = API::Trigger()->get($options);
 
