<?php
/*
** ZABBIX
** Copyright (C) 2000-2009 SIA Zabbix
**
** This program is free software; you can redistribute it and/or modify
** it under the terms of the GNU General Public License as published by
** the Free Software Foundation; either version 2 of the License, or
** (at your option) any later version.
**
** This program is distributed in the hope that it will be useful,
** but WITHOUT ANY WARRANTY; without even the implied warranty of
** MERCHANTABILITY or FITNESS FOR A PARTICULAR PURPOSE.  See the
** GNU General Public License for more details.
**
** You should have received a copy of the GNU General Public License
** along with this program; ifnot, write to the Free Software
** Foundation, Inc., 675 Mass Ave, Cambridge, MA 02139, USA.
**/
?>
<?php
/*
 * Function: INIT_TRIGGER_EXPRESSION_STRUCTURES
 *
 * Description:
 *	 initialize structures for trigger expression
 *
 * Author:
 *	 Eugene Grigorjev (eugene.grigorjev@zabbix.com)
 *
 * Comments:
 *
 */
	function INIT_TRIGGER_EXPRESSION_STRUCTURES(){
		if( defined('TRIGGER_EXPRESSION_STRUCTURES_OK') ) return;
		define('TRIGGER_EXPRESSION_STRUCTURES_OK', 1);

		global $ZBX_TR_EXPR_SIMPLE_MACROS, $ZBX_TR_EXPR_REPLACE_TO, $ZBX_TR_EXPR_ALLOWED_FUNCTIONS;

		$ZBX_TR_EXPR_SIMPLE_MACROS['{TRIGGER.VALUE}'] = '{TRIGGER.VALUE}';

		$ZBX_TR_EXPR_REPLACE_TO = 'zbx_expr_ok';

		$ZBX_TR_EXPR_ALLOWED_FUNCTIONS['abschange']	= array('args' => null,
			'item_types' => array(
				ITEM_VALUE_TYPE_FLOAT,
				ITEM_VALUE_TYPE_UINT64,
				ITEM_VALUE_TYPE_STR,
				ITEM_VALUE_TYPE_TEXT,
				ITEM_VALUE_TYPE_LOG
				)
			);
		$ZBX_TR_EXPR_ALLOWED_FUNCTIONS['avg']	= array('args' => array(	0 => array('type' => 'sec_num','mandat' => true) ),
			'item_types' => array(
				ITEM_VALUE_TYPE_FLOAT,
				ITEM_VALUE_TYPE_UINT64
				),
			);
		$ZBX_TR_EXPR_ALLOWED_FUNCTIONS['delta']	= array('args' => array( 0 => array('type' => 'sec_num','mandat' => true) ),
			'item_types' => array(
				ITEM_VALUE_TYPE_FLOAT,
				ITEM_VALUE_TYPE_UINT64
				),
			);
		$ZBX_TR_EXPR_ALLOWED_FUNCTIONS['change']	= array('args' => null,
			'item_types' => array(
				ITEM_VALUE_TYPE_FLOAT,
				ITEM_VALUE_TYPE_UINT64,
				ITEM_VALUE_TYPE_STR,
				ITEM_VALUE_TYPE_TEXT,
				ITEM_VALUE_TYPE_LOG
				),
			);
		$ZBX_TR_EXPR_ALLOWED_FUNCTIONS['count']	= array('args' => array( 0 => array('type' => 'sec_num','mandat' => true), 1 => array('type' => 'str'), 1=>array('type' => 'str') ),
			'item_types' => array(
				ITEM_VALUE_TYPE_FLOAT,
				ITEM_VALUE_TYPE_UINT64,
				ITEM_VALUE_TYPE_STR,
				ITEM_VALUE_TYPE_TEXT,
				ITEM_VALUE_TYPE_LOG
				)
			);
		$ZBX_TR_EXPR_ALLOWED_FUNCTIONS['date']	= array('args' => null, 'item_types' => null );

		$ZBX_TR_EXPR_ALLOWED_FUNCTIONS['dayofweek']= array('args' => null,	'item_types' => null );

		$ZBX_TR_EXPR_ALLOWED_FUNCTIONS['diff']	= array('args' => null,
			'item_types' => array(
				ITEM_VALUE_TYPE_FLOAT,
				ITEM_VALUE_TYPE_UINT64,
				ITEM_VALUE_TYPE_STR,
				ITEM_VALUE_TYPE_TEXT,
				ITEM_VALUE_TYPE_LOG
				)
			);
		$ZBX_TR_EXPR_ALLOWED_FUNCTIONS['fuzzytime']	= array('args' => null,
			'item_types' => array(
				ITEM_VALUE_TYPE_FLOAT,
				ITEM_VALUE_TYPE_UINT64
				)
			);
		$ZBX_TR_EXPR_ALLOWED_FUNCTIONS['iregexp']= array('args' => array( 0 => array('type' => 'str','mandat' => true) ),
			'item_types' => array(
				ITEM_VALUE_TYPE_STR,
				ITEM_VALUE_TYPE_TEXT,
				ITEM_VALUE_TYPE_LOG
				)
			);
		$ZBX_TR_EXPR_ALLOWED_FUNCTIONS['last']	= array('args' => array( 0 => array('type' => 'sec_num','mandat' => true) ),
			'item_types' => array(
				ITEM_VALUE_TYPE_FLOAT,
				ITEM_VALUE_TYPE_UINT64,
				ITEM_VALUE_TYPE_STR,
				ITEM_VALUE_TYPE_TEXT,
				ITEM_VALUE_TYPE_LOG
				)
			);
		$ZBX_TR_EXPR_ALLOWED_FUNCTIONS['max']	= array('args' => array( 0 => array('type' => 'sec_num','mandat' => true) ),
			'item_types' => array(
				ITEM_VALUE_TYPE_FLOAT,
				ITEM_VALUE_TYPE_UINT64
				)
			);
		$ZBX_TR_EXPR_ALLOWED_FUNCTIONS['min']	= array('args' => array( 0 => array('type' => 'sec_num','mandat' => true) ),
			'item_types' => array(
				ITEM_VALUE_TYPE_FLOAT,
				ITEM_VALUE_TYPE_UINT64
				)
			);
		$ZBX_TR_EXPR_ALLOWED_FUNCTIONS['nodata']= array('args' => array( 0 => array('type' => 'sec','mandat' => true) ), 'item_types' => null );
		$ZBX_TR_EXPR_ALLOWED_FUNCTIONS['now']	= array('args' => null, 'item_types' => null );
		$ZBX_TR_EXPR_ALLOWED_FUNCTIONS['prev']	= array('args' => null,
			'item_types' => array(
				ITEM_VALUE_TYPE_FLOAT,
				ITEM_VALUE_TYPE_UINT64,
				ITEM_VALUE_TYPE_STR,
				ITEM_VALUE_TYPE_TEXT,
				ITEM_VALUE_TYPE_LOG
				)
			);
		$ZBX_TR_EXPR_ALLOWED_FUNCTIONS['str']	= array('args' => array( 0 => array('type' => 'str','mandat' => true) ),
			'item_types' => array(
				ITEM_VALUE_TYPE_STR,
				ITEM_VALUE_TYPE_TEXT,
				ITEM_VALUE_TYPE_LOG
				)
			);


		$ZBX_TR_EXPR_ALLOWED_FUNCTIONS['sum']	= array('args' => array( 0 => array('type' => 'sec_num','mandat' => true) ),
			'item_types' => array(
				ITEM_VALUE_TYPE_FLOAT,
				ITEM_VALUE_TYPE_UINT64
				)
			);
		$ZBX_TR_EXPR_ALLOWED_FUNCTIONS['logseverity']= array('args' => null,
			'item_types' => array(
				ITEM_VALUE_TYPE_LOG
				)
			);
		$ZBX_TR_EXPR_ALLOWED_FUNCTIONS['logsource']= array('args' => array( 0=> array('type' => 'str','mandat' => true) ),
			'item_types' => array(
				ITEM_VALUE_TYPE_LOG
				)
			);

		$ZBX_TR_EXPR_ALLOWED_FUNCTIONS['regexp']= array('args' => array( 0 => array('type' => 'str','mandat' => true) ),
			'item_types' => array(
				ITEM_VALUE_TYPE_STR,
				ITEM_VALUE_TYPE_TEXT,
				ITEM_VALUE_TYPE_LOG
				)
			);
		$ZBX_TR_EXPR_ALLOWED_FUNCTIONS['time']	= array('args' => null, 'item_types' => null );
	}

	INIT_TRIGGER_EXPRESSION_STRUCTURES();

/*
 * Function: get_accessible_triggers
 *
 * Description:
 *	 returns string of accessible triggers
 *
 * Author:
 *	 Aly mod by Vedmak
 *
 */
function get_accessible_triggers($perm, $hostids, $perm=null, $nodeid=null, $cache=1){
	global $USER_DETAILS;
	static $available_triggers;

	$userid = $USER_DETAILS['userid'];
	$user_type = $USER_DETAILS['type'];

	if(is_null($nodeid)) $nodeid = get_current_nodeid();

	$nodeid_str = (is_array($nodeid)) ? implode('', $nodeid) : strval($nodeid);
	$hostid_str = implode('',$hostids);

	$cache_hash = md5($userid.$perm.$nodeid_str.$hostid_str);
	if($cache && isset($available_triggers[$cache_hash])){
		return $available_triggers[$cache_hash];
	}

	$options = array(
		'output' => API_OUTPUT_SHORTEN
	);

	if(!empty($hostids)) $options['hostids'] = $hostids;
	if(!is_null($nodeid)) $options['nodeids'] = $nodeid;
	if($perm == PERM_READ_WRITE) $options['editable'] = 1;

	$result = CTrigger::get($options);
	$result = zbx_objectValues($result, 'triggerid');

	$available_triggers[$cache_hash] = $result;

return $result;
}

/*
 * Function: get_severity_style
 *
 * Description:
 *	 convert severity constant in to the CSS style name
 *
 * Author:
 *	 Aly
 *
 * Comments:
 *
 */
	function get_severity_style($severity,$type=true){
		switch($severity){
			case TRIGGER_SEVERITY_DISASTER:
				$style='disaster';
				break;
			case TRIGGER_SEVERITY_HIGH:
				$style='high';
				break;
			case TRIGGER_SEVERITY_AVERAGE:
				$style='average';
				break;
			case TRIGGER_SEVERITY_WARNING:
				$style='warning';
				break;
			case TRIGGER_SEVERITY_INFORMATION:
			default:
				$style='information';
		}
		if(!$type) $style='normal';//$style.='_empty';
	return $style;
	}

/*
 * Function: get_service_status_of_trigger
 *
 * Description:
 *	 retrieve trigger's priority for services
 *
 * Author:
 *	 Aly
 *
 * Comments:
 *
 */

	function get_service_status_of_trigger($triggerid){
		$sql = 'SELECT triggerid, priority '.
				' FROM triggers '.
				' WHERE triggerid='.$triggerid.
					' AND status='.TRIGGER_STATUS_ENABLED.
					' AND value='.TRIGGER_VALUE_TRUE;

		$status = ($rows=DBfetch(DBselect($sql,1)))?$rows['priority']:0;

	return $status;
	}

/*
 * Function: get_severity_description
 *
 * Description:
 *	 convert severity constant in to the string representation
 *
 * Author:
 *	 Eugene Grigorjev (eugene.grigorjev@zabbix.com)
 *
 * Comments:
 *
 */
	function get_severity_description($severity){
		if($severity == TRIGGER_SEVERITY_NOT_CLASSIFIED)	return S_NOT_CLASSIFIED;
		else if($severity == TRIGGER_SEVERITY_INFORMATION)	return S_INFORMATION;
		else if($severity == TRIGGER_SEVERITY_WARNING)		return S_WARNING;
		else if($severity == TRIGGER_SEVERITY_AVERAGE)		return S_AVERAGE;
		else if($severity == TRIGGER_SEVERITY_HIGH)		return S_HIGH;
		else if($severity == TRIGGER_SEVERITY_DISASTER)		return S_DISASTER;

		return S_UNKNOWN;
	}

/*
 * Function: get_trigger_value_style
 *
 * Description:
 *	 convert trigger value in to the CSS style name
 *
 * Author:
 *	 Eugene Grigorjev (eugene.grigorjev@zabbix.com)
 *
 * Comments:
 *
 */
	function get_trigger_value_style($value){
		$str_val[TRIGGER_VALUE_FALSE]	= 'off';
		$str_val[TRIGGER_VALUE_TRUE]	= 'on';
		$str_val[TRIGGER_VALUE_UNKNOWN]	= 'unknown';

		if(isset($str_val[$value]))
			return $str_val[$value];

		return '';
	}

/*
 * Function: trigger_value2str
 *
 * Description:
 *	 convert trigger value in to the string representation
 *
 * Author:
 *	 Eugene Grigorjev (eugene.grigorjev@zabbix.com)
 *
 * Comments:
 *
 */
	function trigger_value2str($value){
		$str_val[TRIGGER_VALUE_FALSE]	= S_OK_BIG;
		$str_val[TRIGGER_VALUE_TRUE]	= S_PROBLEM_BIG;
		$str_val[TRIGGER_VALUE_UNKNOWN]	= S_UNKNOWN_BIG;

		if(isset($str_val[$value]))
			return $str_val[$value];

		return S_UNKNOWN;
	}

/*
 * Function: get_realhosts_by_triggerid
 *
 * Description:
 *	 retrieve real host for trigger
 *
 * Author:
 *	 Eugene Grigorjev (eugene.grigorjev@zabbix.com)
 *
 * Comments:
 *
 */
	function get_realhosts_by_triggerid($triggerid){
		$trigger = get_trigger_by_triggerid($triggerid);
		if($trigger['templateid'] > 0)
			return get_realhosts_by_triggerid($trigger['templateid']);

		return get_hosts_by_triggerid($triggerid);
	}

/*
 * Function: getParentHostsByTriggers
 *
 * Description:
 *	 retrieve real hostw for triggerw
 *
 * Author:
 *	 Aly (aly@zabbix.com)
 *
 * Comments:
 *
 */
	function getParentHostsByTriggers($triggers){
		$hosts = array();
		$triggerParent = array();

		while(!empty($triggers)){
			foreach($triggers as $tnum => $trigger){

				if($trigger['templateid'] == 0){
					if(isset($triggerParent[$trigger['triggerid']])){
						foreach($triggerParent[$trigger['triggerid']] as $triggerid => $state){
							$hosts[$triggerid] = $trigger['hosts'];
						}
					}
					else{
						$hosts[$trigger['triggerid']] = $trigger['hosts'];
					}
					unset($triggers[$tnum]);
				}
				else{
					if(isset($triggerParent[$trigger['triggerid']])){
						if(!isset($triggerParent[$trigger['templateid']]))
							$triggerParent[$trigger['templateid']] = array();

						$triggerParent[$trigger['templateid']][$trigger['triggerid']] = 1;
						$triggerParent[$trigger['templateid']] += $triggerParent[$trigger['triggerid']];
					}
					else{
						if(!isset($triggerParent[$trigger['templateid']]))
							$triggerParent[$trigger['templateid']] = array();

						$triggerParent[$trigger['templateid']][$trigger['triggerid']] = 1;
					}
				}
			}
//SDII($triggerParent);
			$options = array(
				'triggerids' => zbx_objectValues($triggers, 'templateid'),
				'select_hosts' => API_OUTPUT_EXTEND,
				'output' => API_OUTPUT_EXTEND,
				'nopermissions' => 1
			);

			$triggers = CTrigger::get($options);
		}

	return $hosts;
	}

	function get_trigger_by_triggerid($triggerid){
		$sql='select * from triggers where triggerid='.$triggerid;
		$result=DBselect($sql);
		$row=DBfetch($result);
		if($row){
			return	$row;
		}
		error(S_NO_TRIGGER_WITH.' triggerid=['.$triggerid.']');
		return FALSE;
	}

	function get_hosts_by_triggerid($triggerids){
		zbx_value2array($triggerids);

		return DBselect('SELECT DISTINCT h.* '.
						' FROM hosts h, functions f, items i '.
						' WHERE i.itemid=f.itemid '.
							' AND h.hostid=i.hostid '.
							' AND '.DBcondition('f.triggerid',$triggerids));
	}

	function get_functions_by_triggerid($triggerid){
		return DBselect('select * from functions where triggerid='.$triggerid);
	}

/*
 * Function: get_triggers_by_hostid
 *
 * Description:
 *	 retrieve selection of triggers by hostid
 *
 * Author:
 *	Aly
 *
 * Comments:
 *
 */
	function get_triggers_by_hostid($hostid){
		$db_triggers = DBselect('SELECT DISTINCT t.* '.
								' FROM triggers t, functions f, items i '.
								' WHERE i.hostid='.$hostid.
									' AND f.itemid=i.itemid '.
									' AND f.triggerid=t.triggerid');
	return $db_triggers;
	}


/*
 * Function: get_trigger_by_description
 *
 * Description:
 *	 retrieve triggerid by description
 *
 * Author:
 *	Aly
 *
 * Comments:
 *	  description - host-name:trigger-description. Example( "unix server:low free disk space")
 */

	function get_trigger_by_description($desc){
		list($host_name, $trigger_description) = explode(':',$desc,2);

		$sql = 'SELECT t.* '.
				' FROM triggers t, items i, functions f, hosts h '.
				' WHERE h.host='.zbx_dbstr($host_name).
					' AND i.hostid=h.hostid '.
					' AND f.itemid=i.itemid '.
					' AND t.triggerid=f.triggerid '.
					' AND t.description='.zbx_dbstr($trigger_description).
				' ORDER BY t.triggerid DESC';
		$trigger = DBfetch(DBselect($sql,1));
	return $trigger;
	}

	function get_triggers_by_templateid($triggerids){
		zbx_value2array($triggerids);
	return DBselect('SELECT * FROM triggers WHERE '.DBcondition('templateid',$triggerids));
	}

/*
 * Function: get_hosts_by_expression
 *
 * Description:
 *	 retrieve selection of hosts by trigger expression
 *
 * Author:
 *	 Eugene Grigorjev (eugene.grigorjev@zabbix.com)
 *
 * Comments:
 *
 */
	function get_hosts_by_expression($expression){
		$expressionData = parseTriggerExpressions($expression, true);

		//SDI($expression);

		$hosts = array();
		if(isset($expressionData[$expression]['hosts'])) {
			foreach($expressionData[$expression]['hosts'] as &$hostData) {
				$hostName = zbx_dbstr(zbx_substr($expression, $hostData['openSymbolNum']+1, $hostData['closeSymbolNum']-($hostData['openSymbolNum']+1)));
				if(!in_array($hostName, $hosts)) $hosts[] = $hostName;
			}
		}

		//SDII($hosts);

		$sql = 'SELECT DISTINCT * '.
				' FROM hosts '.
				' WHERE '.DBin_node('hostid', false).
					' AND status IN ('.HOST_STATUS_MONITORED.','.HOST_STATUS_NOT_MONITORED.','.HOST_STATUS_TEMPLATE.') '.
					' AND host IN ('.(count($hosts) > 0 ? implode(',',$hosts) : '\'!#\'').')';
		//SDI($sql);
		/*$myhosts = CHost::get(Array('output' => API_OUTPUT_EXTEND, 'filter' => Array('host' => $hosts)));
		return $myhosts;*/
		return DBselect($sql);
	}

/*
 * Function: zbx_unquote_param
 *
 * Description:
 *	 unquote string and unescape cahrs
 *
 * Author:
 *	 Eugene Grigorjev (eugene.grigorjev@zabbix.com)
 *
 * Comments:
 *	 Double quotes used only.
 *	 Unquote string only ifvalue directly in quotes.
 *	 Unescape only '\\' and '\"' combination
 *
 */
	function zbx_unquote_param($value){
		$value = trim($value);
		if( !empty($value) && '"' == $value[0] ){
/* open quotes and unescape chars */
			$value = substr($value, 1, zbx_strlen($value)-2);

			$new_val = '';
			for ( $i=0, $max=zbx_strlen($value); $i < $max; $i++){
				if( $i+1 < $max && $value[$i] == '\\' && ($value[$i+1] == '\\' || $value[$i+1] == '"') )
					$new_val .= $value[++$i];
				else
					$new_val .= $value[$i];
			}
			$value = $new_val;
		}
	return $value;
	}

/*
 * Function: zbx_get_params
 *
 * Description:
 *	 parse list of quoted parameters
 *
 * Author:
 *	 Eugene Grigorjev (eugene.grigorjev@zabbix.com)
 *
 * Comments:
 *	 Double quotes used only.
 *
 */
	function zbx_get_params($string){
		$params = array();
		$quoted = false;

		for( $param_s = $i = 0, $len = zbx_strlen($string); $i < $len; $i++){
			$char = zbx_substr($string, $i, 1);
			switch ( $char ){
				case '"':
					$quoted = !$quoted;
					break;
				case ',':
					if( !$quoted ){
						$params[] = zbx_unquote_param(substr($string, $param_s, $i - $param_s));
						$param_s = $i+1;
					}
					break;
				case '\\':
					if( $quoted && $i+1 < $len && ($string[$i+1] == '\\' || $string[$i+1] == '"'))
						$i++;
					break;
			}
		}

		if( $quoted ){
			error(S_INCORRECT_USAGE_OF_QUOTES.'. ['.$string.']');
			return null;
		}

		if($i > $param_s){
			$params[] = zbx_unquote_param(substr($string, $param_s, $i - $param_s));
		}

	return $params;
	}

/*
 * Function: validate_expression
 *
 * Description:
 *	 check trigger expression syntax and validate values
 *
 * Author:
 *	 Eugene Grigorjev (eugene.grigorjev@zabbix.com)
 *
 * Comments:
 *
 */
	function validate_expression($expression){
		global $ZBX_TR_EXPR_SIMPLE_MACROS, $ZBX_TR_EXPR_REPLACE_TO, $ZBX_TR_EXPR_ALLOWED_FUNCTIONS;

		if( empty($expression) ){
			error(S_EXPRESSION_CANNOT_BE_EMPTY);
		}

		$expr = $expression;
		$h_status = array();

		$item_count = 0;
// Replace all {server:key.function(param)} and {MACRO} with '$ZBX_TR_EXPR_REPLACE_TO'
//		while(ereg(ZBX_EREG_EXPRESSION_TOKEN_FORMAT, $expr, $arr)){
		while(preg_match('/'.ZBX_PREG_EXPRESSION_TOKEN_FORMAT.'/u', $expr, $arr)){

			if($arr[ZBX_EXPRESSION_MACRO_ID] && !isset($ZBX_TR_EXPR_SIMPLE_MACROS[$arr[ZBX_EXPRESSION_MACRO_ID]]) ){
				error('Unknown macro ['.$arr[ZBX_EXPRESSION_MACRO_ID].']');
				return false;
			}
			else if(!$arr[ZBX_EXPRESSION_MACRO_ID]){
				$host		= &$arr[ZBX_EXPRESSION_SIMPLE_EXPRESSION_ID + ZBX_SIMPLE_EXPRESSION_HOST_ID];
				$key		= &$arr[ZBX_EXPRESSION_SIMPLE_EXPRESSION_ID + ZBX_SIMPLE_EXPRESSION_KEY_ID];
				$function 	= &$arr[ZBX_EXPRESSION_SIMPLE_EXPRESSION_ID + ZBX_SIMPLE_EXPRESSION_FUNCTION_NAME_ID];
				$parameter	= &$arr[ZBX_EXPRESSION_SIMPLE_EXPRESSION_ID + ZBX_SIMPLE_EXPRESSION_FUNCTION_PARAM_ID];

// Check host
				$sql = 'SELECT COUNT(*) as cnt,min(status) as status,min(hostid) as hostid '.
						' FROM hosts h '.
						' WHERE h.host='.zbx_dbstr($host).
							' AND '.DBin_node('h.hostid', false).
							' AND status IN ('.HOST_STATUS_MONITORED.','.HOST_STATUS_NOT_MONITORED.','.HOST_STATUS_TEMPLATE.') ';

				$row=DBfetch(DBselect($sql));
				if($row['cnt']==0){
					error(S_NO_SUCH_HOST.' ('.$host.')');
					return false;
				}
				else if($row['cnt']!=1){
					error(S_TOO_MANY_HOSTS.' ('.$host.')');
					return false;
				}

				$h_status[$row['status']][$row['hostid']] = $row['cnt'];

// Check key
				$sql = 'SELECT i.itemid,i.value_type '.
						' FROM hosts h,items i '.
						' WHERE h.host='.zbx_dbstr($host).
							' AND i.key_='.zbx_dbstr($key).
							' AND h.hostid=i.hostid '.
							' AND '.DBin_node('h.hostid', false);

				if(!$item = DBfetch(DBselect($sql))){
					error(S_NO_SUCH_MONITORED_PARAMETER.' ('.$key.') '.S_FOR_HOST_SMALL.' ('.$host.')');
					return false;
				}

// Check function
				if(!isset($ZBX_TR_EXPR_ALLOWED_FUNCTIONS[$function])){
					error(S_UNKNOWN_FUNCTION.SPACE.'['.$function.']');
					return false;
				}

				$fnc_valid = &$ZBX_TR_EXPR_ALLOWED_FUNCTIONS[$function];

				if(is_array($fnc_valid['item_types']) &&
					!uint_in_array($item['value_type'], $fnc_valid['item_types'])){
					$allowed_types = array();
					foreach($fnc_valid['item_types'] as $type)
						$allowed_types[] = item_value_type2str($type);
					info(S_FUNCTION.' ('.$function.') '.S_AVAILABLE_ONLY_FOR_ITEMS_WITH_VALUE_TYPES_SMALL.' ['.implode(',',$allowed_types).']');
					error(S_INCORRECT_VALUE_TYPE.' ['.item_value_type2str($item['value_type']).'] '.S_FOR_FUNCTION_SMALL.' ('.$function.') '.S_OF_KEY_SMALL.' ('.$host.':'.$key.')');
					return false;
				}

				if(!is_null($fnc_valid['args']) ){
					$parameter = zbx_get_params($parameter);

					if(!is_array($fnc_valid['args']))  $fnc_valid['args'] = array($fnc_valid['args']);

					foreach($fnc_valid['args'] as $pid => $params){
						if(!isset($parameter[$pid])){
							if( !isset($params['mandat']) ){
								continue;
							}
						 	else{
								error(S_MISSING_MANDATORY_PARAMETER_FOR_FUNCTION.' ('.$function.')');
								return false;
							}
						}

						if(preg_match('/^'.ZBX_PREG_EXPRESSION_USER_MACROS.'$/', $parameter[$pid])) continue;

						if(('sec' == $params['type']) && (validate_float($parameter[$pid])!=0) ){
							error('['.$parameter[$pid].'] '.S_NOT_FLOAT_OR_MACRO_FOR_FUNCTION_SMALL.' ('.$function.')');
							return false;
						}

						if(('sec_num' == $params['type']) && (validate_ticks($parameter[$pid])!=0) ){
							error('['.$parameter[$pid].'] '.S_NOT_FLOAT_OR_MACRO_OR_COUNTER_FOR_FUNCTION_SMALL.' ('.$function.')');
							return false;
						}
					}
				}
				$item_count++;
			}

			$expr = $arr[ZBX_EXPRESSION_LEFT_ID].$ZBX_TR_EXPR_REPLACE_TO.$arr[ZBX_EXPRESSION_RIGHT_ID];
		}

		if($item_count == 0){
			error(S_ITEM_KEY_MUST_BE_USED_IN_TRIGGER_EXPRESSION);
			return false;
		}

		if( isset($h_status[HOST_STATUS_TEMPLATE]) && ( count($h_status) > 1 || count($h_status[HOST_STATUS_TEMPLATE]) > 1 )){
			error(S_INCORRECT_TRIGGER_EXPRESSION.'.'.SPACE.S_YOU_CAN_NOT_USE_TEMPLATE_HOSTS_MIXED_EXPR);
			return false;
		}

// Replace all calculations and numbers with '$ZBX_TR_EXPR_REPLACE_TO'
		$expt_number = '('.$ZBX_TR_EXPR_REPLACE_TO.'|'.ZBX_PREG_NUMBER.'|'.ZBX_PREG_EXPRESSION_USER_MACROS.')';

		$expt_term = '((\('.$expt_number.'\))|('.$expt_number.'))';
		$expr_format = '(('.$expt_term.ZBX_PREG_SPACES.ZBX_PREG_SIGN.ZBX_PREG_SPACES.$expt_term.')|(\('.$expt_term.'\)))';
		$expr_full_format = '((\('.$expr_format.'\))|('.$expr_format.'))';
		while($res = preg_match('/'.$expr_full_format.'(.*)$/u', $expr, $arr)){
			$expr = substr($expr, 0, zbx_strpos($expr, $arr[1])).$ZBX_TR_EXPR_REPLACE_TO.$arr[82];
		}

/* OLD EREG
//Replace all calculations and numbers with '$ZBX_TR_EXPR_REPLACE_TO'
		$expt_number = '('.$ZBX_TR_EXPR_REPLACE_TO.'|'.ZBX_EREG_NUMBER.'|'.ZBX_EREG_EXPRESSION_USER_MACROS.')';

		$expt_term = '((\('.$expt_number.'\))|('.$expt_number.'))';
		$expr_format = '(('.$expt_term.ZBX_EREG_SPACES.ZBX_EREG_SIGN.ZBX_EREG_SPACES.$expt_term.')|(\('.$expt_term.'\)))';
		$expr_full_format = '((\('.$expr_format.'\))|('.$expr_format.'))';

		while($res = ereg($expr_full_format.'([[:print:]]*)$', $expr, $arr)){
			$expr = substr($expr, 0, zbx_strpos($expr, $arr[1])).$ZBX_TR_EXPR_REPLACE_TO.$arr[58];
		}
*/

		if($ZBX_TR_EXPR_REPLACE_TO != $expr){
			error(S_INCORRECT_TRIGGER_EXPRESSION.'. ['.str_replace($ZBX_TR_EXPR_REPLACE_TO, ' ... ', $expr).']');
			return false;
		}

	return true;
	}

	function add_trigger($expression, $description, $type, $priority, $status, $comments, $url, $deps=array(), $templateid=0){
		$expressionData = parseTriggerExpressions($expression, true);
		if( isset($expressionData[$expression]['errors']) ) {
			showExpressionErrors($expression, $expressionData[$expression]['errors']);
			return false;
		}
		if( !validate_trigger_dependency($expression, $deps))
			return false;

		if(CTrigger::exists(array('description' => $description, 'expression' => $expression))){
			error('Trigger '.$description.' already exists');
			return false;
		}

		$triggerid=get_dbid('triggers','triggerid');

		$result=DBexecute('INSERT INTO triggers '.
			'  (triggerid,description,type,priority,status,comments,url,value,error,templateid) '.
			" values ($triggerid,".zbx_dbstr($description).",$type,$priority,$status,".zbx_dbstr($comments).','.
			zbx_dbstr($url).",2,'Trigger just added. No status update so far.',$templateid)");

		if(!$result){
			return	$result;
		}

		addEvent($triggerid,TRIGGER_VALUE_UNKNOWN);

		if( null == ($expression = implode_exp($expression,$triggerid)) ){
			$result = false;
		}


		if($result){
			DBexecute('update triggers set expression='.zbx_dbstr($expression).' where triggerid='.$triggerid);

			foreach($deps as $id => $triggerid_up){
				if(!$result2=add_trigger_dependency($triggerid, $triggerid_up)){
					error(S_INCORRECT_DEPENDENCY.' ['.expand_trigger_description($triggerid_up).']');
				}

				$result &= $result2;
			}
		}

		$trig_hosts = get_hosts_by_triggerid($triggerid);
		$trig_host = DBfetch($trig_hosts);

		if($result){
			$msg = S_ADDED_TRIGGER.SPACE.'"'.$description.'"';
			if($trig_host){
				$msg .= SPACE.S_TO_HOST_SMALL.SPACE.'"'.$trig_host['host'].'"';
			}
			info($msg);
		}

		if($trig_host){
// create trigger for childs
			$child_hosts = get_hosts_by_templateid($trig_host['hostid']);
			while($child_host = DBfetch($child_hosts)){
				if(!$result = copy_trigger_to_host($triggerid, $child_host['hostid']))
					break;
			}
		}

		if(!$result){
			if($templateid == 0){
// delete main trigger (and recursively childs)
				delete_trigger($triggerid);
			}
			return $result;
		}

		if($result)
			add_audit_ext(AUDIT_ACTION_ADD, AUDIT_RESOURCE_TRIGGER,	$triggerid,	$description, NULL,	NULL, NULL);

		return $triggerid;
	}


	/******************************************************************************
	 *																			*
	 * Comments: !!! Don't forget sync code with C !!!							*
	 *																			*
	 ******************************************************************************/
	function copy_trigger_to_host($triggerid, $hostid, $copy_mode = false){
		$trigger = get_trigger_by_triggerid($triggerid);
		// $deps = replace_template_dependencies(
					// get_trigger_dependencies_by_triggerid($triggerid),
					// $hostid);
		$sql='SELECT t2.triggerid, t2.expression '.
				' FROM triggers t2, functions f1, functions f2, items i1, items i2 '.
				' WHERE f1.triggerid='.$triggerid.
					' AND i1.itemid=f1.itemid '.
					' AND f2.function=f1.function '.
					' AND f2.parameter=f1.parameter '.
					' AND i2.itemid=f2.itemid '.
					' AND i2.key_=i1.key_ '.
					' AND i2.hostid='.$hostid.
					' AND t2.triggerid=f2.triggerid '.
					' AND t2.description='.zbx_dbstr($trigger['description']).
					' AND t2.templateid=0 ';

		$host_triggers = DBSelect($sql);
		while($host_trigger = DBfetch($host_triggers)){
			if(cmp_triggers_exressions($trigger['expression'], $host_trigger['expression'])) continue;
			// link not linked trigger with same expression
			return update_trigger(
				$host_trigger['triggerid'],
				NULL,	// expression
				$trigger['description'],
				$trigger['type'],
				$trigger['priority'],
				NULL,	// status
				$trigger['comments'],
				$trigger['url'],
				array(),
				$copy_mode ? 0 : $triggerid);
		}

		$newtriggerid=get_dbid('triggers','triggerid');

		$result = DBexecute('INSERT INTO triggers '.
					' (triggerid,description,type,priority,status,comments,url,value,expression,templateid)'.
					' VALUES ('.$newtriggerid.','.zbx_dbstr($trigger['description']).','.$trigger['type'].','.$trigger['priority'].','.
					$trigger['status'].','.zbx_dbstr($trigger['comments']).','.
					zbx_dbstr($trigger['url']).",2,'0',".($copy_mode ? 0 : $triggerid).')');

		if(!$result)
			return $result;

		$host = get_host_by_hostid($hostid);
		$newexpression = $trigger['expression'];

		// Loop: functions
		$functions = get_functions_by_triggerid($triggerid);
		while($function = DBfetch($functions)){
			$item = get_item_by_itemid($function['itemid']);

			$host_items = DBselect('SELECT * FROM items WHERE key_='.zbx_dbstr($item['key_']).' AND hostid='.$host['hostid']);
			$host_item = DBfetch($host_items);
			if(!$host_item){
				error(S_MISSING_KEY.SPACE.'"'.$item['key_'].'"'.SPACE.S_FOR_HOST_SMALL.SPACE.'"'.$host['host'].'"');
				return FALSE;
			}

			$newfunctionid=get_dbid('functions','functionid');

			$result = DBexecute('INSERT INTO functions (functionid,itemid,triggerid,function,parameter) '.
				" values ($newfunctionid,".$host_item['itemid'].','.$newtriggerid.','.
				zbx_dbstr($function['function']).','.zbx_dbstr($function['parameter']).')');

			$newexpression = str_replace(
				'{'.$function['functionid'].'}',
				'{'.$newfunctionid.'}',
				$newexpression);
		}

		DBexecute('UPDATE triggers SET expression='.zbx_dbstr($newexpression).' WHERE triggerid='.$newtriggerid);
// copy dependencies
		// delete_dependencies_by_triggerid($newtriggerid);
		$deps = replace_template_dependencies(get_trigger_dependencies_by_triggerid($triggerid),$hostid);
		foreach($deps as $dep_id){
			add_trigger_dependency($newtriggerid, $dep_id);
		}

		info(S_ADDED_TRIGGER.SPACE.'"'.$trigger['description'].'"'.SPACE.S_TO_HOST_SMALL.SPACE.'"'.$host['host'].'"');
		add_audit_ext(AUDIT_ACTION_ADD, AUDIT_RESOURCE_TRIGGER, $newtriggerid, $trigger['description'], NULL, NULL, NULL);
// Copy triggers to the child hosts
		$child_hosts = get_hosts_by_templateid($hostid);
		while($child_host = DBfetch($child_hosts)){
// recursion
			$result = copy_trigger_to_host($newtriggerid, $child_host['hostid']);
			if(!$result){
				return result;
			}
		}

	return $newtriggerid;
	}


	function construct_expression($itemid,$expressions){
		$complite_expr='';

		$item = get_item_by_itemid($itemid);
		$host = get_host_by_itemid($itemid);

		$prefix = $host['host'].':'.$item['key_'].'.';

		if(empty($expressions)){
			error(S_EXPRESSION_CANNOT_BE_EMPTY);
		}
		$functions = array('regexp'=>1,'iregexp'=>1);

//		$ZBX_EREG_EXPESSION_FUNC_FORMAT = '^([[:print:]]*)([&|]{1})(([a-zA-Z_.$]{6,7})(\\(([[:print:]]+){0,1}\\)))([[:print:]]*)$';
		$ZBX_PREG_EXPESSION_FUNC_FORMAT = '^(['.ZBX_PREG_PRINT.']*)([&|]{1})(([a-zA-Z_.\$]{6,7})(\\((['.ZBX_PREG_PRINT.']+){0,1}\\)))(['.ZBX_PREG_PRINT.']*)$';

		$expr_array = array();

		$cexpor = 0;
		$startpos = -1;

		foreach($expressions as $id => $expression){
			$expression['value'] = preg_replace('/\s+(AND){1,2}\s+/U', '&', $expression['value']);
			$expression['value'] = preg_replace('/\s+(OR){1,2}\s+/U', '|', $expression['value']);
//sdi('<pre>'.print_r($expression['value'],true).'</pre>');
			$pastcexpor = $cexpor;
			if($expression['type'] == REGEXP_INCLUDE){
				if(!empty($complite_expr)) {
					$complite_expr.=' | ';
				}
				if($cexpor == 0){
					 $startpos = zbx_strlen($complite_expr);
				}
				$cexpor++;
				$eq_global = '#0';
			}
			else{
				if(($cexpor > 1) & ($startpos >= 0)){
					$head = substr($complite_expr, 0, $startpos);
					$tail = substr($complite_expr, $startpos);
					$complite_expr = $head.'('.$tail.')';
				}
				$cexpor = 0;
				$eq_global = '=0';
				if(!empty($complite_expr)) {
					$complite_expr.=' & ';
				}
			}

			$expr = '&'.$expression['value'];
			//$expr = '&'.$expression['view'];
			$expr = preg_replace('/\s+(\&|\|){1,2}\s+/U','$1',$expr);

			$expr_array = array();
			$sub_expr_count=0;
			$sub_expr = '';

			$multi = preg_match('/.+(&|\|).+/', $expr);

//			while(mb_eregi($ZBX_EREG_EXPESSION_FUNC_FORMAT, $expr, $arr)){
			while(preg_match('/'.$ZBX_PREG_EXPESSION_FUNC_FORMAT.'/i', $expr, $arr)){
				$arr[4] = zbx_strtolower($arr[4]);

				if(!isset($functions[$arr[4]])){
					error(S_INCORRECT_FUNCTION_IS_USED.'. ['.$expression['value'].']');
					return false;
				}

				$expr_array[$sub_expr_count]['eq'] = trim($arr[2]);
				$expr_array[$sub_expr_count]['regexp'] = zbx_strtolower($arr[4]).$arr[5];

				$sub_expr_count++;
				$expr = $arr[1];
			}

			if(empty($expr_array)){
				error(S_INCORRECT_TRIGGER_EXPRESSION.'. ['.$expression['value'].']');
				return false;
			}

			$expr_array[$sub_expr_count-1]['eq'] = '';

			$sub_eq = '';
			if($multi > 0){
				$sub_eq = $eq_global;
			}

			foreach($expr_array as $id => $expr){
				if($multi > 0){
					$sub_expr = $expr['eq'].'({'.$prefix.$expr['regexp'].'})'.$sub_eq.$sub_expr;
				}
				else{
					$sub_expr = $expr['eq'].'{'.$prefix.$expr['regexp'].'}'.$sub_eq.$sub_expr;
				}
			}

			if($multi > 0){
				$complite_expr.= '('.$sub_expr.')';
			}
			else{
				$complite_expr.= '(('.$sub_expr.')'.$eq_global.')';
			}
		}

		if(($cexpor > 1) & ($startpos >= 0)){
			$head = substr($complite_expr, 0, $startpos);
			$tail = substr($complite_expr, $startpos);
			$complite_expr = $head.'('.$tail.')';
		}

	return $complite_expr;
	}

/******************************************************************************
 *																			*
 * Purpose: Translate {10}>10 to something like localhost:procload.last(0)>10 *
 *																			*
 * Comments: !!! Don't forget sync code with C !!!							*
 *																			*
 ******************************************************************************/
	function explode_exp($expression, $html,$template=false,$resolve_macro=false){
//		echo "EXPRESSION:",$expression,"<Br>";
		$functionid='';
		$macros = '';
		if(0 == $html){
			$exp='';
		}
		else{
			$exp=array();
		}

		$trigger=array();
		$state='';
		for($i=0,$max=zbx_strlen($expression); $i<$max; $i++){
			if(($expression[$i] == '{') && ($expression[$i+1] == '$')){
				$functionid='';
				$macros='';
				$state='MACROS';
			}
			else if($expression[$i] == '{'){
				$functionid='';
				$state='FUNCTIONID';
				continue;
			}

			if($expression[$i] == '}'){
				if($state == 'MACROS'){
					$macros.='}';

					if($resolve_macro){
						$function_data['expression'] = $macros;
						CUserMacro::resolveTrigger($function_data);
						$macros = $function_data['expression'];
					}

					if(1 == $html) array_push($exp,$macros);
					else $exp.=$macros;

					$macros = '';
					$state = '';
					continue;
				}

				$state='';
				$sql = 'SELECT h.host,i.itemid,i.key_,f.function,f.triggerid,f.parameter,i.itemid,i.status'.
						' FROM items i,functions f,hosts h'.
						' WHERE f.functionid='.$functionid.
							' AND i.itemid=f.itemid '.
							' AND h.hostid=i.hostid';

				if($functionid=='TRIGGER.VALUE'){
					if(0 == $html) $exp.='{'.$functionid.'}';
					else array_push($exp,'{'.$functionid.'}');
				}
				else if(is_numeric($functionid) && $function_data = DBfetch(DBselect($sql))){
					if($template) $function_data['host'] = '{HOSTNAME}';

					if($resolve_macro){
						$trigger = $function_data;
						CUserMacro::resolveItem($function_data);

						$function_data['expression'] = $function_data['parameter'];
						CUserMacro::resolveTrigger($function_data);
						$function_data['parameter'] = $function_data['expression'];
					}

//SDII($function_data);
					if($html == 0){
						$exp.='{'.$function_data['host'].':'.$function_data['key_'].'.'.$function_data['function'].'('.$function_data['parameter'].')}';
					}
					else{
						$style = ($function_data['status']==ITEM_STATUS_DISABLED)? 'disabled':'unknown';
						if($function_data['status']==ITEM_STATUS_ACTIVE){
							$style = 'enabled';
						}


						$link = new CLink(
									$function_data['host'].':'.$function_data['key_'],
									'items.php?form=update&itemid='.$function_data['itemid'].'&switch_node='.id2nodeid($function_data['itemid']),
									$style
								);

						array_push($exp,array('{',$link,'.',bold($function_data['function'].'('),$function_data['parameter'],bold(')'),'}'));
					}
				}
				else{
					if(1 == $html){
						array_push($exp, new CSpan('*ERROR*', 'on'));
					}
					else{
						$exp.= '*ERROR*';
					}
				}
				continue;
			}

			if($state == 'FUNCTIONID'){
				$functionid=$functionid.$expression[$i];
				continue;
			}
			else if($state == 'MACROS'){
				$macros=$macros.$expression[$i];
				continue;
			}

			if(1 == $html) array_push($exp,$expression[$i]);
			else $exp.=$expression[$i];
		}
//SDII($exp);
	return $exp;
	}

/******************************************************************************
 *																			*
 * Purpose: Translate {10}>10 to something like localhost:procload.last(0)>10 *
 *																			*
 * Comments: !!! Don't forget sync code with C !!!							*
 *																			*
 ******************************************************************************/
	function triggerExpression($trigger, $html, $template=false, $resolve_macro=false){
		$expression = $trigger['expression'];

//		echo "EXPRESSION:",$expression,"<Br>";
		$functionid='';
		$macros = '';
		if(0 == $html) $exp='';
		else $exp=array();

		$state='';

		for($i=0,$max=zbx_strlen($expression); $i<$max; $i++){
			if(($expression[$i] == '{') && ($expression[$i+1] == '$')){
				$functionid='';
				$macros='';
				$state='MACROS';
			}
			else if($expression[$i] == '{'){
				$functionid='';
				$state='FUNCTIONID';
				continue;
			}

			if($expression[$i] == '}'){
				if($state == 'MACROS'){
					$macros.='}';

					if($resolve_macro){
						$function_data['expression'] = $macros;
						CUserMacro::resolveTrigger($function_data);
						$macros = $function_data['expression'];
					}

					if(1 == $html) array_push($exp,$macros);
					else $exp.=$macros;

					$macros = '';
					$state = '';
					continue;
				}

				$state='';

				if($functionid=='TRIGGER.VALUE'){
					if(0 == $html) $exp.='{'.$functionid.'}';
					else array_push($exp,'{'.$functionid.'}');
				}
				else if(is_numeric($functionid) && isset($trigger['functions'][$functionid])){
					$function_data = $trigger['functions'][$functionid];
					$function_data+= $trigger['items'][$function_data['itemid']];
					$function_data+= $trigger['hosts'][$function_data['hostid']];

					if($template) $function_data['host'] = '{HOSTNAME}';

					if($resolve_macro){
						CUserMacro::resolveItem($function_data);

						$function_data['expression'] = $function_data['parameter'];
						CUserMacro::resolveTrigger($function_data);
						$function_data['parameter'] = $function_data['expression'];
					}

//SDII($function_data);
					if($html == 0){
						$exp.='{'.$function_data['host'].':'.$function_data['key_'].'.'.$function_data['function'].'('.$function_data['parameter'].')}';
					}
					else{
						$style = ($function_data['status']==ITEM_STATUS_DISABLED)? 'disabled':'unknown';
						if($function_data['status']==ITEM_STATUS_ACTIVE){
							$style = 'enabled';
						}


						$link = new CLink(
									$function_data['host'].':'.$function_data['key_'],
									'items.php?form=update&itemid='.$function_data['itemid'],
									$style
								);

						array_push($exp,array('{',$link,'.',bold($function_data['function'].'('),$function_data['parameter'],bold(')'),'}'));
					}
				}
				else{
					if(1 == $html){
						array_push($exp, new CSpan('*ERROR*', 'on'));
					}
					else{
						$exp.= '*ERROR*';
					}
				}
				continue;
			}

			if($state == 'FUNCTIONID'){
				$functionid=$functionid.$expression[$i];
				continue;
			}
			else if($state == 'MACROS'){
				$macros=$macros.$expression[$i];
				continue;
			}

			if(1 == $html) array_push($exp,$expression[$i]);
			else $exp.=$expression[$i];
		}
//SDII($exp);
	return $exp;
	}
	/*
	 * Function: implode_exp
	 *
	 * Description:
	 *	 Translate localhost:procload.last(0)>10 to {12}>10
	 *	 And create database representation.
	 *
	 * Author:
	 *	 Eugene Grigorjev (eugene.grigorjev@zabbix.com)
	 *
	 * Comments: !!! Don't forget sync code with C !!!
	 *
	 */
	function implode_exp($expression, $triggerid){
//		global $ZBX_TR_EXPR_SIMPLE_MACROS, $ZBX_TR_EXPR_REPLACE_TO;
		$expr = $expression;
//		$short_exp = $expression;

/* Replace all {server:key.function(param)} and {MACRO} with '$ZBX_TR_EXPR_REPLACE_TO' */
/* build short expression {12}>10 */
//		while(ereg(ZBX_EREG_EXPRESSION_TOKEN_FORMAT, $expr, $arr)){
/*		while(preg_match('/'.ZBX_PREG_EXPRESSION_TOKEN_FORMAT.'/', $expr, $arr)){
			if($arr[ZBX_EXPRESSION_MACRO_ID] && !isset($ZBX_TR_EXPR_SIMPLE_MACROS[$arr[ZBX_EXPRESSION_MACRO_ID]])){
				error('[ie]'.SPACE.S_UNKNOWN_MACRO.' ['.$arr[ZBX_EXPRESSION_MACRO_ID].']');
				return false;
			}
			else if(!$arr[ZBX_EXPRESSION_MACRO_ID]) {

				$s_expr		= &$arr[ZBX_EXPRESSION_SIMPLE_EXPRESSION_ID];
				$host		= &$arr[ZBX_EXPRESSION_SIMPLE_EXPRESSION_ID + ZBX_SIMPLE_EXPRESSION_HOST_ID];
				$key		= &$arr[ZBX_EXPRESSION_SIMPLE_EXPRESSION_ID + ZBX_SIMPLE_EXPRESSION_KEY_ID];
				$function 	= &$arr[ZBX_EXPRESSION_SIMPLE_EXPRESSION_ID + ZBX_SIMPLE_EXPRESSION_FUNCTION_NAME_ID];
				$parameter	= &$arr[ZBX_EXPRESSION_SIMPLE_EXPRESSION_ID + ZBX_SIMPLE_EXPRESSION_FUNCTION_PARAM_ID];
*/
		$expressionData = parseTriggerExpressions($expression, true);
		if(isset($expressionData[$expression]['errors'])) return null;
		if(!is_array($expressionData[$expression]['expressions']) || !count($expressionData[$expression]['expressions'])) return $expression;

		$usedItems = Array();

		$cuted = 0;
		foreach($expressionData[$expression]['expressions'] as &$macro) {
			$itemStr = zbx_substr($expression, $macro['openSymbolNum'], $macro['closeSymbolNum']-$macro['openSymbolNum']+1);
			unset($iData);
//			SDII($macro);
			reset($macro['indexes']['server']);
			$iData =& $macro['indexes']['server'][key($macro['indexes']['server'])];
			$host = zbx_substr($expression, $iData['openSymbolNum']+1, $iData['closeSymbolNum']-($iData['openSymbolNum']+1));
//			SDI($host);
			unset($iData);
			reset($macro['indexes']['keyName']);
			$iData =& $macro['indexes']['keyName'][key($macro['indexes']['keyName'])];
			$keyName = zbx_substr($expression, $iData['openSymbolNum']+1, $iData['closeSymbolNum']-($iData['openSymbolNum']+1));
//			SDI($keyName);
			if(isset($macro['indexes']['keyParams']) && count($macro['indexes']['keyParams']) > 0) {
				unset($iData);
				reset($macro['indexes']['keyParams']);
				$iData =& $macro['indexes']['keyParams'][key($macro['indexes']['keyParams'])];
				$keyParams = zbx_substr($expression, $iData['openSymbolNum'], $iData['closeSymbolNum']-$iData['openSymbolNum']+1);
			}else{
				$keyParams = '';
			}
			unset($iData);
			reset($macro['indexes']['keyFunctionName']);
			$iData =& $macro['indexes']['keyFunctionName'][key($macro['indexes']['keyFunctionName'])];
			$function = zbx_substr($expression, $iData['openSymbolNum']+1, $iData['closeSymbolNum']-($iData['openSymbolNum']+1));
//			SDI($function);
			if(isset($macro['indexes']['keyFunctionParams']) && count($macro['indexes']['keyFunctionParams']) > 0) {
				unset($iData);
				reset($macro['indexes']['keyFunctionParams']);
				$iData =& $macro['indexes']['keyFunctionParams'][key($macro['indexes']['keyFunctionParams'])];
				$functionParams = zbx_substr($expression, $iData['openSymbolNum']+1, $iData['closeSymbolNum']-($iData['openSymbolNum']+1));
			}else{
				$functionParams = '';
			}
//			SDI($functionParams);
//			SDI('FINISH ------------------------------------->>>>>>>>>>>>>>>>>>>>');
			$sql = 'SELECT i.itemid '.
				' FROM items i,hosts h'.
				' WHERE i.key_='.zbx_dbstr($keyName.$keyParams).
					' AND h.host='.zbx_dbstr($host).
					' AND h.hostid=i.hostid';

			$item_res = DBselect($sql);
			while(($item = DBfetch($item_res)) && (!in_node($item['itemid']))){
			}

			if(!$item) return null;

			$itemid = $item['itemid'];

			if(!isset($usedItems[$itemStr])) {
				$functionid = get_dbid('functions','functionid');

				$sql = 'insert into functions (functionid,itemid,triggerid,function,parameter)'.
					' values ('.$functionid.','.$itemid.','.$triggerid.','.zbx_dbstr($function).','.
					zbx_dbstr($functionParams).')';
				if( !DBexecute($sql)) {
					return	null;
				}else {
					$usedItems[$itemStr] = $functionid;
				}
			}
//SDI("BEFORE: $expr");
			$expr = zbx_substr($expr, 0, $macro['openSymbolNum']-$cuted).'{'.$usedItems[$itemStr].'}'.zbx_substr($expr, $macro['closeSymbolNum']-$cuted+1);
			$cuted += $macro['closeSymbolNum']-$macro['openSymbolNum']+1-zbx_strlen('{'.$usedItems[$itemStr].'}');
//SDI("AFTER: $expr");
		}
//		SDI($expr);
//		exit;
		return $expr;
	}

	function update_trigger_comments($triggerids,$comments){
		zbx_value2array($triggerids);

		return	DBexecute('UPDATE triggers '.
						' SET comments='.zbx_dbstr($comments).
						' WHERE '.DBcondition('triggerid',$triggerids));
	}

// Update Trigger status
	function update_trigger_status($triggerids,$status){
		zbx_value2array($triggerids);

// first update status for child triggers
		$upd_chd_triggers = array();
		$db_chd_triggers = get_triggers_by_templateid($triggerids);
		while($db_chd_trigger = DBfetch($db_chd_triggers)){
			$upd_chd_triggers[$db_chd_trigger['triggerid']] = $db_chd_trigger['triggerid'];
		}

		if(!empty($upd_chd_triggers)){
			update_trigger_status($upd_chd_triggers,$status);
		}

		DBexecute('UPDATE triggers SET status='.$status.' WHERE '.DBcondition('triggerid',$triggerids));

		if($status != TRIGGER_STATUS_ENABLED){
			addEvent($triggerids, TRIGGER_VALUE_UNKNOWN);
			DBexecute('UPDATE triggers SET lastchange='.time().', value='.TRIGGER_VALUE_UNKNOWN.' WHERE '.DBcondition('triggerid',$triggerids).' AND value<>'.TRIGGER_VALUE_UNKNOWN);
		}

	return true;
	}

	/*
	 * Function: extract_numbers
	 *
	 * Description:
	 *	 Extract from string numbers with prefixes (A-Z)
	 *
	 * Author:
	 *	 Eugene Grigorjev (eugene.grigorjev@zabbix.com)
	 *
	 * Comments: !!! Don't forget sync code with C !!!
	 *
	 */
	function extract_numbers($str){
		$numbers = array();
//		while( ereg(ZBX_EREG_NUMBER.'([[:print:]]*)', $str, $arr) ) {
		while(preg_match('/'.ZBX_PREG_NUMBER.'(['.ZBX_PREG_PRINT.']*)/', $str, $arr)){
			$numbers[] = $arr[1];
			$str = $arr[2];
		}

	return $numbers;
	}

	/*
	 * Function: expand_trigger_description_constants
	 *
	 * Description:
	 *	 substitute simple macros in data string with real values
	 *
	 * Author:
	 *	 Eugene Grigorjev (eugene.grigorjev@zabbix.com)
	 *
	 * Comments: !!! Don't forget sync code with C !!!
	 *		   replcae $1-9 macros
	 *
	 */
	function expand_trigger_description_constants($description, $row){
		if($row && isset($row['expression'])){
//			$numbers = extract_numbers(ereg_replace('(\{[0-9]+\})', 'function', $row['expression']));
			$numbers = extract_numbers(preg_replace('/(\{[0-9]+\})/', 'function', $row['expression']));

			$description = $row['description'];

			for ( $i = 0; $i < 9; $i++ ){
				$description = str_replace(
									'$'.($i+1),
									isset($numbers[$i])?$numbers[$i]:'',
									$description
								);
			}
		}

		return $description;
	}
/*
 * Function: expandTriggerDescription
 *
 * Description:
 *	 substitute simple macros in data string with real values
 *
 * Author:
 *	 Aly
 *
 * Comments: !!! Don't forget sync code with C !!!
 *
 */
	function expandTriggerDescription($trigger, $flag = ZBX_FLAG_TRIGGER){
		if($trigger){
			$description = expand_trigger_description_constants($trigger['description'], $trigger);

			for($i=0; $i<10; $i++){
				$macro = '{HOSTNAME'.($i ? $i : '').'}';
				if(zbx_strstr($description, $macro)) {
					$functionid = trigger_get_N_functionid($trigger['expression'], $i ? $i : 1);

					if(isset($functionid)) {
						if(!isset($trigger['functions'][$functionid])) $triggerData = array('host' => $macro);
					else
						$triggerData = $trigger['functions'][$functionid];
						$triggerData+= $trigger['items'][$triggerData['itemid']];
						$triggerData+= $trigger['hosts'][$triggerData['hostid']];

						$description = str_replace($macro, $triggerData['host'], $description);
					}
				}
			}

			for($i=0; $i<10; $i++){
				$macro = '{ITEM.LASTVALUE'.($i ? $i : '').'}';
				if(zbx_strstr($description, $macro)) {
					$functionid = trigger_get_N_functionid($trigger['expression'], $i ? $i : 1);

					if(isset($functionid)){
						$triggerData = $trigger['functions'][$functionid];
						$triggerData+= $trigger['items'][$triggerData['itemid']];
						$triggerData+= $trigger['hosts'][$triggerData['hostid']];

						$description = str_replace($macro, $triggerData['lastvalue'], $description);
					}
				}
			}

			for($i=0; $i<10; $i++){
				$macro = '{ITEM.VALUE'.($i ? $i : '').'}';
				if(zbx_strstr($description, $macro)){
					$value=($flag==ZBX_FLAG_TRIGGER)?
							trigger_get_func_value($trigger['expression'],ZBX_FLAG_TRIGGER,$i ? $i : 1, 1):
							trigger_get_func_value($trigger['expression'],ZBX_FLAG_EVENT,$i ? $i : 1, $trigger['clock']);

					$description = str_replace($macro, $value, $description);
				}

			}
		}
		else{
			$description = '*ERROR*';
		}
	return $description;
	}

	/*
	 * Function: expand_trigger_description_by_data
	 *
	 * Description:
	 *	 substitute simple macros in data string with real values
	 *
	 * Author:
	 *	 Eugene Grigorjev (eugene.grigorjev@zabbix.com)
	 *
	 * Comments: !!! Don't forget sync code with C !!!
	 *
	 */
	function expand_trigger_description_by_data2($trigger, $flag = ZBX_FLAG_TRIGGER){
		if($trigger){
			$description = expand_trigger_description_constants($trigger['description'], $trigger);

			for($i=0; $i<10; $i++){
				$macro = '{HOSTNAME'.($i ? $i : '').'}';
				if(zbx_strstr($description, $macro)) {
					$functionid = trigger_get_N_functionid($trigger['expression'], $i ? $i : 1);

					if(isset($functionid)) {
						if(!isset($trigger['functions'][$functionid])) $triggerData = array('host' => $macro);
					else
						$triggerData = $trigger['functions'][$functionid];
						$triggerData+= $trigger['items'][$triggerData['itemid']];
						$triggerData+= $trigger['hosts'][$triggerData['hostid']];

						$description = str_replace($macro, $triggerData['host'], $description);
					}
				}
			}

			for($i=0; $i<10; $i++){
				$macro = '{ITEM.LASTVALUE'.($i ? $i : '').'}';
				if(zbx_strstr($description, $macro)) {
					$functionid = trigger_get_N_functionid($trigger['expression'], $i ? $i : 1);

					if(isset($functionid)){
						$triggerData = $trigger['functions'][$functionid];
						$triggerData+= $trigger['items'][$triggerData['itemid']];
						$triggerData+= $trigger['hosts'][$triggerData['hostid']];

						if($triggerData['value_type']!=ITEM_VALUE_TYPE_LOG){
							$description = str_replace($macro, $triggerData['lastvalue'], $description);
						}
						else{
							$sql = 'SELECT MAX(clock) as max FROM history_log WHERE itemid='.$triggerData['itemid'];
							$trigger3=DBfetch(DBselect($sql));
							if($trigger3 && !is_null($trigger3['max'])){
								$sql = 'SELECT value '.
										' FROM history_log '.
										' WHERE itemid='.$triggerData['itemid'].
											' AND clock='.$trigger3['max'];
								$trigger4=DBfetch(DBselect($sql));
								$description = str_replace($macro, $trigger4['value'], $description);
							}
						}
					}
				}
			}

			for($i=0; $i<10; $i++){
				$macro = '{ITEM.VALUE'.($i ? $i : '').'}';
				if(zbx_strstr($description, $macro)){
					$value=($flag==ZBX_FLAG_TRIGGER)?
							trigger_get_func_value($trigger['expression'],ZBX_FLAG_TRIGGER,$i ? $i : 1, 1):
							trigger_get_func_value($trigger['expression'],ZBX_FLAG_EVENT,$i ? $i : 1, $trigger['clock']);

					$description = str_replace($macro, $value, $description);
				}

			}
		}
		else{
			$description = '*ERROR*';
		}
	return $description;
	}

	/*
	 * Function: expand_trigger_description_by_data
	 *
	 * Description:
	 *	 substitute simple macros in data string with real values
	 *
	 * Author:
	 *	 Eugene Grigorjev (eugene.grigorjev@zabbix.com)
	 *
	 * Comments: !!! Don't forget sync code with C !!!
	 *
	 */
	function expand_trigger_description_by_data($row, $flag = ZBX_FLAG_TRIGGER){
		if($row){
			$description = expand_trigger_description_constants($row['description'], $row);

			for($i=0; $i<10; $i++){
				$macro = '{HOSTNAME'.($i ? $i : '').'}';
				if(zbx_strstr($description, $macro)) {
					$functionid = trigger_get_N_functionid($row['expression'], $i ? $i : 1);

					if(isset($functionid)) {
						$sql = 'SELECT DISTINCT h.host'.
								' FROM functions f,items i,hosts h'.
								' WHERE f.itemid=i.itemid'.
									' AND i.hostid=h.hostid'.
									' AND f.functionid='.$functionid;
						$host = DBfetch(DBselect($sql));
						if(is_null($host['host']))
							$host['host'] = $macro;
						$description = str_replace($macro, $host['host'], $description);
					}
				}
			}

			for($i=0; $i<10; $i++){
				$macro = '{ITEM.LASTVALUE'.($i ? $i : '').'}';
				if(zbx_strstr($description, $macro)){
					$functionid = trigger_get_N_functionid($row['expression'], $i ? $i : 1);

					if(isset($functionid)){
						$sql = 'SELECT i.lastvalue, i.value_type, i.itemid, i.valuemapid, i.units '.
								' FROM items i, functions f '.
								' WHERE i.itemid=f.itemid '.
									' AND f.functionid='.$functionid;
						$row2=DBfetch(DBselect($sql));
						$description = str_replace($macro, format_lastvalue($row2), $description);

					}
				}
			}

			for($i=0; $i<10; $i++){
				$macro = '{ITEM.VALUE'.($i ? $i : '').'}';
				if(zbx_strstr($description, $macro)){
					$value=($flag==ZBX_FLAG_TRIGGER)?
							trigger_get_func_value($row['expression'],ZBX_FLAG_TRIGGER,$i ? $i : 1, 1):
							trigger_get_func_value($row['expression'],ZBX_FLAG_EVENT,$i ? $i : 1, $row['clock']);

					$description = str_replace($macro, $value, $description);
				}

			}
		}
		else{
			$description = '*ERROR*';
		}
	return $description;
	}

	function expand_trigger_description_simple($triggerid){
		$sql = 'SELECT DISTINCT h.host,t.description,t.expression,t.triggerid '.
				' FROM triggers t, functions f, items i, hosts h '.
				' WHERE f.triggerid=t.triggerid '.
					' AND i.itemid=f.itemid '.
					' AND h.hostid=i.hostid '.
					' AND t.triggerid='.$triggerid;
		$trigger = DBfetch(DBselect($sql));

	return expand_trigger_description_by_data($trigger);
	}

	function expand_trigger_description($triggerid){
		$description = expand_trigger_description_simple($triggerid);
		$description = htmlspecialchars($description);
	return $description;
	}

	function update_trigger_value_to_unknown_by_hostid($hostids){
		zbx_value2array($hostids);

		$triggers = array();
		$result = DBselect('SELECT DISTINCT t.triggerid '.
			' FROM items i,triggers t,functions f '.
			' WHERE f.triggerid=t.triggerid '.
				' AND f.itemid=i.itemid '.
				' AND '.DBcondition('i.hostid',$hostids));

		$now = time();
		while($row=DBfetch($result)){
			$triggers[$row['triggerid']] = $row['triggerid'];
		}
		if(!empty($triggers)){
// returns updated triggers
			$triggers = addEvent($triggers,TRIGGER_VALUE_UNKNOWN,$now);
		}

		if(!empty($triggers)){
			DBexecute('UPDATE triggers SET value='.TRIGGER_VALUE_UNKNOWN.', lastchange='.$now.' WHERE '.DBcondition('triggerid',$triggers));
		}
	return true;
	}

	function addEvent($triggerids, $value){
		zbx_value2array($triggerids);

		$events = array();
		foreach($triggerids as $tnum => $triggerid){
			$events[] = array(
				'source'		=> EVENT_SOURCE_TRIGGERS,
				'object'		=> EVENT_OBJECT_TRIGGER,
				'objectid'		=> $triggerid,
				'clock'			=> time(),
				'value'			=> $value,
				'acknowledged'	=> 0
			);
		}
		$eventids = CEvent::create($events);

	return $eventids;
	}

/******************************************************************************
 *																			*
 * Purpose: Delete Trigger definition										 *
 *																			*
 * Comments: !!! Don't forget sync code with C !!!							*
 *																			*
 ******************************************************************************/
	function delete_trigger($triggerids){
		zbx_value2array($triggerids);

// first delete child triggers
		$del_chd_triggers = array();
		$db_triggers= get_triggers_by_templateid($triggerids);
		while($db_trigger = DBfetch($db_triggers)){// recursion
			$del_chd_triggers[$db_trigger['triggerid']] = $db_trigger['triggerid'];
		}

		if(!empty($del_chd_triggers)){
			$result = delete_trigger($del_chd_triggers);
			if(!$result) return  $result;
		}

// get hosts before functions deletion !!!
		$trig_hosts = array();
		foreach($triggerids as $id => $triggerid){
			$trig_hosts[$triggerid] = get_hosts_by_triggerid($triggerid);
		}

		$result = delete_dependencies_by_triggerid($triggerids);
		if(!$result)	return	$result;

		DBexecute('DELETE FROM trigger_depends WHERE '.DBcondition('triggerid_up',$triggerids));

		$result = delete_function_by_triggerid($triggerids);
		if(!$result)	return	$result;

		$result = delete_events_by_triggerid($triggerids);
		if(!$result)	return	$result;

		$result = delete_services_by_triggerid($triggerids);
		if(!$result)	return	$result;

		$result = delete_sysmaps_elements_with_triggerid($triggerids);
		if(!$result)	return	$result;

		DBexecute('DELETE FROM sysmaps_link_triggers WHERE '.DBcondition('triggerid',$triggerids));

// disable actions
		$actionids = array();
		$sql = 'SELECT DISTINCT actionid '.
				' FROM conditions '.
				' WHERE conditiontype='.CONDITION_TYPE_TRIGGER.
					' AND '.DBcondition('value',$triggerids,false,true);   // FIXED[POSIBLE value type violation]!!!
		$db_actions = DBselect($sql);
		while($db_action = DBfetch($db_actions)){
			$actionids[$db_action['actionid']] = $db_action['actionid'];
		}

		DBexecute('UPDATE actions '.
					' SET status='.ACTION_STATUS_DISABLED.
					' WHERE '.DBcondition('actionid',$actionids));

// delete action conditions
		DBexecute('DELETE FROM conditions '.
					' WHERE conditiontype='.CONDITION_TYPE_TRIGGER.
						' AND '.DBcondition('value',$triggerids,false,true)); // FIXED[POSIBLE value type violation]!!!

// Get triggers INFO before delete them!
		$triggers = array();
		$trig_res = DBselect('SELECT triggerid, description FROM triggers WHERE '.DBcondition('triggerid',$triggerids));
		while($trig_rows = DBfetch($trig_res)){
			$triggers[$trig_rows['triggerid']] = $trig_rows;
		}
// --

		$result = DBexecute('DELETE FROM triggers WHERE '.DBcondition('triggerid',$triggerids));
		if($result){
			foreach($triggers as $triggerid => $trigger){
				$msg = S_TRIGGER.SPACE.'"'.$trigger['description'].'"'.SPACE.S_DELETED_SMALL;
				$trig_host = DBfetch($trig_hosts[$triggerid]);
				if($trig_host){
					$msg .= SPACE.S_FROM_HOST_SMALL.SPACE.'"'.$trig_host['host'].'"';
				}
				info($msg);
			}
		}
	return $result;
	}

// Update Trigger definition

	/******************************************************************************
	 *                                                                            *
	 * Comments: !!! Don't forget sync code with C !!!                            *
	 *                                                                            *
	 ******************************************************************************/
	function update_trigger($triggerid,$expression=NULL,$description=NULL,$type=NULL,$priority=NULL,$status=NULL,$comments=NULL,$url=NULL,$deps=array(),$templateid=0){
		$trigger	= get_trigger_by_triggerid($triggerid);
		$trig_hosts	= get_hosts_by_triggerid($triggerid);
		$trig_host	= DBfetch($trig_hosts);

		$event_to_unknown = false;

		$expressionData = parseTriggerExpressions($expression, true);

		if(is_null($expression)){
			/* Restore expression */
			$expression = explode_exp($trigger['expression'],0);
			$expressionData = parseTriggerExpressions($expression, true);
		}
		else if(!isset($expressionData[$expression]['errors']) && $expression != explode_exp($trigger['expression'],0)){
			$event_to_unknown = true;
		}

		if( isset($expressionData[$expression]['errors']) ) {
			showExpressionErrors($expression, $expressionData[$expression]['errors']);
			return false;
		}

		if(!validate_trigger_dependency($expression, $deps)) return false;

		if(is_null($description)){
			$description = $trigger['description'];
		}

		if(CTrigger::exists(array('description' => $description, 'expression' => $expression))){

			reset($expressionData[$expression]['hosts']);
			$hData =& $expressionData[$expression]['hosts'][key($expressionData[$expression]['hosts'])];

			$host = zbx_substr($expression, $hData['openSymbolNum']+1, $hData['closeSymbolNum']-($hData['openSymbolNum']+1));

			$options = array(
				'filter' => array('description' => $description, 'host' => $host),
				'output' => API_OUTPUT_EXTEND,
				'editable' => 1,
			);
			$triggers_exist = CTrigger::get($options);

			$trigger_exist = false;
			foreach($triggers_exist as $tnum => $tr){
				$tmp_exp = explode_exp($tr['expression'], false);
				if(strcmp($tmp_exp, $expression) == 0){
					$trigger_exist = $tr;
					break;
				}
			}
			if($trigger_exist && ($trigger_exist['triggerid'] != $trigger['triggerid'])){
				error('Trigger [ '.$trigger['description'].' ] already exists');
				return false;
			}
			else if(!$trigger_exist){
				error('No Permissions');
				return false;
			}
		}


		$exp_hosts 	= get_hosts_by_expression($expression);

		if( $exp_hosts ){
			$chd_hosts	= get_hosts_by_templateid($trig_host['hostid']);

			if(DBfetch($chd_hosts)){
				$exp_host = DBfetch($exp_hosts);

				$db_chd_triggers = get_triggers_by_templateid($triggerid);
				while($db_chd_trigger = DBfetch($db_chd_triggers)){
					$chd_trig_hosts = get_hosts_by_triggerid($db_chd_trigger['triggerid']);
					$chd_trig_host = DBfetch($chd_trig_hosts);

					$newexpression = str_replace(
						'{'.$exp_host['host'].':',
						'{'.$chd_trig_host['host'].':',
						$expression);

// recursion
					update_trigger(
						$db_chd_trigger['triggerid'],
						$newexpression,
						$description,
						$type,
						$priority,
						NULL,		// status
						$comments,
						$url,
						replace_template_dependencies($deps, $chd_trig_host['hostid']),
						$triggerid);
				}
			}
		}

		$result = delete_function_by_triggerid($triggerid);

		if(!$result){
			return	$result;
		}

		$expression = implode_exp($expression,$triggerid); /* errors can be ignored cose function must return NULL */
<<<<<<< HEAD
		
		$update_values = array();
		if(!is_null($expression)) $update_values['expression'] = $expression;
		if(!is_null($description)) $update_values['description'] = $description;
		if(!is_null($type)) $update_values['type'] = $type;
		if(!is_null($priority)) $update_values['priority'] = $priority;
		if(!is_null($status)) $update_values['status'] = $status;
		if(!is_null($comments)) $update_values['comments'] = $comments;
		if(!is_null($url)) $update_values['url'] = $url;
		if(!is_null($templateid)) $update_values['templateid'] = $templateid;
=======

		$sql_update = '';
		if(!is_null($expression))	$sql_update .= ' expression='.zbx_dbstr($expression).',';
		if(!is_null($description))	$sql_update .= ' description='.zbx_dbstr($description).',';
		if(!is_null($type))			$sql_update .= ' type='.$type.',';
		if(!is_null($priority))		$sql_update .= ' priority='.$priority.',';
		if(!is_null($status))		$sql_update .= ' status='.$status.',';
		if(!is_null($comments))		$sql_update .= ' comments='.zbx_dbstr($comments).',';
		if(!is_null($url))			$sql_update .= ' url='.zbx_dbstr($url).',';
		if(!is_null($templateid))	$sql_update .= ' templateid='.$templateid;

>>>>>>> 99fb85d2

		if($event_to_unknown || (!is_null($status) && ($status != TRIGGER_STATUS_ENABLED))){
			if($trigger['value'] != TRIGGER_VALUE_UNKNOWN){
				addEvent($triggerid, TRIGGER_VALUE_UNKNOWN);

				$update_values['value'] = TRIGGER_VALUE_UNKNOWN;
				$update_values['lastchange'] = time();
			}
		}

		DB::update('triggers', array('values' => $update_values, 'where' => array('triggerid='.$triggerid)));

		delete_dependencies_by_triggerid($triggerid);

		foreach($deps as $id => $triggerid_up){
			if(!$result2=add_trigger_dependency($triggerid, $triggerid_up)){
				error(S_INCORRECT_DEPENDENCY.' ['.expand_trigger_description($triggerid_up).']');
			}
			$result &= $result2;
		}

		if($result){
			$trig_hosts	= get_hosts_by_triggerid($triggerid);
			$msg = S_TRIGGER.SPACE.'"'.$trigger['description'].'"'.SPACE.S_UPDATED_SMALL;
			$trig_host = DBfetch($trig_hosts);
			if($trig_host){
				$msg .= SPACE.S_FOR_HOST_SMALL.SPACE.'"'.$trig_host['host'].'"';
			}
			info($msg);
		}

		if($result) {
			$trigger_new = get_trigger_by_triggerid($triggerid);
			add_audit_ext(AUDIT_ACTION_UPDATE, AUDIT_RESOURCE_TRIGGER,	$triggerid,	$trigger['description'], 'triggers', $trigger, $trigger_new);
		}

		$result = $result?$triggerid:$result;

	return $result;
	}

	function check_right_on_trigger_by_triggerid($permission,$triggerid){
		$trigger_data = DBfetch(DBselect('select expression from triggers where triggerid='.$triggerid));

		if(!$trigger_data) return false;

		return check_right_on_trigger_by_expression($permission, explode_exp($trigger_data['expression'], 0));
	}

	function check_right_on_trigger_by_expression($permission,$expression){
		global $USER_DETAILS;
		$available_hosts = get_accessible_hosts_by_user($USER_DETAILS, $permission, null, get_current_nodeid(true));

		$db_hosts = get_hosts_by_expression($expression);
		while($host_data = DBfetch($db_hosts)){
			if(!isset($available_hosts[$host_data['hostid']])) return false;
		}

	return true;
	}


// ----------- DEPENDENCIES --------------

/******************************************************************************
 *																			*
 * Comments: !!! Don't forget sync code with C !!!							*
 *																			*
 ******************************************************************************/
	function get_trigger_dependencies_by_triggerid($triggerid){
		$result = array();

		$db_deps = DBselect('SELECT * FROM trigger_depends WHERE triggerid_down='.$triggerid);
		while($db_dep = DBfetch($db_deps))
			$result[] = $db_dep['triggerid_up'];

	return $result;
	}

	function add_trigger_dependency($triggerid,$depid){
		$result = false;

		if(check_dependency_by_triggerid($triggerid,$depid)){
			$result=insert_dependency($triggerid,$depid);
		}

	return $result;
	}

/******************************************************************************
 *																			*
 * Comments: !!! Don't forget sync code with C !!!							*
 *																			*
 ******************************************************************************/
	function insert_dependency($triggerid_down,$triggerid_up){

		$triggerdepid = get_dbid('trigger_depends','triggerdepid');
		$result=DBexecute('INSERT INTO trigger_depends (triggerdepid,triggerid_down,triggerid_up) '.
							" VALUES ($triggerdepid,$triggerid_down,$triggerid_up)");
		if(!$result){
			return	$result;
		}
	return DBexecute('UPDATE triggers SET dep_level=dep_level+1 WHERE triggerid='.$triggerid_up);
	}

/*
 * Function: update_trigger_dependencies_for_host
 *
 * Description:
 *	 Update template triggers dependencies
 *
 * Author:
 *	 Artem 'Aly' Suharev
 *
 * Comments: !!! Don't forget sync code with C !!!
 *
 */
 	function update_template_dependencies_for_host($hostid){

		$tpl_triggerids = array();

		$sql = 'SELECT DISTINCT t.triggerid, t.templateid '.
							' FROM triggers t, functions f, items i '.
							' WHERE i.hostid='.$hostid.
								' AND f.itemid=i.itemid '.
								' AND f.triggerid=t.triggerid '.
								' AND t.templateid > 0';
		$result = DBselect($sql);
		while($trigger = DBfetch($result)){
			if($trigger['templateid'] > 0){
				delete_dependencies_by_triggerid($trigger['triggerid']);
				$tpl_triggerids[$trigger['templateid']] = $trigger['triggerid'];
			}
		}

		$sql = 'SELECT DISTINCT td.* '.
				' FROM items i, functions f, triggers t, trigger_depends td '.
				' WHERE i.hostid='.$hostid.
					' AND f.itemid=i.itemid '.
					' AND t.triggerid=f.triggerid '.
					' AND ( (td.triggerid_up=t.templateid) OR (td.triggerid_down=t.templateid) )';
		$result = DBselect($sql);
		while($dependency = DBfetch($result)){
			if(isset($tpl_triggerids[$dependency['triggerid_down']]) &&
				isset($tpl_triggerids[$dependency['triggerid_up']]))
			{
				insert_dependency($tpl_triggerids[$dependency['triggerid_down']],$tpl_triggerids[$dependency['triggerid_up']]);
			}
		}
	}

	function replace_triggers_depenedencies($new_triggerids){
		$old_triggerids = array_keys($new_triggerids);

		$deps = array();
		$res = DBselect('SELECT * FROM trigger_depends WHERE '.DBcondition('triggerid_up',$old_triggerids));
		while($db_dep = DBfetch($res)){
			$deps[$db_dep['triggerid_up']] = $db_dep['triggerid_down'];
		}

		delete_dependencies_by_triggerid($deps);

		foreach($new_triggerids as $old_triggerid => $newtriggerid){
			if(isset($deps[$old_triggerid]))
				insert_dependency($deps[$old_triggerid], $newtriggerid);
		}
	}
/*
	 * Function: update_template_dependencies_for_host
	 *
	 * Description:
	 *	 Update template triggers
	 *
	 * Author:
	 *	 Eugene Grigorjev (eugene.grigorjev@zabbix.com)
	 *
	 * Comments: !!! Don't forget sync code with C !!!
	 *
	 *
	function update_template_dependencies_for_host($hostid){

		$db_triggers = get_triggers_by_hostid($hostid);

		while($trigger_data = DBfetch($db_triggers)){
			$db_chd_triggers = get_triggers_by_templateid($trigger_data['triggerid']);

			while($chd_trigger_data = DBfetch($db_chd_triggers)){
				update_trigger($chd_trigger_data['triggerid'],
								NULL,	//expression
								NULL,	//description
								NULL,	//type
								NULL,	//priority
								NULL,	//status
								NULL,	//comments
								NULL,	//url
					replace_template_dependencies(
						get_trigger_dependencies_by_triggerid($trigger_data['triggerid']),
						$hostid),
					$trigger_data['triggerid']);
			}

		}
	}

/******************************************************************************
 *																			*
 * Comments: !!! Don't forget sync code with C !!!							*
 *																			*
 ******************************************************************************/
	function replace_template_dependencies($deps, $hostid){
		foreach($deps as $id => $val){
			$sql = 'SELECT t.triggerid '.
				' FROM triggers t,functions f,items i '.
				' WHERE t.templateid='.$val.
					' AND f.triggerid=t.triggerid '.
					' AND f.itemid=i.itemid '.
					' AND i.hostid='.$hostid;
			if($db_new_dep = DBfetch(DBselect($sql))){
				$deps[$id] = $db_new_dep['triggerid'];
			}
		}

	return $deps;
	}

/******************************************************************************
 *																			*
 * Comments: !!! Don't forget sync code with C !!!							*
 *																			*
 ******************************************************************************/
	function delete_dependencies_by_triggerid($triggerids){
		zbx_value2array($triggerids);

		$db_deps = DBselect('SELECT triggerid_up, triggerid_down '.
						' FROM trigger_depends '.
						' WHERE '.DBcondition('triggerid_down',$triggerids));

		while($db_dep = DBfetch($db_deps)){
			DBexecute('UPDATE triggers SET dep_level=dep_level-1 WHERE triggerid='.$db_dep['triggerid_up']);
			DBexecute('DELETE FROM trigger_depends'.
				' WHERE triggerid_up='.$db_dep['triggerid_up'].
					' AND triggerid_down='.$db_dep['triggerid_down']);
		}
	return true;
	}

	function check_dependency_by_triggerid($triggerid,$triggerid_up,$level=0){
		if(bccomp($triggerid,$triggerid_up) == 0) return false;
		if($level > 16) return true;

		$level++;
		$result = true;

		$sql = 'SELECT triggerid_up FROM trigger_depends WHERE triggerid_down='.$triggerid_up;
		$res = DBselect($sql);
		while(($trig = DBfetch($res)) && $result){
			$result &= check_dependency_by_triggerid($triggerid,$trig['triggerid_up'],$level);		// RECURSION!!!
		}

	return $result;
	}

// Deny linking templates with dependency on other template
	function check_templates_trigger_dependencies($templates) {
		$result = true;

		foreach($templates as $templateid => $templatename) {

			$triggerids = array();
			$db_triggers = get_triggers_by_hostid($templateid);
			while($trigger = DBfetch($db_triggers)) {
				$triggerids[$trigger['triggerid']] = $trigger['triggerid'];
			}

			$sql = 'SELECT DISTINCT h.hostid, h.host '.
					' FROM trigger_depends td, functions f, items i, hosts h '.
					' WHERE (('.DBcondition('td.triggerid_down',$triggerids).' AND f.triggerid=td.triggerid_up) '.
						' OR ('.DBcondition('td.triggerid_up',$triggerids).' AND f.triggerid=td.triggerid_down)) '.
						' AND i.itemid=f.itemid '.
						' AND h.hostid=i.hostid '.
						' AND h.hostid<>'.$templateid.
						' AND h.status='.HOST_STATUS_TEMPLATE;

			$db_dephosts = DBselect($sql);
			while($db_dephost = DBfetch($db_dephosts)) {
				error(S_TRIGGER_IN_TEMPLATE.SPACE.'"'.$templatename.'"'.SPACE.S_HAS_DEPENDENCY_WITH_TRIGGER_IN_TEMPLATE.' : '.$db_dephost['host']);
				$result = false;
			}
		}
		return $result;
	}

// Deny adding dependency between templates ifthey are not high level templates
	function validate_trigger_dependency($expression, $deps) {
		$result = true;

		if(!empty($deps)){
			$templates = array();
			$templateids = array();
			$db_triggerhosts = get_hosts_by_expression($expression);
			while($triggerhost = DBfetch($db_triggerhosts)){
				if($triggerhost['status'] == HOST_STATUS_TEMPLATE){ //template
					$templates[$triggerhost['hostid']] = $triggerhost;
					$templateids[$triggerhost['hostid']] = $triggerhost['hostid'];
				}
			}

			$dep_templateids = array();
			$db_dephosts = get_hosts_by_triggerid($deps);
			while($dephost = DBfetch($db_dephosts)) {
				if($dephost['status'] == HOST_STATUS_TEMPLATE){ //template
					$templates[$dephost['hostid']] = $dephost;
					$dep_templateids[$dephost['hostid']] = $dephost['hostid'];
				}
			}

			$tdiff = array_diff($dep_templateids, $templateids);
			if(!empty($templateids) && !empty($dep_templateids) && !empty($tdiff)){
				$tpls = zbx_array_merge($templateids, $dep_templateids);
				$sql = 'SELECT DISTINCT ht.templateid, ht.hostid, h.host'.
						' FROM hosts_templates ht, hosts h'.
						' WHERE h.hostid=ht.hostid'.
							' AND '.DBcondition('ht.templateid', $tpls);

				$db_lowlvltpl = DBselect($sql);
				$map = array();
				while($lovlvltpl = DBfetch($db_lowlvltpl)){
					if(!isset($map[$lovlvltpl['hostid']])) $map[$lovlvltpl['hostid']] = array();
					$map[$lovlvltpl['hostid']][$lovlvltpl['templateid']] = $lovlvltpl['host'];
				}

				foreach($map as $hostid => $templates){
					foreach($tpls as $tplid){
						if(!isset($templates[$tplid])){
							error('Not all Templates are linked to host [ '.reset($templates).' ]');
							$result = false;
							break 2;
						}
					}
				}

			}
		}

	return $result;
	}

	function delete_function_by_triggerid($triggerids){
		zbx_value2array($triggerids);
	return	DBexecute('DELETE FROM functions WHERE '.DBcondition('triggerid',$triggerids));
	}

	function delete_events_by_triggerid($triggerids){
		zbx_value2array($triggerids);
	return	DBexecute('DELETE FROM events WHERE '.DBcondition('objectid',$triggerids).' AND object='.EVENT_OBJECT_TRIGGER);
	}

/******************************************************************************
 *																			*
 * Comments: !!! Don't forget sync code with C !!!							*
 *																			*
 ******************************************************************************/
	function delete_triggers_by_itemid($itemids){
		zbx_value2array($itemids);

		$del_triggers = array();
		$result=DBselect('SELECT triggerid FROM functions WHERE '.DBcondition('itemid',$itemids));
		while($row=DBfetch($result)){
			$del_triggers[$row['triggerid']] = $row['triggerid'];
		}
		if(!empty($del_triggers)){
			if(!delete_trigger($del_triggers)) return FALSE;
		}

	return TRUE;
	}

/******************************************************************************
 *																			*
 * Purpose: Delete Service definitions by triggerid						   *
 *																			*
 * Comments: !!! Don't forget sync code with C !!!							*
 *																			*
 ******************************************************************************/
	function delete_services_by_triggerid($triggerids){
		zbx_value2array($triggerids);

		$result = DBselect('SELECT serviceid FROM services WHERE '.DBcondition('triggerid',$triggerids));
		while($row = DBfetch($result)){
			delete_service($row['serviceid']);
		}
	return	TRUE;
	}

/*
 * Function: cmp_triggers_exressions
 *
 * Description:
 * 		Warning: function compares ONLY expressions, there is no check on functions and items
 *
 * Author:
 *	 Aly
 *
 * Comments:
 *
 */
	function cmp_triggers_exressions($expr1, $expr2){
		$expr1 = preg_replace('/{[0-9]+}/', 'func', $expr1);
		$expr2 = preg_replace('/{[0-9]+}/', 'func', $expr2);
		return strcmp($expr1, $expr2);
	}

	/*
	 * Function: cmp_triggers
	 *
	 * Description:
	 *	 compare triggers by expression
	 *
	 * Author:
	 *	 Eugene Grigorjev (eugene.grigorjev@zabbix.com)
	 *
	 * Comments: !!! Don't forget sync code with C !!!
	 *
	 */
	function cmp_triggers($triggerid1, $triggerid2){
// compare EXPRESSION !!!
		$trig1 = get_trigger_by_triggerid($triggerid1);
		$trig2 = get_trigger_by_triggerid($triggerid2);

		$trig_fnc1 = get_functions_by_triggerid($triggerid1);

		$expr1 = $trig1['expression'];
		while($fnc1 = DBfetch($trig_fnc1)){
			$trig_fnc2 = get_functions_by_triggerid($triggerid2);
			while($fnc2 = DBfetch($trig_fnc2)){
				if(strcmp($fnc1['function'],$fnc2['function']))	continue;
				if($fnc1['parameter'] != $fnc2['parameter'])	continue;

				$item1 = get_item_by_itemid($fnc1['itemid']);
				$item2 = get_item_by_itemid($fnc2['itemid']);

				if(strcmp($item1['key_'],$item2['key_']))	continue;

				$expr1 = str_replace(
					'{'.$fnc1['functionid'].'}',
					'{'.$fnc2['functionid'].'}',
					$expr1);
				break;
			}
		}
		return strcmp($expr1,$trig2['expression']);
	}

	/*
	 * Function: delete_template_triggers
	 *
	 * Description:
	 *	 Delete template triggers
	 *
	 * Author:
	 *	 Eugene Grigorjev (eugene.grigorjev@zabbix.com)
	 *
	 * Comments: !!! Don't forget sync code with C !!!
	 *
	 */
	function delete_template_triggers($hostid, $templateids = null, $unlink_mode = false){
		zbx_value2array($templateids);

		$triggers = get_triggers_by_hostid($hostid);
		while($trigger = DBfetch($triggers)){
			if($trigger['templateid']==0)	continue;

			if($templateids != null){
				$db_tmp_hosts = get_hosts_by_triggerid($trigger['templateid']);
				$tmp_host = DBfetch($db_tmp_hosts);

				if(!uint_in_array($tmp_host['hostid'], $templateids)) continue;
			}

			if($unlink_mode){
				if(DBexecute('UPDATE triggers SET templateid=0 WHERE triggerid='.$trigger['triggerid'])){
						info('Trigger "'.$trigger['description'].'" unlinked');
				}
			}
			else{
				delete_trigger($trigger['triggerid']);
			}
		}
	return TRUE;
	}

/*
 * Function: copy_template_triggers
 *
 * Description:
 *	 Copy triggers from template
 *
 * Author:
 *	 Eugene Grigorjev (eugene.grigorjev@zabbix.com)
 *
 * Comments: !!! Don't forget sync code with C !!!
 *
 */
	function copy_template_triggers($hostid, $templateid = null, $copy_mode = false){
		if(null == $templateid){
			$templateid = array_keys(get_templates_by_hostid($hostid));
		}

		if(is_array($templateid)){
			foreach($templateid as $id)
				copy_template_triggers($hostid, $id, $copy_mode); // attention recursion
			return;
		}

		$triggers = get_triggers_by_hostid($templateid);
		while($trigger = DBfetch($triggers)){
			copy_trigger_to_host($trigger['triggerid'], $hostid, $copy_mode);
		}

		update_template_dependencies_for_host($hostid);
	}


/*
 * Function: get_triggers_overview
 *
 * Description:
 *	 Retrieve table with overview of triggers
 *
 * Author:
 *	 Eugene Grigorjev (eugene.grigorjev@zabbix.com)
 *
 * Comments: !!! Don't forget sync code with C !!!
 *
 */
	function get_triggers_overview($hostids,$view_style=null){
		if(is_null($view_style)) $view_style = CProfile::get('web.overview.view.style',STYLE_TOP);

		$table = new CTableInfo(S_NO_TRIGGERS_DEFINED);

		$options = array(
			'hostids' => $hostids,
			'monitored' => 1,
			'expand_data' => 1,
			'skipDependent' => 1,
			'output' => API_OUTPUT_EXTEND,
			'sortfield' => 'description'
		);

		$db_triggers = CTrigger::get($options);

		unset($triggers);
		unset($hosts);

		$triggers = array();

		foreach($db_triggers as $tnum => $row){
			$row['host'] = get_node_name_by_elid($row['hostid'], null, ': ').$row['host'];
			$row['description'] = expand_trigger_description_constants($row['description'], $row);

			$hosts[zbx_strtolower($row['host'])] = $row['host'];

			// A little tricky check for attempt to overwrite active trigger (value=1) with
			// inactive or active trigger with lower priority.
			if(!isset($triggers[$row['description']][$row['host']]) ||
				(
					(($triggers[$row['description']][$row['host']]['value'] == TRIGGER_VALUE_FALSE) && ($row['value'] == TRIGGER_VALUE_TRUE)) ||
					(
						(($triggers[$row['description']][$row['host']]['value'] == TRIGGER_VALUE_FALSE) || ($row['value'] == TRIGGER_VALUE_TRUE)) &&
						($row['priority'] > $triggers[$row['description']][$row['host']]['priority'])
					)
				)
			)
			{
				$triggers[$row['description']][$row['host']] = array(
					'hostid'	=> $row['hostid'],
					'triggerid'	=> $row['triggerid'],
					'value'		=> $row['value'],
					'lastchange'=> $row['lastchange'],
					'priority'	=> $row['priority']);
			}
		}

		if(!isset($hosts)){
			return $table;
		}
		ksort($hosts);

		if($view_style == STYLE_TOP){
			$header=array(new CCol(S_TRIGGERS,'center'));
			foreach($hosts as $hostname){
				$header = array_merge($header,array(new CCol(array(new CImg('vtext.php?text='.$hostname)), 'hosts')));
			}
			$table->setHeader($header,'vertical_header');

			foreach($triggers as $descr => $trhosts){
				$table_row = array(nbsp($descr));
				foreach($hosts as $hostname){
					$table_row=get_trigger_overview_cells($table_row,$trhosts,$hostname);
				}
				$table->addRow($table_row);
			}
		}
		else{
			$header=array(new CCol(S_HOSTS,'center'));
			foreach($triggers as $descr => $trhosts){
				$descr = array(new CImg('vtext.php?text='.$descr));
				array_push($header,$descr);
			}
			$table->SetHeader($header,'vertical_header');

			foreach($hosts as $hostname){
				$table_row = array(nbsp($hostname));
				foreach($triggers as $descr => $trhosts){
					$table_row=get_trigger_overview_cells($table_row,$trhosts,$hostname);
				}
				$table->addRow($table_row);
			}
		}
	return $table;
	}

	function get_trigger_overview_cells(&$table_row,&$trhosts,&$hostname){
		$css_class = NULL;
		$config = select_config();

		unset($tr_ov_menu);
		$ack = null;
		if(isset($trhosts[$hostname])){
			unset($ack_menu);

			switch($trhosts[$hostname]['value']){
				case TRIGGER_VALUE_TRUE:
					$css_class = get_severity_style($trhosts[$hostname]['priority']);
					$ack = null;

					if($config['event_ack_enable'] == 1){
						$event = get_last_event_by_triggerid($trhosts[$hostname]['triggerid']);
						if($event){
							$ack_menu = array(
											S_ACKNOWLEDGE,
											'acknow.php?eventid='.$event['eventid'],
											array('tw'=>'_blank')
										);

							if(1 == $event['acknowledged'])
								$ack = new CImg('images/general/tick.png','ack');
						}
					}
					break;
				case TRIGGER_VALUE_FALSE:
					$css_class = 'normal';
					break;
				default:
					$css_class = 'unknown_trigger';
			}

			$style = 'cursor: pointer; ';

			if((time()-$trhosts[$hostname]['lastchange'])<300)
				$style .= 'background-image: url(images/gradients/blink1.gif); '.
					'background-position: top left; '.
					'background-repeat: repeat;';
			else if((time()-$trhosts[$hostname]['lastchange'])<900)
				$style .= 'background-image: url(images/gradients/blink2.gif); '.
					'background-position: top left; '.
					'background-repeat: repeat;';

			unset($item_menu);
			$tr_ov_menu = array(
// name, url, (target [tw], statusbar [sb]), css, submenu
				array(S_TRIGGER, null,  null,
					array('outer'=> array('pum_oheader'), 'inner'=>array('pum_iheader'))
					),
				array(S_EVENTS, 'events.php?triggerid='.$trhosts[$hostname]['triggerid'], array('tw'=>'_blank'))
				);

			if(isset($ack_menu)) $tr_ov_menu[] = $ack_menu;

			$sql = 'SELECT DISTINCT i.itemid, i.description, i.key_, i.value_type '.
					' FROM items i, functions f '.
					' WHERE f.itemid=i.itemid '.
						' AND f.triggerid='.$trhosts[$hostname]['triggerid'];
			$db_items = DBselect($sql);
			while($item_data = DBfetch($db_items)){
				$description = item_description($item_data);
				switch($item_data['value_type']){
					case ITEM_VALUE_TYPE_UINT64:
					case ITEM_VALUE_TYPE_FLOAT:
						$action = 'showgraph';
						$status_bar = S_SHOW_GRAPH_OF_ITEM.' \''.$description.'\'';
						break;
					case ITEM_VALUE_TYPE_LOG:
					case ITEM_VALUE_TYPE_STR:
					case ITEM_VALUE_TYPE_TEXT:
					default:
						$action = 'showlatest';
						$status_bar = S_SHOW_VALUES_OF_ITEM.' \''.$description.'\'';
						break;
				}

				if(zbx_strlen($description) > 25) $description = zbx_substr($description,0,22).'...';

				$item_menu[$action][] = array(
					$description,
					'history.php?action='.$action.'&itemid='.$item_data['itemid'].'&period=3600',
					 array('tw'=>'', 'sb'=>$status_bar));
			}

			if(isset($item_menu['showgraph'])){
				$tr_ov_menu[] = array(S_GRAPHS,	null, null,
					array('outer'=> array('pum_oheader'), 'inner'=>array('pum_iheader'))
					);
				$tr_ov_menu = array_merge($tr_ov_menu, $item_menu['showgraph']);
			}

			if(isset($item_menu['showlatest'])){
				$tr_ov_menu[] = array(S_VALUES,	null, null,
					array('outer'=> array('pum_oheader'), 'inner'=>array('pum_iheader'))
					);
				$tr_ov_menu = array_merge($tr_ov_menu, $item_menu['showlatest']);
			}

			unset($item_menu);
		}
// dependency
// TRIGGERS ON WHICH DEPENDS THIS
		$desc = array();
		if(isset($trhosts[$hostname])){

			$triggerid = $trhosts[$hostname]['triggerid'];

			$dependency = false;
			$dep_table = new CTableInfo();
			$dep_table->setAttribute('style', 'width: 200px;');
			$dep_table->addRow(bold(S_DEPENDS_ON.':'));

			$sql_dep = 'SELECT * FROM trigger_depends WHERE triggerid_down='.$triggerid;
			$dep_res = DBselect($sql_dep);
			while($dep_row = DBfetch($dep_res)){
				$dep_table->addRow(SPACE.'-'.SPACE.expand_trigger_description($dep_row['triggerid_up']));
				$dependency = true;
			}

			if($dependency){
				$img = new Cimg('images/general/down_icon.png','DEP_DOWN');
				$img->setAttribute('style','vertical-align: middle; border: 0px;');
				$img->SetHint($dep_table);

				array_push($desc,$img);
			}
			unset($img, $dep_table, $dependency);

// TRIGGERS THAT DEPEND ON THIS
			$dependency = false;
			$dep_table = new CTableInfo();
			$dep_table->setAttribute('style', 'width: 200px;');
			$dep_table->addRow(bold(S_DEPENDENT.':'));

			$sql_dep = 'SELECT * FROM trigger_depends WHERE triggerid_up='.$triggerid;
			$dep_res = DBselect($sql_dep);
			while($dep_row = DBfetch($dep_res)){
				$dep_table->addRow(SPACE.'-'.SPACE.expand_trigger_description($dep_row['triggerid_down']));
				$dependency = true;
			}

			if($dependency){
				$img = new Cimg('images/general/up_icon.png','DEP_UP');
				$img->setAttribute('style','vertical-align: middle; border: 0px;');
				$img->SetHint($dep_table);

				array_push($desc,$img);
			}
			unset($img, $dep_table, $dependency);
		}
//------------------------
		//SDII($desc);
		//SDII($ack);
		if((is_array($desc) && count($desc) > 0) || $ack) {
			$status_col = new CCol(array($desc, $ack),$css_class.' hosts');
		} else {
			$status_col = new CCol(SPACE,$css_class.' hosts');
		}
		if(isset($style)){
			$status_col->setAttribute('style', $style);
		}

		if(isset($tr_ov_menu)){
			$tr_ov_menu  = new CPUMenu($tr_ov_menu,170);
			$status_col->OnClick($tr_ov_menu->GetOnActionJS());
			$status_col->addAction('onmouseover', 'this.style.border=\'1px dotted #0C0CF0\'');
			$status_col->addAction('onmouseout', 'this.style.border = \'\';');
		}
		array_push($table_row,$status_col);

	return $table_row;
	}

	function get_function_by_functionid($functionid){
		$result=DBselect('SELECT * FROM functions WHERE functionid='.$functionid);
		$row=DBfetch($result);
		if($row){
			return	$row;
		}
		else{
			error(S_NO_FUNCTION_WITH.' functionid=['.$functionid.']');
		}
	return $item;
	}

	function calculate_availability($triggerid,$period_start,$period_end){
		$start_value = -1;

		if(($period_start>0) && ($period_start < time())){
			$sql='SELECT e.eventid, e.value '.
					' FROM events e '.
					' WHERE e.objectid='.$triggerid.
						' AND e.object='.EVENT_OBJECT_TRIGGER.
						' AND e.clock<'.$period_start.
					' ORDER BY e.eventid DESC';
			if($row = DBfetch(DBselect($sql,1))){
				$start_value = $row['value'];
				$min = $period_start;
			}
		}

		$sql='SELECT COUNT(*) as cnt, MIN(clock) as minn, MAX(clock) as maxx '.
				' FROM events '.
				' WHERE objectid='.$triggerid.
					' AND object='.EVENT_OBJECT_TRIGGER;

		if($period_start!=0)	$sql .= ' AND clock>='.$period_start;
		if($period_end!=0)		$sql .= ' AND clock<='.$period_end;
//SDI($sql);

		$row=DBfetch(DBselect($sql));
		if($row['cnt']>0){
			if(!isset($min)) $min=$row['minn'];

			$max=$row['maxx'];
		}
		else{
			if(($period_start==0)&&($period_end==0)){
				$max=time();
				$min=$max-24*3600;
			}
			else{
				$ret['true_time']		= 0;
				$ret['false_time']		= 0;
				$ret['unknown_time']	= 0;
				$ret['true']		= (TRIGGER_VALUE_TRUE==$start_value)?100:0;
				$ret['false']		= (TRIGGER_VALUE_FALSE==$start_value)?100:0;
				$ret['unknown']		= (TRIGGER_VALUE_UNKNOWN==$start_value)?100:0;
				return $ret;
			}
		}

		$state		= $start_value;//-1;
		$true_time	= 0;
		$false_time	= 0;
		$unknown_time	= 0;
		$time		= $min;
		if(($period_start==0)&&($period_end==0)){
			$max = time();
		}
		if($period_end == 0){
			$period_end = $max;
		}

		$rows=0;
		$sql = 'SELECT eventid,clock,value '.
				' FROM events '.
				' WHERE objectid='.$triggerid.
					' AND object='.EVENT_OBJECT_TRIGGER.
					' AND clock>='.$min.
					' AND clock<='.$max.
				' ORDER BY clock ASC, eventid ASC';
		$result=DBselect($sql);
		while($row=DBfetch($result)){
			$clock=$row['clock'];
			$value=$row['value'];

			$diff=$clock-$time;
//if($diff < 0) SDI($row);
			$time=$clock;

			if($state==-1){
				$state=$value;
				if($state == 0) $false_time+=$diff;
				if($state == 1)	$true_time+=$diff;
				if($state == 2)	$unknown_time+=$diff;
			}
			else if($state==0){
				$false_time+=$diff;
				$state=$value;
			}
			else if($state==1){
				$true_time+=$diff;
				$state=$value;
			}
			else if($state==2){
				$unknown_time+=$diff;
				$state=$value;
			}
			$rows++;
		}

		if($rows==0){
			$trigger = get_trigger_by_triggerid($triggerid);
			$state = $trigger['value'];
		}

		if($state==TRIGGER_VALUE_FALSE) $false_time=$false_time+$period_end-$time;
		else if($state==TRIGGER_VALUE_TRUE) $true_time=$true_time+$period_end-$time;
		else if($state==TRIGGER_VALUE_UNKNOWN) $unknown_time=$unknown_time+$period_end-$time;
		$total_time=$true_time+$false_time+$unknown_time;

		if($total_time == 0){
			$ret['true_time']	= 0;
			$ret['false_time']	= 0;
			$ret['unknown_time']	= 0;
			$ret['true']		= 0;
			$ret['false']		= 0;
			$ret['unknown']		= 100;
		}
		else{
			$ret['true_time']	= $true_time;
			$ret['false_time']	= $false_time;
			$ret['unknown_time']	= $unknown_time;
			$ret['true']		= (100*$true_time)/$total_time;
			$ret['false']		= (100*$false_time)/$total_time;
			$ret['unknown']		= (100*$unknown_time)/$total_time;
		}

	return $ret;
	}

/*
 * Function: trigger_depenent_rec
 *
 * Description:
 *	 check iftrigger depends on other triggers having status TRUE
 *
 * Author:
 *	 Alexei Vladishev
 *
 * Comments: Recursive function
 *
 */
	function trigger_dependent_rec($triggerid,&$level){
		$ret = FALSE;

		$level++;

		/* Check for recursive loop */
		if($level > 32)	return $ret;

		$sql = 'SELECT t.triggerid, t.value '.
				' FROM trigger_depends d, triggers t '.
				' WHERE d.triggerid_down='.$triggerid.
					' AND d.triggerid_up=t.triggerid';

		$result = DBselect($sql);
		while($row = DBfetch($result)){
			if(TRIGGER_VALUE_TRUE == $row['value'] || trigger_dependent_rec($row['triggerid'], $level)){
				$ret = TRUE;
				break;
			}
		}

	return $ret;
	}

/*
 * Function: trigger_depenent
 *
 * Description:
 *	 check iftrigger depends on other triggers having status TRUE
 *
 * Author:
 *	 Alexei Vladishev
 *
 * Comments:
 *
 */
	function trigger_dependent($triggerid){
		$level = 0;
		return trigger_dependent_rec($triggerid, $level);
	}

/*
 * Function: trigger_get_N_functionid
 *
 * Description:
 *	 get functionid of Nth function of trigger expression
 *
 * Author:
 *	 Alexei Vladishev
 *
 * Comments:
 *
 */
	function trigger_get_N_functionid($expression, $function){
		$result = NULL;

//		$arr=split('[\{\}]',$expression);
		$arr = preg_split('/[\{\}]/', $expression);
		$num = 1;
		foreach($arr as $id){
			if(is_numeric($id)){
				if($num == $function){
					$result = $id;
					break;
				}
				$num++;
			}
		}

	return $result;
	}

	/*
	 * Function: trigger_get_func_value
	 *
	 * Description:
	 *	 get historical value of Nth function of trigger expression
	 *	 flag:  ZBX_FLAG_EVENT - get value by clock, ZBX_FLAG_TRIGGR - get value by index
	 *	 ZBX_FLAG_TRIGGER, param: 0 - last value, 1 - prev, 2 - prev prev, etc
	 *	 ZBX_FLAG_EVENT, param: event timestamp
	 *
	 * Author:
	 *	 Alexei Vladishev
	 *
	 * Comments:
	 *
	 */
	function trigger_get_func_value($expression, $flag, $function, $param){
		$result = NULL;

		$functionid=trigger_get_N_functionid($expression,$function);
		if(isset($functionid)){
			$row=DBfetch(DBselect('select i.* from items i, functions f '.
				' where i.itemid=f.itemid and f.functionid='.$functionid));
			if($row)
			{
				$result=($flag == ZBX_FLAG_TRIGGER)?
					item_get_history($row, $param):
					item_get_history($row, 0, $param);
			}
		}
		return $result;
	}

	function get_row_for_nofalseforb($row,$sql){
		$res_events = DBSelect($sql,1);

		if(!$e_row=DBfetch($res_events)){
			return false;
		}
		else{
			$row = array_merge($row,$e_row);
		}

		if(($row['value']!=TRIGGER_VALUE_TRUE) && (!event_initial_time($row))){
			if(!$eventid = first_initial_eventid($row,0)){
				return false;
			}

			$sql = 'SELECT e.eventid, e.value '.
					' FROM events e '.
					' WHERE e.eventid='.$eventid.
						' AND e.acknowledged=0';

			$res_events = DBSelect($sql,1);
			if(!$e_row=DBfetch($res_events)){
				return false;
			}
			else{
				$row = array_merge($row,$e_row);
			}
		}
	return $row;
	}

	function get_triggers_unacknowledged($db_element, $count_problems=null, $ack=false){
		$elements = array('hosts' => array(), 'hosts_groups' => array(), 'triggers' => array());

		get_map_elements($db_element, $elements);
		if(empty($elements['hosts_groups']) && empty($elements['hosts']) && empty($elements['triggers'])){
			return 0;
		}

		$config = select_config();
		$options = array(
			'nodeids' => get_current_nodeid(),
			'monitored' => 1,
			'countOutput' => 1,
			'filter' => array(),
			'limit' => ($config['search_limit']+1)
		);
		if($ack) $options['withAcknowledgedEvents'] = 1;
		else $options['withUnacknowledgedEvents'] = 1;
		if($count_problems) $options['filter']['value'] = TRIGGER_VALUE_TRUE;
		if(!empty($elements['hosts_groups'])) $options['groupids'] = array_unique($elements['hosts_groups']);
		if(!empty($elements['hosts'])) $options['hostids'] = array_unique($elements['hosts']);
		if(!empty($elements['triggers'])) $options['triggerids'] = array_unique($elements['triggers']);
		$triggers = CTrigger::get($options);


	return $triggers;
	}

// author: Aly
	function make_trigger_details($triggerid,&$trigger_data){
		$table = new CTableInfo();

		if(is_show_all_nodes()){
			$table->addRow(array(S_NODE, get_node_name_by_elid($triggerid)));
		}

		$table->addRow(array(S_HOST, $trigger_data['host']));
		$table->addRow(array(S_TRIGGER, $trigger_data['exp_desc']));
		$table->addRow(array(S_SEVERITY, new CCol(get_severity_description($trigger_data['priority']), get_severity_style($trigger_data['priority']))));
		$table->addRow(array(S_EXPRESSION, $trigger_data['exp_expr']));
		$table->addRow(array(S_EVENT_GENERATION, S_NORMAL.((TRIGGER_MULT_EVENT_ENABLED==$trigger_data['type'])?SPACE.'+'.SPACE.S_MULTIPLE_PROBLEM_EVENTS:'')));
		$table->addRow(array(S_DISABLED, ((TRIGGER_STATUS_ENABLED==$trigger_data['status'])?new CCol(S_NO,'off'):new CCol(S_YES,'on')) ));

	return $table;
	}



/*
 * Function: analyze_expression
 *
 * Description:
 *	 analyze trigger expression
 *
 * Author:
 *	 Maxim Andruhovich (AM / Zabbix Team)
 *
 * Comments:
 *
 */
	function analyze_expression($expression){
		if(empty($expression)) return array('', null);

		$pasedData = parseTriggerExpressions($expression, true);

		if(!isset($pasedData[$expression]['errors'])) {
			$next = Array();
			$nextletter = 'A';
//			SDI('ANALYZE EXPRESSION!!!----------------------------------------------------------------------------------------->>>>>>>>>>>>>>>>>>');
//			SDII($pasedData[$expression]['tree']);
			$ret = build_expression_html_tree($expression, $pasedData[$expression]['tree'], 0, $next, $nextletter);
//			SDII($pasedData[$expression]['tree']);
			return $ret;
		}else{
			//SDII($pasedData[$expression]['errors']);
			showExpressionErrors($expression, $pasedData[$expression]['errors']);
			return false;
		}
	}

	function showExpressionErrors($expression, $errors) {
		if(!is_array($errors))
			return false;

		$totalBreak = false;
		foreach($errors as $errData) {
			$checkExprFrom = S_CHECK_EXPRESSION_PART_STARTING_FROM_PART1.SPACE.zbx_substr($expression, $errData['errStart']).SPACE.S_CHECK_EXPRESSION_PART_STARTING_FROM_PART2;

			switch($errData['errorCode']) {
				case 1: error(S_EXPRESSION_UNEXPECTED_END_OF_ELEMENT_ERROR.':'.SPACE.$checkExprFrom); $totalBreak = true; break;
				case 2: error(S_EXPRESSION_NOT_ALLOWED_SYMBOLS_OR_SEQUENCE_ERROR.':'.SPACE.$checkExprFrom); break;
				case 3: error(S_EXPRESSION_UNNECESSARY_SYMBOLS_DETECTED_ERROR.':'.SPACE.$checkExprFrom); break;
				case 4: error(S_EXPRESSION_NOT_ALLOWED_SYMBOLS_BEFORE_ERROR.':'.SPACE.$checkExprFrom); break;
				case 5: error(S_EXPRESSION_NOT_ALLOWED_SYMBOLS_AFTER_ERROR.':'.SPACE.$checkExprFrom); break;
				case 6: error(S_EXPRESSION_NOT_ALLOWED_VALUE_IN_ELEMENT_ERROR.':'.SPACE.$checkExprFrom); break;
				case 7: error(S_EXPRESSION_NOT_ALLOWED_SYMBOLS_OR_SEQUENCE_ERROR.':'.SPACE.$checkExprFrom); break;
				case 8: error(S_EXPRESSION_HOST_DOES_NOT_EXISTS_ERROR.SPACE.$checkExprFrom); break;
				case 9: error(S_EXPRESSION_HOST_KEY_DOES_NOT_ERROR.SPACE.$checkExprFrom); break;
				case 10:
					info(S_FUNCTION.SPACE.'('.$errData['function'].')'.SPACE.S_AVAILABLE_ONLY_FOR_ITEMS_WITH_VALUE_TYPES_SMALL.SPACE.'['.implode(',',$errData['validTypes']).']');
					error(S_INCORRECT_VALUE_TYPE.SPACE.'['.item_value_type2str($errData['value_type']).']'.SPACE.S_FOR_FUNCTION_SMALL.SPACE.'('.$errData['function'].').'.SPACE.$checkExprFrom);
				break;
				case 11: error(S_MISSING_MANDATORY_PARAMETER_FOR_FUNCTION.SPACE.'('.$errData['function'].').'.SPACE.$checkExprFrom); break;
				case 12: error('['.$errData['errValue'].']'.SPACE.S_NOT_FLOAT_OR_MACRO_FOR_FUNCTION_SMALL.SPACE.'('.$errData['function'].').'.SPACE.$checkExprFrom); break;
				case 13: error('['.$errData['errValue'].']'.SPACE.S_NOT_FLOAT_OR_MACRO_OR_COUNTER_FOR_FUNCTION_SMALL.SPACE.'('.$errData['function'].').'.SPACE.$checkExprFrom); break;
				case 14: error(S_EXPRESSION_FUNCTION_DOES_NOT_ACCEPTS_PARAMS_ERROR_PART1.SPACE.$errData['function'].SPACE.S_EXPRESSION_FUNCTION_DOES_NOT_ACCEPTS_PARAMS_ERROR_PART2.SPACE.$checkExprFrom); break;
				case 15: error(S_INCORRECT_TRIGGER_EXPRESSION.'.'.SPACE.S_YOU_CAN_NOT_USE_TEMPLATE_HOSTS_MIXED_EXPR.SPACE.$checkExprFrom); break;
				case 16: error(S_INCORRECT_TRIGGER_EXPRESSION.'.'.SPACE.S_TRIGGER_EXPRESSION_HOST_DOES_NOT_EXISTS_ERROR.SPACE.$checkExprFrom); break;
			}
			if($totalBreak) break;
		}
	}

/*
 * Function: make_expression_tree
 *
 * Description:
 *
 *
 * Author:
 *	 KANEKO, Kenshi (ken.kaneko@nttct.co.jp)
 *
 * Comments:
 *
 */
	function make_expression_tree(&$node, &$nodeid){
		$expr = $node['expr'];
		$pos = find_divide_pos($expr);
		if($pos === false) return;

		$node['expr'] = substr($expr, $pos, 1);

		/* left */
		$left = substr($expr, 0, $pos);
		$node['left'] = array('parent' => $node['id'], 'id' => $nodeid++, 'expr' => trim_extra_bracket($left));
		make_expression_tree($node['left'], $nodeid);

		/* right */
		$right = substr($expr, $pos + 1);
		$node['right'] = array('parent' => $node['id'], 'id' => $nodeid++, 'expr' => trim_extra_bracket($right));
		make_expression_tree($node['right'], $nodeid);
	}

/*
 * Function: find_divide_pos
 *
 * Description:
 *
 *
 * Author:
 *	 KANEKO, Kenshi (ken.kaneko@nttct.co.jp)
 *
 * Comments:
 *
 */
	function find_divide_pos($expr){
		if(empty($expr)) return false;

		$candidate = PHP_INT_MAX;
		$depth = 0;
		$pos = 0;
		$priority = 0;

		foreach (str_split($expr) as $i => $c){
			$priority = false;
			switch ($c){
				case '|': $priority = 1; break;
				case '&': $priority = 2; break;
				case '(': ++$depth; break;
				case ')': --$depth; break;
				default: break;
			}

			if($priority === false) continue;

			$priority += $depth * 10;

			if($priority < $candidate){
				$candidate = $priority;
				$pos = $i;
			}
		}

	return $pos == 0 ? false : $pos;
	}

/*
 * Function: trim_extra_bracket
 *
 * Description:
 *
 *
 * Author:
 *	 KANEKO, Kenshi (ken.kaneko@nttct.co.jp)
 *
 * Comments:
 *
 */
	function trim_extra_bracket($expr){
		$len = zbx_strlen($expr);

		if($expr[0] == '(' || $expr[$len - 1] == ')'){
			$open = substr_count($expr, '(');
			$close = substr_count($expr, ')');

			if($expr[0] == '(' && $open > $close) $expr = substr($expr, 1);
			else if($expr[$len - 1] == ')' && $close > $open) $expr = substr($expr, 0, $len - 1);
			else if($expr[0] == '(' && $expr[$len - 1] == ')' && $open == $close) $expr = substr($expr, 1, $len - 1);
			else return $expr;

			do { $bak = $expr; } while(($expr = trim_extra_bracket($expr)) != $bak);
		}

	return $expr;
	}

/*
 * Function: create_node_list
 *
 * Description:
 *
 *
 * Author:
 *	 KANEKO, Kenshi (ken.kaneko@nttct.co.jp)
 *
 * Comments:
 *
 */
	function create_node_list($node, &$arr, $depth = 0, $parent_expr = null){
		$add = 0;
		if($parent_expr != $node['expr']){
			$expr = $node['expr'];
			$expr = $expr == '&' ? S_AND_BIG : ($expr == '|' ? S_OR_BIG : $expr);
			array_push($arr, array('id' => $node['id'], 'expr' => $expr, 'depth' => $depth));
			$add = 1;
		}

		if(isset($node['left'])){
			create_node_list($node['left'], $arr, $depth + $add, $node['expr']);
			create_node_list($node['right'], $arr, $depth + $add, $node['expr']);
		}
	}

/*
 * Function: build_expression_html_tree
 *
 * Description:
 *	 build trigger expression html (with zabbix html classes) tree
 *
 * Author:
 *	 Maxim Andruhovich (AM / Zabbix Team)
 *
 * Comments:
 *
 */
	function build_expression_html_tree($expression, &$treeLevel, $level, &$next, &$nextletter) {
		$treeList = Array();
		$outline = '';
		$expr = Array();
		if($level > 0) expressionLevelDraw($next, $level, $expr);

		$letterLevel = true;
		if($treeLevel['levelType'] == 'independent' || $treeLevel['levelType'] == 'grouping') {
			$sStart = !isset($treeLevel['openSymbol']) ? $treeLevel['openSymbolNum'] : $treeLevel['openSymbolNum']+zbx_strlen($treeLevel['openSymbol']);
			$sEnd = !isset($treeLevel['closeSymbol']) ? $treeLevel['closeSymbolNum'] : $treeLevel['closeSymbolNum']-zbx_strlen($treeLevel['closeSymbol']);

			if(isset($treeLevel['parts'])) $parts =& $treeLevel['parts'];
			else $parts = Array();

			$fPart = reset($parts);

			if(count($parts) == 1 && $sStart == $fPart['openSymbolNum'] && $sEnd == $fPart['closeSymbolNum']) {
				$next[$level] = false;
				list($outline, $treeList) = build_expression_html_tree($expression, $fPart, $level, $next, $nextletter);
				$outline = (isset($treeLevel['openSymbol']) && $treeLevel['levelType'] == 'grouping' ? $treeLevel['openSymbol'].' ' : '').$outline.(isset($treeLevel['closeSymbol'])  && $treeLevel['levelType'] == 'grouping' ? ' '.$treeLevel['closeSymbol'] : '');
				return Array($outline, $treeList);
			}

			$operand = '|';
			reset($parts);
			$bParts = Array();
			$opPos = find_next_operand($expression, $sStart, $sEnd, $parts, $bParts, $operand);

			if(!is_int($opPos) || $opPos >= $sEnd) {
				$operand = '&';
				reset($parts);
				$bParts = Array();
				$opPos = find_next_operand($expression, $sStart, $sEnd, $parts, $bParts, $operand);
			}

			if(is_int($opPos) && $opPos < $sEnd) {
				$letterLevel = false;
				$expValue = trim(zbx_substr($expression, $treeLevel['openSymbolNum'], $treeLevel['closeSymbolNum']-$treeLevel['openSymbolNum']+1));
				array_push($expr, SPACE, italic($operand == '&' ? S_AND_BIG : S_OR_BIG));
				unset($expDetails);
				$levelDetails = array(
					'list' => $expr,
					'id' => $treeLevel['openSymbolNum'].'_'.$treeLevel['closeSymbolNum'],
					'expression' => array(
						'start' => $treeLevel['openSymbolNum'],
						'end' => $treeLevel['closeSymbolNum'],
						'oSym' => isset($treeLevel['openSymbol']) ? $treeLevel['openSymbol']: NULL,
						'cSym' => isset($treeLevel['closeSymbol']) ? $treeLevel['closeSymbol'] : NULL,
						'value' => $expValue
					)
				);
				$levelErrors = expressionHighLevelErrors($expression, $treeLevel['openSymbolNum'], $treeLevel['closeSymbolNum']);
				if(count($levelErrors) > 0) $levelDetails['expression']['levelErrors'] = $levelErrors;
				array_push($treeList, $levelDetails);
				$prev = $sStart;
				$levelOutline = '';
				while (is_int($opPos) && $opPos < $sEnd || $prev < $sEnd) {
					unset($newTreeLevel);
					$strStart = $prev+($prev > $sStart ? zbx_strlen($operand):0);
					$strEnd = is_int($opPos) && $opPos < $sEnd ? $opPos-zbx_strlen($operand):$sEnd;

					if(count($bParts) == 1) $fbPart = reset($bParts);

					if(count($bParts) == 1 &&
						zbx_substr($expression, $fbPart['openSymbolNum'], $fbPart['closeSymbolNum']-$fbPart['openSymbolNum']+1) == trim(zbx_substr($expression, $strStart, $strEnd-$strStart+1))) {
						$newTreeLevel =& $bParts[key($bParts)];
					}else{
						$newTreeLevel = Array(
							'levelType' => 'grouping',
							'openSymbolNum' => $strStart,
							'closeSymbolNum' => $strEnd
						);

						if(is_array($bParts) && count($bParts) > 0) {
							$newTreeLevel['parts'] =& $bParts;
						}
					}
//					SDI("{$treeLevel['levelType']} parts:".(isset($treeLevel['parts']) ? count($treeLevel['parts']): 0));
					unset($bParts);
					$bParts = Array();
					$prev = is_int($opPos) && $opPos < $sEnd ? $opPos : $sEnd;
					$opPos = find_next_operand($expression, $prev+zbx_strlen($operand), $sEnd, $parts, $bParts, $operand);

//					SDI('>>>>>>>>>>>>>>>>>>>newTreeLevel parts count:'.(isset($newTreeLevel['parts']) ? count($newTreeLevel['parts']) : 0));
					$next[$level] = is_int($prev) && $prev < $sEnd ? true : false;
					list($outln, $treeLst) = build_expression_html_tree($expression, $newTreeLevel, $level+1, $next, $nextletter);
					$treeList = array_merge($treeList, $treeLst);
					$levelOutline .= trim($outln).(is_int($prev) && $prev < $sEnd ? ' '.$operand.' ':'');
//					SDI("After {$treeLevel['levelType']} parts:".(isset($treeLevel['parts']) ? count($treeLevel['parts']): 0));
				}
				$outline .= zbx_strlen($levelOutline) > 0 ? (isset($treeLevel['openSymbol']) ? $treeLevel['openSymbol'].' ' : '').$levelOutline.(isset($treeLevel['closeSymbol']) ? ' '.$treeLevel['closeSymbol'] : '') : '';
			}
		}

		if($letterLevel) {
			if(!$nextletter) $nextletter = 'A';
			array_push($expr, SPACE, bold($nextletter), SPACE);
			$expValue = trim(zbx_substr($expression, $treeLevel['openSymbolNum'], $treeLevel['closeSymbolNum']-$treeLevel['openSymbolNum']+1));
			if(!defined('NO_LINK_IN_TESTING')) {
				$url =  new CSpan($expValue, 'link');
				$url->setAttribute('id', 'expr_'.$treeLevel['openSymbolNum'].'_'.$treeLevel['closeSymbolNum']);
				$url->setAttribute('onclick', 'javascript: copy_expression("expr_'.$treeLevel['openSymbolNum'].'_'.$treeLevel['closeSymbolNum'].'");');
			}else{
				$url =  new CSpan($expValue);
			}
			$expr[] = $url;
			$outline = ' '.$nextletter.' ';
			$nextletter = chr(ord($nextletter)+1);

			$levelDetails = Array(
					'start' => $treeLevel['openSymbolNum'],
					'end' => $treeLevel['closeSymbolNum'],
					'oSym' => isset($treeLevel['openSymbol']) ? $treeLevel['openSymbol']:NULL,
					'cSym' => isset($treeLevel['closeSymbol']) ? $treeLevel['closeSymbol']:NULL,
					'value' => $expValue);
			$errors = expressionHighLevelErrors($expression, $treeLevel['openSymbolNum'], $treeLevel['closeSymbolNum']);
			if(count($errors) > 0) $levelDetails['levelErrors'] = $errors;

			array_push($treeList, Array('list' => $expr, 'id' => $treeLevel['openSymbolNum'].'_'.$treeLevel['closeSymbolNum'], 'expression' => $levelDetails));
		}

		return Array($outline, $treeList);
	}

	function expressionHighLevelErrors($expression, $start, $end) {
		static $errors, $definedErrorPhrases;

		if(!isset($errors)) {
			$definedErrorPhrases = array(
				EXPRESSION_VALUE_TYPE_UNKNOWN => S_EXPRESSION_VALUE_TYPE_UNKNOWN,
				EXPRESSION_HOST_UNKNOWN => S_EXPRESSION_HOST_UNKNOWN,
				EXPRESSION_HOST_ITEM_UNKNOWN => S_EXPRESSION_HOST_ITEM_UNKNOWN,
				EXPRESSION_NOT_A_MACRO_ERROR => S_EXPRESSION_NOT_A_MACRO_ERROR);
			$errors = array();
		}

		if(!isset($errors[$expression])) {
			$errors[$expression] = array();
			$expressionData = parseTriggerExpressions($expression, true);
			if(isset($expressionData[$expression]['expressions']) && is_array($expressionData[$expression]['expressions'])) {
				foreach($expressionData[$expression]['expressions'] as $expPart) {
					$expValue = zbx_substr($expression, $expPart['openSymbolNum'], $expPart['closeSymbolNum']-$expPart['openSymbolNum']+1);
					$info = get_item_function_info($expValue);
					if(!is_array($info) && isset($definedErrorPhrases[$info])) {
						if(!isset($errors[$expression][$expValue])) $errors[$expression][$expValue] = array();
						$errors[$expression][$expValue][] = array(
							'start' => $expPart['openSymbolNum'],
							'end' => $expPart['closeSymbolNum'],
							'error' => &$definedErrorPhrases[$info]);
					}
				}
			}
		}

		$ret = array();
		if(count($errors[$expression]) > 0) {
			foreach($errors[$expression] as $expValue => $errsPos) {
				foreach($errsPos as $errData) {
					if($errData['start'] >= $start && $errData['end'] <= $end && !isset($ret[$expValue]))
						$ret[$expValue] =& $errData['error'];
				}
			}
		}

		return $ret;
	}
/*
 * Function: expressionLevelDraw
 *
 * Description:
 *	 draw level for trigger expression builder tree
 *
 * Author:
 *	 Maxim Andruhovich (AM / Zabbix Team)
 *
 * Comments:
 *
 */
	function expressionLevelDraw(&$next, $level, &$expr) {
		for($i = 0; $i < $level; $i++) {
			if($i+1 == $level) $expr[] = new CImg('images/general/tr_'.($next[$i] ? 'top_right_bottom':'top_right').'.gif','tr', 12, 12);
			else $expr[] = new CImg('images/general/tr_'.($next[$i] ? 'top_bottom':'space').'.gif', 'tr', 12, 12);
		}
	}

/*
 * Function: find_next_operand
 *
 * Description:
 *	 get next operand in expression current level
 *
 * Author:
 *	 Maxim Andruhovich (AM / Zabbix Team)
 *
 * Comments:
 *
 */
	function find_next_operand($expression, $sStart, $sEnd, &$parts, &$betweenParts, $operand) {
		if($sStart >= $sEnd)
			return false;

//		SDI("Looking for: {$operand}; Start: {$sStart}; End: {$sEnd}; Parts Index: {$i}; Look In: ".zbx_substr($expression, $sStart, $sEnd-$sStart).";");
		$position = is_int($sStart) && $sStart < $sEnd ? mb_strpos($expression, $operand, $sStart) : $sEnd;
//		SDI("Found at: {$position}");

		$cKey = key($parts);
//		SDI("find_next_operand parts: ".count($parts));
//		SDI("Current Index: $cKey");
		while($cKey !== NULL && $cKey !== false) {
//			SDI("levelType: {$parts[$i]['levelType']}");
//			SDI("Position: $position; openSymbolNum: {$parts[$i]['openSymbolNum']}; closeSymbolNum: {$parts[$i]['closeSymbolNum']};");
//			SDI("Grouping Value (From {$parts[$i]['openSymbolNum']}, To {$parts[$i]['closeSymbolNum']}): ".zbx_substr($expression, $parts[$i]['openSymbolNum'], $parts[$i]['closeSymbolNum']-$parts[$i]['openSymbolNum']+1).";");
//			if(isset($parts[$i+1]))
//			SDI("Grouping Value (From {$parts[$i+1]['openSymbolNum']}, To {$parts[$i+1]['closeSymbolNum']}): ".zbx_substr($expression, $parts[$i+1]['openSymbolNum'], $parts[$i+1]['closeSymbolNum']-$parts[$i+1]['openSymbolNum']+1).";");
			if(is_int($position) && $parts[$cKey]['openSymbolNum'] <= $position && $position <= $parts[$cKey]['closeSymbolNum']) {
//				SDI("Position is inside child: {$parts[$i]['levelType']}");
				$position = $parts[$cKey]['closeSymbolNum'] < $sEnd ? mb_strpos($expression, $operand, $parts[$cKey]['closeSymbolNum']) : $sEnd;
				$betweenParts[$cKey] =& $parts[$cKey];
			}else if (is_int($position) && $position < $parts[$cKey]['openSymbolNum']) {
//				SDI('breaking loop');
				break;
			}elseif(!is_int($position) || $position > $parts[$cKey]['closeSymbolNum']) {
//				SDI('moving to the next');
				$betweenParts[$cKey] =& $parts[$cKey];
			}
			next($parts);
			$cKey = key($parts);
		}
//		SDI("Returning position: {$position}");
		return $position;
	}

/*
 * Function: rebuild_expression_tree
 *
 * Description:
 *	 add/delete/edit part of expression tree or whole expression
 *
 * Author:
 *	 Maxim Andruhovich (AM / Zabbix Team)
 *
 * Comments:
 *
 */
	function rebuild_expression_tree($expression, &$treeLevel, $action, $actionid, $newPart) {
		$newExp = '';
		$lastLevel = true;

		if($actionid != $treeLevel['openSymbolNum'].'_'.$treeLevel['closeSymbolNum'] && ($treeLevel['levelType'] == 'independent' || $treeLevel['levelType'] == 'grouping')) {
			$sStart = !isset($treeLevel['openSymbol']) ? $treeLevel['openSymbolNum'] : $treeLevel['openSymbolNum']+zbx_strlen($treeLevel['openSymbol']);
			$sEnd = !isset($treeLevel['closeSymbol']) ? $treeLevel['closeSymbolNum']: $treeLevel['closeSymbolNum']-zbx_strlen($treeLevel['closeSymbol']);
			/*$sStart = $treeLevel['levelType'] == 'independent' ? $treeLevel['openSymbolNum'] : $treeLevel['openSymbolNum']+(isset($treeLevel['openSymbol']) ? zbx_strlen($treeLevel['openSymbol']) : 0);
			$sEnd = $treeLevel['levelType'] == 'independent' ? $treeLevel['closeSymbolNum']+1 : $treeLevel['closeSymbolNum'];*/

//			SDI("Total start: {$sStart}; Total end: {$sEnd};");

			if(isset($treeLevel['parts'])) $parts =& $treeLevel['parts'];
			else $parts = Array();

			$fPart = reset($parts);

			if(count($parts) == 1 && $sStart == $fPart['openSymbolNum'] && $sEnd == $fPart['closeSymbolNum']) {
				return (isset($fPart['openSymbol']) && $fPart['levelType'] == 'grouping' ? $fPart['openSymbol']:'').trim(rebuild_expression_tree($expression, $fPart, $action, $actionid, $newPart)).(isset($fPart['closeSymbol']) && $fPart['levelType'] == 'grouping' ? $fPart['closeSymbol']:'');
			}

			$operand = '|';
			reset($parts);
			$bParts = Array();
			$opPos = find_next_operand($expression, $sStart, $sEnd, $parts, $bParts, $operand);

			if(!is_int($opPos) || $opPos >= $sEnd) {
				$operand = '&';
				reset($parts);
				$bParts = Array();
				$opPos = find_next_operand($expression, $sStart, $sEnd, $parts, $bParts, $operand);
			}

			if(is_int($opPos) && $opPos < $sEnd) {
				$lastLevel = false;
				$prev = $sStart;

				$levelNewExpression = Array();
				while (is_int($opPos) && $opPos < $sEnd || $prev < $sEnd) {
					unset($newTreeLevel);

					if(count($bParts) == 1) $fbPart = reset($bParts);

					if(count($bParts) == 1 &&
						zbx_substr($expression, $fbPart['openSymbolNum'], $fbPart['closeSymbolNum']-$fbPart['openSymbolNum']+(isset($fbPart['closeSymbol']) ? zbx_strlen($fbPart['closeSymbol']) : 0)) == trim(zbx_substr($expression, $prev+($prev > $sStart ? zbx_strlen($operand): 0), (is_int($opPos) && $opPos < $sEnd ? $opPos-zbx_strlen($operand): $sEnd)-$prev))) {
						$newTreeLevel =& $bParts[key($bParts)];
					}else{
						$newTreeLevel = Array(
							'levelType' => 'grouping',
							'openSymbolNum' => $prev+($prev > $sStart ? zbx_strlen($operand): 0),
							'closeSymbolNum' => is_int($opPos) && $opPos < $sEnd ? $opPos-zbx_strlen($operand): $sEnd
						);

						if(is_array($bParts) && count($bParts) > 0) {
							$newTreeLevel['parts'] =& $bParts;
						}
					}
//					SDI("{$treeLevel['levelType']} parts:".count($treeLevel['parts']));
					unset($bParts);
					$bParts = Array();
					$prev = is_int($opPos) && $opPos < $sEnd ? $opPos : $sEnd;
					$opPos = find_next_operand($expression, $prev+zbx_strlen($operand), $sEnd, $parts, $bParts, $operand);

//					SDI('>>>>>>>>>>>>>>>>>>>newTreeLevel parts count:'.(isset($newTreeLevel['parts']) ? count($newTreeLevel['parts']): 0));

//					if(isset($newTreeLevel['parts'])) SDII($newTreeLevel['parts']);

					$newLevelExpression = rebuild_expression_tree($expression, $newTreeLevel, $action, $actionid, $newPart);
					if($newLevelExpression)
						$levelNewExpression[] = (isset($newTreeLevel['openSymbol']) && $newTreeLevel['levelType'] == 'grouping' ? $newTreeLevel['openSymbol']:'').trim($newLevelExpression).(isset($newTreeLevel['closeSymbol']) && $newTreeLevel['levelType'] == 'grouping' ? $newTreeLevel['closeSymbol']:'');

//					SDI("After {$treeLevel['levelType']} parts:".count($treeLevel['parts']));
				}
				$newExp .= implode(' '.$operand.' ', $levelNewExpression);
			}
		}

		if($lastLevel) {
			$curLevelVal = trim(zbx_substr($expression, $treeLevel['openSymbolNum'], $treeLevel['closeSymbolNum']-$treeLevel['openSymbolNum']+1));
			if($actionid == $treeLevel['openSymbolNum'].'_'.$treeLevel['closeSymbolNum']) {
				switch($action) {
					case 'R': /* remove */
					break;
					case 'r': /* Replace */
						$newExp .= $newPart;
					break;
					case '&': /* add */
					case '|': /* add */
						$newExp .= $curLevelVal.' '.$action.' '.$newPart;
					break;
				}
			}else{
				$newExp .= $curLevelVal;
			}
		}

//		SDI("<<<<<<<<<<<<<<<<<<<<<<<<< New expression return: {$newExp}");
		return $newExp;
	}

	function make_disp_tree($tree, $map, $action = false){
		$res = array();
		foreach ($tree as $i => $n){
			$expr = array();
			for ($j = 0; $j < $n['depth']; ++$j){
				$next = $finder($tree, $i + 1, $j + 1);
				if($j + 1 == $n['depth']) $expr[] = new CImg('images/general/tr_'.($next ? 'top_right_bottom':'top_right').'.gif','tr', 12, 12);
				else $expr[] = new CImg('images/general/tr_'.($next ? 'top_bottom':'space').'.gif', 'tr', 12, 12);
			}

			$key = null;

			if(zbx_strlen($n['expr']) == 1){
				$key = $n['expr'];
				$tgt = $map[$key];

				array_push($expr, SPACE, bold($n['expr']),SPACE);

				$e = $tgt['expression'].$tgt['sign'].$tgt['value'];
				if($action){
					$url = new CSpan($e, 'link');
					$url->setAttribute('id', 'expr' . $n['id']);
					$url->setAttribute('onclick', 'javascript: copy_expression("expr'. $n['id'] .'");');
					$expr[] = $url;
				}else{
					$expr[] = $e;
				}
			} else {
				array_push($expr, SPACE, italic($n['expr']));
			}

			array_push($res, array('id' => $n['id'], 'expr' => $expr, 'key' => $key));
		}

	return $res;
	}

/*
 * Function: remake_expression
 *
 * Description:
 *	prepares data for rebuild_expression_tree
 *
 * Author:
 *	 Maxim Andruhovich (AM / Zabbix Team)
 *
 * Comments:
 *
 */
	function remake_expression($expression, $actionid, $action, $new_expr){
//		SDI("REBUILD STARTS HERE!-----------------------------------------------------------------------------------");
		if(empty($expression)) return '';

		$pasedData = parseTriggerExpressions($expression, true);

		if(!isset($pasedData[$expression]['errors'])) {
//			SDII($pasedData[$expression]['tree']);
			$ret = rebuild_expression_tree($expression, $pasedData[$expression]['tree'], $action, $actionid, $new_expr);
//			SDII($pasedData[$expression]['tree']);
			return $ret;
		}else{
			return false;
		}
	}

/*
 * Function: find_node
 *
 * Description:
 *
 *
 * Author:
 *	 KANEKO, Kenshi (ken.kaneko@nttct.co.jp)
 *
 * Comments:
 *
 */
	function &find_node(&$node, $nodeid){
		if($node['id'] == $nodeid) return $node;

		if(isset($node['left'])){
			$res = &find_node($node['left'], $nodeid);
			if(!is_array($res)) $res = &find_node($node['right'], $nodeid);

			return $res;
		}

	return $nodeid;
	}

/*
 * Function: make_expression
 *
 * Description:
 *
 *
 * Author:
 *	 KANEKO, Kenshi (ken.kaneko@nttct.co.jp)
 *
 * Comments:
 *
 */
	function make_expression($node, &$map, $parent_expr = null){
		$expr = '';

		if(isset($node['left'])){
			$left = make_expression($node['left'], $map, $node['expr']);
			$right = make_expression($node['right'], $map, $node['expr']);
			$expr = $left . ' ' . $node['expr'] . ' ' . $right;
			if($node['expr'] != $parent_expr && isset($node['parent'])) $expr = '(' . $expr . ')';
		}
		else if(isset($node['expr'])){
			$i = $map[$node['expr']];
			$expr = $i['expression'] . $i['sign'] . $i['value'];
		}

	return $expr;
	}

	function get_item_function_info($expr){
		global $ZBX_TR_EXPR_SIMPLE_MACROS;

		$value_type = array(
			ITEM_VALUE_TYPE_UINT64	=> S_NUMERIC_UINT64,
			ITEM_VALUE_TYPE_FLOAT	=> S_NUMERIC_FLOAT,
			ITEM_VALUE_TYPE_STR		=> S_CHARACTER,
			ITEM_VALUE_TYPE_LOG		=> S_LOG,
			ITEM_VALUE_TYPE_TEXT	=> S_TEXT
			);

		$type_of_value_type = array(
			ITEM_VALUE_TYPE_UINT64	=> T_ZBX_INT,
			ITEM_VALUE_TYPE_FLOAT	=> T_ZBX_DBL,
			ITEM_VALUE_TYPE_STR	=> T_ZBX_STR,
			ITEM_VALUE_TYPE_LOG	=> T_ZBX_STR,
			ITEM_VALUE_TYPE_TEXT	=> T_ZBX_STR
			);

		$function_info = array(
			'abschange' =>		array('value_type' => $value_type,	'type' => $type_of_value_type,	'validation' => NOT_EMPTY),
			'avg' =>		array('value_type' => $value_type,	'type' => $type_of_value_type,	'validation' => NOT_EMPTY),
			'delta' =>		array('value_type' => $value_type,	'type' => $type_of_value_type,	'validation' => NOT_EMPTY),
			'change' =>		array('value_type' => $value_type,	'type' => $type_of_value_type,	'validation' => NOT_EMPTY),
			'count' =>		array('value_type' => S_NUMERIC_UINT64,	'type' => T_ZBX_INT,		'validation' => NOT_EMPTY),
			'date' =>		array('value_type' => 'YYYYMMDD',	'type' => T_ZBX_INT,		'validation' => '{}>=19700101&&{}<=99991231'),
			'dayofweek' =>		array('value_type' => '1-7',		'type' => T_ZBX_INT,		'validation' => IN('1,2,3,4,5,6,7')),
			'diff' =>		array('value_type' => S_0_OR_1,		'type' => T_ZBX_INT,		'validation' => IN('0,1')),
			'fuzzytime' =>		array('value_type' => S_0_OR_1,		'type' => T_ZBX_INT,		'validation' => IN('0,1')),
			'iregexp' =>		array('value_type' => S_0_OR_1,		'type' => T_ZBX_INT,		'validation' => IN('0,1')),
			'last' =>		array('value_type' => $value_type,	'type' => $type_of_value_type,	'validation' => NOT_EMPTY),
			'logseverity' =>	array('value_type' => S_NUMERIC_UINT64,	'type' => T_ZBX_INT,		'validation' => NOT_EMPTY),
			'logsource' =>		array('value_type' => S_0_OR_1,		'type' => T_ZBX_INT,		'validation' => IN('0,1')),
			'max' =>		array('value_type' => $value_type,	'type' => $type_of_value_type,	'validation' => NOT_EMPTY),
			'min' =>		array('value_type' => $value_type,	'type' => $type_of_value_type,	'validation' => NOT_EMPTY),
			'nodata' =>		array('value_type' => S_0_OR_1,		'type' => T_ZBX_INT,		'validation' => IN('0,1')),
			'now' =>		array('value_type' => S_NUMERIC_UINT64,	'type' => T_ZBX_INT,		'validation' => NOT_EMPTY),
			'prev' =>		array('value_type' => $value_type,	'type' => $type_of_value_type,	'validation' => NOT_EMPTY),
			'regexp' =>		array('value_type' => S_0_OR_1,		'type' => T_ZBX_INT,		'validation' => IN('0,1')),
			'str' =>		array('value_type' => S_0_OR_1,		'type' => T_ZBX_INT,		'validation' => IN('0,1')),
			'sum' =>		array('value_type' => $value_type,	'type' => $type_of_value_type,	'validation' => NOT_EMPTY),
			'time' =>		array( 'value_type' => 'HHMMSS',	'type' => T_ZBX_INT,		'validation' => 'zbx_strlen({})==6'));

		if(isset($ZBX_TR_EXPR_SIMPLE_MACROS[$expr])){
			$result = array(
				'value_type'	=> S_0_OR_1,
				'type'		=> T_ZBX_INT,
				'validation'	=> IN('0,1')
				);
		}else{
			$hostId = $itemId = $function = null;
			$expData = parseTriggerExpressions($expr, true);
			if(!isset($expData[$expr]['errors'])) {
				if(isset($expData[$expr]['customMacros']) && count($expData[$expr]['customMacros']) > 0) {
					$result = array(
						'value_type'    => S_NUMERIC_FLOAT,
						'type'		=> T_ZBX_DBL,
						'validation'	=> NOT_EMPTY
					);
				} elseif(isset($expData[$expr]['expressions']) && count($expData[$expr]['expressions']) > 0) {
					reset($expData[$expr]['hosts']);
					$hData =& $expData[$expr]['hosts'][key($expData[$expr]['hosts'])];
					reset($expData[$expr]['keys']);
					$kData =& $expData[$expr]['keys'][key($expData[$expr]['keys'])];
					reset($expData[$expr]['keysParams']);
					$kpData =& $expData[$expr]['keysParams'][key($expData[$expr]['keysParams'])];
					reset($expData[$expr]['keysFunctions']);
					$fData =& $expData[$expr]['keysFunctions'][key($expData[$expr]['keysFunctions'])];
					$host = zbx_substr($expr, $hData['openSymbolNum']+zbx_strlen($hData['openSymbol']), $hData['closeSymbolNum']-$hData['openSymbolNum']-zbx_strlen($hData['closeSymbol']));
					$hostKey = zbx_substr($expr, $kData['openSymbolNum']+zbx_strlen($kData['openSymbol']), $kData['closeSymbolNum']-$kData['openSymbolNum']-zbx_strlen($kData['closeSymbol']));
					$hostKeyParams = isset($expData[$expr]['keysParams']) && count($expData[$expr]['keysParams']) > 0 ? zbx_substr($expr, $kpData['openSymbolNum'], $kpData['closeSymbolNum']-$kpData['openSymbolNum']+zbx_strlen($kpData['closeSymbol'])) : '';
					$function = zbx_substr($expr, $fData['openSymbolNum']+zbx_strlen($fData['openSymbol']), $fData['closeSymbolNum']-$fData['openSymbolNum']-zbx_strlen($fData['closeSymbol']));

					//SDI($host);
					//SDI($hostKey.$hostKeyParams);
					//SDI($function);

					$hostFound = CHost::get(Array('filter' => Array('host' => $host), 'templated_hosts' => true));
					if(count($hostFound) > 0) {
						$hostFound = array_shift($hostFound);
						if(isset($hostFound['hostid']) && $hostFound['hostid'] > 0) $hostId = $hostFound['hostid'];
					}

					if($hostId == null) return EXPRESSION_HOST_UNKNOWN;

					$itemFound = CItem::get(Array('filter' => Array('hostid' => $hostId, 'key_' => $hostKey.$hostKeyParams, 'webitems' => true)));
					if(count($itemFound) > 0) {
						$itemFound = array_shift($itemFound);
						if(isset($itemFound['itemid']) && $itemFound['itemid'] > 0) $itemId = $itemFound['itemid'];
					}

					if($itemId == null) return EXPRESSION_HOST_ITEM_UNKNOWN;

					unset($expData);

					$result = $function_info[$function];

					if(is_array($result['value_type'])){
						$value_type = null;
						$options = array(
							'itemids'=>$itemId,
							'output'=>API_OUTPUT_EXTEND,
							'webitems'=> true
						);
						$item_data = CItem::get($options);

						if($item_data = reset($item_data)){
							$value_type = $item_data['value_type'];
						}

						if($value_type == null) return VALUE_TYPE_UNKNOWN;

						$result['value_type'] = $result['value_type'][$value_type];
						$result['type'] = $result['type'][$value_type];

						if($result['type'] == T_ZBX_INT || $result['type'] == T_ZBX_DBL){
							$result['type'] = T_ZBX_STR;
							$result['validation'] = 'preg_match("/^'.ZBX_PREG_NUMBER.'$/u",{})';
						}
					}
				}else{
					return EXPRESSION_NOT_A_MACRO_ERROR;
				}
			}
		}

	return $result;
	}

	function convert($value){
		$value = trim($value);
		if(!preg_match('/(?P<value>[\-+]?[0-9]+[.]?[0-9]*)(?P<mult>[TGMKsmhdw]?)/', $value, $arr)) return $value;

		$value = $arr['value'];
		switch($arr['mult']){
			case 'T': $value *= 1024 * 1024 * 1024 * 1024; break;
			case 'G': $value *= 1024 * 1024 * 1024; break;
			case 'M': $value *= 1024 * 1024; break;
			case 'K': $value *= 1024; break;
			case 'm': $value *= 60; break;
			case 'h': $value *= 60 * 60; break;
			case 'd': $value *= 60 * 60 * 24; break;
			case 'w': $value *= 60 * 60 * 24 * 7; break;
		}

		return $value;
	}

	function copy_triggers($srcid, $destid){
		try{
			$options = array(
				'hostids' => $srcid,
				'output' => API_OUTPUT_EXTEND,
				'templated_hosts' => 1
			);
			$src = CHost::get($options);
			if(empty($src)) throw new Exception();
			$src = reset($src);


			$options = array(
				'hostids' => $destid,
				'output' => API_OUTPUT_EXTEND,
				'templated_hosts' => 1
			);
			$dest = CHost::get($options);
			if(empty($dest)) throw new Exception();
			$dest = reset($dest);


			$options = array(
				'hostids' => $srcid,
				'output' => API_OUTPUT_EXTEND,
				'inherited' => 0,
				'select_dependencies' => API_OUTPUT_EXTEND
			);
			$triggers = CTrigger::get($options);

			$hash = array();

			foreach($triggers as $trigger){
				$expr = explode_exp($trigger['expression'], 0);
				$expr = str_replace($src['host'].':', $dest['host'].':', $expr);
				$trigger['expression'] = $expr;

				$result = CTrigger::create($trigger);

				if(!$result) throw new Exception();

				$hash[$trigger['triggerid']] = reset($result['triggerids']);
			}

			foreach($triggers as $trigger){
				foreach($trigger['dependencies'] as $dep){
					if(isset($hash[$dep['triggerid']])){
						$dep = $hash[$dep['triggerid']];
					}
					else{
						$dep = $dep['triggerid'];
					}

					$res = add_trigger_dependency($hash[$trigger['triggerid']], $dep);
					if(!$res) throw new Exception();
				}
			}

			return true;
		}
		catch(Exception $e){
			return false;
		}
	}

	function replaceExpressionTestData($expression, &$e, &$rplcts) {
		$evStr = zbx_substr($expression, $e['expression']['start'],
						 $e['expression']['end']-$e['expression']['start']+1);

		$chStart = $e['expression']['start'];
		if(is_array($rplcts)) {
			foreach($rplcts as $mKey => $mData) {
				if($mData['start'] >= $e['expression']['start'] && $mData['end'] <= $e['expression']['end']) {
					$vStart = $mData['start'] - $chStart;
					$vEnd = $mData['end'] - $chStart+1;
					$cValue = convert($mData['item']['cValue']);
					if($cValue === '' || $cValue === null) $cValue = "''";
					$chStart += ($mData['end']-$mData['start']+1)-zbx_strlen($cValue);
					$evStr = ($vStart > 0 ? zbx_substr($evStr, 0, $vStart) : '').$cValue.($vEnd < zbx_strlen($evStr) ? zbx_substr($evStr, $vEnd) : '');
				}
			}
		}

		$evStr = str_replace('=', '==', $evStr);
		$evStr = str_replace('#', '!=', $evStr);
		$evStr = str_replace('&', '&&', $evStr);
		$evStr = str_replace('|', '||', $evStr);
		$evStr = trim($evStr);

		//SDI($evStr);
		return $evStr;
	}

	function parseTriggerExpressions($expressions, $askData=false) {
		static $scparser, $triggersData;
		global $triggerExpressionRules;

		if(!$scparser) $scparser = new CStringParser($triggerExpressionRules);

		if(!is_array($expressions)) $expressions = array($expressions);

		$data = Array();
		$noErrors = true;
		foreach($expressions as $key => $str) {
			if(!isset($triggersData[$str])) {
				if($scparser->parse($str)) {
					$triggersData[$str]['expressions'] = $scparser->getElements('expression');
					$triggersData[$str]['hosts'] = $scparser->getElements('server');
					$triggersData[$str]['keys'] = $scparser->getElements('keyName');
					$triggersData[$str]['keysParams'] = $scparser->getElements('keyParams');
					$triggersData[$str]['keysFunctions'] = $scparser->getElements('keyFunctionName');
					$triggersData[$str]['macros'] = array_merge($scparser->getElements('macro'), $scparser->getElements('macroNum'), $scparser->getElements('customMacro'));
					$triggersData[$str]['customMacros'] = $scparser->getElements('customMacro');
					$triggersData[$str]['allMacros'] = array_merge($triggersData[$str]['expressions'],$triggersData[$str]['macros']);
					$triggersData[$str]['tree'] = $scparser->getTree();
				} else {
					$triggersData[$str]['errors'] = $scparser->getErrors();
					$noErrors = false;
				}
			}
			$data[$str] =& $triggersData[$str];
		}

		return $askData ? $data : $noErrors;
	}

$triggerExpressionRules['independent'] = Array(
	'allowedSymbols' => "[0-9KMGTsmhdw. \/*+<>#=&|\-]+",
	'notAllowedSymbols' => Array(
					"[.\/*+<>#=&|\-]{2,}",
					"[ .KMGTsmhdw]{2,}",
					"(^\.|\.$)",
					"\.\d+\.",
					"[.\/*+<>#=&|\-]+[KMGTsmhdw]+",
					"[KMGTsmhdw]+\d+[KMGTsmhdw]+",
					"\d+[KMGTsmhdw]+\d+"
				),
	'customValidate' => Array(
				'triggerExpressionValidateGroup',
				'triggerExpressionValidateIndependent'
				),
	'levelIndex' => true,
	'ignorSymbols' => ' +');
$triggerExpressionRules['grouping'] = Array(
	'openSymbol' => '(',
	'closeSymbol' => ')',
	'allowedSymbols' => "[0-9KMGTsmhdw. \/*+<>#=&|\-]+",
	'notAllowedSymbols' => Array(
					"[.\/*+<>#=&|\-]{2,}",
					"[ .KMGTsmhdw]{2,}",
					"(^\.|\.$)",
					"\.\d+\.",
					"[.\/*+<>#=&|\-]+[KMGTsmhdw]+",
					"[KMGTsmhdw]+\d+[KMGTsmhdw]+",
					"\d+[KMGTsmhdw]+\d+"
				),
	'customValidate' => 'triggerExpressionValidateGroup',
	'ignorSymbols' => ' +',
	'parent' => Array('independent', 'grouping'));
$triggerExpressionRules['macro'] = Array(
	'openSymbol' => Array('{' => 'valueDependent'),
	'closeSymbol' => '}',
	'allowedValues' => Array(
		'DATE',
		'DISCOVERY.DEVICE.IPADDRESS',
		'DISCOVERY.DEVICE.STATUS',
		'DISCOVERY.DEVICE.UPTIME',
		'DISCOVERY.RULE.NAME',
		'DISCOVERY.SERVICE.NAME',
		'DISCOVERY.SERVICE.PORT',
		'DISCOVERY.SERVICE.STATUS',
		'DISCOVERY.SERVICE.UPTIME',
		'ESC.HISTORY',
		'EVENT.ACK.HISTORY',
		'EVENT.ACK.STATUS',
		'EVENT.AGE',
		'EVENT.DATE',
		'EVENT.ID',
		'EVENT.TIME',
		'STATUS',
		'TIME',
		'TRIGGER.COMMENT',
		'TRIGGER.EVENTS.UNACK',
		'TRIGGER.ID',
		'TRIGGER.NAME',
		'TRIGGER.NSEVERITY',
		'TRIGGER.SEVERITY',
		'TRIGGER.STATUS',
		'STATUS',
		'TRIGGER.URL',
		'TRIGGER.VALUE',
		'TRIGGERS.UNACK',
		'TRIGGERS.PROBLEM.UNACK'),
	'indexItem' => true,
	'parent' => Array('independent','grouping','checkPort'));
$triggerExpressionRules['macroNum'] = Array(
	'openSymbol' => Array('{' => 'valueDependent'),
	'closeSymbol' => '}',
	'allowedSymbols' => Array(
		'HOSTNAME[1-9]{1}',
		'HOST\.CONN[1-9]{1}',
		'HOST\.DNS[1-9]{1}',
		'IPADDRESS[1-9]{1}',
		'ITEM\.LASTVALUE[1-9]{1}',
		'ITEM\.LOG\.AGE[1-9]{1}',
		'ITEM\.LOG\.DATE[1-9]{1}',
		'ITEM\.LOG\.EVENTID[1-9]{1}',
		'ITEM\.LOG\.NSEVERITY[1-9]{1}',
		'ITEM\.LOG\.SEVERITY[1-9]{1}',
		'ITEM\.LOG\.SOURCE[1-9]{1}',
		'ITEM\.LOG\.TIME[1-9]{1}',
		'ITEM\.NAME[1-9]{1}',
		'ITEM\.VALUE[1-9]{1}',
		'NODE\.ID[1-9]{1}',
		'NODE\.NAME[1-9]{1}',
		'PROFILE\.CONTACT[1-9]{1}',
		'PROFILE\.DEVICETYPE[1-9]{1}',
		'PROFILE\.HARDWARE[1-9]{1}',
		'PROFILE\.LOCATION[1-9]{1}',
		'PROFILE\.MACADDRESS[1-9]{1}',
		'PROFILE\.NAME[1-9]{1}',
		'PROFILE\.NOTES[1-9]{1}',
		'PROFILE\.OS[1-9]{1}',
		'PROFILE\.SERIALNO[1-9]{1}',
		'PROFILE\.SOFTWARE[1-9]{1}',
		'PROFILE\.TAG[1-9]{1}',
		'TRIGGER\.KEY[1-9]{1}'),
	'indexItem' => true,
	'parent' => Array('independent','grouping','checkPort'));
$triggerExpressionRules['customMacro'] = Array(
	'openSymbol' => Array('{' => 'valueDependent'),
	'closeSymbol' => '}',
	'allowedSymbols' => '\$[A-Z0-9_.]+',
	'indexItem' => true,
	'parent' => Array('independent','grouping','checkPort'));
$triggerExpressionRules['expression'] = Array(
	'openSymbol' => '{',
	'closeSymbol' => '}',
	'isEmpty' => true,
	'indexItem' => true,
	'levelIndex' => true,
	'parent' => Array('independent', 'grouping'));
$triggerExpressionRules['server'] = Array(
	'openSymbol' => '{',
	'closeSymbol' => ':',
	'allowedSymbols' => '[0-9a-zA-Z_\. \-]+',
	'indexItem' => true,
	'customValidate' => 'triggerExpressionValidateHost',
	'parent' => 'expression');
$triggerExpressionRules['key'] = Array(
	'openSymbol' => ':',
	'closeSymbol' => ')',
	'isEmpty' => true,
	'levelIndex' => true,
	'customValidate' => 'triggerExpressionValidateItemKey',
	'parent' => 'expression');
$triggerExpressionRules['keyName'] = Array(
	'openSymbol' => ':',
	'closeSymbol' => Array('[' => 'default', '.' => 'nextEnd'),
	'allowedSymbols' => '[0-9a-zA-Z_.-]+',
	'indexItem' => true,
	'parent' => 'key');
$triggerExpressionRules['checkPort'] = Array(
	'openSymbol' => ',',
	'closeSymbol' => '.',
	'allowedSymbols' => '\d+',
	'parent' => 'keyName'
	);
$triggerExpressionRules['keyParams'] = Array(
	'openSymbol' => '[',
	'closeSymbol' => ']',
	'isEmpty' => true,
	'indexItem' => true,
	'parent' => 'key');
$triggerExpressionRules['keyParam'] = Array(
	'openSymbol' => Array('[' => 'default', ',' => 'default'),
	'closeSymbol' => Array(',' => 'default', ']' => 'default'),
	'escapeSymbol' => '\\',
	'parent' => 'keyParams');
/*$triggerExpressionRules['keyFunction'] = Array(
	'openSymbol' => '.',
	'closeSymbol' => ')',
	'isEmpty' => true,
	'customValidate' => 'triggerExpressionValidateItemKeyFunction',
	'parent' => 'key');*/
$triggerExpressionRules['keyFunctionName'] = Array(
	'openSymbol' => '.',
	'closeSymbol' => '(',
	'allowedValues' => Array(
		'abschange',
		'avg',
		'change',
		'count',
		'date',
		'dayofweek',
		'delta',
		'diff',
		'fuzzytime',
		'iregexp',
		'last',
		'logseverity',
		'logsource',
		'max',
		'min',
		'nodata',
		'now',
		'prev',
		'regexp',
		'str',
		'sum',
		'time'),
	'indexItem' => true,
	'customValidate' => 'triggerExpressionValidateItemKeyFunction',
	'parent' => 'key');
$triggerExpressionRules['keyFunctionParams'] = Array(
	'openSymbol' => '(',
	'closeSymbol' => ')',
	'isEmpty' => true,
	'indexItem' => true,
	'customValidate' => 'triggerExpressionValidateItemKeyFunctionParams',
	'parent' => 'key');
$triggerExpressionRules['keyFunctionParam'] = Array(
	'openSymbol' => Array('(' => 'default', ',' => 'default'),
	'closeSymbol' => Array(',' => 'default', ')' => 'default'),
	'escapeSymbol' => '\\',
	'parent' => 'keyFunctionParams');
$triggerExpressionRules['quotedString'] = Array(
	'openSymbol' => Array('"' => 'individual'),
	'closeSymbol' => '"',
	'escapeSymbol' => '\\',
	'allowedSymbolsBefore' => ' *',
	'allowedSymbolsAfter' => ' *',
	'parent' => Array('keyFunctionParam', 'keyParam'));
?><|MERGE_RESOLUTION|>--- conflicted
+++ resolved
@@ -1995,8 +1995,7 @@
 		}
 
 		$expression = implode_exp($expression,$triggerid); /* errors can be ignored cose function must return NULL */
-<<<<<<< HEAD
-		
+
 		$update_values = array();
 		if(!is_null($expression)) $update_values['expression'] = $expression;
 		if(!is_null($description)) $update_values['description'] = $description;
@@ -2006,19 +2005,6 @@
 		if(!is_null($comments)) $update_values['comments'] = $comments;
 		if(!is_null($url)) $update_values['url'] = $url;
 		if(!is_null($templateid)) $update_values['templateid'] = $templateid;
-=======
-
-		$sql_update = '';
-		if(!is_null($expression))	$sql_update .= ' expression='.zbx_dbstr($expression).',';
-		if(!is_null($description))	$sql_update .= ' description='.zbx_dbstr($description).',';
-		if(!is_null($type))			$sql_update .= ' type='.$type.',';
-		if(!is_null($priority))		$sql_update .= ' priority='.$priority.',';
-		if(!is_null($status))		$sql_update .= ' status='.$status.',';
-		if(!is_null($comments))		$sql_update .= ' comments='.zbx_dbstr($comments).',';
-		if(!is_null($url))			$sql_update .= ' url='.zbx_dbstr($url).',';
-		if(!is_null($templateid))	$sql_update .= ' templateid='.$templateid;
-
->>>>>>> 99fb85d2
 
 		if($event_to_unknown || (!is_null($status) && ($status != TRIGGER_STATUS_ENABLED))){
 			if($trigger['value'] != TRIGGER_VALUE_UNKNOWN){
