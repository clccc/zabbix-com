--- conflicted
+++ resolved
@@ -531,8 +531,6 @@
 	return true;
 }
 
-<<<<<<< HEAD
-=======
 /**
  * Function split trigger expresion by '&' and '|', that all elements from first level would be separated.
  *
@@ -599,15 +597,15 @@
 				$complite_expr.=' | ';
 			}
 			if ($cexpor == 0) {
-				$startpos = mb_strlen($complite_expr);
+				$startpos = zbx_strlen($complite_expr);
 			}
 			$cexpor++;
 			$eq_global = '#0';
 		}
 		else {
 			if (($cexpor > 1) & ($startpos >= 0)) {
-				$head = mb_substr($complite_expr, 0, $startpos);
-				$tail = mb_substr($complite_expr, $startpos);
+				$head = substr($complite_expr, 0, $startpos);
+				$tail = substr($complite_expr, $startpos);
 				$complite_expr = $head.'('.$tail.')';
 			}
 			$cexpor = 0;
@@ -626,12 +624,13 @@
 		$multi = preg_match('/.+(&|\|).+/', $expr);
 
 		while (preg_match('/'.$ZBX_PREG_EXPESSION_FUNC_FORMAT.'/i', $expr, $arr)) {
+			$arr[4] = zbx_strtolower($arr[4]);
 			if (!isset($functions[$arr[4]])) {
 				error(_('Incorrect function is used').'. ['.$expression['value'].']');
 				return false;
 			}
 			$expr_array[$sub_expr_count]['eq'] = trim($arr[2]);
-			$expr_array[$sub_expr_count]['regexp'] = $arr[4].$arr[5];
+			$expr_array[$sub_expr_count]['regexp'] = zbx_strtolower($arr[4]).$arr[5];
 
 			$sub_expr_count++;
 			$expr = $arr[1];
@@ -667,15 +666,14 @@
 	}
 
 	if (($cexpor > 1) & ($startpos >= 0)) {
-		$head = mb_substr($complite_expr, 0, $startpos);
-		$tail = mb_substr($complite_expr, $startpos);
+		$head = substr($complite_expr, 0, $startpos);
+		$tail = substr($complite_expr, $startpos);
 		$complite_expr = $head.'('.$tail.')';
 	}
 
 	return $complite_expr;
 }
 
->>>>>>> bedbdea4
 /********************************************************************************
  *																				*
  * Purpose: Translate {10}>10 to something like localhost:procload.last(0)>10	*
