<?php
/*
** ZABBIX
** Copyright (C) 2000-2010 SIA Zabbix
**
** This program is free software; you can redistribute it and/or modify
** it under the terms of the GNU General Public License as published by
** the Free Software Foundation; either version 2 of the License, or
** (at your option) any later version.
**
** This program is distributed in the hope that it will be useful,
** but WITHOUT ANY WARRANTY; without even the implied warranty of
** MERCHANTABILITY or FITNESS FOR A PARTICULAR PURPOSE.  See the
** GNU General Public License for more details.
**
** You should have received a copy of the GNU General Public License
** along with this program; if not, write to the Free Software
** Foundation, Inc., 675 Mass Ave, Cambridge, MA 02139, USA.
**/
?>
<?php
// TODO !!! Correct the help links !!! TODO
	require_once('include/users.inc.php');

	function insert_slideshow_form(){
		$form = new CFormTable(S_SLIDESHOW, null, 'post');
		$form->setHelp('config_advanced.php');

		if(isset($_REQUEST['slideshowid'])){
			$form->addVar('slideshowid', $_REQUEST['slideshowid']);
		}

		$name		= get_request('name', '');
		$delay		= get_request('delay', 5);
		$steps		= get_request('steps', array());

		$new_step	= get_request('new_step', null);

		if((isset($_REQUEST['slideshowid']) && !isset($_REQUEST['form_refresh']))){
			$slideshow_data = DBfetch(DBselect('SELECT * FROM slideshows WHERE slideshowid='.$_REQUEST['slideshowid']));

			$name		= $slideshow_data['name'];
			$delay		= $slideshow_data['delay'];
			$steps		= array();
			$db_steps = DBselect('SELECT * FROM slides WHERE slideshowid='.$_REQUEST['slideshowid'].' order by step');

			while($step_data = DBfetch($db_steps)){
				$steps[$step_data['step']] = array(
						'screenid' => $step_data['screenid'],
						'delay' => $step_data['delay']
					);
			}
		}

		$form->addRow(S_NAME, new CTextBox('name', $name, 40));

		$delayBox = new CComboBox('delay', $delay);
		$delayBox->addItem(10,'10');
		$delayBox->addItem(30,'30');
		$delayBox->addItem(60,'60');
		$delayBox->addItem(120,'120');
		$delayBox->addItem(600,'600');
		$delayBox->addItem(900,'900');

		$form->addRow(S_UPDATE_INTERVAL_IN_SEC, $delayBox);

		$tblSteps = new CTableInfo(S_NO_SLIDES_DEFINED);
		$tblSteps->setHeader(array(S_SCREEN, S_DELAY, S_SORT));
		if(count($steps) > 0){
			ksort($steps);
			$first = min(array_keys($steps));
			$last = max(array_keys($steps));
		}

		foreach($steps as $sid => $s){
			if( !isset($s['screenid']) ) $s['screenid'] = 0;

			if(isset($s['delay']) && $s['delay'] > 0 )
				$s['delay'] = bold($s['delay']);
			else
				$s['delay'] = $delay;

			$up = null;
			if($sid != $first){
				$up = new CSpan(S_UP,'link');
				$up->onClick("return create_var('".$form->getName()."','move_up',".$sid.", true);");
			}

			$down = null;
			if($sid != $last){
				$down = new CSpan(S_DOWN,'link');
				$down->onClick("return create_var('".$form->getName()."','move_down',".$sid.", true);");
			}

			$screen_data = get_screen_by_screenid($s['screenid']);
			$name = new CSpan($screen_data['name'],'link');
			$name->onClick("return create_var('".$form->getName()."','edit_step',".$sid.", true);");

			$tblSteps->addRow(array(
				array(new CCheckBox('sel_step[]',null,null,$sid), $name),
				$s['delay'],
				array($up, isset($up) && isset($down) ? SPACE : null, $down)
				));
		}
		$form->addVar('steps', $steps);

		$form->addRow(S_SLIDES, array(
			$tblSteps,
			!isset($new_step) ? new CButton('add_step_bttn',S_ADD,
				"return create_var('".$form->getName()."','add_step',1, true);") : null,
			(count($steps) > 0) ? new CButton('del_sel_step',S_DELETE_SELECTED) : null
			));

		if(isset($new_step)){
			if( !isset($new_step['screenid']) )	$new_step['screenid'] = 0;
			if( !isset($new_step['delay']) )	$new_step['delay'] = 0;

			if( isset($new_step['sid']) )
				$form->addVar('new_step[sid]',$new_step['sid']);

			$form->addVar('new_step[screenid]',$new_step['screenid']);

			$screen_data = get_screen_by_screenid($new_step['screenid']);

			$form->addRow(S_NEW_SLIDE, array(
					S_DELAY,
					new CNumericBox('new_step[delay]', $new_step['delay'], 5), BR(),
					new CTextBox('screen_name', $screen_data['name'], 40, 'yes'),
					new CButton('select_screen',S_SELECT,
						'return PopUp("popup.php?dstfrm='.$form->getName().'&srctbl=screens'.
						'&dstfld1=screen_name&srcfld1=name'.
						'&dstfld2=new_step%5Bscreenid%5D&srcfld2=screenid");'),
					BR(),
					new CButton('add_step', isset($new_step['sid']) ? S_SAVE : S_ADD),
					new CButton('cancel_step', S_CANCEL)

				),
				isset($new_step['sid']) ? 'edit' : 'new');
		}

		$form->addItemToBottomRow(new CButton("save",S_SAVE));
		if(isset($_REQUEST['slideshowid'])){
			$form->addItemToBottomRow(SPACE);
			$form->addItemToBottomRow(new CButton('clone',S_CLONE));
			$form->addItemToBottomRow(SPACE);
			$form->addItemToBottomRow(new CButtonDelete(S_DELETE_SLIDESHOW_Q,
				url_param('form').url_param('slideshowid').url_param('config')));
		}
		$form->addItemToBottomRow(SPACE);
		$form->addItemToBottomRow(new CButtonCancel());

		return $form;
	}

<<<<<<< HEAD
	function	insert_httpstep_form()
	{
=======
	function insert_drule_form(){

		$frm_title = S_DISCOVERY_RULE;

		if(isset($_REQUEST['druleid'])){
			if( ($rule_data = DBfetch(DBselect('SELECT * FROM drules WHERE druleid='.$_REQUEST['druleid']))))
				$frm_title = S_DISCOVERY_RULE.' "'.$rule_data['name'].'"';
		}

		$form = new CFormTable($frm_title, null, 'post');
		$form->setHelp("web.discovery.rule.php");

		if(isset($_REQUEST['druleid'])){
			$form->addVar('druleid', $_REQUEST['druleid']);
		}

		$uniqueness_criteria = -1;

		if(isset($_REQUEST['druleid']) && $rule_data && (!isset($_REQUEST["form_refresh"]) || isset($_REQUEST["register"]))){
			$proxy_hostid	= $rule_data['proxy_hostid'];
			$name		= $rule_data['name'];
			$iprange	= $rule_data['iprange'];
			$delay		= $rule_data['delay'];
			$status		= $rule_data['status'];

			//TODO init checks
			$dchecks = array();
			$db_checks = DBselect('SELECT dcheckid,type,ports,key_,snmp_community,snmpv3_securityname,'.
						'snmpv3_securitylevel,snmpv3_authpassphrase,snmpv3_privpassphrase'.
						' FROM dchecks'.
						' WHERE druleid='.$_REQUEST['druleid']);
			while($check_data = DBfetch($db_checks)){
				$count = array_push($dchecks, array('dcheckid' => $check_data['dcheckid'], 'type' => $check_data['type'],
						'ports' => $check_data['ports'], 'key' => $check_data['key_'],
						'snmp_community' => $check_data['snmp_community'],
						'snmpv3_securityname' => $check_data['snmpv3_securityname'],
						'snmpv3_securitylevel' => $check_data['snmpv3_securitylevel'],
						'snmpv3_authpassphrase' => $check_data['snmpv3_authpassphrase'],
						'snmpv3_privpassphrase' => $check_data['snmpv3_privpassphrase']));
				if ($check_data['dcheckid'] == $rule_data['unique_dcheckid'])
					$uniqueness_criteria = $count - 1;
			}
			$dchecks_deleted = get_request('dchecks_deleted',array());
		}
		else{
			$proxy_hostid	= get_request("proxy_hostid",0);
			$name		= get_request('name','');
			$iprange	= get_request('iprange','192.168.0.1-255');
			$delay		= get_request('delay',3600);
			$status		= get_request('status',DRULE_STATUS_ACTIVE);

			$dchecks	= get_request('dchecks',array());
			$dchecks_deleted = get_request('dchecks_deleted',array());
		}

		$new_check_type	= get_request('new_check_type', SVC_HTTP);
		$new_check_ports= get_request('new_check_ports', '80');
		$new_check_key= get_request('new_check_key', '');
		$new_check_snmp_community= get_request('new_check_snmp_community', '');
		$new_check_snmpv3_securitylevel = get_request('new_check_snmpv3_securitylevel', ITEM_SNMPV3_SECURITYLEVEL_NOAUTHNOPRIV);
		$new_check_snmpv3_securityname = get_request('new_check_snmpv3_securityname', '');
		$new_check_snmpv3_authpassphrase = get_request('new_check_snmpv3_authpassphrase', '');
		$new_check_snmpv3_privpassphrase = get_request('new_check_snmpv3_privpassphrase', '');

		$form->addRow(S_NAME, new CTextBox('name', $name, 40));
//Proxy
		$cmbProxy = new CComboBox("proxy_hostid", $proxy_hostid);

		$cmbProxy->addItem(0, S_NO_PROXY);

		$sql = 'SELECT hostid,host '.
				' FROM hosts'.
				' WHERE status IN ('.HOST_STATUS_PROXY_ACTIVE.','.HOST_STATUS_PROXY_PASSIVE.') '.
					' AND '.DBin_node('hostid').
				' ORDER BY host';
		$db_proxies = DBselect($sql);
		while($db_proxy = DBfetch($db_proxies))
			$cmbProxy->addItem($db_proxy['hostid'], $db_proxy['host']);

		$form->addRow(S_DISCOVERY_BY_PROXY,$cmbProxy);
//----------
		$form->addRow(S_IP_RANGE, new CTextBox('iprange', $iprange, 27));
		$form->addRow(S_DELAY.' (seconds)', new CNumericBox('delay', $delay, 8));

		$form->addVar('dchecks', $dchecks);
		$form->addVar('dchecks_deleted', $dchecks_deleted);

		$cmbUniquenessCriteria = new CComboBox('uniqueness_criteria', $uniqueness_criteria);
		$cmbUniquenessCriteria->addItem(-1, S_IP_ADDRESS);
		foreach($dchecks as $id => $data){
			$str = discovery_check2str($data['type'], $data['snmp_community'], $data['key'], $data['ports']);
			$dchecks[$id] = array(
				new CCheckBox('selected_checks[]',null,null,$id),
				$str,
				BR()
			);
			if(in_array($data['type'], array(SVC_AGENT, SVC_SNMPv1, SVC_SNMPv2, SVC_SNMPv3)))
				$cmbUniquenessCriteria->addItem($id, $str);
		}

		if(count($dchecks)){
			$dchecks[] = new CButton('delete_ckecks', S_DELETE_SELECTED);
			$form->addRow(S_CHECKS, $dchecks);
		}

		$cmbChkType = new CComboBox('new_check_type',$new_check_type,
			"if(add_variable(this, 'type_changed', 1)) submit()"
			);
		foreach(array(SVC_SSH, SVC_LDAP, SVC_SMTP, SVC_FTP, SVC_HTTP, SVC_POP, SVC_NNTP, SVC_IMAP, SVC_TCP, SVC_AGENT, SVC_SNMPv1, SVC_SNMPv2, SVC_SNMPv3, SVC_ICMPPING) as $type_int)
			$cmbChkType->addItem($type_int, discovery_check_type2str($type_int));

		if(isset($_REQUEST['type_changed'])){
			$new_check_ports = svc_default_port($new_check_type);
		}


		$external_param = new CTable();

		if($new_check_type != SVC_ICMPPING){
			$external_param->addRow(array(S_PORTS_SMALL, new CTextBox('new_check_ports', $new_check_ports, 20)));
		}
		switch($new_check_type){
			case SVC_SNMPv1:
			case SVC_SNMPv2:
				$external_param->addRow(array(S_SNMP_COMMUNITY, new CTextBox('new_check_snmp_community', $new_check_snmp_community)));
				$external_param->addRow(array(S_SNMP_OID, new CTextBox('new_check_key', $new_check_key)));

				$form->addVar('new_check_snmpv3_securitylevel', ITEM_SNMPV3_SECURITYLEVEL_NOAUTHNOPRIV);
				$form->addVar('new_check_snmpv3_securityname', '');
				$form->addVar('new_check_snmpv3_authpassphrase', '');
				$form->addVar('new_check_snmpv3_privpassphrase', '');
			break;
			case SVC_SNMPv3:
				$form->addVar('new_check_snmp_community', '');

				$external_param->addRow(array(S_SNMP_OID, new CTextBox('new_check_key', $new_check_key)));
				$external_param->addRow(array(S_SNMPV3_SECURITY_NAME, new CTextBox('new_check_snmpv3_securityname', $new_check_snmpv3_securityname)));

				$cmbSecLevel = new CComboBox('new_check_snmpv3_securitylevel', $new_check_snmpv3_securitylevel);
				$cmbSecLevel->addItem(ITEM_SNMPV3_SECURITYLEVEL_NOAUTHNOPRIV,'noAuthNoPriv');
				$cmbSecLevel->addItem(ITEM_SNMPV3_SECURITYLEVEL_AUTHNOPRIV,'authNoPriv');
				$cmbSecLevel->addItem(ITEM_SNMPV3_SECURITYLEVEL_AUTHPRIV,'authPriv');

				$external_param->addRow(array(S_SNMPV3_SECURITY_LEVEL, $cmbSecLevel));
				$external_param->addRow(array(S_SNMPV3_AUTH_PASSPHRASE, new CTextBox('new_check_snmpv3_authpassphrase', $new_check_snmpv3_authpassphrase)));
				$external_param->addRow(array(S_SNMPV3_PRIV_PASSPHRASE, new CTextBox('new_check_snmpv3_privpassphrase', $new_check_snmpv3_privpassphrase), BR()));
			break;
			case SVC_AGENT:
				$form->addVar('new_check_snmp_community', '');
				$form->addVar('new_check_snmpv3_securitylevel', ITEM_SNMPV3_SECURITYLEVEL_NOAUTHNOPRIV);
				$form->addVar('new_check_snmpv3_securityname', '');
				$form->addVar('new_check_snmpv3_authpassphrase', '');
				$form->addVar('new_check_snmpv3_privpassphrase', '');
				$external_param->addRow(array(S_KEY, new CTextBox('new_check_key', $new_check_key), BR()));
			break;
			case SVC_ICMPPING:
				$form->addVar('new_check_ports', '0');
			default:
				$form->addVar('new_check_snmp_community', '');
				$form->addVar('new_check_key', '');
				$form->addVar('new_check_snmpv3_securitylevel', ITEM_SNMPV3_SECURITYLEVEL_NOAUTHNOPRIV);
				$form->addVar('new_check_snmpv3_securityname', '');
				$form->addVar('new_check_snmpv3_authpassphrase', '');
				$form->addVar('new_check_snmpv3_privpassphrase', '');
		}



		if($external_param->getNumRows() == 0) $external_param = null;
		$form->addRow(S_NEW_CHECK, array(
			$cmbChkType, SPACE,
			new CButton('add_check', S_ADD),
			$external_param
		),'new');

		$form->addRow(S_DEVICE_UNIQUENESS_CRITERIA, $cmbUniquenessCriteria);

		$cmbStatus = new CComboBox("status", $status);
		foreach(array(DRULE_STATUS_ACTIVE, DRULE_STATUS_DISABLED) as $st)
			$cmbStatus->addItem($st, discovery_status2str($st));
		$form->addRow(S_STATUS,$cmbStatus);

		$form->addItemToBottomRow(new CButton("save",S_SAVE));
		if(isset($_REQUEST["druleid"])){
			$form->addItemToBottomRow(SPACE);
			$form->addItemToBottomRow(new CButton("clone",S_CLONE));
			$form->addItemToBottomRow(SPACE);
			$form->addItemToBottomRow(new CButtonDelete(S_DELETE_RULE_Q,
				url_param("form").url_param("druleid")));
		}
		$form->addItemToBottomRow(SPACE);
		$form->addItemToBottomRow(new CButtonCancel());

		return $form;
	}

	function insert_httpstep_form(){
>>>>>>> ba8492c4
		$form = new CFormTable(S_STEP_OF_SCENARIO, null, 'post');
		$form->setHelp("web.webmon.httpconf.php");

		$form->addVar('dstfrm', get_request('dstfrm', null));
		$form->addVar('stepid', get_request('stepid', null));
		$form->addVar('list_name', get_request('list_name', null));

		$stepid = get_request('stepid', null);
		$name = get_request('name', '');
		$url = get_request('url', '');
		$posts = get_request('posts', '');
		$timeout = get_request('timeout', 15);
		$required = get_request('required', '');
		$status_codes = get_request('status_codes', '');

		$form->addRow(S_NAME, new CTextBox('name', $name, 50));
		$form->addRow(S_URL, new CTextBox('url', $url, 80));
		$form->addRow(S_POST, new CTextArea('posts', $posts, 50, 10));
		$form->addRow(S_TIMEOUT, new CNumericBox('timeout', $timeout, 5));
		$form->addRow(S_REQUIRED, new CTextBox('required', $required, 80));
		$form->addRow(S_STATUS_CODES, new CTextBox('status_codes', $status_codes, 80));

		$form->addItemToBottomRow(new CButton("save", isset($stepid) ? S_SAVE : S_ADD));

		$form->addItemToBottomRow(new CButtonCancel(null,'close_window();'));

		$form->show();
	}

// Insert form for User
	function getUserForm($userid, $profile=0){
		global $ZBX_LOCALES;
		global $USER_DETAILS;

		$config = select_config();

		$frm_title = S_USER;
		if(isset($userid)){
/*			if(bccomp($userid,$USER_DETAILS['userid'])==0) $profile = 1;*/
			$options = array(
					'userids' => $userid,
					'output' => API_OUTPUT_EXTEND
				);
			if($profile) $options['nodeids'] = id2nodeid($userid);

			$users = CUser::get($options);
			$user = reset($users);

			$frm_title = S_USER.' "'.$user['alias'].'"';
		}

		if(isset($userid) && (!isset($_REQUEST['form_refresh']) || isset($_REQUEST['register']))){
			$alias		= $user['alias'];
			$name		= $user['name'];
			$surname	= $user['surname'];
			$password	= null;
			$password1	= null;
			$password2	= null;
			$url		= $user['url'];
			$autologin	= $user['autologin'];
			$autologout	= $user['autologout'];
			$lang		= $user['lang'];
			$theme		= $user['theme'];
			$refresh	= $user['refresh'];
			$rows_per_page	= $user['rows_per_page'];
			$user_type	= $user['type'];

			if($autologout > 0) $_REQUEST['autologout'] = $autologout;

			$user_groups	= array();
			$user_medias	= array();

			$options = array(
				'userids' => $userid,
				'output' => API_OUTPUT_SHORTEN
			);
			$user_groups = CUserGroup::get($options);
			$user_groups = zbx_objectValues($user_groups, 'usrgrpid');
			$user_groups = zbx_toHash($user_groups);

			$db_medias = DBselect('SELECT m.* FROM media m WHERE m.userid='.$userid);
			while($db_media = DBfetch($db_medias)){
				$user_medias[] = array(
					'mediaid' => $db_media['mediaid'],
					'mediatypeid' => $db_media['mediatypeid'],
					'period' => $db_media['period'],
					'sendto' => $db_media['sendto'],
					'severity' => $db_media['severity'],
					'active' => $db_media['active']
				);
			}

			$messages = getMessageSettings();
		}
		else{
			$alias		= get_request('alias','');
			$name		= get_request('name','');
			$surname	= get_request('surname','');
			$password	= null;
			$password1	= get_request('password1', '');
			$password2	= get_request('password2', '');
			$url		= get_request('url','');

			$autologin	= get_request('autologin',0);
			$autologout	= get_request('autologout',90);

			$lang		= get_request('lang','en_gb');
			$theme		= get_request('theme','default.css');
			$refresh	= get_request('refresh',30);
			$rows_per_page	= get_request('rows_per_page',50);

			$user_type		= get_request('user_type',USER_TYPE_ZABBIX_USER);;
			$user_groups		= get_request('user_groups',array());
			$change_password	= get_request('change_password', null);
			$user_medias		= get_request('user_medias', array());


			$messages = get_request('messages', array());

			if(!isset($messages['enabled'])) $messages['enabled'] = 0;
			if(!isset($messages['sounds.recovery'])) $messages['sounds.recovery'] = 0;
			if(!isset($messages['triggers.recovery'])) $messages['triggers.recovery'] = 0;
			if(!isset($messages['triggers.severities'])) $messages['triggers.severities'] = array();

			$pMsgs = getMessageSettings();
			$messages = array_merge($pMsgs, $messages);

		}

		if($autologin || !isset($_REQUEST['autologout'])) $autologout = 0;
		else if(isset($_REQUEST['autologout']) && ($autologout < 90)) $autologout = 90;

		$perm_details	= get_request('perm_details',0);

		$media_types = array();
		$media_type_ids = array();
		foreach($user_medias as $one_media) $media_type_ids[$one_media['mediatypeid']] = 1;

		if(count($media_type_ids) > 0){
			$sql = 'SELECT mt.mediatypeid, mt.description '.
				' FROM media_type mt '.
				' WHERE mt.mediatypeid IN ('.implode(',',array_keys($media_type_ids)).')';
			$db_media_types = DBselect($sql);
			while($db_media_type = DBfetch($db_media_types)){
				$media_types[$db_media_type['mediatypeid']] = $db_media_type['description'];
			}
		}

		$frmUser = new CFormTable($frm_title);
		$frmUser->setName('user_form');
		$frmUser->setHelp('web.users.php');
		$frmUser->addVar('config',get_request('config',0));

		if(isset($userid))	$frmUser->addVar('userid',$userid);

		if($profile==0){
			$frmUser->addRow(S_ALIAS,	new CTextBox('alias',$alias,40));
			$frmUser->addRow(S_NAME,	new CTextBox('name',$name,40));
			$frmUser->addRow(S_SURNAME,	new CTextBox('surname',$surname,40));
		}

		$auth_type = isset($userid) ? get_user_system_auth($userid) : $config['authentication_type'];

		if(ZBX_AUTH_INTERNAL == $auth_type){
			if(!isset($userid) || isset($change_password)){
				$frmUser->addRow(S_PASSWORD,	new CPassBox('password1',$password1,20));
				$frmUser->addRow(S_PASSWORD_ONCE_AGAIN,	new CPassBox('password2',$password2,20));
				if(isset($change_password))
					$frmUser->addVar('change_password', $change_password);
			}
			else{
				$passwd_but = new CButton('change_password', S_CHANGE_PASSWORD);
				if($alias == ZBX_GUEST_USER){
					$passwd_but->setAttribute('disabled','disabled');
				}
				$frmUser->addRow(S_PASSWORD, $passwd_but);
			}
		}

		if($profile==0){
			$frmUser->addVar('user_groups',$user_groups);

			if(isset($userid) && (bccomp($USER_DETAILS['userid'], $userid)==0)){
				$frmUser->addVar('user_type',$user_type);
			}
			else{
				$cmbUserType = new CComboBox('user_type', $user_type, $perm_details ? 'submit();' : null);
				$cmbUserType->addItem(USER_TYPE_ZABBIX_USER,	user_type2str(USER_TYPE_ZABBIX_USER));
				$cmbUserType->addItem(USER_TYPE_ZABBIX_ADMIN,	user_type2str(USER_TYPE_ZABBIX_ADMIN));
				$cmbUserType->addItem(USER_TYPE_SUPER_ADMIN,	user_type2str(USER_TYPE_SUPER_ADMIN));
				$frmUser->addRow(S_USER_TYPE, $cmbUserType);
			}

			$lstGroups = new CListBox('user_groups_to_del[]', null, 10);
			$lstGroups->attributes['style'] = 'width: 320px';

			$options = array(
				'usrgrpids' => $user_groups,
				'output' => API_OUTPUT_EXTEND
			);
			$groups = CUserGroup::get($options);
			order_result($groups, 'name');
			foreach($groups as $num => $group){
				$lstGroups->addItem($group['usrgrpid'], $group['name']);
			}

			$frmUser->addRow(S_GROUPS,
				array(
					$lstGroups,
					BR(),
					new CButton('add_group',S_ADD,
						'return PopUp("popup_usrgrp.php?dstfrm='.$frmUser->getName().
						'&list_name=user_groups_to_del[]&var_name=user_groups",450, 450);'),
					SPACE,
					(count($user_groups) > 0)?new CButton('del_user_group',S_DELETE_SELECTED):null
				));
		}



		$cmbLang = new CComboBox('lang',$lang);
		foreach($ZBX_LOCALES as $loc_id => $loc_name){
			$cmbLang->addItem($loc_id,$loc_name);
		}

		$frmUser->addRow(S_LANGUAGE, $cmbLang);

		$cmbTheme = new CComboBox('theme',$theme);
			$cmbTheme->addItem(ZBX_DEFAULT_CSS,S_SYSTEM_DEFAULT);
			$cmbTheme->addItem('css_ob.css',S_ORIGINAL_BLUE);
			$cmbTheme->addItem('css_bb.css',S_BLACK_AND_BLUE);
			$cmbTheme->addItem('css_od.css',S_DARK_ORANGE);

		$frmUser->addRow(S_THEME, $cmbTheme);

		$script = "javascript:
			var autologout_visible = document.getElementById('autologout_visible');
			var autologout = document.getElementById('autologout');
			if(this.checked){
				if(autologout_visible.checked){
					autologout_visible.checked = false;
					autologout_visible.onclick();
				}
				autologout_visible.disabled = true;
			}
			else{
				autologout_visible.disabled = false;
			}";
		$chkbx_autologin = new CCheckBox("autologin", $autologin, $script, 1);

		$chkbx_autologin->setAttribute('autocomplete','off');
		$frmUser->addRow(S_AUTO_LOGIN,	$chkbx_autologin);

		$script = "javascript: var autologout = document.getElementById('autologout');
					if(this.checked) autologout.disabled = false;
					else autologout.disabled = true;";
		$autologoutCheckBox = new CCheckBox('autologout_visible', ($autologout == 0) ? 'no' : 'yes', $script);

		$autologoutTextBox = new CNumericBox("autologout", ($autologout == 0) ? '90' : $autologout, 4);
// if autologout is disabled
		if($autologout == 0) {
			$autologoutTextBox->setAttribute('disabled','disabled');
		}

		if($autologin != 0) {
			$autologoutCheckBox->setAttribute('disabled','disabled');
		}

		$frmUser->addRow(S_AUTO_LOGOUT, array($autologoutCheckBox, $autologoutTextBox));
		$frmUser->addRow(S_SCREEN_REFRESH,	new CNumericBox('refresh',$refresh,4));

		$frmUser->addRow(S_ROWS_PER_PAGE,	new CNumericBox('rows_per_page',$rows_per_page,6));
		$frmUser->addRow(S_URL_AFTER_LOGIN,	new CTextBox("url",$url,50));

//view Media Settings for users above "User" +++
		if(uint_in_array($USER_DETAILS['type'], array(USER_TYPE_ZABBIX_ADMIN, USER_TYPE_SUPER_ADMIN))) {
			$frmUser->addVar('user_medias', $user_medias);

			$media_table = new CTableInfo(S_NO_MEDIA_DEFINED);
			foreach($user_medias as $id => $one_media){
				if(!isset($one_media['active']) || $one_media['active']==0){
					$status = new CLink(S_ENABLED,'#','enabled');
					$status->onClick('return create_var("'.$frmUser->getName().'","disable_media",'.$id.', true);');
				}
				else{
					$status = new CLink(S_DISABLED,'#','disabled');
					$status->onClick('return create_var("'.$frmUser->getName().'","enable_media",'.$id.', true);');
				}

				$media_url = '?dstfrm='.$frmUser->getName().
								'&media='.$id.
								'&mediatypeid='.$one_media['mediatypeid'].
								'&sendto='.urlencode($one_media['sendto']).
								'&period='.$one_media['period'].
								'&severity='.$one_media['severity'].
								'&active='.$one_media['active'];

				$media_table->addRow(array(
					new CCheckBox('user_medias_to_del['.$id.']',null,null,$id),
					new CSpan($media_types[$one_media['mediatypeid']], 'nowrap'),
					new CSpan($one_media['sendto'], 'nowrap'),
					new CSpan($one_media['period'], 'nowrap'),
					media_severity2str($one_media['severity']),
					$status,
					new CButton('edit_media',S_EDIT,'javascript: return PopUp("popup_media.php'.$media_url.'",550,400);'))
				);
			}

			$frmUser->addRow(
				S_MEDIA,
				array($media_table,
					new CButton('add_media',S_ADD,'javascript: return PopUp("popup_media.php?dstfrm='.$frmUser->getName().'",550,400);'),
					SPACE,
					(count($user_medias) > 0) ? new CButton('del_user_media',S_DELETE_SELECTED) : null
				));
		}


		if(0 == $profile){
			$frmUser->addVar('perm_details', $perm_details);

			$link = new CSpan($perm_details?S_HIDE:S_SHOW ,'link');
			$link->onClick("return create_var('".$frmUser->getName()."','perm_details',".($perm_details ? 0 : 1).", true);");
			$resources_list = array(
				S_RIGHTS_OF_RESOURCES,
				SPACE.'(',$link,')'
				);
			$frmUser->addSpanRow($resources_list,'right_header');

			if($perm_details){
				$group_ids = array_values($user_groups);
				if(count($group_ids) == 0) $group_ids = array(-1);
				$db_rights = DBselect('SELECT * FROM rights r WHERE '.DBcondition('r.groupid',$group_ids));

				$tmp_perm = array();
				while($db_right = DBfetch($db_rights)){
					if(isset($tmp_perm[$db_right['id']])){
						$tmp_perm[$db_right['id']] = min($tmp_perm[$db_right['id']],$db_right['permission']);
					}
					else{
						$tmp_perm[$db_right['id']] = $db_right['permission'];
					}
				}

				$user_rights = array();
				foreach($tmp_perm as $id => $perm){
					array_push($user_rights, array(
						'id'		=> $id,
						'permission'	=> $perm
						));
				}
//SDI($user_rights);
//SDI($user_type);
				$frmUser->addSpanRow(get_rights_of_elements_table($user_rights, $user_type));
			}
		}

		if($profile){
			$msgVisibility = array('1' => array(
					'messages[timeout]',
					'messages[sounds.repeat]',
					'messages[sounds.recovery]',
					'messages[triggers.recovery]',
					'timeout_row',
					'repeat_row',
					'triggers_row',
				)
			);

			$frmUser->addRow(S_GUI_MESSAGING, new CCheckBox('messages[enabled]', $messages['enabled'], null, 1));

			$newRow = $frmUser->addRow(S_MESSAGE_TIMEOUT.SPACE.'('.S_SECONDS_SMALL.')', new CNumericBox("messages[timeout]", $messages['timeout'], 5));
			$newRow->setAttribute('id', 'timeout_row');

			$repeatSound = new CComboBox('messages[sounds.repeat]', $messages['sounds.repeat'], 'javascript: if(IE) submit();');
			$repeatSound->setAttribute('id', 'messages[sounds.repeat]');
			$repeatSound->addItem(1, S_ONCE);
			$repeatSound->addItem(10, '10 '.S_SECONDS);
			$repeatSound->addItem(-1, S_MESSAGE_TIMEOUT);

			$newRow = $frmUser->addRow(S_PLAY_SOUND, $repeatSound);
			$newRow->setAttribute('id', 'repeat_row');

// trigger sounds
			$severities = array(
				TRIGGER_SEVERITY_NOT_CLASSIFIED,
				TRIGGER_SEVERITY_INFORMATION,
				TRIGGER_SEVERITY_WARNING,
				TRIGGER_SEVERITY_AVERAGE,
				TRIGGER_SEVERITY_HIGH,
				TRIGGER_SEVERITY_DISASTER
			);

			$zbxSounds = getSounds();
			$triggers = new CTable('', 'invisible');

			$soundList = new CComboBox('messages[sounds.recovery]', $messages['sounds.recovery']);
			foreach($zbxSounds as $filename => $file) $soundList->addItem($file, $filename);

			$resolved = array(
				new CCheckBox('messages[triggers.recovery]', $messages['triggers.recovery'], null, 1),
				S_RECOVERY,
				$soundList,
				new CButton('start', S_PLAY, "javascript: testUserSound('messages[sounds.recovery]');", false),
				new CButton('stop', S_STOP, 'javascript: AudioList.stopAll();', false)
			);

			$triggers->addRow($resolved);

			foreach($severities as $snum => $severity){
				$soundList = new CComboBox('messages[sounds.'.$severity.']', $messages['sounds.'.$severity]);
				foreach($zbxSounds as $filename => $file) $soundList->addItem($file, $filename);

				$triggers->addRow(array(
					new CCheckBox('messages[triggers.severities]['.$severity.']', isset($messages['triggers.severities'][$severity]), null, 1),
					getSeverityCaption($severity),
					$soundList,
					new CButton('start', S_PLAY, "javascript: testUserSound('messages[sounds.".$severity."]');", false),
					new CButton('stop', S_STOP, 'javascript: AudioList.stopAll();', false)
				));


				zbx_subarray_push($msgVisibility, 1, 'messages[triggers.severities]['.$severity.']');
				zbx_subarray_push($msgVisibility, 1, 'messages[sounds.'.$severity.']');
			}

			$newRow = $frmUser->addRow(S_TRIGGER_SEVERITY, $triggers);
			$newRow->setAttribute('id', 'triggers_row');

			zbx_add_post_js("var userMessageSwitcher = new CViewSwitcher('messages[enabled]', ['click', 'change'], ".zbx_jsvalue($msgVisibility, true).");");
 		}

		$frmUser->addItemToBottomRow(new CButton('save',S_SAVE));
		if(isset($userid) && ($profile == 0)){
			$frmUser->addItemToBottomRow(SPACE);
			$delete_b = new CButtonDelete(S_DELETE_SELECTED_USER_Q,url_param("form").url_param("config").url_param("userid"));
			if(bccomp($USER_DETAILS['userid'],$userid) == 0){
				$delete_b->setAttribute('disabled','disabled');
			}

			$frmUser->addItemToBottomRow($delete_b);
		}
		$frmUser->addItemToBottomRow(SPACE);
		$frmUser->addItemToBottomRow(new CButtonCancel(url_param("config")));

	return $frmUser;
	}

// Insert form for User Groups
	function insert_usergroups_form(){
		$frm_title = S_USER_GROUP;

		if(isset($_REQUEST['usrgrpid'])){
			$usrgrp		= CUserGroup::get(array('usrgrpids' => $_REQUEST['usrgrpid'],  'extendoutput' => 1));
			$usrgrp = reset($usrgrp);

			$frm_title	= S_USER_GROUP.' "'.$usrgrp['name'].'"';
		}

		if(isset($_REQUEST['usrgrpid']) && !isset($_REQUEST['form_refresh'])){
			$name	= $usrgrp['name'];

			$users_status = $usrgrp['users_status'];
			$gui_access = $usrgrp['gui_access'];
			$api_access = $usrgrp['api_access'];
			$debug_mode = $usrgrp['debug_mode'];

			$group_users = array();
			$sql = 'SELECT DISTINCT u.userid '.
						' FROM users u,users_groups ug '.
						' WHERE u.userid=ug.userid '.
							' AND ug.usrgrpid='.$_REQUEST['usrgrpid'];

			$db_users=DBselect($sql);

			while($db_user=DBfetch($db_users))
				$group_users[$db_user['userid']] = $db_user['userid'];

			$group_rights = array();
			$sql = 'SELECT r.*, n.name as node_name, g.name as name '.
					' FROM groups g '.
						' LEFT JOIN rights r on r.id=g.groupid '.
						' LEFT JOIN nodes n on n.nodeid='.DBid2nodeid('g.groupid').
					' WHERE r.groupid='.$_REQUEST['usrgrpid'];

			$db_rights = DBselect($sql);
			while($db_right = DBfetch($db_rights)){
				if(isset($db_right['node_name']))
					$db_right['name'] = $db_right['node_name'].':'.$db_right['name'];

				$group_rights[$db_right['id']] = array(
					'permission'	=> $db_right['permission'],
					'name'		=> $db_right['name'],
					'id'		=> $db_right['id']
				);
			}
		}
		else{
			$name			= get_request('gname','');
			$users_status	= get_request('users_status',GROUP_STATUS_ENABLED);
			$gui_access	= get_request('gui_access',GROUP_GUI_ACCESS_SYSTEM);
			$api_access	= get_request('api_access',GROUP_API_ACCESS_DISABLED);
			$debug_mode	= get_request('debug_mode',GROUP_DEBUG_MODE_DISABLED);
			$group_users	= get_request('group_users',array());
			$group_rights	= get_request('group_rights',array());
		}
		$perm_details = get_request('perm_details', 0);

		order_result($group_rights, 'name');

		$frmUserG = new CFormTable($frm_title,'usergrps.php');
		$frmUserG->setHelp('web.users.groups.php');

		if(isset($_REQUEST['usrgrpid'])){
			$frmUserG->addVar('usrgrpid',$_REQUEST['usrgrpid']);
		}

		$grName = new CTextBox('gname',$name,49);
		$grName->attributes['style'] = 'width: 280px';
		$frmUserG->addRow(S_GROUP_NAME,$grName);

		$frmUserG->addVar('group_rights', $group_rights);

/////////////////

// create table header +

	$selusrgrp = get_request('selusrgrp', 0);
	$cmbGroups = new CComboBox('selusrgrp', $selusrgrp, 'submit()');
	$cmbGroups->addItem(0,S_ALL_S);

	$sql = 'SELECT usrgrpid, name FROM usrgrp WHERE '.DBin_node('usrgrpid').' ORDER BY name';
	$result=DBselect($sql);
	while($row=DBfetch($result)){
		$cmbGroups->addItem($row['usrgrpid'], $row['name']);
	}
// -

// create user twinbox +
	$user_tb = new CTweenBox($frmUserG, 'group_users', $group_users, 10);

	$sql_from = '';
	$sql_where = '';
	if($selusrgrp > 0) {
		$sql_from = ', users_groups g ';
		$sql_where = ' AND u.userid=g.userid AND g.usrgrpid='.$selusrgrp;
	}
	$sql = 'SELECT DISTINCT u.userid, u.alias '.
			' FROM users u '.$sql_from.
			' WHERE '.DBcondition('u.userid', $group_users).
			' OR ('.DBin_node('u.userid').
				$sql_where.
			' ) ORDER BY u.alias';
	$result=DBselect($sql);
	while($row=DBfetch($result)){
		$user_tb->addItem($row['userid'], $row['alias']);
	}

	$frmUserG->addRow(S_USERS, $user_tb->get(S_IN.SPACE.S_GROUP,array(S_OTHER.SPACE.S_GROUPS.SPACE.'|'.SPACE, $cmbGroups)));
// -

/////////////////
/*
		$lstUsers = new CListBox('group_users_to_del[]');
		$lstUsers->attributes['style'] = 'width: 280px';

		foreach($group_users as $userid => $alias){
			$lstUsers->addItem($userid,	$alias);
		}

		$frmUserG->addRow(S_USERS,
			array(
				$lstUsers,
				BR(),
				new CButton('add_user',S_ADD,
					"return PopUp('popup_users.php?dstfrm=".$frmUserG->getName().
					"&list_name=group_users_to_del[]&var_name=group_users',600,300);"),
				(count($group_users) > 0) ? new CButton('del_group_user',S_DELETE_SELECTED) : null
			));
*/
/////////////////

		$granted = true;
		if(isset($_REQUEST['usrgrpid'])){
			$granted = granted2update_group($_REQUEST['usrgrpid']);
		}

		if($granted){
			$cmbGUI = new CComboBox('gui_access',$gui_access);
			$cmbGUI->addItem(GROUP_GUI_ACCESS_SYSTEM,user_auth_type2str(GROUP_GUI_ACCESS_SYSTEM));
			$cmbGUI->addItem(GROUP_GUI_ACCESS_INTERNAL,user_auth_type2str(GROUP_GUI_ACCESS_INTERNAL));
			$cmbGUI->addItem(GROUP_GUI_ACCESS_DISABLED,user_auth_type2str(GROUP_GUI_ACCESS_DISABLED));
			$frmUserG->addRow(S_GUI_ACCESS, $cmbGUI);

			$cmbStat = new CComboBox('users_status',$users_status);
			$cmbStat->addItem(GROUP_STATUS_ENABLED,S_ENABLED);
			$cmbStat->addItem(GROUP_STATUS_DISABLED,S_DISABLED);

			$frmUserG->addRow(S_USERS_STATUS, $cmbStat);

		}
		else{
			$frmUserG->addVar('gui_access',$gui_access);
			$frmUserG->addRow(S_GUI_ACCESS, new CSpan(user_auth_type2str($gui_access),'green'));

			$frmUserG->addVar('users_status',GROUP_STATUS_ENABLED);
			$frmUserG->addRow(S_USERS_STATUS, new CSpan(S_ENABLED,'green'));
		}

		$cmbAPI = new CComboBox('api_access', $api_access);
		$cmbAPI->addItem(GROUP_API_ACCESS_ENABLED, S_ENABLED);
		$cmbAPI->addItem(GROUP_API_ACCESS_DISABLED, S_DISABLED);
		$frmUserG->addRow(S_API_ACCESS, $cmbAPI);

		$cmbDebug = new CComboBox('debug_mode', $debug_mode);
		$cmbDebug->addItem(GROUP_DEBUG_MODE_ENABLED, S_ENABLED);
		$cmbDebug->addItem(GROUP_DEBUG_MODE_DISABLED, S_DISABLED);
		$frmUserG->addRow(S_DEBUG_MODE, $cmbDebug);


		$table_Rights = new CTable(S_NO_RIGHTS_DEFINED,'right_table');

		$lstWrite = new CListBox('right_to_del[read_write][]'	,null	,20);
		$lstRead  = new CListBox('right_to_del[read_only][]'	,null	,20);
		$lstDeny  = new CListBox('right_to_del[deny][]'			,null	,20);

		foreach($group_rights as $id => $element_data){
			if($element_data['permission'] == PERM_DENY)			$lstDeny->addItem($id, $element_data['name']);
			else if($element_data['permission'] == PERM_READ_ONLY)	$lstRead->addItem($id, $element_data['name']);
			else if($element_data['permission'] == PERM_READ_WRITE)	$lstWrite->addItem($id, $element_data['name']);
		}

		$table_Rights->setHeader(array(S_READ_WRITE, S_READ_ONLY, S_DENY),'header');
		$table_Rights->addRow(array(new CCol($lstWrite,'read_write'), new CCol($lstRead,'read_only'), new CCol($lstDeny,'deny')));
		$table_Rights->addRow(array(
			array(new CButton('add_read_write',S_ADD,
					"return PopUp('popup_right.php?dstfrm=".$frmUserG->getName().
					"&permission=".PERM_READ_WRITE."',450,450);"),
				new CButton('del_read_write',S_DELETE_SELECTED)),
			array(	new CButton('add_read_only',S_ADD,
					"return PopUp('popup_right.php?dstfrm=".$frmUserG->getName().
					"&permission=".PERM_READ_ONLY."',450,450);"),
				new CButton('del_read_only',S_DELETE_SELECTED)),
			array(new CButton('add_deny',S_ADD,
					"return PopUp('popup_right.php?dstfrm=".$frmUserG->getName().
					"&permission=".PERM_DENY."',450,450);"),
				new CButton('del_deny',S_DELETE_SELECTED))
			));

		$frmUserG->addRow(S_RIGHTS,$table_Rights);

		$frmUserG->addVar('perm_details', $perm_details);

		$link = new CSpan($perm_details?S_HIDE:S_SHOW,'link');
		$link->onClick("return create_var('".$frmUserG->getName()."','perm_details',".($perm_details ? 0 : 1).", true);");
		$resources_list = array(
			S_RIGHTS_OF_RESOURCES,
			SPACE.'(',$link,')'
			);
		$frmUserG->addSpanRow($resources_list,'right_header');

		if($perm_details){
			$frmUserG->addSpanRow(get_rights_of_elements_table($group_rights));
		}

		$frmUserG->addItemToBottomRow(new CButton('save',S_SAVE));
		if(isset($_REQUEST['usrgrpid'])){
			$frmUserG->addItemToBottomRow(SPACE);
			$frmUserG->addItemToBottomRow(new CButtonDelete('Delete selected group?',
				url_param('form').url_param('usrgrpid')));
		}
		$frmUserG->addItemToBottomRow(SPACE);
		$frmUserG->addItemToBottomRow(new CButtonCancel());

		return($frmUserG);
	}

	function get_rights_of_elements_table($rights=array(),$user_type=USER_TYPE_ZABBIX_USER){
		global $ZBX_LOCALNODEID;

		$table = new CTable('S_NO_ACCESSIBLE_RESOURCES', 'right_table');
		$table->setHeader(array(SPACE, S_READ_WRITE, S_READ_ONLY, S_DENY),'header');

		if(ZBX_DISTRIBUTED){
			$lst['node']['label']		= S_NODES;
			$lst['node']['read_write']	= new CListBox('nodes_write',null	,10);
			$lst['node']['read_only']	= new CListBox('nodes_read'	,null	,10);
			$lst['node']['deny']		= new CListBox('nodes_deny'	,null	,10);

			$nodes = get_accessible_nodes_by_rights($rights, $user_type, PERM_DENY, PERM_RES_DATA_ARRAY);
			foreach($nodes as $node){
				switch($node['permission']){
					case PERM_READ_ONLY:	$list_name='read_only';		break;
					case PERM_READ_WRITE:	$list_name='read_write';	break;
					default:		$list_name='deny';		break;
				}
				$lst['node'][$list_name]->addItem($node['nodeid'],$node['name']);
			}
			unset($nodes);
		}

		$lst['group']['label']		= S_HOST_GROUPS;
		$lst['group']['read_write']	= new CListBox('groups_write'	,null	,15);
		$lst['group']['read_only']	= new CListBox('groups_read'	,null	,15);
		$lst['group']['deny']		= new CListBox('groups_deny'	,null	,15);

		$groups = get_accessible_groups_by_rights($rights, $user_type, PERM_DENY, PERM_RES_DATA_ARRAY, get_current_nodeid(true));

		foreach($groups as $group){
			switch($group['permission']){
				case PERM_READ_ONLY:
					$list_name='read_only';
					break;
				case PERM_READ_WRITE:
					$list_name='read_write';
					break;
				default:
					$list_name='deny';
			}
			$lst['group'][$list_name]->addItem($group['groupid'],(!empty($group['node_name'])?$group['node_name'].':':$group['node_name']).$group['name']);
		}
		unset($groups);

		$lst['host']['label']		= S_HOSTS;
		$lst['host']['read_write']	= new CListBox('hosts_write'	,null	,15);
		$lst['host']['read_only']	= new CListBox('hosts_read'	,null	,15);
		$lst['host']['deny']		= new CListBox('hosts_deny'	,null	,15);

		$hosts = get_accessible_hosts_by_rights($rights, $user_type, PERM_DENY, PERM_RES_DATA_ARRAY, get_current_nodeid(true));

		foreach($hosts as $host){
			switch($host['permission']){
				case PERM_READ_ONLY:	$list_name='read_only';		break;
				case PERM_READ_WRITE:	$list_name='read_write';	break;
				default:		$list_name='deny';		break;
			}
			$lst['host'][$list_name]->addItem($host['hostid'], (!empty($host['node_name'])?$host['node_name'].':':$host['node_name']).$host['host']);
		}
		unset($hosts);

		foreach($lst as $name => $lists){
			$row = new CRow();
			foreach($lists as $class => $list_obj){
				$row->addItem(new CCol($list_obj, $class));
			}
			$table->addRow($row);
		}
		unset($lst);

		return $table;
	}

/* ITEMS FILTER functions { --->>> */
	function prepare_subfilter_output($data, $subfilter, $subfilter_name){

		$output = array();
		order_result($data, 'name');
		foreach($data as $id => $elem){

// subfilter is activated
			if(str_in_array($id, $subfilter)){
				$span = new CSpan($elem['name'].' ('.$elem['count'].')', 'subfilter_enabled');
				$script = "javascript: create_var('zbx_filter', '".$subfilter_name.'['.$id."]', null, true);";
				$span->onClick($script);
				$output[] = $span;
			}
// subfilter isn't activated
			else{
				$script = "javascript: create_var('zbx_filter', '".$subfilter_name.'['.$id."]', '$id', true);";

// subfilter has 0 items
				if($elem['count'] == 0){
					$span = new CSpan($elem['name'].' ('.$elem['count'].')', 'subfilter_inactive');
					$span->onClick($script);
					$output[] = $span;
				}
				else{
					// this level has no active subfilters
					if(empty($subfilter)){
						$nspan = new CSpan(' ('.$elem['count'].')', 'subfilter_active');
					}
					else{
						$nspan = new CSpan(' (+'.$elem['count'].')', 'subfilter_active');
					}
					$span = new CSpan($elem['name'], 'subfilter_disabled');
					$span->onClick($script);

					$output[] = $span;
					$output[] = $nspan;
				}
			}
			$output[] = ' , ';
		}
		array_pop($output);

		return $output;
	}

	function get_item_filter_form(&$items){

		$filter_group			= $_REQUEST['filter_group'];
		$filter_host			= $_REQUEST['filter_host'];
		$filter_application		= $_REQUEST['filter_application'];
		$filter_description		= $_REQUEST['filter_description'];
		$filter_type			= $_REQUEST['filter_type'];
		$filter_key			= $_REQUEST['filter_key'];
		$filter_snmp_community		= $_REQUEST['filter_snmp_community'];
		$filter_snmpv3_securityname	= $_REQUEST['filter_snmpv3_securityname'];
		$filter_snmp_oid		= $_REQUEST['filter_snmp_oid'];
		$filter_snmp_port		= $_REQUEST['filter_snmp_port'];
		$filter_value_type		= $_REQUEST['filter_value_type'];
		$filter_data_type		= $_REQUEST['filter_data_type'];
		$filter_delay			= $_REQUEST['filter_delay'];
		$filter_history			= $_REQUEST['filter_history'];
		$filter_trends			= $_REQUEST['filter_trends'];
		$filter_status			= $_REQUEST['filter_status'];
		$filter_templated_items		= $_REQUEST['filter_templated_items'];
		$filter_with_triggers		= $_REQUEST['filter_with_triggers'];
// subfilter
		$subfilter_hosts		= $_REQUEST['subfilter_hosts'];
		$subfilter_apps			= $_REQUEST['subfilter_apps'];
		$subfilter_types		= $_REQUEST['subfilter_types'];
		$subfilter_value_types		= $_REQUEST['subfilter_value_types'];
		$subfilter_status		= $_REQUEST['subfilter_status'];
		$subfilter_templated_items	= $_REQUEST['subfilter_templated_items'];
		$subfilter_with_triggers	= $_REQUEST['subfilter_with_triggers'];
		$subfilter_history		= $_REQUEST['subfilter_history'];
		$subfilter_trends		= $_REQUEST['subfilter_trends'];
		$subfilter_interval		= $_REQUEST['subfilter_interval'];

		$form = new CForm();
		$form->setAttribute('name','zbx_filter');
		$form->setAttribute('id','zbx_filter');
		$form->setMethod('get');
		$form->addVar('filter_hostid',get_request('filter_hostid',get_request('hostid')));

		$form->addVar('subfilter_hosts',		$subfilter_hosts);
		$form->addVar('subfilter_apps',			$subfilter_apps);
		$form->addVar('subfilter_types',		$subfilter_types);
		$form->addVar('subfilter_value_types',		$subfilter_value_types);
		$form->addVar('subfilter_status',		$subfilter_status);
		$form->addVar('subfilter_templated_items',	$subfilter_templated_items);
		$form->addVar('subfilter_with_triggers',	$subfilter_with_triggers);
		$form->addVar('subfilter_history',		$subfilter_history);
		$form->addVar('subfilter_trends',		$subfilter_trends);
		$form->addVar('subfilter_interval',		$subfilter_interval);

// FORM FOR FILTER DISPLAY {
		$table = new CTable('', 'itemfilter');
		$table->setCellPadding(0);
		$table->setCellSpacing(0);

// 1st col
		$col_table1 = new CTable();
		$col_table1->setClass('filter');
		$col_table1->addRow(array(bold(S_HOST_GROUP.': '),
				array(new CTextBox('filter_group', $filter_group, 20),
					new CButton('btn_group', S_SELECT, 'return PopUp("popup.php?dstfrm='.$form->getName().
						'&dstfld1=filter_group&srctbl=host_group&srcfld1=name",450,450);', 'G'))
		));
		$col_table1->addRow(array(bold(S_HOST.': '),
				array(new CTextBox('filter_host', $filter_host, 20),
					new CButton('btn_host', S_SELECT, 'return PopUp("popup.php?dstfrm='.$form->getName().
						'&dstfld1=filter_host&srctbl=hosts_and_templates&srcfld1=host",450,450);', 'H'))
		));
		$col_table1->addRow(array(bold(S_APPLICATION.': '),
				array(new CTextBox('filter_application', $filter_application, 20),
					new CButton('btn_app', S_SELECT, 'return PopUp("popup.php?dstfrm='.$form->getName().
						'&dstfld1=filter_application&srctbl=applications&srcfld1=name",400,300,"application");', 'A'))
		));
		$col_table1->addRow(array(array(bold(S_DESCRIPTION),SPACE.S_LIKE_SMALL.': '),
			new CTextBox("filter_description", $filter_description, 30)));
		$col_table1->addRow(array(array(bold(S_KEY),SPACE.S_LIKE_SMALL.': '),
			new CTextBox("filter_key", $filter_key, 30)));

// 2nd col
		$col_table2 = new CTable();
		$col_table2->setClass('filter');
		$fTypeVisibility = array();

//first row
		$cmbType = new CComboBox("filter_type", $filter_type); //"javascript: create_var('zbx_filter', 'filter_set', '1', true); ");
		$cmbType->setAttribute('id', 'filter_type');
		$cmbType->addItem(-1, S_ALL_SMALL);
		foreach(array('filter_delay_label','filter_delay') as $vItem){
			zbx_subarray_push($fTypeVisibility, -1, $vItem);
		}

		$itemTypes = array(
			ITEM_TYPE_ZABBIX,
			ITEM_TYPE_ZABBIX_ACTIVE,
			ITEM_TYPE_SIMPLE,
			ITEM_TYPE_SNMPV1,
			ITEM_TYPE_SNMPV2C,
			ITEM_TYPE_SNMPV3,
			ITEM_TYPE_TRAPPER,
			ITEM_TYPE_INTERNAL,
			ITEM_TYPE_AGGREGATE,
			//ITEM_TYPE_HTTPTEST,
			ITEM_TYPE_EXTERNAL,
			ITEM_TYPE_DB_MONITOR,
			ITEM_TYPE_IPMI,
			ITEM_TYPE_SSH,
			ITEM_TYPE_TELNET,
			ITEM_TYPE_CALCULATED);

		foreach($itemTypes as $it){

			$cmbType->addItem($it, item_type2str($it));

			if(!uint_in_array($it, array(ITEM_TYPE_TRAPPER, ITEM_TYPE_HTTPTEST))){
				foreach(array('filter_delay_label','filter_delay') as $vItem)
					zbx_subarray_push($fTypeVisibility, $it, $vItem);

				unset($vItem);
			}

			if(uint_in_array($it, array(ITEM_TYPE_SNMPV1,ITEM_TYPE_SNMPV2C))){
				$snmp_types = array(
					'filter_snmp_community_label', 'filter_snmp_community',
					'filter_snmp_oid_label', 'filter_snmp_oid',
					'filter_snmp_port_label', 'filter_snmp_port'
				);

				foreach($snmp_types as $vItem){
					zbx_subarray_push($fTypeVisibility, $it, $vItem);
				}
			}

			if($it == ITEM_TYPE_SNMPV3){
				foreach(array(
					'filter_snmpv3_securityname_label', 'filter_snmpv3_securityname',
					'filter_snmp_oid_label', 'filter_snmp_oid',
					'filter_snmp_port_label', 'filter_snmp_port'
				) as $vItem)
				zbx_subarray_push($fTypeVisibility, $it, $vItem);
				unset($vItem);
			}
		}

		zbx_add_post_js("var filterTypeSwitcher = new CViewSwitcher('filter_type', 'change', ".zbx_jsvalue($fTypeVisibility, true).");");
		$col21 = new CCol(bold(S_TYPE.': '));
		$col21->setAttribute('style', 'width: 170px');

		$col_table2->addRow(array($col21, $cmbType));
	//second row
		$label221 = new CSpan(bold(S_UPDATE_INTERVAL_IN_SEC.': '));
		$label221->setAttribute('id', 'filter_delay_label');

		$field221 = new CNumericBox('filter_delay', $filter_delay, 5, null, true);
		$field221->setEnabled('no');

		$col_table2->addRow(array(array($label221, SPACE), array($field221, SPACE)));
	//third row
		$label231 = new CSpan(array(bold(S_SNMP_COMMUNITY), SPACE.S_LIKE_SMALL.': '));
		$label231->setAttribute('id', 'filter_snmp_community_label');

		$field231 = new CTextBox('filter_snmp_community', $filter_snmp_community, 40);
		$field231->setEnabled('no');

		$label232 = new CSpan(array(bold(S_SNMPV3_SECURITY_NAME), SPACE.S_LIKE_SMALL.': '));
		$label232->setAttribute('id', 'filter_snmpv3_securityname_label');

		$field232 = new CTextBox('filter_snmpv3_securityname', $filter_snmpv3_securityname, 40);
		$field232->setEnabled('no');

		$col_table2->addRow(array(array($label231, $label232, SPACE), array($field231, $field232, SPACE)));
	//fourth row
		$label241 = new CSpan(array(bold(S_SNMP_OID), SPACE.S_LIKE_SMALL.': '));
		$label241->setAttribute('id', 'filter_snmp_oid_label');

		$field241 = new CTextBox('filter_snmp_oid', $filter_snmp_oid, 40);
		$field241->setEnabled('no');

		$col_table2->addRow(array(array($label241, SPACE), array($field241, SPACE)));
	//fifth row
		$label251 = new CSpan(array(bold(S_SNMP_PORT), SPACE.S_LIKE_SMALL.': '));
		$label251->setAttribute('id', 'filter_snmp_port_label');

		$field251 = new CNumericBox('filter_snmp_port', $filter_snmp_port, 5 ,null, true);
		$field251->setEnabled('no');

		$col_table2->addRow(array(array($label251, SPACE), array($field251, SPACE)));
// 3rd col
		$col_table3 = new CTable();
		$col_table3->setClass('filter');
		$fVTypeVisibility = array();

		$cmbValType = new CComboBox('filter_value_type', $filter_value_type); //, "javascript: create_var('zbx_filter', 'filter_set', '1', true);");
		$cmbValType->addItem(-1, S_ALL_SMALL);
		$cmbValType->addItem(ITEM_VALUE_TYPE_UINT64, S_NUMERIC_UNSIGNED);
		$cmbValType->addItem(ITEM_VALUE_TYPE_FLOAT, S_NUMERIC_FLOAT);
		$cmbValType->addItem(ITEM_VALUE_TYPE_STR, S_CHARACTER);
		$cmbValType->addItem(ITEM_VALUE_TYPE_LOG, S_LOG);
		$cmbValType->addItem(ITEM_VALUE_TYPE_TEXT, S_TEXT);

		foreach(array('filter_data_type_label','filter_data_type') as $vItem)
			zbx_subarray_push($fVTypeVisibility, ITEM_VALUE_TYPE_UINT64, $vItem);

		$col_table3->addRow(array(bold(S_TYPE_OF_INFORMATION.': '), $cmbValType));

		zbx_add_post_js("var filterValueTypeSwitcher = new CViewSwitcher('filter_value_type', 'change', ".zbx_jsvalue($fVTypeVisibility, true).");");
//second row
		$label321 = new CSpan(bold(S_DATA_TYPE.': '));
		$label321->setAttribute('id', 'filter_data_type_label');

		$field321 = new CComboBox('filter_data_type', $filter_data_type);//, 'submit()');
		$field321->addItem(-1, S_ALL_SMALL);
		$field321->addItem(ITEM_DATA_TYPE_DECIMAL, item_data_type2str(ITEM_DATA_TYPE_DECIMAL));
		$field321->addItem(ITEM_DATA_TYPE_OCTAL, item_data_type2str(ITEM_DATA_TYPE_OCTAL));
		$field321->addItem(ITEM_DATA_TYPE_HEXADECIMAL, item_data_type2str(ITEM_DATA_TYPE_HEXADECIMAL));
		$field321->setEnabled('no');

		$col_table3->addRow(array(array($label321, SPACE), array($field321, SPACE)));

		$col_table3->addRow(array(bold(S_KEEP_HISTORY_IN_DAYS.': '), new CNumericBox('filter_history',$filter_history,8,null,true)));

		$col_table3->addRow(array(bold(S_KEEP_TRENDS_IN_DAYS.': '), new CNumericBox('filter_trends',$filter_trends,8,null,true)));
// 4th col
		$col_table4 = new CTable();
		$col_table4->setClass('filter');

		$cmbStatus = new CComboBox('filter_status',$filter_status);
		$cmbStatus->addItem(-1,S_ALL_SMALL);
		foreach(array(ITEM_STATUS_ACTIVE,ITEM_STATUS_DISABLED,ITEM_STATUS_NOTSUPPORTED) as $st)
			$cmbStatus->addItem($st,item_status2str($st));

		$cmbBelongs = new CComboBox('filter_templated_items', $filter_templated_items);
		$cmbBelongs->addItem(-1, S_ALL_SMALL);
		$cmbBelongs->addItem(1, S_TEMPLATED_ITEMS);
		$cmbBelongs->addItem(0, S_NOT_TEMPLATED_ITEMS);

		$cmbWithTriggers = new CComboBox('filter_with_triggers', $filter_with_triggers);
		$cmbWithTriggers->addItem(-1, S_ALL_SMALL);
		$cmbWithTriggers->addItem(1, S_WITH_TRIGGERS);
		$cmbWithTriggers->addItem(0, S_WITHOUT_TRIGGERS);

		$col_table4->addRow(array(bold(S_STATUS.': '), $cmbStatus));
		$col_table4->addRow(array(bold(S_TRIGGERS.': '), $cmbWithTriggers));
		$col_table4->addRow(array(bold(S_TEMPLATE.': '), $cmbBelongs));

//adding all cols tables to main table
		$col1 = new CCol($col_table1, 'top');
		$col1->setAttribute('style', 'width: 280px');
		$col2 = new CCol($col_table2, 'top');
		$col2->setAttribute('style', 'width: 410px');
		$col3 = new CCol($col_table3, 'top');
		$col3->setAttribute('style', 'width: 160px');
		$col4 = new CCol($col_table4, 'top');

		$table->addRow(array($col1, $col2, $col3, $col4));

		$reset = new CSpan( S_RESET,'biglink');
		$reset->onClick("javascript: clearAllForm('zbx_filter');");
		$filter = new CSpan(S_FILTER,'biglink');
		$filter->onClick("javascript: create_var('zbx_filter', 'filter_set', '1', true);");

		$div_buttons = new CDiv(array($filter, SPACE, SPACE, SPACE, $reset));
		$div_buttons->setAttribute('style', 'padding: 4px 0;');
		$footer = new CCol($div_buttons, 'center');
		$footer->setColSpan(4);

		$table->addRow($footer);
		$form->addItem($table);

// } FORM FOR FILTER DISPLAY

// SUBFILTERS {
		$h = new CDiv(S_SUBFILTER.SPACE.'['.S_AFFECTS_ONLY_FILTERED_DATA_SMALL.']');
		$h->setClass('thin_header');
		$form->addItem($h);
		$table_subfilter = new Ctable();
		$table_subfilter->setClass('filter');

// array contains subfilters and number of items in each
		$item_params = array(
			'hosts' => array(),
			'applications' => array(),
			'types' => array(),
			'value_types' => array(),
			'status' => array(),
			'templated_items' => array(),
			'with_triggers' => array(),
			'history' => array(),
			'trends' => array(),
			'interval' => array()
		);

// generate array with values for subfilters of selected items
		foreach($items as $num => $item){
			if(zbx_empty($filter_host)){
// hosts
				$host = reset($item['hosts']);

				if(!isset($item_params['hosts'][$host['hostid']]))
					$item_params['hosts'][$host['hostid']] = array('name' => $host['host'], 'count' => 0);

				$show_item = true;
				foreach($item['subfilters'] as $name => $value){
					if($name == 'subfilter_hosts') continue;
					$show_item &= $value;
				}
				if($show_item){
					$host = reset($item['hosts']);
					$item_params['hosts'][$host['hostid']]['count']++;
				}
			}

// applications
			foreach($item['applications'] as $appid => $app){
				if(!isset($item_params['applications'][$app['name']])){
					$item_params['applications'][$app['name']] = array('name' => $app['name'], 'count' => 0);
				}
			}
			$show_item = true;
			foreach($item['subfilters'] as $name => $value){
				if($name == 'subfilter_apps') continue;
				$show_item &= $value;
			}
			$sel_app = false;
			if($show_item){
// if any of item applications are selected
				foreach($item['applications'] as $app){
					if(str_in_array($app['name'], $subfilter_apps)){
						$sel_app = true;
						break;
					}
				}

				foreach($item['applications'] as $app){
					if(str_in_array($app['name'], $subfilter_apps) || !$sel_app){
						$item_params['applications'][$app['name']]['count']++;
					}
				}
			}

// types
			if($filter_type == -1){
				if(!isset($item_params['types'][$item['type']])){
					$item_params['types'][$item['type']] = array('name' => item_type2str($item['type']), 'count' => 0);
				}
				$show_item = true;
				foreach($item['subfilters'] as $name => $value){
					if($name == 'subfilter_types') continue;
					$show_item &= $value;
				}
				if($show_item){
					$item_params['types'][$item['type']]['count']++;
				}
			}

// value types
			if($filter_value_type == -1){
				if(!isset($item_params['value_types'][$item['value_type']])){
					$item_params['value_types'][$item['value_type']] = array('name' => item_value_type2str($item['value_type']), 'count' => 0);
				}
				$show_item = true;
				foreach($item['subfilters'] as $name => $value){
					if($name == 'subfilter_value_types') continue;
					$show_item &= $value;
				}
				if($show_item){
					$item_params['value_types'][$item['value_type']]['count']++;
				}
			}

// status
			if($filter_status == -1){
				if(!isset($item_params['status'][$item['status']])){
					$item_params['status'][$item['status']] = array('name' => item_status2str($item['status']), 'count' => 0);
				}
				$show_item = true;
				foreach($item['subfilters'] as $name => $value){
					if($name == 'subfilter_status') continue;
					$show_item &= $value;
				}
				if($show_item){
					$item_params['status'][$item['status']]['count']++;
				}
			}

// template
			if($filter_templated_items == -1){
				if(($item['templateid'] == 0) && !isset($item_params['templated_items'][0])){
					$item_params['templated_items'][0] = array('name' => S_NOT_TEMPLATED_ITEMS, 'count' => 0);
				}
				else if(($item['templateid'] > 0) && !isset($item_params['templated_items'][1])){
					$item_params['templated_items'][1] = array('name' => S_TEMPLATED_ITEMS, 'count' => 0);
				}
				$show_item = true;
				foreach($item['subfilters'] as $name => $value){
					if($name == 'subfilter_templated_items') continue;
					$show_item &= $value;
				}
				if($show_item){
					if($item['templateid'] == 0){
						$item_params['templated_items'][0]['count']++;
					}
					else{
						$item_params['templated_items'][1]['count']++;
					}
				}
			}

// with triggers
			if($filter_with_triggers == -1){
				if((count($item['triggers']) == 0) && !isset($item_params['with_triggers'][0])){
					$item_params['with_triggers'][0] = array('name' => S_WITHOUT_TRIGGERS, 'count' => 0);
				}
				else if((count($item['triggers']) > 0) && !isset($item_params['with_triggers'][1])){
					$item_params['with_triggers'][1] = array('name' => S_WITH_TRIGGERS, 'count' => 0);
				}
				$show_item = true;
				foreach($item['subfilters'] as $name => $value){
					if($name == 'subfilter_with_triggers') continue;
					$show_item &= $value;
				}
				if($show_item){
					if(count($item['triggers']) == 0){
						$item_params['with_triggers'][0]['count']++;
					}
					else{
						$item_params['with_triggers'][1]['count']++;
					}
				}
			}

// trends
			if(zbx_empty($filter_trends)){
				if(!isset($item_params['trends'][$item['trends']])){
					$item_params['trends'][$item['trends']] = array('name' => $item['trends'], 'count' => 0);
				}
				$show_item = true;
				foreach($item['subfilters'] as $name => $value){
					if($name == 'subfilter_trends') continue;
					$show_item &= $value;
				}
				if($show_item){
					$item_params['trends'][$item['trends']]['count']++;
				}
			}

// history
			if(zbx_empty($filter_history)){
				if(!isset($item_params['history'][$item['history']])){
					$item_params['history'][$item['history']] = array('name' => $item['history'], 'count' => 0);
				}
				$show_item = true;
				foreach($item['subfilters'] as $name => $value){
					if($name == 'subfilter_history') continue;
					$show_item &= $value;
				}
				if($show_item){
					$item_params['history'][$item['history']]['count']++;
				}
			}

// interval
			if(zbx_empty($filter_delay) && ($filter_type != ITEM_TYPE_TRAPPER)){
				if(!isset($item_params['interval'][$item['delay']])){
					$item_params['interval'][$item['delay']] = array('name' => $item['delay'], 'count' => 0);
				}
				$show_item = true;
				foreach($item['subfilters'] as $name => $value){
					if($name == 'subfilter_interval') continue;
					$show_item &= $value;
				}
				if($show_item){
					$item_params['interval'][$item['delay']]['count']++;
				}
			}
		}

// output
		if(zbx_empty($filter_host) && (count($item_params['hosts']) > 1)){
			$hosts_output = prepare_subfilter_output($item_params['hosts'], $subfilter_hosts, 'subfilter_hosts');
			$table_subfilter->addRow(array(S_HOSTS, $hosts_output));
		}

		if(!empty($item_params['applications']) && (count($item_params['applications']) > 1)){
			$application_output = prepare_subfilter_output($item_params['applications'], $subfilter_apps, 'subfilter_apps');
			$table_subfilter->addRow(array(S_APPLICATIONS, $application_output));
		}

		if(($filter_type == -1) && (count($item_params['types']) > 1)){
			$type_output = prepare_subfilter_output($item_params['types'], $subfilter_types, 'subfilter_types');
			$table_subfilter->addRow(array(S_TYPES, $type_output));
		}

		if(($filter_value_type == -1) && (count($item_params['value_types']) > 1)){
			$value_types_output = prepare_subfilter_output($item_params['value_types'], $subfilter_value_types, 'subfilter_value_types');
			$table_subfilter->addRow(array(S_TYPE_OF_INFORMATION, $value_types_output));
		}

		if(($filter_status == -1) && (count($item_params['status']) > 1)){
			$status_output = prepare_subfilter_output($item_params['status'], $subfilter_status, 'subfilter_status');
			$table_subfilter->addRow(array(S_STATUS, $status_output));
		}

		if(($filter_templated_items == -1) && (count($item_params['templated_items']) > 1)){
			$templated_items_output = prepare_subfilter_output($item_params['templated_items'], $subfilter_templated_items, 'subfilter_templated_items');
			$table_subfilter->addRow(array(S_TEMPLATE, $templated_items_output));
		}

		if(($filter_with_triggers == -1) && (count($item_params['with_triggers']) > 1)){
			$with_triggers_output = prepare_subfilter_output($item_params['with_triggers'], $subfilter_with_triggers, 'subfilter_with_triggers');
			$table_subfilter->addRow(array(S_WITH_TRIGGERS, $with_triggers_output));
		}

		if(zbx_empty($filter_history) && (count($item_params['history']) > 1)){
			$history_output = prepare_subfilter_output($item_params['history'], $subfilter_history, 'subfilter_history');
			$table_subfilter->addRow(array(S_HISTORY, $history_output));
		}

		if(zbx_empty($filter_trends) && (count($item_params['trends']) > 1)){
			$trends_output = prepare_subfilter_output($item_params['trends'], $subfilter_trends, 'subfilter_trends');
			$table_subfilter->addRow(array(S_TRENDS, $trends_output));
		}

		if(zbx_empty($filter_delay) && ($filter_type != ITEM_TYPE_TRAPPER) && (count($item_params['interval']) > 1)){
			$interval_output = prepare_subfilter_output($item_params['interval'], $subfilter_interval, 'subfilter_interval');
			$table_subfilter->addRow(array(S_INTERVAL, $interval_output));
		}
//} SUBFILTERS

		$form->addItem($table_subfilter);

	return $form;
	}

// Insert form for Item information
	function insert_item_form(){
		global $USER_DETAILS;

		$frmItem = new CFormTable(S_ITEM, 'items.php', 'post');
		$frmItem->setAttribute('style','visibility: hidden;');
		$frmItem->setHelp('web.items.item.php');

		$hostid			= get_request('form_hostid',		0);

		$description		= get_request('description',		'');
		$key			= get_request('key',			'');
		$host			= get_request('host',			null);
		$delay			= get_request('delay',			30);
		$history		= get_request('history',		90);
		$status			= get_request('status',			0);
		$type			= get_request('type',			0);
		$snmp_community		= get_request('snmp_community',		'public');
		$snmp_oid		= get_request('snmp_oid',		'interfaces.ifTable.ifEntry.ifInOctets.1');
		$snmp_port		= get_request('snmp_port',		161);
		$value_type		= get_request('value_type',		ITEM_VALUE_TYPE_UINT64);
		$data_type		= get_request('data_type',		ITEM_DATA_TYPE_DECIMAL);
		$trapper_hosts		= get_request('trapper_hosts',		'');
		$units			= get_request('units',			'');
		$valuemapid		= get_request('valuemapid',		0);
		$params			= get_request('params',			'');
		$multiplier		= get_request('multiplier',		0);
		$delta			= get_request('delta',			0);
		$trends			= get_request('trends',			365);
		$new_application	= get_request('new_application',	'');
		$applications		= get_request('applications',		array());
		$delay_flex		= get_request('delay_flex',		array());

		$snmpv3_securityname	= get_request('snmpv3_securityname',	'');
		$snmpv3_securitylevel	= get_request('snmpv3_securitylevel',	0);
		$snmpv3_authpassphrase	= get_request('snmpv3_authpassphrase',	'');
		$snmpv3_privpassphrase	= get_request('snmpv3_privpassphrase',	'');
		$ipmi_sensor		= get_request('ipmi_sensor',		'');
		$authtype		= get_request('authtype',		0);
		$username		= get_request('username',		'');
		$password		= get_request('password',		'');
		$publickey		= get_request('publickey',		'');
		$privatekey		= get_request('privatekey',		'');

		$formula		= get_request('formula',		'1');
		$logtimefmt		= get_request('logtimefmt',		'');

		$add_groupid		= get_request('add_groupid', 		get_request('groupid', 0));

		$limited		= null;
		$types = array(
				ITEM_TYPE_ZABBIX,
				ITEM_TYPE_ZABBIX_ACTIVE,
				ITEM_TYPE_SIMPLE,
				ITEM_TYPE_SNMPV1,
				ITEM_TYPE_SNMPV2C,
				ITEM_TYPE_SNMPV3,
				ITEM_TYPE_INTERNAL,
				ITEM_TYPE_TRAPPER,
				ITEM_TYPE_AGGREGATE,
				ITEM_TYPE_EXTERNAL,
				ITEM_TYPE_DB_MONITOR,
				ITEM_TYPE_IPMI,
				ITEM_TYPE_SSH,
				ITEM_TYPE_TELNET,
				ITEM_TYPE_CALCULATED);

/*		switch ($type) {
		case ITEM_TYPE_DB_MONITOR:
			if (zbx_empty($key) || $key == 'ssh.run[<unique short description>,<ip>,<port>,<encoding>]' ||
					$key == 'telnet.run[<unique short description>,<ip>,<port>,<encoding>]')
				$key = 'db.odbc.select[<unique short description>]';
			if (zbx_empty($params))
				$params = "DSN=<database source name>\nuser=<user name>\npassword=<password>\nsql=<query>";
			break;
		case ITEM_TYPE_SSH:
			if (zbx_empty($key) || $key == 'db.odbc.select[<unique short description>]' ||
					$key == 'telnet.run[<unique short description>,<ip>,<port>,<encoding>]')
				$key = 'ssh.run[<unique short description>,<ip>,<port>,<encoding>]';
			if (0 == strncmp($params, "DSN=<database source name>", 26))
				$params = '';
			break;
		case ITEM_TYPE_TELNET:
			if (zbx_empty($key) || $key == 'db.odbc.select[<unique short description>]' ||
					$key == 'ssh.run[<unique short description>,<ip>,<port>,<encoding>]')
				$key = 'telnet.run[<unique short description>,<ip>,<port>,<encoding>]';
			if (0 == strncmp($params, "DSN=<database source name>", 26))
				$params = '';
			break;
		default:
			if ($key == 'db.odbc.select[<unique short description>]' ||
					$key == 'ssh.run[<unique short description>,<ip>,<port>,<encoding>]' ||
					$key == 'telnet.run[<unique short description>,<ip>,<port>,<encoding>]')
				$key = '';
			if (0 == strncmp($params, "DSN=<database source name>", 26))
				$params = '';
			break;
		}*/

		if(isset($_REQUEST['itemid'])){
			$frmItem->addVar('itemid', $_REQUEST['itemid']);

			$options = array(
				'itemids' => $_REQUEST['itemid'],
				'output' => API_OUTPUT_EXTEND
			);
			$item_data = CItem::get($options);
			$item_data = reset($item_data);

			$hostid	= ($hostid > 0) ? $hostid : $item_data['hostid'];
			$limited = (($item_data['templateid'] == 0)  && ($item_data['type'] != ITEM_TYPE_HTTPTEST)) ? null : 'yes';
			$item_data['snmp_port'] = $item_data['snmp_port'] == '0' ? 161 : $item_data['snmp_port'];
		}

		if(is_null($host)){
			if($hostid > 0){
				$options = array(
					'hostids' => $hostid,
					'output' => API_OUTPUT_EXTEND,
					'templated_hosts' => 1
				);
				$host_info = CHost::get($options);
				$host_info = reset($host_info);
				$host = $host_info['host'];
			} else
				$host = S_NOT_SELECTED_SMALL;
		}

		if((isset($_REQUEST['itemid']) && !isset($_REQUEST['form_refresh'])) || isset($limited)){
			$description		= $item_data['description'];
			$key			= $item_data['key_'];
//			$host			= $item_data['host'];
			$type			= $item_data['type'];
			$snmp_community		= $item_data['snmp_community'];
			$snmp_oid		= $item_data['snmp_oid'];
			$snmp_port		= $item_data['snmp_port'];
			$value_type		= $item_data['value_type'];
			$data_type		= $item_data['data_type'];
			$trapper_hosts		= $item_data['trapper_hosts'];
			$units			= $item_data['units'];
			$valuemapid		= $item_data['valuemapid'];
			$multiplier		= $item_data['multiplier'];
			$hostid			= $item_data['hostid'];
			$params			= $item_data['params'];

			$snmpv3_securityname	= $item_data['snmpv3_securityname'];
			$snmpv3_securitylevel	= $item_data['snmpv3_securitylevel'];
			$snmpv3_authpassphrase	= $item_data['snmpv3_authpassphrase'];
			$snmpv3_privpassphrase	= $item_data['snmpv3_privpassphrase'];

			$ipmi_sensor		= $item_data['ipmi_sensor'];

			$authtype		= $item_data['authtype'];
			$username		= $item_data['username'];
			$password		= $item_data['password'];
			$publickey		= $item_data['publickey'];
			$privatekey		= $item_data['privatekey'];

			$formula		= $item_data['formula'];
			$logtimefmt		= $item_data['logtimefmt'];

			$new_application	= get_request('new_application',	'');

			if(!isset($limited) || !isset($_REQUEST['form_refresh'])){
				$delay		= $item_data['delay'];
				$history	= $item_data['history'];
				$status		= $item_data['status'];
				$delta		= $item_data['delta'];
				$trends		= $item_data['trends'];
				$db_delay_flex	= $item_data['delay_flex'];

				if(isset($db_delay_flex)){
					$arr_of_dellays = explode(';',$db_delay_flex);
					foreach($arr_of_dellays as $one_db_delay){
						$arr_of_delay = explode('/',$one_db_delay);
						if(!isset($arr_of_delay[0]) || !isset($arr_of_delay[1])) continue;

						array_push($delay_flex, array('delay'=> $arr_of_delay[0], 'period'=> $arr_of_delay[1]));
					}
				}

				$applications = array_unique(zbx_array_merge($applications, get_applications_by_itemid($_REQUEST['itemid'])));
			}
		}

		$valueTypeVisibility = array();
		$authTypeVisibility = array();
		$typeVisibility = array();
		$delay_flex_el = array();

		//if($type != ITEM_TYPE_TRAPPER){
			$i = 0;
			foreach($delay_flex as $val){
				if(!isset($val['delay']) && !isset($val['period'])) continue;

				array_push($delay_flex_el,
					array(
						new CCheckBox('rem_delay_flex['.$i.']', 'no', null,$i),
						$val['delay'],
						' sec at ',
						$val['period']),
					BR());
				$frmItem->addVar('delay_flex['.$i.'][delay]', $val['delay']);
				$frmItem->addVar('delay_flex['.$i.'][period]', $val['period']);
				foreach($types as $it) {
					if($it == ITEM_TYPE_TRAPPER || $it == ITEM_TYPE_ZABBIX_ACTIVE) continue;
					zbx_subarray_push($typeVisibility, $it, 'delay_flex['.$i.'][delay]');
					zbx_subarray_push($typeVisibility, $it, 'delay_flex['.$i.'][period]');
					zbx_subarray_push($typeVisibility, $it, 'rem_delay_flex['.$i.']');
				}
				$i++;
				if($i >= 7) break;	/* limit count of intervals
							 * 7 intervals by 30 symbols = 210 characters
							 * db storage field is 256
							 */
			}
		//}

		array_push($delay_flex_el, count($delay_flex_el)==0 ? S_NO_FLEXIBLE_INTERVALS : new CButton('del_delay_flex',S_DELETE_SELECTED));

		if(count($applications)==0) array_push($applications, 0);

		if(isset($_REQUEST['itemid'])){
			$caption = array();
			$itmid = $_REQUEST['itemid'];
			do{
				$sql = 'SELECT i.itemid, i.templateid, h.host'.
						' FROM items i, hosts h'.
						' WHERE i.itemid='.$itmid.
							' AND h.hostid=i.hostid';
				$itm = DBfetch(DBselect($sql));
				if($itm){
					if($_REQUEST['itemid'] == $itmid){
						$caption[] = SPACE;
						$caption[] = $itm['host'];
					}
					else{
						$caption[] = ' : ';
						$caption[] = new CLink($itm['host'], 'items.php?form=update&itemid='.$itm['itemid'], 'highlight underline');
					}

					$itmid = $itm['templateid'];
				}
				else break;
			}while($itmid != 0);

			$caption[] = S_ITEM.' "';
			$caption = array_reverse($caption);
			$caption[] = ': ';
			$caption[] = $item_data['description'];
			$caption[] = '"';
			$frmItem->setTitle($caption);
		}
		else
			$frmItem->setTitle(S_ITEM." $host : $description");

		$frmItem->addVar('form_hostid', $hostid);
		$frmItem->addRow(S_HOST,array(
			new CTextBox('host',$host,32,true),
			new CButton('btn_host', S_SELECT,
				"return PopUp('popup.php?dstfrm=".$frmItem->getName().
				"&dstfld1=host&dstfld2=form_hostid&srctbl=hosts_and_templates&srcfld1=host&srcfld2=hostid',450,450);",
				'H')
			));

		$frmItem->addRow(S_DESCRIPTION, new CTextBox('description',$description,40, $limited));

		if(isset($limited)){
			$frmItem->addRow(S_TYPE,  new CTextBox('typename', item_type2str($type), 40, 'yes'));
			$frmItem->addVar('type', $type);
		}
		else{
			$cmbType = new CComboBox('type',$type);
			foreach($types as $it) $cmbType->addItem($it,item_type2str($it));
			$frmItem->addRow(S_TYPE, $cmbType);
		}

		$row = new CRow(array(new CCol(S_SNMP_OID,'form_row_l'), new CCol(new CTextBox('snmp_oid',$snmp_oid,40,$limited), 'form_row_r')));
		$row->setAttribute('id', 'row_snmp_oid');
		$frmItem->addRow($row);
		zbx_subarray_push($typeVisibility, ITEM_TYPE_SNMPV1, 'snmp_oid');
		zbx_subarray_push($typeVisibility, ITEM_TYPE_SNMPV2C, 'snmp_oid');
		zbx_subarray_push($typeVisibility, ITEM_TYPE_SNMPV3, 'snmp_oid');
		zbx_subarray_push($typeVisibility, ITEM_TYPE_SNMPV1, 'row_snmp_oid');
		zbx_subarray_push($typeVisibility, ITEM_TYPE_SNMPV2C, 'row_snmp_oid');
		zbx_subarray_push($typeVisibility, ITEM_TYPE_SNMPV3, 'row_snmp_oid');

		$row = new CRow(array(new CCol(S_SNMP_COMMUNITY,'form_row_l'), new CCol(new CTextBox('snmp_community',$snmp_community,16), 'form_row_r')));
		$row->setAttribute('id', 'row_snmp_community');
		$frmItem->addRow($row);
		zbx_subarray_push($typeVisibility, ITEM_TYPE_SNMPV1, 'snmp_community');
		zbx_subarray_push($typeVisibility, ITEM_TYPE_SNMPV2C, 'snmp_community');
		zbx_subarray_push($typeVisibility, ITEM_TYPE_SNMPV1, 'row_snmp_community');
		zbx_subarray_push($typeVisibility, ITEM_TYPE_SNMPV2C, 'row_snmp_community');

		$row = new CRow(array(new CCol(S_SNMPV3_SECURITY_NAME,'form_row_l'), new CCol(new CTextBox('snmpv3_securityname',$snmpv3_securityname,64), 'form_row_r')));
		$row->setAttribute('id', 'row_snmpv3_securityname');
		$frmItem->addRow($row);
		zbx_subarray_push($typeVisibility, ITEM_TYPE_SNMPV3, 'snmpv3_securityname');
		zbx_subarray_push($typeVisibility, ITEM_TYPE_SNMPV3, 'row_snmpv3_securityname');

		$cmbSecLevel = new CComboBox('snmpv3_securitylevel', $snmpv3_securitylevel);
		$cmbSecLevel->addItem(ITEM_SNMPV3_SECURITYLEVEL_NOAUTHNOPRIV,'noAuthPriv');
		$cmbSecLevel->addItem(ITEM_SNMPV3_SECURITYLEVEL_AUTHNOPRIV,'authNoPriv');
		$cmbSecLevel->addItem(ITEM_SNMPV3_SECURITYLEVEL_AUTHPRIV,'authPriv');

		$row = new CRow(array(new CCol(S_SNMPV3_SECURITY_LEVEL,'form_row_l'), new CCol($cmbSecLevel, 'form_row_r')));
		$row->setAttribute('id', 'row_snmpv3_securitylevel');
		$frmItem->addRow($row);
		zbx_subarray_push($typeVisibility, ITEM_TYPE_SNMPV3, 'snmpv3_securitylevel');
		zbx_subarray_push($typeVisibility, ITEM_TYPE_SNMPV3, 'row_snmpv3_securitylevel');

		$row = new CRow(array(new CCol(S_SNMPV3_AUTH_PASSPHRASE,'form_row_l'), new CCol(new CTextBox('snmpv3_authpassphrase',$snmpv3_authpassphrase,64), 'form_row_r')));
		$row->setAttribute('id', 'row_snmpv3_authpassphrase');
		$frmItem->addRow($row);
		zbx_subarray_push($typeVisibility, ITEM_TYPE_SNMPV3, 'snmpv3_authpassphrase');
		zbx_subarray_push($typeVisibility, ITEM_TYPE_SNMPV3, 'row_snmpv3_authpassphrase');

		$row = new CRow(array(new CCol(S_SNMPV3_PRIV_PASSPHRASE,'form_row_l'), new CCol(new CTextBox('snmpv3_privpassphrase',$snmpv3_privpassphrase,64), 'form_row_r')));
		$row->setAttribute('id', 'row_snmpv3_privpassphrase');
		$frmItem->addRow($row);
		zbx_subarray_push($typeVisibility, ITEM_TYPE_SNMPV3, 'snmpv3_privpassphrase');
		zbx_subarray_push($typeVisibility, ITEM_TYPE_SNMPV3, 'row_snmpv3_privpassphrase');

		$row = new CRow(array(new CCol(S_SNMP_PORT,'form_row_l'), new CCol(new CNumericBox('snmp_port',$snmp_port,5), 'form_row_r')));
		$row->setAttribute('id', 'row_snmp_port');
		$frmItem->addRow($row);
		zbx_subarray_push($typeVisibility, ITEM_TYPE_SNMPV1, 'snmp_port');
		zbx_subarray_push($typeVisibility, ITEM_TYPE_SNMPV2C, 'snmp_port');
		zbx_subarray_push($typeVisibility, ITEM_TYPE_SNMPV3, 'snmp_port');
		zbx_subarray_push($typeVisibility, ITEM_TYPE_SNMPV1, 'row_snmp_port');
		zbx_subarray_push($typeVisibility, ITEM_TYPE_SNMPV2C, 'row_snmp_port');
		zbx_subarray_push($typeVisibility, ITEM_TYPE_SNMPV3, 'row_snmp_port');


		$row = new CRow(array(new CCol(S_IPMI_SENSOR,'form_row_l'), new CCol(new CTextBox('ipmi_sensor', $ipmi_sensor, 64, $limited),'form_row_r')));
		$row->setAttribute('id', 'row_ipmi_sensor');
		$frmItem->addRow($row);
		zbx_subarray_push($typeVisibility, ITEM_TYPE_IPMI, 'ipmi_sensor');
		zbx_subarray_push($typeVisibility, ITEM_TYPE_IPMI, 'row_ipmi_sensor');

		if(isset($limited))
			$btnSelect = null;
		else
			$btnSelect = new CButton('btn1',S_SELECT,
				"return PopUp('popup.php?dstfrm=".$frmItem->getName().
				"&dstfld1=key&srctbl=help_items&srcfld1=key_&itemtype=".$type."');",
				'T');

		$frmItem->addRow(S_KEY, array(new CTextBox('key',$key,40,$limited), $btnSelect));
		foreach($types as $it) {
			switch($it) {
				case ITEM_TYPE_DB_MONITOR:
					zbx_subarray_push($typeVisibility, $it, array('id'=>'key','defaultValue'=> 'db.odbc.select[<unique short description>]'));
				break;
				case ITEM_TYPE_SSH:
					zbx_subarray_push($typeVisibility, $it, array('id'=>'key','defaultValue'=> 'ssh.run[<unique short description>,<ip>,<port>,<encoding>]'));
				break;
				case ITEM_TYPE_TELNET:
					zbx_subarray_push($typeVisibility, $it, array('id'=>'key', 'defaultValue'=> 'telnet.run[<unique short description>,<ip>,<port>,<encoding>]'));
				break;
				default:
					zbx_subarray_push($typeVisibility, $it, 'key');
			}
		}

/*
ITEM_TYPE_DB_MONITOR $key = 'db.odbc.select[<unique short description>]'; $params = "DSN=<database source name>\nuser=<user name>\npassword=<password>\nsql=<query>";
ITEM_TYPE_SSH $key = 'ssh.run[<unique short description>,<ip>,<port>,<encoding>]'; $params = '';
ITEM_TYPE_TELNET $key = 'telnet.run[<unique short description>,<ip>,<port>,<encoding>]'; $params = '';
ITEM_TYPE_CALCULATED $key = ''; $params = '';
//*/

		$cmbAuthType = new CComboBox('authtype', $authtype);
		$cmbAuthType->addItem(ITEM_AUTHTYPE_PASSWORD,S_PASSWORD);
		$cmbAuthType->addItem(ITEM_AUTHTYPE_PUBLICKEY,S_PUBLIC_KEY);

		$row = new CRow(array(new CCol(S_AUTHENTICATION_METHOD,'form_row_l'), new CCol($cmbAuthType,'form_row_r')));
		$row->setAttribute('id', 'row_authtype');
		$frmItem->addRow($row);
		zbx_subarray_push($typeVisibility, ITEM_TYPE_SSH, 'authtype');
		zbx_subarray_push($typeVisibility, ITEM_TYPE_SSH, 'row_authtype');

		$row = new CRow(array(new CCol(S_USER_NAME,'form_row_l'), new CCol(new CTextBox('username',$username,16),'form_row_r')));
		$row->setAttribute('id', 'row_username');
		$frmItem->addRow($row);
		zbx_subarray_push($typeVisibility, ITEM_TYPE_SSH, 'username');
		zbx_subarray_push($typeVisibility, ITEM_TYPE_SSH, 'row_username');
		zbx_subarray_push($typeVisibility, ITEM_TYPE_TELNET, 'username');
		zbx_subarray_push($typeVisibility, ITEM_TYPE_TELNET, 'row_username');

		$row = new CRow(array(new CCol(S_PUBLIC_KEY_FILE,'form_row_l'), new CCol(new CTextBox('publickey',$publickey,16),'form_row_r')));
		$row->setAttribute('id', 'row_publickey');
		$frmItem->addRow($row);
		zbx_subarray_push($authTypeVisibility, ITEM_AUTHTYPE_PUBLICKEY, 'publickey');
		zbx_subarray_push($authTypeVisibility, ITEM_AUTHTYPE_PUBLICKEY, 'row_publickey');

		$row = new CRow(array(new CCol(S_PRIVATE_KEY_FILE,'form_row_l'), new CCol(new CTextBox('privatekey',$privatekey,16),'form_row_r')));
		$row->setAttribute('id', 'row_privatekey');
		$frmItem->addRow($row);
		zbx_subarray_push($authTypeVisibility, ITEM_AUTHTYPE_PUBLICKEY, 'privatekey');
		zbx_subarray_push($authTypeVisibility, ITEM_AUTHTYPE_PUBLICKEY, 'row_privatekey');

		$row = new CRow(array(new CCol(S_PASSWORD,'form_row_l'), new CCol(new CTextBox('password',$password,16),'form_row_r')));
		$row->setAttribute('id', 'row_password');
		$frmItem->addRow($row);
		zbx_subarray_push($typeVisibility, ITEM_TYPE_SSH, 'password');
		zbx_subarray_push($typeVisibility, ITEM_TYPE_SSH, 'row_password');
		zbx_subarray_push($typeVisibility, ITEM_TYPE_TELNET, 'password');
		zbx_subarray_push($typeVisibility, ITEM_TYPE_TELNET, 'row_password');

		$spanEC = new CSpan(S_EXECUTED_SCRIPT);
		$spanEC->setAttribute('id', 'label_executed_script');
		zbx_subarray_push($typeVisibility, ITEM_TYPE_SSH, 'label_executed_script');
		zbx_subarray_push($typeVisibility, ITEM_TYPE_TELNET, 'label_executed_script');

		$spanP = new CSpan(S_PARAMS);
		$spanP->setAttribute('id', 'label_params');
		zbx_subarray_push($typeVisibility, ITEM_TYPE_DB_MONITOR, 'label_params');

		$spanF = new CSpan(S_FORMULA);
		$spanF->setAttribute('id', 'label_formula');
		zbx_subarray_push($typeVisibility, ITEM_TYPE_CALCULATED, 'label_formula');


		$params_script = new CTextArea('params', $params, 60, 4);
		$params_script->setAttribute('id', 'params_script');
		$params_dbmonitor = new CTextArea('params', $params, 60, 4);
		$params_dbmonitor->setAttribute('id', 'params_dbmonitor');
		$params_calculted = new CTextArea('params', $params, 60, 4);
		$params_calculted->setAttribute('id', 'params_calculted');

		$row = new CRow(array(
			new CCol(array($spanEC, $spanP, $spanF),'form_row_l'),
			new CCol(array($params_script, $params_dbmonitor, $params_calculted),'form_row_r')
		));
		$row->setAttribute('id', 'row_params');
		$frmItem->addRow($row);
		zbx_subarray_push($typeVisibility, ITEM_TYPE_SSH, 'params_script');
		zbx_subarray_push($typeVisibility, ITEM_TYPE_SSH, 'row_params');
		zbx_subarray_push($typeVisibility, ITEM_TYPE_TELNET, 'params_script');
		zbx_subarray_push($typeVisibility, ITEM_TYPE_TELNET, 'row_params');
		zbx_subarray_push($typeVisibility, ITEM_TYPE_DB_MONITOR, 'params_dbmonitor');
		zbx_subarray_push($typeVisibility, ITEM_TYPE_DB_MONITOR, 'row_params');
		zbx_subarray_push($typeVisibility, ITEM_TYPE_CALCULATED, 'params_calculted');
		zbx_subarray_push($typeVisibility, ITEM_TYPE_CALCULATED, 'row_params');

/*
ITEM_TYPE_DB_MONITOR $key = 'db.odbc.select[<unique short description>]'; $params = "DSN=<database source name>\nuser=<user name>\npassword=<password>\nsql=<query>";
ITEM_TYPE_SSH $key = 'ssh.run[<unique short description>,<ip>,<port>,<encoding>]'; $params = '';
ITEM_TYPE_TELNET $key = 'telnet.run[<unique short description>,<ip>,<port>,<encoding>]'; $params = '';
ITEM_TYPE_CALCULATED $key = ''; $params = '';
//*/


		if(isset($limited)){
			$frmItem->addVar('value_type', $value_type);
			$cmbValType = new CTextBox('value_type_name', item_value_type2str($value_type), 40, 'yes');
		}
		else {
			$cmbValType = new CComboBox('value_type',$value_type);
			$cmbValType->addItem(ITEM_VALUE_TYPE_UINT64,	S_NUMERIC_UNSIGNED);
			$cmbValType->addItem(ITEM_VALUE_TYPE_FLOAT,	S_NUMERIC_FLOAT);
			$cmbValType->addItem(ITEM_VALUE_TYPE_STR, 	S_CHARACTER);
			$cmbValType->addItem(ITEM_VALUE_TYPE_LOG, 	S_LOG);
			$cmbValType->addItem(ITEM_VALUE_TYPE_TEXT,	S_TEXT);
		}

		$frmItem->addRow(S_TYPE_OF_INFORMATION,$cmbValType);

		if(isset($limited)) {
			$frmItem->addVar('data_type', $data_type);
			$cmbDataType = new CTextBox('data_type_name', item_data_type2str($data_type), 20, 'yes');
		}
		else {
			$cmbDataType = new CComboBox('data_type', $data_type);
			$cmbDataType->addItem(ITEM_DATA_TYPE_DECIMAL,		item_data_type2str(ITEM_DATA_TYPE_DECIMAL));
			$cmbDataType->addItem(ITEM_DATA_TYPE_OCTAL,		item_data_type2str(ITEM_DATA_TYPE_OCTAL));
			$cmbDataType->addItem(ITEM_DATA_TYPE_HEXADECIMAL, 	item_data_type2str(ITEM_DATA_TYPE_HEXADECIMAL));
		}

		$row = new CRow(array(new CCol(S_DATA_TYPE,'form_row_l'), new CCol($cmbDataType,'form_row_r')));
		$row->setAttribute('id', 'row_data_type');
		$frmItem->addRow($row);
		zbx_subarray_push($valueTypeVisibility, ITEM_VALUE_TYPE_UINT64, 'data_type');
		zbx_subarray_push($valueTypeVisibility, ITEM_VALUE_TYPE_UINT64, 'row_data_type');

		$row = new CRow(array(new CCol(S_UNITS,'form_row_l'), new CCol(new CTextBox('units',$units,40, $limited),'form_row_r')));
		$row->setAttribute('id', 'row_units');
		$frmItem->addRow($row);
		zbx_subarray_push($valueTypeVisibility, ITEM_VALUE_TYPE_FLOAT, 'units');
		zbx_subarray_push($valueTypeVisibility, ITEM_VALUE_TYPE_FLOAT, 'row_units');
		zbx_subarray_push($valueTypeVisibility, ITEM_VALUE_TYPE_UINT64, 'units');
		zbx_subarray_push($valueTypeVisibility, ITEM_VALUE_TYPE_UINT64, 'row_units');

		$mltpbox = Array();
		if(isset($limited)){
			$frmItem->addVar('multiplier', $multiplier);

			$mcb = new CCheckBox('multiplier', $multiplier == 1 ? 'yes':'no');
			$mcb->setAttribute('disabled', 'disabled');
			$mltpbox[] = $mcb;
			if($multiplier){
				$mltpbox[] = SPACE;
				$ctb = new CTextBox('formula', $formula, 10, 1);
				$ctb->setAttribute('style', 'text-align: right;');
				$mltpbox[] = $ctb;
			}
			else{
				$frmItem->addVar('formula', $formula);
			}
		}
		else{
			$mltpbox[] = new CCheckBox('multiplier',$multiplier == 1 ? 'yes':'no', 'var editbx = document.getElementById(\'formula\'); if(editbx) editbx.disabled = !this.checked;', 1);
			$mltpbox[] = SPACE;
			$ctb = new CTextBox('formula', $formula, 10);
			$ctb->setAttribute('style', 'text-align: right;');
			$mltpbox[] = $ctb;
		}


		$row = new CRow(array(new CCol(S_USE_CUSTOM_MULTIPLIER,'form_row_l'), new CCol($mltpbox,'form_row_r')));
		$row->setAttribute('id', 'row_multiplier');
		$frmItem->addRow($row);
		zbx_subarray_push($valueTypeVisibility, ITEM_VALUE_TYPE_FLOAT, 'multiplier');
		zbx_subarray_push($valueTypeVisibility, ITEM_VALUE_TYPE_FLOAT, 'row_multiplier');
		zbx_subarray_push($valueTypeVisibility, ITEM_VALUE_TYPE_UINT64, 'multiplier');
		zbx_subarray_push($valueTypeVisibility, ITEM_VALUE_TYPE_UINT64, 'row_multiplier');


		$row = new CRow(array(new CCol(S_UPDATE_INTERVAL_IN_SEC,'form_row_l'), new CCol(new CNumericBox('delay',$delay,5),'form_row_r')));
		$row->setAttribute('id', 'row_delay');
		$frmItem->addRow($row);
		foreach($types as $it) {
			if($it == ITEM_TYPE_TRAPPER) continue;
			zbx_subarray_push($typeVisibility, $it, 'delay');
			zbx_subarray_push($typeVisibility, $it, 'row_delay');
		}

		$row = new CRow(array(new CCol(S_FLEXIBLE_INTERVALS,'form_row_l'), new CCol($delay_flex_el,'form_row_r')));
		$row->setAttribute('id', 'row_flex_intervals');
		$frmItem->addRow($row);

		$row = new CRow(array(new CCol(S_NEW_FLEXIBLE_INTERVAL,'form_row_l'), new CCol(
					array(
						S_DELAY, SPACE,
						new CNumericBox('new_delay_flex[delay]','50',5),
						S_PERIOD, SPACE,
						new CTextBox('new_delay_flex[period]','1-7,00:00-23:59',27), BR(),
						new CButton('add_delay_flex',S_ADD)
					),'form_row_r')), 'new');
		$row->setAttribute('id', 'row_new_delay_flex');
		$frmItem->addRow($row);

		foreach($types as $it) {
			if($it == ITEM_TYPE_TRAPPER || $it == ITEM_TYPE_ZABBIX_ACTIVE) continue;
			zbx_subarray_push($typeVisibility, $it, 'row_flex_intervals');
			zbx_subarray_push($typeVisibility, $it, 'row_new_delay_flex');
			zbx_subarray_push($typeVisibility, $it, 'new_delay_flex[delay]');
			zbx_subarray_push($typeVisibility, $it, 'new_delay_flex[period]');
			zbx_subarray_push($typeVisibility, $it, 'add_delay_flex');
		}

		$frmItem->addRow(S_KEEP_HISTORY_IN_DAYS, array(
			new CNumericBox('history',$history,8),
			(!isset($_REQUEST['itemid'])) ? null :
				new CButtonQMessage('del_history',S_CLEAR_HISTORY,S_HISTORY_CLEARING_CAN_TAKE_A_LONG_TIME_CONTINUE_Q)
			));

		$row = new CRow(array(new CCol(S_KEEP_TRENDS_IN_DAYS,'form_row_l'), new CCol(new CNumericBox('trends',$trends,8),'form_row_r')));
		$row->setAttribute('id', 'row_trends');
		$frmItem->addRow($row);
		zbx_subarray_push($valueTypeVisibility, ITEM_VALUE_TYPE_FLOAT, 'trends');
		zbx_subarray_push($valueTypeVisibility, ITEM_VALUE_TYPE_FLOAT, 'row_trends');
		zbx_subarray_push($valueTypeVisibility, ITEM_VALUE_TYPE_UINT64, 'trends');
		zbx_subarray_push($valueTypeVisibility, ITEM_VALUE_TYPE_UINT64, 'row_trends');

		$cmbStatus = new CComboBox('status',$status);
		foreach(array(ITEM_STATUS_ACTIVE,ITEM_STATUS_DISABLED,ITEM_STATUS_NOTSUPPORTED) as $st)
			$cmbStatus->addItem($st, item_status2str($st));
		$frmItem->addRow(S_STATUS, $cmbStatus);

		$row = new CRow(array(new CCol(S_LOG_TIME_FORMAT,'form_row_l'), new CCol(new CTextBox('logtimefmt',$logtimefmt,16,$limited),'form_row_r')));
		$row->setAttribute('id', 'row_logtimefmt');
		$frmItem->addRow($row);
		zbx_subarray_push($valueTypeVisibility, ITEM_VALUE_TYPE_LOG, 'logtimefmt');
		zbx_subarray_push($valueTypeVisibility, ITEM_VALUE_TYPE_LOG, 'row_logtimefmt');

		$cmbDelta= new CComboBox('delta',$delta);
		$cmbDelta->addItem(0,S_AS_IS);
		$cmbDelta->addItem(1,S_DELTA_SPEED_PER_SECOND);
		$cmbDelta->addItem(2,S_DELTA_SIMPLE_CHANGE);

		$row = new CRow(array(new CCol(S_STORE_VALUE,'form_row_l'), new CCol($cmbDelta,'form_row_r')));
		$row->setAttribute('id', 'row_delta');
		$frmItem->addRow($row);
		zbx_subarray_push($valueTypeVisibility, ITEM_VALUE_TYPE_FLOAT, 'delta');
		zbx_subarray_push($valueTypeVisibility, ITEM_VALUE_TYPE_FLOAT, 'row_delta');
		zbx_subarray_push($valueTypeVisibility, ITEM_VALUE_TYPE_UINT64, 'delta');
		zbx_subarray_push($valueTypeVisibility, ITEM_VALUE_TYPE_UINT64, 'row_delta');

		if(isset($limited)){
			$frmItem->addVar('valuemapid', $valuemapid);
			$map_name = S_AS_IS;
			if($map_data = DBfetch(DBselect('SELECT name FROM valuemaps WHERE valuemapid='.$valuemapid))){
				$map_name = $map_data['name'];
			}
			$cmbMap = new CTextBox('valuemap_name', $map_name, 20, 'yes');
		}
		else {
			$cmbMap = new CComboBox('valuemapid',$valuemapid);
			$cmbMap->addItem(0,S_AS_IS);
			$db_valuemaps = DBselect('SELECT * FROM valuemaps WHERE '.DBin_node('valuemapid'));
			while($db_valuemap = DBfetch($db_valuemaps))
				$cmbMap->addItem(
					$db_valuemap['valuemapid'],
					get_node_name_by_elid($db_valuemap['valuemapid'], null, ': ').$db_valuemap['name']
					);
		}

		$link = new CLink(S_SHOW_VALUE_MAPPINGS,'config.php?config=6');
		$link->setAttribute('target','_blank');

		$row = new CRow(array(new CCol(S_SHOW_VALUE), new CCol(array($cmbMap, SPACE, $link))));
		$row->setAttribute('id', 'row_valuemap');
		$frmItem->addRow($row);
		zbx_subarray_push($valueTypeVisibility, ITEM_VALUE_TYPE_FLOAT, 'valuemapid');
		zbx_subarray_push($valueTypeVisibility, ITEM_VALUE_TYPE_FLOAT, 'row_valuemap');
		zbx_subarray_push($valueTypeVisibility, ITEM_VALUE_TYPE_FLOAT, 'valuemap_name');
		zbx_subarray_push($valueTypeVisibility, ITEM_VALUE_TYPE_UINT64, 'valuemapid');
		zbx_subarray_push($valueTypeVisibility, ITEM_VALUE_TYPE_UINT64, 'row_valuemap');
		zbx_subarray_push($valueTypeVisibility, ITEM_VALUE_TYPE_UINT64, 'valuemap_name');

		$row = new CRow(array(new CCol(S_ALLOWED_HOSTS,'form_row_l'), new CCol(new CTextBox('trapper_hosts',$trapper_hosts,40),'form_row_r')));
		$row->setAttribute('id', 'row_trapper_hosts');
		$frmItem->addRow($row);
		zbx_subarray_push($typeVisibility, ITEM_TYPE_TRAPPER, 'trapper_hosts');
		zbx_subarray_push($typeVisibility, ITEM_TYPE_TRAPPER, 'row_trapper_hosts');


		$new_app = new CTextBox('new_application',$new_application,40);
		$frmItem->addRow(S_NEW_APPLICATION,$new_app,'new');

		$cmbApps = new CListBox('applications[]',$applications,6);
		$cmbApps->addItem(0,'-'.S_NONE.'-');

		$sql = 'SELECT DISTINCT applicationid,name '.
				' FROM applications '.
				' WHERE hostid='.$hostid.
				' ORDER BY name';
		$db_applications = DBselect($sql);
		while($db_app = DBfetch($db_applications)){
			$cmbApps->addItem($db_app['applicationid'],$db_app['name']);
		}
		$frmItem->addRow(S_APPLICATIONS,$cmbApps);

		$frmRow = array(new CButton('save',S_SAVE));
		if(isset($_REQUEST['itemid'])){
			array_push($frmRow,
				SPACE,
				new CButton('clone',S_CLONE));

			if(!isset($limited)){
				array_push($frmRow,
					SPACE,
					new CButtonDelete(S_DELETE_SELECTED_ITEM_Q,
						url_param('form').url_param('groupid').url_param('itemid'))
				);
			}
		}
		array_push($frmRow,
			SPACE,
			new CButtonCancel(url_param('groupid')));

		$frmItem->addSpanRow($frmRow,'form_row_last');

// GROUP OPERATIONS
		$cmbGroups = new CComboBox('add_groupid',$add_groupid);
		$groups = CHostGroup::get(array(
			'editable' => 1,
			'output' => API_OUTPUT_EXTEND,
		));
		order_result($groups, 'name');
		foreach($groups as $group){
			$cmbGroups->addItem($group['groupid'], get_node_name_by_elid($group['groupid'], null, ': ').$group['name']);
		}
		$frmItem->addRow(S_GROUP,$cmbGroups);

		$cmbAction = new CComboBox('action');
		$cmbAction->addItem('add to group',S_ADD_TO_GROUP);
		if(isset($_REQUEST['itemid'])){
			$cmbAction->addItem('update in group',S_UPDATE_IN_GROUP);
			$cmbAction->addItem('delete FROM group',S_DELETE_FROM_GROUP);
		}
		$frmItem->addItemToBottomRow(array($cmbAction, SPACE, new CButton('register',S_DO)));

		$json = new CJSON();

		zbx_add_post_js("var valueTypeSwitcher = new CViewSwitcher('value_type', 'change', ".zbx_jsvalue($valueTypeVisibility, true).");");
		zbx_add_post_js("var authTypeSwitcher = new CViewSwitcher('authtype', 'change', ".zbx_jsvalue($authTypeVisibility, true).");");
		zbx_add_post_js("var typeSwitcher = new CViewSwitcher('type', 'change', ".zbx_jsvalue($typeVisibility, true).(isset($_REQUEST['itemid'])? ', true': '').');');
		zbx_add_post_js("var multpStat = document.getElementById('multiplier'); if(multpStat && multpStat.onclick) multpStat.onclick();");
		zbx_add_post_js("var mnFrmTbl = document.getElementById('web.items.item.php'); if(mnFrmTbl) mnFrmTbl.style.visibility = 'visible';");

		return $frmItem;
	}

	function insert_mass_update_item_form($elements_array_name){
		global $USER_DETAILS;

		$frmItem = new CFormTable(S_ITEM,null,'post');
		$frmItem->setHelp('web.items.item.php');
		$frmItem->setTitle(S_MASS_UPDATE);

		$frmItem->addVar('massupdate',1);

		$frmItem->addVar('group_itemid',get_request('group_itemid',array()));
		$frmItem->addVar('config',get_request('config',0));

		$description	= get_request('description'	,'');
		$key		= get_request('key'		,'');
		$host		= get_request('host',		null);
		$delay		= get_request('delay'		,30);
		$history	= get_request('history'		,90);
		$status		= get_request('status'		,0);
		$type		= get_request('type'		,0);
		$snmp_community	= get_request('snmp_community'	,'public');
		$snmp_oid	= get_request('snmp_oid'	,'interfaces.ifTable.ifEntry.ifInOctets.1');
		$snmp_port	= get_request('snmp_port'	,161);
		$value_type	= get_request('value_type'	,ITEM_VALUE_TYPE_UINT64);
		$data_type	= get_request('data_type'	,ITEM_DATA_TYPE_DECIMAL);
		$trapper_hosts	= get_request('trapper_hosts'	,'');
		$units		= get_request('units'		,'');
		$valuemapid	= get_request('valuemapid'	,0);
		$delta		= get_request('delta'		,0);
		$trends		= get_request('trends'		,365);
		$applications	= get_request('applications'	,array());
		$delay_flex	= get_request('delay_flex'	,array());

		$snmpv3_securityname	= get_request('snmpv3_securityname'	,'');
		$snmpv3_securitylevel	= get_request('snmpv3_securitylevel'	,0);
		$snmpv3_authpassphrase	= get_request('snmpv3_authpassphrase'	,'');
		$snmpv3_privpassphrase	= get_request('snmpv3_privpassphrase'	,'');

		$formula	= get_request('formula'		,'1');
		$logtimefmt	= get_request('logtimefmt'	,'');

		$add_groupid	= get_request('add_groupid'	,get_request('groupid',0));

		$delay_flex_el = array();

		$i = 0;
		foreach($delay_flex as $val){
			if(!isset($val['delay']) && !isset($val['period'])) continue;

			array_push($delay_flex_el,
				array(
					new CCheckBox('rem_delay_flex[]', 'no', null,$i),
						$val['delay'],
						' sec at ',
						$val['period']
				),
				BR());
			$frmItem->addVar("delay_flex[".$i."][delay]", $val['delay']);
			$frmItem->addVar("delay_flex[".$i."][period]", $val['period']);
			$i++;
			if($i >= 7) break; /* limit count of  intervals
					    * 7 intervals by 30 symbols = 210 characters
					    * db storage field is 256
					    */
		}

		if(count($delay_flex_el)==0)
			array_push($delay_flex_el, S_NO_FLEXIBLE_INTERVALS);
		else
			array_push($delay_flex_el, new CButton('del_delay_flex',S_DELETE_SELECTED));

		if(count($applications)==0)  array_push($applications,0);

		$cmbType = new CComboBox('type',$type);
		foreach(array(ITEM_TYPE_ZABBIX,ITEM_TYPE_ZABBIX_ACTIVE,ITEM_TYPE_SIMPLE,ITEM_TYPE_SNMPV1,
			ITEM_TYPE_SNMPV2C,ITEM_TYPE_SNMPV3,ITEM_TYPE_TRAPPER,ITEM_TYPE_INTERNAL,
			ITEM_TYPE_AGGREGATE,ITEM_TYPE_AGGREGATE,ITEM_TYPE_EXTERNAL,ITEM_TYPE_DB_MONITOR) as $it)
				$cmbType->addItem($it, item_type2str($it));

		$frmItem->addRow(array( new CVisibilityBox('type_visible', get_request('type_visible'), 'type', S_ORIGINAL),
			S_TYPE), $cmbType);

		$frmItem->addRow(array( new CVisibilityBox('community_visible', get_request('community_visible'), 'snmp_community', S_ORIGINAL),
			S_SNMP_COMMUNITY), new CTextBox('snmp_community',$snmp_community,16));

		$frmItem->addRow(array( new CVisibilityBox('securityname_visible', get_request('securityname_visible'), 'snmpv3_securityname',
			S_ORIGINAL), S_SNMPV3_SECURITY_NAME), new CTextBox('snmpv3_securityname',$snmpv3_securityname,64));

		$cmbSecLevel = new CComboBox('snmpv3_securitylevel',$snmpv3_securitylevel);
		$cmbSecLevel->addItem(ITEM_SNMPV3_SECURITYLEVEL_NOAUTHNOPRIV,"noAuthNoPriv");
		$cmbSecLevel->addItem(ITEM_SNMPV3_SECURITYLEVEL_AUTHNOPRIV,"authNoPriv");
		$cmbSecLevel->addItem(ITEM_SNMPV3_SECURITYLEVEL_AUTHPRIV,"authPriv");
		$frmItem->addRow(array( new CVisibilityBox('securitylevel_visible',  get_request('securitylevel_visible'), 'snmpv3_securitylevel',
			S_ORIGINAL), S_SNMPV3_SECURITY_LEVEL), $cmbSecLevel);
		$frmItem->addRow(array( new CVisibilityBox('authpassphrase_visible', get_request('authpassphrase_visible'),
			'snmpv3_authpassphrase', S_ORIGINAL), S_SNMPV3_AUTH_PASSPHRASE),
			new CTextBox('snmpv3_authpassphrase',$snmpv3_authpassphrase,64));

		$frmItem->addRow(array( new CVisibilityBox('privpassphras_visible', get_request('privpassphras_visible'), 'snmpv3_privpassphrase',
			S_ORIGINAL), S_SNMPV3_PRIV_PASSPHRASE), new CTextBox('snmpv3_privpassphrase',$snmpv3_privpassphrase,64));

		$frmItem->addRow(array( new CVisibilityBox('port_visible', get_request('port_visible'), 'snmp_port', S_ORIGINAL), S_SNMP_PORT),
			new CNumericBox('snmp_port',$snmp_port,5));

		$cmbValType = new CComboBox('value_type',$value_type);
		$cmbValType->addItem(ITEM_VALUE_TYPE_UINT64,	S_NUMERIC_UNSIGNED);		$cmbValType->addItem(ITEM_VALUE_TYPE_FLOAT,	S_NUMERIC_FLOAT);		$cmbValType->addItem(ITEM_VALUE_TYPE_STR, 	S_CHARACTER);		$cmbValType->addItem(ITEM_VALUE_TYPE_LOG, 	S_LOG);		$cmbValType->addItem(ITEM_VALUE_TYPE_TEXT,	S_TEXT);		$frmItem->addRow(array( new CVisibilityBox('value_type_visible', get_request('value_type_visible'), 'value_type', S_ORIGINAL),			S_TYPE_OF_INFORMATION), $cmbValType);

		$cmbDataType = new CComboBox('data_type',$data_type);
		$cmbDataType->addItem(ITEM_DATA_TYPE_DECIMAL,		item_data_type2str(ITEM_DATA_TYPE_DECIMAL));
		$cmbDataType->addItem(ITEM_DATA_TYPE_OCTAL,		item_data_type2str(ITEM_DATA_TYPE_OCTAL));
		$cmbDataType->addItem(ITEM_DATA_TYPE_HEXADECIMAL, 	item_data_type2str(ITEM_DATA_TYPE_HEXADECIMAL));
		$frmItem->addRow(array( new CVisibilityBox('data_type_visible', get_request('data_type_visible'), 'data_type', S_ORIGINAL),
			S_DATA_TYPE), $cmbDataType);

		$frmItem->addRow(array( new CVisibilityBox('units_visible', get_request('units_visible'), 'units', S_ORIGINAL), S_UNITS),
			new CTextBox('units',$units,40));

		$frmItem->addRow(array( new CVisibilityBox('formula_visible', get_request('formula_visible'), 'formula', S_ORIGINAL),
			S_CUSTOM_MULTIPLIER.' (0 - '.S_DISABLED.')'), new CTextBox('formula',$formula,40));

		$frmItem->addRow(array( new CVisibilityBox('delay_visible', get_request('delay_visible'), 'delay', S_ORIGINAL),
			S_UPDATE_INTERVAL_IN_SEC), new CNumericBox('delay',$delay,5));

		$delay_flex_el = new CSpan($delay_flex_el);
		$delay_flex_el->setAttribute('id', 'delay_flex_list');

		$frmItem->addRow(array(
						new CVisibilityBox('delay_flex_visible',
								get_request('delay_flex_visible'),
								array('delay_flex_list', 'new_delay_flex_el'),
								S_ORIGINAL),
						S_FLEXIBLE_INTERVALS), $delay_flex_el);

		$new_delay_flex_el = new CSpan(array(
										S_DELAY, SPACE,
										new CNumericBox("new_delay_flex[delay]","50",5),
										S_PERIOD, SPACE,
										new CTextBox("new_delay_flex[period]","1-7,00:00-23:59",27), BR(),
										new CButton("add_delay_flex",S_ADD)
									));
		$new_delay_flex_el->setAttribute('id', 'new_delay_flex_el');

		$frmItem->addRow(S_NEW_FLEXIBLE_INTERVAL, $new_delay_flex_el, 'new');

		$frmItem->addRow(array( new CVisibilityBox('history_visible', get_request('history_visible'), 'history', S_ORIGINAL),
			S_KEEP_HISTORY_IN_DAYS), new CNumericBox('history',$history,8));
		$frmItem->addRow(array( new CVisibilityBox('trends_visible', get_request('trends_visible'), 'trends', S_ORIGINAL),
			S_KEEP_TRENDS_IN_DAYS), new CNumericBox('trends',$trends,8));

		$cmbStatus = new CComboBox('status',$status);
		foreach(array(ITEM_STATUS_ACTIVE,ITEM_STATUS_DISABLED,ITEM_STATUS_NOTSUPPORTED) as $st)
			$cmbStatus->addItem($st,item_status2str($st));
		$frmItem->addRow(array( new CVisibilityBox('status_visible', get_request('status_visible'), 'status', S_ORIGINAL), S_STATUS),
			$cmbStatus);

		$frmItem->addRow(array( new CVisibilityBox('logtimefmt_visible', get_request('logtimefmt_visible'), 'logtimefmt', S_ORIGINAL),
			S_LOG_TIME_FORMAT), new CTextBox("logtimefmt",$logtimefmt,16));

		$cmbDelta= new CComboBox('delta',$delta);
		$cmbDelta->addItem(0,S_AS_IS);
		$cmbDelta->addItem(1,S_DELTA_SPEED_PER_SECOND);
		$cmbDelta->addItem(2,S_DELTA_SIMPLE_CHANGE);
		$frmItem->addRow(array( new CVisibilityBox('delta_visible', get_request('delta_visible'), 'delta', S_ORIGINAL),
			S_STORE_VALUE),$cmbDelta);

		$cmbMap = new CComboBox('valuemapid',$valuemapid);
		$cmbMap->addItem(0,S_AS_IS);
		$db_valuemaps = DBselect('SELECT * FROM valuemaps WHERE '.DBin_node('valuemapid'));
		while($db_valuemap = DBfetch($db_valuemaps))
			$cmbMap->addItem(
					$db_valuemap["valuemapid"],
					get_node_name_by_elid($db_valuemap["valuemapid"], null, ': ').$db_valuemap["name"]
					);

		$link = new CLink(S_SHOW_VALUE_MAPPINGS,'config.php?config=6');
		$link->setAttribute('target','_blank');

		$frmItem->addRow(array( new CVisibilityBox('valuemapid_visible', get_request('valuemapid_visible'), 'valuemapid', S_ORIGINAL),
			S_SHOW_VALUE), array($cmbMap, SPACE, $link));

		$frmItem->addRow(array( new CVisibilityBox('trapper_hosts_visible', get_request('trapper_hosts_visible'), 'trapper_hosts',
			S_ORIGINAL), S_ALLOWED_HOSTS), new CTextBox('trapper_hosts',$trapper_hosts,40));

		$cmbApps = new CListBox('applications[]',$applications,6);
		$cmbApps->addItem(0,'-'.S_NONE.'-');

		if(isset($_REQUEST['hostid'])){
			$sql = 'SELECT applicationid,name '.
				' FROM applications '.
				' WHERE hostid='.$_REQUEST['hostid'].
				' ORDER BY name';
			$db_applications = DBselect($sql);
			while($db_app = DBfetch($db_applications)){
				$cmbApps->addItem($db_app["applicationid"],$db_app["name"]);
			}
		}
		$frmItem->addRow(array( new CVisibilityBox('applications_visible', get_request('applications_visible'), 'applications[]',
			S_ORIGINAL), S_APPLICATIONS),$cmbApps);

		$frmItem->addItemToBottomRow(array(new CButton("update",S_UPDATE),
			SPACE, new CButtonCancel(url_param('groupid').url_param("hostid").url_param("config"))));

	return $frmItem;
	}

	function insert_copy_elements_to_forms($elements_array_name){

		$copy_type = get_request('copy_type', 0);
		$copy_mode = get_request('copy_mode', 0);
		$filter_groupid = get_request('filter_groupid', 0);
		$group_itemid = get_request($elements_array_name, array());
		$copy_targetid = get_request('copy_targetid', array());

		if(!is_array($group_itemid) || (is_array($group_itemid) && count($group_itemid) < 1)){
			error(S_INCORRECT_LIST_OF_ITEMS);
			return;
		}

		$frmCopy = new CFormTable(count($group_itemid).' '.S_X_ELEMENTS_COPY_TO_DOT_DOT_DOT,null,'post',null,'go');
		$frmCopy->setHelp('web.items.copyto.php');
		$frmCopy->addVar($elements_array_name, $group_itemid);

		$cmbCopyType = new CComboBox('copy_type',$copy_type,'submit()');
		$cmbCopyType->addItem(0,S_HOSTS);
		$cmbCopyType->addItem(1,S_HOST_GROUPS);
		$frmCopy->addRow(S_TARGET_TYPE, $cmbCopyType);

		$target_list = array();

		$groups = CHostGroup::get(array('extendoutput'=>1, 'order'=>'name'));
		order_result($groups, 'name');

		if(0 == $copy_type){
			$cmbGroup = new CComboBox('filter_groupid',$filter_groupid,'submit()');

			foreach($groups as $gnum => $group){
				if(empty($filter_groupid)) $filter_groupid = $group['groupid'];
				$cmbGroup->addItem($group['groupid'],$group['name']);
			}

			$frmCopy->addRow('Group', $cmbGroup);

			$options = array(
				'extendoutput'=>1,
				'groupids' => $filter_groupid,
				'templated_hosts' => 1
			);
			$hosts = CHost::get($options);
			order_result($hosts, 'host');

			foreach($hosts as $num => $host){
				$hostid = $host['hostid'];

				array_push($target_list,array(
					new CCheckBox('copy_targetid['.$hostid.']',
						uint_in_array($hostid, $copy_targetid),
						null,
						$hostid),
					SPACE,
					$host['host'],
					BR()
				));
			}
		}
		else{
			foreach($groups as $groupid => $group){
				array_push($target_list,array(
					new CCheckBox('copy_targetid['.$group['groupid'].']',
						uint_in_array($group['groupid'], $copy_targetid),
						null,
						$group['groupid']),
					SPACE,
					$group['name'],
					BR()
					));
			}
		}

		$frmCopy->addRow(S_TARGET, $target_list);

		$cmbCopyMode = new CComboBox('copy_mode',$copy_mode);
		$cmbCopyMode->addItem(0, S_UPDATE_EXISTING_NON_LINKED_ITEMS);
		$cmbCopyMode->addItem(1, S_SKIP_EXISTING_ITEMS);
		$cmbCopyMode->setEnabled(false);
		$frmCopy->addRow(S_MODE, $cmbCopyMode);

		$frmCopy->addItemToBottomRow(new CButton("copy",S_COPY));
		$frmCopy->addItemToBottomRow(array(SPACE,
			new CButtonCancel(url_param('groupid').url_param("hostid").url_param("config"))));

	return $frmCopy;
	}

// TRIGGERS
	function insert_mass_update_trigger_form(){//$elements_array_name){
		$visible = get_request('visible',array());
		$priority = get_request('priority',	'');
		$dependencies = get_request('dependencies',array());

		$original_templates = array();

		asort($dependencies);

		$frmMTrig = new CFormTable(S_TRIGGERS_MASSUPDATE, 'triggers.php');
		$frmMTrig->addVar('massupdate',get_request('massupdate',1));
		$frmMTrig->addVar('go',get_request('go','massupdate'));
		$frmMTrig->setAttribute('id', 'massupdate');
		$frmMTrig->setName('trig_form');

		$triggers = $_REQUEST['g_triggerid'];
		foreach($triggers as $id => $triggerid){
			$frmMTrig->addVar('g_triggerid['.$triggerid.']',$triggerid);
		}

		$cmbPrior = new CComboBox("priority",$priority);
		$cmbPrior->addItems(get_severity_description());

		$frmMTrig->addRow(array(
			new CVisibilityBox('visible[priority]', isset($visible['priority']), 'priority', S_ORIGINAL), S_SEVERITY),
			$cmbPrior
		);

/* dependencies */
		$dep_el = array();
		foreach($dependencies as $val){
			array_push($dep_el,
				array(
					new CCheckBox("rem_dependence[]", 'no', null, strval($val)),
					expand_trigger_description($val)
				),
				BR());
			$frmMTrig->addVar("dependencies[]",strval($val));
		}

		if(count($dep_el)==0)
			$dep_el[] = S_NO_DEPENDENCES_DEFINED;
		else
			$dep_el[] = new CButton('del_dependence',S_DELETE_SELECTED);

//		$frmMTrig->addRow(S_THE_TRIGGER_DEPENDS_ON,$dep_el);
/* end dependencies */
/* new dependency */
		//$frmMTrig->addVar('new_dependence','0');

		$btnSelect = new CButton('btn1', S_ADD,
				"return PopUp('popup.php?dstfrm=massupdate&dstact=add_dependence&reference=deptrigger".
				"&dstfld1=new_dependence[]&srctbl=triggers&objname=triggers&srcfld1=triggerid&multiselect=1".
				"',1000,700);",
				'T');

		array_push($dep_el, array(br(),$btnSelect));

		$dep_div = new CDiv($dep_el);
		$dep_div->setAttribute('id','dependency_box');

		$frmMTrig->addRow(array(new CVisibilityBox('visible[dependencies]', isset($visible['dependencies']), 'dependency_box', S_ORIGINAL),S_TRIGGER_DEPENDENCIES),
							$dep_div
						);
/* end new dependency */

		$frmMTrig->addItemToBottomRow(new CButton('mass_save',S_SAVE));
		$frmMTrig->addItemToBottomRow(SPACE);
		$frmMTrig->addItemToBottomRow(new CButtonCancel(url_param('groupid')));

		$script = "function addPopupValues(list){
						if(!isset('object', list)) return false;

						if(list.object == 'deptrigger'){
							for(var i=0; i < list.values.length; i++){
								create_var('".$frmMTrig->getName()."', 'new_dependence['+i+']', list.values[i], false);
							}

							create_var('".$frmMTrig->getName()."','add_dependence', 1, true);
						}
					}";
		insert_js($script);

	return $frmMTrig;
	}

// Insert form for Trigger
	function insert_trigger_form(){
		$frmTrig = new CFormTable(S_TRIGGER,'triggers.php');
		$frmTrig->setHelp('config_triggers.php');

//		if(isset($_REQUEST['hostid'])){
//			$frmTrig->addVar('hostid',$_REQUEST['hostid']);
//		}

		$dep_el=array();
		$dependencies = get_request('dependencies',array());

		$limited = null;

		if(isset($_REQUEST['triggerid'])){
			$frmTrig->addVar('triggerid', $_REQUEST['triggerid']);

			$trigger = get_trigger_by_triggerid($_REQUEST['triggerid']);

			$caption = array();
			$trigid = $_REQUEST['triggerid'];
			do{
				$sql = 'SELECT t.triggerid, t.templateid, h.host'.
						' FROM triggers t, functions f, items i, hosts h'.
						' WHERE t.triggerid='.$trigid.
							' AND h.hostid=i.hostid'.
							' AND i.itemid=f.itemid'.
							' AND f.triggerid=t.triggerid';
				$trig = DBfetch(DBselect($sql));

				if($_REQUEST['triggerid'] != $trigid){
					$caption[] = ' : ';
					$caption[] = new CLink($trig['host'], 'triggers.php?form=update&triggerid='.$trig['triggerid'], 'highlight underline');
				}

				$trigid = $trig['templateid'];
			}while($trigid != 0);

			$caption[] = S_TRIGGER.' "';
			$caption = array_reverse($caption);
			$caption[] = htmlspecialchars($trigger['description']);
			$caption[] = '"';
			$frmTrig->setTitle($caption);

			$limited = $trigger['templateid'] ? 'yes' : null;
		}

		$expression		= get_request('expression',	'');
		$description		= get_request('description',	'');
		$type 			= get_request('type',		0);
		$priority		= get_request('priority',	0);
		$status			= get_request('status',		0);
		$comments		= get_request('comments',	'');
		$url			= get_request('url',		'');

		$expr_temp		= get_request('expr_temp',	'');
		$input_method		= get_request('input_method',	IM_ESTABLISHED);

		if((isset($_REQUEST['triggerid']) && !isset($_REQUEST['form_refresh']))  || isset($limited)){
			$description	= $trigger['description'];
			$expression	= explode_exp($trigger['expression'],0);

			if(!isset($limited) || !isset($_REQUEST['form_refresh'])){
				$type = $trigger['type'];
				$priority	= $trigger['priority'];
				$status		= $trigger['status'];
				$comments	= $trigger['comments'];
				$url		= $trigger['url'];

				$trigs=DBselect('SELECT t.triggerid,t.description,t.expression '.
							' FROM triggers t,trigger_depends d '.
							' WHERE t.triggerid=d.triggerid_up '.
								' AND d.triggerid_down='.$_REQUEST['triggerid']);

				while($trig=DBfetch($trigs)){
					if(uint_in_array($trig['triggerid'],$dependencies))	continue;
					array_push($dependencies,$trig['triggerid']);
				}
			}
		}

		$frmTrig->addRow(S_NAME, new CTextBox('description',$description,90, $limited));

		if($input_method == IM_TREE){
			$alz = analyze_expression($expression);

			if($alz !== false){
				list($outline, $eHTMLTree) = $alz;
				if(isset($_REQUEST['expr_action']) && $eHTMLTree != null){

					$new_expr = remake_expression($expression, $_REQUEST['expr_target_single'], $_REQUEST['expr_action'], $expr_temp);
					if($new_expr !== false){
						$expression = $new_expr;
						$alz = analyze_expression($expression);

						if($alz !== false) list($outline, $eHTMLTree) = $alz;
						else show_messages(false, '', S_EXPRESSION_SYNTAX_ERROR);

						$expr_temp = '';
					}
					else{
						show_messages(false, '', S_EXPRESSION_SYNTAX_ERROR);
					}
				}

				$tree = array();
				//create_node_list($node, $tree);

				$frmTrig->addVar('expression', $expression);
				$exprfname = 'expr_temp';
				$exprtxt = new CTextBox($exprfname, $expr_temp, 65, 'yes');
				$macrobtn = new CButton('insert_macro', S_INSERT_MACRO, 'return call_ins_macro_menu(event);');
				$exprparam = "this.form.elements['$exprfname'].value";
			}
			else{
				show_messages(false, '', S_EXPRESSION_SYNTAX_ERROR);
				$input_method = IM_ESTABLISHED;
				//$input_method = IM_FORCED;
			}
		}

		if($input_method != IM_TREE){
			$exprfname = 'expression';
			$exprtxt = new CTextBox($exprfname,$expression,75,$limited);
			$exprparam = "getSelectedText(this.form.elements['$exprfname'])";
		}

		$row = array($exprtxt,
					 new CButton('insert',$input_method == IM_TREE ? S_EDIT : S_SELECT,
								 "return PopUp('popup_trexpr.php?dstfrm=".$frmTrig->getName().
								 "&dstfld1=${exprfname}&srctbl=expression".
								 "&srcfld1=expression&expression=' + escape($exprparam),1000,700);"));

		if(isset($macrobtn)) array_push($row, $macrobtn);
		if($input_method == IM_TREE){
			array_push($row, BR());
			if(empty($outline)){
				array_push($row, new CButton('add_expression', S_ADD, ""));
			}
			else{
				array_push($row, new CButton('and_expression', S_AND_BIG, ""));
				array_push($row, new CButton('or_expression', S_OR_BIG, ""));
				array_push($row, new CButton('replace_expression', S_REPLACE, ""));
			}
		}
		$frmTrig->addVar('input_method', $input_method);
		$frmTrig->addVar('toggle_input_method', '');
		$exprtitle = array(S_EXPRESSION);

		if($input_method != IM_FORCED){
			$btn_im = new CSpan(S_TOGGLE_INPUT_METHOD,'link');
			$btn_im->setAttribute('onclick','javascript: '.
								"document.getElementById('toggle_input_method').value=1;".
								"document.getElementById('input_method').value=".(($input_method==IM_TREE)?IM_ESTABLISHED:IM_TREE).';'.
								"document.forms['".$frmTrig->getName()."'].submit();");

			$exprtitle[] = array(SPACE, '(', $btn_im, ')');
		}

		$frmTrig->addRow($exprtitle, $row);

		if($input_method == IM_TREE){
			$exp_table = new CTable();
			$exp_table->setClass('tableinfo');
			$exp_table->setAttribute('id','exp_list');
			$exp_table->setOddRowClass('even_row');
			$exp_table->setEvenRowClass('even_row');

			$exp_table->setHeader(array(S_TARGET, S_EXPRESSION, S_EXPRESSION_PART_ERROR, S_DELETE));

			$allowedTesting = true;
			if($eHTMLTree != null){
				foreach($eHTMLTree as $i => $e){
					$tgt_chk = new CCheckbox('expr_target_single', ($i==0) ? 'yes':'no', 'check_target(this);', $e['id']);
					$del_url = new CSpan(S_DELETE,'link');

					$del_url->setAttribute('onclick', 'javascript: if(confirm("'.S_DELETE_EXPRESSION_Q.'")) {'.
									' delete_expression(\''.$e['id'] .'\');'.
									' document.forms["config_triggers.php"].submit(); '.
								'}');

					if(!isset($e['expression']['levelErrors'])) {
						$errorImg = new CImg('images/general/ok_icon.png', 'expression_no_errors');
						$errorImg->setHint(S_EXPRESSION_PART_NO_ERROR, '', '', false);
					}else{
						$allowedTesting = false;
						$errorImg = new CImg('images/general/error_icon.png', 'expression_errors');

						$errorTexts = Array();
						if(is_array($e['expression']['levelErrors'])) {
							foreach($e['expression']['levelErrors'] as $expVal => $errTxt) {
								if(count($errorTexts) > 0) array_push($errorTexts, BR());
								array_push($errorTexts, $expVal, ':', $errTxt);
							}
						}

						$errorImg->setHint($errorTexts, '', 'left', false);
					}

					$errorCell = new CCol($errorImg, 'center');
					$row = new CRow(array($tgt_chk, $e['list'], $errorCell, $del_url));
					$exp_table->addRow($row);
				}
			}
			else{
				$allowedTesting = false;
				$outline = '';
			}

			$frmTrig->addVar('remove_expression', '');

			$btn_test = new CButton('test_expression', S_TEST,
									"openWinCentered(".
									"'tr_testexpr.php?expression=' + encodeURIComponent(this.form.elements['expression'].value)".
									",'ExpressionTest'".
									",850,400".
									",'titlebar=no, resizable=yes, scrollbars=yes');".
									"return false;");
			if(!isset($allowedTesting) || !$allowedTesting) $btn_test->setAttribute('disabled', 'disabled');
			if (empty($outline)) $btn_test->setAttribute('disabled', 'yes');
			//SDI($outline);
			$frmTrig->addRow(SPACE, array($outline,
										  BR(),BR(),
										  $exp_table,
										  $btn_test));
		}

// dependencies
		foreach($dependencies as $val){
			array_push($dep_el,
				array(
					new CCheckBox('rem_dependence['.$val.']', 'no', null, strval($val)),
					expand_trigger_description($val)
				),
				BR());
			$frmTrig->addVar('dependencies[]',strval($val));
		}

		if(count($dep_el)==0)
			array_push($dep_el,  S_NO_DEPENDENCES_DEFINED);
		else
			array_push($dep_el, new CButton('del_dependence',S_DELETE_SELECTED));
		$frmTrig->addRow(S_THE_TRIGGER_DEPENDS_ON,$dep_el);
	/* end dependencies */

	/* new dependency */
//		$frmTrig->addVar('new_dependence','0');

//		$txtCondVal = new CTextBox('trigger','',75,'yes');

		$btnSelect = new CButton('btn1',S_ADD,
				"return PopUp('popup.php?srctbl=triggers".
							'&srcfld1=triggerid'.
							'&reference=deptrigger'.
							'&multiselect=1'.
						"',1000,700);",'T');


		$frmTrig->addRow(S_NEW_DEPENDENCY, $btnSelect, 'new');
// end new dependency

		$type_select = new CComboBox('type');
		$type_select->additem(TRIGGER_MULT_EVENT_DISABLED,S_NORMAL,(($type == TRIGGER_MULT_EVENT_ENABLED)? 'no':'yes'));
		$type_select->additem(TRIGGER_MULT_EVENT_ENABLED,S_NORMAL.SPACE.'+'.SPACE.S_MULTIPLE_PROBLEM_EVENTS,(($type == TRIGGER_MULT_EVENT_ENABLED)? 'yes':'no'));

		$frmTrig->addRow(S_EVENT_GENERATION,$type_select);

		$cmbPrior = new CComboBox('priority',$priority);
		for($i = 0; $i <= 5; $i++){
			$cmbPrior->addItem($i,get_severity_description($i));
		}
		$frmTrig->addRow(S_SEVERITY,$cmbPrior);

		$frmTrig->addRow(S_COMMENTS,new CTextArea("comments",$comments,90,7));
		$frmTrig->addRow(S_URL,new CTextBox("url",$url,90));
		$frmTrig->addRow(S_DISABLED,new CCheckBox("status",$status));

		$frmTrig->addItemToBottomRow(new CButton("save",S_SAVE));
		if(isset($_REQUEST["triggerid"])){
			$frmTrig->addItemToBottomRow(SPACE);
			$frmTrig->addItemToBottomRow(new CButton("clone",S_CLONE));
			$frmTrig->addItemToBottomRow(SPACE);
			if( !$limited ){
				$frmTrig->addItemToBottomRow(new CButtonDelete(S_DELETE_TRIGGER_Q,
					url_param("form").url_param('groupid').url_param("hostid").
					url_param("triggerid")));
			}
		}
		$frmTrig->addItemToBottomRow(SPACE);
		$frmTrig->addItemToBottomRow(new CButtonCancel(url_param('groupid').url_param("hostid")));

		$jsmenu = new CPUMenu(null,170);
		$jsmenu->InsertJavaScript();

		$script = "function addPopupValues(list){
						if(!isset('object', list)) return false;

						if(list.object == 'deptrigger'){
							for(var i=0; i < list.values.length; i++){
								create_var('".$frmTrig->getName()."', 'new_dependence['+i+']', list.values[i], false);
							}

							create_var('".$frmTrig->getName()."','add_dependence', 1, true);
						}
					}";
		insert_js($script);

	return $frmTrig;
	}

	function insert_trigger_comment_form($triggerid){

		$trigger = DBfetch(DBselect('SELECT t.*, h.* '.
			' FROM triggers t, functions f, items i, hosts h '.
			' WHERE t.triggerid='.$triggerid.
				' AND f.triggerid=t.triggerid '.
				' AND f.itemid=i.itemid '.
				' AND i.hostid=h.hostid '));

		$frmComent = new CFormTable(S_COMMENTS." for ".$trigger['host']." : \"".expand_trigger_description_by_data($trigger).'"');
		$frmComent->setHelp("web.tr_comments.comments.php");
		$frmComent->addVar("triggerid",$triggerid);
		$frmComent->addRow(S_COMMENTS,new CTextArea("comments",$trigger["comments"],100,25));
		$frmComent->addItemToBottomRow(new CButton("save",S_SAVE));
		$frmComent->addItemToBottomRow(new CButtonCancel('&triggerid='.$triggerid));

		$frmComent->show();
	}

	function insert_graph_form(){

		$frmGraph = new CFormTable(S_GRAPH, null, 'post');
		$frmGraph->setName('frm_graph');
		//$frmGraph->setHelp("web.graphs.graph.php");

		$items = get_request('items', array());

		if(isset($_REQUEST['graphid'])){
			$frmGraph->addVar('graphid', $_REQUEST['graphid']);

			$options = array(
						'graphids' => $_REQUEST['graphid'],
						'extendoutput' => 1
					);
			$graphs = CGraph::get($options);
			$row = reset($graphs);

			$frmGraph->setTitle(S_GRAPH.' "'.$row['name'].'"');
		}

		if(isset($_REQUEST['graphid']) && !isset($_REQUEST['form_refresh'])){
			$name = $row['name'];
			$width = $row['width'];
			$height = $row['height'];
			$ymin_type = $row['ymin_type'];
			$ymax_type = $row['ymax_type'];
			$yaxismin = $row['yaxismin'];
			$yaxismax = $row['yaxismax'];
			$ymin_itemid = $row['ymin_itemid'];
			$ymax_itemid = $row['ymax_itemid'];
			$showworkperiod = $row['show_work_period'];
			$showtriggers = $row['show_triggers'];
			$graphtype = $row['graphtype'];
			$legend = $row['show_legend'];
			$graph3d = $row['show_3d'];
			$percent_left = $row['percent_left'];
			$percent_right = $row['percent_right'];

			$options = array(
						'graphids' => $_REQUEST['graphid'],
						'sortfield' => 'sortorder',
						'extendoutput' => 1
					);

			$items = CGraphItem::get($options);
		}
		else{
			$name = get_request('name', '');
			$graphtype = get_request('graphtype', GRAPH_TYPE_NORMAL);

			if(($graphtype == GRAPH_TYPE_PIE) || ($graphtype == GRAPH_TYPE_EXPLODED)){
				$width = get_request('width', 400);
				$height = get_request('height', 300);
			}
			else{
				$width = get_request('width', 900);
				$height = get_request('height', 200);

			}
			$ymin_type = get_request('ymin_type', GRAPH_YAXIS_TYPE_CALCULATED);
			$ymax_type = get_request('ymax_type', GRAPH_YAXIS_TYPE_CALCULATED);
			$yaxismin = get_request('yaxismin', 0.00);
			$yaxismax = get_request('yaxismax', 100.00);
			$ymin_itemid = get_request('ymin_itemid', 0);
			$ymax_itemid	= get_request('ymax_itemid', 0);
			$showworkperiod = get_request('showworkperiod', 0);
			$showtriggers	= get_request('showtriggers', 0);
			$legend = get_request('legend' ,0);
			$graph3d	= get_request('graph3d', 0);
			$visible = get_request('visible');
			$percent_left  = 0;
			$percent_right = 0;

			if(isset($visible['percent_left'])) $percent_left = get_request('percent_left', 0);
			if(isset($visible['percent_right'])) $percent_right = get_request('percent_right', 0);
		}

/* reinit $_REQUEST */
		$_REQUEST['items']		= $items;
		$_REQUEST['name']		= $name;
		$_REQUEST['width']		= $width;
		$_REQUEST['height']		= $height;

		$_REQUEST['ymin_type']		= $ymin_type;
		$_REQUEST['ymax_type']		= $ymax_type;

		$_REQUEST['yaxismin']		= $yaxismin;
		$_REQUEST['yaxismax']		= $yaxismax;

		$_REQUEST['ymin_itemid']	= $ymin_itemid;
		$_REQUEST['ymax_itemid']	= $ymax_itemid;

		$_REQUEST['showworkperiod']	= $showworkperiod;
		$_REQUEST['showtriggers']	= $showtriggers;
		$_REQUEST['graphtype']		= $graphtype;
		$_REQUEST['legend']		= $legend;
		$_REQUEST['graph3d']		= $graph3d;
		$_REQUEST['percent_left']	= $percent_left;
		$_REQUEST['percent_right']	= $percent_right;
/********************/

		if($graphtype != GRAPH_TYPE_NORMAL){
			foreach($items as $gid => $gitem){
				if($gitem['type'] == GRAPH_ITEM_AGGREGATED)
					unset($items[$gid]);
			}
		}

		$items = array_values($items);
		$icount = count($items);
		for($i=0; $i < $icount-1;){
// check if we deletd an item
			$next = $i+1;
			while(!isset($items[$next]) && ($next < ($icount-1))) $next++;

			if(isset($items[$next]) && ($items[$i]['sortorder'] == $items[$next]['sortorder']))
				for($j=$next; $j < $icount; $j++)
					if($items[$j-1]['sortorder'] >= $items[$j]['sortorder']) $items[$j]['sortorder']++;

			$i = $next;
		}

		asort_by_key($items, 'sortorder');

		$items = array_values($items);

		$group_gid = get_request('group_gid', array());

		$frmGraph->addVar('ymin_itemid', $ymin_itemid);
		$frmGraph->addVar('ymax_itemid', $ymax_itemid);

		$frmGraph->addRow(S_NAME, new CTextBox('name', $name, 32));

		$frmGraph->addRow(S_WIDTH, new CNumericBox('width', $width, 5));
		$frmGraph->addRow(S_HEIGHT, new CNumericBox('height', $height, 5));

		$cmbGType = new CComboBox('graphtype', $graphtype, 'graphs.submit(this)');
		$cmbGType->addItem(GRAPH_TYPE_NORMAL, S_NORMAL);
		$cmbGType->addItem(GRAPH_TYPE_STACKED, S_STACKED);
		$cmbGType->addItem(GRAPH_TYPE_PIE, S_PIE);
		$cmbGType->addItem(GRAPH_TYPE_EXPLODED, S_EXPLODED);

		zbx_add_post_js('graphs.graphtype = '.$graphtype.";\n");

		$frmGraph->addRow(S_GRAPH_TYPE, $cmbGType);


// items beforehead, to get only_hostid for miny maxy items
		$only_hostid = null;
		$monitored_hosts = null;

		if(count($items)){
			$frmGraph->addVar('items', $items);

			$keys = array_keys($items);
			$first = reset($keys);
			$last = end($keys);

			$items_table = new CTableInfo();
			foreach($items as $gid => $gitem){
				//if($graphtype == GRAPH_TYPE_STACKED && $gitem['type'] == GRAPH_ITEM_AGGREGATED) continue;
				$host = get_host_by_itemid($gitem['itemid']);
				$item = get_item_by_itemid($gitem['itemid']);

				if($host['status'] == HOST_STATUS_TEMPLATE)
					$only_hostid = $host['hostid'];
				else
					$monitored_hosts = 1;

				if($gitem['type'] == GRAPH_ITEM_AGGREGATED)
					$color = '-';
				else
					$color = new CColorCell(null,$gitem['color']);


				if($gid == $first){
					$do_up = null;
				}
				else{
					$do_up = new CSpan(S_UP,'link');
					$do_up->onClick("return create_var('".$frmGraph->getName()."','move_up',".$gid.", true);");
				}

				if($gid == $last){
					$do_down = null;
				}
				else{
					$do_down = new CSpan(S_DOWN,'link');
					$do_down->onClick("return create_var('".$frmGraph->getName()."','move_down',".$gid.", true);");
				}

				$description = new CSpan($host['host'].': '.item_description($item),'link');
				$description->onClick(
					'return PopUp("popup_gitem.php?list_name=items&dstfrm='.$frmGraph->getName().
					url_param($only_hostid, false, 'only_hostid').
					url_param($monitored_hosts, false, 'monitored_hosts').
					url_param($graphtype, false, 'graphtype').
					url_param($gitem, false).
					url_param($gid,false,'gid').
					url_param(get_request('graphid',0),false,'graphid').
					'",550,400,"graph_item_form");'
				);

				if(($graphtype == GRAPH_TYPE_PIE) || ($graphtype == GRAPH_TYPE_EXPLODED)){
					$items_table->addRow(array(
							new CCheckBox('group_gid['.$gid.']',isset($group_gid[$gid])),
							$description,
							graph_item_calc_fnc2str($gitem["calc_fnc"],$gitem["type"]),
							graph_item_type2str($gitem['type'],$gitem["periods_cnt"]),
							$color,
							array( $do_up, SPACE."|".SPACE, $do_down )
						));
				}
				else{
					$items_table->addRow(array(
							new CCheckBox('group_gid['.$gid.']',isset($group_gid[$gid])),
//							$gitem['sortorder'],
							$description,
							graph_item_calc_fnc2str($gitem["calc_fnc"],$gitem["type"]),
							graph_item_type2str($gitem['type'],$gitem["periods_cnt"]),
							($gitem['yaxisside']==GRAPH_YAXIS_SIDE_LEFT)?S_LEFT:S_RIGHT,
							graph_item_drawtype2str($gitem["drawtype"],$gitem["type"]),
							$color,
							array( $do_up, ((!is_null($do_up) && !is_null($do_down)) ? SPACE."|".SPACE : ''), $do_down )
						));
				}
			}
			$dedlete_button = new CButton('delete_item', S_DELETE_SELECTED);
		}
		else{
			$items_table = $dedlete_button = null;
		}

//		$frmGraph->addRow(S_SHOW_LEGEND, new CCheckBox('legend',$legend, null, 1));

		if(($graphtype == GRAPH_TYPE_NORMAL) || ($graphtype == GRAPH_TYPE_STACKED)){
			$frmGraph->addRow(S_SHOW_WORKING_TIME,new CCheckBox('showworkperiod',$showworkperiod,null,1));
			$frmGraph->addRow(S_SHOW_TRIGGERS,new CCheckBox('showtriggers',$showtriggers,null,1));


			if($graphtype == GRAPH_TYPE_NORMAL){
				$percent_left = sprintf('%2.2f',$percent_left);
				$percent_right = sprintf('%2.2f',$percent_right);

				$pr_left_input = new CTextBox('percent_left',$percent_left,'5');
				$pr_left_chkbx = new CCheckBox('visible[percent_left]',1,"javascript: ShowHide('percent_left');",1);
				if($percent_left == 0){
					$pr_left_input->setAttribute('style','display: none;');
					$pr_left_chkbx->setChecked(0);
				}

				$pr_right_input = new CTextBox('percent_right',$percent_right,'5');
				$pr_right_chkbx = new CCheckBox('visible[percent_right]',1,"javascript: ShowHide('percent_right');",1);
				if($percent_right == 0){
					$pr_right_input->setAttribute('style','display: none;');
					$pr_right_chkbx->setChecked(0);
				}

				$frmGraph->addRow(S_PERCENTILE_LINE.' ('.S_LEFT.')',array($pr_left_chkbx,$pr_left_input));

				$frmGraph->addRow(S_PERCENTILE_LINE.' ('.S_RIGHT.')',array($pr_right_chkbx,$pr_right_input));
			}

			$yaxis_min = array();

			$cmbYType = new CComboBox('ymin_type',$ymin_type,'javascript: submit();');
			$cmbYType->addItem(GRAPH_YAXIS_TYPE_CALCULATED,S_CALCULATED);
			$cmbYType->addItem(GRAPH_YAXIS_TYPE_FIXED,S_FIXED);
			$cmbYType->addItem(GRAPH_YAXIS_TYPE_ITEM_VALUE,S_ITEM);

			$yaxis_min[] = $cmbYType;

			if($ymin_type == GRAPH_YAXIS_TYPE_FIXED){
				$yaxis_min[] = new CTextBox("yaxismin",$yaxismin,9);
			}
			else if($ymin_type == GRAPH_YAXIS_TYPE_ITEM_VALUE){
				$frmGraph->addVar('yaxismin',$yaxismin);

				$ymin_name = '';
				if($ymin_itemid > 0){
					$min_host = get_host_by_itemid($ymin_itemid);
					$min_item = get_item_by_itemid($ymin_itemid);
					$ymin_name = $min_host['host'].':'.item_description($min_item);
				}

				if(count($items)){
					$yaxis_min[] = new CTextBox("ymin_name",$ymin_name,80,'yes');
					$yaxis_min[] = new CButton('yaxis_min',S_SELECT,'javascript: '.
													"return PopUp('popup.php?dstfrm=".$frmGraph->getName().
													url_param($only_hostid, false, 'only_hostid').
													url_param($monitored_hosts, false, 'monitored_hosts').
														"&dstfld1=ymin_itemid".
														"&dstfld2=ymin_name".
														"&srctbl=items".
														"&srcfld1=itemid".
														"&srcfld2=description',0,0,'zbx_popup_item');");
				}
				else{
					$yaxis_min[] = SPACE.S_ADD_GRAPH_ITEMS;
				}
			}
			else{
				$frmGraph->addVar('yaxismin', $yaxismin);
			}

			$frmGraph->addRow(S_YAXIS_MIN_VALUE, $yaxis_min);

			$yaxis_max = array();

			$cmbYType = new CComboBox("ymax_type",$ymax_type,"submit()");
			$cmbYType->addItem(GRAPH_YAXIS_TYPE_CALCULATED,S_CALCULATED);
			$cmbYType->addItem(GRAPH_YAXIS_TYPE_FIXED,S_FIXED);
			$cmbYType->addItem(GRAPH_YAXIS_TYPE_ITEM_VALUE,S_ITEM);

			$yaxis_max[] = $cmbYType;

			if($ymax_type == GRAPH_YAXIS_TYPE_FIXED){
				$yaxis_max[] = new CTextBox('yaxismax',$yaxismax,9);
			}
			else if($ymax_type == GRAPH_YAXIS_TYPE_ITEM_VALUE){
				$frmGraph->addVar('yaxismax',$yaxismax);

				$ymax_name = '';
				if($ymax_itemid > 0){
					$max_host = get_host_by_itemid($ymax_itemid);
					$max_item = get_item_by_itemid($ymax_itemid);
					$ymax_name = $max_host['host'].':'.item_description($max_item);
				}

				if(count($items)){
					$yaxis_max[] = new CTextBox("ymax_name",$ymax_name,80,'yes');
					$yaxis_max[] = new CButton('yaxis_max',S_SELECT,'javascript: '.
													"return PopUp('popup.php?dstfrm=".$frmGraph->getName().
													url_param($only_hostid, false, 'only_hostid').
													url_param($monitored_hosts, false, 'monitored_hosts').
														"&dstfld1=ymax_itemid".
														"&dstfld2=ymax_name".
														"&srctbl=items".
														"&srcfld1=itemid".
														"&srcfld2=description',0,0,'zbx_popup_item');");
				}
				else{
					$yaxis_max[] = SPACE.S_ADD_GRAPH_ITEMS;
				}
			}
			else{
				$frmGraph->addVar('yaxismax',$yaxismax);
			}

			$frmGraph->addRow(S_YAXIS_MAX_VALUE, $yaxis_max);
		}
		else{
			$frmGraph->addRow(S_SHOW_LEGEND, new CCheckBox('legend',$legend, null, 1));
			$frmGraph->addRow(S_3D_VIEW,new CCheckBox('graph3d',$graph3d,null,1));
		}

		$frmGraph->addRow(S_ITEMS,
				array(
					$items_table,
					new CButton('add_item',S_ADD,
						"return PopUp('popup_gitem.php?dstfrm=".$frmGraph->getName().
						url_param($only_hostid, false, 'only_hostid').
						url_param($monitored_hosts, false, 'monitored_hosts').
						url_param($graphtype, false, 'graphtype').
						"',550,400,'graph_item_form');"),
					$dedlete_button
				));
		unset($items_table, $dedlete_button);

		$preView = new CButton('preview',S_PREVIEW);
		//$preView->setAttribute('style', 'float: left;');

		$frmGraph->addItemToBottomRow($preView);
		$frmGraph->addItemToBottomRow(SPACE);
		$frmGraph->addItemToBottomRow(new CButton('save',S_SAVE));
		if(isset($_REQUEST['graphid'])){
			$frmGraph->addItemToBottomRow(SPACE);
			$frmGraph->addItemToBottomRow(new CButton('clone',S_CLONE));
			$frmGraph->addItemToBottomRow(SPACE);
			$frmGraph->addItemToBottomRow(new CButtonDelete(S_DELETE_GRAPH_Q,url_param('graphid').
				url_param('groupid').url_param('hostid')));
		}
		$frmGraph->addItemToBottomRow(SPACE);
		$frmGraph->addItemToBottomRow(new CButtonCancel(url_param('groupid').url_param('hostid')));

		$frmGraph->show();
	}


	function get_timeperiod_form(){
		$tblPeriod = new CTableInfo();

		/* init new_timeperiod variable */
		$new_timeperiod = get_request('new_timeperiod', array());

		$new = is_array($new_timeperiod);

		if(is_array($new_timeperiod) && isset($new_timeperiod['id'])){
			$tblPeriod->addItem(new Cvar('new_timeperiod[id]',$new_timeperiod['id']));
		}

		if(!is_array($new_timeperiod)){
			$new_timeperiod = array();
			$new_timeperiod['timeperiod_type'] = TIMEPERIOD_TYPE_ONETIME;
		}

		if(!isset($new_timeperiod['every']))		$new_timeperiod['every']		= 1;
		if(!isset($new_timeperiod['day']))			$new_timeperiod['day']			= 1;
		if(!isset($new_timeperiod['hour']))			$new_timeperiod['hour']			= 12;
		if(!isset($new_timeperiod['minute']))		$new_timeperiod['minute']		= 0;
		if(!isset($new_timeperiod['start_date']))	$new_timeperiod['start_date']		= 0;

		if(!isset($new_timeperiod['period_days']))		$new_timeperiod['period_days']		= 0;
		if(!isset($new_timeperiod['period_hours']))		$new_timeperiod['period_hours']		= 1;
		if(!isset($new_timeperiod['period_minutes']))	$new_timeperiod['period_minutes']	= 0;

		if(!isset($new_timeperiod['month_date_type']))	$new_timeperiod['month_date_type'] = !(bool)$new_timeperiod['day'];

// START TIME
		if(isset($new_timeperiod['start_time'])){
			$new_timeperiod['hour'] = floor($new_timeperiod['start_time'] / 3600);
			$new_timeperiod['minute'] = floor(($new_timeperiod['start_time'] - ($new_timeperiod['hour'] * 3600)) / 60);
		}
//--

// PERIOD
		if(isset($new_timeperiod['period'])){
			$new_timeperiod['period_days'] = floor($new_timeperiod['period'] / 86400);
			$new_timeperiod['period_hours'] = floor(($new_timeperiod['period'] - ($new_timeperiod['period_days'] * 86400)) / 3600);
			$new_timeperiod['period_minutes'] = floor(($new_timeperiod['period'] - $new_timeperiod['period_days'] * 86400 -
					$new_timeperiod['period_hours'] * 3600) / 60);
		}
//--

// DAYSOFWEEK
		$dayofweek = '';
		$dayofweek .= (!isset($new_timeperiod['dayofweek_mo']))? '0':'1';
		$dayofweek .= (!isset($new_timeperiod['dayofweek_tu']))? '0':'1';
		$dayofweek .= (!isset($new_timeperiod['dayofweek_we']))? '0':'1';
		$dayofweek .= (!isset($new_timeperiod['dayofweek_th']))? '0':'1';
		$dayofweek .= (!isset($new_timeperiod['dayofweek_fr']))? '0':'1';
		$dayofweek .= (!isset($new_timeperiod['dayofweek_sa']))? '0':'1';
		$dayofweek .= (!isset($new_timeperiod['dayofweek_su']))? '0':'1';

		if(isset($new_timeperiod['dayofweek'])){
			$dayofweek = zbx_num2bitstr($new_timeperiod['dayofweek'],true);
		}

		$new_timeperiod['dayofweek_mo'] = $dayofweek[0];
		$new_timeperiod['dayofweek_tu'] = $dayofweek[1];
		$new_timeperiod['dayofweek_we'] = $dayofweek[2];
		$new_timeperiod['dayofweek_th'] = $dayofweek[3];
		$new_timeperiod['dayofweek_fr'] = $dayofweek[4];
		$new_timeperiod['dayofweek_sa'] = $dayofweek[5];
		$new_timeperiod['dayofweek_su'] = $dayofweek[6];
//--

// MONTHS
		$month = '';
		$month .= (!isset($new_timeperiod['month_jan']))? '0':'1';
		$month .= (!isset($new_timeperiod['month_feb']))? '0':'1';
		$month .= (!isset($new_timeperiod['month_mar']))? '0':'1';
		$month .= (!isset($new_timeperiod['month_apr']))? '0':'1';
		$month .= (!isset($new_timeperiod['month_may']))? '0':'1';
		$month .= (!isset($new_timeperiod['month_jun']))? '0':'1';
		$month .= (!isset($new_timeperiod['month_jul']))? '0':'1';
		$month .= (!isset($new_timeperiod['month_aug']))? '0':'1';
		$month .= (!isset($new_timeperiod['month_sep']))? '0':'1';
		$month .= (!isset($new_timeperiod['month_oct']))? '0':'1';
		$month .= (!isset($new_timeperiod['month_nov']))? '0':'1';
		$month .= (!isset($new_timeperiod['month_dec']))? '0':'1';

		if(isset($new_timeperiod['month'])){
			$month = zbx_num2bitstr($new_timeperiod['month'],true);
		}

		$new_timeperiod['month_jan'] = $month[0];
		$new_timeperiod['month_feb'] = $month[1];
		$new_timeperiod['month_mar'] = $month[2];
		$new_timeperiod['month_apr'] = $month[3];
		$new_timeperiod['month_may'] = $month[4];
		$new_timeperiod['month_jun'] = $month[5];
		$new_timeperiod['month_jul'] = $month[6];
		$new_timeperiod['month_aug'] = $month[7];
		$new_timeperiod['month_sep'] = $month[8];
		$new_timeperiod['month_oct'] = $month[9];
		$new_timeperiod['month_nov'] = $month[10];
		$new_timeperiod['month_dec'] = $month[11];

//--

		$bit_dayofweek = zbx_str_revert($dayofweek);
		$bit_month = zbx_str_revert($month);

		$cmbType = new CComboBox('new_timeperiod[timeperiod_type]', $new_timeperiod['timeperiod_type'],'submit()');
			$cmbType->addItem(TIMEPERIOD_TYPE_ONETIME,	S_ONE_TIME_ONLY);
			$cmbType->addItem(TIMEPERIOD_TYPE_DAILY,	S_DAILY);
			$cmbType->addItem(TIMEPERIOD_TYPE_WEEKLY,	S_WEEKLY);
			$cmbType->addItem(TIMEPERIOD_TYPE_MONTHLY,	S_MONTHLY);

		$tblPeriod->addRow(array(S_PERIOD_TYPE, $cmbType));

		if($new_timeperiod['timeperiod_type'] == TIMEPERIOD_TYPE_DAILY){
			$tblPeriod->addItem(new Cvar('new_timeperiod[dayofweek]',bindec($bit_dayofweek)));
			$tblPeriod->addItem(new Cvar('new_timeperiod[month]',bindec($bit_month)));

			$tblPeriod->addItem(new Cvar('new_timeperiod[day]',$new_timeperiod['day']));
			$tblPeriod->addItem(new Cvar('new_timeperiod[start_date]',$new_timeperiod['start_date']));
			$tblPeriod->addItem(new Cvar('new_timeperiod[month_date_type]',$new_timeperiod['month_date_type']));

			$tblPeriod->addRow(array(S_EVERY_DAY_S,		new CNumericBox('new_timeperiod[every]', $new_timeperiod['every'], 3)));
		}
		else if($new_timeperiod['timeperiod_type'] == TIMEPERIOD_TYPE_WEEKLY){
			$tblPeriod->addItem(new Cvar('new_timeperiod[month]',bindec($bit_month)));
			$tblPeriod->addItem(new Cvar('new_timeperiod[day]',$new_timeperiod['day']));
			$tblPeriod->addItem(new Cvar('new_timeperiod[start_date]',$new_timeperiod['start_date']));
			$tblPeriod->addItem(new Cvar('new_timeperiod[month_date_type]',$new_timeperiod['month_date_type']));

			$tblPeriod->addRow(array(S_EVERY_WEEK_S,	new CNumericBox('new_timeperiod[every]', $new_timeperiod['every'], 2)));

			$tabDays = new CTable();
			$tabDays->addRow(array(new CCheckBox('new_timeperiod[dayofweek_mo]',$dayofweek[0],null,1), S_MONDAY));
			$tabDays->addRow(array(new CCheckBox('new_timeperiod[dayofweek_tu]',$dayofweek[1],null,1), S_TUESDAY));
			$tabDays->addRow(array(new CCheckBox('new_timeperiod[dayofweek_we]',$dayofweek[2],null,1), S_WEDNESDAY));
			$tabDays->addRow(array(new CCheckBox('new_timeperiod[dayofweek_th]',$dayofweek[3],null,1), S_THURSDAY));
			$tabDays->addRow(array(new CCheckBox('new_timeperiod[dayofweek_fr]',$dayofweek[4],null,1), S_FRIDAY));
			$tabDays->addRow(array(new CCheckBox('new_timeperiod[dayofweek_sa]',$dayofweek[5],null,1), S_SATURDAY));
			$tabDays->addRow(array(new CCheckBox('new_timeperiod[dayofweek_su]',$dayofweek[6],null,1), S_SUNDAY));

			$tblPeriod->addRow(array(S_DAY_OF_WEEK,$tabDays));

		}
		else if($new_timeperiod['timeperiod_type'] == TIMEPERIOD_TYPE_MONTHLY){
			$tblPeriod->addItem(new Cvar('new_timeperiod[start_date]',$new_timeperiod['start_date']));

			$tabMonths = new CTable();
			$tabMonths->addRow(array(
								new CCheckBox('new_timeperiod[month_jan]',$month[0],null,1), S_JANUARY,
								SPACE,SPACE,
								new CCheckBox('new_timeperiod[month_jul]',$month[6],null,1), S_JULY
								 ));

			$tabMonths->addRow(array(
								new CCheckBox('new_timeperiod[month_feb]',$month[1],null,1), S_FEBRUARY,
								SPACE,SPACE,
								new CCheckBox('new_timeperiod[month_aug]',$month[7],null,1), S_AUGUST
								 ));

			$tabMonths->addRow(array(
								new CCheckBox('new_timeperiod[month_mar]',$month[2],null,1), S_MARCH,
								SPACE,SPACE,
								new CCheckBox('new_timeperiod[month_sep]',$month[8],null,1), S_SEPTEMBER
								 ));

			$tabMonths->addRow(array(
								new CCheckBox('new_timeperiod[month_apr]',$month[3],null,1), S_APRIL,
								SPACE,SPACE,
								new CCheckBox('new_timeperiod[month_oct]',$month[9],null,1), S_OCTOBER
								 ));

			$tabMonths->addRow(array(
								new CCheckBox('new_timeperiod[month_may]',$month[4],null,1), S_MAY,
								SPACE,SPACE,
								new CCheckBox('new_timeperiod[month_nov]',$month[10],null,1), S_NOVEMBER
								 ));

			$tabMonths->addRow(array(
								new CCheckBox('new_timeperiod[month_jun]',$month[5],null,1), S_JUNE,
								SPACE,SPACE,
								new CCheckBox('new_timeperiod[month_dec]',$month[11],null,1), S_DECEMBER
								 ));

			$tblPeriod->addRow(array(S_MONTH,	$tabMonths));

			$radioDaily = new CTag('input');
			$radioDaily->setAttribute('type','radio');
			$radioDaily->setAttribute('name','new_timeperiod[month_date_type]');
			$radioDaily->setAttribute('value','0');
			$radioDaily->setAttribute('onclick','submit()');

			$radioDaily2 = new CTag('input');
			$radioDaily2->setAttribute('type','radio');
			$radioDaily2->setAttribute('name','new_timeperiod[month_date_type]');
			$radioDaily2->setAttribute('value','1');
			$radioDaily2->setAttribute('onclick','submit()');

			if($new_timeperiod['month_date_type']){
				$radioDaily2->setAttribute('checked','checked');
			}
			else{
				$radioDaily->setAttribute('checked','checked');
			}

			$tblPeriod->addRow(array(S_DATE, array($radioDaily, S_DAY, SPACE, SPACE, $radioDaily2, S_DAY_OF_WEEK)));

			if($new_timeperiod['month_date_type'] > 0){
				$tblPeriod->addItem(new Cvar('new_timeperiod[day]',$new_timeperiod['day']));

				$cmbCount = new CComboBox('new_timeperiod[every]', $new_timeperiod['every']);
					$cmbCount->addItem(1, S_FIRST);
					$cmbCount->addItem(2, S_SECOND);
					$cmbCount->addItem(3, S_THIRD);
					$cmbCount->addItem(4, S_FOURTH);
					$cmbCount->addItem(5, S_LAST);

				$td = new CCol($cmbCount);
				$td->setColSpan(2);

				$tabDays = new CTable();
				$tabDays->addRow($td);
				$tabDays->addRow(array(new CCheckBox('new_timeperiod[dayofweek_mo]',$dayofweek[0],null,1), S_MONDAY));
				$tabDays->addRow(array(new CCheckBox('new_timeperiod[dayofweek_tu]',$dayofweek[1],null,1), S_TUESDAY));
				$tabDays->addRow(array(new CCheckBox('new_timeperiod[dayofweek_we]',$dayofweek[2],null,1), S_WEDNESDAY));
				$tabDays->addRow(array(new CCheckBox('new_timeperiod[dayofweek_th]',$dayofweek[3],null,1), S_THURSDAY));
				$tabDays->addRow(array(new CCheckBox('new_timeperiod[dayofweek_fr]',$dayofweek[4],null,1), S_FRIDAY));
				$tabDays->addRow(array(new CCheckBox('new_timeperiod[dayofweek_sa]',$dayofweek[5],null,1), S_SATURDAY));
				$tabDays->addRow(array(new CCheckBox('new_timeperiod[dayofweek_su]',$dayofweek[6],null,1), S_SUNDAY));


				$tblPeriod->addRow(array(S_DAY_OF_WEEK,$tabDays));
			}
			else{
				$tblPeriod->addItem(new Cvar('new_timeperiod[dayofweek]',bindec($bit_dayofweek)));

				$tblPeriod->addRow(array(S_DAY_OF_MONTH, new CNumericBox('new_timeperiod[day]', $new_timeperiod['day'], 2)));
			}
		}
		else{
			$tblPeriod->addItem(new Cvar('new_timeperiod[every]',$new_timeperiod['every']));
			$tblPeriod->addItem(new Cvar('new_timeperiod[dayofweek]',bindec($bit_dayofweek)));
			$tblPeriod->addItem(new Cvar('new_timeperiod[month]',bindec($bit_month)));
			$tblPeriod->addItem(new Cvar('new_timeperiod[day]',$new_timeperiod['day']));
			$tblPeriod->addItem(new Cvar('new_timeperiod[hour]',$new_timeperiod['hour']));
			$tblPeriod->addItem(new Cvar('new_timeperiod[minute]',$new_timeperiod['minute']));
			$tblPeriod->addItem(new Cvar('new_timeperiod[month_date_type]',$new_timeperiod['month_date_type']));

/***********************************************************/
			$tblPeriod->addItem(new Cvar('new_timeperiod[start_date]',$new_timeperiod['start_date']));

			$clndr_icon = new CImg('images/general/bar/cal.gif','calendar', 16, 12, 'pointer');

			$clndr_icon->addAction('onclick','javascript: '.
												'var pos = getPosition(this); '.
												'pos.top+=10; '.
												'pos.left+=16; '.
												"CLNDR['new_timeperiod_date'].clndr.clndrshow(pos.top,pos.left);");

			$filtertimetab = new CTable(null,'calendar');
			$filtertimetab->setAttribute('width','10%');

			$filtertimetab->setCellPadding(0);
			$filtertimetab->setCellSpacing(0);

			$start_date = zbxDateToTime($new_timeperiod['start_date']);
			$filtertimetab->addRow(array(
					new CNumericBox('new_timeperiod_day',(($start_date>0)?date('d',$start_date):''),2),
					'/',
					new CNumericBox('new_timeperiod_month',(($start_date>0)?date('m',$start_date):''),2),
					'/',
					new CNumericBox('new_timeperiod_year',(($start_date>0)?date('Y',$start_date):''),4),
					SPACE,
					new CNumericBox('new_timeperiod_hour',(($start_date>0)?date('H',$start_date):''),2),
					':',
					new CNumericBox('new_timeperiod_minute',(($start_date>0)?date('i',$start_date):''),2),
					$clndr_icon
					));

			zbx_add_post_js('create_calendar(null,'.
							'["new_timeperiod_day","new_timeperiod_month","new_timeperiod_year","new_timeperiod_hour","new_timeperiod_minute"],'.
							'"new_timeperiod_date",'.
							'"new_timeperiod[start_date]");');

			$clndr_icon->addAction('onclick','javascript: '.
												'var pos = getPosition(this); '.
												'pos.top+=10; '.
												'pos.left+=16; '.
												"CLNDR['mntc_active_till'].clndr.clndrshow(pos.top,pos.left);");

			$tblPeriod->addRow(array(S_DATE,$filtertimetab));

//-------
		}

		if($new_timeperiod['timeperiod_type'] != TIMEPERIOD_TYPE_ONETIME){
			$tabTime = new CTable(null,'calendar');
			$tabTime->addRow(array(new CNumericBox('new_timeperiod[hour]', $new_timeperiod['hour'], 2),':',new CNumericBox('new_timeperiod[minute]', $new_timeperiod['minute'], 2)));

			$tblPeriod->addRow(array(S_AT.SPACE.'('.S_HOUR.':'.S_MINUTE.')', $tabTime));
		}


		$perHours = new CComboBox('new_timeperiod[period_hours]',$new_timeperiod['period_hours']);
		for($i=0; $i < 25; $i++){
			$perHours->addItem($i,$i.SPACE);
		}
		$perMinutes = new CComboBox('new_timeperiod[period_minutes]',$new_timeperiod['period_minutes']);
		for($i=0; $i < 60; $i++){
			$perMinutes->addItem($i,$i.SPACE);
		}
		$tblPeriod->addRow(array(
							S_MAINTENANCE_PERIOD_LENGTH,
							array(
								new CNumericBox('new_timeperiod[period_days]',$new_timeperiod['period_days'],3),
								S_DAYS.SPACE.SPACE,
								$perHours,
								SPACE.S_HOURS,
								$perMinutes,
								SPACE.S_MINUTES
							)));
//			$tabPeriod = new CTable();
//			$tabPeriod->addRow(S_DAYS)
//			$tblPeriod->addRow(array(S_AT.SPACE.'('.S_HOUR.':'.S_MINUTE.')', $tabTime));

		$td = new CCol(array(
			new CButton('add_timeperiod', $new ? S_SAVE : S_ADD),
			SPACE,
			new CButton('cancel_new_timeperiod',S_CANCEL)
			));

		$td->setAttribute('colspan','3');
		$td->setAttribute('style','text-align: right;');

		$tblPeriod->setFooter($td);

	return $tblPeriod;
	}

	function import_screen_form($rules){

		$form = new CFormTable(S_IMPORT, null, 'post', 'multipart/form-data');
		$form->addRow(S_IMPORT_FILE, new CFile('import_file'));

		$table = new CTable();
		$table->setHeader(array(S_ELEMENT, S_UPDATE.SPACE.S_EXISTING, S_ADD.SPACE.S_MISSING), 'bold');

		$titles = array('screens' => S_SCREEN);

		foreach($titles as $key => $title){
			$cbExist = new CCheckBox('rules['.$key.'][exist]', isset($rules[$key]['exist']));

			if($key == 'template')
				$cbMissed = null;
			else
				$cbMissed = new CCheckBox('rules['.$key.'][missed]', isset($rules[$key]['missed']));

			$table->addRow(array($title, $cbExist, $cbMissed));
		}

		$form->addRow(S_RULES, $table);

		$form->addItemToBottomRow(new CButton('import', S_IMPORT));
		return $form;
	}

	function insert_screen_form(){

		$frm_title = S_SCREEN;
		if(isset($_REQUEST['screenid'])){
			$result=DBselect('SELECT screenid,name,hsize,vsize '.
						' FROM screens g '.
						' WHERE screenid='.$_REQUEST['screenid']);
			$row=DBfetch($result);
			$frm_title = S_SCREEN.' "'.$row['name'].'"';
		}
		if(isset($_REQUEST['screenid']) && !isset($_REQUEST['form_refresh'])){
			$name=$row['name'];
			$hsize=$row['hsize'];
			$vsize=$row['vsize'];
		}
		else{
			$name=get_request('name','');
			$hsize=get_request('hsize',1);
			$vsize=get_request('bsize',1);
		}

		$frmScr = new CFormTable($frm_title,'screenconf.php');
		$frmScr->setHelp('web.screenconf.screen.php');

		$frmScr->addVar('config', 0);

		if(isset($_REQUEST['screenid'])){
			$frmScr->addVar('screenid',$_REQUEST['screenid']);
		}
		$frmScr->addRow(S_NAME, new CTextBox('name',$name,32));
		$frmScr->addRow(S_COLUMNS, new CNumericBox('hsize',$hsize,3));
		$frmScr->addRow(S_ROWS, new CNumericBox('vsize',$vsize,3));

		$frmScr->addItemToBottomRow(new CButton('save',S_SAVE));
		if(isset($_REQUEST['screenid'])){
			/* $frmScr->addItemToBottomRow(SPACE);
			$frmScr->addItemToBottomRow(new CButton('clone',S_CLONE)); !!! TODO */
			$frmScr->addItemToBottomRow(SPACE);
			$frmScr->addItemToBottomRow(new CButtonDelete(S_DELETE_SCREEN_Q,
				url_param('form').url_param('screenid')));
		}
		$frmScr->addItemToBottomRow(SPACE);
		$frmScr->addItemToBottomRow(new CButtonCancel());

		return $frmScr;
	}

// HOSTS
	function insert_mass_update_host_form(){//$elements_array_name){
		global $USER_DETAILS;

		$visible = get_request('visible', array());

		$groups = get_request('groups', array());

		$newgroup = get_request('newgroup', '');

		$host 		= get_request('host',	'');
		$port 		= get_request('port',	CProfile::get('HOST_PORT',10050));
		$status		= get_request('status',	HOST_STATUS_MONITORED);
		$useip		= get_request('useip',	1);
		$dns		= get_request('dns',	'');
		$ip			= get_request('ip',	'0.0.0.0');
		$proxy_hostid	= get_request('proxy_hostid','');

		$useipmi	= get_request('useipmi', 'no');
		$ipmi_ip	= get_request('ipmi_ip', '');
		$ipmi_port	= get_request('ipmi_port', 623);
		$ipmi_authtype	= get_request('ipmi_authtype', -1);
		$ipmi_privilege	= get_request('ipmi_privilege', 2);
		$ipmi_username	= get_request('ipmi_username', '');
		$ipmi_password	= get_request('ipmi_password', '');


		$useprofile	= get_request('useprofile', 'no');
		$host_profile = get_request('host_profile', array());
		$profile_fields = array(
			'devicetype' => S_DEVICE_TYPE,
			'name' => S_NAME,
			'os' => S_OS,
			'serialno' => S_SERIALNO,
			'tag' => S_TAG,
			'macaddress' => S_MACADDRESS,
			'hardware' => S_HARDWARE,
			'software' => S_SOFTWARE,
			'contact' => S_CONTACT,
			'location' => S_LOCATION,
			'notes' => S_NOTES
		);
		foreach($profile_fields as $field => $caption){
			if(!isset($host_profile[$field])) $host_profile[$field] = '';
		}

// BEGIN: HOSTS PROFILE EXTENDED Section
		$useprofile_ext = get_request('useprofile_ext','no');
		$ext_host_profiles = get_request('ext_host_profiles', array());

		$ext_profiles_fields = array(
			'device_alias'=>S_DEVICE_ALIAS,
			'device_type'=>S_DEVICE_TYPE,
			'device_chassis'=>S_DEVICE_CHASSIS,
			'device_os'=>S_DEVICE_OS,
			'device_os_short'=>S_DEVICE_OS_SHORT,
			'device_hw_arch'=>S_DEVICE_HW_ARCH,
			'device_serial'=>S_DEVICE_SERIAL,
			'device_model'=>S_DEVICE_MODEL,
			'device_tag'=>S_DEVICE_TAG,
			'device_vendor'=>S_DEVICE_VENDOR,
			'device_contract'=>S_DEVICE_CONTRACT,
			'device_who'=>S_DEVICE_WHO,
			'device_status'=>S_DEVICE_STATUS,
			'device_app_01'=>S_DEVICE_APP_01,
			'device_app_02'=>S_DEVICE_APP_02,
			'device_app_03'=>S_DEVICE_APP_03,
			'device_app_04'=>S_DEVICE_APP_04,
			'device_app_05'=>S_DEVICE_APP_05,
			'device_url_1'=>S_DEVICE_URL_1,
			'device_url_2'=>S_DEVICE_URL_2,
			'device_url_3'=>S_DEVICE_URL_3,
			'device_networks'=>S_DEVICE_NETWORKS,
			'device_notes'=>S_DEVICE_NOTES,
			'device_hardware'=>S_DEVICE_HARDWARE,
			'device_software'=>S_DEVICE_SOFTWARE,
			'ip_subnet_mask'=>S_IP_SUBNET_MASK,
			'ip_router'=>S_IP_ROUTER,
			'ip_macaddress'=>S_IP_MACADDRESS,
			'oob_ip'=>S_OOB_IP,
			'oob_subnet_mask'=>S_OOB_SUBNET_MASK,
			'oob_router'=>S_OOB_ROUTER,
			'date_hw_buy'=>S_DATE_HW_BUY,
			'date_hw_install'=>S_DATE_HW_INSTALL,
			'date_hw_expiry'=>S_DATE_HW_EXPIRY,
			'date_hw_decomm'=>S_DATE_HW_DECOMM,
			'site_street_1'=>S_SITE_STREET_1,
			'site_street_2'=>S_SITE_STREET_2,
			'site_street_3'=>S_SITE_STREET_3,
			'site_city'=>S_SITE_CITY,
			'site_state'=>S_SITE_STATE,
			'site_country'=>S_SITE_COUNTRY,
			'site_zip'=>S_SITE_ZIP,
			'site_rack'=>S_SITE_RACK,
			'site_notes'=>S_SITE_NOTES,
			'poc_1_name'=>S_POC_1_NAME,
			'poc_1_email'=>S_POC_1_EMAIL,
			'poc_1_phone_1'=>S_POC_1_PHONE_1,
			'poc_1_phone_2'=>S_POC_1_PHONE_2,
			'poc_1_cell'=>S_POC_1_CELL,
			'poc_1_screen'=>S_POC_1_SCREEN,
			'poc_1_notes'=>S_POC_1_NOTES,
			'poc_2_name'=>S_POC_2_NAME,
			'poc_2_email'=>S_POC_2_EMAIL,
			'poc_2_phone_1'=>S_POC_2_PHONE_1,
			'poc_2_phone_2'=>S_POC_2_PHONE_2,
			'poc_2_cell'=>S_POC_2_CELL,
			'poc_2_screen'=>S_POC_2_SCREEN,
			'poc_2_notes'=>S_POC_2_NOTES
		);

		foreach($ext_profiles_fields as $field => $caption){
			if(!isset($ext_host_profiles[$field])) $ext_host_profiles[$field] = '';
		}

// END:   HOSTS PROFILE EXTENDED Section

		$templates	= get_request('templates',array());
		natsort($templates);

		$frm_title	= S_HOST.SPACE.S_MASS_UPDATE;

		$frmHost = new CFormTable($frm_title,'hosts.php');
		$frmHost->setHelp('web.hosts.host.php');
		$frmHost->addVar('go', 'massupdate');

		$hosts = $_REQUEST['hosts'];
		foreach($hosts as $id => $hostid){
			$frmHost->addVar('hosts['.$hostid.']',$hostid);
		}

//		$frmItem->addRow(array( new CVisibilityBox('visible[type]', isset($visible['type']), 'type', S_ORIGINAL),S_TYPE), $cmbType);

		$frmHost->addRow(S_NAME,S_ORIGINAL);

		$grp_tb = new CTweenBox($frmHost,'groups',$groups,6);
		$options = array(
			'output' => API_OUTPUT_EXTEND,
			'editable' => 1,
		);
		$all_groups = CHostGroup::get($options);
		order_result($all_groups, 'name');
		foreach($all_groups as $grp){
			$grp_tb->addItem($grp['groupid'], $grp['name']);
		}

		$frmHost->addRow(array(new CVisibilityBox('visible[groups]', isset($visible['groups']), $grp_tb->getName(), S_ORIGINAL),S_GROUPS),
						$grp_tb->get(S_IN.SPACE.S_GROUPS,S_OTHER.SPACE.S_GROUPS)
					);

		$frmHost->addRow(array(new CVisibilityBox('visible[newgroup]', isset($visible['newgroup']), 'newgroup', S_ORIGINAL),S_NEW_GROUP),
						new CTextBox('newgroup',$newgroup),
						'new'
					);

// onchange does not work on some browsers: MacOS, KDE browser
		$frmHost->addRow(array(new CVisibilityBox('visible[dns]', isset($visible['dns']), 'dns', S_ORIGINAL),S_DNS_NAME),
						new CTextBox('dns',$dns,'40')
					);

		$frmHost->addRow(array(new CVisibilityBox('visible[ip]', isset($visible['ip']), 'ip', S_ORIGINAL),S_IP_ADDRESS),
						new CTextBox('ip',$ip,defined('ZBX_HAVE_IPV6')?39:15)
					);

		$cmbConnectBy = new CComboBox('useip', $useip);
		$cmbConnectBy->addItem(0, S_DNS_NAME);
		$cmbConnectBy->addItem(1, S_IP_ADDRESS);

		$frmHost->addRow(array(new CVisibilityBox('visible[useip]', isset($visible['useip']), 'useip', S_ORIGINAL),S_CONNECT_TO),
						$cmbConnectBy
					);

		$frmHost->addRow(array(new CVisibilityBox('visible[port]', isset($visible['port']), 'port', S_ORIGINAL),S_AGENT_PORT),						new CNumericBox('port',$port,5)
					);

//Proxy
		$cmbProxy = new CComboBox('proxy_hostid', $proxy_hostid);

		$cmbProxy->addItem(0, S_NO_PROXY);

		$sql = 'SELECT hostid,host '.
				' FROM hosts '.
				' WHERE status IN ('.HOST_STATUS_PROXY_ACTIVE.','.HOST_STATUS_PROXY_PASSIVE.') '.
					' AND '.DBin_node('hostid').
				' ORDER BY host';
		$db_proxies = DBselect($sql);
		while ($db_proxy = DBfetch($db_proxies))
			$cmbProxy->addItem($db_proxy['hostid'], $db_proxy['host']);

		$frmHost->addRow(array(
						new CVisibilityBox('visible[proxy_hostid]', isset($visible['proxy_hostid']), 'proxy_hostid', S_ORIGINAL),
						S_MONITORED_BY_PROXY),
						$cmbProxy
					);
//----------

		$cmbStatus = new CComboBox('status',$status);
		$cmbStatus->addItem(HOST_STATUS_MONITORED,	S_MONITORED);
		$cmbStatus->addItem(HOST_STATUS_NOT_MONITORED,	S_NOT_MONITORED);

		$frmHost->addRow(array(new CVisibilityBox('visible[status]', isset($visible['status']), 'status', S_ORIGINAL),S_STATUS), $cmbStatus);

// LINK TEMPLATES {{{
		$template_table = new CTable();
		$template_table->setAttribute('name','template_table');
		$template_table->setAttribute('id','template_table');

		$template_table->setCellPadding(0);
		$template_table->setCellSpacing(0);

		foreach($templates as $id => $temp_name){
			$frmHost->addVar('templates['.$id.']',$temp_name);
			$template_table->addRow(array(
				new CCheckBox('templates_rem['.$id.']', 'no', null, $id),
				$temp_name,
			));
		}

		$template_table->addRow(array(
			new CButton('add_template', S_ADD, "return PopUp('popup.php?dstfrm=".$frmHost->getName().
				"&dstfld1=new_template&srctbl=templates&srcfld1=hostid&srcfld2=host".
				url_param($templates,false,'existed_templates')."',450,450)"),
			new CButton('unlink', S_REMOVE)
		));

		$vbox = new CVisibilityBox('visible[template_table]', isset($visible['template_table']), 'template_table', S_ORIGINAL);
		$vbox->setAttribute('id', 'cb_tpladd');
		if(isset($visible['template_table_r'])) $vbox->setAttribute('disabled', 'disabled');
		$action = $vbox->getAttribute('onclick');
		$action .= 'if($("cb_tplrplc").disabled) $("cb_tplrplc").enable(); else $("cb_tplrplc").disable();';
		$vbox->setAttribute('onclick', $action);

		$frmHost->addRow(array($vbox, S_LINK_ADDITIONAL_TEMPLATES), $template_table, 'T');
// }}} LINK TEMPLATES


// RELINK TEMPLATES {{{
		$template_table_r = new CTable();
		$template_table_r->setAttribute('name','template_table_r');
		$template_table_r->setAttribute('id','template_table_r');

		$template_table_r->setCellPadding(0);
		$template_table_r->setCellSpacing(0);

		foreach($templates as $id => $temp_name){
			$frmHost->addVar('templates['.$id.']',$temp_name);
			$template_table_r->addRow(array(
				new CCheckBox('templates_rem['.$id.']', 'no', null, $id),
				$temp_name,
			));
		}

		$template_table_r->addRow(array(
			new CButton('add_template', S_ADD, "return PopUp('popup.php?dstfrm=".$frmHost->getName().
				"&dstfld1=new_template&srctbl=templates&srcfld1=hostid&srcfld2=host".
				url_param($templates,false,'existed_templates')."',450,450)"),
			new CButton('unlink', S_REMOVE)
		));

		$vbox = new CVisibilityBox('visible[template_table_r]', isset($visible['template_table_r']), 'template_table_r', S_ORIGINAL);
		$vbox->setAttribute('id', 'cb_tplrplc');
		if(isset($visible['template_table'])) $vbox->setAttribute('disabled', 'disabled');
		$action = $vbox->getAttribute('onclick');
		$action .= <<<JAVASCRIPT
if($("cb_tpladd").disabled){
	$("cb_tpladd").enable();
}
else{
	$("cb_tpladd").disable();
}
$("clrcbdiv").toggle();
JAVASCRIPT;
		$vbox->setAttribute('onclick', $action);

		$clear_cb = new CCheckBox('mass_clear_tpls', get_request('mass_clear_tpls', false));
		$div = new CDiv(array($clear_cb, S_CLEAR_WHEN_UNLINKING));
		$div->setAttribute('id', 'clrcbdiv');
		$div->addStyle('margin-left: 20px;');
		if(!isset($visible['template_table_r'])) $div->addStyle('display: none;');

		$frmHost->addRow(array($vbox, S_RELINK_TEMPLATES, $div), $template_table_r, 'T');
// }}} RELINK TEMPLATES


		$frmHost->addRow(array(
			new CVisibilityBox('visible[useipmi]', isset($visible['useipmi']), 'useipmi', S_ORIGINAL), S_USEIPMI),
			new CCheckBox('useipmi', $useipmi, 'submit()')
		);

		if($useipmi == 'yes'){
			$frmHost->addRow(array(
				new CVisibilityBox('visible[ipmi_ip]', isset($visible['ipmi_ip']), 'ipmi_ip', S_ORIGINAL), S_IPMI_IP_ADDRESS),
				new CTextBox('ipmi_ip', $ipmi_ip, defined('ZBX_HAVE_IPV6') ? 39 : 15)
			);

			$frmHost->addRow(array(
				new CVisibilityBox('visible[ipmi_port]', isset($visible['ipmi_port']), 'ipmi_port', S_ORIGINAL), S_IPMI_PORT),
				new CNumericBox('ipmi_port', $ipmi_port, 15)
			);

			$cmbIPMIAuthtype = new CComboBox('ipmi_authtype', $ipmi_authtype);
			$cmbIPMIAuthtype->addItem(IPMI_AUTHTYPE_DEFAULT,	S_AUTHTYPE_DEFAULT);
			$cmbIPMIAuthtype->addItem(IPMI_AUTHTYPE_NONE,		S_AUTHTYPE_NONE);
			$cmbIPMIAuthtype->addItem(IPMI_AUTHTYPE_MD2,		S_AUTHTYPE_MD2);
			$cmbIPMIAuthtype->addItem(IPMI_AUTHTYPE_MD5,		S_AUTHTYPE_MD5);
			$cmbIPMIAuthtype->addItem(IPMI_AUTHTYPE_STRAIGHT,	S_AUTHTYPE_STRAIGHT);
			$cmbIPMIAuthtype->addItem(IPMI_AUTHTYPE_OEM,		S_AUTHTYPE_OEM);
			$cmbIPMIAuthtype->addItem(IPMI_AUTHTYPE_RMCP_PLUS,	S_AUTHTYPE_RMCP_PLUS);
			$frmHost->addRow(array(
				new CVisibilityBox('visible[ipmi_authtype]', isset($visible['ipmi_authtype']), 'ipmi_authtype', S_ORIGINAL), S_IPMI_AUTHTYPE),
				$cmbIPMIAuthtype
			);

			$cmbIPMIPrivilege = new CComboBox('ipmi_privilege', $ipmi_privilege);
			$cmbIPMIPrivilege->addItem(IPMI_PRIVILEGE_CALLBACK,	S_PRIVILEGE_CALLBACK);
			$cmbIPMIPrivilege->addItem(IPMI_PRIVILEGE_USER,		S_PRIVILEGE_USER);
			$cmbIPMIPrivilege->addItem(IPMI_PRIVILEGE_OPERATOR,	S_PRIVILEGE_OPERATOR);
			$cmbIPMIPrivilege->addItem(IPMI_PRIVILEGE_ADMIN,	S_PRIVILEGE_ADMIN);
			$cmbIPMIPrivilege->addItem(IPMI_PRIVILEGE_OEM,		S_PRIVILEGE_OEM);
			$frmHost->addRow(array(
				new CVisibilityBox('visible[ipmi_privilege]', isset($visible['ipmi_privilege']), 'ipmi_privilege', S_ORIGINAL), S_IPMI_PRIVILEGE),
				$cmbIPMIPrivilege
			);

			$frmHost->addRow(array(
				new CVisibilityBox('visible[ipmi_username]', isset($visible['ipmi_username']), 'ipmi_username', S_ORIGINAL), S_IPMI_USERNAME),
				new CTextBox('ipmi_username', $ipmi_username, 16)
			);

			$frmHost->addRow(array(
				new CVisibilityBox('visible[ipmi_password]', isset($visible['ipmi_password']), 'ipmi_password', S_ORIGINAL), S_IPMI_PASSWORD),
				new CTextBox('ipmi_password', $ipmi_password, 20)
			);
		}

		$frmHost->addRow(array(
					new CVisibilityBox('visible[useprofile]', isset($visible['useprofile']), 'useprofile', S_ORIGINAL),S_USE_PROFILE),
					new CCheckBox('useprofile',$useprofile,'submit()')
				);

// BEGIN: HOSTS PROFILE EXTENDED Section
		$frmHost->addRow(array(
			new CVisibilityBox('visible[useprofile_ext]', isset($visible['useprofile_ext']), 'useprofile_ext', S_ORIGINAL),S_USE_EXTENDED_PROFILE),
			new CCheckBox('useprofile_ext',$useprofile_ext,'submit()')
		);
// END:   HOSTS PROFILE EXTENDED Section

		if($useprofile==='yes'){
			if($useprofile === 'yes'){
				foreach($profile_fields as $field => $caption){
					$frmHost->addRow(array(
						new CVisibilityBox('visible['.$field.']', isset($visible[$field]), 'host_profile['.$field.']', S_ORIGINAL), $caption),
						new CTextBox('host_profile['.$field.']',$host_profile[$field],80)
					);
				}
			}
			else{
				foreach($profile_fields as $field => $caption){
					$frmHost->addVar('host_profile['.$field.']', $host_profile[$field]);
				}
			}
		}

// BEGIN: HOSTS PROFILE EXTENDED Section
		if($useprofile_ext=='yes'){
			foreach($ext_profiles_fields as $prof_field => $caption){
				$frmHost->addRow(array(
					new CVisibilityBox('visible['.$prof_field.']', isset($visible[$prof_field]), 'ext_host_profiles['.$prof_field.']', S_ORIGINAL),$caption),
					new CTextBox('ext_host_profiles['.$prof_field.']',$ext_host_profiles[$prof_field],80)
				);
			}
		}
		else{
			foreach($ext_profiles_fields as $prof_field => $caption){
				$frmHost->addVar('ext_host_profiles['.$prof_field.']',	$ext_host_profiles[$prof_field]);
			}
		}
// END:   HOSTS PROFILE EXTENDED Section

		$frmHost->addItemToBottomRow(new CButton('masssave',S_SAVE));
		$frmHost->addItemToBottomRow(SPACE);
		$frmHost->addItemToBottomRow(new CButtonCancel(url_param('config').url_param('groupid')));

		return $frmHost;
	}

// Host import form
	function import_host_form($template=false){
		$form = new CFormTable(S_IMPORT, null, 'post', 'multipart/form-data');
		$form->addRow(S_IMPORT_FILE, new CFile('import_file'));

		$table = new CTable();
		$table->setHeader(array(S_ELEMENT, S_UPDATE.SPACE.S_EXISTING, S_ADD.SPACE.S_MISSING), 'bold');

		$titles = array('host' => $template?S_TEMPLATE:S_HOST, 'template' => S_TEMPLATE_LINKAGE, 'item' => S_ITEM, 'trigger' => S_TRIGGER, 'graph' => S_GRAPH);
		foreach($titles as $key => $title){
			$cbExist = new CCheckBox('rules['.$key.'][exist]', true);

			if($key == 'template')
				$cbMissed = null;
			else
				$cbMissed = new CCheckBox('rules['.$key.'][missed]', true);

			$table->addRow(array($title, $cbExist, $cbMissed));
		}

		$form->addRow(S_RULES, $table);

		$form->addItemToBottomRow(new CButton('import', S_IMPORT));

	return $form;
	}

// Host form
	function insert_host_form(){
		global $USER_DETAILS;

		$host_groups = get_request('groups', array());
		if(isset($_REQUEST['groupid']) && ($_REQUEST['groupid']>0) && empty($host_groups)){
			array_push($host_groups, $_REQUEST['groupid']);
		}

		$newgroup	= get_request('newgroup','');

		$host 		= get_request('host',	'');
		$port 		= get_request('port',	CProfile::get('HOST_PORT',10050));
		$status		= get_request('status',	HOST_STATUS_MONITORED);
		$useip		= get_request('useip',	1);
		$dns		= get_request('dns',	'');
		$ip		= get_request('ip',	'0.0.0.0');
		$proxy_hostid	= get_request('proxy_hostid','');

		$useipmi	= get_request('useipmi','no');
		$ipmi_ip	= get_request('ipmi_ip','');
		$ipmi_port	= get_request('ipmi_port',623);
		$ipmi_authtype	= get_request('ipmi_authtype',-1);
		$ipmi_privilege	= get_request('ipmi_privilege',2);
		$ipmi_username	= get_request('ipmi_username','');
		$ipmi_password	= get_request('ipmi_password','');

		$useprofile = get_request('useprofile','no');

		$devicetype	= get_request('devicetype','');
		$name		= get_request('name','');
		$os			= get_request('os','');
		$serialno	= get_request('serialno','');
		$tag		= get_request('tag','');
		$macaddress	= get_request('macaddress','');
		$hardware	= get_request('hardware','');
		$software	= get_request('software','');
		$contact	= get_request('contact','');
		$location	= get_request('location','');
		$notes		= get_request('notes','');

		$_REQUEST['hostid'] = get_request('hostid', 0);
// BEGIN: HOSTS PROFILE EXTENDED Section
		$useprofile_ext		= get_request('useprofile_ext','no');
		$ext_host_profiles	= get_request('ext_host_profiles',array());
// END:   HOSTS PROFILE EXTENDED Section

		$templates		= get_request('templates',array());
		$clear_templates	= get_request('clear_templates',array());

		$frm_title = S_HOST;
		if($_REQUEST['hostid']>0){
			$db_host = get_host_by_hostid($_REQUEST['hostid']);
			$frm_title	.= SPACE.' ['.$db_host['host'].']';

			$original_templates = get_templates_by_hostid($_REQUEST['hostid']);
		}
		else{
			$original_templates = array();
		}

		if(($_REQUEST['hostid']>0) && !isset($_REQUEST['form_refresh'])){
			$proxy_hostid		= $db_host['proxy_hostid'];
			$host			= $db_host['host'];
			$port			= $db_host['port'];
			$status			= $db_host['status'];
			$useip			= $db_host['useip'];
			$useipmi		= $db_host['useipmi'] ? 'yes' : 'no';
			$ip			= $db_host['ip'];
			$dns			= $db_host['dns'];
			$ipmi_ip		= $db_host['ipmi_ip'];

			$ipmi_port		= $db_host['ipmi_port'];
			$ipmi_authtype		= $db_host['ipmi_authtype'];
			$ipmi_privilege		= $db_host['ipmi_privilege'];
			$ipmi_username		= $db_host['ipmi_username'];
			$ipmi_password		= $db_host['ipmi_password'];

// add groups
			$options = array('hostids' => $_REQUEST['hostid']);
			$host_groups = CHostGroup::get($options);
			$host_groups = zbx_objectValues($host_groups, 'groupid');

// read profile
			$db_profiles = DBselect('SELECT * FROM hosts_profiles WHERE hostid='.$_REQUEST['hostid']);

			$useprofile = 'no';
			$db_profile = DBfetch($db_profiles);
			if($db_profile){
				$useprofile = 'yes';

				$devicetype	= $db_profile['devicetype'];
				$name		= $db_profile['name'];
				$os		= $db_profile['os'];
				$serialno	= $db_profile['serialno'];
				$tag		= $db_profile['tag'];
				$macaddress	= $db_profile['macaddress'];
				$hardware	= $db_profile['hardware'];
				$software	= $db_profile['software'];
				$contact	= $db_profile['contact'];
				$location	= $db_profile['location'];
				$notes		= $db_profile['notes'];
			}

// BEGIN: HOSTS PROFILE EXTENDED Section
			$useprofile_ext = 'no';

			$db_profiles_alt = DBselect('SELECT * FROM hosts_profiles_ext WHERE hostid='.$_REQUEST['hostid']);
			if($ext_host_profiles = DBfetch($db_profiles_alt)){
				$useprofile_ext = 'yes';
			}
			else{
				$ext_host_profiles = array();
			}
// END:   HOSTS PROFILE EXTENDED Section

			$templates = $original_templates;
		}

		$ext_profiles_fields = array(
				'device_alias'=>S_DEVICE_ALIAS,
				'device_type'=>S_DEVICE_TYPE,
				'device_chassis'=>S_DEVICE_CHASSIS,
				'device_os'=>S_DEVICE_OS,
				'device_os_short'=>S_DEVICE_OS_SHORT,
				'device_hw_arch'=>S_DEVICE_HW_ARCH,
				'device_serial'=>S_DEVICE_SERIAL,
				'device_model'=>S_DEVICE_MODEL,
				'device_tag'=>S_DEVICE_TAG,
				'device_vendor'=>S_DEVICE_VENDOR,
				'device_contract'=>S_DEVICE_CONTRACT,
				'device_who'=>S_DEVICE_WHO,
				'device_status'=>S_DEVICE_STATUS,
				'device_app_01'=>S_DEVICE_APP_01,
				'device_app_02'=>S_DEVICE_APP_02,
				'device_app_03'=>S_DEVICE_APP_03,
				'device_app_04'=>S_DEVICE_APP_04,
				'device_app_05'=>S_DEVICE_APP_05,
				'device_url_1'=>S_DEVICE_URL_1,
				'device_url_2'=>S_DEVICE_URL_2,
				'device_url_3'=>S_DEVICE_URL_3,
				'device_networks'=>S_DEVICE_NETWORKS,
				'device_notes'=>S_DEVICE_NOTES,
				'device_hardware'=>S_DEVICE_HARDWARE,
				'device_software'=>S_DEVICE_SOFTWARE,
				'ip_subnet_mask'=>S_IP_SUBNET_MASK,
				'ip_router'=>S_IP_ROUTER,
				'ip_macaddress'=>S_IP_MACADDRESS,
				'oob_ip'=>S_OOB_IP,
				'oob_subnet_mask'=>S_OOB_SUBNET_MASK,
				'oob_router'=>S_OOB_ROUTER,
				'date_hw_buy'=>S_DATE_HW_BUY,
				'date_hw_install'=>S_DATE_HW_INSTALL,
				'date_hw_expiry'=>S_DATE_HW_EXPIRY,
				'date_hw_decomm'=>S_DATE_HW_DECOMM,
				'site_street_1'=>S_SITE_STREET_1,
				'site_street_2'=>S_SITE_STREET_2,
				'site_street_3'=>S_SITE_STREET_3,
				'site_city'=>S_SITE_CITY,
				'site_state'=>S_SITE_STATE,
				'site_country'=>S_SITE_COUNTRY,
				'site_zip'=>S_SITE_ZIP,
				'site_rack'=>S_SITE_RACK,
				'site_notes'=>S_SITE_NOTES,
				'poc_1_name'=>S_POC_1_NAME,
				'poc_1_email'=>S_POC_1_EMAIL,
				'poc_1_phone_1'=>S_POC_1_PHONE_1,
				'poc_1_phone_2'=>S_POC_1_PHONE_2,
				'poc_1_cell'=>S_POC_1_CELL,
				'poc_1_screen'=>S_POC_1_SCREEN,
				'poc_1_notes'=>S_POC_1_NOTES,
				'poc_2_name'=>S_POC_2_NAME,
				'poc_2_email'=>S_POC_2_EMAIL,
				'poc_2_phone_1'=>S_POC_2_PHONE_1,
				'poc_2_phone_2'=>S_POC_2_PHONE_2,
				'poc_2_cell'=>S_POC_2_CELL,
				'poc_2_screen'=>S_POC_2_SCREEN,
				'poc_2_notes'=>S_POC_2_NOTES
			);


		foreach($ext_profiles_fields as $field => $caption){
			if(!isset($ext_host_profiles[$field])) $ext_host_profiles[$field] = '';
		}

		$clear_templates = array_intersect($clear_templates, array_keys($original_templates));
		$clear_templates = array_diff($clear_templates,array_keys($templates));
		natcasesort($templates);

		$frmHost = new CForm('hosts.php', 'post');
		$frmHost->setName('web.hosts.host.php.');
//		$frmHost->setHelp('web.hosts.host.php');
//		$frmHost->addVar('config',get_request('config',0));
		$frmHost->addVar('form', get_request('form', 1));
		$from_rfr = get_request('form_refresh',0);
		$frmHost->addVar('form_refresh', $from_rfr+1);
		$frmHost->addVar('clear_templates', $clear_templates);

// HOST WIDGET {
		$host_tbl = new CTable('', 'tablestripped');
		$host_tbl->setOddRowClass('form_odd_row');
		$host_tbl->setEvenRowClass('form_even_row');

		if($_REQUEST['hostid']>0) $frmHost->addVar('hostid', $_REQUEST['hostid']);
		if($_REQUEST['groupid']>0) $frmHost->addVar('groupid', $_REQUEST['groupid']);

		$host_tbl->addRow(array(S_NAME, new CTextBox('host',$host,54)));

		$grp_tb = new CTweenBox($frmHost, 'groups', $host_groups, 10);

		$all_groups = CHostGroup::get(array('editable' => 1, 'extendoutput' => 1));
		order_result($all_groups, 'name');
		foreach($all_groups as $group){
			$grp_tb->addItem($group['groupid'], $group['name']);
		}

		$host_tbl->addRow(array(S_GROUPS,$grp_tb->get(S_IN_GROUPS, S_OTHER_GROUPS)));

		$host_tbl->addRow(array(S_NEW_GROUP, new CTextBox('newgroup',$newgroup)));

// onchange does not work on some browsers: MacOS, KDE browser
		$host_tbl->addRow(array(S_DNS_NAME,new CTextBox('dns',$dns,'40')));
		if(defined('ZBX_HAVE_IPV6')){
			$host_tbl->addRow(array(S_IP_ADDRESS,new CTextBox('ip',$ip,'39')));
		}
		else{
			$host_tbl->addRow(array(S_IP_ADDRESS,new CTextBox('ip',$ip,'15')));
		}

		$cmbConnectBy = new CComboBox('useip', $useip);
		$cmbConnectBy->addItem(0, S_DNS_NAME);
		$cmbConnectBy->addItem(1, S_IP_ADDRESS);
		$host_tbl->addRow(array(S_CONNECT_TO,$cmbConnectBy));

		$host_tbl->addRow(array(S_AGENT_PORT,new CNumericBox('port',$port,5)));

//Proxy
		$cmbProxy = new CComboBox('proxy_hostid', $proxy_hostid);

		$cmbProxy->addItem(0, S_NO_PROXY);
		$options = array('extendoutput' => 1);
		$db_proxies = CProxy::get($options);
		order_result($db_proxies, 'host');

		foreach($db_proxies as $proxy){
			$cmbProxy->addItem($proxy['proxyid'], $proxy['host']);
		}

		$host_tbl->addRow(array(S_MONITORED_BY_PROXY, $cmbProxy));
//----------

		$cmbStatus = new CComboBox('status',$status);
		$cmbStatus->addItem(HOST_STATUS_MONITORED,	S_MONITORED);
		$cmbStatus->addItem(HOST_STATUS_NOT_MONITORED,	S_NOT_MONITORED);
		$host_tbl->addRow(array(S_STATUS,$cmbStatus));

		$host_tbl->addRow(array(S_USEIPMI, new CCheckBox('useipmi', $useipmi, 'submit()')));

		if($useipmi == 'yes'){
			$host_tbl->addRow(array(S_IPMI_IP_ADDRESS, new CTextBox('ipmi_ip', $ipmi_ip, defined('ZBX_HAVE_IPV6') ? 39 : 15)));
			$host_tbl->addRow(array(S_IPMI_PORT, new CNumericBox('ipmi_port', $ipmi_port, 5)));

			$cmbIPMIAuthtype = new CComboBox('ipmi_authtype', $ipmi_authtype);
			$cmbIPMIAuthtype->addItem(IPMI_AUTHTYPE_DEFAULT,	S_AUTHTYPE_DEFAULT);
			$cmbIPMIAuthtype->addItem(IPMI_AUTHTYPE_NONE,		S_AUTHTYPE_NONE);
			$cmbIPMIAuthtype->addItem(IPMI_AUTHTYPE_MD2,		S_AUTHTYPE_MD2);
			$cmbIPMIAuthtype->addItem(IPMI_AUTHTYPE_MD5,		S_AUTHTYPE_MD5);
			$cmbIPMIAuthtype->addItem(IPMI_AUTHTYPE_STRAIGHT,	S_AUTHTYPE_STRAIGHT);
			$cmbIPMIAuthtype->addItem(IPMI_AUTHTYPE_OEM,		S_AUTHTYPE_OEM);
			$cmbIPMIAuthtype->addItem(IPMI_AUTHTYPE_RMCP_PLUS,	S_AUTHTYPE_RMCP_PLUS);
			$host_tbl->addRow(array(S_IPMI_AUTHTYPE, $cmbIPMIAuthtype));

			$cmbIPMIPrivilege = new CComboBox('ipmi_privilege', $ipmi_privilege);
			$cmbIPMIPrivilege->addItem(IPMI_PRIVILEGE_CALLBACK,	S_PRIVILEGE_CALLBACK);
			$cmbIPMIPrivilege->addItem(IPMI_PRIVILEGE_USER,		S_PRIVILEGE_USER);
			$cmbIPMIPrivilege->addItem(IPMI_PRIVILEGE_OPERATOR,	S_PRIVILEGE_OPERATOR);
			$cmbIPMIPrivilege->addItem(IPMI_PRIVILEGE_ADMIN,	S_PRIVILEGE_ADMIN);
			$cmbIPMIPrivilege->addItem(IPMI_PRIVILEGE_OEM,		S_PRIVILEGE_OEM);
			$host_tbl->addRow(array(S_IPMI_PRIVILEGE, $cmbIPMIPrivilege));

			$host_tbl->addRow(array(S_IPMI_USERNAME, new CTextBox('ipmi_username', $ipmi_username, 16)));
			$host_tbl->addRow(array(S_IPMI_PASSWORD, new CTextBox('ipmi_password', $ipmi_password, 20)));
		}
		else{
			$frmHost->addVar('ipmi_ip', $ipmi_ip);
			$frmHost->addVar('ipmi_port', $ipmi_port);
			$frmHost->addVar('ipmi_authtype', $ipmi_authtype);
			$frmHost->addVar('ipmi_privilege', $ipmi_privilege);
			$frmHost->addVar('ipmi_username', $ipmi_username);
			$frmHost->addVar('ipmi_password', $ipmi_password);
		}

		if($_REQUEST['form'] == 'full_clone'){
// Host items
			$options = array(
				'inherited' => 0,
				'hostids' => $_REQUEST['hostid'],
				'output' => API_OUTPUT_EXTEND,
				'webitems' => 1,
			);
			$host_items = CItem::get($options);

			if(!empty($host_items)){
				$items_lbx = new CListBox('items', null, 8);
				$items_lbx->setAttribute('disabled', 'disabled');

				order_result($host_items, 'description');
				foreach($host_items as $hitem){
					$items_lbx->addItem($hitem['itemid'], item_description($hitem));
				}
				$host_tbl->addRow(array(S_ITEMS, $items_lbx));
			}

// Host triggers
			$options = array(
				'inherited' => 0,
				'hostids' => $_REQUEST['hostid'],
				'output' => API_OUTPUT_EXTEND,
				'expandDescription' => true,
			);
			$host_triggers = CTrigger::get($options);

			if(!empty($host_triggers)){
				$trig_lbx = new CListBox('triggers' ,null, 8);
				$trig_lbx->setAttribute('disabled', 'disabled');

				order_result($host_triggers, 'description');
				foreach($host_triggers as $htrigger){
					$trig_lbx->addItem($htrigger['triggerid'], $htrigger['description']);
				}
				$host_tbl->addRow(array(S_TRIGGERS, $trig_lbx));
			}
// Host graphs
			$options = array(
				'inherited' => 0,
				'hostids' => $_REQUEST['hostid'],
				'select_hosts' => API_OUTPUT_REFER,
				'output' => API_OUTPUT_EXTEND,
			);
			$host_graphs = CGraph::get($options);

			if(!empty($host_graphs)){
				$graphs_lbx = new CListBox('graphs', null, 8);
				$graphs_lbx->setAttribute('disabled', 'disabled');

				order_result($host_graphs, 'name');
				foreach($host_graphs as $hgraph){
					if(count($hgraph['hosts']) > 1) continue;
					$graphs_lbx->addItem($hgraph['graphid'], $hgraph['name']);
				}

				if($graphs_lbx->ItemsCount() > 1)
					$host_tbl->addRow(array(S_GRAPHS, $graphs_lbx));
			}
		}

		$host_footer = array();
		$host_footer[] = new CButton('save', S_SAVE);
		if(($_REQUEST['hostid']>0) && ($_REQUEST['form'] != 'full_clone')){
			array_push($host_footer, SPACE, new CButton('clone', S_CLONE), SPACE, new CButton('full_clone', S_FULL_CLONE), SPACE,
				new CButtonDelete(S_DELETE_SELECTED_HOST_Q, url_param('form').url_param('hostid').url_param('groupid')));
		}
		array_push($host_footer, SPACE, new CButtonCancel(url_param('groupid')));

		$host_footer = new CCol($host_footer);
		$host_footer->setColSpan(2);
		$host_tbl->setFooter($host_footer);

		$host_wdgt = new CWidget();
		$host_wdgt->setClass('header');
		$host_wdgt->addHeader($frm_title);
		$host_wdgt->addItem($host_tbl);
// } HOST WIDGET

// TEMPLATES{
		$template_tbl = new CTableInfo(S_NO_TEMPLATES_LINKED, 'tablestripped');
		$template_tbl->setOddRowClass('form_odd_row');
		$template_tbl->setEvenRowClass('form_even_row');

		foreach($templates as $id => $temp_name){
			$frmHost->addVar('templates['.$id.']', $temp_name);
			$template_tbl->addRow(new CCol(array(
				new CCheckBox('templates_rem['.$id.']', 'no', null, $id),
				$temp_name))
			);
		}

		$footer = new CCol(array(
			new CButton('add_template', S_ADD,
				"return PopUp('popup.php?dstfrm=".$frmHost->getName().
				"&dstfld1=new_template&srctbl=templates&srcfld1=hostid&srcfld2=host".
				url_param($templates,false,'existed_templates')."',450,450)",
				'T'),
			SPACE,
			new CButton('unlink', S_UNLINK),
			SPACE,
			new CButton('unlink_and_clear', S_UNLINK_AND_CLEAR)
		));
		//$footer->setColSpan(2);

		$template_tbl->setFooter($footer);

		$template_wdgt = new CWidget();
		$template_wdgt->setClass('header');
		$template_wdgt->addHeader(S_LINKED_TEMPLATES);
		$template_wdgt->addItem($template_tbl);

// } TEMPLATES


// MACROS WIDGET {
		$macros_wdgt = get_macros_widget($_REQUEST['hostid']);
// } MACROS WIDGET


// PROFILE WIDGET {
		$profile_tbl = new CTable('', 'tablestripped');
		$profile_tbl->setOddRowClass('form_odd_row');
		$profile_tbl->setEvenRowClass('form_even_row');

		$profile_tbl->addRow(array(S_USE_PROFILE,new CCheckBox('useprofile',$useprofile,'submit()')));

		if($useprofile == 'yes'){
			$profile_tbl->addRow(array(S_DEVICE_TYPE,new CTextBox('devicetype',$devicetype,61)));
			$profile_tbl->addRow(array(S_NAME,new CTextBox('name',$name,61)));
			$profile_tbl->addRow(array(S_OS,new CTextBox('os',$os,61)));
			$profile_tbl->addRow(array(S_SERIALNO,new CTextBox('serialno',$serialno,61)));
			$profile_tbl->addRow(array(S_TAG,new CTextBox('tag',$tag,61)));
			$profile_tbl->addRow(array(S_MACADDRESS,new CTextBox('macaddress',$macaddress,61)));
			$profile_tbl->addRow(array(S_HARDWARE,new CTextArea('hardware',$hardware,60,4)));
			$profile_tbl->addRow(array(S_SOFTWARE,new CTextArea('software',$software,60,4)));
			$profile_tbl->addRow(array(S_CONTACT,new CTextArea('contact',$contact,60,4)));
			$profile_tbl->addRow(array(S_LOCATION,new CTextArea('location',$location,60,4)));
			$profile_tbl->addRow(array(S_NOTES,new CTextArea('notes',$notes,60,4)));
		}
		else{
			$frmHost->addVar('devicetype', $devicetype);
			$frmHost->addVar('name',$name);
			$frmHost->addVar('os',$os);
			$frmHost->addVar('serialno',$serialno);
			$frmHost->addVar('tag',	$tag);
			$frmHost->addVar('macaddress',$macaddress);
			$frmHost->addVar('hardware',$hardware);
			$frmHost->addVar('software',$software);
			$frmHost->addVar('contact',$contact);
			$frmHost->addVar('location',$location);
			$frmHost->addVar('notes',$notes);
		}

		$profile_wdgt = new CWidget();
		$profile_wdgt->setClass('header');
		$profile_wdgt->addHeader(S_PROFILE);
		$profile_wdgt->addItem($profile_tbl);
// } PROFILE WIDGET

// EXT PROFILE WIDGET {
		$ext_profile_tbl = new CTable('', 'tablestripped');
		$ext_profile_tbl->setOddRowClass('form_odd_row');
		$ext_profile_tbl->setEvenRowClass('form_even_row');
		$ext_profile_tbl->addRow(array(S_USE_EXTENDED_PROFILE,new CCheckBox('useprofile_ext',$useprofile_ext,'submit()','yes')));

		foreach($ext_profiles_fields as $prof_field => $caption){
			if($useprofile_ext == 'yes'){
				$ext_profile_tbl->addRow(array($caption,new CTextBox('ext_host_profiles['.$prof_field.']',$ext_host_profiles[$prof_field],40)));
			}
			else{
				$frmHost->addVar('ext_host_profiles['.$prof_field.']',	$ext_host_profiles[$prof_field]);
			}
		}

		$ext_profile_wdgt = new CWidget();
		$ext_profile_wdgt->setClass('header');
		$ext_profile_wdgt->addHeader(S_EXTENDED_HOST_PROFILE);
		$ext_profile_wdgt->addItem($ext_profile_tbl);
// } EXT PROFILE WIDGET

		$left_table = new CTable();
		$left_table->setCellPadding(4);
		$left_table->setCellSpacing(4);
		$left_table->addRow($host_wdgt);

		$right_table = new CTable();
		$right_table->setCellPadding(4);
		$right_table->setCellSpacing(4);
		$right_table->addRow($template_wdgt);
		$right_table->addRow($macros_wdgt);
		$right_table->addRow($profile_wdgt);
		$right_table->addRow($ext_profile_wdgt);


		$td_l = new CCol($left_table);
		$td_l->setAttribute('valign','top');
		$td_r = new CCol($right_table);
		$td_r->setAttribute('valign','top');

		$outer_table = new CTable();
		$outer_table->addRow(array($td_l, $td_r));

		$frmHost->addItem($outer_table);
		return $frmHost;
	}

// Insert host profile ReadOnly form
	function insert_host_profile_form(){

		$frmHostP = new CFormTable(S_HOST_PROFILE);

		$table_titles = array(
			'devicetype' => S_DEVICE_TYPE, 'name' => S_NAME, 'os' => S_OS, 'serialno' => S_SERIALNO,
			'tag' => S_TAG, 'macaddress' => S_MACADDRESS, 'hardware' => S_HARDWARE, 'software' => S_SOFTWARE,
			'contact' => S_CONTACT, 'location' => S_LOCATION, 'notes' => S_NOTES
		);

		$sql_fields = implode(', ', array_keys($table_titles)); //generate string of fields to get from DB

		$sql = 'SELECT '.$sql_fields.' FROM hosts_profiles WHERE hostid='.$_REQUEST['hostid'];
		$result = DBselect($sql);

		if($row = DBfetch($result)) {
			foreach($row as $key => $value) {
				if(!zbx_empty($value)){
					$frmHostP->addRow($table_titles[$key], new CSpan(zbx_str2links($value)));
				}
			}
		}
		else{
			$frmHostP->addSpanRow(S_PROFILE_FOR_THIS_HOST_IS_MISSING,"form_row_c");
		}
		$frmHostP->addItemToBottomRow(new CButtonCancel(url_param('groupid').url_param('prof_type')));

		return $frmHostP;
	}

// BEGIN: HOSTS PROFILE EXTENDED Section
	function insert_host_profile_ext_form(){

		$frmHostPA = new CFormTable(S_EXTENDED_HOST_PROFILE);

		$table_titles = array(
				'device_alias' => S_DEVICE_ALIAS, 'device_type' => S_DEVICE_TYPE, 'device_chassis' => S_DEVICE_CHASSIS, 'device_os' => S_DEVICE_OS,
				'device_os_short' => S_DEVICE_OS_SHORT, 'device_hw_arch' => S_DEVICE_HW_ARCH, 'device_serial' => S_DEVICE_SERIAL,
				'device_model' => S_DEVICE_MODEL, 'device_tag' => S_DEVICE_TAG, 'device_vendor' => S_DEVICE_VENDOR, 'device_contract' => S_DEVICE_CONTRACT,
				'device_who' => S_DEVICE_WHO, 'device_status' => S_DEVICE_STATUS, 'device_app_01' => S_DEVICE_APP_01, 'device_app_02' => S_DEVICE_APP_02,
				'device_app_03' => S_DEVICE_APP_03, 'device_app_04' => S_DEVICE_APP_04, 'device_app_05' => S_DEVICE_APP_05, 'device_url_1' => S_DEVICE_URL_1,
				'device_url_2' => S_DEVICE_URL_2, 'device_url_3' => S_DEVICE_URL_3, 'device_networks' => S_DEVICE_NETWORKS, 'device_notes' => S_DEVICE_NOTES,
				'device_hardware' => S_DEVICE_HARDWARE, 'device_software' => S_DEVICE_SOFTWARE, 'ip_subnet_mask' => S_IP_SUBNET_MASK, 'ip_router' => S_IP_ROUTER,
				'ip_macaddress' => S_IP_MACADDRESS, 'oob_ip' => S_OOB_IP, 'oob_subnet_mask' => S_OOB_SUBNET_MASK, 'oob_router' => S_OOB_ROUTER,
				'date_hw_buy' => S_DATE_HW_BUY, 'date_hw_install' => S_DATE_HW_INSTALL, 'date_hw_expiry' => S_DATE_HW_EXPIRY, 'date_hw_decomm' => S_DATE_HW_DECOMM,
				'site_street_1' => S_SITE_STREET_1, 'site_street_2' => S_SITE_STREET_2, 'site_street_3' => S_SITE_STREET_3, 'site_city' => S_SITE_CITY,
				'site_state' => S_SITE_STATE, 'site_country' => S_SITE_COUNTRY, 'site_zip' => S_SITE_ZIP, 'site_rack' => S_SITE_RACK,
				'site_notes' => S_SITE_NOTES, 'poc_1_name' => S_POC_1_NAME, 'poc_1_email' => S_POC_1_EMAIL, 'poc_1_phone_1' => S_POC_1_PHONE_1,
				'poc_1_phone_2' => S_POC_1_PHONE_2, 'poc_1_cell' => S_POC_1_CELL, 'poc_1_notes' => S_POC_1_NOTES, 'poc_2_name' => S_POC_2_NAME,
				'poc_2_email' => S_POC_2_EMAIL, 'poc_2_phone_1' => S_POC_2_PHONE_1, 'poc_2_phone_2' => S_POC_2_PHONE_2, 'poc_2_cell' => S_POC_2_CELL,
				'poc_2_screen' => S_POC_2_SCREEN, 'poc_2_notes' => S_POC_2_NOTES);

		$sql_fields = implode(', ', array_keys($table_titles)); //generate string of fields to get from DB
		$result = DBselect('SELECT '.$sql_fields.' FROM hosts_profiles_ext WHERE hostid='.$_REQUEST['hostid']);

		if($row = DBfetch($result)) {
			foreach($row as $key => $value) {
				if(!zbx_empty($value)) {
					$frmHostPA->addRow($table_titles[$key], new CSpan(zbx_str2links($value)));
				}
			}
		}
		else{
			$frmHostPA->addSpanRow('Extended Profile for this host is missing','form_row_c');
		}
		$frmHostPA->addItemToBottomRow(new CButtonCancel(url_param('groupid').url_param('prof_type')));
	return $frmHostPA;
	}
// END:   HOSTS PROFILE EXTENDED Section

	function import_map_form($rules){
		global $USER_DETAILS;

		$form = new CFormTable(S_IMPORT, null, 'post', 'multipart/form-data');
		$form->addRow(S_IMPORT_FILE, new CFile('import_file'));

		$table = new CTable();
		$table->setHeader(array(S_ELEMENT, S_UPDATE.SPACE.S_EXISTING, S_ADD.SPACE.S_MISSING), 'bold');

		$titles = array('maps' => S_MAP);
		if($USER_DETAILS['type'] == USER_TYPE_SUPER_ADMIN){
			$titles += array('icons' => S_ICON, 'background' => S_BACKGROUND);
		}

		foreach($titles as $key => $title){
			$cbExist = new CCheckBox('rules['.$key.'][exist]', isset($rules[$key]['exist']));

			if($key != 'maps')
				$cbExist->setAttribute('onclick', 'javascript: if(this.checked) return confirm(\'Images for all maps will be updated\')');

			$cbMissed = new CCheckBox('rules['.$key.'][missed]', isset($rules[$key]['missed']));

			$table->addRow(array($title, $cbExist, $cbMissed));
		}

		$form->addRow(S_RULES, $table);

		$form->addItemToBottomRow(new CButton('import', S_IMPORT));
		return $form;
	}

	function insert_map_form(){
		$frm_title = 'New system map';

		if(isset($_REQUEST['sysmapid'])){
			$options = array(
				'sysmapids' => $_REQUEST['sysmapid'],
				'output' => API_OUTPUT_EXTEND
			);
			$sysmaps = CMap::get($options);
			$row = reset($sysmaps);
			$frm_title = 'System map: "'.$row['name'].'"';
		}

		if(isset($_REQUEST['sysmapid']) && !isset($_REQUEST['form_refresh'])){
			$name		= $row['name'];
			$width		= $row['width'];
			$height		= $row['height'];
			$backgroundid	= $row['backgroundid'];
			$label_type	= $row['label_type'];
			$label_location	= $row['label_location'];
			$highlight =	$row['highlight'];
			$markelements = $row['markelements'];
			$expandproblem = $row['expandproblem'];
			$show_unack = $row['show_unack'];
		}
		else{
			$name		= get_request('name','');
			$width		= get_request('width',800);
			$height		= get_request('height',600);
			$backgroundid	= get_request('backgroundid',0);
			$label_type	= get_request('label_type',0);
			$label_location	= get_request('label_location',0);
			$highlight = get_request('highlight',0);
			$markelements = get_request('markelements',0);
			$expandproblem = get_request('expandproblem',0);
			$show_unack = get_request('show_unack', 0);
		}

		$frmMap = new CFormTable($frm_title,'sysmaps.php');
		$frmMap->setHelp('web.sysmaps.map.php');

		if(isset($_REQUEST['sysmapid']))
			$frmMap->addVar('sysmapid',$_REQUEST['sysmapid']);

		$frmMap->addRow(S_NAME,new CTextBox('name',$name,32));
		$frmMap->addRow(S_WIDTH,new CNumericBox('width',$width,5));
		$frmMap->addRow(S_HEIGHT,new CNumericBox('height',$height,5));

		$cmbImg = new CComboBox('backgroundid',$backgroundid);
		$cmbImg->addItem(0,S_NO_IMAGE.'...');

		$result=DBselect('SELECT * FROM images WHERE imagetype=2 AND '.DBin_node('imageid').' order by name');
		while($row=DBfetch($result)){
			$cmbImg->addItem(
				$row['imageid'],
				get_node_name_by_elid($row['imageid'], null, ': ').$row['name']
			);
		}

		$frmMap->addRow(S_BACKGROUND_IMAGE,$cmbImg);
		$frmMap->addRow(S_ICON_HIGHLIGHTING, new CCheckBox('highlight',$highlight,null,1));
		$frmMap->addRow(S_MARK_ELEMENTS_ON_TRIGGER_STATUS_CHANGE, new CCheckBox('markelements',$markelements,null,1));
		$frmMap->addRow(S_EXPAND_SINGLE_PROBLEM, new CCheckBox('expandproblem',$expandproblem,null,1));


		$cmbLabel = new CComboBox('label_type',$label_type);
		$cmbLabel->addItem(0,S_LABEL);
		$cmbLabel->addItem(1,S_IP_ADDRESS);
		$cmbLabel->addItem(2,S_ELEMENT_NAME);
		$cmbLabel->addItem(3,S_STATUS_ONLY);
		$cmbLabel->addItem(4,S_NOTHING);
		$frmMap->addRow(S_ICON_LABEL_TYPE,$cmbLabel);

		$cmbLocation = new CComboBox('label_location',$label_location);

		$cmbLocation->addItem(0,S_BOTTOM);
		$cmbLocation->addItem(1,S_LEFT);
		$cmbLocation->addItem(2,S_RIGHT);
		$cmbLocation->addItem(3,S_TOP);
		$frmMap->addRow(S_ICON_LABEL_LOCATION,$cmbLocation);

		$config = select_config();
		$cb = new CComboBox('show_unack', $show_unack);
		$cb->addItems(array(
			EXTACK_OPTION_ALL => S_O_ALL,
			EXTACK_OPTION_BOTH => S_O_SEPARATED,
			EXTACK_OPTION_UNACK => S_O_UNACKNOWLEDGED_ONLY,
		));
		$cb->setEnabled($config['event_ack_enable']);
		if(!$config['event_ack_enable']){
			$cb->setAttribute('title', S_EVENT_ACKNOWLEDGING_DISABLED);
		}
		$frmMap->addRow(S_PROBLEM_DISPLAY, $cb);

		$frmMap->addItemToBottomRow(new CButton('save',S_SAVE));

		if(isset($_REQUEST['sysmapid'])){
			$frmMap->addItemToBottomRow(SPACE);
			$frmMap->addItemToBottomRow(new CButtonDelete(S_DELETE_SYSTEM_MAP_Q,
					url_param('form').url_param('sysmapid')));
		}

		$frmMap->addItemToBottomRow(SPACE);
		$frmMap->addItemToBottomRow(new CButtonCancel());

		return $frmMap;
	}

	function get_regexp_form(){
		$frm_title = S_REGULAR_EXPRESSION;

		if(isset($_REQUEST['regexpid']) && !isset($_REQUEST["form_refresh"])){
			$sql = 'SELECT re.* '.
				' FROM regexps re '.
				' WHERE '.DBin_node('re.regexpid').
					' AND re.regexpid='.$_REQUEST['regexpid'];
			$regexp = DBfetch(DBSelect($sql));

			$frm_title .= ' ['.$regexp['name'].']';

			$rename			= $regexp['name'];
			$test_string	= $regexp['test_string'];

			$expressions = array();
			$sql = 'SELECT e.* '.
					' FROM expressions e '.
					' WHERE '.DBin_node('e.expressionid').
						' AND e.regexpid='.$regexp['regexpid'].
					' ORDER BY e.expression_type';

			$db_exps = DBselect($sql);
			while($exp = DBfetch($db_exps)){
				$expressions[] = $exp;
			}
		}
		else{
			$rename			= get_request('rename','');
			$test_string	= get_request('test_string','');

			$expressions 	= get_request('expressions',array());
		}

		$tblRE = new CTable('','formtable nowrap');

		$tblRE->addRow(array(S_NAME, new CTextBox('rename', $rename, 60)));
		$tblRE->addRow(array(S_TEST_STRING, new CTextArea('test_string', $test_string, 66, 5)));

		$tabExp = new CTableInfo();

		$td1 = new CCol(S_EXPRESSION);
		$td2 = new CCol(S_EXPECTED_RESULT);
		$td3 = new CCol(S_RESULT);

		$tabExp->setHeader(array($td1,$td2,$td3));

		$final_result = !empty($test_string);

		foreach($expressions as $id => $expression){

			$results = array();
			$paterns = array($expression['expression']);

			if(!empty($test_string)){
				if($expression['expression_type'] == EXPRESSION_TYPE_ANY_INCLUDED){
					$paterns = explode($expression['exp_delimiter'],$expression['expression']);
				}

				if(uint_in_array($expression['expression_type'], array(EXPRESSION_TYPE_TRUE,EXPRESSION_TYPE_FALSE))){
					if($expression['case_sensitive'])
//						$results[$id] = ereg($paterns[0],$test_string);
						$results[$id] = preg_match('/'.$paterns[0].'/',$test_string);
					else
//						$results[$id] = eregi($paterns[0],$test_string);
						$results[$id] = preg_match('/'.$paterns[0].'/i',$test_string);

					if($expression['expression_type'] == EXPRESSION_TYPE_TRUE)
						$final_result &= $results[$id];
					else
						$final_result &= !$results[$id];
				}
				else{
					$results[$id] = true;

					$tmp_result = false;
					if($expression['case_sensitive']){
						foreach($paterns as $pid => $patern){
							$tmp_result |= (zbx_strstr($test_string,$patern) !== false);
						}
					}
					else{
						foreach($paterns as $pid => $patern){
							$tmp_result |= (zbx_stristr($test_string,$patern) !== false);
						}
					}

					if(uint_in_array($expression['expression_type'], array(EXPRESSION_TYPE_INCLUDED, EXPRESSION_TYPE_ANY_INCLUDED)))
						$results[$id] &= $tmp_result;
					else if($expression['expression_type'] == EXPRESSION_TYPE_NOT_INCLUDED){
						$results[$id] &= !$tmp_result;
					}
					$final_result &= $results[$id];
				}
			}

			if(isset($results[$id]) && $results[$id])
				$exp_res = new CSpan(S_TRUE_BIG,'green bold');
			else
				$exp_res = new CSpan(S_FALSE_BIG,'red bold');

			$expec_result = expression_type2str($expression['expression_type']);
			if(EXPRESSION_TYPE_ANY_INCLUDED == $expression['expression_type'])
				$expec_result.=' ('.S_DELIMITER."='".$expression['exp_delimiter']."')";

			$tabExp->addRow(array(
						$expression['expression'],
						$expec_result,
						$exp_res
					));
		}

		$td = new CCol(S_COMBINED_RESULT,'bold');
		$td->setColSpan(2);

		if($final_result)
			$final_result = new CSpan(S_TRUE_BIG,'green bold');
		else
			$final_result = new CSpan(S_FALSE_BIG,'red bold');

		$tabExp->addRow(array(
					$td,
					$final_result
				));

		$tblRE->addRow(array(S_RESULT,$tabExp));

		$tblFoot = new CTableInfo(null);

		$td = new CCol(array(new CButton('save',S_SAVE)));
		$td->setColSpan(2);
		$td->addStyle('text-align: right;');

		$td->addItem(SPACE);
		$td->addItem(new CButton('test',S_TEST));

		if(isset($_REQUEST['regexpid'])){
			$td->addItem(SPACE);
			$td->addItem(new CButton('clone',S_CLONE));

			$td->addItem(SPACE);
			$td->addItem(new CButtonDelete(S_DELETE_REGULAR_EXPRESSION_Q,url_param('form').url_param('config').url_param('regexpid')));
		}

		$td->addItem(SPACE);
		$td->addItem(new CButtonCancel(url_param("regexpid")));

		$tblFoot->setFooter($td);

	return array($tblRE,$tblFoot);
	}

	function get_expressions_tab(){

		if(isset($_REQUEST['regexpid']) && !isset($_REQUEST["form_refresh"])){
			$expressions = array();
			$sql = 'SELECT e.* '.
					' FROM expressions e '.
					' WHERE '.DBin_node('e.expressionid').
						' AND e.regexpid='.$_REQUEST['regexpid'].
					' ORDER BY e.expression_type';

			$db_exps = DBselect($sql);
			while($exp = DBfetch($db_exps)){
				$expressions[] = $exp;
			}
		}
		else{
			$expressions 	= get_request('expressions',array());
		}

		$tblExp = new CTableInfo();
		$tblExp->setHeader(array(
				new CCheckBox('all_expressions',null,'checkAll("Regular expression","all_expressions","g_expressionid");'),
				S_EXPRESSION,
				S_EXPECTED_RESULT,
				S_CASE_SENSITIVE,
				S_EDIT
			));

//		zbx_rksort($timeperiods);
		foreach($expressions as $id => $expression){

			$exp_result = expression_type2str($expression['expression_type']);
			if(EXPRESSION_TYPE_ANY_INCLUDED == $expression['expression_type'])
				$exp_result.=' ('.S_DELIMITER."='".$expression['exp_delimiter']."')";

			$tblExp->addRow(array(
				new CCheckBox('g_expressionid[]', 'no', null, $id),
				$expression['expression'],
				$exp_result,
				$expression['case_sensitive']?S_YES:S_NO,
				new CButton('edit_expressionid['.$id.']',S_EDIT)
				));


			$tblExp->addItem(new Cvar('expressions['.$id.'][expression]',		$expression['expression']));
			$tblExp->addItem(new Cvar('expressions['.$id.'][expression_type]',	$expression['expression_type']));
			$tblExp->addItem(new Cvar('expressions['.$id.'][case_sensitive]',	$expression['case_sensitive']));
			$tblExp->addItem(new Cvar('expressions['.$id.'][exp_delimiter]',	$expression['exp_delimiter']));
		}

		$buttons = array();
		if(!isset($_REQUEST['new_expression'])){
			$buttons[] = new CButton('new_expression',S_NEW);
			$buttons[] = new CButton('delete_expression',S_DELETE);
		}

		$td = new CCol($buttons);
		$td->setAttribute('colspan','5');
		$td->setAttribute('style','text-align: right;');


		$tblExp->setFooter($td);

	return $tblExp;
	}

	function get_expression_form(){
		$tblExp = new CTable();

		/* init new_timeperiod variable */
		$new_expression = get_request('new_expression', array());

		if(is_array($new_expression) && isset($new_expression['id'])){
			$tblExp->addItem(new Cvar('new_expression[id]',$new_expression['id']));
		}

		if(!is_array($new_expression)){
			$new_expression = array();
		}

		if(!isset($new_expression['expression']))			$new_expression['expression']		= '';
		if(!isset($new_expression['expression_type']))		$new_expression['expression_type']	= EXPRESSION_TYPE_INCLUDED;
		if(!isset($new_expression['case_sensitive']))		$new_expression['case_sensitive']	= 0;
		if(!isset($new_expression['exp_delimiter']))		$new_expression['exp_delimiter']	= ',';

		$tblExp->addRow(array(S_EXPRESSION, new CTextBox('new_expression[expression]',$new_expression['expression'],60)));

		$cmbType = new CComboBox('new_expression[expression_type]',$new_expression['expression_type'],'javascript: submit();');
		$cmbType->addItem(EXPRESSION_TYPE_INCLUDED,expression_type2str(EXPRESSION_TYPE_INCLUDED));
		$cmbType->addItem(EXPRESSION_TYPE_ANY_INCLUDED,expression_type2str(EXPRESSION_TYPE_ANY_INCLUDED));
		$cmbType->addItem(EXPRESSION_TYPE_NOT_INCLUDED,expression_type2str(EXPRESSION_TYPE_NOT_INCLUDED));
		$cmbType->addItem(EXPRESSION_TYPE_TRUE,expression_type2str(EXPRESSION_TYPE_TRUE));
		$cmbType->addItem(EXPRESSION_TYPE_FALSE,expression_type2str(EXPRESSION_TYPE_FALSE));

		$tblExp->addRow(array(S_EXPRESSION_TYPE,$cmbType));

		if(EXPRESSION_TYPE_ANY_INCLUDED == $new_expression['expression_type']){
			$cmbDelimiter = new CComboBox('new_expression[exp_delimiter]',$new_expression['exp_delimiter']);
			$cmbDelimiter->addItem(',',',');
			$cmbDelimiter->addItem('.','.');
			$cmbDelimiter->addItem('/','/');

			$tblExp->addRow(array(S_DELIMITER,$cmbDelimiter));
		}
		else{
			$tblExp->addItem(new Cvar('new_expression[exp_delimiter]',$new_expression['exp_delimiter']));
		}

		$chkbCase = new CCheckBox('new_expression[case_sensitive]', $new_expression['case_sensitive'],null,1);

		$tblExp->addRow(array(S_CASE_SENSITIVE,$chkbCase));

		$tblExpFooter = new CTableInfo($tblExp);

		$oper_buttons = array();

		$oper_buttons[] = new CButton('add_expression',isset($new_expression['id'])?S_SAVE:S_ADD);
		$oper_buttons[] = new CButton('cancel_new_expression',S_CANCEL);

		$td = new CCol($oper_buttons);
		$td->setAttribute('colspan',2);
		$td->setAttribute('style','text-align: right;');

		$tblExpFooter->setFooter($td);
// end of condition list preparation
	return $tblExpFooter;
	}

/**
* returns Ctable object with host header
*
* {@source}
* @access public
* @static
* @version 1
*
* @param string $hostid
* @param array $elemnts [items, triggers, graphs, applications]
* @return object
*/
	function get_header_host_table($hostid, $elements){
		$header_host_opt = array(
			'hostids' => $hostid,
			'extendoutput' => 1,
			'templated_hosts' => 1,
		);
		if(str_in_array('items', $elements))
			$header_host_opt['select_items'] = 1;
		if(str_in_array('triggers', $elements))
			$header_host_opt['select_triggers'] = 1;
		if(str_in_array('graphs', $elements))
			$header_host_opt['select_graphs'] = 1;
		if(str_in_array('applications', $elements))
			$header_host_opt['select_applications'] = 1;

		$header_host = CHost::get($header_host_opt);
		$header_host = array_pop($header_host);


		$description = array();
		if($header_host['proxy_hostid']){
			$proxy = get_host_by_hostid($header_host['proxy_hostid']);
			$description[] = $proxy['host'].':';
		}
		$description[] = $header_host['host'];

		if(str_in_array('items', $elements)){
			$items = array(new CLink(S_ITEMS, 'items.php?hostid='.$header_host['hostid']),
				' ('.count($header_host['items']).')');
		}
		if(str_in_array('triggers', $elements)){
			$triggers = array(new CLink(S_TRIGGERS, 'triggers.php?hostid='.$header_host['hostid']),
				' ('.count($header_host['triggers']).')');
		}
		if(str_in_array('graphs', $elements)){
			$graphs = array(new CLink(S_GRAPHS, 'graphs.php?hostid='.$header_host['hostid']),
				' ('.count($header_host['graphs']).')');
		}
		if(str_in_array('applications', $elements)){
			$applications = array(new CLink(S_APPLICATIONS, 'applications.php?hostid='.$header_host['hostid']),
				' ('.count($header_host['applications']).')');
		}

		$tbl_header_host = new CTable();
		if($header_host['status'] == HOST_STATUS_TEMPLATE){

			$tbl_header_host->addRow(array(
				new CLink(bold(S_TEMPLATE_LIST), 'templates.php?templateid='.$header_host['hostid'].url_param('groupid')),
				(str_in_array('applications', $elements) ? $applications : null),
				(str_in_array('items', $elements) ? $items : null),
				(str_in_array('triggers', $elements) ? $triggers : null),
				(str_in_array('graphs', $elements) ? $graphs : null),
				array(bold(S_TEMPLATE.': '), $description)
			));
		}
		else{
			$dns = empty($header_host['dns']) ? '-' : $header_host['dns'];
			$ip = empty($header_host['ip']) ? '-' : $header_host['ip'];
			$port = empty($header_host['port']) ? '-' : $header_host['port'];
			if(1 == $header_host['useip'])
				$ip = bold($ip);
			else
				$dns = bold($dns);

			switch($header_host['status']){
				case HOST_STATUS_MONITORED:
					$status=new CSpan(S_MONITORED, 'off');
					break;
				case HOST_STATUS_NOT_MONITORED:
					$status=new CSpan(S_NOT_MONITORED, 'off');
					break;
				default:
					$status=S_UNKNOWN;
			}

			if($header_host['available'] == HOST_AVAILABLE_TRUE)
				$available=new CSpan(S_AVAILABLE,'off');
			else if($header_host['available'] == HOST_AVAILABLE_FALSE)
				$available=new CSpan(S_NOT_AVAILABLE,'on');
			else if($header_host['available'] == HOST_AVAILABLE_UNKNOWN)
				$available=new CSpan(S_UNKNOWN,'unknown');

			$tbl_header_host->addRow(array(
				new CLink(bold(S_HOST_LIST), 'hosts.php?hostid='.$header_host['hostid'].url_param('groupid')),
				(str_in_array('applications', $elements) ? $applications : null),
				(str_in_array('items', $elements) ? $items : null),
				(str_in_array('triggers', $elements) ? $triggers : null),
				(str_in_array('graphs', $elements) ? $graphs : null),
				array(bold(S_HOST.': '),$description),
				array(bold(S_DNS.': '), $dns),
				array(bold(S_IP.': '), $ip),
				array(bold(S_PORT.': '), $port),
				array(bold(S_STATUS.': '), $status),
				array(bold(S_AVAILABILITY.': '), $available)
			));
		}
		$tbl_header_host->setClass('infobox');

		return $tbl_header_host;
	}

	function get_macros_widget($hostid = null){

		if(isset($_REQUEST['form_refresh'])){
			$macros = get_request('macros', array());
		}
		else if($hostid > 0){
			$macros = CUserMacro::get(array('output' => API_OUTPUT_EXTEND, 'hostids' => $hostid));
			order_result($macros, 'macro');
		}
		else if($hostid === null){
			$macros = CUserMacro::get(array('output' => API_OUTPUT_EXTEND, 'globalmacro' => 1));
			order_result($macros, 'macro');
		}
		else{
			$macros = array();
		}

		if(empty($macros)){
			$macros = array(0 => array('macro' => '', 'value' => ''));
		}

		$macros_tbl = new CTable(SPACE, 'formElementTable');
		$macros_tbl->setAttribute('id', 'tbl_macros');
		$macros_tbl->addRow(array(SPACE, S_MACRO, SPACE, S_VALUE));

		insert_js('
			function addMacroRow(){
				if(typeof(addMacroRow.macro_count) == "undefined"){
					addMacroRow.macro_count = '.count($macros).';
				}

				var tr = document.createElement("tr");
				tr.className = (addMacroRow.macro_count % 2) ? "form_even_row" : "form_odd_row";

				var td1 = document.createElement("td");
				tr.appendChild(td1);

				var cb = document.createElement("input");
				cb.setAttribute("type", "checkbox");
				cb.className = "checkbox";
				td1.appendChild(cb);
				td1.appendChild(document.createTextNode(" "));

				var td2 = document.createElement("td");
				tr.appendChild(td2);

				var text1 = document.createElement("input");
				text1.setAttribute("type", "text");
				text1.setAttribute("name", "macros["+addMacroRow.macro_count+"][macro]");
				text1.className = "biginput";
				text1.setAttribute("size",30);
				text1.setAttribute("placeholder","{$MACRO}");
				td2.appendChild(text1);
				td2.appendChild(document.createTextNode(" "));

				var td3 = document.createElement("td");
				tr.appendChild(td3);

				var span = document.createElement("span");
				span.innerHTML = "&rArr;";
				span.setAttribute("style", "vertical-align:top;");
				td3.appendChild(span);

				var td4 = document.createElement("td");
				tr.appendChild(td4);

				var text2 = document.createElement("input");
				text2.setAttribute("type", "text");
				text2.setAttribute("placeholder","<'.S_VALUE.'>");
				text2.setAttribute("name","macros["+addMacroRow.macro_count+"][value]");
				text2.className = "biginput";
				text2.setAttribute("size",40);
				td4.appendChild(text2);

				var sd = $("row_new_macro").insert({before : tr});
				addMacroRow.macro_count++;
			}
		');

		$macros = array_values($macros);
		foreach($macros as $macroid => $macro){
			$text1 = new CTextBox('macros['.$macroid.'][macro]', $macro['macro'], 30);
			$text1->setAttribute('placeholder', '{$MACRO}');
			$text2 = new CTextBox('macros['.$macroid.'][value]', $macro['value'], 40);
			$text2->setAttribute('placeholder', '<'.S_VALUE.'>');
			$span = new CSpan(RARR);
			$span->addStyle('vertical-align:top;');

			$macros_tbl->addRow(array(new CCheckBox(), $text1, $span, $text2));
		}


		$script = '$$("#tbl_macros input:checked").each(function(obj){ $(obj.parentNode.parentNode).remove(); });';
		$delete_btn = new CButton('macros_del', S_DELETE_SELECTED, $script);
		$delete_btn->setType('button');

		$add_button = new CButton('macro_add', S_ADD, 'javascript: addMacroRow()');
		$add_button->setType('button');

		$buttonRow = new CRow();
		$buttonRow->setAttribute('id', 'row_new_macro');

		$col = new CCol(array($add_button, SPACE, $delete_btn));
		$col->setAttribute('colspan', 4);
		$buttonRow->addItem($col);
		$macros_tbl->addRow($buttonRow);

		$footer = null;
		if($hostid === null){
			$footer = array(new CButton('save', S_SAVE));
		}

		return new CFormElement(S_MACROS, $macros_tbl, $footer);

	}

?><|MERGE_RESOLUTION|>--- conflicted
+++ resolved
@@ -152,208 +152,7 @@
 		return $form;
 	}
 
-<<<<<<< HEAD
-	function	insert_httpstep_form()
-	{
-=======
-	function insert_drule_form(){
-
-		$frm_title = S_DISCOVERY_RULE;
-
-		if(isset($_REQUEST['druleid'])){
-			if( ($rule_data = DBfetch(DBselect('SELECT * FROM drules WHERE druleid='.$_REQUEST['druleid']))))
-				$frm_title = S_DISCOVERY_RULE.' "'.$rule_data['name'].'"';
-		}
-
-		$form = new CFormTable($frm_title, null, 'post');
-		$form->setHelp("web.discovery.rule.php");
-
-		if(isset($_REQUEST['druleid'])){
-			$form->addVar('druleid', $_REQUEST['druleid']);
-		}
-
-		$uniqueness_criteria = -1;
-
-		if(isset($_REQUEST['druleid']) && $rule_data && (!isset($_REQUEST["form_refresh"]) || isset($_REQUEST["register"]))){
-			$proxy_hostid	= $rule_data['proxy_hostid'];
-			$name		= $rule_data['name'];
-			$iprange	= $rule_data['iprange'];
-			$delay		= $rule_data['delay'];
-			$status		= $rule_data['status'];
-
-			//TODO init checks
-			$dchecks = array();
-			$db_checks = DBselect('SELECT dcheckid,type,ports,key_,snmp_community,snmpv3_securityname,'.
-						'snmpv3_securitylevel,snmpv3_authpassphrase,snmpv3_privpassphrase'.
-						' FROM dchecks'.
-						' WHERE druleid='.$_REQUEST['druleid']);
-			while($check_data = DBfetch($db_checks)){
-				$count = array_push($dchecks, array('dcheckid' => $check_data['dcheckid'], 'type' => $check_data['type'],
-						'ports' => $check_data['ports'], 'key' => $check_data['key_'],
-						'snmp_community' => $check_data['snmp_community'],
-						'snmpv3_securityname' => $check_data['snmpv3_securityname'],
-						'snmpv3_securitylevel' => $check_data['snmpv3_securitylevel'],
-						'snmpv3_authpassphrase' => $check_data['snmpv3_authpassphrase'],
-						'snmpv3_privpassphrase' => $check_data['snmpv3_privpassphrase']));
-				if ($check_data['dcheckid'] == $rule_data['unique_dcheckid'])
-					$uniqueness_criteria = $count - 1;
-			}
-			$dchecks_deleted = get_request('dchecks_deleted',array());
-		}
-		else{
-			$proxy_hostid	= get_request("proxy_hostid",0);
-			$name		= get_request('name','');
-			$iprange	= get_request('iprange','192.168.0.1-255');
-			$delay		= get_request('delay',3600);
-			$status		= get_request('status',DRULE_STATUS_ACTIVE);
-
-			$dchecks	= get_request('dchecks',array());
-			$dchecks_deleted = get_request('dchecks_deleted',array());
-		}
-
-		$new_check_type	= get_request('new_check_type', SVC_HTTP);
-		$new_check_ports= get_request('new_check_ports', '80');
-		$new_check_key= get_request('new_check_key', '');
-		$new_check_snmp_community= get_request('new_check_snmp_community', '');
-		$new_check_snmpv3_securitylevel = get_request('new_check_snmpv3_securitylevel', ITEM_SNMPV3_SECURITYLEVEL_NOAUTHNOPRIV);
-		$new_check_snmpv3_securityname = get_request('new_check_snmpv3_securityname', '');
-		$new_check_snmpv3_authpassphrase = get_request('new_check_snmpv3_authpassphrase', '');
-		$new_check_snmpv3_privpassphrase = get_request('new_check_snmpv3_privpassphrase', '');
-
-		$form->addRow(S_NAME, new CTextBox('name', $name, 40));
-//Proxy
-		$cmbProxy = new CComboBox("proxy_hostid", $proxy_hostid);
-
-		$cmbProxy->addItem(0, S_NO_PROXY);
-
-		$sql = 'SELECT hostid,host '.
-				' FROM hosts'.
-				' WHERE status IN ('.HOST_STATUS_PROXY_ACTIVE.','.HOST_STATUS_PROXY_PASSIVE.') '.
-					' AND '.DBin_node('hostid').
-				' ORDER BY host';
-		$db_proxies = DBselect($sql);
-		while($db_proxy = DBfetch($db_proxies))
-			$cmbProxy->addItem($db_proxy['hostid'], $db_proxy['host']);
-
-		$form->addRow(S_DISCOVERY_BY_PROXY,$cmbProxy);
-//----------
-		$form->addRow(S_IP_RANGE, new CTextBox('iprange', $iprange, 27));
-		$form->addRow(S_DELAY.' (seconds)', new CNumericBox('delay', $delay, 8));
-
-		$form->addVar('dchecks', $dchecks);
-		$form->addVar('dchecks_deleted', $dchecks_deleted);
-
-		$cmbUniquenessCriteria = new CComboBox('uniqueness_criteria', $uniqueness_criteria);
-		$cmbUniquenessCriteria->addItem(-1, S_IP_ADDRESS);
-		foreach($dchecks as $id => $data){
-			$str = discovery_check2str($data['type'], $data['snmp_community'], $data['key'], $data['ports']);
-			$dchecks[$id] = array(
-				new CCheckBox('selected_checks[]',null,null,$id),
-				$str,
-				BR()
-			);
-			if(in_array($data['type'], array(SVC_AGENT, SVC_SNMPv1, SVC_SNMPv2, SVC_SNMPv3)))
-				$cmbUniquenessCriteria->addItem($id, $str);
-		}
-
-		if(count($dchecks)){
-			$dchecks[] = new CButton('delete_ckecks', S_DELETE_SELECTED);
-			$form->addRow(S_CHECKS, $dchecks);
-		}
-
-		$cmbChkType = new CComboBox('new_check_type',$new_check_type,
-			"if(add_variable(this, 'type_changed', 1)) submit()"
-			);
-		foreach(array(SVC_SSH, SVC_LDAP, SVC_SMTP, SVC_FTP, SVC_HTTP, SVC_POP, SVC_NNTP, SVC_IMAP, SVC_TCP, SVC_AGENT, SVC_SNMPv1, SVC_SNMPv2, SVC_SNMPv3, SVC_ICMPPING) as $type_int)
-			$cmbChkType->addItem($type_int, discovery_check_type2str($type_int));
-
-		if(isset($_REQUEST['type_changed'])){
-			$new_check_ports = svc_default_port($new_check_type);
-		}
-
-
-		$external_param = new CTable();
-
-		if($new_check_type != SVC_ICMPPING){
-			$external_param->addRow(array(S_PORTS_SMALL, new CTextBox('new_check_ports', $new_check_ports, 20)));
-		}
-		switch($new_check_type){
-			case SVC_SNMPv1:
-			case SVC_SNMPv2:
-				$external_param->addRow(array(S_SNMP_COMMUNITY, new CTextBox('new_check_snmp_community', $new_check_snmp_community)));
-				$external_param->addRow(array(S_SNMP_OID, new CTextBox('new_check_key', $new_check_key)));
-
-				$form->addVar('new_check_snmpv3_securitylevel', ITEM_SNMPV3_SECURITYLEVEL_NOAUTHNOPRIV);
-				$form->addVar('new_check_snmpv3_securityname', '');
-				$form->addVar('new_check_snmpv3_authpassphrase', '');
-				$form->addVar('new_check_snmpv3_privpassphrase', '');
-			break;
-			case SVC_SNMPv3:
-				$form->addVar('new_check_snmp_community', '');
-
-				$external_param->addRow(array(S_SNMP_OID, new CTextBox('new_check_key', $new_check_key)));
-				$external_param->addRow(array(S_SNMPV3_SECURITY_NAME, new CTextBox('new_check_snmpv3_securityname', $new_check_snmpv3_securityname)));
-
-				$cmbSecLevel = new CComboBox('new_check_snmpv3_securitylevel', $new_check_snmpv3_securitylevel);
-				$cmbSecLevel->addItem(ITEM_SNMPV3_SECURITYLEVEL_NOAUTHNOPRIV,'noAuthNoPriv');
-				$cmbSecLevel->addItem(ITEM_SNMPV3_SECURITYLEVEL_AUTHNOPRIV,'authNoPriv');
-				$cmbSecLevel->addItem(ITEM_SNMPV3_SECURITYLEVEL_AUTHPRIV,'authPriv');
-
-				$external_param->addRow(array(S_SNMPV3_SECURITY_LEVEL, $cmbSecLevel));
-				$external_param->addRow(array(S_SNMPV3_AUTH_PASSPHRASE, new CTextBox('new_check_snmpv3_authpassphrase', $new_check_snmpv3_authpassphrase)));
-				$external_param->addRow(array(S_SNMPV3_PRIV_PASSPHRASE, new CTextBox('new_check_snmpv3_privpassphrase', $new_check_snmpv3_privpassphrase), BR()));
-			break;
-			case SVC_AGENT:
-				$form->addVar('new_check_snmp_community', '');
-				$form->addVar('new_check_snmpv3_securitylevel', ITEM_SNMPV3_SECURITYLEVEL_NOAUTHNOPRIV);
-				$form->addVar('new_check_snmpv3_securityname', '');
-				$form->addVar('new_check_snmpv3_authpassphrase', '');
-				$form->addVar('new_check_snmpv3_privpassphrase', '');
-				$external_param->addRow(array(S_KEY, new CTextBox('new_check_key', $new_check_key), BR()));
-			break;
-			case SVC_ICMPPING:
-				$form->addVar('new_check_ports', '0');
-			default:
-				$form->addVar('new_check_snmp_community', '');
-				$form->addVar('new_check_key', '');
-				$form->addVar('new_check_snmpv3_securitylevel', ITEM_SNMPV3_SECURITYLEVEL_NOAUTHNOPRIV);
-				$form->addVar('new_check_snmpv3_securityname', '');
-				$form->addVar('new_check_snmpv3_authpassphrase', '');
-				$form->addVar('new_check_snmpv3_privpassphrase', '');
-		}
-
-
-
-		if($external_param->getNumRows() == 0) $external_param = null;
-		$form->addRow(S_NEW_CHECK, array(
-			$cmbChkType, SPACE,
-			new CButton('add_check', S_ADD),
-			$external_param
-		),'new');
-
-		$form->addRow(S_DEVICE_UNIQUENESS_CRITERIA, $cmbUniquenessCriteria);
-
-		$cmbStatus = new CComboBox("status", $status);
-		foreach(array(DRULE_STATUS_ACTIVE, DRULE_STATUS_DISABLED) as $st)
-			$cmbStatus->addItem($st, discovery_status2str($st));
-		$form->addRow(S_STATUS,$cmbStatus);
-
-		$form->addItemToBottomRow(new CButton("save",S_SAVE));
-		if(isset($_REQUEST["druleid"])){
-			$form->addItemToBottomRow(SPACE);
-			$form->addItemToBottomRow(new CButton("clone",S_CLONE));
-			$form->addItemToBottomRow(SPACE);
-			$form->addItemToBottomRow(new CButtonDelete(S_DELETE_RULE_Q,
-				url_param("form").url_param("druleid")));
-		}
-		$form->addItemToBottomRow(SPACE);
-		$form->addItemToBottomRow(new CButtonCancel());
-
-		return $form;
-	}
-
 	function insert_httpstep_form(){
->>>>>>> ba8492c4
 		$form = new CFormTable(S_STEP_OF_SCENARIO, null, 'post');
 		$form->setHelp("web.webmon.httpconf.php");
 
