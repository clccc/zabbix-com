--- conflicted
+++ resolved
@@ -1418,15 +1418,9 @@
 
 				unset($vItem);
 			}
-<<<<<<< HEAD
-			
+
 			if(uint_in_array($it, array(ITEM_TYPE_SNMPV1,ITEM_TYPE_SNMPV2C))){
-				foreach(array(
-=======
-
-			if(uint_in_array($it, array(ITEM_TYPE_SNMPV1,ITEM_TYPE_SNMPV2C,ITEM_TYPE_SNMPV3))){
 				$snmp_types = array(
->>>>>>> b2f92169
 					'filter_snmp_community_label', 'filter_snmp_community',
 					'filter_snmp_oid_label', 'filter_snmp_oid',
 					'filter_snmp_port_label', 'filter_snmp_port'
@@ -1450,13 +1444,8 @@
 
 		zbx_add_post_js("var filterTypeSwitcher = new CViewSwitcher('filter_type', new Array('keyup','click','change'), ".zbx_jsvalue($fTypeVisibility, true).");");
 		$col21 = new CCol(bold(S_TYPE.': '));
-<<<<<<< HEAD
 		$col21->setAttribute('style', 'width: 170px');
-		
-=======
-		$col21->setAttribute('style', 'width: 160px');
-
->>>>>>> b2f92169
+
 		$col_table2->addRow(array($col21, $cmbType));
 	//second row
 		$label221 = new CSpan(bold(S_UPDATE_INTERVAL_IN_SEC.': '));
@@ -1518,17 +1507,10 @@
 			zbx_subarray_push($fVTypeVisibility, ITEM_VALUE_TYPE_UINT64, $vItem);
 
 		$col_table3->addRow(array(bold(S_TYPE_OF_INFORMATION.': '), $cmbValType));
-<<<<<<< HEAD
-		
-		zbx_add_post_js("var filterValueTypeSwitcher = new CViewSwitcher('filter_value_type', new Array('keyup','click','change'), ".$json->encode($fVTypeVisibility).");");
-	//second row
-		$label321 = new CSpan(bold(S_DATA_TYPE.': '));
-=======
 
 		zbx_add_post_js("var filterValueTypeSwitcher = new CViewSwitcher('filter_value_type', new Array('keyup','click','change'), ".zbx_jsvalue($fVTypeVisibility, true).");");
 //second row
-		$label321 = new CSpan(bold(S_DATA_TYPE.': '), 'hidden');
->>>>>>> b2f92169
+		$label321 = new CSpan(bold(S_DATA_TYPE.': '));
 		$label321->setAttribute('id', 'filter_data_type_label');
 
 		$field321 = new CComboBox('filter_data_type', $filter_data_type);//, 'submit()');
@@ -1575,10 +1557,6 @@
 		$col3 = new CCol($col_table3, 'top');
 		$col3->setAttribute('style', 'width: 160px');
 		$col4 = new CCol($col_table4, 'top');
-<<<<<<< HEAD
-=======
-		//$col4->setWidt;
->>>>>>> b2f92169
 
 		$table->addRow(array($col1, $col2, $col3, $col4));
 
@@ -2101,12 +2079,6 @@
 						$caption[] = new CLink($itm['host'], 'items.php?form=update&itemid='.$itm['itemid'], 'highlight underline');
 					}
 
-<<<<<<< HEAD
-		if(isset($_REQUEST['itemid']))
-			$frmItem->setTitle(S_ITEM." '$host:{$item_data['description']}'");
-		else
-			$frmItem->setTitle(S_ITEM." '$host:$description'");
-=======
 					$itmid = $itm['templateid'];
 				}
 				else break;
@@ -2121,8 +2093,6 @@
 		}
 		else{
 			$frmItem->setTitle(S_ITEM." $host : $description");
-		}
->>>>>>> b2f92169
 
 		$frmItem->addVar('form_hostid', $hostid);
 		$frmItem->addRow(S_HOST,array(
@@ -2144,7 +2114,6 @@
 			$frmItem->addRow(S_TYPE, $cmbType);
 		}
 
-<<<<<<< HEAD
 		//if(($type==ITEM_TYPE_SNMPV1)||($type==ITEM_TYPE_SNMPV2C)){
 			//$frmItem->addVar('snmpv3_securityname',$snmpv3_securityname);
 			//$frmItem->addVar('snmpv3_securitylevel',$snmpv3_securitylevel);
@@ -2176,9 +2145,9 @@
 		zbx_add2subarray($typeVisibility, ITEM_TYPE_SNMPV3, 'row_snmpv3_securityname');
 		
 		$cmbSecLevel = new CComboBox('snmpv3_securitylevel', $snmpv3_securitylevel);
-		$cmbSecLevel->addItem(ITEM_SNMPV3_SECURITYLEVEL_NOAUTHNOPRIV,'NoAuthPriv');
-		$cmbSecLevel->addItem(ITEM_SNMPV3_SECURITYLEVEL_AUTHNOPRIV,'AuthNoPriv');
-		$cmbSecLevel->addItem(ITEM_SNMPV3_SECURITYLEVEL_AUTHPRIV,'AuthPriv');
+		$cmbSecLevel->addItem(ITEM_SNMPV3_SECURITYLEVEL_NOAUTHNOPRIV,'noAuthPriv');
+		$cmbSecLevel->addItem(ITEM_SNMPV3_SECURITYLEVEL_AUTHNOPRIV,'authNoPriv');
+		$cmbSecLevel->addItem(ITEM_SNMPV3_SECURITYLEVEL_AUTHPRIV,'authPriv');
 
 		$row = new CRow(array(new CCol(S_SNMPV3_SECURITY_LEVEL,'form_row_l'), new CCol($cmbSecLevel, 'form_row_r')));
 		$row->setAttribute('id', 'row_snmpv3_securitylevel');
@@ -2244,55 +2213,6 @@
 			//$frmItem->addRow(S_IPMI_SENSOR, new CTextBox('ipmi_sensor', $ipmi_sensor, 64, $limited));
 		//else
 			//$frmItem->addVar('ipmi_sensor', $ipmi_sensor);
-=======
-		if(($type==ITEM_TYPE_SNMPV1)||($type==ITEM_TYPE_SNMPV2C)){
-			$frmItem->addVar('snmpv3_securityname',$snmpv3_securityname);
-			$frmItem->addVar('snmpv3_securitylevel',$snmpv3_securitylevel);
-			$frmItem->addVar('snmpv3_authpassphrase',$snmpv3_authpassphrase);
-			$frmItem->addVar('snmpv3_privpassphrase',$snmpv3_privpassphrase);
-
-			$frmItem->addRow(S_SNMP_OID, new CTextBox('snmp_oid',$snmp_oid,40,$limited));
-			$frmItem->addRow(S_SNMP_COMMUNITY, new CTextBox('snmp_community',$snmp_community,16));
-			$frmItem->addRow(S_SNMP_PORT, new CNumericBox('snmp_port',$snmp_port,5));
-		}
-		else if($type==ITEM_TYPE_SNMPV3){
-			$frmItem->addVar('snmp_community',$snmp_community);
-
-			$frmItem->addRow(S_SNMP_OID, new CTextBox('snmp_oid',$snmp_oid,40,$limited));
-
-			$frmItem->addRow(S_SNMPV3_SECURITY_NAME, new CTextBox('snmpv3_securityname',$snmpv3_securityname,64));
-
-			$cmbSecLevel = new CComboBox('snmpv3_securitylevel',$snmpv3_securitylevel);
-				$cmbSecLevel->addItem(ITEM_SNMPV3_SECURITYLEVEL_NOAUTHNOPRIV,'noAuthNoPriv');
-				$cmbSecLevel->addItem(ITEM_SNMPV3_SECURITYLEVEL_AUTHNOPRIV,'authNoPriv');
-				$cmbSecLevel->addItem(ITEM_SNMPV3_SECURITYLEVEL_AUTHPRIV,'authPriv');
-			$frmItem->addRow(S_SNMPV3_SECURITY_LEVEL, $cmbSecLevel);
-
-			$frmItem->addRow(S_SNMPV3_AUTH_PASSPHRASE, new CTextBox('snmpv3_authpassphrase',$snmpv3_authpassphrase,64));
-
-			$frmItem->addRow(S_SNMPV3_PRIV_PASSPHRASE, new CTextBox('snmpv3_privpassphrase',$snmpv3_privpassphrase,64));
-
-			$frmItem->addRow(S_SNMP_PORT, new CNumericBox('snmp_port',$snmp_port,5));
-		}
-		else{
-			$frmItem->addVar('snmp_community',$snmp_community);
-			$frmItem->addVar('snmp_oid',$snmp_oid);
-			$frmItem->addVar('snmp_port',$snmp_port);
-			$frmItem->addVar('snmpv3_securityname',$snmpv3_securityname);
-			$frmItem->addVar('snmpv3_securitylevel',$snmpv3_securitylevel);
-			$frmItem->addVar('snmpv3_authpassphrase',$snmpv3_authpassphrase);
-			$frmItem->addVar('snmpv3_privpassphrase',$snmpv3_privpassphrase);
-		}
-
-		if ($type == ITEM_TYPE_IPMI)
-		{
-			$frmItem->addRow(S_IPMI_SENSOR, new CTextBox('ipmi_sensor', $ipmi_sensor, 64, $limited));
-		}
-		else
-		{
-			$frmItem->addVar('ipmi_sensor', $ipmi_sensor);
-		}
->>>>>>> b2f92169
 
 		if(isset($limited))
 			$btnSelect = null;
@@ -2660,7 +2580,6 @@
 
 			$link = new CLink(S_SHOW_VALUE_MAPPINGS,'config.php?config=6');
 			$link->setAttribute('target','_blank');
-<<<<<<< HEAD
 			
 			$row = new CRow(array(new CCol(array(S_SHOW_VALUE.SPACE,$link),'form_row_l'), new CCol($cmbMap,'form_row_r')));
 			$row->setAttribute('id', 'row_valuemap');
@@ -2682,16 +2601,6 @@
 		zbx_add2subarray($typeVisibility, ITEM_TYPE_TRAPPER, 'row_trapper_hosts');
 		
 /*		if($type==ITEM_TYPE_TRAPPER)
-=======
-			$frmItem->addRow(array(S_SHOW_VALUE),array($cmbMap, SPACE, $link));
-
-		}
-		else{
-			$frmItem->addVar('valuemapid',0);
-		}
-
-		if($type==ITEM_TYPE_TRAPPER){
->>>>>>> b2f92169
 			$frmItem->addRow(S_ALLOWED_HOSTS, new CTextBox('trapper_hosts',$trapper_hosts,40));
 		else
 			$frmItem->addVar('trapper_hosts',$trapper_hosts);
@@ -2764,8 +2673,7 @@
 		$frmItem->addItemToBottomRow(SPACE);
 		$frmItem->addItemToBottomRow(new CButton('register',S_DO_SMALL));
 
-<<<<<<< HEAD
-		$frmItem->show();
+	return $frmItem;
 		
 		$json = new CJSON();
 		
@@ -2774,9 +2682,6 @@
 		zbx_add_post_js("var typeSwitcher = new CViewSwitcher('type', new Array('keyup','click','change'), ".$json->encode($typeVisibility).(isset($_REQUEST['itemid'])? ', true': '').');');
 		zbx_add_post_js("var multpStat = document.getElementById('multiplier'); if(multpStat && multpStat.onclick) multpStat.onclick();");
 		zbx_add_post_js("var mnFrmTbl = document.getElementById('web.items.item.php'); if(mnFrmTbl) mnFrmTbl.style.visibility = 'visible';");
-=======
-	return $frmItem;
->>>>>>> b2f92169
 	}
 
 	function insert_mass_update_item_form($elements_array_name){
