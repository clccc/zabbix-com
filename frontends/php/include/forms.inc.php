<?php
/*
** ZABBIX
** Copyright (C) 2000-2010 SIA Zabbix
**
** This program is free software; you can redistribute it and/or modify
** it under the terms of the GNU General Public License as published by
** the Free Software Foundation; either version 2 of the License, or
** (at your option) any later version.
**
** This program is distributed in the hope that it will be useful,
** but WITHOUT ANY WARRANTY; without even the implied warranty of
** MERCHANTABILITY or FITNESS FOR A PARTICULAR PURPOSE.  See the
** GNU General Public License for more details.
**
** You should have received a copy of the GNU General Public License
** along with this program; if not, write to the Free Software
** Foundation, Inc., 675 Mass Ave, Cambridge, MA 02139, USA.
**/
?>
<?php
// TODO !!! Correct the help links !!! TODO
	require_once('include/users.inc.php');

	function insert_slideshow_form(){
		$form = new CFormTable(S_SLIDESHOW, null, 'post');
		$form->setHelp('config_advanced.php');

		$form->addVar('config', 1);

		if(isset($_REQUEST['slideshowid'])){
			$form->addVar('slideshowid', $_REQUEST['slideshowid']);
		}

		$name		= get_request('name', '');
		$delay		= get_request('delay', 5);
		$steps		= get_request('steps', array());

		$new_step	= get_request('new_step', null);

		if((isset($_REQUEST['slideshowid']) && !isset($_REQUEST['form_refresh']))){
			$slideshow_data = DBfetch(DBselect('SELECT * FROM slideshows WHERE slideshowid='.$_REQUEST['slideshowid']));

			$name		= $slideshow_data['name'];
			$delay		= $slideshow_data['delay'];
			$steps		= array();
			$db_steps = DBselect('SELECT * FROM slides WHERE slideshowid='.$_REQUEST['slideshowid'].' order by step');

			while($step_data = DBfetch($db_steps)){
				$steps[$step_data['step']] = array(
						'screenid' => $step_data['screenid'],
						'delay' => $step_data['delay']
					);
			}
		}

		$form->addRow(S_NAME, new CTextBox('name', $name, 40));

		$delayBox = new CComboBox('delay', $delay);
		$delayBox->addItem(10,'10');
		$delayBox->addItem(30,'30');
		$delayBox->addItem(60,'60');
		$delayBox->addItem(120,'120');
		$delayBox->addItem(600,'600');
		$delayBox->addItem(900,'900');

		$form->addRow(S_UPDATE_INTERVAL_IN_SEC, $delayBox);

		$tblSteps = new CTableInfo(S_NO_SLIDES_DEFINED);
		$tblSteps->setHeader(array(S_SCREEN, S_DELAY, S_SORT));
		if(count($steps) > 0){
			ksort($steps);
			$first = min(array_keys($steps));
			$last = max(array_keys($steps));
		}

		foreach($steps as $sid => $s){
			if( !isset($s['screenid']) ) $s['screenid'] = 0;

			if(isset($s['delay']) && $s['delay'] > 0 )
				$s['delay'] = bold($s['delay']);
			else
				$s['delay'] = $delay;

			$up = null;
			if($sid != $first){
				$up = new CSpan(S_UP,'link');
				$up->onClick("return create_var('".$form->getName()."','move_up',".$sid.", true);");
			}

			$down = null;
			if($sid != $last){
				$down = new CSpan(S_DOWN,'link');
				$down->onClick("return create_var('".$form->getName()."','move_down',".$sid.", true);");
			}

			$screen_data = get_screen_by_screenid($s['screenid']);
			$name = new CSpan($screen_data['name'],'link');
			$name->onClick("return create_var('".$form->getName()."','edit_step',".$sid.", true);");

			$tblSteps->addRow(array(
				array(new CCheckBox('sel_step[]',null,null,$sid), $name),
				$s['delay'],
				array($up, isset($up) && isset($down) ? SPACE : null, $down)
				));
		}
		$form->addVar('steps', $steps);

		$form->addRow(S_SLIDES, array(
			$tblSteps,
			!isset($new_step) ? new CButton('add_step_bttn',S_ADD,
				"return create_var('".$form->getName()."','add_step',1, true);") : null,
			(count($steps) > 0) ? new CButton('del_sel_step',S_DELETE_SELECTED) : null
			));

		if(isset($new_step)){
			if( !isset($new_step['screenid']) )	$new_step['screenid'] = 0;
			if( !isset($new_step['delay']) )	$new_step['delay'] = 0;

			if( isset($new_step['sid']) )
				$form->addVar('new_step[sid]',$new_step['sid']);

			$form->addVar('new_step[screenid]',$new_step['screenid']);

			$screen_data = get_screen_by_screenid($new_step['screenid']);

			$form->addRow(S_NEW_SLIDE, array(
					S_DELAY,
					new CNumericBox('new_step[delay]', $new_step['delay'], 5), BR(),
					new CTextBox('screen_name', $screen_data['name'], 40, 'yes'),
					new CButton('select_screen',S_SELECT,
						'return PopUp("popup.php?dstfrm='.$form->getName().'&srctbl=screens'.
						'&dstfld1=screen_name&srcfld1=name'.
						'&dstfld2=new_step%5Bscreenid%5D&srcfld2=screenid");'),
					BR(),
					new CButton('add_step', isset($new_step['sid']) ? S_SAVE : S_ADD),
					new CButton('cancel_step', S_CANCEL)

				),
				isset($new_step['sid']) ? 'edit' : 'new');
		}

		$form->addItemToBottomRow(new CButton("save",S_SAVE));
		if(isset($_REQUEST['slideshowid'])){
			$form->addItemToBottomRow(SPACE);
			$form->addItemToBottomRow(new CButton('clone',S_CLONE));
			$form->addItemToBottomRow(SPACE);
			$form->addItemToBottomRow(new CButtonDelete(S_DELETE_SLIDESHOW_Q,
				url_param('form').url_param('slideshowid').url_param('config')));
		}
		$form->addItemToBottomRow(SPACE);
		$form->addItemToBottomRow(new CButtonCancel());

		return $form;
	}

	function insert_drule_form(){

		$frm_title = S_DISCOVERY_RULE;

		if(isset($_REQUEST['druleid'])){
			if( ($rule_data = DBfetch(DBselect('SELECT * FROM drules WHERE druleid='.$_REQUEST['druleid']))))
				$frm_title = S_DISCOVERY_RULE.' "'.$rule_data['name'].'"';
		}

		$form = new CFormTable($frm_title, null, 'post');
		$form->setHelp("web.discovery.rule.php");

		if(isset($_REQUEST['druleid'])){
			$form->addVar('druleid', $_REQUEST['druleid']);
		}

		$uniqueness_criteria = -1;

		if(isset($_REQUEST['druleid']) && $rule_data && (!isset($_REQUEST["form_refresh"]) || isset($_REQUEST["register"]))){
			$proxy_hostid	= $rule_data['proxy_hostid'];
			$name		= $rule_data['name'];
			$iprange	= $rule_data['iprange'];
			$delay		= $rule_data['delay'];
			$status		= $rule_data['status'];

			//TODO init checks
			$dchecks = array();
			$db_checks = DBselect('SELECT dcheckid,type,ports,key_,snmp_community,snmpv3_securityname,'.
						'snmpv3_securitylevel,snmpv3_authpassphrase,snmpv3_privpassphrase'.
						' FROM dchecks'.
						' WHERE druleid='.$_REQUEST['druleid']);
			while($check_data = DBfetch($db_checks)){
				$count = array_push($dchecks, array('dcheckid' => $check_data['dcheckid'], 'type' => $check_data['type'],
						'ports' => $check_data['ports'], 'key' => $check_data['key_'],
						'snmp_community' => $check_data['snmp_community'],
						'snmpv3_securityname' => $check_data['snmpv3_securityname'],
						'snmpv3_securitylevel' => $check_data['snmpv3_securitylevel'],
						'snmpv3_authpassphrase' => $check_data['snmpv3_authpassphrase'],
						'snmpv3_privpassphrase' => $check_data['snmpv3_privpassphrase']));
				if ($check_data['dcheckid'] == $rule_data['unique_dcheckid'])
					$uniqueness_criteria = $count - 1;
			}
			$dchecks_deleted = get_request('dchecks_deleted',array());
		}
		else{
			$proxy_hostid	= get_request("proxy_hostid",0);
			$name		= get_request('name','');
			$iprange	= get_request('iprange','192.168.0.1-255');
			$delay		= get_request('delay',3600);
			$status		= get_request('status',DRULE_STATUS_ACTIVE);

			$dchecks	= get_request('dchecks',array());
			$dchecks_deleted = get_request('dchecks_deleted',array());
		}

		$new_check_type	= get_request('new_check_type', SVC_HTTP);
		$new_check_ports= get_request('new_check_ports', '80');
		$new_check_key= get_request('new_check_key', '');
		$new_check_snmp_community= get_request('new_check_snmp_community', '');
		$new_check_snmpv3_securitylevel = get_request('new_check_snmpv3_securitylevel', ITEM_SNMPV3_SECURITYLEVEL_NOAUTHNOPRIV);
		$new_check_snmpv3_securityname = get_request('new_check_snmpv3_securityname', '');
		$new_check_snmpv3_authpassphrase = get_request('new_check_snmpv3_authpassphrase', '');
		$new_check_snmpv3_privpassphrase = get_request('new_check_snmpv3_privpassphrase', '');

		$form->addRow(S_NAME, new CTextBox('name', $name, 40));
//Proxy
		$cmbProxy = new CComboBox("proxy_hostid", $proxy_hostid);

		$cmbProxy->addItem(0, S_NO_PROXY);

		$sql = 'SELECT hostid,host '.
				' FROM hosts'.
				' WHERE status IN ('.HOST_STATUS_PROXY_ACTIVE.','.HOST_STATUS_PROXY_PASSIVE.') '.
					' AND '.DBin_node('hostid').
				' ORDER BY host';
		$db_proxies = DBselect($sql);
		while($db_proxy = DBfetch($db_proxies))
			$cmbProxy->addItem($db_proxy['hostid'], $db_proxy['host']);

		$form->addRow(S_DISCOVERY_BY_PROXY,$cmbProxy);
//----------
		$form->addRow(S_IP_RANGE, new CTextBox('iprange', $iprange, 27));
		$form->addRow(S_DELAY.' (seconds)', new CNumericBox('delay', $delay, 8));

		$form->addVar('dchecks', $dchecks);
		$form->addVar('dchecks_deleted', $dchecks_deleted);

		$cmbUniquenessCriteria = new CComboBox('uniqueness_criteria', $uniqueness_criteria);
		$cmbUniquenessCriteria->addItem(-1, S_IP_ADDRESS);
		foreach($dchecks as $id => $data){
			$str = discovery_check2str($data['type'], $data['snmp_community'], $data['key'], $data['ports']);
			$dchecks[$id] = array(
				new CCheckBox('selected_checks[]',null,null,$id),
				$str,
				BR()
			);
			if(in_array($data['type'], array(SVC_AGENT, SVC_SNMPv1, SVC_SNMPv2, SVC_SNMPv3)))
				$cmbUniquenessCriteria->addItem($id, $str);
		}

		if(count($dchecks)){
			$dchecks[] = new CButton('delete_ckecks', S_DELETE_SELECTED);
			$form->addRow(S_CHECKS, $dchecks);
		}

		$cmbChkType = new CComboBox('new_check_type',$new_check_type,
			"if(add_variable(this, 'type_changed', 1)) submit()"
			);
		foreach(array(SVC_SSH, SVC_LDAP, SVC_SMTP, SVC_FTP, SVC_HTTP, SVC_POP, SVC_NNTP, SVC_IMAP, SVC_TCP, SVC_AGENT, SVC_SNMPv1, SVC_SNMPv2, SVC_SNMPv3, SVC_ICMPPING) as $type_int)
			$cmbChkType->addItem($type_int, discovery_check_type2str($type_int));

		if(isset($_REQUEST['type_changed'])){
			$new_check_ports = svc_default_port($new_check_type);
		}


		$external_param = new CTable();

		if($new_check_type != SVC_ICMPPING){
			$external_param->addRow(array(S_PORTS_SMALL, new CTextBox('new_check_ports', $new_check_ports, 20)));
		}
		switch($new_check_type){
			case SVC_SNMPv1:
			case SVC_SNMPv2:
				$external_param->addRow(array(S_SNMP_COMMUNITY, new CTextBox('new_check_snmp_community', $new_check_snmp_community)));
				$external_param->addRow(array(S_SNMP_OID, new CTextBox('new_check_key', $new_check_key)));

				$form->addVar('new_check_snmpv3_securitylevel', ITEM_SNMPV3_SECURITYLEVEL_NOAUTHNOPRIV);
				$form->addVar('new_check_snmpv3_securityname', '');
				$form->addVar('new_check_snmpv3_authpassphrase', '');
				$form->addVar('new_check_snmpv3_privpassphrase', '');
			break;
			case SVC_SNMPv3:
				$form->addVar('new_check_snmp_community', '');

				$external_param->addRow(array(S_SNMP_OID, new CTextBox('new_check_key', $new_check_key)));
				$external_param->addRow(array(S_SNMPV3_SECURITY_NAME, new CTextBox('new_check_snmpv3_securityname', $new_check_snmpv3_securityname)));

				$cmbSecLevel = new CComboBox('new_check_snmpv3_securitylevel', $new_check_snmpv3_securitylevel);
				$cmbSecLevel->addItem(ITEM_SNMPV3_SECURITYLEVEL_NOAUTHNOPRIV,'noAuthNoPriv');
				$cmbSecLevel->addItem(ITEM_SNMPV3_SECURITYLEVEL_AUTHNOPRIV,'authNoPriv');
				$cmbSecLevel->addItem(ITEM_SNMPV3_SECURITYLEVEL_AUTHPRIV,'authPriv');

				$external_param->addRow(array(S_SNMPV3_SECURITY_LEVEL, $cmbSecLevel));
				$external_param->addRow(array(S_SNMPV3_AUTH_PASSPHRASE, new CTextBox('new_check_snmpv3_authpassphrase', $new_check_snmpv3_authpassphrase)));
				$external_param->addRow(array(S_SNMPV3_PRIV_PASSPHRASE, new CTextBox('new_check_snmpv3_privpassphrase', $new_check_snmpv3_privpassphrase), BR()));
			break;
			case SVC_AGENT:
				$form->addVar('new_check_snmp_community', '');
				$form->addVar('new_check_snmpv3_securitylevel', ITEM_SNMPV3_SECURITYLEVEL_NOAUTHNOPRIV);
				$form->addVar('new_check_snmpv3_securityname', '');
				$form->addVar('new_check_snmpv3_authpassphrase', '');
				$form->addVar('new_check_snmpv3_privpassphrase', '');
				$external_param->addRow(array(S_KEY, new CTextBox('new_check_key', $new_check_key), BR()));
			break;
			case SVC_ICMPPING:
				$form->addVar('new_check_ports', '0');
			default:
				$form->addVar('new_check_snmp_community', '');
				$form->addVar('new_check_key', '');
				$form->addVar('new_check_snmpv3_securitylevel', ITEM_SNMPV3_SECURITYLEVEL_NOAUTHNOPRIV);
				$form->addVar('new_check_snmpv3_securityname', '');
				$form->addVar('new_check_snmpv3_authpassphrase', '');
				$form->addVar('new_check_snmpv3_privpassphrase', '');
		}



		if($external_param->getNumRows() == 0) $external_param = null;
		$form->addRow(S_NEW_CHECK, array(
			$cmbChkType, SPACE,
			new CButton('add_check', S_ADD),
			$external_param
		),'new');

		$form->addRow(S_DEVICE_UNIQUENESS_CRITERIA, $cmbUniquenessCriteria);

		$cmbStatus = new CComboBox("status", $status);
		foreach(array(DRULE_STATUS_ACTIVE, DRULE_STATUS_DISABLED) as $st)
			$cmbStatus->addItem($st, discovery_status2str($st));
		$form->addRow(S_STATUS,$cmbStatus);

		$form->addItemToBottomRow(new CButton("save",S_SAVE));
		if(isset($_REQUEST["druleid"])){
			$form->addItemToBottomRow(SPACE);
			$form->addItemToBottomRow(new CButton("clone",S_CLONE));
			$form->addItemToBottomRow(SPACE);
			$form->addItemToBottomRow(new CButtonDelete(S_DELETE_RULE_Q,
				url_param("form").url_param("druleid")));
		}
		$form->addItemToBottomRow(SPACE);
		$form->addItemToBottomRow(new CButtonCancel());

		return $form;
	}

	function	insert_httpstep_form()
	{
		$form = new CFormTable(S_STEP_OF_SCENARIO, null, 'post');
		$form->setHelp("web.webmon.httpconf.php");

		$form->addVar('dstfrm', get_request('dstfrm', null));
		$form->addVar('stepid', get_request('stepid', null));
		$form->addVar('list_name', get_request('list_name', null));

		$stepid = get_request('stepid', null);
		$name = get_request('name', '');
		$url = get_request('url', '');
		$posts = get_request('posts', '');
		$timeout = get_request('timeout', 15);
		$required = get_request('required', '');
		$status_codes = get_request('status_codes', '');

		$form->addRow(S_NAME, new CTextBox('name', $name, 50));
		$form->addRow(S_URL, new CTextBox('url', $url, 80));
		$form->addRow(S_POST, new CTextArea('posts', $posts, 50, 10));
		$form->addRow(S_TIMEOUT, new CNumericBox('timeout', $timeout, 5));
		$form->addRow(S_REQUIRED, new CTextBox('required', $required, 80));
		$form->addRow(S_STATUS_CODES, new CTextBox('status_codes', $status_codes, 80));

		$form->addItemToBottomRow(new CButton("save", isset($stepid) ? S_SAVE : S_ADD));

		$form->addItemToBottomRow(new CButtonCancel(null,'close_window();'));

		$form->show();
	}

	function insert_httptest_form(){

		$form = new CFormTable(S_SCENARIO, null, 'post');
		$form->setName('form_scenario');

		if($_REQUEST['groupid'] > 0)
			$form->addVar('groupid', $_REQUEST['groupid']);

		$form->addVar('hostid', $_REQUEST['hostid']);

		if(isset($_REQUEST['httptestid'])){
			$form->addVar('httptestid', $_REQUEST['httptestid']);
		}

		$name		= get_request('name', '');
		$application	= get_request('application', '');
		$delay		= get_request('delay', 60);
		$status		= get_request('status', HTTPTEST_STATUS_ACTIVE);
		$agent		= get_request('agent', '');
		$macros		= get_request('macros', array());
		$steps		= get_request('steps', array());

		$authentication = get_request('authentication', HTTPTEST_AUTH_NONE);
		$http_user	= get_request('http_user', '');
		$http_password 	= get_request('http_password', '');

		if((isset($_REQUEST["httptestid"]) && !isset($_REQUEST["form_refresh"])) || isset($limited)){
			$httptest_data = DBfetch(DBselect("SELECT wt.*, a.name as application ".
				" FROM httptest wt,applications a WHERE wt.httptestid=".$_REQUEST["httptestid"].
				" AND a.applicationid=wt.applicationid"));

			$name		= $httptest_data['name'];
			$application	= $httptest_data['application'];
			$delay		= $httptest_data['delay'];
			$status		= $httptest_data['status'];
			$agent		= $httptest_data['agent'];
			$macros		= $httptest_data['macros'];

			$authentication = $httptest_data['authentication'];
			$http_user 	= $httptest_data['http_user'];
			$http_password 	= $httptest_data['http_password'];

			$steps		= array();
			$db_steps = DBselect('SELECT * FROM httpstep WHERE httptestid='.$_REQUEST["httptestid"].' order by no');
			while($step_data = DBfetch($db_steps))
			{
				$steps[] = $step_data;
			}
		}

		$form->addRow(S_APPLICATION,array(
			new CTextBox('application', $application, 40),
			SPACE,
			new CButton('select_app',S_SELECT,
				'return PopUp("popup.php?dstfrm='.$form->getName().
				'&dstfld1=application&srctbl=applications'.
				'&srcfld1=name&only_hostid='.$_REQUEST['hostid'].'",200,300,"application");')
			));

		$form->addRow(S_NAME, new CTextBox('name', $name, 40));

		$cmbAuth = new CComboBox('authentication',$authentication,'submit();');
		$cmbAuth->addItem(HTTPTEST_AUTH_NONE,S_NONE);
		$cmbAuth->addItem(HTTPTEST_AUTH_BASIC,S_BASIC_AUTHENTICATION);

		$form->addRow(S_BASIC_AUTHENTICATION, $cmbAuth);
		if($authentication == HTTPTEST_AUTH_BASIC){
			$form->addRow(S_USER, new CTextBox('http_user', $http_user, 32));
			$form->addRow(S_PASSWORD, new CTextBox('http_password', $http_password, 40));
		}

		$form->addRow(S_UPDATE_INTERVAL_IN_SEC, new CNumericBox("delay",$delay,5));

		$cmbAgent = new CEditableComboBox('agent', $agent, 80);
// IE6
		$cmbAgent->addItem('Mozilla/4.0 (compatible; MSIE 6.0; Windows NT 5.1; SV1; .NET CLR 2.0.50727)',
			'Internet Explorer 6.0 on Windows XP SP2 with .NET Framework 2.0 installed');
// IE7
		$cmbAgent->addItem('Mozilla/4.0 (compatible; MSIE 7.0; Windows NT 5.1; Trident/4.0; .NET CLR 1.1.4322; .NET CLR 2.0.50727; .NET CLR 3.0.04506.648; .NET CLR 3.5.21022)', 'Internet Explorer 7.0 on Windows XP SP3 with .NET Framework 3.5 installed');
// FF 1.5
		$cmbAgent->addItem('Mozilla/5.0 (Windows; U; Windows NT 5.1; en-GB; rv:1.8.0.7) Gecko/20060909 Firefox/1.5.0.7',
			'Mozilla Firefox 1.5.0.7 on Windows XP');
		$cmbAgent->addItem('Mozilla/5.0 (X11; U; Linux i686; en-US; rv:1.8.0.7) Gecko/20060909 Firefox/1.5.0.7',
			'Mozilla Firefox 1.5.0.7 on Linux');
// FF 2.0
		$cmbAgent->addItem('Mozilla/5.0 (Windows; U; Windows NT 5.1; en-US; rv:1.8.1.18) Gecko/20081029 Firefox/2.0.0.18',
			'Mozilla Firefox 2.0.0.18 on Windows XP');
		$cmbAgent->addItem('Mozilla/5.0 (X11; U; Linux i686; en-US; rv:1.8.1.18) Gecko/20081029 Firefox/2.0.0.18',
			'Mozilla Firefox 2.0.0.18 on Linux');
// FF 3.0
		$cmbAgent->addItem('Mozilla/5.0 (Windows; U; Windows NT 5.1; en-US; rv:1.9.0.1) Gecko/2008070208 Firefox/3.0.1',
			'Mozilla Firefox 3.0.1 on Windows XP');
		$cmbAgent->addItem('Mozilla/5.0 (X11; U; Linux i686; en-US; rv:1.9.0.1) Gecko/2008070208 Firefox/3.0.1',
			'Mozilla Firefox 3.0.1 on Linux');
// OP 9.0
		$cmbAgent->addItem('Opera/9.02 (Windows NT 5.1; U; en)',
			'Opera 9.02 on Windows XP');
		$cmbAgent->addItem('Opera/9.02 (X11; Linux i686; U; en)',
			'Opera 9.02 on Linux');
// OP 9.6
		$cmbAgent->addItem('Opera/9.61 (Windows NT 5.1; U; en) Presto/2.1.1',
			'Opera 9.61 on Windows XP');
		$cmbAgent->addItem('Opera/9.61 (X11; Linux i686; U; en) Presto/2.1.1',
			'Opera 9.61 on Linux');
// SF 3.1
		$cmbAgent->addItem('Mozilla/5.0 (Windows; U; Windows NT 5.1; en-US) AppleWebKit/525.19 (KHTML, like Gecko) Version/3.1.2 Safari/525.21',
			'Safari 3.1.2 on Windows XP');
		$cmbAgent->addItem('Mozilla/5.0 (Macintosh; U; Intel Mac OS X 10_5_4; en-us) AppleWebKit/527.2+ (KHTML, like Gecko) Version/3.1.2 Safari/525.20.1',
			'Safari 3.1.2 on Intel Mac OS X 10.5.4');
		$cmbAgent->addItem('Mozilla/5.0 (iPhone; U; CPU iPhone OS 2_1 like Mac OS X; fr-fr) AppleWebKit/525.18.1 (KHTML, like Gecko) Mobile/5F136',
			'Safari on iPhone');

		$cmbAgent->addItem('Lynx/2.8.4rel.1 libwww-FM/2.14',
			'Lynx 2.8.4rel.1 on Linux');
		$cmbAgent->addItem('Googlebot/2.1 (+http://www.google.com/bot.html)',
			'Googlebot');
		$form->addRow(S_AGENT, $cmbAgent);

		$cmbStatus = new CComboBox("status", $status);
		foreach(array(HTTPTEST_STATUS_ACTIVE, HTTPTEST_STATUS_DISABLED) as $st)
			$cmbStatus->addItem($st, httptest_status2str($st));
		$form->addRow(S_STATUS,$cmbStatus);

		$form->addRow(S_VARIABLES, new CTextArea('macros', $macros, 84, 5));

		$tblSteps = new CTableInfo();
		$tblSteps->setHeader(array(S_NAME,S_TIMEOUT,S_URL,S_REQUIRED,S_STATUS,S_SORT));
		if(count($steps) > 0){
			$first = min(array_keys($steps));
			$last = max(array_keys($steps));
		}
		foreach($steps as $stepid => $s){
			if(!isset($s['name']))		$s['name'] = '';
			if(!isset($s['timeout']))	$s['timeout'] = 15;
			if(!isset($s['url']))		$s['url'] = '';
			if(!isset($s['posts']))		$s['posts'] = '';
			if(!isset($s['required']))	$s['required'] = '';

			$up = null;
			if($stepid != $first){
				$up = new CSpan(S_UP,'link');
				$up->onClick("return create_var('".$form->getName()."','move_up',".$stepid.", true);");
			}

			$down = null;
			if($stepid != $last){
				$down = new CLink(S_DOWN,'link');
				$down->onClick("return create_var('".$form->getName()."','move_down',".$stepid.", true);");
			}

			$name = new CSpan($s['name'],'link');
			$name->onClick('return PopUp("popup_httpstep.php?dstfrm='.$form->getName().
				'&list_name=steps&stepid='.$stepid.
				url_param($s['name'],false,'name').
				url_param($s['timeout'],false,'timeout').
				url_param($s['url'],false,'url').
				url_param($s['posts'],false,'posts').
				url_param($s['required'],false,'required').
				url_param($s['status_codes'],false,'status_codes').
				'");');

			if(zbx_strlen($s['url']) > 70){
				$url = new CTag('span','yes', substr($s['url'],0,35).SPACE.'...'.SPACE.substr($s['url'],zbx_strlen($s['url'])-25,25));
				$url->setHint($s['url']);
			}
			else{
				$url = $s['url'];
			}

			$tblSteps->addRow(array(
				array(new CCheckBox('sel_step[]',null,null,$stepid), $name),
				$s['timeout'].SPACE.S_SEC_SMALL,
				$url,
				$s['required'],
				$s['status_codes'],
				array($up, isset($up) && isset($down) ? SPACE : null, $down)
				));
		}
		$form->addVar('steps', $steps);

		$form->addRow(S_STEPS, array(
			(count($steps) > 0) ? array ($tblSteps, BR()) : null ,
			new CButton('add_step',S_ADD,
				'return PopUp("popup_httpstep.php?dstfrm='.$form->getName().'");'),
			(count($steps) > 0) ? new CButton('del_sel_step',S_DELETE_SELECTED) : null
			));

		$form->addItemToBottomRow(new CButton("save",S_SAVE));
		if(isset($_REQUEST["httptestid"])){
			$form->addItemToBottomRow(SPACE);
			$form->addItemToBottomRow(new CButton("clone",S_CLONE));
			$form->addItemToBottomRow(SPACE);
			$form->addItemToBottomRow(new CButtonDelete(S_DELETE_SCENARIO_Q,
				url_param("form").url_param("httptestid").url_param('hostid')));
		}
		$form->addItemToBottomRow(SPACE);
		$form->addItemToBottomRow(new CButtonCancel());

		return $form;
	}

	function insert_configuration_form($file){
		$type		= get_request('type',		'MYSQL');
		$server		= get_request('server',		'localhost');
		$database	= get_request('database',	'zabbix');
		$user		= get_request('user',		'root');
		$password	= get_request('password',	'');

		$form = new CFormTable(S_CONFIGURATION_OF_ZABBIX_DATABASE, null, 'post');

		$form->setHelp("install_source_web.php");
		$cmbType = new CComboBox('type', $type);
		$cmbType->addItem('MYSQL',	S_MYSQL);
		$cmbType->addItem('POSTGRESQL',	S_POSTGRESQL);
		$cmbType->addItem('ORACLE',	S_ORACLE);
		$form->addRow(S_TYPE, $cmbType);

		$form->addRow(S_HOST, new CTextBox('server', $server));
		$form->addRow(S_NAME, new CTextBox('database', $database));
		$form->addRow(S_USER, new CTextBox('user', $user));
		$form->addRow(S_PASSWORD, new CPassBox('password', $password));

		$form->addItemToBottomRow(new CButton('save',S_SAVE));

		$form->show();
	}

// Insert form for User
	function insert_user_form($userid, $profile=0){
		global $ZBX_LOCALES;
		global $USER_DETAILS;

		$config = select_config();

		$frm_title = S_USER;
		if(isset($userid)){
/*			if(bccomp($userid,$USER_DETAILS['userid'])==0) $profile = 1;*/
			$options = array(
					'userids' => $userid,
					'extendoutput' => 1
				);
			if($profile) $options['nodeids'] = id2nodeid($userid);

			$users = CUser::get($options);
			$user = reset($users);

			$frm_title = S_USER.' "'.$user['alias'].'"';
		}

		if(isset($userid) && (!isset($_REQUEST['form_refresh']) || isset($_REQUEST['register']))){
			$alias		= $user['alias'];
			$name		= $user['name'];
			$surname	= $user['surname'];
			$password	= null;
			$password1	= null;
			$password2	= null;
			$url		= $user['url'];
			$autologin	= $user['autologin'];
			$autologout	= $user['autologout'];
			$lang		= $user['lang'];
			$theme		= $user['theme'];
			$refresh	= $user['refresh'];
			$rows_per_page	= $user['rows_per_page'];
			$user_type	= $user['type'];

			if($autologout > 0) $_REQUEST['autologout'] = $autologout;

			$user_groups	= array();
			$user_medias		= array();

			$sql = 'SELECT g.* '.
					' FROM usrgrp g, users_groups ug '.
					' WHERE ug.usrgrpid=g.usrgrpid '.
						' AND ug.userid='.$userid;
			$db_user_groups = DBselect($sql);

			while($db_group = DBfetch($db_user_groups)){
				$user_groups[$db_group['usrgrpid']] = $db_group['usrgrpid'];
			}

			$db_medias = DBselect('SELECT m.* FROM media m WHERE m.userid='.$userid);
			while($db_media = DBfetch($db_medias)){
				$user_medias[] = array('mediaid' => $db_media['mediaid'],
									'mediatypeid' => $db_media['mediatypeid'],
									'period' => $db_media['period'],
									'sendto' => $db_media['sendto'],
									'severity' => $db_media['severity'],
									'active' => $db_media['active']);
			}
		}
		else{
			$alias		= get_request('alias','');
			$name		= get_request('name','');
			$surname	= get_request('surname','');
			$password	= null;
			$password1	= get_request('password1', '');
			$password2	= get_request('password2', '');
			$url		= get_request('url','');

			$autologin	= get_request('autologin',0);
			$autologout	= get_request('autologout',90);

			$lang		= get_request('lang','en_gb');
			$theme		= get_request('theme','default.css');
			$refresh	= get_request('refresh',30);
			$rows_per_page	= get_request('rows_per_page',50);

			$user_type		= get_request('user_type',USER_TYPE_ZABBIX_USER);;
			$user_groups		= get_request('user_groups',array());
			$change_password	= get_request('change_password', null);
			$user_medias		= get_request('user_medias', array());
		}

		if($autologin || !isset($_REQUEST['autologout'])){
			$autologout = 0;
		}
		else if(isset($_REQUEST['autologout']) && ($autologout < 90)){
			$autologout = 90;
		}

		$perm_details	= get_request('perm_details',0);

		$media_types = array();
		$media_type_ids = array();
		foreach($user_medias as $one_media) $media_type_ids[$one_media['mediatypeid']] = 1;

		if(count($media_type_ids) > 0){
			$db_media_types = DBselect('SELECT mt.mediatypeid, mt.description '.
									' FROM media_type mt '.
									' WHERE mt.mediatypeid IN ('.implode(',',array_keys($media_type_ids)).')');

			while($db_media_type = DBfetch($db_media_types)){
				$media_types[$db_media_type['mediatypeid']] = $db_media_type['description'];
			}
		}

		$frmUser = new CFormTable($frm_title);
		$frmUser->setName('user_form');
		$frmUser->setHelp('web.users.php');
		$frmUser->addVar('config',get_request('config',0));

		if(isset($userid))	$frmUser->addVar('userid',$userid);

		if($profile==0){
			$frmUser->addRow(S_ALIAS,	new CTextBox('alias',$alias,40));
			$frmUser->addRow(S_NAME,	new CTextBox('name',$name,40));
			$frmUser->addRow(S_SURNAME,	new CTextBox('surname',$surname,40));
		}

		$auth_type = isset($userid) ? get_user_system_auth($userid) : $config['authentication_type'];

		if(ZBX_AUTH_INTERNAL == $auth_type){
			if(!isset($userid) || isset($change_password)){
				$frmUser->addRow(S_PASSWORD,	new CPassBox('password1',$password1,20));
				$frmUser->addRow(S_PASSWORD_ONCE_AGAIN,	new CPassBox('password2',$password2,20));
				if(isset($change_password))
					$frmUser->addVar('change_password', $change_password);
			}
			else{
				$passwd_but = new CButton('change_password', S_CHANGE_PASSWORD);
				if($alias == ZBX_GUEST_USER){
					$passwd_but->setAttribute('disabled','disabled');
				}
				$frmUser->addRow(S_PASSWORD, $passwd_but);
			}
		}
		// else{
			// if(!isset($userid) || isset($change_password)){
				// $frmUser->addVar('password1','');
				// $frmUser->addVar('password2','');
			// }
		// }

		if($profile==0){

			$frmUser->addVar('user_groups',$user_groups);

			if(isset($userid) && (bccomp($USER_DETAILS['userid'], $userid)==0)){
				$frmUser->addVar('user_type',$user_type);
			}
			else{
				$cmbUserType = new CComboBox('user_type', $user_type, $perm_details ? 'submit();' : null);
				$cmbUserType->addItem(USER_TYPE_ZABBIX_USER,	user_type2str(USER_TYPE_ZABBIX_USER));
				$cmbUserType->addItem(USER_TYPE_ZABBIX_ADMIN,	user_type2str(USER_TYPE_ZABBIX_ADMIN));
				$cmbUserType->addItem(USER_TYPE_SUPER_ADMIN,	user_type2str(USER_TYPE_SUPER_ADMIN));
				$frmUser->addRow(S_USER_TYPE, $cmbUserType);
			}

			$lstGroups = new CListBox('user_groups_to_del[]', null, 10);
			$lstGroups->attributes['style'] = 'width: 320px';

			$groups = CUserGroup::get(array('usrgrpids' => $user_groups, 'extendoutput' => 1));
			order_result($groups, 'name');
			foreach($groups as $num => $group){
				$lstGroups->addItem($group['usrgrpid'], $group['name']);
			}

			$frmUser->addRow(S_GROUPS,
				array(
					$lstGroups,
					BR(),
					new CButton('add_group',S_ADD,
						'return PopUp("popup_usrgrp.php?dstfrm='.$frmUser->getName().
						'&list_name=user_groups_to_del[]&var_name=user_groups",450, 450);'),
					SPACE,
					(count($user_groups) > 0)?new CButton('del_user_group',S_DELETE_SELECTED):null
				));
		}



		$cmbLang = new CComboBox('lang',$lang);
		foreach($ZBX_LOCALES as $loc_id => $loc_name){
			$cmbLang->addItem($loc_id,$loc_name);
		}

		$frmUser->addRow(S_LANGUAGE, $cmbLang);

		$cmbTheme = new CComboBox('theme',$theme);
			$cmbTheme->addItem(ZBX_DEFAULT_CSS,S_SYSTEM_DEFAULT);
			$cmbTheme->addItem('css_ob.css',S_ORIGINAL_BLUE);
			$cmbTheme->addItem('css_bb.css',S_BLACK_AND_BLUE);

		$frmUser->addRow(S_THEME, $cmbTheme);

		$script = "javascript:
			var autologout_visible = document.getElementById('autologout_visible');
			var autologout = document.getElementById('autologout');
			if (this.checked) {
				if (autologout_visible.checked) {
					autologout_visible.checked = false;
					autologout_visible.onclick();
				}
				autologout_visible.disabled = true;
			}
			else {
				autologout_visible.disabled = false;
			}";
		$chkbx_autologin = new CCheckBox("autologin", $autologin, $script, 1);

		$chkbx_autologin->setAttribute('autocomplete','off');
		$frmUser->addRow(S_AUTO_LOGIN,	$chkbx_autologin);

		$script = "javascript:
					var autologout = document.getElementById('autologout');
					if (this.checked) {
						autologout.disabled = false;
					}
					else {
						autologout.disabled = true;
					}";
		$autologoutCheckBox = new CCheckBox('autologout_visible', ($autologout == 0) ? 'no' : 'yes', $script);

		$autologoutTextBox = new CNumericBox("autologout", ($autologout == 0) ? '90' : $autologout, 4);
// if autologout is disabled
		if($autologout == 0) {
			$autologoutTextBox->setAttribute('disabled','disabled');
		}

		if($autologin != 0) {
			$autologoutCheckBox->setAttribute('disabled','disabled');
		}

		$frmUser->addRow(S_AUTO_LOGOUT, array($autologoutCheckBox, $autologoutTextBox));
		$frmUser->addRow(S_SCREEN_REFRESH,	new CNumericBox('refresh',$refresh,4));

		$frmUser->addRow(S_ROWS_PER_PAGE,	new CNumericBox('rows_per_page',$rows_per_page,6));
		$frmUser->addRow(S_URL_AFTER_LOGIN,	new CTextBox("url",$url,50));

//view Media Settings for users above "User" +++
		if(uint_in_array($USER_DETAILS['type'], array(USER_TYPE_ZABBIX_ADMIN, USER_TYPE_SUPER_ADMIN))) {
			$frmUser->addVar('user_medias', $user_medias);

			$media_table = new CTableInfo(S_NO_MEDIA_DEFINED);
			foreach($user_medias as $id => $one_media){
				if(!isset($one_media['active']) || $one_media['active']==0){
					$status = new CLink(S_ENABLED,'#','enabled');
					$status->onClick('return create_var("'.$frmUser->getName().'","disable_media",'.$id.', true);');
				}
				else{
					$status = new CLink(S_DISABLED,'#','disabled');
					$status->onClick('return create_var("'.$frmUser->getName().'","enable_media",'.$id.', true);');
				}

				$media_url = '?dstfrm='.$frmUser->getName().
								'&media='.$id.
								'&mediatypeid='.$one_media['mediatypeid'].
								'&sendto='.urlencode($one_media['sendto']).
								'&period='.$one_media['period'].
								'&severity='.$one_media['severity'].
								'&active='.$one_media['active'];

				$media_table->addRow(array(
					new CCheckBox('user_medias_to_del['.$id.']',null,null,$id),
					new CSpan($media_types[$one_media['mediatypeid']], 'nowrap'),
					new CSpan($one_media['sendto'], 'nowrap'),
					new CSpan($one_media['period'], 'nowrap'),
					media_severity2str($one_media['severity']),
					$status,
					new CButton('edit_media',S_EDIT,'javascript: return PopUp("popup_media.php'.$media_url.'",550,400);'))
				);
			}

			$frmUser->addRow(
				S_MEDIA,
				array($media_table,
					new CButton('add_media',S_ADD,'javascript: return PopUp("popup_media.php?dstfrm='.$frmUser->getName().'",550,400);'),
					SPACE,
					(count($user_medias) > 0) ? new CButton('del_user_media',S_DELETE_SELECTED) : null
				));
		}


		if(0 == $profile){
			$frmUser->addVar('perm_details', $perm_details);

			$link = new CSpan($perm_details?S_HIDE:S_SHOW ,'link');
			$link->onClick("return create_var('".$frmUser->getName()."','perm_details',".($perm_details ? 0 : 1).", true);");
			$resources_list = array(
				S_RIGHTS_OF_RESOURCES,
				SPACE.'(',$link,')'
				);
			$frmUser->addSpanRow($resources_list,'right_header');

			if($perm_details){
				$group_ids = array_values($user_groups);
				if(count($group_ids) == 0) $group_ids = array(-1);
				$db_rights = DBselect('SELECT * FROM rights r WHERE '.DBcondition('r.groupid',$group_ids));

				$tmp_perm = array();
				while($db_right = DBfetch($db_rights)){
					if(isset($tmp_perm[$db_right['id']])){
						$tmp_perm[$db_right['id']] = min($tmp_perm[$db_right['id']],$db_right['permission']);
					}
					else{
						$tmp_perm[$db_right['id']] = $db_right['permission'];
					}
				}

				$user_rights = array();
				foreach($tmp_perm as $id => $perm){
					array_push($user_rights, array(
						'id'		=> $id,
						'permission'	=> $perm
						));
				}
//SDI($user_rights);
//SDI($user_type);
				$frmUser->addSpanRow(get_rights_of_elements_table($user_rights, $user_type));
			}
		}

		$frmUser->addItemToBottomRow(new CButton('save',S_SAVE));
		if(isset($userid) && $profile == 0){
			$frmUser->addItemToBottomRow(SPACE);
			$delete_b = new CButtonDelete(S_DELETE_SELECTED_USER_Q,url_param("form").url_param("config").url_param("userid"));
			if(bccomp($USER_DETAILS['userid'],$userid) == 0){
				$delete_b->setAttribute('disabled','disabled');
			}

			$frmUser->addItemToBottomRow($delete_b);
		}
		$frmUser->addItemToBottomRow(SPACE);
		$frmUser->addItemToBottomRow(new CButtonCancel(url_param("config")));

		return $frmUser;
	}

// Insert form for User Groups
	function insert_usergroups_form(){
		$config = select_config();

		$frm_title = S_USER_GROUP;
		if(isset($_REQUEST['usrgrpid'])){
			$usrgrp		= CUserGroup::get(array('usrgrpids' => $_REQUEST['usrgrpid'],  'extendoutput' => 1));
			$usrgrp = reset($usrgrp);

			$frm_title	= S_USER_GROUP.' "'.$usrgrp['name'].'"';
		}

		if(isset($_REQUEST['usrgrpid']) && !isset($_REQUEST['form_refresh'])){
			$name	= $usrgrp['name'];

			$users_status = $usrgrp['users_status'];
			$gui_access = $usrgrp['gui_access'];
			$api_access = $usrgrp['api_access'];
			$debug_mode = $usrgrp['debug_mode'];

			$group_users = array();
			$sql = 'SELECT DISTINCT u.userid '.
						' FROM users u,users_groups ug '.
						' WHERE u.userid=ug.userid '.
							' AND ug.usrgrpid='.$_REQUEST['usrgrpid'];

			$db_users=DBselect($sql);

			while($db_user=DBfetch($db_users))
				$group_users[$db_user['userid']] = $db_user['userid'];

			$group_rights = array();
			$sql = 'SELECT r.*, n.name as node_name, g.name as name '.
					' FROM groups g '.
						' LEFT JOIN rights r on r.id=g.groupid '.
						' LEFT JOIN nodes n on n.nodeid='.DBid2nodeid('g.groupid').
					' WHERE r.groupid='.$_REQUEST['usrgrpid'];

			$db_rights = DBselect($sql);
			while($db_right = DBfetch($db_rights)){
				if(isset($db_right['node_name']))
					$db_right['name'] = $db_right['node_name'].':'.$db_right['name'];

				$group_rights[$db_right['name']] = array(
					'permission'	=> $db_right['permission'],
					'id'		=> $db_right['id']
				);
			}
		}
		else{
			$name			= get_request('gname','');
			$users_status	= get_request('users_status',GROUP_STATUS_ENABLED);
			$gui_access	= get_request('gui_access',GROUP_GUI_ACCESS_SYSTEM);
			$api_access	= get_request('api_access',GROUP_API_ACCESS_DISABLED);
			$debug_mode	= get_request('debug_mode',GROUP_DEBUG_MODE_DISABLED);
			$group_users	= get_request('group_users',array());
			$group_rights	= get_request('group_rights',array());
		}
		$perm_details = get_request('perm_details', 0);

		ksort($group_rights);

		$frmUserG = new CFormTable($frm_title,'usergrps.php');
		$frmUserG->setHelp('web.users.groups.php');
		$frmUserG->addVar('config',get_request('config',1));

		if(isset($_REQUEST['usrgrpid'])){
			$frmUserG->addVar('usrgrpid',$_REQUEST['usrgrpid']);
		}

		$grName = new CTextBox('gname',$name,49);
		$grName->attributes['style'] = 'width: 280px';
		$frmUserG->addRow(S_GROUP_NAME,$grName);

		$frmUserG->addVar('group_rights', $group_rights);

/////////////////

// create table header +

	$selusrgrp = get_request('selusrgrp', 0);
	$cmbGroups = new CComboBox('selusrgrp', $selusrgrp, 'submit()');
	$cmbGroups->addItem(0,S_ALL_S);

	$sql = 'SELECT usrgrpid, name FROM usrgrp WHERE '.DBin_node('usrgrpid').' ORDER BY name';
	$result=DBselect($sql);
	while($row=DBfetch($result)){
		$cmbGroups->addItem($row['usrgrpid'], $row['name']);
	}
// -

// create user twinbox +
	$user_tb = new CTweenBox($frmUserG, 'group_users', $group_users, 10);

	$sql_from = '';
	$sql_where = '';
	if($selusrgrp > 0) {
		$sql_from = ', users_groups g ';
		$sql_where = ' AND u.userid=g.userid AND g.usrgrpid='.$selusrgrp;
	}
	$sql = 'SELECT DISTINCT u.userid, u.alias '.
			' FROM users u '.$sql_from.
			' WHERE '.DBcondition('u.userid', $group_users).
			' OR ('.DBin_node('u.userid').
				$sql_where.
			' ) ORDER BY u.alias';
	$result=DBselect($sql);
	while($row=DBfetch($result)){
		$user_tb->addItem($row['userid'], $row['alias']);
	}

	$frmUserG->addRow(S_USERS, $user_tb->get(S_IN.SPACE.S_GROUP,array(S_OTHER.SPACE.S_GROUPS.SPACE.'|'.SPACE, $cmbGroups)));
// -

/////////////////
/*
		$lstUsers = new CListBox('group_users_to_del[]');
		$lstUsers->attributes['style'] = 'width: 280px';

		foreach($group_users as $userid => $alias){
			$lstUsers->addItem($userid,	$alias);
		}

		$frmUserG->addRow(S_USERS,
			array(
				$lstUsers,
				BR(),
				new CButton('add_user',S_ADD,
					"return PopUp('popup_users.php?dstfrm=".$frmUserG->getName().
					"&list_name=group_users_to_del[]&var_name=group_users',600,300);"),
				(count($group_users) > 0) ? new CButton('del_group_user',S_DELETE_SELECTED) : null
			));
*/
/////////////////

		$granted = true;
		if(isset($_REQUEST['usrgrpid'])){
			$granted = granted2update_group($_REQUEST['usrgrpid']);
		}

		if($granted){
			$cmbGUI = new CComboBox('gui_access',$gui_access);
			$cmbGUI->addItem(GROUP_GUI_ACCESS_SYSTEM,user_auth_type2str(GROUP_GUI_ACCESS_SYSTEM));
			$cmbGUI->addItem(GROUP_GUI_ACCESS_INTERNAL,user_auth_type2str(GROUP_GUI_ACCESS_INTERNAL));
			$cmbGUI->addItem(GROUP_GUI_ACCESS_DISABLED,user_auth_type2str(GROUP_GUI_ACCESS_DISABLED));
			$frmUserG->addRow(S_GUI_ACCESS, $cmbGUI);

			$cmbStat = new CComboBox('users_status',$users_status);
			$cmbStat->addItem(GROUP_STATUS_ENABLED,S_ENABLED);
			$cmbStat->addItem(GROUP_STATUS_DISABLED,S_DISABLED);

			$frmUserG->addRow(S_USERS_STATUS, $cmbStat);

		}
		else{
			$frmUserG->addVar('gui_access',$gui_access);
			$frmUserG->addRow(S_GUI_ACCESS, new CSpan(user_auth_type2str($gui_access),'green'));

			$frmUserG->addVar('users_status',GROUP_STATUS_ENABLED);
			$frmUserG->addRow(S_USERS_STATUS, new CSpan(S_ENABLED,'green'));
		}

		$cmbAPI = new CComboBox('api_access', $api_access);
		$cmbAPI->addItem(GROUP_API_ACCESS_ENABLED, S_ENABLED);
		$cmbAPI->addItem(GROUP_API_ACCESS_DISABLED, S_DISABLED);
		$frmUserG->addRow(S_API_ACCESS, $cmbAPI);

		$cmbDebug = new CComboBox('debug_mode', $debug_mode);
		$cmbDebug->addItem(GROUP_DEBUG_MODE_ENABLED, S_ENABLED);
		$cmbDebug->addItem(GROUP_DEBUG_MODE_DISABLED, S_DISABLED);
		$frmUserG->addRow(S_DEBUG_MODE, $cmbDebug);


		$table_Rights = new CTable(S_NO_RIGHTS_DEFINED,'right_table');

		$lstWrite = new CListBox('right_to_del[read_write][]'	,null	,20);
		$lstRead  = new CListBox('right_to_del[read_only][]'	,null	,20);
		$lstDeny  = new CListBox('right_to_del[deny][]'			,null	,20);

		foreach($group_rights as $name => $element_data){
			if($element_data['permission'] == PERM_DENY)			$lstDeny->addItem($name, $name);
			else if($element_data['permission'] == PERM_READ_ONLY)	$lstRead->addItem($name, $name);
			else if($element_data['permission'] == PERM_READ_WRITE)	$lstWrite->addItem($name, $name);
		}

		$table_Rights->setHeader(array(S_READ_WRITE, S_READ_ONLY, S_DENY),'header');
		$table_Rights->addRow(array(new CCol($lstWrite,'read_write'), new CCol($lstRead,'read_only'), new CCol($lstDeny,'deny')));
		$table_Rights->addRow(array(
			array(new CButton('add_read_write',S_ADD,
					"return PopUp('popup_right.php?dstfrm=".$frmUserG->getName().
					"&permission=".PERM_READ_WRITE."',450,450);"),
				new CButton('del_read_write',S_DELETE_SELECTED)),
			array(	new CButton('add_read_only',S_ADD,
					"return PopUp('popup_right.php?dstfrm=".$frmUserG->getName().
					"&permission=".PERM_READ_ONLY."',450,450);"),
				new CButton('del_read_only',S_DELETE_SELECTED)),
			array(new CButton('add_deny',S_ADD,
					"return PopUp('popup_right.php?dstfrm=".$frmUserG->getName().
					"&permission=".PERM_DENY."',450,450);"),
				new CButton('del_deny',S_DELETE_SELECTED))
			));

		$frmUserG->addRow(S_RIGHTS,$table_Rights);

		$frmUserG->addVar('perm_details', $perm_details);

		$link = new CSpan($perm_details?S_HIDE:S_SHOW,'link');
		$link->onClick("return create_var('".$frmUserG->getName()."','perm_details',".($perm_details ? 0 : 1).", true);");
		$resources_list = array(
			S_RIGHTS_OF_RESOURCES,
			SPACE.'(',$link,')'
			);
		$frmUserG->addSpanRow($resources_list,'right_header');

		if($perm_details){
			$frmUserG->addSpanRow(get_rights_of_elements_table($group_rights));
		}

		$frmUserG->addItemToBottomRow(new CButton("save",S_SAVE));
		if(isset($_REQUEST["usrgrpid"])){
			$frmUserG->addItemToBottomRow(SPACE);
			$frmUserG->addItemToBottomRow(new CButtonDelete("Delete selected group?",
				url_param("form").url_param("config").url_param("usrgrpid")));
		}
		$frmUserG->addItemToBottomRow(SPACE);
		$frmUserG->addItemToBottomRow(new CButtonCancel(url_param("config")));

		return($frmUserG);
	}

	function get_rights_of_elements_table($rights=array(),$user_type=USER_TYPE_ZABBIX_USER){
		global $ZBX_LOCALNODEID;

		$table = new CTable('S_NO_ACCESSIBLE_RESOURCES', 'right_table');
		$table->setHeader(array(SPACE, S_READ_WRITE, S_READ_ONLY, S_DENY),'header');

		if(ZBX_DISTRIBUTED){
			$lst['node']['label']		= S_NODES;
			$lst['node']['read_write']	= new CListBox('nodes_write',null	,10);
			$lst['node']['read_only']	= new CListBox('nodes_read'	,null	,10);
			$lst['node']['deny']		= new CListBox('nodes_deny'	,null	,10);

			$nodes = get_accessible_nodes_by_rights($rights, $user_type, PERM_DENY, PERM_RES_DATA_ARRAY);
			foreach($nodes as $node){
				switch($node['permission']){
					case PERM_READ_ONLY:	$list_name='read_only';		break;
					case PERM_READ_WRITE:	$list_name='read_write';	break;
					default:		$list_name='deny';		break;
				}
				$lst['node'][$list_name]->addItem($node['nodeid'],$node['name']);
			}
			unset($nodes);
		}

		$lst['group']['label']		= S_HOST_GROUPS;
		$lst['group']['read_write']	= new CListBox('groups_write'	,null	,15);
		$lst['group']['read_only']	= new CListBox('groups_read'	,null	,15);
		$lst['group']['deny']		= new CListBox('groups_deny'	,null	,15);

		$groups = get_accessible_groups_by_rights($rights, $user_type, PERM_DENY, PERM_RES_DATA_ARRAY, get_current_nodeid(true));

		foreach($groups as $group){
			switch($group['permission']){
				case PERM_READ_ONLY:
					$list_name='read_only';
					break;
				case PERM_READ_WRITE:
					$list_name='read_write';
					break;
				default:
					$list_name='deny';
			}
			$lst['group'][$list_name]->addItem($group['groupid'],(!empty($group['node_name'])?$group['node_name'].':':$group['node_name']).$group['name']);
		}
		unset($groups);

		$lst['host']['label']		= S_HOSTS;
		$lst['host']['read_write']	= new CListBox('hosts_write'	,null	,15);
		$lst['host']['read_only']	= new CListBox('hosts_read'	,null	,15);
		$lst['host']['deny']		= new CListBox('hosts_deny'	,null	,15);

		$hosts = get_accessible_hosts_by_rights($rights, $user_type, PERM_DENY, PERM_RES_DATA_ARRAY, get_current_nodeid(true));

		foreach($hosts as $host){
			switch($host['permission']){
				case PERM_READ_ONLY:	$list_name='read_only';		break;
				case PERM_READ_WRITE:	$list_name='read_write';	break;
				default:		$list_name='deny';		break;
			}
			$lst['host'][$list_name]->addItem($host['hostid'], (!empty($host['node_name'])?$host['node_name'].':':$host['node_name']).$host['host']);
		}
		unset($hosts);

		foreach($lst as $name => $lists){
			$row = new CRow();
			foreach($lists as $class => $list_obj){
				$row->addItem(new CCol($list_obj, $class));
			}
			$table->addRow($row);
		}
		unset($lst);

		return $table;
	}

/* ITEMS FILTER functions { --->>> */
	function prepare_subfilter_output($data, $subfilter, $subfilter_name){

		$output = array();
		order_result($data, 'name');
		foreach($data as $id => $elem){

// subfilter is activated
			if(str_in_array($id, $subfilter)){
				$span = new CSpan($elem['name'].' ('.$elem['count'].')', 'subfilter_enabled');
				$script = "javascript: create_var('zbx_filter', '".$subfilter_name.'['.$id."]', null, true);";
				$span->onClick($script);
				$output[] = $span;
			}
// subfilter isn't activated
			else{
				$script = "javascript: create_var('zbx_filter', '".$subfilter_name.'['.$id."]', '$id', true);";

// subfilter has 0 items
				if($elem['count'] == 0){
					$span = new CSpan($elem['name'].' ('.$elem['count'].')', 'subfilter_inactive');
					$span->onClick($script);
					$output[] = $span;
				}
				else{
					// this level has no active subfilters
					if(empty($subfilter)){
						$nspan = new CSpan(' ('.$elem['count'].')', 'subfilter_active');
					}
					else{
						$nspan = new CSpan(' (+'.$elem['count'].')', 'subfilter_active');
					}
					$span = new CSpan($elem['name'], 'subfilter_disabled');
					$span->onClick($script);

					$output[] = $span;
					$output[] = $nspan;
				}
			}
			$output[] = ' , ';
		}
		array_pop($output);

		return $output;
	}

	function get_item_filter_form(&$items){

		$filter_group			= $_REQUEST['filter_group'];
		$filter_host			= $_REQUEST['filter_host'];
		$filter_application		= $_REQUEST['filter_application'];
		$filter_description		= $_REQUEST['filter_description'];
		$filter_type			= $_REQUEST['filter_type'];
		$filter_key			= $_REQUEST['filter_key'];
		$filter_snmp_community		= $_REQUEST['filter_snmp_community'];
		$filter_snmpv3_securityname	= $_REQUEST['filter_snmpv3_securityname'];
		$filter_snmp_oid		= $_REQUEST['filter_snmp_oid'];
		$filter_snmp_port		= $_REQUEST['filter_snmp_port'];
		$filter_value_type		= $_REQUEST['filter_value_type'];
		$filter_data_type		= $_REQUEST['filter_data_type'];
		$filter_delay			= $_REQUEST['filter_delay'];
		$filter_history			= $_REQUEST['filter_history'];
		$filter_trends			= $_REQUEST['filter_trends'];
		$filter_status			= $_REQUEST['filter_status'];
		$filter_templated_items		= $_REQUEST['filter_templated_items'];
		$filter_with_triggers		= $_REQUEST['filter_with_triggers'];
// subfilter
		$subfilter_hosts		= $_REQUEST['subfilter_hosts'];
		$subfilter_apps			= $_REQUEST['subfilter_apps'];
		$subfilter_types		= $_REQUEST['subfilter_types'];
		$subfilter_value_types		= $_REQUEST['subfilter_value_types'];
		$subfilter_status		= $_REQUEST['subfilter_status'];
		$subfilter_templated_items	= $_REQUEST['subfilter_templated_items'];
		$subfilter_with_triggers	= $_REQUEST['subfilter_with_triggers'];
		$subfilter_history		= $_REQUEST['subfilter_history'];
		$subfilter_trends		= $_REQUEST['subfilter_trends'];
		$subfilter_interval		= $_REQUEST['subfilter_interval'];

		$form = new CForm();
		$form->setAttribute('name','zbx_filter');
		$form->setAttribute('id','zbx_filter');
		$form->setMethod('get');
		$form->addVar('filter_hostid',get_request('filter_hostid',get_request('hostid')));

		$form->addVar('subfilter_hosts',		$subfilter_hosts);
		$form->addVar('subfilter_apps',			$subfilter_apps);
		$form->addVar('subfilter_types',		$subfilter_types);
		$form->addVar('subfilter_value_types',		$subfilter_value_types);
		$form->addVar('subfilter_status',		$subfilter_status);
		$form->addVar('subfilter_templated_items',	$subfilter_templated_items);
		$form->addVar('subfilter_with_triggers',	$subfilter_with_triggers);
		$form->addVar('subfilter_history',		$subfilter_history);
		$form->addVar('subfilter_trends',		$subfilter_trends);
		$form->addVar('subfilter_interval',		$subfilter_interval);

// FORM FOR FILTER DISPLAY {
		$table = new CTable();
		$table->setAttribute('style', 'border: 1px solid #777777; width: 100%; background-color: white;');
		$table->setCellPadding(0);
		$table->setCellSpacing(0);

// 1st col
		$col_table1 = new CTable();
		$col_table1->setClass('filter');
		$col_table1->addRow(array(bold(S_HOST_GROUP.': '),
				array(new CTextBox('filter_group', $filter_group, 20),
					new CButton('btn_group', S_SELECT, 'return PopUp("popup.php?dstfrm='.$form->getName().
						'&dstfld1=filter_group&srctbl=host_group&srcfld1=name",450,450);', 'G'))
		));
		$col_table1->addRow(array(bold(S_HOST.': '),
				array(new CTextBox('filter_host', $filter_host, 20),
					new CButton('btn_host', S_SELECT, 'return PopUp("popup.php?dstfrm='.$form->getName().
						'&dstfld1=filter_host&srctbl=hosts_and_templates&srcfld1=host",450,450);', 'H'))
		));
		$col_table1->addRow(array(bold(S_APPLICATION.': '),
				array(new CTextBox('filter_application', $filter_application, 20),
					new CButton('btn_app', S_SELECT, 'return PopUp("popup.php?dstfrm='.$form->getName().
						'&dstfld1=filter_application&srctbl=applications&srcfld1=name",400,300,"application");', 'A'))
		));
		$col_table1->addRow(array(array(bold(S_DESCRIPTION),SPACE.S_LIKE_SMALL.': '),
			new CTextBox("filter_description", $filter_description, 30)));
		$col_table1->addRow(array(array(bold(S_KEY),SPACE.S_LIKE_SMALL.': '),
			new CTextBox("filter_key", $filter_key, 30)));

// 2nd col
		$col_table2 = new CTable();
		$col_table2->setClass('filter');
		$fTypeVisibility = array();

//first row
		$cmbType = new CComboBox("filter_type", $filter_type); //"javascript: create_var('zbx_filter', 'filter_set', '1', true); ");
		$cmbType->setAttribute('id', 'filter_type');
		$cmbType->addItem(-1, S_ALL_SMALL);
		foreach(array('filter_delay_label','filter_delay') as $vItem)
			zbx_subarray_push($fTypeVisibility, -1, $vItem);

		$itemTypes = array(
			ITEM_TYPE_ZABBIX,
			ITEM_TYPE_ZABBIX_ACTIVE,
			ITEM_TYPE_SIMPLE,
			ITEM_TYPE_SNMPV1,
			ITEM_TYPE_SNMPV2C,
			ITEM_TYPE_SNMPV3,
			ITEM_TYPE_TRAPPER,
			ITEM_TYPE_INTERNAL,
			ITEM_TYPE_AGGREGATE,
			//ITEM_TYPE_HTTPTEST,
			ITEM_TYPE_EXTERNAL,
			ITEM_TYPE_DB_MONITOR,
			ITEM_TYPE_IPMI,
			ITEM_TYPE_SSH,
			ITEM_TYPE_TELNET,
			ITEM_TYPE_CALCULATED);

		foreach($itemTypes as $it){

			$cmbType->addItem($it, item_type2str($it));

			if(!uint_in_array($it, array(ITEM_TYPE_TRAPPER, ITEM_TYPE_HTTPTEST))){
				foreach(array('filter_delay_label','filter_delay') as $vItem)
					zbx_subarray_push($fTypeVisibility, $it, $vItem);

				unset($vItem);
			}

			if(uint_in_array($it, array(ITEM_TYPE_SNMPV1,ITEM_TYPE_SNMPV2C))){
				$snmp_types = array(
					'filter_snmp_community_label', 'filter_snmp_community',
					'filter_snmp_oid_label', 'filter_snmp_oid',
					'filter_snmp_port_label', 'filter_snmp_port'
				);

				foreach($snmp_types as $vItem){
					zbx_subarray_push($fTypeVisibility, $it, $vItem);
				}
			}

			if($it == ITEM_TYPE_SNMPV3){
				foreach(array(
					'filter_snmpv3_securityname_label', 'filter_snmpv3_securityname',
					'filter_snmp_oid_label', 'filter_snmp_oid',
					'filter_snmp_port_label', 'filter_snmp_port'
				) as $vItem)
				zbx_subarray_push($fTypeVisibility, $it, $vItem);
	unset($vItem);
			}
		}

		zbx_add_post_js("var filterTypeSwitcher = new CViewSwitcher('filter_type', new Array('keyup','click','change'), ".zbx_jsvalue($fTypeVisibility, true).");");
		$col21 = new CCol(bold(S_TYPE.': '));
		$col21->setAttribute('style', 'width: 170px');

		$col_table2->addRow(array($col21, $cmbType));
	//second row
		$label221 = new CSpan(bold(S_UPDATE_INTERVAL_IN_SEC.': '));
		$label221->setAttribute('id', 'filter_delay_label');

		$field221 = new CNumericBox('filter_delay', $filter_delay, 5, null, true);
		//$field221->setAttribute('id', 'filter_delay');
		$field221->setEnabled('no');

		$col_table2->addRow(array(array($label221, SPACE), array($field221, SPACE)));
	//third row
		$label231 = new CSpan(array(bold(S_SNMP_COMMUNITY), SPACE.S_LIKE_SMALL.': '));
		$label231->setAttribute('id', 'filter_snmp_community_label');

		$field231 = new CTextBox('filter_snmp_community', $filter_snmp_community, 40);
		//$field231->setAttribute('id', 'filter_snmp_community');
		$field231->setEnabled('no');

		$label232 = new CSpan(array(bold(S_SNMPV3_SECURITY_NAME), SPACE.S_LIKE_SMALL.': '));
		$label232->setAttribute('id', 'filter_snmpv3_securityname_label');

		$field232 = new CTextBox('filter_snmpv3_securityname', $filter_snmpv3_securityname, 40);
		//$field232->setAttribute('id', 'filter_snmpv3_securityname');
		$field232->setEnabled('no');

		$col_table2->addRow(array(array($label231, $label232, SPACE), array($field231, $field232, SPACE)));
	//fourth row
		$label241 = new CSpan(array(bold(S_SNMP_OID), SPACE.S_LIKE_SMALL.': '));
		$label241->setAttribute('id', 'filter_snmp_oid_label');

		$field241 = new CTextBox('filter_snmp_oid', $filter_snmp_oid, 40);
		//$field241->setAttribute('id', 'filter_snmp_oid');
		$field241->setEnabled('no');

		$col_table2->addRow(array(array($label241, SPACE), array($field241, SPACE)));
	//fifth row
		$label251 = new CSpan(array(bold(S_SNMP_PORT), SPACE.S_LIKE_SMALL.': '));
		$label251->setAttribute('id', 'filter_snmp_port_label');

		$field251 = new CNumericBox('filter_snmp_port', $filter_snmp_port, 5 ,null, true);
		//$field251->setAttribute('id', 'filter_snmp_port');
		$field251->setEnabled('no');

		$col_table2->addRow(array(array($label251, SPACE), array($field251, SPACE)));
// 3rd col
		$col_table3 = new CTable();
		$col_table3->setClass('filter');
		$fVTypeVisibility = array();

		$cmbValType = new CComboBox('filter_value_type', $filter_value_type); //, "javascript: create_var('zbx_filter', 'filter_set', '1', true);");
		$cmbValType->addItem(-1, S_ALL_SMALL);
		$cmbValType->addItem(ITEM_VALUE_TYPE_UINT64, S_NUMERIC_UNSIGNED);
		$cmbValType->addItem(ITEM_VALUE_TYPE_FLOAT, S_NUMERIC_FLOAT);
		$cmbValType->addItem(ITEM_VALUE_TYPE_STR, S_CHARACTER);
		$cmbValType->addItem(ITEM_VALUE_TYPE_LOG, S_LOG);
		$cmbValType->addItem(ITEM_VALUE_TYPE_TEXT, S_TEXT);

		foreach(array('filter_data_type_label','filter_data_type') as $vItem)
			zbx_subarray_push($fVTypeVisibility, ITEM_VALUE_TYPE_UINT64, $vItem);

		$col_table3->addRow(array(bold(S_TYPE_OF_INFORMATION.': '), $cmbValType));

		zbx_add_post_js("var filterValueTypeSwitcher = new CViewSwitcher('filter_value_type', new Array('keyup','click','change'), ".zbx_jsvalue($fVTypeVisibility, true).");");
//second row
		$label321 = new CSpan(bold(S_DATA_TYPE.': '));
		$label321->setAttribute('id', 'filter_data_type_label');

		$field321 = new CComboBox('filter_data_type', $filter_data_type);//, 'submit()');
		$field321->addItem(-1, S_ALL_SMALL);
		$field321->addItem(ITEM_DATA_TYPE_DECIMAL, item_data_type2str(ITEM_DATA_TYPE_DECIMAL));
		$field321->addItem(ITEM_DATA_TYPE_OCTAL, item_data_type2str(ITEM_DATA_TYPE_OCTAL));
		$field321->addItem(ITEM_DATA_TYPE_HEXADECIMAL, item_data_type2str(ITEM_DATA_TYPE_HEXADECIMAL));
		//$field321->setAttribute('id', 'filter_data_type');
		$field321->setEnabled('no');

		$col_table3->addRow(array(array($label321, SPACE), array($field321, SPACE)));

		$col_table3->addRow(array(bold(S_KEEP_HISTORY_IN_DAYS.': '), new CNumericBox('filter_history',$filter_history,8,null,true)));

		$col_table3->addRow(array(bold(S_KEEP_TRENDS_IN_DAYS.': '), new CNumericBox('filter_trends',$filter_trends,8,null,true)));
// 4th col
		$col_table4 = new CTable();
		$col_table4->setClass('filter');

		$cmbStatus = new CComboBox('filter_status',$filter_status);
		$cmbStatus->addItem(-1,S_ALL_SMALL);
		foreach(array(ITEM_STATUS_ACTIVE,ITEM_STATUS_DISABLED,ITEM_STATUS_NOTSUPPORTED) as $st)
			$cmbStatus->addItem($st,item_status2str($st));

		$cmbBelongs = new CComboBox('filter_templated_items', $filter_templated_items);
		$cmbBelongs->addItem(-1, S_ALL_SMALL);
		$cmbBelongs->addItem(1, S_TEMPLATED_ITEMS);
		$cmbBelongs->addItem(0, S_NOT_TEMPLATED_ITEMS);

		$cmbWithTriggers = new CComboBox('filter_with_triggers', $filter_with_triggers);
		$cmbWithTriggers->addItem(-1, S_ALL_SMALL);
		$cmbWithTriggers->addItem(1, S_WITH_TRIGGERS);
		$cmbWithTriggers->addItem(0, S_WITHOUT_TRIGGERS);

		$col_table4->addRow(array(bold(S_STATUS.': '), $cmbStatus));
		$col_table4->addRow(array(bold(S_TRIGGERS.': '), $cmbWithTriggers));
		$col_table4->addRow(array(bold(S_TEMPLATE.': '), $cmbBelongs));

//adding all cols tables to main table
		$col1 = new CCol($col_table1, 'top');
		$col1->setAttribute('style', 'width: 280px');
		$col2 = new CCol($col_table2, 'top');
		$col2->setAttribute('style', 'width: 410px');
		$col3 = new CCol($col_table3, 'top');
		$col3->setAttribute('style', 'width: 160px');
		$col4 = new CCol($col_table4, 'top');

		$table->addRow(array($col1, $col2, $col3, $col4));

		$reset = new CSpan( S_RESET,'biglink');
		$reset->onClick("javascript: clearAllForm('zbx_filter');");
		$filter = new CSpan(S_FILTER,'biglink');
		$filter->onClick("javascript: create_var('zbx_filter', 'filter_set', '1', true);");

		$div_buttons = new CDiv(array($filter, SPACE, SPACE, SPACE, $reset));
		$div_buttons->setAttribute('style', 'padding: 4px 0;');
		$footer = new CCol($div_buttons, 'center');
		$footer->setColSpan(4);

		$table->addRow($footer);
		$form->addItem($table);

// } FORM FOR FILTER DISPLAY

// SUBFILTERS {
		$h = new CDiv(S_SUBFILTER.SPACE.'['.S_AFFECTS_ONLY_FILTERED_DATA_SMALL.']');
		$h->setClass('thin_header');
		$form->addItem($h);
		$table_subfilter = new Ctable();
		$table_subfilter->setClass('filter');

// array contains subfilters and number of items in each
		$item_params = array(
			'hosts' => array(),
			'applications' => array(),
			'types' => array(),
			'value_types' => array(),
			'status' => array(),
			'templated_items' => array(),
			'with_triggers' => array(),
			'history' => array(),
			'trends' => array(),
			'interval' => array()
		);

// generate array with values for subfilters of selected items
		foreach($items as $num => $item){
			if(zbx_empty($filter_host)){
// hosts
				$host = reset($item['hosts']);

				if(!isset($item_params['hosts'][$host['hostid']]))
					$item_params['hosts'][$host['hostid']] = array('name' => $host['host'], 'count' => 0);

				$show_item = true;
				foreach($item['subfilters'] as $name => $value){
					if($name == 'subfilter_hosts') continue;
					$show_item &= $value;
				}
				if($show_item){
					$host = reset($item['hosts']);
					$item_params['hosts'][$host['hostid']]['count']++;
				}
			}

// applications
			foreach($item['applications'] as $appid => $app){
				if(!isset($item_params['applications'][$app['name']])){
					$item_params['applications'][$app['name']] = array('name' => $app['name'], 'count' => 0);
				}
			}
			$show_item = true;
			foreach($item['subfilters'] as $name => $value){
				if($name == 'subfilter_apps') continue;
				$show_item &= $value;
			}
			$sel_app = false;
			if($show_item){
// if any of item applications are selected
				foreach($item['applications'] as $app){
					if(str_in_array($app['name'], $subfilter_apps)){
						$sel_app = true;
						break;
					}
				}

				foreach($item['applications'] as $app){
					if(str_in_array($app['name'], $subfilter_apps) || !$sel_app){
						$item_params['applications'][$app['name']]['count']++;
					}
				}
			}

// types
			if($filter_type == -1){
				if(!isset($item_params['types'][$item['type']])){
					$item_params['types'][$item['type']] = array('name' => item_type2str($item['type']), 'count' => 0);
				}
				$show_item = true;
				foreach($item['subfilters'] as $name => $value){
					if($name == 'subfilter_types') continue;
					$show_item &= $value;
				}
				if($show_item){
					$item_params['types'][$item['type']]['count']++;
				}
			}

// value types
			if($filter_value_type == -1){
				if(!isset($item_params['value_types'][$item['value_type']])){
					$item_params['value_types'][$item['value_type']] = array('name' => item_value_type2str($item['value_type']), 'count' => 0);
				}
				$show_item = true;
				foreach($item['subfilters'] as $name => $value){
					if($name == 'subfilter_value_types') continue;
					$show_item &= $value;
				}
				if($show_item){
					$item_params['value_types'][$item['value_type']]['count']++;
				}
			}

// status
			if($filter_status == -1){
				if(!isset($item_params['status'][$item['status']])){
					$item_params['status'][$item['status']] = array('name' => item_status2str($item['status']), 'count' => 0);
				}
				$show_item = true;
				foreach($item['subfilters'] as $name => $value){
					if($name == 'subfilter_status') continue;
					$show_item &= $value;
				}
				if($show_item){
					$item_params['status'][$item['status']]['count']++;
				}
			}

// template
			if($filter_templated_items == -1){
				if(($item['templateid'] == 0) && !isset($item_params['templated_items'][0])){
					$item_params['templated_items'][0] = array('name' => S_NOT_TEMPLATED_ITEMS, 'count' => 0);
				}
				else if(($item['templateid'] > 0) && !isset($item_params['templated_items'][1])){
					$item_params['templated_items'][1] = array('name' => S_TEMPLATED_ITEMS, 'count' => 0);
				}
				$show_item = true;
				foreach($item['subfilters'] as $name => $value){
					if($name == 'subfilter_templated_items') continue;
					$show_item &= $value;
				}
				if($show_item){
					if($item['templateid'] == 0){
						$item_params['templated_items'][0]['count']++;
					}
					else{
						$item_params['templated_items'][1]['count']++;
					}
				}
			}

// with triggers
			if($filter_with_triggers == -1){
				if((count($item['triggers']) == 0) && !isset($item_params['with_triggers'][0])){
					$item_params['with_triggers'][0] = array('name' => S_WITHOUT_TRIGGERS, 'count' => 0);
				}
				else if((count($item['triggers']) > 0) && !isset($item_params['with_triggers'][1])){
					$item_params['with_triggers'][1] = array('name' => S_WITH_TRIGGERS, 'count' => 0);
				}
				$show_item = true;
				foreach($item['subfilters'] as $name => $value){
					if($name == 'subfilter_with_triggers') continue;
					$show_item &= $value;
				}
				if($show_item){
					if(count($item['triggers']) == 0){
						$item_params['with_triggers'][0]['count']++;
					}
					else{
						$item_params['with_triggers'][1]['count']++;
					}
				}
			}

// trends
			if(zbx_empty($filter_trends)){
				if(!isset($item_params['trends'][$item['trends']])){
					$item_params['trends'][$item['trends']] = array('name' => $item['trends'], 'count' => 0);
				}
				$show_item = true;
				foreach($item['subfilters'] as $name => $value){
					if($name == 'subfilter_trends') continue;
					$show_item &= $value;
				}
				if($show_item){
					$item_params['trends'][$item['trends']]['count']++;
				}
			}

// history
			if(zbx_empty($filter_history)){
				if(!isset($item_params['history'][$item['history']])){
					$item_params['history'][$item['history']] = array('name' => $item['history'], 'count' => 0);
				}
				$show_item = true;
				foreach($item['subfilters'] as $name => $value){
					if($name == 'subfilter_history') continue;
					$show_item &= $value;
				}
				if($show_item){
					$item_params['history'][$item['history']]['count']++;
				}
			}

// interval
			if(zbx_empty($filter_delay) && ($filter_type != ITEM_TYPE_TRAPPER)){
				if(!isset($item_params['interval'][$item['delay']])){
					$item_params['interval'][$item['delay']] = array('name' => $item['delay'], 'count' => 0);
				}
				$show_item = true;
				foreach($item['subfilters'] as $name => $value){
					if($name == 'subfilter_interval') continue;
					$show_item &= $value;
				}
				if($show_item){
					$item_params['interval'][$item['delay']]['count']++;
				}
			}
		}

// output
		if(zbx_empty($filter_host) && (count($item_params['hosts']) > 1)){
			$hosts_output = prepare_subfilter_output($item_params['hosts'], $subfilter_hosts, 'subfilter_hosts');
			$table_subfilter->addRow(array(S_HOSTS, $hosts_output));
		}

		if(!empty($item_params['applications']) && (count($item_params['applications']) > 1)){
			$application_output = prepare_subfilter_output($item_params['applications'], $subfilter_apps, 'subfilter_apps');
			$table_subfilter->addRow(array(S_APPLICATIONS, $application_output));
		}

		if(($filter_type == -1) && (count($item_params['types']) > 1)){
			$type_output = prepare_subfilter_output($item_params['types'], $subfilter_types, 'subfilter_types');
			$table_subfilter->addRow(array(S_TYPES, $type_output));
		}

		if(($filter_value_type == -1) && (count($item_params['value_types']) > 1)){
			$value_types_output = prepare_subfilter_output($item_params['value_types'], $subfilter_value_types, 'subfilter_value_types');
			$table_subfilter->addRow(array(S_TYPE_OF_INFORMATION, $value_types_output));
		}

		if(($filter_status == -1) && (count($item_params['status']) > 1)){
			$status_output = prepare_subfilter_output($item_params['status'], $subfilter_status, 'subfilter_status');
			$table_subfilter->addRow(array(S_STATUS, $status_output));
		}

		if(($filter_templated_items == -1) && (count($item_params['templated_items']) > 1)){
			$templated_items_output = prepare_subfilter_output($item_params['templated_items'], $subfilter_templated_items, 'subfilter_templated_items');
			$table_subfilter->addRow(array(S_TEMPLATE, $templated_items_output));
		}

		if(($filter_with_triggers == -1) && (count($item_params['with_triggers']) > 1)){
			$with_triggers_output = prepare_subfilter_output($item_params['with_triggers'], $subfilter_with_triggers, 'subfilter_with_triggers');
			$table_subfilter->addRow(array(S_WITH_TRIGGERS, $with_triggers_output));
		}

		if(zbx_empty($filter_history) && (count($item_params['history']) > 1)){
			$history_output = prepare_subfilter_output($item_params['history'], $subfilter_history, 'subfilter_history');
			$table_subfilter->addRow(array(S_HISTORY, $history_output));
		}

		if(zbx_empty($filter_trends) && (count($item_params['trends']) > 1)){
			$trends_output = prepare_subfilter_output($item_params['trends'], $subfilter_trends, 'subfilter_trends');
			$table_subfilter->addRow(array(S_TRENDS, $trends_output));
		}

		if(zbx_empty($filter_delay) && ($filter_type != ITEM_TYPE_TRAPPER) && (count($item_params['interval']) > 1)){
			$interval_output = prepare_subfilter_output($item_params['interval'], $subfilter_interval, 'subfilter_interval');
			$table_subfilter->addRow(array(S_INTERVAL, $interval_output));
		}
//} SUBFILTERS

		$form->addItem($table_subfilter);

	return $form;
	}

// Insert form for Item information
	function insert_item_form(){
		global $USER_DETAILS;

		$frmItem = new CFormTable(S_ITEM, 'items.php', 'post');
		$frmItem->setAttribute('style','visibility: hidden;');
		$frmItem->setHelp('web.items.item.php');

		$hostid			= get_request('form_hostid',		0);

		$description		= get_request('description',		'');
		$key			= get_request('key',			'');
		$host			= get_request('host',			null);
		$delay			= get_request('delay',			30);
		$history		= get_request('history',		90);
		$status			= get_request('status',			0);
		$type			= get_request('type',			0);
		$snmp_community		= get_request('snmp_community',		'public');
		$snmp_oid		= get_request('snmp_oid',		'interfaces.ifTable.ifEntry.ifInOctets.1');
		$snmp_port		= get_request('snmp_port',		161);
		$value_type		= get_request('value_type',		ITEM_VALUE_TYPE_UINT64);
		$data_type		= get_request('data_type',		ITEM_DATA_TYPE_DECIMAL);
		$trapper_hosts		= get_request('trapper_hosts',		'');
		$units			= get_request('units',			'');
		$valuemapid		= get_request('valuemapid',		0);
		$params			= get_request('params',			'');
		$multiplier		= get_request('multiplier',		0);
		$delta			= get_request('delta',			0);
		$trends			= get_request('trends',			365);
		$new_application	= get_request('new_application',	'');
		$applications		= get_request('applications',		array());
		$delay_flex		= get_request('delay_flex',		array());

		$snmpv3_securityname	= get_request('snmpv3_securityname',	'');
		$snmpv3_securitylevel	= get_request('snmpv3_securitylevel',	0);
		$snmpv3_authpassphrase	= get_request('snmpv3_authpassphrase',	'');
		$snmpv3_privpassphrase	= get_request('snmpv3_privpassphrase',	'');
		$ipmi_sensor		= get_request('ipmi_sensor',		'');
		$authtype		= get_request('authtype',		0);
		$username		= get_request('username',		'');
		$password		= get_request('password',		'');
		$publickey		= get_request('publickey',		'');
		$privatekey		= get_request('privatekey',		'');

		$formula		= get_request('formula',		'1');
		$logtimefmt		= get_request('logtimefmt',		'');

		$add_groupid		= get_request('add_groupid', 		get_request('groupid', 0));

		$limited		= null;
		$types = array(
				ITEM_TYPE_ZABBIX,
				ITEM_TYPE_ZABBIX_ACTIVE,
				ITEM_TYPE_SIMPLE,
				ITEM_TYPE_SNMPV1,
				ITEM_TYPE_SNMPV2C,
				ITEM_TYPE_SNMPV3,
				ITEM_TYPE_INTERNAL,
				ITEM_TYPE_TRAPPER,
				ITEM_TYPE_AGGREGATE,
				ITEM_TYPE_EXTERNAL,
				ITEM_TYPE_DB_MONITOR,
				ITEM_TYPE_IPMI,
				ITEM_TYPE_SSH,
				ITEM_TYPE_TELNET,
				ITEM_TYPE_CALCULATED);

/*		switch ($type) {
		case ITEM_TYPE_DB_MONITOR:
			if (zbx_empty($key) || $key == 'ssh.run[<unique short description>,<ip>,<port>,<encoding>]' ||
					$key == 'telnet.run[<unique short description>,<ip>,<port>,<encoding>]')
				$key = 'db.odbc.select[<unique short description>]';
			if (zbx_empty($params))
				$params = "DSN=<database source name>\nuser=<user name>\npassword=<password>\nsql=<query>";
			break;
		case ITEM_TYPE_SSH:
			if (zbx_empty($key) || $key == 'db.odbc.select[<unique short description>]' ||
					$key == 'telnet.run[<unique short description>,<ip>,<port>,<encoding>]')
				$key = 'ssh.run[<unique short description>,<ip>,<port>,<encoding>]';
			if (0 == strncmp($params, "DSN=<database source name>", 26))
				$params = '';
			break;
		case ITEM_TYPE_TELNET:
			if (zbx_empty($key) || $key == 'db.odbc.select[<unique short description>]' ||
					$key == 'ssh.run[<unique short description>,<ip>,<port>,<encoding>]')
				$key = 'telnet.run[<unique short description>,<ip>,<port>,<encoding>]';
			if (0 == strncmp($params, "DSN=<database source name>", 26))
				$params = '';
			break;
		default:
			if ($key == 'db.odbc.select[<unique short description>]' ||
					$key == 'ssh.run[<unique short description>,<ip>,<port>,<encoding>]' ||
					$key == 'telnet.run[<unique short description>,<ip>,<port>,<encoding>]')
				$key = '';
			if (0 == strncmp($params, "DSN=<database source name>", 26))
				$params = '';
			break;
		}*/

		if(isset($_REQUEST['itemid'])){
			$frmItem->addVar('itemid', $_REQUEST['itemid']);

			$options = array(
				'itemids' => $_REQUEST['itemid'],
				'output' => API_OUTPUT_EXTEND
			);
			$item_data = CItem::get($options);
			$item_data = reset($item_data);

			$hostid	= ($hostid > 0) ? $hostid : $item_data['hostid'];
			$limited = (($item_data['templateid'] == 0)  && ($item_data['type'] != ITEM_TYPE_HTTPTEST)) ? null : 'yes';
			$item_data['snmp_port'] = $item_data['snmp_port'] == '0' ? 161 : $item_data['snmp_port'];
		}

		if(is_null($host)){
			if($hostid > 0){
				$options = array(
					'hostids' => $hostid,
					'output' => API_OUTPUT_EXTEND,
					'templated_hosts' => 1
				);
				$host_info = CHost::get($options);
				$host_info = reset($host_info);
				$host = $host_info['host'];
			} else
				$host = S_NOT_SELECTED_SMALL;
		}

		if((isset($_REQUEST['itemid']) && !isset($_REQUEST['form_refresh'])) || isset($limited)){
			$description		= $item_data['description'];
			$key			= $item_data['key_'];
//			$host			= $item_data['host'];
			$type			= $item_data['type'];
			$snmp_community		= $item_data['snmp_community'];
			$snmp_oid		= $item_data['snmp_oid'];
			$snmp_port		= $item_data['snmp_port'];
			$value_type		= $item_data['value_type'];
			$data_type		= $item_data['data_type'];
			$trapper_hosts		= $item_data['trapper_hosts'];
			$units			= $item_data['units'];
			$valuemapid		= $item_data['valuemapid'];
			$multiplier		= $item_data['multiplier'];
			$hostid			= $item_data['hostid'];
			$params			= $item_data['params'];

			$snmpv3_securityname	= $item_data['snmpv3_securityname'];
			$snmpv3_securitylevel	= $item_data['snmpv3_securitylevel'];
			$snmpv3_authpassphrase	= $item_data['snmpv3_authpassphrase'];
			$snmpv3_privpassphrase	= $item_data['snmpv3_privpassphrase'];

			$ipmi_sensor		= $item_data['ipmi_sensor'];

			$authtype		= $item_data['authtype'];
			$username		= $item_data['username'];
			$password		= $item_data['password'];
			$publickey		= $item_data['publickey'];
			$privatekey		= $item_data['privatekey'];

			$formula		= $item_data['formula'];
			$logtimefmt		= $item_data['logtimefmt'];

			$new_application	= get_request('new_application',	'');

			if(!isset($limited) || !isset($_REQUEST['form_refresh'])){
				$delay		= $item_data['delay'];
				$history	= $item_data['history'];
				$status		= $item_data['status'];
				$delta		= $item_data['delta'];
				$trends		= $item_data['trends'];
				$db_delay_flex	= $item_data['delay_flex'];

				if(isset($db_delay_flex)){
					$arr_of_dellays = explode(';',$db_delay_flex);
					foreach($arr_of_dellays as $one_db_delay){
						$arr_of_delay = explode('/',$one_db_delay);
						if(!isset($arr_of_delay[0]) || !isset($arr_of_delay[1])) continue;

						array_push($delay_flex, array('delay'=> $arr_of_delay[0], 'period'=> $arr_of_delay[1]));
					}
				}

				$applications = array_unique(zbx_array_merge($applications, get_applications_by_itemid($_REQUEST['itemid'])));
			}
		}

		$valueTypeVisibility = array();
		$authTypeVisibility = array();
		$typeVisibility = array();
		$delay_flex_el = array();

		//if($type != ITEM_TYPE_TRAPPER){
			$i = 0;
			foreach($delay_flex as $val){
				if(!isset($val['delay']) && !isset($val['period'])) continue;

				array_push($delay_flex_el,
					array(
						new CCheckBox('rem_delay_flex['.$i.']', 'no', null,$i),
						$val['delay'],
						' sec at ',
						$val['period']),
					BR());
				$frmItem->addVar('delay_flex['.$i.'][delay]', $val['delay']);
				$frmItem->addVar('delay_flex['.$i.'][period]', $val['period']);
				foreach($types as $it) {
					if($it == ITEM_TYPE_TRAPPER || $it == ITEM_TYPE_ZABBIX_ACTIVE) continue;
					zbx_subarray_push($typeVisibility, $it, 'delay_flex['.$i.'][delay]');
					zbx_subarray_push($typeVisibility, $it, 'delay_flex['.$i.'][period]');
					zbx_subarray_push($typeVisibility, $it, 'rem_delay_flex['.$i.']');
				}
				$i++;
				if($i >= 7) break;	/* limit count of intervals
							 * 7 intervals by 30 symbols = 210 characters
							 * db storage field is 256
							 */
			}
		//}

		array_push($delay_flex_el, count($delay_flex_el)==0 ? S_NO_FLEXIBLE_INTERVALS : new CButton('del_delay_flex',S_DELETE_SELECTED));

		if(count($applications)==0) array_push($applications, 0);

		if(isset($_REQUEST['itemid'])){
			$caption = array();
			$itmid = $_REQUEST['itemid'];
			do{
				$sql = 'SELECT i.itemid, i.templateid, h.host'.
						' FROM items i, hosts h'.
						' WHERE i.itemid='.$itmid.
							' AND h.hostid=i.hostid';
				$itm = DBfetch(DBselect($sql));
				if($itm){
					if($_REQUEST['itemid'] == $itmid){
						$caption[] = SPACE;
						$caption[] = $itm['host'];
					}
					else{
						$caption[] = ' : ';
						$caption[] = new CLink($itm['host'], 'items.php?form=update&itemid='.$itm['itemid'], 'highlight underline');
					}

					$itmid = $itm['templateid'];
				}
				else break;
			}while($itmid != 0);

			$caption[] = S_ITEM.' "';
			$caption = array_reverse($caption);
			$caption[] = ': ';
			$caption[] = $item_data['description'];
			$caption[] = '"';
			$frmItem->setTitle($caption);
		}else
			$frmItem->setTitle(S_ITEM." $host : $description");

		$frmItem->addVar('form_hostid', $hostid);
		$frmItem->addRow(S_HOST,array(
			new CTextBox('host',$host,32,true),
			new CButton('btn_host', S_SELECT,
				"return PopUp('popup.php?dstfrm=".$frmItem->getName().
				"&dstfld1=host&dstfld2=form_hostid&srctbl=hosts_and_templates&srcfld1=host&srcfld2=hostid',450,450);",
				'H')
			));

		$frmItem->addRow(S_DESCRIPTION, new CTextBox('description',$description,40, $limited));

		if(isset($limited)){
			$frmItem->addRow(S_TYPE,  new CTextBox('typename', item_type2str($type), 40, 'yes'));
			$frmItem->addVar('type', $type);
		}else{
			$cmbType = new CComboBox('type',$type);
			foreach($types as $it) $cmbType->addItem($it,item_type2str($it));
			$frmItem->addRow(S_TYPE, $cmbType);
		}

		//if(($type==ITEM_TYPE_SNMPV1)||($type==ITEM_TYPE_SNMPV2C)){
			//$frmItem->addVar('snmpv3_securityname',$snmpv3_securityname);
			//$frmItem->addVar('snmpv3_securitylevel',$snmpv3_securitylevel);
			//$frmItem->addVar('snmpv3_authpassphrase',$snmpv3_authpassphrase);
			//$frmItem->addVar('snmpv3_privpassphrase',$snmpv3_privpassphrase);

		$row = new CRow(array(new CCol(S_SNMP_OID,'form_row_l'), new CCol(new CTextBox('snmp_oid',$snmp_oid,40,$limited), 'form_row_r')));
		$row->setAttribute('id', 'row_snmp_oid');
		$frmItem->addRow($row);
		zbx_subarray_push($typeVisibility, ITEM_TYPE_SNMPV1, 'snmp_oid');
		zbx_subarray_push($typeVisibility, ITEM_TYPE_SNMPV2C, 'snmp_oid');
		zbx_subarray_push($typeVisibility, ITEM_TYPE_SNMPV3, 'snmp_oid');
		zbx_subarray_push($typeVisibility, ITEM_TYPE_SNMPV1, 'row_snmp_oid');
		zbx_subarray_push($typeVisibility, ITEM_TYPE_SNMPV2C, 'row_snmp_oid');
		zbx_subarray_push($typeVisibility, ITEM_TYPE_SNMPV3, 'row_snmp_oid');

		$row = new CRow(array(new CCol(S_SNMP_COMMUNITY,'form_row_l'), new CCol(new CTextBox('snmp_community',$snmp_community,16), 'form_row_r')));
		$row->setAttribute('id', 'row_snmp_community');
		$frmItem->addRow($row);
		zbx_subarray_push($typeVisibility, ITEM_TYPE_SNMPV1, 'snmp_community');
		zbx_subarray_push($typeVisibility, ITEM_TYPE_SNMPV2C, 'snmp_community');
		zbx_subarray_push($typeVisibility, ITEM_TYPE_SNMPV1, 'row_snmp_community');
		zbx_subarray_push($typeVisibility, ITEM_TYPE_SNMPV2C, 'row_snmp_community');

		$row = new CRow(array(new CCol(S_SNMPV3_SECURITY_NAME,'form_row_l'), new CCol(new CTextBox('snmpv3_securityname',$snmpv3_securityname,64), 'form_row_r')));
		$row->setAttribute('id', 'row_snmpv3_securityname');
		$frmItem->addRow($row);
		zbx_subarray_push($typeVisibility, ITEM_TYPE_SNMPV3, 'snmpv3_securityname');
		zbx_subarray_push($typeVisibility, ITEM_TYPE_SNMPV3, 'row_snmpv3_securityname');

		$cmbSecLevel = new CComboBox('snmpv3_securitylevel', $snmpv3_securitylevel);
		$cmbSecLevel->addItem(ITEM_SNMPV3_SECURITYLEVEL_NOAUTHNOPRIV,'noAuthPriv');
		$cmbSecLevel->addItem(ITEM_SNMPV3_SECURITYLEVEL_AUTHNOPRIV,'authNoPriv');
		$cmbSecLevel->addItem(ITEM_SNMPV3_SECURITYLEVEL_AUTHPRIV,'authPriv');

		$row = new CRow(array(new CCol(S_SNMPV3_SECURITY_LEVEL,'form_row_l'), new CCol($cmbSecLevel, 'form_row_r')));
		$row->setAttribute('id', 'row_snmpv3_securitylevel');
		$frmItem->addRow($row);
		zbx_subarray_push($typeVisibility, ITEM_TYPE_SNMPV3, 'snmpv3_securitylevel');
		zbx_subarray_push($typeVisibility, ITEM_TYPE_SNMPV3, 'row_snmpv3_securitylevel');

		$row = new CRow(array(new CCol(S_SNMPV3_AUTH_PASSPHRASE,'form_row_l'), new CCol(new CTextBox('snmpv3_authpassphrase',$snmpv3_authpassphrase,64), 'form_row_r')));
		$row->setAttribute('id', 'row_snmpv3_authpassphrase');
		$frmItem->addRow($row);
		zbx_subarray_push($typeVisibility, ITEM_TYPE_SNMPV3, 'snmpv3_authpassphrase');
		zbx_subarray_push($typeVisibility, ITEM_TYPE_SNMPV3, 'row_snmpv3_authpassphrase');

		$row = new CRow(array(new CCol(S_SNMPV3_PRIV_PASSPHRASE,'form_row_l'), new CCol(new CTextBox('snmpv3_privpassphrase',$snmpv3_privpassphrase,64), 'form_row_r')));
		$row->setAttribute('id', 'row_snmpv3_privpassphrase');
		$frmItem->addRow($row);
		zbx_subarray_push($typeVisibility, ITEM_TYPE_SNMPV3, 'snmpv3_privpassphrase');
		zbx_subarray_push($typeVisibility, ITEM_TYPE_SNMPV3, 'row_snmpv3_privpassphrase');

		$row = new CRow(array(new CCol(S_SNMP_PORT,'form_row_l'), new CCol(new CNumericBox('snmp_port',$snmp_port,5), 'form_row_r')));
		$row->setAttribute('id', 'row_snmp_port');
		$frmItem->addRow($row);
		zbx_subarray_push($typeVisibility, ITEM_TYPE_SNMPV1, 'snmp_port');
		zbx_subarray_push($typeVisibility, ITEM_TYPE_SNMPV2C, 'snmp_port');
		zbx_subarray_push($typeVisibility, ITEM_TYPE_SNMPV3, 'snmp_port');
		zbx_subarray_push($typeVisibility, ITEM_TYPE_SNMPV1, 'row_snmp_port');
		zbx_subarray_push($typeVisibility, ITEM_TYPE_SNMPV2C, 'row_snmp_port');
		zbx_subarray_push($typeVisibility, ITEM_TYPE_SNMPV3, 'row_snmp_port');
		//}elseif($type==ITEM_TYPE_SNMPV3){
			//$frmItem->addVar('snmp_community',$snmp_community);

		//$frmItem->addRow(S_SNMPV3_SECURITY_NAME, new CTextBox('snmpv3_securityname',$snmpv3_securityname,64));

		//$cmbSecLevel = new CComboBox('snmpv3_securitylevel',$snmpv3_securitylevel);
		//$cmbSecLevel->addItem(ITEM_SNMPV3_SECURITYLEVEL_NOAUTHNOPRIV,'NoAuthPriv');
		//$cmbSecLevel->addItem(ITEM_SNMPV3_SECURITYLEVEL_AUTHNOPRIV,'AuthNoPriv');
		//$cmbSecLevel->addItem(ITEM_SNMPV3_SECURITYLEVEL_AUTHPRIV,'AuthPriv');

		//$frmItem->addRow(S_SNMPV3_SECURITY_LEVEL, $cmbSecLevel);

		//$frmItem->addRow(S_SNMPV3_AUTH_PASSPHRASE, new CTextBox('snmpv3_authpassphrase',$snmpv3_authpassphrase,64));

		//$frmItem->addRow(S_SNMPV3_PRIV_PASSPHRASE, new CTextBox('snmpv3_privpassphrase',$snmpv3_privpassphrase,64));

		//$frmItem->addRow(S_SNMP_PORT, new CNumericBox('snmp_port',$snmp_port,5));
//		}else{
//			$frmItem->addVar('snmp_community',$snmp_community);
//			$frmItem->addVar('snmp_oid',$snmp_oid);
//			$frmItem->addVar('snmp_port',$snmp_port);
//			$frmItem->addVar('snmpv3_securityname',$snmpv3_securityname);
//			$frmItem->addVar('snmpv3_securitylevel',$snmpv3_securitylevel);
//			$frmItem->addVar('snmpv3_authpassphrase',$snmpv3_authpassphrase);
//			$frmItem->addVar('snmpv3_privpassphrase',$snmpv3_privpassphrase);
//		}

		$row = new CRow(array(new CCol(S_IPMI_SENSOR,'form_row_l'), new CCol(new CTextBox('ipmi_sensor', $ipmi_sensor, 64, $limited),'form_row_r')));
		$row->setAttribute('id', 'row_ipmi_sensor');
		$frmItem->addRow($row);
		zbx_subarray_push($typeVisibility, ITEM_TYPE_IPMI, 'ipmi_sensor');
		zbx_subarray_push($typeVisibility, ITEM_TYPE_IPMI, 'row_ipmi_sensor');

		//if ($type == ITEM_TYPE_IPMI)
			//$frmItem->addRow(S_IPMI_SENSOR, new CTextBox('ipmi_sensor', $ipmi_sensor, 64, $limited));
		//else
			//$frmItem->addVar('ipmi_sensor', $ipmi_sensor);

		if(isset($limited))
			$btnSelect = null;
		else
			$btnSelect = new CButton('btn1',S_SELECT,
				"return PopUp('popup.php?dstfrm=".$frmItem->getName().
				"&dstfld1=key&srctbl=help_items&srcfld1=key_&itemtype=".$type."');",
				'T');

		$frmItem->addRow(S_KEY, array(new CTextBox('key',$key,40,$limited), $btnSelect));
		foreach($types as $it) {
			switch($it) {
				case ITEM_TYPE_DB_MONITOR:
					zbx_subarray_push($typeVisibility, $it, Array('id' => 'key', 'defaultValue' => 'db.odbc.select[<unique short description>]'));
				break;
				case ITEM_TYPE_SSH:
					zbx_subarray_push($typeVisibility, $it, Array('id' => 'key', 'defaultValue' => 'ssh.run[<unique short description>,<ip>,<port>,<encoding>]'));
				break;
				case ITEM_TYPE_TELNET:
					zbx_subarray_push($typeVisibility, $it, Array('id' => 'key', 'defaultValue' => 'telnet.run[<unique short description>,<ip>,<port>,<encoding>]'));
				break;
				default:
					zbx_subarray_push($typeVisibility, $it, 'key');
			}
		}
		/*
		ITEM_TYPE_DB_MONITOR $key = 'db.odbc.select[<unique short description>]'; $params = "DSN=<database source name>\nuser=<user name>\npassword=<password>\nsql=<query>";
		ITEM_TYPE_SSH $key = 'ssh.run[<unique short description>,<ip>,<port>,<encoding>]'; $params = '';
		ITEM_TYPE_TELNET $key = 'telnet.run[<unique short description>,<ip>,<port>,<encoding>]'; $params = '';
		ITEM_TYPE_CALCULATED $key = ''; $params = '';
		*/

		$cmbAuthType = new CComboBox('authtype', $authtype);
		$cmbAuthType->addItem(ITEM_AUTHTYPE_PASSWORD,S_PASSWORD);
		$cmbAuthType->addItem(ITEM_AUTHTYPE_PUBLICKEY,S_PUBLIC_KEY);

		$row = new CRow(array(new CCol(S_AUTHENTICATION_METHOD,'form_row_l'), new CCol($cmbAuthType,'form_row_r')));
		$row->setAttribute('id', 'row_authtype');
		$frmItem->addRow($row);
		zbx_subarray_push($typeVisibility, ITEM_TYPE_SSH, 'authtype');
		zbx_subarray_push($typeVisibility, ITEM_TYPE_SSH, 'row_authtype');

		$row = new CRow(array(new CCol(S_USER_NAME,'form_row_l'), new CCol(new CTextBox('username',$username,16),'form_row_r')));
		$row->setAttribute('id', 'row_username');
		$frmItem->addRow($row);
		zbx_subarray_push($typeVisibility, ITEM_TYPE_SSH, 'username');
		zbx_subarray_push($typeVisibility, ITEM_TYPE_SSH, 'row_username');
		zbx_subarray_push($typeVisibility, ITEM_TYPE_TELNET, 'username');
		zbx_subarray_push($typeVisibility, ITEM_TYPE_TELNET, 'row_username');

		$row = new CRow(array(new CCol(S_PUBLIC_KEY_FILE,'form_row_l'), new CCol(new CTextBox('publickey',$publickey,16),'form_row_r')));
		$row->setAttribute('id', 'row_publickey');
		$frmItem->addRow($row);
		zbx_subarray_push($authTypeVisibility, ITEM_AUTHTYPE_PUBLICKEY, 'publickey');
		zbx_subarray_push($authTypeVisibility, ITEM_AUTHTYPE_PUBLICKEY, 'row_publickey');

		$row = new CRow(array(new CCol(S_PRIVATE_KEY_FILE,'form_row_l'), new CCol(new CTextBox('privatekey',$privatekey,16),'form_row_r')));
		$row->setAttribute('id', 'row_privatekey');
		$frmItem->addRow($row);
		zbx_subarray_push($authTypeVisibility, ITEM_AUTHTYPE_PUBLICKEY, 'privatekey');
		zbx_subarray_push($authTypeVisibility, ITEM_AUTHTYPE_PUBLICKEY, 'row_privatekey');

		$row = new CRow(array(new CCol(S_PASSWORD,'form_row_l'), new CCol(new CTextBox('password',$password,16),'form_row_r')));
		$row->setAttribute('id', 'row_password');
		$frmItem->addRow($row);
		zbx_subarray_push($typeVisibility, ITEM_TYPE_SSH, 'password');
		zbx_subarray_push($typeVisibility, ITEM_TYPE_SSH, 'row_password');
		zbx_subarray_push($typeVisibility, ITEM_TYPE_TELNET, 'password');
		zbx_subarray_push($typeVisibility, ITEM_TYPE_TELNET, 'row_password');

		$spanEC = new CSpan(S_EXECUTED_SCRIPT);
		$spanEC->setAttribute('id', 'label_executed_script');
		zbx_subarray_push($typeVisibility, ITEM_TYPE_SSH, 'label_executed_script');
		zbx_subarray_push($typeVisibility, ITEM_TYPE_TELNET, 'label_executed_script');

		$spanP = new CSpan(S_PARAMS);
		$spanP->setAttribute('id', 'label_params');
		zbx_subarray_push($typeVisibility, ITEM_TYPE_DB_MONITOR, 'label_params');

		$spanF = new CSpan(S_FORMULA);
		$spanF->setAttribute('id', 'label_formula');
		zbx_subarray_push($typeVisibility, ITEM_TYPE_CALCULATED, 'label_formula');

		$params_script = get_request('params_script', '');
		$params_dbmonitor = get_request('params_dbmonitor', $type != ITEM_TYPE_DB_MONITOR ? "DSN=<database source name>\nuser=<user name>\npassword=<password>\nsql=<query>" : '');
		$params_calculted = get_request('params_calculted', '');

		// swaping values to save hidden values and synchronize actual values
		switch($type) {
			case ITEM_TYPE_SSH:
			case ITEM_TYPE_TELNET:
				$tmp_params = $params;
				$params = $params_script;
				$params_script = $tmp_params;
			break;
			case ITEM_TYPE_DB_MONITOR:
				$tmp_params = $params;
				$params = $params_dbmonitor;
				$params_dbmonitor = $tmp_params;
			break;
			case ITEM_TYPE_CALCULATED:
				$tmp_params = $params;
				$params = $params_calculted;
				$params_calculted = $tmp_params;
			break;
		}

		$row = new CRow(array(new CCol(array($spanEC, $spanP, $spanF),'form_row_l'), new CCol(new CTextArea('params',$params,60,4),'form_row_r')));
		$row->setAttribute('id', 'row_params');
		$frmItem->addRow($row);
		zbx_subarray_push($typeVisibility, ITEM_TYPE_SSH, Array('id' => 'params', 'value' => 'params_script'));
		zbx_subarray_push($typeVisibility, ITEM_TYPE_SSH, 'row_params');
		zbx_subarray_push($typeVisibility, ITEM_TYPE_TELNET, Array('id' => 'params', 'value' => 'params_script'));
		zbx_subarray_push($typeVisibility, ITEM_TYPE_TELNET, 'row_params');
		zbx_subarray_push($typeVisibility, ITEM_TYPE_DB_MONITOR, Array('id' => 'params', 'value' => 'params_dbmonitor'));
		zbx_subarray_push($typeVisibility, ITEM_TYPE_DB_MONITOR, 'row_params');
		zbx_subarray_push($typeVisibility, ITEM_TYPE_CALCULATED, Array('id' => 'params', 'value' => 'params_calculted'));
		zbx_subarray_push($typeVisibility, ITEM_TYPE_CALCULATED, 'row_params');
		$frmItem->addVar('params_script', $params_script);
		$frmItem->addVar('params_dbmonitor', $params_dbmonitor);
		$frmItem->addVar('params_calculted', $params_calculted);

		/*ITEM_TYPE_DB_MONITOR $key = 'db.odbc.select[<unique short description>]'; $params = "DSN=<database source name>\nuser=<user name>\npassword=<password>\nsql=<query>";
		ITEM_TYPE_SSH $key = 'ssh.run[<unique short description>,<ip>,<port>,<encoding>]'; $params = '';
		ITEM_TYPE_TELNET $key = 'telnet.run[<unique short description>,<ip>,<port>,<encoding>]'; $params = '';
		ITEM_TYPE_CALCULATED $key = ''; $params = '';*/

/*		if (ITEM_TYPE_SSH == $type) {
			$cmbAuthType = new CComboBox('authtype',$authtype,'submit()');
			$cmbAuthType->addItem(ITEM_AUTHTYPE_PASSWORD,S_PASSWORD);
			$cmbAuthType->addItem(ITEM_AUTHTYPE_PUBLICKEY,S_PUBLIC_KEY);

			$frmItem->addRow(S_AUTHENTICATION_METHOD, $cmbAuthType);
			$frmItem->addRow(S_USER_NAME, new CTextBox('username',$username,16));
			if ($authtype == ITEM_AUTHTYPE_PASSWORD) {
				$frmItem->addVar('publickey',$publickey);
				$frmItem->addVar('privatekey',$privatekey);
				$frmItem->addRow(S_PASSWORD, new CTextBox('password',$password,16));
			} else {
				$frmItem->addRow(S_PUBLIC_KEY_FILE, new CTextBox('publickey',$publickey,16));
				$frmItem->addRow(S_PRIVATE_KEY_FILE, new CTextBox('privatekey',$privatekey,16));
				$frmItem->addRow(S_PASSPHRASE, new CTextBox('password',$password,16));
			}
			$frmItem->addRow(S_EXECUTED_SCRIPT, new CTextArea('params',$params,60,4));
		} elseif (ITEM_TYPE_TELNET == $type) {
			$frmItem->addVar('authtype',$authtype);
			$frmItem->addRow(S_USER_NAME, new CTextBox('username',$username,16));
			$frmItem->addVar('publickey',$publickey);
			$frmItem->addVar('privatekey',$privatekey);
			$frmItem->addRow(S_PASSWORD, new CTextBox('password',$password,16));
			$frmItem->addRow(S_EXECUTED_SCRIPT, new CTextArea('params',$params,60,4));
		} else {
			$frmItem->addVar('authtype',$authtype);
			$frmItem->addVar('username',$username);
			$frmItem->addVar('publickey',$publickey);
			$frmItem->addVar('privatekey',$privatekey);
			$frmItem->addVar('password',$password);

			if (ITEM_TYPE_DB_MONITOR == $type)
				$frmItem->addRow(S_PARAMS, new CTextArea('params',$params,60,4));
			else if (ITEM_TYPE_CALCULATED == $type)
				$frmItem->addRow(S_FORMULA, new CTextArea('params',$params,60,4));
			else
				$frmItem->addVar('params',$params);
		}
*/
		if(isset($limited)){
			$frmItem->addVar('value_type', $value_type);
			$cmbValType = new CTextBox('value_type_name', item_value_type2str($value_type), 40, 'yes');
		} else {
			$cmbValType = new CComboBox('value_type',$value_type);
			$cmbValType->addItem(ITEM_VALUE_TYPE_UINT64,	S_NUMERIC_UNSIGNED);
			$cmbValType->addItem(ITEM_VALUE_TYPE_FLOAT,	S_NUMERIC_FLOAT);
			$cmbValType->addItem(ITEM_VALUE_TYPE_STR, 	S_CHARACTER);
			$cmbValType->addItem(ITEM_VALUE_TYPE_LOG, 	S_LOG);
			$cmbValType->addItem(ITEM_VALUE_TYPE_TEXT,	S_TEXT);
		}

		$frmItem->addRow(S_TYPE_OF_INFORMATION,$cmbValType);

		//if ($value_type == ITEM_VALUE_TYPE_UINT64) {
			if(isset($limited)) {
				$frmItem->addVar('data_type', $data_type);
				$cmbDataType = new CTextBox('data_type_name', item_data_type2str($data_type), 20, 'yes');
			} else {
				$cmbDataType = new CComboBox('data_type', $data_type);
				$cmbDataType->addItem(ITEM_DATA_TYPE_DECIMAL,		item_data_type2str(ITEM_DATA_TYPE_DECIMAL));
				$cmbDataType->addItem(ITEM_DATA_TYPE_OCTAL,		item_data_type2str(ITEM_DATA_TYPE_OCTAL));
				$cmbDataType->addItem(ITEM_DATA_TYPE_HEXADECIMAL, 	item_data_type2str(ITEM_DATA_TYPE_HEXADECIMAL));
			}

			$row = new CRow(array(new CCol(S_DATA_TYPE,'form_row_l'), new CCol($cmbDataType,'form_row_r')));
			$row->setAttribute('id', 'row_data_type');
			$frmItem->addRow($row);
			zbx_subarray_push($valueTypeVisibility, ITEM_VALUE_TYPE_UINT64, 'data_type');
			zbx_subarray_push($valueTypeVisibility, ITEM_VALUE_TYPE_UINT64, 'row_data_type');
		//} else
			//$frmItem->addVar('data_type', $data_type);

//		if( $value_type == ITEM_VALUE_TYPE_FLOAT || $value_type == ITEM_VALUE_TYPE_UINT64 ){
			//$frmItem->addRow(S_UNITS, new CTextBox('units',$units,40, $limited));
			$row = new CRow(array(new CCol(S_UNITS,'form_row_l'), new CCol(new CTextBox('units',$units,40, $limited),'form_row_r')));
			$row->setAttribute('id', 'row_units');
			$frmItem->addRow($row);
			zbx_subarray_push($valueTypeVisibility, ITEM_VALUE_TYPE_FLOAT, 'units');
			zbx_subarray_push($valueTypeVisibility, ITEM_VALUE_TYPE_FLOAT, 'row_units');
			zbx_subarray_push($valueTypeVisibility, ITEM_VALUE_TYPE_UINT64, 'units');
			zbx_subarray_push($valueTypeVisibility, ITEM_VALUE_TYPE_UINT64, 'row_units');

			$mltpbox = Array();
			if(isset($limited)){
				$frmItem->addVar('multiplier', $multiplier);

				$mcb = new CCheckBox('multiplier', $multiplier == 1 ? 'yes':'no');
				$mcb->setAttribute('disabled', 'disabled');
				$mltpbox[] = $mcb;
				if($multiplier){
					$mltpbox[] = SPACE;
					$ctb = new CTextBox('formula', $formula, 10, 1);
					$ctb->setAttribute('style', 'text-align: right;');
					$mltpbox[] = $ctb;
				}
				else{
					$frmItem->addVar('formula', $formula);
				}
			}
			else{
				$mltpbox[] = new CCheckBox('multiplier',$multiplier == 1 ? 'yes':'no', 'var editbx = document.getElementById(\'formula\'); if(editbx) editbx.disabled = !this.checked;', 1);
				$mltpbox[] = SPACE;
				$ctb = new CTextBox('formula', $formula, 10);
				$ctb->setAttribute('style', 'text-align: right;');
				$mltpbox[] = $ctb;
			}

<<<<<<< HEAD
=======


>>>>>>> a1070123
/*			if($multiplier != 1){
				$frmItem->addRow(S_CUSTOM_MULTIPLIER, new CTextBox('formula',$formula,40,$limited));
				end($mltpbox);
				$mltpbox[key($mltpbox)]->setEnabled('no');
			}
*/
			$row = new CRow(array(new CCol(S_USE_CUSTOM_MULTIPLIER,'form_row_l'), new CCol($mltpbox,'form_row_r')));
			$row->setAttribute('id', 'row_multiplier');
			$frmItem->addRow($row);
			zbx_subarray_push($valueTypeVisibility, ITEM_VALUE_TYPE_FLOAT, 'multiplier');
			zbx_subarray_push($valueTypeVisibility, ITEM_VALUE_TYPE_FLOAT, 'row_multiplier');
			zbx_subarray_push($valueTypeVisibility, ITEM_VALUE_TYPE_UINT64, 'multiplier');
			zbx_subarray_push($valueTypeVisibility, ITEM_VALUE_TYPE_UINT64, 'row_multiplier');

//			$frmItem->addRow(S_USE_CUSTOM_MULTIPLIER, $mltpbox);
/*		}else{
			$frmItem->addVar('units',$units);
			$frmItem->addVar('multiplier',$multiplier);
			$frmItem->addVar('formula',$formula);
		}*/

//		if($type != ITEM_TYPE_TRAPPER){
			$row = new CRow(array(new CCol(S_UPDATE_INTERVAL_IN_SEC,'form_row_l'), new CCol(new CNumericBox('delay',$delay,5),'form_row_r')));
			$row->setAttribute('id', 'row_delay');
			$frmItem->addRow($row);
			foreach($types as $it) {
				if($it == ITEM_TYPE_TRAPPER) continue;
				zbx_subarray_push($typeVisibility, $it, 'delay');
				zbx_subarray_push($typeVisibility, $it, 'row_delay');
			}

//			$frmItem->addRow(S_UPDATE_INTERVAL_IN_SEC, new CNumericBox('delay',$delay,5));
//			if($type != ITEM_TYPE_ZABBIX_ACTIVE) {
			$row = new CRow(array(new CCol(S_FLEXIBLE_INTERVALS,'form_row_l'), new CCol($delay_flex_el,'form_row_r')));
			$row->setAttribute('id', 'row_flex_intervals');
			$frmItem->addRow($row);
//				$frmItem->addRow(S_FLEXIBLE_INTERVALS, $delay_flex_el);
			$row = new CRow(array(new CCol(S_NEW_FLEXIBLE_INTERVAL,'form_row_l'), new CCol(
						array(
							S_DELAY, SPACE,
							new CNumericBox('new_delay_flex[delay]','50',5),
							S_PERIOD, SPACE,
							new CTextBox('new_delay_flex[period]','1-7,00:00-23:59',27), BR(),
							new CButton('add_delay_flex',S_ADD)
						),'form_row_r')), 'new');
			$row->setAttribute('id', 'row_new_delay_flex');
			$frmItem->addRow($row);
/*				$frmItem->addRow(S_NEW_FLEXIBLE_INTERVAL,
					array(
						S_DELAY, SPACE,
						new CNumericBox('new_delay_flex[delay]','50',5),
						S_PERIOD, SPACE,
						new CTextBox('new_delay_flex[period]','1-7,00:00-23:59',27), BR(),
						new CButton('add_delay_flex',S_ADD)
					),'new');*/
			foreach($types as $it) {
				if($it == ITEM_TYPE_TRAPPER || $it == ITEM_TYPE_ZABBIX_ACTIVE) continue;
				zbx_subarray_push($typeVisibility, $it, 'row_flex_intervals');
				zbx_subarray_push($typeVisibility, $it, 'row_new_delay_flex');
				zbx_subarray_push($typeVisibility, $it, 'new_delay_flex[delay]');
				zbx_subarray_push($typeVisibility, $it, 'new_delay_flex[period]');
				zbx_subarray_push($typeVisibility, $it, 'add_delay_flex');
			}
/*			}else
				$frmItem->addVar('delay_flex',null);
		} else {
			$frmItem->addVar('delay',$delay);
			$frmItem->addVar('delay_flex',null);
		}
*/
		$frmItem->addRow(S_KEEP_HISTORY_IN_DAYS, array(
			new CNumericBox('history',$history,8),
			(!isset($_REQUEST['itemid'])) ? null :
				new CButtonQMessage('del_history',S_CLEAR_HISTORY,S_HISTORY_CLEARING_CAN_TAKE_A_LONG_TIME_CONTINUE_Q)
			));

		$row = new CRow(array(new CCol(S_KEEP_TRENDS_IN_DAYS,'form_row_l'), new CCol(new CNumericBox('trends',$trends,8),'form_row_r')));
		$row->setAttribute('id', 'row_trends');
		$frmItem->addRow($row);
		zbx_subarray_push($valueTypeVisibility, ITEM_VALUE_TYPE_FLOAT, 'trends');
		zbx_subarray_push($valueTypeVisibility, ITEM_VALUE_TYPE_FLOAT, 'row_trends');
		zbx_subarray_push($valueTypeVisibility, ITEM_VALUE_TYPE_UINT64, 'trends');
		zbx_subarray_push($valueTypeVisibility, ITEM_VALUE_TYPE_UINT64, 'row_trends');

/*		if(uint_in_array($value_type, array(ITEM_VALUE_TYPE_FLOAT, ITEM_VALUE_TYPE_UINT64)))
			$frmItem->addRow(S_KEEP_TRENDS_IN_DAYS, new CNumericBox('trends',$trends,8));
		else
			$frmItem->addVar('trends',0);
*/
		$cmbStatus = new CComboBox('status',$status);
		foreach(array(ITEM_STATUS_ACTIVE,ITEM_STATUS_DISABLED,ITEM_STATUS_NOTSUPPORTED) as $st)
			$cmbStatus->addItem($st, item_status2str($st));
		$frmItem->addRow(S_STATUS, $cmbStatus);

		$row = new CRow(array(new CCol(S_LOG_TIME_FORMAT,'form_row_l'), new CCol(new CTextBox('logtimefmt',$logtimefmt,16,$limited),'form_row_r')));
		$row->setAttribute('id', 'row_logtimefmt');
		$frmItem->addRow($row);
		zbx_subarray_push($valueTypeVisibility, ITEM_VALUE_TYPE_LOG, 'logtimefmt');
		zbx_subarray_push($valueTypeVisibility, ITEM_VALUE_TYPE_LOG, 'row_logtimefmt');

/*		if($value_type==ITEM_VALUE_TYPE_LOG)
			$frmItem->addRow(S_LOG_TIME_FORMAT, new CTextBox('logtimefmt',$logtimefmt,16,$limited));
		else
			$frmItem->addVar('logtimefmt',$logtimefmt);

		if( ($value_type==ITEM_VALUE_TYPE_FLOAT) || ($value_type==ITEM_VALUE_TYPE_UINT64)){
*/			$cmbDelta= new CComboBox('delta',$delta);
			$cmbDelta->addItem(0,S_AS_IS);
			$cmbDelta->addItem(1,S_DELTA_SPEED_PER_SECOND);
			$cmbDelta->addItem(2,S_DELTA_SIMPLE_CHANGE);

			$row = new CRow(array(new CCol(S_STORE_VALUE,'form_row_l'), new CCol($cmbDelta,'form_row_r')));
			$row->setAttribute('id', 'row_delta');
			$frmItem->addRow($row);
			zbx_subarray_push($valueTypeVisibility, ITEM_VALUE_TYPE_FLOAT, 'delta');
			zbx_subarray_push($valueTypeVisibility, ITEM_VALUE_TYPE_FLOAT, 'row_delta');
			zbx_subarray_push($valueTypeVisibility, ITEM_VALUE_TYPE_UINT64, 'delta');
			zbx_subarray_push($valueTypeVisibility, ITEM_VALUE_TYPE_UINT64, 'row_delta');
//			$frmItem->addRow(S_STORE_VALUE,$cmbDelta);
//		}else
//			$frmItem->addVar('delta',0);

//		if(($value_type==ITEM_VALUE_TYPE_UINT64) || ($value_type == ITEM_VALUE_TYPE_STR)){
			if(isset($limited)){
				$frmItem->addVar('valuemapid', $valuemapid);
				$map_name = S_AS_IS;
				if($map_data = DBfetch(DBselect('SELECT name FROM valuemaps WHERE valuemapid='.$valuemapid))){
					$map_name = $map_data['name'];
				}
				$cmbMap = new CTextBox('valuemap_name', $map_name, 20, 'yes');
			} else {
				$cmbMap = new CComboBox('valuemapid',$valuemapid);
				$cmbMap->addItem(0,S_AS_IS);
				$db_valuemaps = DBselect('SELECT * FROM valuemaps WHERE '.DBin_node('valuemapid'));
				while($db_valuemap = DBfetch($db_valuemaps))
					$cmbMap->addItem(
						$db_valuemap['valuemapid'],
						get_node_name_by_elid($db_valuemap['valuemapid'], null, ': ').$db_valuemap['name']
						);
			}

			$link = new CLink(S_SHOW_VALUE_MAPPINGS,'config.php?config=6');
			$link->setAttribute('target','_blank');

			$row = new CRow(array(new CCol(S_SHOW_VALUE), new CCol(array($cmbMap, SPACE, $link))));
			$row->setAttribute('id', 'row_valuemap');
			$frmItem->addRow($row);
			zbx_subarray_push($valueTypeVisibility, ITEM_VALUE_TYPE_FLOAT, 'valuemapid');
			zbx_subarray_push($valueTypeVisibility, ITEM_VALUE_TYPE_FLOAT, 'row_valuemap');
			zbx_subarray_push($valueTypeVisibility, ITEM_VALUE_TYPE_FLOAT, 'valuemap_name');
			zbx_subarray_push($valueTypeVisibility, ITEM_VALUE_TYPE_UINT64, 'valuemapid');
			zbx_subarray_push($valueTypeVisibility, ITEM_VALUE_TYPE_UINT64, 'row_valuemap');
			zbx_subarray_push($valueTypeVisibility, ITEM_VALUE_TYPE_UINT64, 'valuemap_name');
//			$frmItem->addRow(array(S_SHOW_VALUE.SPACE,$link),$cmbMap);
//		}else
//			$frmItem->addVar('valuemapid',0);

		$row = new CRow(array(new CCol(S_ALLOWED_HOSTS,'form_row_l'), new CCol(new CTextBox('trapper_hosts',$trapper_hosts,40),'form_row_r')));
		$row->setAttribute('id', 'row_trapper_hosts');
		$frmItem->addRow($row);
		zbx_subarray_push($typeVisibility, ITEM_TYPE_TRAPPER, 'trapper_hosts');
		zbx_subarray_push($typeVisibility, ITEM_TYPE_TRAPPER, 'row_trapper_hosts');

/*		if($type==ITEM_TYPE_TRAPPER)
			$frmItem->addRow(S_ALLOWED_HOSTS, new CTextBox('trapper_hosts',$trapper_hosts,40));
		else
			$frmItem->addVar('trapper_hosts',$trapper_hosts);

		if($type==ITEM_TYPE_HTTPTEST){
			$app_names = get_applications_by_itemid($_REQUEST['itemid'], 'name');
			$frmItem->addRow(S_APPLICATIONS, new CTextBox('application_name',
				isset($app_names[0]) ? $app_names[0] : '', 20, $limited));
			$frmItem->addVar('applications',$applications,6);
		}else{*/
			$new_app = new CTextBox('new_application',$new_application,40);
			$frmItem->addRow(S_NEW_APPLICATION,$new_app,'new');

			$cmbApps = new CListBox('applications[]',$applications,6);
			$cmbApps->addItem(0,'-'.S_NONE.'-');

			$sql = 'SELECT DISTINCT applicationid,name '.
					' FROM applications '.
					' WHERE hostid='.$hostid.
					' ORDER BY name';
			$db_applications = DBselect($sql);
			while($db_app = DBfetch($db_applications)){
				$cmbApps->addItem($db_app['applicationid'],$db_app['name']);
			}
			$frmItem->addRow(S_APPLICATIONS,$cmbApps);
//		}

		$frmRow = array(new CButton('save',S_SAVE));
		if(isset($_REQUEST['itemid'])){
			array_push($frmRow,
				SPACE,
				new CButton('clone',S_CLONE));

			if(!isset($limited)){
				array_push($frmRow,
					SPACE,
					new CButtonDelete(S_DELETE_SELECTED_ITEM_Q,
						url_param('form').url_param('groupid').url_param('itemid'))
				);
			}
		}
		array_push($frmRow,
			SPACE,
			new CButtonCancel(url_param('groupid')));

		$frmItem->addSpanRow($frmRow,'form_row_last');

	        $cmbGroups = new CComboBox('add_groupid',$add_groupid);

		$available_groups = get_accessible_groups_by_user($USER_DETAILS,PERM_READ_ONLY);
		$groups=DBselect('SELECT DISTINCT groupid,name '.
				' FROM groups '.
				' WHERE '.DBcondition('groupid',$available_groups).
				' ORDER BY name');
		while($group=DBfetch($groups)){
				$cmbGroups->addItem(
					$group['groupid'],
					get_node_name_by_elid($group['groupid'], null, ': ').$group['name']
					);
	        }
		$frmItem->addRow(S_GROUP,$cmbGroups);

		$cmbAction = new CComboBox('action');
		$cmbAction->addItem('add to group',S_ADD_TO_GROUP);
		if(isset($_REQUEST['itemid'])){
			$cmbAction->addItem('update in group',S_UPDATE_IN_GROUP);
			$cmbAction->addItem('delete FROM group',S_DELETE_FROM_GROUP);
		}
		$frmItem->addItemToBottomRow($cmbAction);
		$frmItem->addItemToBottomRow(SPACE);
		$frmItem->addItemToBottomRow(new CButton('register',S_DO));

		$json = new CJSON();

		zbx_add_post_js("var valueTypeSwitcher = new CViewSwitcher('value_type', new Array('keyup','click','change'), ".$json->encode($valueTypeVisibility).");");
		zbx_add_post_js("var authTypeSwitcher = new CViewSwitcher('authtype', new Array('keyup','click','change'), ".$json->encode($authTypeVisibility).");");
		zbx_add_post_js("var typeSwitcher = new CViewSwitcher('type', new Array('keyup','click','change'), ".$json->encode($typeVisibility).(isset($_REQUEST['itemid'])? ', true': '').');');
		zbx_add_post_js("var multpStat = document.getElementById('multiplier'); if(multpStat && multpStat.onclick) multpStat.onclick();");
		zbx_add_post_js("var mnFrmTbl = document.getElementById('web.items.item.php'); if(mnFrmTbl) mnFrmTbl.style.visibility = 'visible';");

		return $frmItem;
	}

	function insert_mass_update_item_form($elements_array_name){
		global $USER_DETAILS;

		$frmItem = new CFormTable(S_ITEM,null,'post');
		$frmItem->setHelp('web.items.item.php');
		$frmItem->setTitle(S_MASS_UPDATE);

		$frmItem->addVar('massupdate',1);

		$frmItem->addVar('group_itemid',get_request('group_itemid',array()));
		$frmItem->addVar('config',get_request('config',0));

		$description	= get_request('description'	,'');
		$key		= get_request('key'		,'');
		$host		= get_request('host',		null);
		$delay		= get_request('delay'		,30);
		$history	= get_request('history'		,90);
		$status		= get_request('status'		,0);
		$type		= get_request('type'		,0);
		$snmp_community	= get_request('snmp_community'	,'public');
		$snmp_oid	= get_request('snmp_oid'	,'interfaces.ifTable.ifEntry.ifInOctets.1');
		$snmp_port	= get_request('snmp_port'	,161);
		$value_type	= get_request('value_type'	,ITEM_VALUE_TYPE_UINT64);
		$data_type	= get_request('data_type'	,ITEM_DATA_TYPE_DECIMAL);
		$trapper_hosts	= get_request('trapper_hosts'	,'');
		$units		= get_request('units'		,'');
		$valuemapid	= get_request('valuemapid'	,0);
		$delta		= get_request('delta'		,0);
		$trends		= get_request('trends'		,365);
		$applications	= get_request('applications'	,array());
		$delay_flex	= get_request('delay_flex'	,array());

		$snmpv3_securityname	= get_request('snmpv3_securityname'	,'');
		$snmpv3_securitylevel	= get_request('snmpv3_securitylevel'	,0);
		$snmpv3_authpassphrase	= get_request('snmpv3_authpassphrase'	,'');
		$snmpv3_privpassphrase	= get_request('snmpv3_privpassphrase'	,'');

		$formula	= get_request('formula'		,'1');
		$logtimefmt	= get_request('logtimefmt'	,'');

		$add_groupid	= get_request('add_groupid'	,get_request('groupid',0));

		$delay_flex_el = array();

		$i = 0;
		foreach($delay_flex as $val){
			if(!isset($val['delay']) && !isset($val['period'])) continue;

			array_push($delay_flex_el,
				array(
					new CCheckBox('rem_delay_flex[]', 'no', null,$i),
						$val['delay'],
						' sec at ',
						$val['period']
				),
				BR());
			$frmItem->addVar("delay_flex[".$i."][delay]", $val['delay']);
			$frmItem->addVar("delay_flex[".$i."][period]", $val['period']);
			$i++;
			if($i >= 7) break; /* limit count of  intervals
					    * 7 intervals by 30 symbols = 210 characters
					    * db storage field is 256
					    */
		}

		if(count($delay_flex_el)==0)
			array_push($delay_flex_el, S_NO_FLEXIBLE_INTERVALS);
		else
			array_push($delay_flex_el, new CButton('del_delay_flex',S_DELETE_SELECTED));

		if(count($applications)==0)  array_push($applications,0);

		$cmbType = new CComboBox('type',$type);
		foreach(array(ITEM_TYPE_ZABBIX,ITEM_TYPE_ZABBIX_ACTIVE,ITEM_TYPE_SIMPLE,ITEM_TYPE_SNMPV1,
			ITEM_TYPE_SNMPV2C,ITEM_TYPE_SNMPV3,ITEM_TYPE_TRAPPER,ITEM_TYPE_INTERNAL,
			ITEM_TYPE_AGGREGATE,ITEM_TYPE_AGGREGATE,ITEM_TYPE_EXTERNAL,ITEM_TYPE_DB_MONITOR) as $it)
				$cmbType->addItem($it, item_type2str($it));

		$frmItem->addRow(array( new CVisibilityBox('type_visible', get_request('type_visible'), 'type', S_ORIGINAL),
			S_TYPE), $cmbType);

		$frmItem->addRow(array( new CVisibilityBox('community_visible', get_request('community_visible'), 'snmp_community', S_ORIGINAL),
			S_SNMP_COMMUNITY), new CTextBox('snmp_community',$snmp_community,16));

		$frmItem->addRow(array( new CVisibilityBox('securityname_visible', get_request('securityname_visible'), 'snmpv3_securityname',
			S_ORIGINAL), S_SNMPV3_SECURITY_NAME), new CTextBox('snmpv3_securityname',$snmpv3_securityname,64));

		$cmbSecLevel = new CComboBox('snmpv3_securitylevel',$snmpv3_securitylevel);
		$cmbSecLevel->addItem(ITEM_SNMPV3_SECURITYLEVEL_NOAUTHNOPRIV,"noAuthNoPriv");
		$cmbSecLevel->addItem(ITEM_SNMPV3_SECURITYLEVEL_AUTHNOPRIV,"authNoPriv");
		$cmbSecLevel->addItem(ITEM_SNMPV3_SECURITYLEVEL_AUTHPRIV,"authPriv");
		$frmItem->addRow(array( new CVisibilityBox('securitylevel_visible',  get_request('securitylevel_visible'), 'snmpv3_securitylevel',
			S_ORIGINAL), S_SNMPV3_SECURITY_LEVEL), $cmbSecLevel);
		$frmItem->addRow(array( new CVisibilityBox('authpassphrase_visible', get_request('authpassphrase_visible'),
			'snmpv3_authpassphrase', S_ORIGINAL), S_SNMPV3_AUTH_PASSPHRASE),
			new CTextBox('snmpv3_authpassphrase',$snmpv3_authpassphrase,64));

		$frmItem->addRow(array( new CVisibilityBox('privpassphras_visible', get_request('privpassphras_visible'), 'snmpv3_privpassphrase',
			S_ORIGINAL), S_SNMPV3_PRIV_PASSPHRASE), new CTextBox('snmpv3_privpassphrase',$snmpv3_privpassphrase,64));

		$frmItem->addRow(array( new CVisibilityBox('port_visible', get_request('port_visible'), 'snmp_port', S_ORIGINAL), S_SNMP_PORT),
			new CNumericBox('snmp_port',$snmp_port,5));

		$cmbValType = new CComboBox('value_type',$value_type);
		$cmbValType->addItem(ITEM_VALUE_TYPE_UINT64,	S_NUMERIC_UNSIGNED);		$cmbValType->addItem(ITEM_VALUE_TYPE_FLOAT,	S_NUMERIC_FLOAT);		$cmbValType->addItem(ITEM_VALUE_TYPE_STR, 	S_CHARACTER);		$cmbValType->addItem(ITEM_VALUE_TYPE_LOG, 	S_LOG);		$cmbValType->addItem(ITEM_VALUE_TYPE_TEXT,	S_TEXT);		$frmItem->addRow(array( new CVisibilityBox('value_type_visible', get_request('value_type_visible'), 'value_type', S_ORIGINAL),			S_TYPE_OF_INFORMATION), $cmbValType);

		$cmbDataType = new CComboBox('data_type',$data_type);
		$cmbDataType->addItem(ITEM_DATA_TYPE_DECIMAL,		item_data_type2str(ITEM_DATA_TYPE_DECIMAL));
		$cmbDataType->addItem(ITEM_DATA_TYPE_OCTAL,		item_data_type2str(ITEM_DATA_TYPE_OCTAL));
		$cmbDataType->addItem(ITEM_DATA_TYPE_HEXADECIMAL, 	item_data_type2str(ITEM_DATA_TYPE_HEXADECIMAL));
		$frmItem->addRow(array( new CVisibilityBox('data_type_visible', get_request('data_type_visible'), 'data_type', S_ORIGINAL),
			S_DATA_TYPE), $cmbDataType);

		$frmItem->addRow(array( new CVisibilityBox('units_visible', get_request('units_visible'), 'units', S_ORIGINAL), S_UNITS),
			new CTextBox('units',$units,40));

		$frmItem->addRow(array( new CVisibilityBox('formula_visible', get_request('formula_visible'), 'formula', S_ORIGINAL),
			S_CUSTOM_MULTIPLIER.' (0 - '.S_DISABLED.')'), new CTextBox('formula',$formula,40));

		$frmItem->addRow(array( new CVisibilityBox('delay_visible', get_request('delay_visible'), 'delay', S_ORIGINAL),
			S_UPDATE_INTERVAL_IN_SEC), new CNumericBox('delay',$delay,5));

		$delay_flex_el = new CSpan($delay_flex_el);
		$delay_flex_el->setAttribute('id', 'delay_flex_list');

		$frmItem->addRow(array(
						new CVisibilityBox('delay_flex_visible',
								get_request('delay_flex_visible'),
								array('delay_flex_list', 'new_delay_flex_el'),
								S_ORIGINAL),
						S_FLEXIBLE_INTERVALS), $delay_flex_el);

		$new_delay_flex_el = new CSpan(array(
										S_DELAY, SPACE,
										new CNumericBox("new_delay_flex[delay]","50",5),
										S_PERIOD, SPACE,
										new CTextBox("new_delay_flex[period]","1-7,00:00-23:59",27), BR(),
										new CButton("add_delay_flex",S_ADD)
									));
		$new_delay_flex_el->setAttribute('id', 'new_delay_flex_el');

		$frmItem->addRow(S_NEW_FLEXIBLE_INTERVAL, $new_delay_flex_el, 'new');

		$frmItem->addRow(array( new CVisibilityBox('history_visible', get_request('history_visible'), 'history', S_ORIGINAL),
			S_KEEP_HISTORY_IN_DAYS), new CNumericBox('history',$history,8));
		$frmItem->addRow(array( new CVisibilityBox('trends_visible', get_request('trends_visible'), 'trends', S_ORIGINAL),
			S_KEEP_TRENDS_IN_DAYS), new CNumericBox('trends',$trends,8));

		$cmbStatus = new CComboBox('status',$status);
		foreach(array(ITEM_STATUS_ACTIVE,ITEM_STATUS_DISABLED,ITEM_STATUS_NOTSUPPORTED) as $st)
			$cmbStatus->addItem($st,item_status2str($st));
		$frmItem->addRow(array( new CVisibilityBox('status_visible', get_request('status_visible'), 'status', S_ORIGINAL), S_STATUS),
			$cmbStatus);

		$frmItem->addRow(array( new CVisibilityBox('logtimefmt_visible', get_request('logtimefmt_visible'), 'logtimefmt', S_ORIGINAL),
			S_LOG_TIME_FORMAT), new CTextBox("logtimefmt",$logtimefmt,16));

		$cmbDelta= new CComboBox('delta',$delta);
		$cmbDelta->addItem(0,S_AS_IS);
		$cmbDelta->addItem(1,S_DELTA_SPEED_PER_SECOND);
		$cmbDelta->addItem(2,S_DELTA_SIMPLE_CHANGE);
		$frmItem->addRow(array( new CVisibilityBox('delta_visible', get_request('delta_visible'), 'delta', S_ORIGINAL),
			S_STORE_VALUE),$cmbDelta);

		$cmbMap = new CComboBox('valuemapid',$valuemapid);
		$cmbMap->addItem(0,S_AS_IS);
		$db_valuemaps = DBselect('SELECT * FROM valuemaps WHERE '.DBin_node('valuemapid'));
		while($db_valuemap = DBfetch($db_valuemaps))
			$cmbMap->addItem(
					$db_valuemap["valuemapid"],
					get_node_name_by_elid($db_valuemap["valuemapid"], null, ': ').$db_valuemap["name"]
					);

		$link = new CLink(S_SHOW_VALUE_MAPPINGS,'config.php?config=6');
		$link->setAttribute('target','_blank');

		$frmItem->addRow(array( new CVisibilityBox('valuemapid_visible', get_request('valuemapid_visible'), 'valuemapid', S_ORIGINAL),
			S_SHOW_VALUE), array($cmbMap, SPACE, $link));

		$frmItem->addRow(array( new CVisibilityBox('trapper_hosts_visible', get_request('trapper_hosts_visible'), 'trapper_hosts',
			S_ORIGINAL), S_ALLOWED_HOSTS), new CTextBox('trapper_hosts',$trapper_hosts,40));

		$cmbApps = new CListBox('applications[]',$applications,6);
		$cmbApps->addItem(0,'-'.S_NONE.'-');

		if(isset($_REQUEST['hostid'])){
			$sql = 'SELECT applicationid,name '.
				' FROM applications '.
				' WHERE hostid='.$_REQUEST['hostid'].
				' ORDER BY name';
			$db_applications = DBselect($sql);
			while($db_app = DBfetch($db_applications)){
				$cmbApps->addItem($db_app["applicationid"],$db_app["name"]);
			}
		}
		$frmItem->addRow(array( new CVisibilityBox('applications_visible', get_request('applications_visible'), 'applications[]',
			S_ORIGINAL), S_APPLICATIONS),$cmbApps);

		$frmItem->addItemToBottomRow(array(new CButton("update",S_UPDATE),
			SPACE, new CButtonCancel(url_param('groupid').url_param("hostid").url_param("config"))));

	return $frmItem;
	}

	function insert_copy_elements_to_forms($elements_array_name){

		$copy_type = get_request('copy_type', 0);
		$copy_mode = get_request('copy_mode', 0);
		$filter_groupid = get_request('filter_groupid', 0);
		$group_itemid = get_request($elements_array_name, array());
		$copy_targetid = get_request('copy_targetid', array());

		if(!is_array($group_itemid) || (is_array($group_itemid) && count($group_itemid) < 1)){
			error(S_INCORRECT_LIST_OF_ITEMS);
			return;
		}

		$frmCopy = new CFormTable(count($group_itemid).' '.S_X_ELEMENTS_COPY_TO_DOT_DOT_DOT,null,'post',null,'go');
		$frmCopy->setHelp('web.items.copyto.php');
		$frmCopy->addVar($elements_array_name, $group_itemid);

		$cmbCopyType = new CComboBox('copy_type',$copy_type,'submit()');
		$cmbCopyType->addItem(0,S_HOSTS);
		$cmbCopyType->addItem(1,S_HOST_GROUPS);
		$frmCopy->addRow(S_TARGET_TYPE, $cmbCopyType);

		$target_list = array();

		$groups = CHostGroup::get(array('extendoutput'=>1, 'order'=>'name'));
		order_result($groups, 'name');

		if(0 == $copy_type){
			$cmbGroup = new CComboBox('filter_groupid',$filter_groupid,'submit()');

			foreach($groups as $gnum => $group){
				if(empty($filter_groupid)) $filter_groupid = $group['groupid'];
				$cmbGroup->addItem($group['groupid'],$group['name']);
			}

			$frmCopy->addRow('Group', $cmbGroup);

			$options = array(
				'extendoutput'=>1,
				'groupids' => $filter_groupid,
				'templated_hosts' => 1
			);
			$hosts = CHost::get($options);
			order_result($hosts, 'host');

			foreach($hosts as $num => $host){
				$hostid = $host['hostid'];

				array_push($target_list,array(
					new CCheckBox('copy_targetid['.$hostid.']',
						uint_in_array($hostid, $copy_targetid),
						null,
						$hostid),
					SPACE,
					$host['host'],
					BR()
				));
			}
		}
		else{
			foreach($groups as $groupid => $group){
				array_push($target_list,array(
					new CCheckBox('copy_targetid['.$group['groupid'].']',
						uint_in_array($group['groupid'], $copy_targetid),
						null,
						$group['groupid']),
					SPACE,
					$group['name'],
					BR()
					));
			}
		}

		$frmCopy->addRow(S_TARGET, $target_list);

		$cmbCopyMode = new CComboBox('copy_mode',$copy_mode);
		$cmbCopyMode->addItem(0, S_UPDATE_EXISTING_NON_LINKED_ITEMS);
		$cmbCopyMode->addItem(1, S_SKIP_EXISTING_ITEMS);
		$cmbCopyMode->setEnabled(false);
		$frmCopy->addRow(S_MODE, $cmbCopyMode);

		$frmCopy->addItemToBottomRow(new CButton("copy",S_COPY));
		$frmCopy->addItemToBottomRow(array(SPACE,
			new CButtonCancel(url_param('groupid').url_param("hostid").url_param("config"))));

	return $frmCopy;
	}

// TRIGGERS
	function insert_mass_update_trigger_form(){//$elements_array_name){
		$visible = get_request('visible',array());

		$priority 		= get_request('priority',	'');
		$dependencies	= get_request('dependencies',array());

		$original_templates = array();

		asort($dependencies);

		$frmMTrig = new CFormTable(S_TRIGGERS_MASSUPDATE, 'triggers.php');
		$frmMTrig->addVar('massupdate',get_request('massupdate',1));
		$frmMTrig->addVar('go',get_request('go','massupdate'));
		$frmMTrig->setAttribute('id', 'massupdate');

		$triggers = $_REQUEST['g_triggerid'];
		foreach($triggers as $id => $triggerid){
			$frmMTrig->addVar('g_triggerid['.$triggerid.']',$triggerid);
		}

		$cmbPrior = new CComboBox("priority",$priority);
		for($i = 0; $i <= 5; $i++){
			$cmbPrior->addItem($i,get_severity_description($i));
		}
		$frmMTrig->addRow(array(new CVisibilityBox('visible[priority]', isset($visible['priority']), 'priority', S_ORIGINAL), S_SEVERITY),
						$cmbPrior
					);

/* dependencies */
		$dep_el = array();
		foreach($dependencies as $val){
			array_push($dep_el,
				array(
					new CCheckBox("rem_dependence[]", 'no', null, strval($val)),
					expand_trigger_description($val)
				),
				BR());
			$frmMTrig->addVar("dependencies[]",strval($val));
		}

		if(count($dep_el)==0)
			$dep_el[] = S_NO_DEPENDENCES_DEFINED;
		else
			$dep_el[] = new CButton('del_dependence',S_DELETE_SELECTED);

//		$frmMTrig->addRow(S_THE_TRIGGER_DEPENDS_ON,$dep_el);
/* end dependencies */
/* new dependency */
		//$frmMTrig->addVar('new_dependence','0');

		$btnSelect = new CButton('btn1', S_ADD,
				"return PopUp('popup.php?dstfrm=massupdate&dstact=add_dependence".
				"&dstfld1=new_dependence[]&srctbl=triggers&objname=triggers&srcfld1=1&multiselect=1".
				"',600,450);",
				'T');

		array_push($dep_el, array(br(),$btnSelect));

		$dep_div = new CDiv($dep_el);
		$dep_div->setAttribute('id','dependency_box');

		$frmMTrig->addRow(array(new CVisibilityBox('visible[dependencies]', isset($visible['dependencies']), 'dependency_box', S_ORIGINAL),S_TRIGGER_DEPENDENCIES),
							$dep_div
						);
/* end new dependency */


		$frmMTrig->addItemToBottomRow(new CButton('mass_save',S_SAVE));
		$frmMTrig->addItemToBottomRow(SPACE);
		$frmMTrig->addItemToBottomRow(new CButtonCancel(url_param('config').url_param('groupid')));
	return $frmMTrig;
	}

// Insert form for Trigger
	function insert_trigger_form(){
		$frmTrig = new CFormTable(S_TRIGGER,'triggers.php');
		$frmTrig->setHelp('config_triggers.php');

//		if(isset($_REQUEST['hostid'])){
//			$frmTrig->addVar('hostid',$_REQUEST['hostid']);
//		}

		$dep_el=array();
		$dependencies = get_request('dependencies',array());

		$limited = null;

		if(isset($_REQUEST['triggerid'])){
			$frmTrig->addVar('triggerid', $_REQUEST['triggerid']);

			$trigger = get_trigger_by_triggerid($_REQUEST['triggerid']);

			$caption = array();
			$trigid = $_REQUEST['triggerid'];
			do{
				$sql = 'SELECT t.triggerid, t.templateid, h.host'.
						' FROM triggers t, functions f, items i, hosts h'.
						' WHERE t.triggerid='.$trigid.
							' AND h.hostid=i.hostid'.
							' AND i.itemid=f.itemid'.
							' AND f.triggerid=t.triggerid';
				$trig = DBfetch(DBselect($sql));

				if($_REQUEST['triggerid'] != $trigid){
					$caption[] = ' : ';
					$caption[] = new CLink($trig['host'], 'triggers.php?form=update&triggerid='.$trig['triggerid'], 'highlight underline');
				}

				$trigid = $trig['templateid'];
			}while($trigid != 0);

			$caption[] = S_TRIGGER.' "';
			$caption = array_reverse($caption);
			$caption[] = htmlspecialchars($trigger['description']);
			$caption[] = '"';
			$frmTrig->setTitle($caption);

			$limited = $trigger['templateid'] ? 'yes' : null;
		}

		$expression		= get_request('expression',	'');
		$description		= get_request('description',	'');
		$type 			= get_request('type',		0);
		$priority		= get_request('priority',	0);
		$status			= get_request('status',		0);
		$comments		= get_request('comments',	'');
		$url			= get_request('url',		'');

		$expr_temp		= get_request('expr_temp',	'');
		$input_method		= get_request('input_method',	IM_ESTABLISHED);

		if((isset($_REQUEST['triggerid']) && !isset($_REQUEST['form_refresh']))  || isset($limited)){
			$description	= $trigger['description'];
			$expression	= explode_exp($trigger['expression'],0);

			if(!isset($limited) || !isset($_REQUEST['form_refresh'])){
				$type = $trigger['type'];
				$priority	= $trigger['priority'];
				$status		= $trigger['status'];
				$comments	= $trigger['comments'];
				$url		= $trigger['url'];

				$trigs=DBselect('SELECT t.triggerid,t.description,t.expression '.
							' FROM triggers t,trigger_depends d '.
							' WHERE t.triggerid=d.triggerid_up '.
								' AND d.triggerid_down='.$_REQUEST['triggerid']);

				while($trig=DBfetch($trigs)){
					if(uint_in_array($trig['triggerid'],$dependencies))	continue;
					array_push($dependencies,$trig['triggerid']);
				}
			}
		}

		$frmTrig->addRow(S_NAME, new CTextBox('description',$description,90, $limited));

		if($input_method == IM_TREE){
			$alz = analyze_expression($expression);

			if($alz !== false){
				list($outline, $eHTMLTree) = $alz;
				if(isset($_REQUEST['expr_action']) && $eHTMLTree != null){

					$new_expr = remake_expression($expression, $_REQUEST['expr_target_single'], $_REQUEST['expr_action'], $expr_temp);
					if($new_expr !== false){
						$expression = $new_expr;
						$alz = analyze_expression($expression);

						if($alz !== false) list($outline, $eHTMLTree) = $alz;
						else show_messages(false, '', S_EXPRESSION_SYNTAX_ERROR);

						$expr_temp = '';
					}
					else{
						show_messages(false, '', S_EXPRESSION_SYNTAX_ERROR);
					}
				}

				$tree = array();
				//create_node_list($node, $tree);

				$frmTrig->addVar('expression', $expression);
				$exprfname = 'expr_temp';
				$exprtxt = new CTextBox($exprfname, $expr_temp, 65, 'yes');
				$macrobtn = new CButton('insert_macro', S_INSERT_MACRO, 'return call_ins_macro_menu(event);');
				$exprparam = "this.form.elements['$exprfname'].value";
			}
			else{
				show_messages(false, '', S_EXPRESSION_SYNTAX_ERROR);
				$input_method = IM_ESTABLISHED;
				//$input_method = IM_FORCED;
			}
		}

		if($input_method != IM_TREE){
			$exprfname = 'expression';
			$exprtxt = new CTextBox($exprfname,$expression,75,$limited);
			$exprparam = "getSelectedText(this.form.elements['$exprfname'])";
		}

		$row = array($exprtxt,
					 new CButton('insert',$input_method == IM_TREE ? S_EDIT : S_SELECT,
								 "return PopUp('popup_trexpr.php?dstfrm=".$frmTrig->getName().
								 "&dstfld1=${exprfname}&srctbl=expression".
								 "&srcfld1=expression&expression=' + escape($exprparam),800,200);"));

		if(isset($macrobtn)) array_push($row, $macrobtn);
		if($input_method == IM_TREE){
			array_push($row, BR());
			if(empty($outline)){
				array_push($row, new CButton('add_expression', S_ADD, ""));
			}
			else{
				array_push($row, new CButton('and_expression', S_AND_BIG, ""));
				array_push($row, new CButton('or_expression', S_OR_BIG, ""));
				array_push($row, new CButton('replace_expression', S_REPLACE, ""));
			}
		}
		$frmTrig->addVar('input_method', $input_method);
		$frmTrig->addVar('toggle_input_method', '');
		$exprtitle = array(S_EXPRESSION);

		if($input_method != IM_FORCED){
			$btn_im = new CSpan(S_TOGGLE_INPUT_METHOD,'link');
			$btn_im->setAttribute('onclick','javascript: '.
								"document.getElementById('toggle_input_method').value=1;".
								"document.getElementById('input_method').value=".(($input_method==IM_TREE)?IM_ESTABLISHED:IM_TREE).';'.
								"document.forms['".$frmTrig->getName()."'].submit();");

			$exprtitle[] = array(SPACE, '(', $btn_im, ')');
		}

		$frmTrig->addRow($exprtitle, $row);

		if($input_method == IM_TREE){
			$exp_table = new CTable();
			$exp_table->setClass('tableinfo');
			$exp_table->setAttribute('id','exp_list');
			$exp_table->setOddRowClass('even_row');
			$exp_table->setEvenRowClass('even_row');

			$exp_table->setHeader(array(S_TARGET, S_EXPRESSION, S_EXPRESSION_PART_ERROR, S_DELETE));

			$allowedTesting = true;
			if($eHTMLTree != null){
				foreach($eHTMLTree as $i => $e){
					$tgt_chk = new CCheckbox('expr_target_single', ($i==0) ? 'yes':'no', 'check_target(this);', $e['id']);
					$del_url = new CSpan(S_DELETE,'link');

					$del_url->setAttribute('onclick', 'javascript: if(confirm("'.S_DELETE_EXPRESSION_Q.'")) {'.
									' delete_expression(\''.$e['id'] .'\');'.
									' document.forms["config_triggers.php"].submit(); '.
								'}');

					if(!isset($e['expression']['levelErrors'])) {
						$errorImg = new CImg('images/general/ok_icon.png', 'expression_no_errors');
						$errorImg->setHint(S_EXPRESSION_PART_NO_ERROR, '', '', false);
					}else{
						$allowedTesting = false;
						$errorImg = new CImg('images/general/error_icon.png', 'expression_errors');

						$errorTexts = Array();
						if(is_array($e['expression']['levelErrors'])) {
							foreach($e['expression']['levelErrors'] as $expVal => $errTxt) {
								if(count($errorTexts) > 0) array_push($errorTexts, BR());
								array_push($errorTexts, $expVal, ':', $errTxt);
							}
						}

						$errorImg->setHint($errorTexts, '', 'left', false);
					}

					$errorCell = new CCol($errorImg, 'center');
					$row = new CRow(array($tgt_chk, $e['list'], $errorCell, $del_url));
					$exp_table->addRow($row);
				}
			}
			else{
				$allowedTesting = false;
				$outline = '';
			}

			$frmTrig->addVar('remove_expression', '');

			$btn_test = new CButton('test_expression', S_TEST,
									"openWinCentered(".
									"'tr_testexpr.php?expression=' + encodeURIComponent(this.form.elements['expression'].value)".
									",'ExpressionTest'".
									",850,400".
									",'titlebar=no, resizable=yes, scrollbars=yes');".
									"return false;");
			if(!isset($allowedTesting) || !$allowedTesting) $btn_test->setAttribute('disabled', 'disabled');
			if (empty($outline)) $btn_test->setAttribute('disabled', 'yes');
			//SDI($outline);
			$frmTrig->addRow(SPACE, array($outline,
										  BR(),BR(),
										  $exp_table,
										  $btn_test));
		}

// dependencies
		foreach($dependencies as $val){
			array_push($dep_el,
				array(
					new CCheckBox('rem_dependence['.$val.']', 'no', null, strval($val)),
					expand_trigger_description($val)
				),
				BR());
			$frmTrig->addVar('dependencies[]',strval($val));
		}

		if(count($dep_el)==0)
			array_push($dep_el,  S_NO_DEPENDENCES_DEFINED);
		else
			array_push($dep_el, new CButton('del_dependence',S_DELETE_SELECTED));
		$frmTrig->addRow(S_THE_TRIGGER_DEPENDS_ON,$dep_el);
	/* end dependencies */

	/* new dependency */
//		$frmTrig->addVar('new_dependence','0');

//		$txtCondVal = new CTextBox('trigger','',75,'yes');

		$btnSelect = new CButton('btn1',S_ADD,
				"return PopUp('popup.php?srctbl=triggers".
							'&srcfld1=triggerid'.
							'&reference=deptrigger'.
							'&multiselect=1'.
						"',750,450);",'T');


		$frmTrig->addRow(S_NEW_DEPENDENCY, $btnSelect, 'new');
// end new dependency

		$type_select = new CComboBox('type');
		$type_select->additem(TRIGGER_MULT_EVENT_DISABLED,S_NORMAL,(($type == TRIGGER_MULT_EVENT_ENABLED)? 'no':'yes'));
		$type_select->additem(TRIGGER_MULT_EVENT_ENABLED,S_NORMAL.SPACE.'+'.SPACE.S_MULTIPLE_PROBLEM_EVENTS,(($type == TRIGGER_MULT_EVENT_ENABLED)? 'yes':'no'));

		$frmTrig->addRow(S_EVENT_GENERATION,$type_select);

		$cmbPrior = new CComboBox('priority',$priority);
		for($i = 0; $i <= 5; $i++){
			$cmbPrior->addItem($i,get_severity_description($i));
		}
		$frmTrig->addRow(S_SEVERITY,$cmbPrior);

		$frmTrig->addRow(S_COMMENTS,new CTextArea("comments",$comments,90,7));
		$frmTrig->addRow(S_URL,new CTextBox("url",$url,90));
		$frmTrig->addRow(S_DISABLED,new CCheckBox("status",$status));

		$frmTrig->addItemToBottomRow(new CButton("save",S_SAVE));
		if(isset($_REQUEST["triggerid"])){
			$frmTrig->addItemToBottomRow(SPACE);
			$frmTrig->addItemToBottomRow(new CButton("clone",S_CLONE));
			$frmTrig->addItemToBottomRow(SPACE);
			if( !$limited ){
				$frmTrig->addItemToBottomRow(new CButtonDelete(S_DELETE_TRIGGER_Q,
					url_param("form").url_param('groupid').url_param("hostid").
					url_param("triggerid")));
			}
		}
		$frmTrig->addItemToBottomRow(SPACE);
		$frmTrig->addItemToBottomRow(new CButtonCancel(url_param('groupid').url_param("hostid")));

		$jsmenu = new CPUMenu(null,170);
		$jsmenu->InsertJavaScript();

		$script = "function addPopupValues(list){
						if(!isset('object', list)) return false;

						if(list.object == 'deptrigger'){
							for(var i=0; i < list.values.length; i++){
								create_var('".$frmTrig->getName()."', 'new_dependence['+i+']', list.values[i], false);
							}

							create_var('".$frmTrig->getName()."','add_dependence', 1, true);
						}
					}";
		insert_js($script);

	return $frmTrig;
	}

	function insert_trigger_comment_form($triggerid){

		$trigger = DBfetch(DBselect('SELECT t.*, h.* '.
			' FROM triggers t, functions f, items i, hosts h '.
			' WHERE t.triggerid='.$triggerid.
				' AND f.triggerid=t.triggerid '.
				' AND f.itemid=i.itemid '.
				' AND i.hostid=h.hostid '));

		$frmComent = new CFormTable(S_COMMENTS." for ".$trigger['host']." : \"".expand_trigger_description_by_data($trigger).'"');
		$frmComent->setHelp("web.tr_comments.comments.php");
		$frmComent->addVar("triggerid",$triggerid);
		$frmComent->addRow(S_COMMENTS,new CTextArea("comments",$trigger["comments"],100,25));
		$frmComent->addItemToBottomRow(new CButton("save",S_SAVE));
		$frmComent->addItemToBottomRow(new CButtonCancel('&triggerid='.$triggerid));

		$frmComent->show();
	}

	function insert_graph_form(){

		$frmGraph = new CFormTable(S_GRAPH, null, 'post');
		$frmGraph->setName('frm_graph');
		//$frmGraph->setHelp("web.graphs.graph.php");

		$items = get_request('items', array());

		if(isset($_REQUEST['graphid'])){
			$frmGraph->addVar('graphid', $_REQUEST['graphid']);

			$options = array(
						'graphids' => $_REQUEST['graphid'],
						'extendoutput' => 1
					);
			$graphs = CGraph::get($options);
			$row = reset($graphs);

			$frmGraph->setTitle(S_GRAPH.' "'.$row['name'].'"');
		}

		if(isset($_REQUEST['graphid']) && !isset($_REQUEST['form_refresh'])){
			$name = $row['name'];
			$width = $row['width'];
			$height = $row['height'];
			$ymin_type = $row['ymin_type'];
			$ymax_type = $row['ymax_type'];
			$yaxismin = $row['yaxismin'];
			$yaxismax = $row['yaxismax'];
			$ymin_itemid = $row['ymin_itemid'];
			$ymax_itemid = $row['ymax_itemid'];
			$showworkperiod = $row['show_work_period'];
			$showtriggers = $row['show_triggers'];
			$graphtype = $row['graphtype'];
			$legend = $row['show_legend'];
			$graph3d = $row['show_3d'];
			$percent_left = $row['percent_left'];
			$percent_right = $row['percent_right'];

			$options = array(
						'graphids' => $_REQUEST['graphid'],
						'sortfield' => 'sortorder',
						'extendoutput' => 1
					);

			$items = CGraphItem::get($options);
		}
		else{
			$name = get_request('name', '');
			$graphtype = get_request('graphtype', GRAPH_TYPE_NORMAL);

			if(($graphtype == GRAPH_TYPE_PIE) || ($graphtype == GRAPH_TYPE_EXPLODED)){
				$width = get_request('width', 400);
				$height = get_request('height', 300);
			}
			else{
				$width = get_request('width', 900);
				$height = get_request('height', 200);

			}
			$ymin_type = get_request('ymin_type', GRAPH_YAXIS_TYPE_CALCULATED);
			$ymax_type = get_request('ymax_type', GRAPH_YAXIS_TYPE_CALCULATED);
			$yaxismin = get_request('yaxismin', 0.00);
			$yaxismax = get_request('yaxismax', 100.00);
			$ymin_itemid = get_request('ymin_itemid', 0);
			$ymax_itemid	= get_request('ymax_itemid', 0);
			$showworkperiod = get_request('showworkperiod', 0);
			$showtriggers	= get_request('showtriggers', 0);
			$legend = get_request('legend' ,0);
			$graph3d	= get_request('graph3d', 0);
			$visible = get_request('visible');
			$percent_left  = 0;
			$percent_right = 0;

			if(isset($visible['percent_left'])) $percent_left = get_request('percent_left', 0);
			if(isset($visible['percent_right'])) $percent_right = get_request('percent_right', 0);
		}

/* reinit $_REQUEST */
		$_REQUEST['items']		= $items;
		$_REQUEST['name']		= $name;
		$_REQUEST['width']		= $width;
		$_REQUEST['height']		= $height;

		$_REQUEST['ymin_type']		= $ymin_type;
		$_REQUEST['ymax_type']		= $ymax_type;

		$_REQUEST['yaxismin']		= $yaxismin;
		$_REQUEST['yaxismax']		= $yaxismax;

		$_REQUEST['ymin_itemid']	= $ymin_itemid;
		$_REQUEST['ymax_itemid']	= $ymax_itemid;

		$_REQUEST['showworkperiod']	= $showworkperiod;
		$_REQUEST['showtriggers']	= $showtriggers;
		$_REQUEST['graphtype']		= $graphtype;
		$_REQUEST['legend']		= $legend;
		$_REQUEST['graph3d']		= $graph3d;
		$_REQUEST['percent_left']	= $percent_left;
		$_REQUEST['percent_right']	= $percent_right;
/********************/

		if($graphtype != GRAPH_TYPE_NORMAL){
			foreach($items as $gid => $gitem){
				if($gitem['type'] == GRAPH_ITEM_AGGREGATED)
					unset($items[$gid]);
			}
		}

		$items = array_values($items);
		$icount = count($items);
		for($i=0; $i < $icount-1;){
// check if we deletd an item
			$next = $i+1;
			while(!isset($items[$next]) && ($next < ($icount-1))) $next++;

			if(isset($items[$next]) && ($items[$i]['sortorder'] == $items[$next]['sortorder']))
				for($j=$next; $j < $icount; $j++)
					if($items[$j-1]['sortorder'] >= $items[$j]['sortorder']) $items[$j]['sortorder']++;

			$i = $next;
		}

		asort_by_key($items, 'sortorder');

		$items = array_values($items);

		$group_gid = get_request('group_gid', array());

		$frmGraph->addVar('ymin_itemid', $ymin_itemid);
		$frmGraph->addVar('ymax_itemid', $ymax_itemid);

		$frmGraph->addRow(S_NAME, new CTextBox('name', $name, 32));

		$frmGraph->addRow(S_WIDTH, new CNumericBox('width', $width, 5));
		$frmGraph->addRow(S_HEIGHT, new CNumericBox('height', $height, 5));

		$cmbGType = new CComboBox('graphtype', $graphtype, 'graphs.submit(this)');
		$cmbGType->addItem(GRAPH_TYPE_NORMAL, S_NORMAL);
		$cmbGType->addItem(GRAPH_TYPE_STACKED, S_STACKED);
		$cmbGType->addItem(GRAPH_TYPE_PIE, S_PIE);
		$cmbGType->addItem(GRAPH_TYPE_EXPLODED, S_EXPLODED);

		zbx_add_post_js('graphs.graphtype = '.$graphtype.";\n");

		$frmGraph->addRow(S_GRAPH_TYPE, $cmbGType);


// items beforehead, to get only_hostid for miny maxy items
		$only_hostid = null;
		$monitored_hosts = null;

		if(count($items)){
			$frmGraph->addVar('items', $items);

			$keys = array_keys($items);
			$first = reset($keys);
			$last = end($keys);

			$items_table = new CTableInfo();
			foreach($items as $gid => $gitem){
				//if($graphtype == GRAPH_TYPE_STACKED && $gitem['type'] == GRAPH_ITEM_AGGREGATED) continue;
				$host = get_host_by_itemid($gitem['itemid']);
				$item = get_item_by_itemid($gitem['itemid']);

				if($host['status'] == HOST_STATUS_TEMPLATE)
					$only_hostid = $host['hostid'];
				else
					$monitored_hosts = 1;

				if($gitem['type'] == GRAPH_ITEM_AGGREGATED)
					$color = '-';
				else
					$color = new CColorCell(null,$gitem['color']);


				if($gid == $first){
					$do_up = null;
				}
				else{
					$do_up = new CSpan(S_UP,'link');
					$do_up->onClick("return create_var('".$frmGraph->getName()."','move_up',".$gid.", true);");
				}

				if($gid == $last){
					$do_down = null;
				}
				else{
					$do_down = new CSpan(S_DOWN,'link');
					$do_down->onClick("return create_var('".$frmGraph->getName()."','move_down',".$gid.", true);");
				}

				$description = new CSpan($host['host'].': '.item_description($item),'link');
				$description->onClick(
					'return PopUp("popup_gitem.php?list_name=items&dstfrm='.$frmGraph->getName().
					url_param($only_hostid, false, 'only_hostid').
					url_param($monitored_hosts, false, 'monitored_hosts').
					url_param($graphtype, false, 'graphtype').
					url_param($gitem, false).
					url_param($gid,false,'gid').
					url_param(get_request('graphid',0),false,'graphid').
					'",550,400,"graph_item_form");'
				);

				if(($graphtype == GRAPH_TYPE_PIE) || ($graphtype == GRAPH_TYPE_EXPLODED)){
					$items_table->addRow(array(
							new CCheckBox('group_gid['.$gid.']',isset($group_gid[$gid])),
							$description,
							graph_item_calc_fnc2str($gitem["calc_fnc"],$gitem["type"]),
							graph_item_type2str($gitem['type'],$gitem["periods_cnt"]),
							$color,
							array( $do_up, SPACE."|".SPACE, $do_down )
						));
				}
				else{
					$items_table->addRow(array(
							new CCheckBox('group_gid['.$gid.']',isset($group_gid[$gid])),
//							$gitem['sortorder'],
							$description,
							graph_item_calc_fnc2str($gitem["calc_fnc"],$gitem["type"]),
							graph_item_type2str($gitem['type'],$gitem["periods_cnt"]),
							($gitem['yaxisside']==GRAPH_YAXIS_SIDE_LEFT)?S_LEFT:S_RIGHT,
							graph_item_drawtype2str($gitem["drawtype"],$gitem["type"]),
							$color,
							array( $do_up, ((!is_null($do_up) && !is_null($do_down)) ? SPACE."|".SPACE : ''), $do_down )
						));
				}
			}
			$dedlete_button = new CButton('delete_item', S_DELETE_SELECTED);
		}
		else{
			$items_table = $dedlete_button = null;
		}

//		$frmGraph->addRow(S_SHOW_LEGEND, new CCheckBox('legend',$legend, null, 1));

		if(($graphtype == GRAPH_TYPE_NORMAL) || ($graphtype == GRAPH_TYPE_STACKED)){
			$frmGraph->addRow(S_SHOW_WORKING_TIME,new CCheckBox('showworkperiod',$showworkperiod,null,1));
			$frmGraph->addRow(S_SHOW_TRIGGERS,new CCheckBox('showtriggers',$showtriggers,null,1));


			if($graphtype == GRAPH_TYPE_NORMAL){
				$percent_left = sprintf('%2.2f',$percent_left);
				$percent_right = sprintf('%2.2f',$percent_right);

				$pr_left_input = new CTextBox('percent_left',$percent_left,'5');
				$pr_left_chkbx = new CCheckBox('visible[percent_left]',1,"javascript: ShowHide('percent_left');",1);
				if($percent_left == 0){
					$pr_left_input->setAttribute('style','display: none;');
					$pr_left_chkbx->setChecked(0);
				}

				$pr_right_input = new CTextBox('percent_right',$percent_right,'5');
				$pr_right_chkbx = new CCheckBox('visible[percent_right]',1,"javascript: ShowHide('percent_right');",1);
				if($percent_right == 0){
					$pr_right_input->setAttribute('style','display: none;');
					$pr_right_chkbx->setChecked(0);
				}

				$frmGraph->addRow(S_PERCENTILE_LINE.' ('.S_LEFT.')',array($pr_left_chkbx,$pr_left_input));

				$frmGraph->addRow(S_PERCENTILE_LINE.' ('.S_RIGHT.')',array($pr_right_chkbx,$pr_right_input));
			}

			$yaxis_min = array();

			$cmbYType = new CComboBox('ymin_type',$ymin_type,'javascript: submit();');
			$cmbYType->addItem(GRAPH_YAXIS_TYPE_CALCULATED,S_CALCULATED);
			$cmbYType->addItem(GRAPH_YAXIS_TYPE_FIXED,S_FIXED);
			$cmbYType->addItem(GRAPH_YAXIS_TYPE_ITEM_VALUE,S_ITEM);

			$yaxis_min[] = $cmbYType;

			if($ymin_type == GRAPH_YAXIS_TYPE_FIXED){
				$yaxis_min[] = new CTextBox("yaxismin",$yaxismin,9);
			}
			else if($ymin_type == GRAPH_YAXIS_TYPE_ITEM_VALUE){
				$frmGraph->addVar('yaxismin',$yaxismin);

				$ymin_name = '';
				if($ymin_itemid > 0){
					$min_host = get_host_by_itemid($ymin_itemid);
					$min_item = get_item_by_itemid($ymin_itemid);
					$ymin_name = $min_host['host'].':'.item_description($min_item);
				}

				if(count($items)){
					$yaxis_min[] = new CTextBox("ymin_name",$ymin_name,80,'yes');
					$yaxis_min[] = new CButton('yaxis_min',S_SELECT,'javascript: '.
													"return PopUp('popup.php?dstfrm=".$frmGraph->getName().
													url_param($only_hostid, false, 'only_hostid').
													url_param($monitored_hosts, false, 'monitored_hosts').
														"&dstfld1=ymin_itemid".
														"&dstfld2=ymin_name".
														"&srctbl=items".
														"&srcfld1=itemid".
														"&srcfld2=description',0,0,'zbx_popup_item');");
				}
				else{
					$yaxis_min[] = SPACE.S_ADD_GRAPH_ITEMS;
				}
			}
			else{
				$frmGraph->addVar('yaxismin', $yaxismin);
			}

			$frmGraph->addRow(S_YAXIS_MIN_VALUE, $yaxis_min);

			$yaxis_max = array();

			$cmbYType = new CComboBox("ymax_type",$ymax_type,"submit()");
			$cmbYType->addItem(GRAPH_YAXIS_TYPE_CALCULATED,S_CALCULATED);
			$cmbYType->addItem(GRAPH_YAXIS_TYPE_FIXED,S_FIXED);
			$cmbYType->addItem(GRAPH_YAXIS_TYPE_ITEM_VALUE,S_ITEM);

			$yaxis_max[] = $cmbYType;

			if($ymax_type == GRAPH_YAXIS_TYPE_FIXED){
				$yaxis_max[] = new CTextBox('yaxismax',$yaxismax,9);
			}
			else if($ymax_type == GRAPH_YAXIS_TYPE_ITEM_VALUE){
				$frmGraph->addVar('yaxismax',$yaxismax);

				$ymax_name = '';
				if($ymax_itemid > 0){
					$max_host = get_host_by_itemid($ymax_itemid);
					$max_item = get_item_by_itemid($ymax_itemid);
					$ymax_name = $max_host['host'].':'.item_description($max_item);
				}

				if(count($items)){
					$yaxis_max[] = new CTextBox("ymax_name",$ymax_name,80,'yes');
					$yaxis_max[] = new CButton('yaxis_max',S_SELECT,'javascript: '.
													"return PopUp('popup.php?dstfrm=".$frmGraph->getName().
													url_param($only_hostid, false, 'only_hostid').
													url_param($monitored_hosts, false, 'monitored_hosts').
														"&dstfld1=ymax_itemid".
														"&dstfld2=ymax_name".
														"&srctbl=items".
														"&srcfld1=itemid".
														"&srcfld2=description',0,0,'zbx_popup_item');");
				}
				else{
					$yaxis_max[] = SPACE.S_ADD_GRAPH_ITEMS;
				}
			}
			else{
				$frmGraph->addVar('yaxismax',$yaxismax);
			}

			$frmGraph->addRow(S_YAXIS_MAX_VALUE, $yaxis_max);
		}
		else{
			$frmGraph->addRow(S_SHOW_LEGEND, new CCheckBox('legend',$legend, null, 1));
			$frmGraph->addRow(S_3D_VIEW,new CCheckBox('graph3d',$graph3d,null,1));
		}

		$frmGraph->addRow(S_ITEMS,
				array(
					$items_table,
					new CButton('add_item',S_ADD,
						"return PopUp('popup_gitem.php?dstfrm=".$frmGraph->getName().
						url_param($only_hostid, false, 'only_hostid').
						url_param($monitored_hosts, false, 'monitored_hosts').
						url_param($graphtype, false, 'graphtype').
						"',550,400,'graph_item_form');"),
					$dedlete_button
				));
		unset($items_table, $dedlete_button);

		$preView = new CButton('preview',S_PREVIEW);
		//$preView->setAttribute('style', 'float: left;');

		$frmGraph->addItemToBottomRow($preView);
		$frmGraph->addItemToBottomRow(SPACE);
		$frmGraph->addItemToBottomRow(new CButton('save',S_SAVE));
		if(isset($_REQUEST['graphid'])){
			$frmGraph->addItemToBottomRow(SPACE);
			$frmGraph->addItemToBottomRow(new CButton('clone',S_CLONE));
			$frmGraph->addItemToBottomRow(SPACE);
			$frmGraph->addItemToBottomRow(new CButtonDelete(S_DELETE_GRAPH_Q,url_param('graphid').
				url_param('groupid').url_param('hostid')));
		}
		$frmGraph->addItemToBottomRow(SPACE);
		$frmGraph->addItemToBottomRow(new CButtonCancel(url_param('groupid').url_param('hostid')));

		$frmGraph->show();
	}

	function get_maintenance_form(){
		$frm_title = S_MAINTENANCE;

		if(isset($_REQUEST['maintenanceid']) && !isset($_REQUEST["form_refresh"])){
			$sql = 'SELECT m.* '.
				' FROM maintenances m '.
				' WHERE '.DBin_node('m.maintenanceid').
					' AND m.maintenanceid='.$_REQUEST['maintenanceid'];
			$maintenance = DBfetch(DBSelect($sql));

			$frm_title = S_USER.' ['.$maintenance['name'].']';

			$mname			= $maintenance['name'];
			$maintenance_type	= $maintenance['maintenance_type'];

			$active_since		= $maintenance['active_since'];
			$active_till		= $maintenance['active_till'];

			$description		= $maintenance['description'];

		}
		else{
			$mname				= get_request('mname','');
			$maintenance_type	= get_request('maintenance_type',0);

			$active_since		= zbxDateToTime(get_request('active_since',date('YmdHis')));
			$active_till		= zbxDateToTime(get_request('active_till', date('YmdHis', time()+86400)));

			$description		= get_request('description','');
		}

		$tblMntc = new CTable('','nowrap');

		$tblMntc->addRow(array(S_NAME, new CTextBox('mname', $mname, 50)));

/* form row generation */
		$cmbType =  new CComboBox('maintenance_type', $maintenance_type);
		$cmbType->addItem(MAINTENANCE_TYPE_NORMAL, S_WITH_DATA_COLLECTION);
		$cmbType->addItem(MAINTENANCE_TYPE_NODATA, S_NO_DATA_COLLECTION);
		$tblMntc->addRow(array(S_MAINTENANCE_TYPE, $cmbType));


/***********************************************************/

		$tblMntc->addItem(new Cvar('active_since', date('YmdHis', $active_since)));
		$tblMntc->addItem(new Cvar('active_till', date('YmdHis', $active_till)));

		$clndr_icon = new CImg('images/general/bar/cal.gif','calendar', 16, 12, 'pointer');

		$clndr_icon->addAction('onclick','javascript: '.
											'var pos = getPosition(this); '.
											'pos.top+=10; '.
											'pos.left+=16; '.
											"CLNDR['mntc_active_since'].clndr.clndrshow(pos.top,pos.left);");

		$filtertimetab = new CTable(null,'calendar');
		$filtertimetab->setAttribute('width','10%');

		$filtertimetab->setCellPadding(0);
		$filtertimetab->setCellSpacing(0);

		$filtertimetab->addRow(array(
								new CNumericBox('mntc_since_day',(($active_since>0)?date('d',$active_since):''),2),
								'/',
								new CNumericBox('mntc_since_month',(($active_since>0)?date('m',$active_since):''),2),
								'/',
								new CNumericBox('mntc_since_year',(($active_since>0)?date('Y',$active_since):''),4),
								SPACE,
								new CNumericBox('mntc_since_hour',(($active_since>0)?date('H',$active_since):''),2),
								':',
								new CNumericBox('mntc_since_minute',(($active_since>0)?date('i',$active_since):''),2),
								$clndr_icon
						));

		zbx_add_post_js('create_calendar(null,'.
						'["mntc_since_day","mntc_since_month","mntc_since_year","mntc_since_hour","mntc_since_minute"],'.
						'"mntc_active_since",'.
						'"active_since");');

		$clndr_icon->addAction('onclick','javascript: '.
											'var pos = getPosition(this); '.
											'pos.top+=10; '.
											'pos.left+=16; '.
											"CLNDR['mntc_active_till'].clndr.clndrshow(pos.top,pos.left);");

		$tblMntc->addRow(array(S_ACTIVE_SINCE,$filtertimetab));

		$filtertimetab = new CTable(null,'calendar');
		$filtertimetab->setAttribute('width','10%');

		$filtertimetab->setCellPadding(0);
		$filtertimetab->setCellSpacing(0);

		$filtertimetab->addRow(array(
								new CNumericBox('mntc_till_day',(($active_till>0)?date('d',$active_till):''),2),
								'/',
								new CNumericBox('mntc_till_month',(($active_till>0)?date('m',$active_till):''),2),
								'/',
								new CNumericBox('mntc_till_year',(($active_till>0)?date('Y',$active_till):''),4),
								SPACE,
								new CNumericBox('mntc_till_hour',(($active_till>0)?date('H',$active_till):''),2),
								':',
								new CNumericBox('mntc_till_minute',(($active_till>0)?date('i',$active_till):''),2),
								$clndr_icon
						));
		zbx_add_post_js('create_calendar(null,'.
						'["mntc_till_day","mntc_till_month","mntc_till_year","mntc_till_hour","mntc_till_minute"],'.
						'"mntc_active_till",'.
						'"active_till");');

		$tblMntc->addRow(array(S_ACTIVE_TILL, $filtertimetab));
//-------

		$tblMntc->addRow(array(S_DESCRIPTION, new CTextArea('description', $description,66,5)));


		$tblMaintenance = new CTableInfo();
		$tblMaintenance->addRow($tblMntc);

		$td = new CCol(array(new CButton('save',S_SAVE)));
		$td->setAttribute('colspan','2');
		$td->setAttribute('style','text-align: right;');

		if(isset($_REQUEST['maintenanceid'])){

			$td->addItem(SPACE);
			$td->addItem(new CButton('clone',S_CLONE));
			$td->addItem(SPACE);
			$td->addItem(new CButtonDelete(S_DELETE_MAINTENANCE_PERIOD_Q,url_param('form').url_param('config').url_param('maintenanceid')));

		}
		$td->addItem(SPACE);
		$td->addItem(new CButtonCancel(url_param("maintenanceid")));

		$tblMaintenance->setFooter($td);
	return $tblMaintenance;
	}

	function get_maintenance_hosts_form(&$form){
		global $USER_DETAILS;
		$tblHlink = new CTableInfo();
		$tblHlink->setAttribute('style', 'background-color: #CCC;');

		$available_hosts = get_accessible_hosts_by_user($USER_DETAILS, PERM_READ_WRITE);

//		validate_group(PERM_READ_WRITE,array('real_hosts'),'web.last.conf.groupid');

		$twb_groupid = get_request('twb_groupid', 0);

		$options = array(
			'editable' => 1,
			'extendoutput' => 1,
			'real_hosts' => 1,
		);
		$groups = CHostGroup::get($options);
		$groups = zbx_toHash($groups, 'groupid');
		order_result($groups, 'name');

		if(!isset($groups[$twb_groupid])){
			$twb_groupid = key($groups);
		}

		$cmbGroups = new CComboBox('twb_groupid', $twb_groupid, 'submit()');
		foreach($groups as $group){
			$cmbGroups->addItem($group['groupid'], $group['name']);
		}

		$hostids = get_request('hostids', array());

		$host_tb = new CTweenBox($form, 'hostids', null, 10);

		if(isset($_REQUEST['maintenanceid']) && !isset($_REQUEST['form_refresh'])){
			$sql_from = ', maintenances_hosts mh ';
			$sql_where = ' AND h.hostid=mh.hostid '.
							' AND mh.maintenanceid='.$_REQUEST['maintenanceid'];
		}
		else{
			$sql_from = '';
			$sql_where =  'AND '.DBcondition('h.hostid', $hostids);
		}

		$sql = 'SELECT DISTINCT h.hostid, h.host '.
				' FROM hosts h '.$sql_from.
				' WHERE '.DBcondition('h.hostid',$available_hosts).
					$sql_where.
					' AND h.status IN ('.HOST_STATUS_MONITORED.','.HOST_STATUS_NOT_MONITORED.') '.
				' ORDER BY h.host';
		$db_hosts = DBselect($sql);
		while($host = DBfetch($db_hosts)){
			$hostids[$host['hostid']] = $host['hostid'];
			$host_tb->addItem($host['hostid'], $host['host'], true);
		}


		$options = array(
			'editable' => 1,
			'extendoutput' => 1,
			'groupids' => $twb_groupid
		);
		$group_hosts = CHost::get($options);
		order_result($group_hosts, 'host');

		foreach($group_hosts as $ghost){
			if(isset($hostids[$ghost['hostid']])) continue;
			$host_tb->addItem($ghost['hostid'], $ghost['host'], false);
		}

		$tblHlink->addRow($host_tb->get(S_IN.SPACE.S_MAINTENANCE, array(S_OTHER.SPACE.S_HOSTS.SPACE.'|'.SPACE.S_GROUP.SPACE, $cmbGroups)));

	return $tblHlink;
	}

	function get_maintenance_groups_form($form){
		global $USER_DETAILS;

		$tblGlink = new CTableInfo();
		$tblGlink->setAttribute('style','background-color: #CCC;');

		$available_groups = get_accessible_groups_by_user($USER_DETAILS,PERM_READ_WRITE);

		$groupids = get_request('groupids', array());

		$group_tb = new CTweenBox($form,'groupids',null,10);

		if(isset($_REQUEST['maintenanceid']) && !isset($_REQUEST["form_refresh"])){
			$sql_from = ', maintenances_groups mg ';
			$sql_where = ' AND g.groupid=mg.groupid '.
							' AND mg.maintenanceid='.$_REQUEST['maintenanceid'];
		}
		else{
			$sql_from = '';
			$sql_where =  'AND '.DBcondition('g.groupid',$groupids);
		}

		$sql = 'SELECT DISTINCT g.groupid, g.name '.
				' FROM hosts h, hosts_groups hg, groups g '.$sql_from.
				' WHERE hg.groupid=g.groupid'.
					' AND h.hostid=hg.hostid '.
					' AND '.DBcondition('g.groupid',$available_groups).
					' AND h.status IN ('.HOST_STATUS_MONITORED.','.HOST_STATUS_NOT_MONITORED.') '.
					$sql_where.
				' ORDER BY g.name';
//SDI($sql);
		$db_groups = DBselect($sql);
		while($group = DBfetch($db_groups)){
			$groupids[$group['groupid']] = $group['groupid'];
			$group_tb->addItem($group['groupid'],$group['name'], true);
		}


		$sql = 'SELECT DISTINCT g.* '.
				' FROM hosts h, hosts_groups hg, groups g '.
				' WHERE hg.groupid=g.groupid'.
					' AND h.hostid=hg.hostid '.
					' AND '.DBcondition('g.groupid',$available_groups).
					' AND '.DBcondition('g.groupid',$groupids,true).
					' AND h.status IN ('.HOST_STATUS_MONITORED.','.HOST_STATUS_NOT_MONITORED.') '.
				' ORDER BY g.name';
		$db_groups = DBselect($sql);
		while($group = DBfetch($db_groups)){
			$group_tb->addItem($group['groupid'],$group['name'], false);
		}

		$tblGlink->addRow($group_tb->get(S_IN.SPACE.S_MAINTENANCE,S_OTHER.SPACE.S_GROUPS));

	return $tblGlink;
	}

	function get_maintenance_periods(){
		$tblPeriod = new CTableInfo();
		$tblPeriod->setAttribute('style','background-color: #CCC;');

		if(isset($_REQUEST['maintenanceid']) && !isset($_REQUEST["form_refresh"])){

			$timeperiods = array();
			$sql = 'SELECT DISTINCT mw.maintenanceid, tp.* '.
					' FROM timeperiods tp, maintenances_windows mw '.
					' WHERE mw.maintenanceid='.$_REQUEST['maintenanceid'].
						' AND tp.timeperiodid=mw.timeperiodid '.
					' ORDER BY tp.timeperiod_type ASC';
			$db_timeperiods = DBselect($sql);
			while($timeperiod = DBfetch($db_timeperiods)){
				$timeperiods[] = $timeperiod;
			}

		}
		else {
			$timeperiods = get_request('timeperiods', array());
		}

		$tblPeriod->setHeader(array(
				new CCheckBox('all_periods',null,'checkAll("'.S_PERIOD.'","all_periods","g_timeperiodid");'),
				S_PERIOD_TYPE,
				S_SCHEDULE,
				S_PERIOD,
//				S_NEXT_RUN,
				S_ACTION
			));

//		zbx_rksort($timeperiods);
		foreach($timeperiods as $id => $timeperiod){
			$period_type = timeperiod_type2str($timeperiod['timeperiod_type']);
			$shedule_str = shedule2str($timeperiod);

			$tblPeriod->addRow(array(
				new CCheckBox('g_timeperiodid[]', 'no', null, $id),
				$period_type,
				new CCol($shedule_str, 'wraptext'),
				zbx_date2age(0,$timeperiod['period']),
//				0,
				new CButton('edit_timeperiodid['.$id.']',S_EDIT)
				));

			$tblPeriod->addItem(new Cvar('timeperiods['.$id.'][timeperiod_type]',	$timeperiod['timeperiod_type']));

			$tblPeriod->addItem(new Cvar('timeperiods['.$id.'][every]',		$timeperiod['every']));
			$tblPeriod->addItem(new Cvar('timeperiods['.$id.'][month]',		$timeperiod['month']));
			$tblPeriod->addItem(new Cvar('timeperiods['.$id.'][dayofweek]',		$timeperiod['dayofweek']));
			$tblPeriod->addItem(new Cvar('timeperiods['.$id.'][day]',		$timeperiod['day']));
			$tblPeriod->addItem(new Cvar('timeperiods['.$id.'][start_time]',	$timeperiod['start_time']));
			$tblPeriod->addItem(new Cvar('timeperiods['.$id.'][start_date]',	$timeperiod['start_date']));
			$tblPeriod->addItem(new Cvar('timeperiods['.$id.'][period]',		$timeperiod['period']));
		}
		unset($timeperiods);

		$tblPeriodFooter = new CTableInfo(null);

		$oper_buttons = array();
		if(!isset($_REQUEST['new_timeperiod'])){
			$oper_buttons[] = new CButton('new_timeperiod',S_NEW);
		}

		if($tblPeriod->ItemsCount() > 0 ){
			$oper_buttons[] = new CButton('del_timeperiod',S_DELETE_SELECTED);
		}

		$td = new CCol($oper_buttons);
		$td->setAttribute('colspan',7);
		$td->setAttribute('style','text-align: right;');


		$tblPeriodFooter->setFooter($td);
// end of condition list preparation
	return array($tblPeriod,$tblPeriodFooter);
	}

	function get_timeperiod_form(){
		$tblPeriod = new CTableInfo();

		/* init new_timeperiod variable */
		$new_timeperiod = get_request('new_timeperiod', array());

		$new = is_array($new_timeperiod);

		if(is_array($new_timeperiod) && isset($new_timeperiod['id'])){
			$tblPeriod->addItem(new Cvar('new_timeperiod[id]',$new_timeperiod['id']));
		}

		if(!is_array($new_timeperiod)){
			$new_timeperiod = array();
			$new_timeperiod['timeperiod_type'] = TIMEPERIOD_TYPE_ONETIME;
		}

		if(!isset($new_timeperiod['every']))		$new_timeperiod['every']		= 1;
		if(!isset($new_timeperiod['day']))			$new_timeperiod['day']			= 1;
		if(!isset($new_timeperiod['hour']))			$new_timeperiod['hour']			= 12;
		if(!isset($new_timeperiod['minute']))		$new_timeperiod['minute']		= 0;
		if(!isset($new_timeperiod['start_date']))	$new_timeperiod['start_date']		= 0;

		if(!isset($new_timeperiod['period_days']))		$new_timeperiod['period_days']		= 0;
		if(!isset($new_timeperiod['period_hours']))		$new_timeperiod['period_hours']		= 1;
		if(!isset($new_timeperiod['period_minutes']))	$new_timeperiod['period_minutes']	= 0;

		if(!isset($new_timeperiod['month_date_type']))	$new_timeperiod['month_date_type'] = !(bool)$new_timeperiod['day'];

// START TIME
		if(isset($new_timeperiod['start_time'])){
			$new_timeperiod['hour'] = floor($new_timeperiod['start_time'] / 3600);
			$new_timeperiod['minute'] = floor(($new_timeperiod['start_time'] - ($new_timeperiod['hour'] * 3600)) / 60);
		}
//--

// PERIOD
		if(isset($new_timeperiod['period'])){
			$new_timeperiod['period_days'] = floor($new_timeperiod['period'] / 86400);
			$new_timeperiod['period_hours'] = floor(($new_timeperiod['period'] - ($new_timeperiod['period_days'] * 86400)) / 3600);
			$new_timeperiod['period_minutes'] = floor(($new_timeperiod['period'] - $new_timeperiod['period_days'] * 86400 -
					$new_timeperiod['period_hours'] * 3600) / 60);
		}
//--

// DAYSOFWEEK
		$dayofweek = '';
		$dayofweek .= (!isset($new_timeperiod['dayofweek_mo']))? '0':'1';
		$dayofweek .= (!isset($new_timeperiod['dayofweek_tu']))? '0':'1';
		$dayofweek .= (!isset($new_timeperiod['dayofweek_we']))? '0':'1';
		$dayofweek .= (!isset($new_timeperiod['dayofweek_th']))? '0':'1';
		$dayofweek .= (!isset($new_timeperiod['dayofweek_fr']))? '0':'1';
		$dayofweek .= (!isset($new_timeperiod['dayofweek_sa']))? '0':'1';
		$dayofweek .= (!isset($new_timeperiod['dayofweek_su']))? '0':'1';

		if(isset($new_timeperiod['dayofweek'])){
			$dayofweek = zbx_num2bitstr($new_timeperiod['dayofweek'],true);
		}

		$new_timeperiod['dayofweek_mo'] = $dayofweek[0];
		$new_timeperiod['dayofweek_tu'] = $dayofweek[1];
		$new_timeperiod['dayofweek_we'] = $dayofweek[2];
		$new_timeperiod['dayofweek_th'] = $dayofweek[3];
		$new_timeperiod['dayofweek_fr'] = $dayofweek[4];
		$new_timeperiod['dayofweek_sa'] = $dayofweek[5];
		$new_timeperiod['dayofweek_su'] = $dayofweek[6];
//--

// MONTHS
		$month = '';
		$month .= (!isset($new_timeperiod['month_jan']))? '0':'1';
		$month .= (!isset($new_timeperiod['month_feb']))? '0':'1';
		$month .= (!isset($new_timeperiod['month_mar']))? '0':'1';
		$month .= (!isset($new_timeperiod['month_apr']))? '0':'1';
		$month .= (!isset($new_timeperiod['month_may']))? '0':'1';
		$month .= (!isset($new_timeperiod['month_jun']))? '0':'1';
		$month .= (!isset($new_timeperiod['month_jul']))? '0':'1';
		$month .= (!isset($new_timeperiod['month_aug']))? '0':'1';
		$month .= (!isset($new_timeperiod['month_sep']))? '0':'1';
		$month .= (!isset($new_timeperiod['month_oct']))? '0':'1';
		$month .= (!isset($new_timeperiod['month_nov']))? '0':'1';
		$month .= (!isset($new_timeperiod['month_dec']))? '0':'1';

		if(isset($new_timeperiod['month'])){
			$month = zbx_num2bitstr($new_timeperiod['month'],true);
		}

		$new_timeperiod['month_jan'] = $month[0];
		$new_timeperiod['month_feb'] = $month[1];
		$new_timeperiod['month_mar'] = $month[2];
		$new_timeperiod['month_apr'] = $month[3];
		$new_timeperiod['month_may'] = $month[4];
		$new_timeperiod['month_jun'] = $month[5];
		$new_timeperiod['month_jul'] = $month[6];
		$new_timeperiod['month_aug'] = $month[7];
		$new_timeperiod['month_sep'] = $month[8];
		$new_timeperiod['month_oct'] = $month[9];
		$new_timeperiod['month_nov'] = $month[10];
		$new_timeperiod['month_dec'] = $month[11];

//--

		$bit_dayofweek = zbx_str_revert($dayofweek);
		$bit_month = zbx_str_revert($month);

		$cmbType = new CComboBox('new_timeperiod[timeperiod_type]', $new_timeperiod['timeperiod_type'],'submit()');
			$cmbType->addItem(TIMEPERIOD_TYPE_ONETIME,	S_ONE_TIME_ONLY);
			$cmbType->addItem(TIMEPERIOD_TYPE_DAILY,	S_DAILY);
			$cmbType->addItem(TIMEPERIOD_TYPE_WEEKLY,	S_WEEKLY);
			$cmbType->addItem(TIMEPERIOD_TYPE_MONTHLY,	S_MONTHLY);

		$tblPeriod->addRow(array(S_PERIOD_TYPE, $cmbType));

		if($new_timeperiod['timeperiod_type'] == TIMEPERIOD_TYPE_DAILY){
			$tblPeriod->addItem(new Cvar('new_timeperiod[dayofweek]',bindec($bit_dayofweek)));
			$tblPeriod->addItem(new Cvar('new_timeperiod[month]',bindec($bit_month)));

			$tblPeriod->addItem(new Cvar('new_timeperiod[day]',$new_timeperiod['day']));
			$tblPeriod->addItem(new Cvar('new_timeperiod[start_date]',$new_timeperiod['start_date']));
			$tblPeriod->addItem(new Cvar('new_timeperiod[month_date_type]',$new_timeperiod['month_date_type']));

			$tblPeriod->addRow(array(S_EVERY_DAY_S,		new CNumericBox('new_timeperiod[every]', $new_timeperiod['every'], 3)));
		}
		else if($new_timeperiod['timeperiod_type'] == TIMEPERIOD_TYPE_WEEKLY){
			$tblPeriod->addItem(new Cvar('new_timeperiod[month]',bindec($bit_month)));
			$tblPeriod->addItem(new Cvar('new_timeperiod[day]',$new_timeperiod['day']));
			$tblPeriod->addItem(new Cvar('new_timeperiod[start_date]',$new_timeperiod['start_date']));
			$tblPeriod->addItem(new Cvar('new_timeperiod[month_date_type]',$new_timeperiod['month_date_type']));

			$tblPeriod->addRow(array(S_EVERY_WEEK_S,	new CNumericBox('new_timeperiod[every]', $new_timeperiod['every'], 2)));

			$tabDays = new CTable();
			$tabDays->addRow(array(new CCheckBox('new_timeperiod[dayofweek_mo]',$dayofweek[0],null,1), S_MONDAY));
			$tabDays->addRow(array(new CCheckBox('new_timeperiod[dayofweek_tu]',$dayofweek[1],null,1), S_TUESDAY));
			$tabDays->addRow(array(new CCheckBox('new_timeperiod[dayofweek_we]',$dayofweek[2],null,1), S_WEDNESDAY));
			$tabDays->addRow(array(new CCheckBox('new_timeperiod[dayofweek_th]',$dayofweek[3],null,1), S_THURSDAY));
			$tabDays->addRow(array(new CCheckBox('new_timeperiod[dayofweek_fr]',$dayofweek[4],null,1), S_FRIDAY));
			$tabDays->addRow(array(new CCheckBox('new_timeperiod[dayofweek_sa]',$dayofweek[5],null,1), S_SATURDAY));
			$tabDays->addRow(array(new CCheckBox('new_timeperiod[dayofweek_su]',$dayofweek[6],null,1), S_SUNDAY));

			$tblPeriod->addRow(array(S_DAY_OF_WEEK,$tabDays));

		}
		else if($new_timeperiod['timeperiod_type'] == TIMEPERIOD_TYPE_MONTHLY){
			$tblPeriod->addItem(new Cvar('new_timeperiod[start_date]',$new_timeperiod['start_date']));

			$tabMonths = new CTable();
			$tabMonths->addRow(array(
								new CCheckBox('new_timeperiod[month_jan]',$month[0],null,1), S_JANUARY,
								SPACE,SPACE,
								new CCheckBox('new_timeperiod[month_jul]',$month[6],null,1), S_JULY
								 ));

			$tabMonths->addRow(array(
								new CCheckBox('new_timeperiod[month_feb]',$month[1],null,1), S_FEBRUARY,
								SPACE,SPACE,
								new CCheckBox('new_timeperiod[month_aug]',$month[7],null,1), S_AUGUST
								 ));

			$tabMonths->addRow(array(
								new CCheckBox('new_timeperiod[month_mar]',$month[2],null,1), S_MARCH,
								SPACE,SPACE,
								new CCheckBox('new_timeperiod[month_sep]',$month[8],null,1), S_SEPTEMBER
								 ));

			$tabMonths->addRow(array(
								new CCheckBox('new_timeperiod[month_apr]',$month[3],null,1), S_APRIL,
								SPACE,SPACE,
								new CCheckBox('new_timeperiod[month_oct]',$month[9],null,1), S_OCTOBER
								 ));

			$tabMonths->addRow(array(
								new CCheckBox('new_timeperiod[month_may]',$month[4],null,1), S_MAY,
								SPACE,SPACE,
								new CCheckBox('new_timeperiod[month_nov]',$month[10],null,1), S_NOVEMBER
								 ));

			$tabMonths->addRow(array(
								new CCheckBox('new_timeperiod[month_jun]',$month[5],null,1), S_JUNE,
								SPACE,SPACE,
								new CCheckBox('new_timeperiod[month_dec]',$month[11],null,1), S_DECEMBER
								 ));

			$tblPeriod->addRow(array(S_MONTH,	$tabMonths));

			$radioDaily = new CTag('input');
			$radioDaily->setAttribute('type','radio');
			$radioDaily->setAttribute('name','new_timeperiod[month_date_type]');
			$radioDaily->setAttribute('value','0');
			$radioDaily->setAttribute('onclick','submit()');

			$radioDaily2 = new CTag('input');
			$radioDaily2->setAttribute('type','radio');
			$radioDaily2->setAttribute('name','new_timeperiod[month_date_type]');
			$radioDaily2->setAttribute('value','1');
			$radioDaily2->setAttribute('onclick','submit()');

			if($new_timeperiod['month_date_type']){
				$radioDaily2->setAttribute('checked','checked');
			}
			else{
				$radioDaily->setAttribute('checked','checked');
			}

			$tblPeriod->addRow(array(S_DATE, array($radioDaily, S_DAY, SPACE, SPACE, $radioDaily2, S_DAY_OF_WEEK)));

			if($new_timeperiod['month_date_type'] > 0){
				$tblPeriod->addItem(new Cvar('new_timeperiod[day]',$new_timeperiod['day']));

				$cmbCount = new CComboBox('new_timeperiod[every]', $new_timeperiod['every']);
					$cmbCount->addItem(1, S_FIRST);
					$cmbCount->addItem(2, S_SECOND);
					$cmbCount->addItem(3, S_THIRD);
					$cmbCount->addItem(4, S_FOURTH);
					$cmbCount->addItem(5, S_LAST);

				$td = new CCol($cmbCount);
				$td->setColSpan(2);

				$tabDays = new CTable();
				$tabDays->addRow($td);
				$tabDays->addRow(array(new CCheckBox('new_timeperiod[dayofweek_mo]',$dayofweek[0],null,1), S_MONDAY));
				$tabDays->addRow(array(new CCheckBox('new_timeperiod[dayofweek_tu]',$dayofweek[1],null,1), S_TUESDAY));
				$tabDays->addRow(array(new CCheckBox('new_timeperiod[dayofweek_we]',$dayofweek[2],null,1), S_WEDNESDAY));
				$tabDays->addRow(array(new CCheckBox('new_timeperiod[dayofweek_th]',$dayofweek[3],null,1), S_THURSDAY));
				$tabDays->addRow(array(new CCheckBox('new_timeperiod[dayofweek_fr]',$dayofweek[4],null,1), S_FRIDAY));
				$tabDays->addRow(array(new CCheckBox('new_timeperiod[dayofweek_sa]',$dayofweek[5],null,1), S_SATURDAY));
				$tabDays->addRow(array(new CCheckBox('new_timeperiod[dayofweek_su]',$dayofweek[6],null,1), S_SUNDAY));


				$tblPeriod->addRow(array(S_DAY_OF_WEEK,$tabDays));
			}
			else{
				$tblPeriod->addItem(new Cvar('new_timeperiod[dayofweek]',bindec($bit_dayofweek)));

				$tblPeriod->addRow(array(S_DAY_OF_MONTH, new CNumericBox('new_timeperiod[day]', $new_timeperiod['day'], 2)));
			}
		}
		else{
			$tblPeriod->addItem(new Cvar('new_timeperiod[every]',$new_timeperiod['every']));
			$tblPeriod->addItem(new Cvar('new_timeperiod[dayofweek]',bindec($bit_dayofweek)));
			$tblPeriod->addItem(new Cvar('new_timeperiod[month]',bindec($bit_month)));
			$tblPeriod->addItem(new Cvar('new_timeperiod[day]',$new_timeperiod['day']));
			$tblPeriod->addItem(new Cvar('new_timeperiod[hour]',$new_timeperiod['hour']));
			$tblPeriod->addItem(new Cvar('new_timeperiod[minute]',$new_timeperiod['minute']));
			$tblPeriod->addItem(new Cvar('new_timeperiod[month_date_type]',$new_timeperiod['month_date_type']));

/***********************************************************/
			$tblPeriod->addItem(new Cvar('new_timeperiod[start_date]',$new_timeperiod['start_date']));

			$clndr_icon = new CImg('images/general/bar/cal.gif','calendar', 16, 12, 'pointer');

			$clndr_icon->addAction('onclick','javascript: '.
												'var pos = getPosition(this); '.
												'pos.top+=10; '.
												'pos.left+=16; '.
												"CLNDR['new_timeperiod_date'].clndr.clndrshow(pos.top,pos.left);");

			$filtertimetab = new CTable(null,'calendar');
			$filtertimetab->setAttribute('width','10%');

			$filtertimetab->setCellPadding(0);
			$filtertimetab->setCellSpacing(0);

			$start_date = zbxDateToTime($new_timeperiod['start_date']);
			$filtertimetab->addRow(array(
					new CNumericBox('new_timeperiod_day',(($start_date>0)?date('d',$start_date):''),2),
					'/',
					new CNumericBox('new_timeperiod_month',(($start_date>0)?date('m',$start_date):''),2),
					'/',
					new CNumericBox('new_timeperiod_year',(($start_date>0)?date('Y',$start_date):''),4),
					SPACE,
					new CNumericBox('new_timeperiod_hour',(($start_date>0)?date('H',$start_date):''),2),
					':',
					new CNumericBox('new_timeperiod_minute',(($start_date>0)?date('i',$start_date):''),2),
					$clndr_icon
					));

			zbx_add_post_js('create_calendar(null,'.
							'["new_timeperiod_day","new_timeperiod_month","new_timeperiod_year","new_timeperiod_hour","new_timeperiod_minute"],'.
							'"new_timeperiod_date",'.
							'"new_timeperiod[start_date]");');

			$clndr_icon->addAction('onclick','javascript: '.
												'var pos = getPosition(this); '.
												'pos.top+=10; '.
												'pos.left+=16; '.
												"CLNDR['mntc_active_till'].clndr.clndrshow(pos.top,pos.left);");

			$tblPeriod->addRow(array(S_DATE,$filtertimetab));

//-------
		}

		if($new_timeperiod['timeperiod_type'] != TIMEPERIOD_TYPE_ONETIME){
			$tabTime = new CTable(null,'calendar');
			$tabTime->addRow(array(new CNumericBox('new_timeperiod[hour]', $new_timeperiod['hour'], 2),':',new CNumericBox('new_timeperiod[minute]', $new_timeperiod['minute'], 2)));

			$tblPeriod->addRow(array(S_AT.SPACE.'('.S_HOUR.':'.S_MINUTE.')', $tabTime));
		}


		$perHours = new CComboBox('new_timeperiod[period_hours]',$new_timeperiod['period_hours']);
		for($i=0; $i < 25; $i++){
			$perHours->addItem($i,$i.SPACE);
		}
		$perMinutes = new CComboBox('new_timeperiod[period_minutes]',$new_timeperiod['period_minutes']);
		for($i=0; $i < 60; $i++){
			$perMinutes->addItem($i,$i.SPACE);
		}
		$tblPeriod->addRow(array(
							S_MAINTENANCE_PERIOD_LENGTH,
							array(
								new CNumericBox('new_timeperiod[period_days]',$new_timeperiod['period_days'],3),
								S_DAYS.SPACE.SPACE,
								$perHours,
								SPACE.S_HOURS,
								$perMinutes,
								SPACE.S_MINUTES
							)));
//			$tabPeriod = new CTable();
//			$tabPeriod->addRow(S_DAYS)
//			$tblPeriod->addRow(array(S_AT.SPACE.'('.S_HOUR.':'.S_MINUTE.')', $tabTime));

		$td = new CCol(array(
			new CButton('add_timeperiod', $new ? S_SAVE : S_ADD),
			SPACE,
			new CButton('cancel_new_timeperiod',S_CANCEL)
			));

		$td->setAttribute('colspan','3');
		$td->setAttribute('style','text-align: right;');

		$tblPeriod->setFooter($td);

	return $tblPeriod;
	}

	function import_screen_form($rules){

		$form = new CFormTable(S_IMPORT, null, 'post', 'multipart/form-data');
		$form->addRow(S_IMPORT_FILE, new CFile('import_file'));

		$table = new CTable();
		$table->setHeader(array(S_ELEMENT, S_UPDATE.SPACE.S_EXISTING, S_ADD.SPACE.S_MISSING), 'bold');

		$titles = array('screens' => S_SCREEN);

		foreach($titles as $key => $title){
			$cbExist = new CCheckBox('rules['.$key.'][exist]', isset($rules[$key]['exist']));

			if($key == 'template')
				$cbMissed = null;
			else
				$cbMissed = new CCheckBox('rules['.$key.'][missed]', isset($rules[$key]['missed']));

			$table->addRow(array($title, $cbExist, $cbMissed));
		}

		$form->addRow(S_RULES, $table);

		$form->addItemToBottomRow(new CButton('import', S_IMPORT));
		return $form;
	}

	function insert_screen_form(){

		$frm_title = S_SCREEN;
		if(isset($_REQUEST['screenid'])){
			$result=DBselect('SELECT screenid,name,hsize,vsize '.
						' FROM screens g '.
						' WHERE screenid='.$_REQUEST['screenid']);
			$row=DBfetch($result);
			$frm_title = S_SCREEN.' "'.$row['name'].'"';
		}
		if(isset($_REQUEST['screenid']) && !isset($_REQUEST['form_refresh'])){
			$name=$row['name'];
			$hsize=$row['hsize'];
			$vsize=$row['vsize'];
		}
		else{
			$name=get_request('name','');
			$hsize=get_request('hsize',1);
			$vsize=get_request('bsize',1);
		}

		$frmScr = new CFormTable($frm_title,'screenconf.php');
		$frmScr->setHelp('web.screenconf.screen.php');

		$frmScr->addVar('config', 0);

		if(isset($_REQUEST['screenid'])){
			$frmScr->addVar('screenid',$_REQUEST['screenid']);
		}
		$frmScr->addRow(S_NAME, new CTextBox('name',$name,32));
		$frmScr->addRow(S_COLUMNS, new CNumericBox('hsize',$hsize,3));
		$frmScr->addRow(S_ROWS, new CNumericBox('vsize',$vsize,3));

		$frmScr->addItemToBottomRow(new CButton('save',S_SAVE));
		if(isset($_REQUEST['screenid'])){
			/* $frmScr->addItemToBottomRow(SPACE);
			$frmScr->addItemToBottomRow(new CButton('clone',S_CLONE)); !!! TODO */
			$frmScr->addItemToBottomRow(SPACE);
			$frmScr->addItemToBottomRow(new CButtonDelete(S_DELETE_SCREEN_Q,
				url_param('form').url_param('screenid')));
		}
		$frmScr->addItemToBottomRow(SPACE);
		$frmScr->addItemToBottomRow(new CButtonCancel());

		return $frmScr;
	}

// HOSTS
	function insert_mass_update_host_form(){//$elements_array_name){
		global $USER_DETAILS;

		$visible = get_request('visible', array());

		$groups = get_request('groups', array());

		$newgroup = get_request('newgroup', '');

		$host 		= get_request('host',	'');
		$port 		= get_request('port',	CProfile::get('HOST_PORT',10050));
		$status		= get_request('status',	HOST_STATUS_MONITORED);
		$useip		= get_request('useip',	1);
		$dns		= get_request('dns',	'');
		$ip			= get_request('ip',	'0.0.0.0');
		$proxy_hostid	= get_request('proxy_hostid','');

		$useipmi	= get_request('useipmi', 'no');
		$ipmi_ip	= get_request('ipmi_ip', '');
		$ipmi_port	= get_request('ipmi_port', 623);
		$ipmi_authtype	= get_request('ipmi_authtype', -1);
		$ipmi_privilege	= get_request('ipmi_privilege', 2);
		$ipmi_username	= get_request('ipmi_username', '');
		$ipmi_password	= get_request('ipmi_password', '');


		$useprofile	= get_request('useprofile', 'no');
		$host_profile = get_request('host_profile', array());
		$profile_fields = array(
			'devicetype' => S_DEVICE_TYPE,
			'name' => S_NAME,
			'os' => S_OS,
			'serialno' => S_SERIALNO,
			'tag' => S_TAG,
			'macaddress' => S_MACADDRESS,
			'hardware' => S_HARDWARE,
			'software' => S_SOFTWARE,
			'contact' => S_CONTACT,
			'location' => S_LOCATION,
			'notes' => S_NOTES
		);
		foreach($profile_fields as $field => $caption){
			if(!isset($host_profile[$field])) $host_profile[$field] = '';
		}

// BEGIN: HOSTS PROFILE EXTENDED Section
		$useprofile_ext = get_request('useprofile_ext','no');
		$ext_host_profiles = get_request('ext_host_profiles', array());

		$ext_profiles_fields = array(
			'device_alias'=>S_DEVICE_ALIAS,
			'device_type'=>S_DEVICE_TYPE,
			'device_chassis'=>S_DEVICE_CHASSIS,
			'device_os'=>S_DEVICE_OS,
			'device_os_short'=>S_DEVICE_OS_SHORT,
			'device_hw_arch'=>S_DEVICE_HW_ARCH,
			'device_serial'=>S_DEVICE_SERIAL,
			'device_model'=>S_DEVICE_MODEL,
			'device_tag'=>S_DEVICE_TAG,
			'device_vendor'=>S_DEVICE_VENDOR,
			'device_contract'=>S_DEVICE_CONTRACT,
			'device_who'=>S_DEVICE_WHO,
			'device_status'=>S_DEVICE_STATUS,
			'device_app_01'=>S_DEVICE_APP_01,
			'device_app_02'=>S_DEVICE_APP_02,
			'device_app_03'=>S_DEVICE_APP_03,
			'device_app_04'=>S_DEVICE_APP_04,
			'device_app_05'=>S_DEVICE_APP_05,
			'device_url_1'=>S_DEVICE_URL_1,
			'device_url_2'=>S_DEVICE_URL_2,
			'device_url_3'=>S_DEVICE_URL_3,
			'device_networks'=>S_DEVICE_NETWORKS,
			'device_notes'=>S_DEVICE_NOTES,
			'device_hardware'=>S_DEVICE_HARDWARE,
			'device_software'=>S_DEVICE_SOFTWARE,
			'ip_subnet_mask'=>S_IP_SUBNET_MASK,
			'ip_router'=>S_IP_ROUTER,
			'ip_macaddress'=>S_IP_MACADDRESS,
			'oob_ip'=>S_OOB_IP,
			'oob_subnet_mask'=>S_OOB_SUBNET_MASK,
			'oob_router'=>S_OOB_ROUTER,
			'date_hw_buy'=>S_DATE_HW_BUY,
			'date_hw_install'=>S_DATE_HW_INSTALL,
			'date_hw_expiry'=>S_DATE_HW_EXPIRY,
			'date_hw_decomm'=>S_DATE_HW_DECOMM,
			'site_street_1'=>S_SITE_STREET_1,
			'site_street_2'=>S_SITE_STREET_2,
			'site_street_3'=>S_SITE_STREET_3,
			'site_city'=>S_SITE_CITY,
			'site_state'=>S_SITE_STATE,
			'site_country'=>S_SITE_COUNTRY,
			'site_zip'=>S_SITE_ZIP,
			'site_rack'=>S_SITE_RACK,
			'site_notes'=>S_SITE_NOTES,
			'poc_1_name'=>S_POC_1_NAME,
			'poc_1_email'=>S_POC_1_EMAIL,
			'poc_1_phone_1'=>S_POC_1_PHONE_1,
			'poc_1_phone_2'=>S_POC_1_PHONE_2,
			'poc_1_cell'=>S_POC_1_CELL,
			'poc_1_screen'=>S_POC_1_SCREEN,
			'poc_1_notes'=>S_POC_1_NOTES,
			'poc_2_name'=>S_POC_2_NAME,
			'poc_2_email'=>S_POC_2_EMAIL,
			'poc_2_phone_1'=>S_POC_2_PHONE_1,
			'poc_2_phone_2'=>S_POC_2_PHONE_2,
			'poc_2_cell'=>S_POC_2_CELL,
			'poc_2_screen'=>S_POC_2_SCREEN,
			'poc_2_notes'=>S_POC_2_NOTES
		);

		foreach($ext_profiles_fields as $field => $caption){
			if(!isset($ext_host_profiles[$field])) $ext_host_profiles[$field] = '';
		}

// END:   HOSTS PROFILE EXTENDED Section

		$templates	= get_request('templates',array());
		natsort($templates);

		$frm_title	= S_HOST.SPACE.S_MASS_UPDATE;

		$frmHost = new CFormTable($frm_title,'hosts.php');
		$frmHost->setHelp('web.hosts.host.php');
		$frmHost->addVar('go', 'massupdate');

		$hosts = $_REQUEST['hosts'];
		foreach($hosts as $id => $hostid){
			$frmHost->addVar('hosts['.$hostid.']',$hostid);
		}

//		$frmItem->addRow(array( new CVisibilityBox('visible[type]', isset($visible['type']), 'type', S_ORIGINAL),S_TYPE), $cmbType);

		$frmHost->addRow(S_NAME,S_ORIGINAL);

		$available_groups = get_accessible_groups_by_user($USER_DETAILS,PERM_READ_LIST);
		$grp_tb = new CTweenBox($frmHost,'groups',$groups,6);
		$db_groups=DBselect('SELECT DISTINCT groupid,name '.
						' FROM groups '.
						' WHERE '.DBcondition('groupid',$available_groups).
						' ORDER BY name');

		while($db_group=DBfetch($db_groups)){
			$grp_tb->addItem($db_group['groupid'],$db_group['name']);
		}

		$frmHost->addRow(array(new CVisibilityBox('visible[groups]', isset($visible['groups']), $grp_tb->getName(), S_ORIGINAL),S_GROUPS),
						$grp_tb->get(S_IN.SPACE.S_GROUPS,S_OTHER.SPACE.S_GROUPS)
					);

		$frmHost->addRow(array(new CVisibilityBox('visible[newgroup]', isset($visible['newgroup']), 'newgroup', S_ORIGINAL),S_NEW_GROUP),
						new CTextBox('newgroup',$newgroup),
						'new'
					);

// onchange does not work on some browsers: MacOS, KDE browser
		$frmHost->addRow(array(new CVisibilityBox('visible[dns]', isset($visible['dns']), 'dns', S_ORIGINAL),S_DNS_NAME),
						new CTextBox('dns',$dns,'40')
					);

		$frmHost->addRow(array(new CVisibilityBox('visible[ip]', isset($visible['ip']), 'ip', S_ORIGINAL),S_IP_ADDRESS),
						new CTextBox('ip',$ip,defined('ZBX_HAVE_IPV6')?39:15)
					);

		$cmbConnectBy = new CComboBox('useip', $useip);
		$cmbConnectBy->addItem(0, S_DNS_NAME);
		$cmbConnectBy->addItem(1, S_IP_ADDRESS);

		$frmHost->addRow(array(new CVisibilityBox('visible[useip]', isset($visible['useip']), 'useip', S_ORIGINAL),S_CONNECT_TO),
						$cmbConnectBy
					);

		$frmHost->addRow(array(new CVisibilityBox('visible[port]', isset($visible['port']), 'port', S_ORIGINAL),S_AGENT_PORT),						new CNumericBox('port',$port,5)
					);

//Proxy
		$cmbProxy = new CComboBox('proxy_hostid', $proxy_hostid);

		$cmbProxy->addItem(0, S_NO_PROXY);

		$sql = 'SELECT hostid,host '.
				' FROM hosts '.
				' WHERE status IN ('.HOST_STATUS_PROXY_ACTIVE.','.HOST_STATUS_PROXY_PASSIVE.') '.
					' AND '.DBin_node('hostid').
				' ORDER BY host';
		$db_proxies = DBselect($sql);
		while ($db_proxy = DBfetch($db_proxies))
			$cmbProxy->addItem($db_proxy['hostid'], $db_proxy['host']);

		$frmHost->addRow(array(
						new CVisibilityBox('visible[proxy_hostid]', isset($visible['proxy_hostid']), 'proxy_hostid', S_ORIGINAL),
						S_MONITORED_BY_PROXY),
						$cmbProxy
					);
//----------

		$cmbStatus = new CComboBox('status',$status);
		$cmbStatus->addItem(HOST_STATUS_MONITORED,	S_MONITORED);
		$cmbStatus->addItem(HOST_STATUS_NOT_MONITORED,	S_NOT_MONITORED);

		$frmHost->addRow(array(new CVisibilityBox('visible[status]', isset($visible['status']), 'status', S_ORIGINAL),S_STATUS), $cmbStatus);

// LINK TEMPLATES {{{
		$template_table = new CTable();
		$template_table->setAttribute('name','template_table');
		$template_table->setAttribute('id','template_table');

		$template_table->setCellPadding(0);
		$template_table->setCellSpacing(0);

		foreach($templates as $id => $temp_name){
			$frmHost->addVar('templates['.$id.']',$temp_name);
			$template_table->addRow(array(
				new CCheckBox('templates_rem['.$id.']', 'no', null, $id),
				$temp_name,
			));
		}

		$template_table->addRow(array(
			new CButton('add_template', S_ADD, "return PopUp('popup.php?dstfrm=".$frmHost->getName().
				"&dstfld1=new_template&srctbl=templates&srcfld1=hostid&srcfld2=host".
				url_param($templates,false,'existed_templates')."',450,450)"),
			new CButton('unlink', S_REMOVE)
		));

		$vbox = new CVisibilityBox('visible[template_table]', isset($visible['template_table']), 'template_table', S_ORIGINAL);
		$vbox->setAttribute('id', 'cb_tpladd');
		if(isset($visible['template_table_r'])) $vbox->setAttribute('disabled', 'disabled');
		$action = $vbox->getAttribute('onclick');
		$action .= 'if($("cb_tplrplc").disabled) $("cb_tplrplc").enable(); else $("cb_tplrplc").disable();';
		$vbox->setAttribute('onclick', $action);

		$frmHost->addRow(array($vbox, S_LINK_ADDITIONAL_TEMPLATES), $template_table, 'T');
// }}} LINK TEMPLATES


// RELINK TEMPLATES {{{
		$template_table_r = new CTable();
		$template_table_r->setAttribute('name','template_table_r');
		$template_table_r->setAttribute('id','template_table_r');

		$template_table_r->setCellPadding(0);
		$template_table_r->setCellSpacing(0);

		foreach($templates as $id => $temp_name){
			$frmHost->addVar('templates['.$id.']',$temp_name);
			$template_table_r->addRow(array(
				new CCheckBox('templates_rem['.$id.']', 'no', null, $id),
				$temp_name,
			));
		}

		$template_table_r->addRow(array(
			new CButton('add_template', S_ADD, "return PopUp('popup.php?dstfrm=".$frmHost->getName().
				"&dstfld1=new_template&srctbl=templates&srcfld1=hostid&srcfld2=host".
				url_param($templates,false,'existed_templates')."',450,450)"),
			new CButton('unlink', S_REMOVE)
		));

		$vbox = new CVisibilityBox('visible[template_table_r]', isset($visible['template_table_r']), 'template_table_r', S_ORIGINAL);
		$vbox->setAttribute('id', 'cb_tplrplc');
		if(isset($visible['template_table'])) $vbox->setAttribute('disabled', 'disabled');
		$action = $vbox->getAttribute('onclick');
		$action .= <<<JAVASCRIPT
if($("cb_tpladd").disabled){
	$("cb_tpladd").enable();
}
else{
	$("cb_tpladd").disable();
}
$("clrcbdiv").toggle();
JAVASCRIPT;
		$vbox->setAttribute('onclick', $action);

		$clear_cb = new CCheckBox('mass_clear_tpls', get_request('mass_clear_tpls', false));
		$div = new CDiv(array($clear_cb, S_CLEAR_WHEN_UNLINKING));
		$div->setAttribute('id', 'clrcbdiv');
		$div->addStyle('margin-left: 20px;');
		if(!isset($visible['template_table_r'])) $div->addStyle('display: none;');

		$frmHost->addRow(array($vbox, S_RELINK_TEMPLATES, $div), $template_table_r, 'T');
// }}} RELINK TEMPLATES


		$frmHost->addRow(array(
			new CVisibilityBox('visible[useipmi]', isset($visible['useipmi']), 'useipmi', S_ORIGINAL), S_USEIPMI),
			new CCheckBox('useipmi', $useipmi, 'submit()')
		);

		if($useipmi == 'yes'){
			$frmHost->addRow(array(
				new CVisibilityBox('visible[ipmi_ip]', isset($visible['ipmi_ip']), 'ipmi_ip', S_ORIGINAL), S_IPMI_IP_ADDRESS),
				new CTextBox('ipmi_ip', $ipmi_ip, defined('ZBX_HAVE_IPV6') ? 39 : 15)
			);

			$frmHost->addRow(array(
				new CVisibilityBox('visible[ipmi_port]', isset($visible['ipmi_port']), 'ipmi_port', S_ORIGINAL), S_IPMI_PORT),
				new CNumericBox('ipmi_port', $ipmi_port, 15)
			);

			$cmbIPMIAuthtype = new CComboBox('ipmi_authtype', $ipmi_authtype);
			$cmbIPMIAuthtype->addItem(IPMI_AUTHTYPE_DEFAULT,	S_AUTHTYPE_DEFAULT);
			$cmbIPMIAuthtype->addItem(IPMI_AUTHTYPE_NONE,		S_AUTHTYPE_NONE);
			$cmbIPMIAuthtype->addItem(IPMI_AUTHTYPE_MD2,		S_AUTHTYPE_MD2);
			$cmbIPMIAuthtype->addItem(IPMI_AUTHTYPE_MD5,		S_AUTHTYPE_MD5);
			$cmbIPMIAuthtype->addItem(IPMI_AUTHTYPE_STRAIGHT,	S_AUTHTYPE_STRAIGHT);
			$cmbIPMIAuthtype->addItem(IPMI_AUTHTYPE_OEM,		S_AUTHTYPE_OEM);
			$cmbIPMIAuthtype->addItem(IPMI_AUTHTYPE_RMCP_PLUS,	S_AUTHTYPE_RMCP_PLUS);
			$frmHost->addRow(array(
				new CVisibilityBox('visible[ipmi_authtype]', isset($visible['ipmi_authtype']), 'ipmi_authtype', S_ORIGINAL), S_IPMI_AUTHTYPE),
				$cmbIPMIAuthtype
			);

			$cmbIPMIPrivilege = new CComboBox('ipmi_privilege', $ipmi_privilege);
			$cmbIPMIPrivilege->addItem(IPMI_PRIVILEGE_CALLBACK,	S_PRIVILEGE_CALLBACK);
			$cmbIPMIPrivilege->addItem(IPMI_PRIVILEGE_USER,		S_PRIVILEGE_USER);
			$cmbIPMIPrivilege->addItem(IPMI_PRIVILEGE_OPERATOR,	S_PRIVILEGE_OPERATOR);
			$cmbIPMIPrivilege->addItem(IPMI_PRIVILEGE_ADMIN,	S_PRIVILEGE_ADMIN);
			$cmbIPMIPrivilege->addItem(IPMI_PRIVILEGE_OEM,		S_PRIVILEGE_OEM);
			$frmHost->addRow(array(
				new CVisibilityBox('visible[ipmi_privilege]', isset($visible['ipmi_privilege']), 'ipmi_privilege', S_ORIGINAL), S_IPMI_PRIVILEGE),
				$cmbIPMIPrivilege
			);

			$frmHost->addRow(array(
				new CVisibilityBox('visible[ipmi_username]', isset($visible['ipmi_username']), 'ipmi_username', S_ORIGINAL), S_IPMI_USERNAME),
				new CTextBox('ipmi_username', $ipmi_username, 16)
			);

			$frmHost->addRow(array(
				new CVisibilityBox('visible[ipmi_password]', isset($visible['ipmi_password']), 'ipmi_password', S_ORIGINAL), S_IPMI_PASSWORD),
				new CTextBox('ipmi_password', $ipmi_password, 20)
			);
		}

		$frmHost->addRow(array(
					new CVisibilityBox('visible[useprofile]', isset($visible['useprofile']), 'useprofile', S_ORIGINAL),S_USE_PROFILE),
					new CCheckBox('useprofile',$useprofile,'submit()')
				);

// BEGIN: HOSTS PROFILE EXTENDED Section
		$frmHost->addRow(array(
			new CVisibilityBox('visible[useprofile_ext]', isset($visible['useprofile_ext']), 'useprofile_ext', S_ORIGINAL),S_USE_EXTENDED_PROFILE),
			new CCheckBox('useprofile_ext',$useprofile_ext,'submit()')
		);
// END:   HOSTS PROFILE EXTENDED Section

		if($useprofile==='yes'){
			if($useprofile === 'yes'){
				foreach($profile_fields as $field => $caption){
					$frmHost->addRow(array(
						new CVisibilityBox('visible['.$field.']', isset($visible[$field]), 'host_profile['.$field.']', S_ORIGINAL), $caption),
						new CTextBox('host_profile['.$field.']',$host_profile[$field],80)
					);
				}
			}
			else{
				foreach($profile_fields as $field => $caption){
					$frmHost->addVar('host_profile['.$field.']', $host_profile[$field]);
				}
			}
		}

// BEGIN: HOSTS PROFILE EXTENDED Section
		if($useprofile_ext=='yes'){
			foreach($ext_profiles_fields as $prof_field => $caption){
				$frmHost->addRow(array(
					new CVisibilityBox('visible['.$prof_field.']', isset($visible[$prof_field]), 'ext_host_profiles['.$prof_field.']', S_ORIGINAL),$caption),
					new CTextBox('ext_host_profiles['.$prof_field.']',$ext_host_profiles[$prof_field],80)
				);
			}
		}
		else{
			foreach($ext_profiles_fields as $prof_field => $caption){
				$frmHost->addVar('ext_host_profiles['.$prof_field.']',	$ext_host_profiles[$prof_field]);
			}
		}
// END:   HOSTS PROFILE EXTENDED Section

		$frmHost->addItemToBottomRow(new CButton('masssave',S_SAVE));
		$frmHost->addItemToBottomRow(SPACE);
		$frmHost->addItemToBottomRow(new CButtonCancel(url_param('config').url_param('groupid')));

		return $frmHost;
	}

// Host import form
	function import_host_form($template=false){
		$form = new CFormTable(S_IMPORT, null, 'post', 'multipart/form-data');
		$form->addRow(S_IMPORT_FILE, new CFile('import_file'));

		$table = new CTable();
		$table->setHeader(array(S_ELEMENT, S_UPDATE.SPACE.S_EXISTING, S_ADD.SPACE.S_MISSING), 'bold');

		$titles = array('host' => $template?S_TEMPLATE:S_HOST, 'template' => S_TEMPLATE_LINKAGE, 'item' => S_ITEM, 'trigger' => S_TRIGGER, 'graph' => S_GRAPH);
		foreach($titles as $key => $title){
			$cbExist = new CCheckBox('rules['.$key.'][exist]', true);

			if($key == 'template')
				$cbMissed = null;
			else
				$cbMissed = new CCheckBox('rules['.$key.'][missed]', true);

			$table->addRow(array($title, $cbExist, $cbMissed));
		}

		$form->addRow(S_RULES, $table);

		$form->addItemToBottomRow(new CButton('import', S_IMPORT));

	return $form;
	}

// Host form
	function insert_host_form(){
		global $USER_DETAILS;

		$host_groups = get_request('groups', array());
		if(isset($_REQUEST['groupid']) && ($_REQUEST['groupid']>0) && empty($host_groups)){
			array_push($host_groups, $_REQUEST['groupid']);
		}

		$available_groups = get_accessible_groups_by_user($USER_DETAILS,PERM_READ_WRITE);

		$newgroup	= get_request('newgroup','');

		$host 		= get_request('host',	'');
		$port 		= get_request('port',	CProfile::get('HOST_PORT',10050));
		$status		= get_request('status',	HOST_STATUS_MONITORED);
		$useip		= get_request('useip',	1);
		$dns		= get_request('dns',	'');
		$ip		= get_request('ip',	'0.0.0.0');
		$proxy_hostid	= get_request('proxy_hostid','');

		$useipmi	= get_request('useipmi','no');
		$ipmi_ip	= get_request('ipmi_ip','');
		$ipmi_port	= get_request('ipmi_port',623);
		$ipmi_authtype	= get_request('ipmi_authtype',-1);
		$ipmi_privilege	= get_request('ipmi_privilege',2);
		$ipmi_username	= get_request('ipmi_username','');
		$ipmi_password	= get_request('ipmi_password','');

		$useprofile = get_request('useprofile','no');

		$devicetype	= get_request('devicetype','');
		$name		= get_request('name','');
		$os			= get_request('os','');
		$serialno	= get_request('serialno','');
		$tag		= get_request('tag','');
		$macaddress	= get_request('macaddress','');
		$hardware	= get_request('hardware','');
		$software	= get_request('software','');
		$contact	= get_request('contact','');
		$location	= get_request('location','');
		$notes		= get_request('notes','');

		$_REQUEST['hostid'] = get_request('hostid', 0);
// BEGIN: HOSTS PROFILE EXTENDED Section
		$useprofile_ext		= get_request('useprofile_ext','no');
		$ext_host_profiles	= get_request('ext_host_profiles',array());
// END:   HOSTS PROFILE EXTENDED Section

		$templates		= get_request('templates',array());
		$clear_templates	= get_request('clear_templates',array());

		$frm_title = S_HOST;
		if($_REQUEST['hostid']>0){
			$db_host = get_host_by_hostid($_REQUEST['hostid']);
			$frm_title	.= SPACE.' ['.$db_host['host'].']';

			$original_templates = get_templates_by_hostid($_REQUEST['hostid']);
		}
		else{
			$original_templates = array();
		}

		if(($_REQUEST['hostid']>0) && !isset($_REQUEST['form_refresh'])){
			$proxy_hostid		= $db_host['proxy_hostid'];
			$host			= $db_host['host'];
			$port			= $db_host['port'];
			$status			= $db_host['status'];
			$useip			= $db_host['useip'];
			$useipmi		= $db_host['useipmi'] ? 'yes' : 'no';
			$ip			= $db_host['ip'];
			$dns			= $db_host['dns'];
			$ipmi_ip		= $db_host['ipmi_ip'];

			$ipmi_port		= $db_host['ipmi_port'];
			$ipmi_authtype		= $db_host['ipmi_authtype'];
			$ipmi_privilege		= $db_host['ipmi_privilege'];
			$ipmi_username		= $db_host['ipmi_username'];
			$ipmi_password		= $db_host['ipmi_password'];

// add groups
			$options = array('hostids' => $_REQUEST['hostid']);
			$host_groups = CHostGroup::get($options);
			$host_groups = zbx_objectValues($host_groups, 'groupid');

// read profile
			$db_profiles = DBselect('SELECT * FROM hosts_profiles WHERE hostid='.$_REQUEST['hostid']);

			$useprofile = 'no';
			$db_profile = DBfetch($db_profiles);
			if($db_profile){
				$useprofile = 'yes';

				$devicetype	= $db_profile['devicetype'];
				$name		= $db_profile['name'];
				$os		= $db_profile['os'];
				$serialno	= $db_profile['serialno'];
				$tag		= $db_profile['tag'];
				$macaddress	= $db_profile['macaddress'];
				$hardware	= $db_profile['hardware'];
				$software	= $db_profile['software'];
				$contact	= $db_profile['contact'];
				$location	= $db_profile['location'];
				$notes		= $db_profile['notes'];
			}

// BEGIN: HOSTS PROFILE EXTENDED Section
			$useprofile_ext = 'no';

			$db_profiles_alt = DBselect('SELECT * FROM hosts_profiles_ext WHERE hostid='.$_REQUEST['hostid']);
			if($ext_host_profiles = DBfetch($db_profiles_alt)){
				$useprofile_ext = 'yes';
			}
			else{
				$ext_host_profiles = array();
			}
// END:   HOSTS PROFILE EXTENDED Section

			$templates = $original_templates;
		}

		$ext_profiles_fields = array(
				'device_alias'=>S_DEVICE_ALIAS,
				'device_type'=>S_DEVICE_TYPE,
				'device_chassis'=>S_DEVICE_CHASSIS,
				'device_os'=>S_DEVICE_OS,
				'device_os_short'=>S_DEVICE_OS_SHORT,
				'device_hw_arch'=>S_DEVICE_HW_ARCH,
				'device_serial'=>S_DEVICE_SERIAL,
				'device_model'=>S_DEVICE_MODEL,
				'device_tag'=>S_DEVICE_TAG,
				'device_vendor'=>S_DEVICE_VENDOR,
				'device_contract'=>S_DEVICE_CONTRACT,
				'device_who'=>S_DEVICE_WHO,
				'device_status'=>S_DEVICE_STATUS,
				'device_app_01'=>S_DEVICE_APP_01,
				'device_app_02'=>S_DEVICE_APP_02,
				'device_app_03'=>S_DEVICE_APP_03,
				'device_app_04'=>S_DEVICE_APP_04,
				'device_app_05'=>S_DEVICE_APP_05,
				'device_url_1'=>S_DEVICE_URL_1,
				'device_url_2'=>S_DEVICE_URL_2,
				'device_url_3'=>S_DEVICE_URL_3,
				'device_networks'=>S_DEVICE_NETWORKS,
				'device_notes'=>S_DEVICE_NOTES,
				'device_hardware'=>S_DEVICE_HARDWARE,
				'device_software'=>S_DEVICE_SOFTWARE,
				'ip_subnet_mask'=>S_IP_SUBNET_MASK,
				'ip_router'=>S_IP_ROUTER,
				'ip_macaddress'=>S_IP_MACADDRESS,
				'oob_ip'=>S_OOB_IP,
				'oob_subnet_mask'=>S_OOB_SUBNET_MASK,
				'oob_router'=>S_OOB_ROUTER,
				'date_hw_buy'=>S_DATE_HW_BUY,
				'date_hw_install'=>S_DATE_HW_INSTALL,
				'date_hw_expiry'=>S_DATE_HW_EXPIRY,
				'date_hw_decomm'=>S_DATE_HW_DECOMM,
				'site_street_1'=>S_SITE_STREET_1,
				'site_street_2'=>S_SITE_STREET_2,
				'site_street_3'=>S_SITE_STREET_3,
				'site_city'=>S_SITE_CITY,
				'site_state'=>S_SITE_STATE,
				'site_country'=>S_SITE_COUNTRY,
				'site_zip'=>S_SITE_ZIP,
				'site_rack'=>S_SITE_RACK,
				'site_notes'=>S_SITE_NOTES,
				'poc_1_name'=>S_POC_1_NAME,
				'poc_1_email'=>S_POC_1_EMAIL,
				'poc_1_phone_1'=>S_POC_1_PHONE_1,
				'poc_1_phone_2'=>S_POC_1_PHONE_2,
				'poc_1_cell'=>S_POC_1_CELL,
				'poc_1_screen'=>S_POC_1_SCREEN,
				'poc_1_notes'=>S_POC_1_NOTES,
				'poc_2_name'=>S_POC_2_NAME,
				'poc_2_email'=>S_POC_2_EMAIL,
				'poc_2_phone_1'=>S_POC_2_PHONE_1,
				'poc_2_phone_2'=>S_POC_2_PHONE_2,
				'poc_2_cell'=>S_POC_2_CELL,
				'poc_2_screen'=>S_POC_2_SCREEN,
				'poc_2_notes'=>S_POC_2_NOTES
			);


		foreach($ext_profiles_fields as $field => $caption){
			if(!isset($ext_host_profiles[$field])) $ext_host_profiles[$field] = '';
		}

		$clear_templates = array_intersect($clear_templates, array_keys($original_templates));
		$clear_templates = array_diff($clear_templates,array_keys($templates));
		natcasesort($templates);

		$frmHost = new CForm('hosts.php', 'post');
		$frmHost->setName('web.hosts.host.php.');
//		$frmHost->setHelp('web.hosts.host.php');
//		$frmHost->addVar('config',get_request('config',0));
		$frmHost->addVar('form', get_request('form', 1));
		$from_rfr = get_request('form_refresh',0);
		$frmHost->addVar('form_refresh', $from_rfr+1);
		$frmHost->addVar('clear_templates', $clear_templates);

// HOST WIDGET {
		$host_tbl = new CTable('', 'tablestripped');
		$host_tbl->setOddRowClass('form_odd_row');
		$host_tbl->setEvenRowClass('form_even_row');

		if($_REQUEST['hostid']>0) $frmHost->addVar('hostid', $_REQUEST['hostid']);
		if($_REQUEST['groupid']>0) $frmHost->addVar('groupid', $_REQUEST['groupid']);

		$host_tbl->addRow(array(S_NAME, new CTextBox('host',$host,54)));

		$grp_tb = new CTweenBox($frmHost, 'groups', $host_groups, 10);

		$all_groups = CHostGroup::get(array('editable' => 1, 'extendoutput' => 1));
		order_result($all_groups, 'name');
		foreach($all_groups as $group){
			$grp_tb->addItem($group['groupid'], $group['name']);
		}

		$host_tbl->addRow(array(S_GROUPS,$grp_tb->get(S_IN_GROUPS, S_OTHER_GROUPS)));

		$host_tbl->addRow(array(S_NEW_GROUP, new CTextBox('newgroup',$newgroup)));

// onchange does not work on some browsers: MacOS, KDE browser
		$host_tbl->addRow(array(S_DNS_NAME,new CTextBox('dns',$dns,'40')));
		if(defined('ZBX_HAVE_IPV6')){
			$host_tbl->addRow(array(S_IP_ADDRESS,new CTextBox('ip',$ip,'39')));
		}
		else{
			$host_tbl->addRow(array(S_IP_ADDRESS,new CTextBox('ip',$ip,'15')));
		}

		$cmbConnectBy = new CComboBox('useip', $useip);
		$cmbConnectBy->addItem(0, S_DNS_NAME);
		$cmbConnectBy->addItem(1, S_IP_ADDRESS);
		$host_tbl->addRow(array(S_CONNECT_TO,$cmbConnectBy));

		$host_tbl->addRow(array(S_AGENT_PORT,new CNumericBox('port',$port,5)));

//Proxy
		$cmbProxy = new CComboBox('proxy_hostid', $proxy_hostid);

		$cmbProxy->addItem(0, S_NO_PROXY);
		$options = array('extendoutput' => 1);
		$db_proxies = CProxy::get($options);
		order_result($db_proxies, 'host');

		foreach($db_proxies as $proxy){
			$cmbProxy->addItem($proxy['proxyid'], $proxy['host']);
		}

		$host_tbl->addRow(array(S_MONITORED_BY_PROXY, $cmbProxy));
//----------

		$cmbStatus = new CComboBox('status',$status);
		$cmbStatus->addItem(HOST_STATUS_MONITORED,	S_MONITORED);
		$cmbStatus->addItem(HOST_STATUS_NOT_MONITORED,	S_NOT_MONITORED);
		$host_tbl->addRow(array(S_STATUS,$cmbStatus));

		$host_tbl->addRow(array(S_USEIPMI, new CCheckBox('useipmi', $useipmi, 'submit()')));

		if($useipmi == 'yes'){
			$host_tbl->addRow(array(S_IPMI_IP_ADDRESS, new CTextBox('ipmi_ip', $ipmi_ip, defined('ZBX_HAVE_IPV6') ? 39 : 15)));
			$host_tbl->addRow(array(S_IPMI_PORT, new CNumericBox('ipmi_port', $ipmi_port, 5)));

			$cmbIPMIAuthtype = new CComboBox('ipmi_authtype', $ipmi_authtype);
			$cmbIPMIAuthtype->addItem(IPMI_AUTHTYPE_DEFAULT,	S_AUTHTYPE_DEFAULT);
			$cmbIPMIAuthtype->addItem(IPMI_AUTHTYPE_NONE,		S_AUTHTYPE_NONE);
			$cmbIPMIAuthtype->addItem(IPMI_AUTHTYPE_MD2,		S_AUTHTYPE_MD2);
			$cmbIPMIAuthtype->addItem(IPMI_AUTHTYPE_MD5,		S_AUTHTYPE_MD5);
			$cmbIPMIAuthtype->addItem(IPMI_AUTHTYPE_STRAIGHT,	S_AUTHTYPE_STRAIGHT);
			$cmbIPMIAuthtype->addItem(IPMI_AUTHTYPE_OEM,		S_AUTHTYPE_OEM);
			$cmbIPMIAuthtype->addItem(IPMI_AUTHTYPE_RMCP_PLUS,	S_AUTHTYPE_RMCP_PLUS);
			$host_tbl->addRow(array(S_IPMI_AUTHTYPE, $cmbIPMIAuthtype));

			$cmbIPMIPrivilege = new CComboBox('ipmi_privilege', $ipmi_privilege);
			$cmbIPMIPrivilege->addItem(IPMI_PRIVILEGE_CALLBACK,	S_PRIVILEGE_CALLBACK);
			$cmbIPMIPrivilege->addItem(IPMI_PRIVILEGE_USER,		S_PRIVILEGE_USER);
			$cmbIPMIPrivilege->addItem(IPMI_PRIVILEGE_OPERATOR,	S_PRIVILEGE_OPERATOR);
			$cmbIPMIPrivilege->addItem(IPMI_PRIVILEGE_ADMIN,	S_PRIVILEGE_ADMIN);
			$cmbIPMIPrivilege->addItem(IPMI_PRIVILEGE_OEM,		S_PRIVILEGE_OEM);
			$host_tbl->addRow(array(S_IPMI_PRIVILEGE, $cmbIPMIPrivilege));

			$host_tbl->addRow(array(S_IPMI_USERNAME, new CTextBox('ipmi_username', $ipmi_username, 16)));
			$host_tbl->addRow(array(S_IPMI_PASSWORD, new CTextBox('ipmi_password', $ipmi_password, 20)));
		}
		else{
			$frmHost->addVar('ipmi_ip', $ipmi_ip);
			$frmHost->addVar('ipmi_port', $ipmi_port);
			$frmHost->addVar('ipmi_authtype', $ipmi_authtype);
			$frmHost->addVar('ipmi_privilege', $ipmi_privilege);
			$frmHost->addVar('ipmi_username', $ipmi_username);
			$frmHost->addVar('ipmi_password', $ipmi_password);
		}

		if($_REQUEST['form'] == 'full_clone'){
// Host items
			$items_lbx = new CListBox('items',null,8);
			$items_lbx->setAttribute('disabled','disabled');

			$sql = 'SELECT * '.
					' FROM items '.
					' WHERE hostid='.$_REQUEST['hostid'].
						' AND templateid=0 '.
					' ORDER BY description';
			$host_items_res = DBselect($sql);
			while($host_item = DBfetch($host_items_res)){
				$item_description = item_description($host_item);
				$items_lbx->addItem($host_item['itemid'],$item_description);
			}

			if($items_lbx->ItemsCount() < 1) $items_lbx->setAttribute('style','width: 200px;');
			$host_tbl->addRow(array(S_ITEMS, $items_lbx));

// Host triggers
			$available_triggers = get_accessible_triggers(PERM_READ_ONLY, array($_REQUEST['hostid']), PERM_RES_IDS_ARRAY);

			$trig_lbx = new CListBox('triggers',null,8);
			$trig_lbx->setAttribute('disabled','disabled');

			$sql = 'SELECT DISTINCT t.* '.
					' FROM triggers t, items i, functions f'.
					' WHERE i.hostid='.$_REQUEST['hostid'].
						' AND f.itemid=i.itemid '.
						' AND t.triggerid=f.triggerid '.
						' AND '.DBcondition('t.triggerid', $available_triggers).
						' AND t.templateid=0 '.
					' ORDER BY t.description';

			$host_trig_res = DBselect($sql);
			while($host_trig = DBfetch($host_trig_res)){
				$trig_description = expand_trigger_description($host_trig["triggerid"]);
				$trig_lbx->addItem($host_trig['triggerid'],$trig_description);
			}

			if($trig_lbx->ItemsCount() < 1) $trig_lbx->setAttribute('style','width: 200px;');
			$host_tbl->addRow(array(S_TRIGGERS, $trig_lbx));

// Host graphs
			$options = array(
				'inherited' => 0,
				'hostids' => $_REQUEST['hostid'],
				'select_hosts' => API_OUTPUT_REFER,
				'output' => API_OUTPUT_EXTEND,
			);
			$host_graphs = CGraph::get($options);

			if(!empty($host_graphs)){
				$graphs_lbx = new CListBox('graphs', null, 8);
				$graphs_lbx->setAttribute('disabled', 'disabled');

				order_result($host_graphs, 'name');
				foreach($host_graphs as $hgraph){
					if(count($hgraph['hosts']) > 1) continue;
					$graphs_lbx->addItem($hgraph['graphid'], $hgraph['name']);
				}

				if($graphs_lbx->ItemsCount() > 1)
					$host_tbl->addRow(array(S_GRAPHS, $graphs_lbx));
			}
		}

		$host_footer = array();
		$host_footer[] = new CButton('save', S_SAVE);
		if(($_REQUEST['hostid']>0) && ($_REQUEST['form'] != 'full_clone')){
			array_push($host_footer, SPACE, new CButton('clone', S_CLONE), SPACE, new CButton('full_clone', S_FULL_CLONE), SPACE,
				new CButtonDelete(S_DELETE_SELECTED_HOST_Q, url_param('form').url_param('hostid').url_param('groupid')));
		}
		array_push($host_footer, SPACE, new CButtonCancel(url_param('groupid')));

		$host_footer = new CCol($host_footer);
		$host_footer->setColSpan(2);
		$host_tbl->setFooter($host_footer);

		$host_wdgt = new CWidget();
		$host_wdgt->setClass('header');
		$host_wdgt->addHeader($frm_title);
		$host_wdgt->addItem($host_tbl);
// } HOST WIDGET

// TEMPLATES{
		$template_tbl = new CTableInfo(S_NO_TEMPLATES_LINKED, 'tablestripped');
		$template_tbl->setOddRowClass('form_odd_row');
		$template_tbl->setEvenRowClass('form_even_row');

		foreach($templates as $id => $temp_name){
			$frmHost->addVar('templates['.$id.']', $temp_name);
			$template_tbl->addRow(new CCol(array(
				new CCheckBox('templates_rem['.$id.']', 'no', null, $id),
				$temp_name))
			);
		}

		$footer = new CCol(array(
			new CButton('add_template', S_ADD,
				"return PopUp('popup.php?dstfrm=".$frmHost->getName().
				"&dstfld1=new_template&srctbl=templates&srcfld1=hostid&srcfld2=host".
				url_param($templates,false,'existed_templates')."',450,450)",
				'T'),
			SPACE,
			new CButton('unlink', S_UNLINK),
			SPACE,
			new CButton('unlink_and_clear', S_UNLINK_AND_CLEAR)
		));
		//$footer->setColSpan(2);

		$template_tbl->setFooter($footer);

		$template_wdgt = new CWidget();
		$template_wdgt->setClass('header');
		$template_wdgt->addHeader(S_LINKED_TEMPLATES);
		$template_wdgt->addItem($template_tbl);

// } TEMPLATES


// MACROS WIDGET {
		$macros_wdgt = get_macros_widget($_REQUEST['hostid']);
// } MACROS WIDGET


// PROFILE WIDGET {
		$profile_tbl = new CTable('', 'tablestripped');
		$profile_tbl->setOddRowClass('form_odd_row');
		$profile_tbl->setEvenRowClass('form_even_row');

		$profile_tbl->addRow(array(S_USE_PROFILE,new CCheckBox('useprofile',$useprofile,'submit()')));

		if($useprofile == 'yes'){
			$profile_tbl->addRow(array(S_DEVICE_TYPE,new CTextBox('devicetype',$devicetype,61)));
			$profile_tbl->addRow(array(S_NAME,new CTextBox('name',$name,61)));
			$profile_tbl->addRow(array(S_OS,new CTextBox('os',$os,61)));
			$profile_tbl->addRow(array(S_SERIALNO,new CTextBox('serialno',$serialno,61)));
			$profile_tbl->addRow(array(S_TAG,new CTextBox('tag',$tag,61)));
			$profile_tbl->addRow(array(S_MACADDRESS,new CTextBox('macaddress',$macaddress,61)));
			$profile_tbl->addRow(array(S_HARDWARE,new CTextArea('hardware',$hardware,60,4)));
			$profile_tbl->addRow(array(S_SOFTWARE,new CTextArea('software',$software,60,4)));
			$profile_tbl->addRow(array(S_CONTACT,new CTextArea('contact',$contact,60,4)));
			$profile_tbl->addRow(array(S_LOCATION,new CTextArea('location',$location,60,4)));
			$profile_tbl->addRow(array(S_NOTES,new CTextArea('notes',$notes,60,4)));
		}
		else{
			$frmHost->addVar('devicetype', $devicetype);
			$frmHost->addVar('name',$name);
			$frmHost->addVar('os',$os);
			$frmHost->addVar('serialno',$serialno);
			$frmHost->addVar('tag',	$tag);
			$frmHost->addVar('macaddress',$macaddress);
			$frmHost->addVar('hardware',$hardware);
			$frmHost->addVar('software',$software);
			$frmHost->addVar('contact',$contact);
			$frmHost->addVar('location',$location);
			$frmHost->addVar('notes',$notes);
		}

		$profile_wdgt = new CWidget();
		$profile_wdgt->setClass('header');
		$profile_wdgt->addHeader(S_PROFILE);
		$profile_wdgt->addItem($profile_tbl);
// } PROFILE WIDGET

// EXT PROFILE WIDGET {
		$ext_profile_tbl = new CTable('', 'tablestripped');
		$ext_profile_tbl->setOddRowClass('form_odd_row');
		$ext_profile_tbl->setEvenRowClass('form_even_row');
		$ext_profile_tbl->addRow(array(S_USE_EXTENDED_PROFILE,new CCheckBox('useprofile_ext',$useprofile_ext,'submit()','yes')));

		foreach($ext_profiles_fields as $prof_field => $caption){
			if($useprofile_ext == 'yes'){
				$ext_profile_tbl->addRow(array($caption,new CTextBox('ext_host_profiles['.$prof_field.']',$ext_host_profiles[$prof_field],40)));
			}
			else{
				$frmHost->addVar('ext_host_profiles['.$prof_field.']',	$ext_host_profiles[$prof_field]);
			}
		}

		$ext_profile_wdgt = new CWidget();
		$ext_profile_wdgt->setClass('header');
		$ext_profile_wdgt->addHeader(S_EXTENDED_HOST_PROFILE);
		$ext_profile_wdgt->addItem($ext_profile_tbl);
// } EXT PROFILE WIDGET

		$left_table = new CTable();
		$left_table->setCellPadding(4);
		$left_table->setCellSpacing(4);
		$left_table->addRow($host_wdgt);

		$right_table = new CTable();
		$right_table->setCellPadding(4);
		$right_table->setCellSpacing(4);
		$right_table->addRow($template_wdgt);
		$right_table->addRow($macros_wdgt);
		$right_table->addRow($profile_wdgt);
		$right_table->addRow($ext_profile_wdgt);


		$td_l = new CCol($left_table);
		$td_l->setAttribute('valign','top');
		$td_r = new CCol($right_table);
		$td_r->setAttribute('valign','top');

		$outer_table = new CTable();
		$outer_table->addRow(array($td_l, $td_r));

		$frmHost->addItem($outer_table);
		return $frmHost;
	}

// Insert host profile ReadOnly form
	function insert_host_profile_form(){

		$frmHostP = new CFormTable(S_HOST_PROFILE);

		$table_titles = array(
			'devicetype' => S_DEVICE_TYPE, 'name' => S_NAME, 'os' => S_OS, 'serialno' => S_SERIALNO,
			'tag' => S_TAG, 'macaddress' => S_MACADDRESS, 'hardware' => S_HARDWARE, 'software' => S_SOFTWARE,
			'contact' => S_CONTACT, 'location' => S_LOCATION, 'notes' => S_NOTES
		);

		$sql_fields = implode(', ', array_keys($table_titles)); //generate string of fields to get from DB

		$sql = 'SELECT '.$sql_fields.' FROM hosts_profiles WHERE hostid='.$_REQUEST['hostid'];
		$result = DBselect($sql);

		if($row = DBfetch($result)) {
			foreach($row as $key => $value) {
				if(!zbx_empty($value)){
					$frmHostP->addRow($table_titles[$key], new CSpan(zbx_str2links($value)));
				}
			}
		}
		else{
			$frmHostP->addSpanRow(S_PROFILE_FOR_THIS_HOST_IS_MISSING,"form_row_c");
		}
		$frmHostP->addItemToBottomRow(new CButtonCancel(url_param('groupid').url_param('prof_type')));

		return $frmHostP;
	}

// BEGIN: HOSTS PROFILE EXTENDED Section
	function insert_host_profile_ext_form(){

		$frmHostPA = new CFormTable(S_EXTENDED_HOST_PROFILE);

		$table_titles = array(
				'device_alias' => S_DEVICE_ALIAS, 'device_type' => S_DEVICE_TYPE, 'device_chassis' => S_DEVICE_CHASSIS, 'device_os' => S_DEVICE_OS,
				'device_os_short' => S_DEVICE_OS_SHORT, 'device_hw_arch' => S_DEVICE_HW_ARCH, 'device_serial' => S_DEVICE_SERIAL,
				'device_model' => S_DEVICE_MODEL, 'device_tag' => S_DEVICE_TAG, 'device_vendor' => S_DEVICE_VENDOR, 'device_contract' => S_DEVICE_CONTRACT,
				'device_who' => S_DEVICE_WHO, 'device_status' => S_DEVICE_STATUS, 'device_app_01' => S_DEVICE_APP_01, 'device_app_02' => S_DEVICE_APP_02,
				'device_app_03' => S_DEVICE_APP_03, 'device_app_04' => S_DEVICE_APP_04, 'device_app_05' => S_DEVICE_APP_05, 'device_url_1' => S_DEVICE_URL_1,
				'device_url_2' => S_DEVICE_URL_2, 'device_url_3' => S_DEVICE_URL_3, 'device_networks' => S_DEVICE_NETWORKS, 'device_notes' => S_DEVICE_NOTES,
				'device_hardware' => S_DEVICE_HARDWARE, 'device_software' => S_DEVICE_SOFTWARE, 'ip_subnet_mask' => S_IP_SUBNET_MASK, 'ip_router' => S_IP_ROUTER,
				'ip_macaddress' => S_IP_MACADDRESS, 'oob_ip' => S_OOB_IP, 'oob_subnet_mask' => S_OOB_SUBNET_MASK, 'oob_router' => S_OOB_ROUTER,
				'date_hw_buy' => S_DATE_HW_BUY, 'date_hw_install' => S_DATE_HW_INSTALL, 'date_hw_expiry' => S_DATE_HW_EXPIRY, 'date_hw_decomm' => S_DATE_HW_DECOMM,
				'site_street_1' => S_SITE_STREET_1, 'site_street_2' => S_SITE_STREET_2, 'site_street_3' => S_SITE_STREET_3, 'site_city' => S_SITE_CITY,
				'site_state' => S_SITE_STATE, 'site_country' => S_SITE_COUNTRY, 'site_zip' => S_SITE_ZIP, 'site_rack' => S_SITE_RACK,
				'site_notes' => S_SITE_NOTES, 'poc_1_name' => S_POC_1_NAME, 'poc_1_email' => S_POC_1_EMAIL, 'poc_1_phone_1' => S_POC_1_PHONE_1,
				'poc_1_phone_2' => S_POC_1_PHONE_2, 'poc_1_cell' => S_POC_1_CELL, 'poc_1_notes' => S_POC_1_NOTES, 'poc_2_name' => S_POC_2_NAME,
				'poc_2_email' => S_POC_2_EMAIL, 'poc_2_phone_1' => S_POC_2_PHONE_1, 'poc_2_phone_2' => S_POC_2_PHONE_2, 'poc_2_cell' => S_POC_2_CELL,
				'poc_2_screen' => S_POC_2_SCREEN, 'poc_2_notes' => S_POC_2_NOTES);

		$sql_fields = implode(', ', array_keys($table_titles)); //generate string of fields to get from DB
		$result = DBselect('SELECT '.$sql_fields.' FROM hosts_profiles_ext WHERE hostid='.$_REQUEST['hostid']);

		if($row = DBfetch($result)) {
			foreach($row as $key => $value) {
				if(!zbx_empty($value)) {
					$frmHostPA->addRow($table_titles[$key], new CSpan(zbx_str2links($value)));
				}
			}
		}
		else{
			$frmHostPA->addSpanRow('Extended Profile for this host is missing','form_row_c');
		}
		$frmHostPA->addItemToBottomRow(new CButtonCancel(url_param('groupid').url_param('prof_type')));
	return $frmHostPA;
	}
// END:   HOSTS PROFILE EXTENDED Section

 	function insert_template_link_form($available_hosts){
		global $USER_DETAILS;

 		$frm_title = S_TEMPLATE_LINKAGE;

 		if($_REQUEST['hostid']>0){
 			$template = get_host_by_hostid($_REQUEST['hostid']);
 			$frm_title.= ' ['.$template['host'].']';
 		}

 		if(($_REQUEST['hostid']>0) && !isset($_REQUEST['form_refresh'])){
 			$name=$template['host'];
 		}
 		else{
 			$name=get_request("tname",'');
 		}

		$available_groups = get_accessible_groups_by_user($USER_DETAILS,PERM_READ_WRITE);

		$selected_grp = get_request('twb_groupid', 0);
		$selected_grp = isset($available_groups[$selected_grp]) ? $selected_grp :  reset($available_groups);

		$cmbGroups = new CComboBox('twb_groupid', $selected_grp, 'submit()');
//		$cmbGroups->addItem(0,S_ALL_S);
		$sql = 'SELECT DISTINCT g.groupid, g.name '.
				' FROM groups g, hosts_groups hg, hosts h '.
				' WHERE '.DBcondition('g.groupid',$available_groups).
					' AND g.groupid=hg.groupid '.
					' AND h.hostid=hg.hostid'.
					' AND h.status IN ('.HOST_STATUS_MONITORED.','.HOST_STATUS_NOT_MONITORED.','.HOST_STATUS_TEMPLATE.') '.
				' ORDER BY g.name';
		$result=DBselect($sql);
		while($row=DBfetch($result)){
			$cmbGroups->addItem($row['groupid'],$row['name']);
		}

 		$frmHostT = new CFormTable($frm_title,'hosts.php');
 		$frmHostT->setHelp('web.hosts.group.php');
 		$frmHostT->addVar('config',get_request('config',2));
 		if($_REQUEST['hostid']>0){
 			$frmHostT->addVar('hostid',$_REQUEST['hostid']);
 		}

 		$frmHostT->addRow(S_TEMPLATE,new CTextBox('tname',$name,60,'yes'));

		$hosts_in_tpl = array();
		$sql_where = '';
		if(isset($_REQUEST['form_refresh'])){

			$saved_hosts = get_request('hosts', array());
			$hosts_in_tpl = array_intersect($available_hosts, $saved_hosts);

			$sql = 'SELECT DISTINCT h.hostid,h.host '.
				' FROM hosts h'.
				' WHERE '.DBcondition('h.hostid',$hosts_in_tpl).
				' ORDER BY h.host';
			$db_hosts=DBselect($sql);
			while($db_host=DBfetch($db_hosts)){
				$hosts_in_tpl[$db_host['hostid']] = $db_host['hostid'];
			}
		}
		else{
			$sql = 'SELECT DISTINCT h.hostid,h.host '.
				' FROM hosts h,hosts_templates ht'.
				' WHERE (ht.templateid='.$_REQUEST['hostid'].
					' AND h.hostid=ht.hostid'.
					' AND h.status IN ('.HOST_STATUS_MONITORED.','.HOST_STATUS_NOT_MONITORED.','.HOST_STATUS_TEMPLATE.') '.
					' AND '.DBcondition('h.hostid',$available_hosts).' )'.
				' ORDER BY h.host';
			$db_hosts=DBselect($sql);
			while($db_host=DBfetch($db_hosts)){
				$hosts_in_tpl[$db_host['hostid']] = $db_host['hostid'];
			}
		}

 		$cmbHosts = new CTweenBox($frmHostT,'hosts',$hosts_in_tpl,25);


		$sql = 'SELECT DISTINCT h.hostid,h.host '.
			' FROM hosts h, hosts_groups hg'.
 			' WHERE ( h.status IN ('.HOST_STATUS_MONITORED.','.HOST_STATUS_NOT_MONITORED.','.HOST_STATUS_TEMPLATE.') '.
 				' AND '.DBcondition('h.hostid',$available_hosts).
				' AND hg.groupid='.$selected_grp.
				' AND h.hostid=hg.hostid)'.
				' OR '.DBcondition('h.hostid', $hosts_in_tpl).
 			' ORDER BY h.host';
 		$db_hosts=DBselect($sql);

 		while($db_host=DBfetch($db_hosts)){
 			$cmbHosts->addItem($db_host['hostid'],get_node_name_by_elid($db_host['hostid'], null, ': ').$db_host['host']);
 		}

 		$frmHostT->addRow(S_HOSTS,$cmbHosts->get(S_HOSTS.SPACE.S_IN,array(S_OTHER.SPACE.S_HOSTS.SPACE.'|'.SPACE.S_GROUP.SPACE,$cmbGroups)));

 		$frmHostT->addItemToBottomRow(new CButton('save',S_SAVE));
 		$frmHostT->addItemToBottomRow(SPACE);
 		$frmHostT->addItemToBottomRow(new CButtonCancel(url_param('config')));
 		$frmHostT->show();
	}

	function import_map_form($rules){
		global $USER_DETAILS;

		$form = new CFormTable(S_IMPORT, null, 'post', 'multipart/form-data');
		$form->addRow(S_IMPORT_FILE, new CFile('import_file'));

		$table = new CTable();
		$table->setHeader(array(S_ELEMENT, S_UPDATE.SPACE.S_EXISTING, S_ADD.SPACE.S_MISSING), 'bold');

		$titles = array('maps' => S_MAP);
		if($USER_DETAILS['type'] == USER_TYPE_SUPER_ADMIN){
			$titles += array('icons' => S_ICON, 'background' => S_BACKGROUND);
		}

		foreach($titles as $key => $title){
			$cbExist = new CCheckBox('rules['.$key.'][exist]', isset($rules[$key]['exist']));

			if($key != 'maps')
				$cbExist->setAttribute('onclick', 'javascript: if(this.checked) return confirm(\'Images for all maps will be updated\')');

			$cbMissed = new CCheckBox('rules['.$key.'][missed]', isset($rules[$key]['missed']));

			$table->addRow(array($title, $cbExist, $cbMissed));
		}

		$form->addRow(S_RULES, $table);

		$form->addItemToBottomRow(new CButton('import', S_IMPORT));
		return $form;
	}

	function insert_map_form(){
		$frm_title = 'New system map';

		if(isset($_REQUEST['sysmapid'])){
			$options = array(
				'sysmapids' => $_REQUEST['sysmapid'],
				'output' => API_OUTPUT_EXTEND
			);
			$sysmaps = CMap::get($options);
			$row = reset($sysmaps);
			$frm_title = 'System map: "'.$row['name'].'"';
		}

		if(isset($_REQUEST['sysmapid']) && !isset($_REQUEST['form_refresh'])){
			$name		= $row['name'];
			$width		= $row['width'];
			$height		= $row['height'];
			$backgroundid	= $row['backgroundid'];
			$label_type	= $row['label_type'];
			$label_location	= $row['label_location'];
			$highlight =	$row['highlight'];
			$markelements = $row['markelements'];
			$expandproblem = $row['expandproblem'];
		}
		else{
			$name		= get_request('name','');
			$width		= get_request('width',800);
			$height		= get_request('height',600);
			$backgroundid	= get_request('backgroundid',0);
			$label_type	= get_request('label_type',0);
			$label_location	= get_request('label_location',0);
			$highlight = get_request('highlight',0);
			$markelements = get_request('markelements',0);
			$expandproblem = get_request('expandproblem',0);
		}

		$frmMap = new CFormTable($frm_title,'sysmaps.php');
		$frmMap->setHelp('web.sysmaps.map.php');

		if(isset($_REQUEST['sysmapid']))
			$frmMap->addVar('sysmapid',$_REQUEST['sysmapid']);

		$frmMap->addRow(S_NAME,new CTextBox('name',$name,32));
		$frmMap->addRow(S_WIDTH,new CNumericBox('width',$width,5));
		$frmMap->addRow(S_HEIGHT,new CNumericBox('height',$height,5));

		$cmbImg = new CComboBox('backgroundid',$backgroundid);
		$cmbImg->addItem(0,S_NO_IMAGE.'...');

		$result=DBselect('SELECT * FROM images WHERE imagetype=2 AND '.DBin_node('imageid').' order by name');
		while($row=DBfetch($result)){
			$cmbImg->addItem(
					$row['imageid'],
					get_node_name_by_elid($row['imageid'], null, ': ').$row['name']
					);
		}

		$frmMap->addRow(S_BACKGROUND_IMAGE,$cmbImg);

		$frmMap->addRow(S_ICON_HIGHLIGHTING, new CCheckBox('highlight',$highlight,null,1));

		$frmMap->addRow(S_MARK_ELEMENTS_ON_TRIGGER_STATUS_CHANGE, new CCheckBox('markelements',$markelements,null,1));

		$frmMap->addRow(S_EXPAND_SINGLE_PROBLEM, new CCheckBox('expandproblem',$expandproblem,null,1));


		$cmbLabel = new CComboBox('label_type',$label_type);
		$cmbLabel->addItem(0,S_LABEL);
		$cmbLabel->addItem(1,S_IP_ADDRESS);
		$cmbLabel->addItem(2,S_ELEMENT_NAME);
		$cmbLabel->addItem(3,S_STATUS_ONLY);
		$cmbLabel->addItem(4,S_NOTHING);
		$frmMap->addRow(S_ICON_LABEL_TYPE,$cmbLabel);

		$cmbLocation = new CComboBox('label_location',$label_location);

		$cmbLocation->addItem(0,S_BOTTOM);
		$cmbLocation->addItem(1,S_LEFT);
		$cmbLocation->addItem(2,S_RIGHT);
		$cmbLocation->addItem(3,S_TOP);
		$frmMap->addRow(S_ICON_LABEL_LOCATION,$cmbLocation);

		$frmMap->addItemToBottomRow(new CButton('save',S_SAVE));

		if(isset($_REQUEST['sysmapid'])){
			$frmMap->addItemToBottomRow(SPACE);
			$frmMap->addItemToBottomRow(new CButtonDelete(S_DELETE_SYSTEM_MAP_Q,
					url_param('form').url_param('sysmapid')));
		}

		$frmMap->addItemToBottomRow(SPACE);
		$frmMap->addItemToBottomRow(new CButtonCancel());

		return $frmMap;
	}

	function insert_command_result_form($scriptid,$hostid){
		$result = execute_script($scriptid,$hostid);

		$sql = 'SELECT name '.
				' FROM scripts '.
				' WHERE scriptid='.$scriptid;
		$script_info = DBfetch(DBselect($sql));

		$frmResult = new CFormTable($script_info['name'].': '.script_make_command($scriptid,$hostid));
		$message = $result['value'];
		if($result['response'] == 'failed'){
			error($message);
			$message = '';
		}

		$frmResult->addRow(S_RESULT,new CTextArea('message',$message,100,25,'yes'));
		$frmResult->addItemToBottomRow(new CButton('close',S_CLOSE,'window.close();'));
		$frmResult->show();
	}

	function get_regexp_form(){
		$frm_title = S_REGULAR_EXPRESSION;

		if(isset($_REQUEST['regexpid']) && !isset($_REQUEST["form_refresh"])){
			$sql = 'SELECT re.* '.
				' FROM regexps re '.
				' WHERE '.DBin_node('re.regexpid').
					' AND re.regexpid='.$_REQUEST['regexpid'];
			$regexp = DBfetch(DBSelect($sql));

			$frm_title .= ' ['.$regexp['name'].']';

			$rename			= $regexp['name'];
			$test_string	= $regexp['test_string'];

			$expressions = array();
			$sql = 'SELECT e.* '.
					' FROM expressions e '.
					' WHERE '.DBin_node('e.expressionid').
						' AND e.regexpid='.$regexp['regexpid'].
					' ORDER BY e.expression_type';

			$db_exps = DBselect($sql);
			while($exp = DBfetch($db_exps)){
				$expressions[] = $exp;
			}
		}
		else{
			$rename			= get_request('rename','');
			$test_string	= get_request('test_string','');

			$expressions 	= get_request('expressions',array());
		}

		$tblRE = new CTable('','nowrap');
		$tblRE->addStyle('border-left: 1px #AAA solid; border-right: 1px #AAA solid; background-color: #EEE; padding: 2px; padding-left: 6px; padding-right: 6px;');

		$tblRE->addRow(array(S_NAME, new CTextBox('rename', $rename, 60)));
		$tblRE->addRow(array(S_TEST_STRING, new CTextArea('test_string', $test_string, 66, 5)));

		$tabExp = new CTableInfo();

		$td1 = new CCol(S_EXPRESSION);
		$td1->addStyle('background-color: #CCC;');
		$td2 = new CCol(S_EXPECTED_RESULT);
		$td2->addStyle('background-color: #CCC;');
		$td3 = new CCol(S_RESULT);
		$td3->addStyle('background-color: #CCC;');

		$tabExp->setHeader(array($td1,$td2,$td3));

		$final_result = !empty($test_string);

		foreach($expressions as $id => $expression){

			$results = array();
			$paterns = array($expression['expression']);

			if(!empty($test_string)){
				if($expression['expression_type'] == EXPRESSION_TYPE_ANY_INCLUDED){
					$paterns = explode($expression['exp_delimiter'],$expression['expression']);
				}

				if(uint_in_array($expression['expression_type'], array(EXPRESSION_TYPE_TRUE,EXPRESSION_TYPE_FALSE))){
					if($expression['case_sensitive'])
//						$results[$id] = ereg($paterns[0],$test_string);
						$results[$id] = preg_match('/'.$paterns[0].'/',$test_string);
					else
//						$results[$id] = eregi($paterns[0],$test_string);
						$results[$id] = preg_match('/'.$paterns[0].'/i',$test_string);

					if($expression['expression_type'] == EXPRESSION_TYPE_TRUE)
						$final_result &= $results[$id];
					else
						$final_result &= !$results[$id];
				}
				else{
					$results[$id] = true;

					$tmp_result = false;
					if($expression['case_sensitive']){
						foreach($paterns as $pid => $patern){
							$tmp_result |= (zbx_strstr($test_string,$patern) !== false);
						}
					}
					else{
						foreach($paterns as $pid => $patern){
							$tmp_result |= (zbx_stristr($test_string,$patern) !== false);
						}
					}

					if(uint_in_array($expression['expression_type'], array(EXPRESSION_TYPE_INCLUDED, EXPRESSION_TYPE_ANY_INCLUDED)))
						$results[$id] &= $tmp_result;
					else if($expression['expression_type'] == EXPRESSION_TYPE_NOT_INCLUDED){
						$results[$id] &= !$tmp_result;
					}
					$final_result &= $results[$id];
				}
			}

			if(isset($results[$id]) && $results[$id])
				$exp_res = new CSpan(S_TRUE_BIG,'green bold');
			else
				$exp_res = new CSpan(S_FALSE_BIG,'red bold');

			$expec_result = expression_type2str($expression['expression_type']);
			if(EXPRESSION_TYPE_ANY_INCLUDED == $expression['expression_type'])
				$expec_result.=' ('.S_DELIMITER."='".$expression['exp_delimiter']."')";

			$tabExp->addRow(array(
						$expression['expression'],
						$expec_result,
						$exp_res
					));
		}

		$td = new CCol(S_COMBINED_RESULT,'bold');
		$td->setColSpan(2);

		if($final_result)
			$final_result = new CSpan(S_TRUE_BIG,'green bold');
		else
			$final_result = new CSpan(S_FALSE_BIG,'red bold');

		$tabExp->addRow(array(
					$td,
					$final_result
				));

		$tblRE->addRow(array(S_RESULT,$tabExp));

		$tblFoot = new CTableInfo(null);

		$td = new CCol(array(new CButton('save',S_SAVE)));
		$td->setColSpan(2);
		$td->addStyle('text-align: right;');

		$td->addItem(SPACE);
		$td->addItem(new CButton('test',S_TEST));

		if(isset($_REQUEST['regexpid'])){
			$td->addItem(SPACE);
			$td->addItem(new CButton('clone',S_CLONE));

			$td->addItem(SPACE);
			$td->addItem(new CButtonDelete(S_DELETE_REGULAR_EXPRESSION_Q,url_param('form').url_param('config').url_param('regexpid')));
		}

		$td->addItem(SPACE);
		$td->addItem(new CButtonCancel(url_param("regexpid")));

		$tblFoot->setFooter($td);

	return array($tblRE,$tblFoot);
	}

	function get_expressions_tab(){

		if(isset($_REQUEST['regexpid']) && !isset($_REQUEST["form_refresh"])){
			$expressions = array();
			$sql = 'SELECT e.* '.
					' FROM expressions e '.
					' WHERE '.DBin_node('e.expressionid').
						' AND e.regexpid='.$_REQUEST['regexpid'].
					' ORDER BY e.expression_type';

			$db_exps = DBselect($sql);
			while($exp = DBfetch($db_exps)){
				$expressions[] = $exp;
			}
		}
		else{
			$expressions 	= get_request('expressions',array());
		}

		$tblExp = new CTableInfo();
		$tblExp->setHeader(array(
				new CCheckBox('all_expressions',null,'checkAll("Regular expression","all_expressions","g_expressionid");'),
				S_EXPRESSION,
				S_EXPECTED_RESULT,
				S_CASE_SENSITIVE,
				S_EDIT
			));

//		zbx_rksort($timeperiods);
		foreach($expressions as $id => $expression){

			$exp_result = expression_type2str($expression['expression_type']);
			if(EXPRESSION_TYPE_ANY_INCLUDED == $expression['expression_type'])
				$exp_result.=' ('.S_DELIMITER."='".$expression['exp_delimiter']."')";

			$tblExp->addRow(array(
				new CCheckBox('g_expressionid[]', 'no', null, $id),
				$expression['expression'],
				$exp_result,
				$expression['case_sensitive']?S_YES:S_NO,
				new CButton('edit_expressionid['.$id.']',S_EDIT)
				));


			$tblExp->addItem(new Cvar('expressions['.$id.'][expression]',		$expression['expression']));
			$tblExp->addItem(new Cvar('expressions['.$id.'][expression_type]',	$expression['expression_type']));
			$tblExp->addItem(new Cvar('expressions['.$id.'][case_sensitive]',	$expression['case_sensitive']));
			$tblExp->addItem(new Cvar('expressions['.$id.'][exp_delimiter]',	$expression['exp_delimiter']));
		}

		$buttons = array();
		if(!isset($_REQUEST['new_expression'])){
			$buttons[] = new CButton('new_expression',S_NEW);
			$buttons[] = new CButton('delete_expression',S_DELETE);
		}

		$td = new CCol($buttons);
		$td->setAttribute('colspan','5');
		$td->setAttribute('style','text-align: right;');


		$tblExp->setFooter($td);

	return $tblExp;
	}

	function get_expression_form(){
		$tblExp = new CTable();

		/* init new_timeperiod variable */
		$new_expression = get_request('new_expression', array());

		if(is_array($new_expression) && isset($new_expression['id'])){
			$tblExp->addItem(new Cvar('new_expression[id]',$new_expression['id']));
		}

		if(!is_array($new_expression)){
			$new_expression = array();
		}

		if(!isset($new_expression['expression']))			$new_expression['expression']		= '';
		if(!isset($new_expression['expression_type']))		$new_expression['expression_type']	= EXPRESSION_TYPE_INCLUDED;
		if(!isset($new_expression['case_sensitive']))		$new_expression['case_sensitive']	= 0;
		if(!isset($new_expression['exp_delimiter']))		$new_expression['exp_delimiter']	= ',';

		$tblExp->addRow(array(S_EXPRESSION, new CTextBox('new_expression[expression]',$new_expression['expression'],60)));

		$cmbType = new CComboBox('new_expression[expression_type]',$new_expression['expression_type'],'javascript: submit();');
		$cmbType->addItem(EXPRESSION_TYPE_INCLUDED,expression_type2str(EXPRESSION_TYPE_INCLUDED));
		$cmbType->addItem(EXPRESSION_TYPE_ANY_INCLUDED,expression_type2str(EXPRESSION_TYPE_ANY_INCLUDED));
		$cmbType->addItem(EXPRESSION_TYPE_NOT_INCLUDED,expression_type2str(EXPRESSION_TYPE_NOT_INCLUDED));
		$cmbType->addItem(EXPRESSION_TYPE_TRUE,expression_type2str(EXPRESSION_TYPE_TRUE));
		$cmbType->addItem(EXPRESSION_TYPE_FALSE,expression_type2str(EXPRESSION_TYPE_FALSE));

		$tblExp->addRow(array(S_EXPRESSION_TYPE,$cmbType));

		if(EXPRESSION_TYPE_ANY_INCLUDED == $new_expression['expression_type']){
			$cmbDelimiter = new CComboBox('new_expression[exp_delimiter]',$new_expression['exp_delimiter']);
			$cmbDelimiter->addItem(',',',');
			$cmbDelimiter->addItem('.','.');
			$cmbDelimiter->addItem('/','/');

			$tblExp->addRow(array(S_DELIMITER,$cmbDelimiter));
		}
		else{
			$tblExp->addItem(new Cvar('new_expression[exp_delimiter]',$new_expression['exp_delimiter']));
		}

		$chkbCase = new CCheckBox('new_expression[case_sensitive]', $new_expression['case_sensitive'],null,1);

		$tblExp->addRow(array(S_CASE_SENSITIVE,$chkbCase));

		$tblExpFooter = new CTableInfo($tblExp);

		$oper_buttons = array();

		$oper_buttons[] = new CButton('add_expression',isset($new_expression['id'])?S_SAVE:S_ADD);
		$oper_buttons[] = new CButton('cancel_new_expression',S_CANCEL);

		$td = new CCol($oper_buttons);
		$td->setAttribute('colspan',2);
		$td->setAttribute('style','text-align: right;');

		$tblExpFooter->setFooter($td);
// end of condition list preparation
	return $tblExpFooter;
	}

/**
* returns Ctable object with host header
*
* {@source}
* @access public
* @static
* @version 1
*
* @param string $hostid
* @param array $elemnts [items, triggers, graphs, applications]
* @return object
*/
	function get_header_host_table($hostid, $elements){
		$header_host_opt = array(
			'hostids' => $hostid,
			'extendoutput' => 1,
			'templated_hosts' => 1,
		);
		if(str_in_array('items', $elements))
			$header_host_opt['select_items'] = 1;
		if(str_in_array('triggers', $elements))
			$header_host_opt['select_triggers'] = 1;
		if(str_in_array('graphs', $elements))
			$header_host_opt['select_graphs'] = 1;
		if(str_in_array('applications', $elements))
			$header_host_opt['select_applications'] = 1;

		$header_host = CHost::get($header_host_opt);
		$header_host = array_pop($header_host);


		$description = array();
		if($header_host['proxy_hostid']){
			$proxy = get_host_by_hostid($header_host['proxy_hostid']);
			$description[] = $proxy['host'].':';
		}
		$description[] = $header_host['host'];

		if(str_in_array('items', $elements)){
			$items = array(new CLink(S_ITEMS, 'items.php?hostid='.$header_host['hostid']),
				' ('.count($header_host['items']).')');
		}
		if(str_in_array('triggers', $elements)){
			$triggers = array(new CLink(S_TRIGGERS, 'triggers.php?hostid='.$header_host['hostid']),
				' ('.count($header_host['triggers']).')');
		}
		if(str_in_array('graphs', $elements)){
			$graphs = array(new CLink(S_GRAPHS, 'graphs.php?hostid='.$header_host['hostid']),
				' ('.count($header_host['graphs']).')');
		}
		if(str_in_array('applications', $elements)){
			$applications = array(new CLink(S_APPLICATIONS, 'applications.php?hostid='.$header_host['hostid']),
				' ('.count($header_host['applications']).')');
		}

		$tbl_header_host = new CTable();
		if($header_host['status'] == HOST_STATUS_TEMPLATE){

			$tbl_header_host->addRow(array(
				new CLink(bold(S_TEMPLATE_LIST), 'templates.php?templateid='.$header_host['hostid'].url_param('groupid')),
				(str_in_array('applications', $elements) ? $applications : null),
				(str_in_array('items', $elements) ? $items : null),
				(str_in_array('triggers', $elements) ? $triggers : null),
				(str_in_array('graphs', $elements) ? $graphs : null),
				array(bold(S_TEMPLATE.': '), $description)
			));
		}
		else{
			$dns = empty($header_host['dns']) ? '-' : $header_host['dns'];
			$ip = empty($header_host['ip']) ? '-' : $header_host['ip'];
			$port = empty($header_host['port']) ? '-' : $header_host['port'];
			if(1 == $header_host['useip'])
				$ip = bold($ip);
			else
				$dns = bold($dns);

			switch($header_host['status']){
				case HOST_STATUS_MONITORED:
					$status=new CSpan(S_MONITORED, 'off');
					break;
				case HOST_STATUS_NOT_MONITORED:
					$status=new CSpan(S_NOT_MONITORED, 'off');
					break;
				default:
					$status=S_UNKNOWN;
			}

			if($header_host['available'] == HOST_AVAILABLE_TRUE)
				$available=new CSpan(S_AVAILABLE,'off');
			else if($header_host['available'] == HOST_AVAILABLE_FALSE)
				$available=new CSpan(S_NOT_AVAILABLE,'on');
			else if($header_host['available'] == HOST_AVAILABLE_UNKNOWN)
				$available=new CSpan(S_UNKNOWN,'unknown');

			$tbl_header_host->addRow(array(
				new CLink(bold(S_HOST_LIST), 'hosts.php?hostid='.$header_host['hostid'].url_param('groupid')),
				(str_in_array('applications', $elements) ? $applications : null),
				(str_in_array('items', $elements) ? $items : null),
				(str_in_array('triggers', $elements) ? $triggers : null),
				(str_in_array('graphs', $elements) ? $graphs : null),
				array(bold(S_HOST.': '),$description),
				array(bold(S_DNS.': '), $dns),
				array(bold(S_IP.': '), $ip),
				array(bold(S_PORT.': '), $port),
				array(bold(S_STATUS.': '), $status),
				array(bold(S_AVAILABILITY.': '), $available)
			));
		}
		$tbl_header_host->setClass('infobox');

		return $tbl_header_host;
	}

	function get_macros_widget($hostid = null){

		if(isset($_REQUEST['form_refresh'])){
			$macros = get_request('macros', array());
		}
		else if($hostid > 0){
			$macros = CUserMacro::get(array('extendoutput' => 1, 'hostids' => $hostid));
			order_result($macros, 'macro');
		}
		else if($hostid === null){
			$macros = CUserMacro::get(array('extendoutput' => 1, 'globalmacro' => 1));
			order_result($macros, 'macro');
		}
		else{
			$macros = array();
		}

		if(empty($macros)){
			$macros = array(0 => array('macro' => '', 'value' => ''));
		}

		$macros_tbl = new CTable(SPACE, 'formElementTable');
		$macros_tbl->setAttribute('id', 'tbl_macros');
		$macros_tbl->addRow(array(SPACE, S_MACRO, SPACE, S_VALUE));

		insert_js('
			function addMacroRow(){
				if(typeof(addMacroRow.macro_count) == "undefined"){
					addMacroRow.macro_count = '.count($macros).';
				}

				var tr = document.createElement("tr");
				tr.className = (addMacroRow.macro_count % 2) ? "form_even_row" : "form_odd_row";

				var td1 = document.createElement("td");
				tr.appendChild(td1);

				var cb = document.createElement("input");
				cb.setAttribute("type", "checkbox");
				cb.className = "checkbox";
				td1.appendChild(cb);
				td1.appendChild(document.createTextNode(" "));

				var td2 = document.createElement("td");
				tr.appendChild(td2);

				var text1 = document.createElement("input");
				text1.setAttribute("type", "text");
				text1.setAttribute("name", "macros["+addMacroRow.macro_count+"][macro]");
				text1.className = "biginput";
				text1.setAttribute("size",30);
				text1.setAttribute("placeholder","{$MACRO}");
				td2.appendChild(text1);
				td2.appendChild(document.createTextNode(" "));

				var td3 = document.createElement("td");
				tr.appendChild(td3);

				var span = document.createElement("span");
				span.innerHTML = "&rArr;";
				span.setAttribute("style", "vertical-align:top;");
				td3.appendChild(span);

				var td4 = document.createElement("td");
				tr.appendChild(td4);

				var text2 = document.createElement("input");
				text2.setAttribute("type", "text");
				text2.setAttribute("placeholder","<'.S_VALUE.'>");
				text2.setAttribute("name","macros["+addMacroRow.macro_count+"][value]");
				text2.className = "biginput";
				text2.setAttribute("size",40);
				td4.appendChild(text2);

				var sd = $("row_new_macro").insert({before : tr});
				addMacroRow.macro_count++;
			}
		');

		$macros = array_values($macros);
		foreach($macros as $macroid => $macro){
			$text1 = new CTextBox('macros['.$macroid.'][macro]', $macro['macro'], 30);
			$text1->setAttribute('placeholder', '{$MACRO}');
			$text2 = new CTextBox('macros['.$macroid.'][value]', $macro['value'], 40);
			$text2->setAttribute('placeholder', '<'.S_VALUE.'>');
			$span = new CSpan(RARR);
			$span->addStyle('vertical-align:top;');

			$macros_tbl->addRow(array(new CCheckBox(), $text1, $span, $text2));
		}


		$script = '$$("#tbl_macros input:checked").each(function(obj){ $(obj.parentNode.parentNode).remove(); });';
		$delete_btn = new CButton('macros_del', S_DELETE_SELECTED, $script);
		$delete_btn->setType('button');

		$add_button = new CButton('macro_add', S_ADD, 'javascript: addMacroRow()');
		$add_button->setType('button');

		$buttonRow = new CRow();
		$buttonRow->setAttribute('id', 'row_new_macro');

		$col = new CCol(array($add_button, SPACE, $delete_btn));
		$col->setAttribute('colspan', 4);
		$buttonRow->addItem($col);
		$macros_tbl->addRow($buttonRow);

		$footer = null;
		if($hostid === null){
			$footer = array(new CButton('save', S_SAVE));
		}

		return new CFormElement(S_MACROS, $macros_tbl, $footer);

	}

?><|MERGE_RESOLUTION|>--- conflicted
+++ resolved
@@ -2446,11 +2446,8 @@
 				$mltpbox[] = $ctb;
 			}
 
-<<<<<<< HEAD
-=======
-
-
->>>>>>> a1070123
+
+
 /*			if($multiplier != 1){
 				$frmItem->addRow(S_CUSTOM_MULTIPLIER, new CTextBox('formula',$formula,40,$limited));
 				end($mltpbox);
