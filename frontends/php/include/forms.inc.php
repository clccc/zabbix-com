--- conflicted
+++ resolved
@@ -343,12 +343,8 @@
 			'popup' => [
 				'parameters' => [
 					'srctbl' => 'host_groups',
-<<<<<<< HEAD
-					'dstfrm' => $filter->getName(),
-=======
 					'srcfld1' => 'groupid',
 					'dstfrm' => $form->getName(),
->>>>>>> b74008f4
 					'dstfld1' => 'filter_groupid',
 					'editable' => true
 				]
@@ -393,12 +389,8 @@
 			'popup' => [
 				'parameters' => [
 					'srctbl' => 'host_templates',
-<<<<<<< HEAD
-					'dstfrm' => $filter->getName(),
-=======
 					'srcfld1' => 'hostid',
 					'dstfrm' => $form->getName(),
->>>>>>> b74008f4
 					'dstfld1' => 'filter_hostid',
 					'editable' => true,
 					'templated_hosts' => true
