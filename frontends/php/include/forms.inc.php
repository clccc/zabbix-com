<?php
/*
** ZABBIX
** Copyright (C) 2000-2010 SIA Zabbix
**
** This program is free software; you can redistribute it and/or modify
** it under the terms of the GNU General Public License as published by
** the Free Software Foundation; either version 2 of the License, or
** (at your option) any later version.
**
** This program is distributed in the hope that it will be useful,
** but WITHOUT ANY WARRANTY; without even the implied warranty of
** MERCHANTABILITY or FITNESS FOR A PARTICULAR PURPOSE.  See the
** GNU General Public License for more details.
**
** You should have received a copy of the GNU General Public License
** along with this program; if not, write to the Free Software
** Foundation, Inc., 675 Mass Ave, Cambridge, MA 02139, USA.
**/
?>
<?php
// TODO !!! Correct the help links !!! TODO
	require_once('include/users.inc.php');

	function insert_slideshow_form(){
		$form = new CFormTable(S_SLIDESHOW, null, 'post');
		$form->setHelp('config_advanced.php');

		if(isset($_REQUEST['slideshowid'])){
			$form->addVar('slideshowid', $_REQUEST['slideshowid']);
		}

		$name		= get_request('name', '');
		$delay		= get_request('delay', 5);
		$steps		= get_request('steps', array());

		$new_step	= get_request('new_step', null);

		if((isset($_REQUEST['slideshowid']) && !isset($_REQUEST['form_refresh']))){
			$slideshow_data = DBfetch(DBselect('SELECT * FROM slideshows WHERE slideshowid='.$_REQUEST['slideshowid']));

			$name		= $slideshow_data['name'];
			$delay		= $slideshow_data['delay'];
			$steps		= array();
			$db_steps = DBselect('SELECT * FROM slides WHERE slideshowid='.$_REQUEST['slideshowid'].' order by step');

			while($step_data = DBfetch($db_steps)){
				$steps[$step_data['step']] = array(
						'screenid' => $step_data['screenid'],
						'delay' => $step_data['delay']
					);
			}
		}

		$form->addRow(S_NAME, new CTextBox('name', $name, 40));

		$delayBox = new CComboBox('delay', $delay);
		$delayBox->addItem(10,'10');
		$delayBox->addItem(30,'30');
		$delayBox->addItem(60,'60');
		$delayBox->addItem(120,'120');
		$delayBox->addItem(600,'600');
		$delayBox->addItem(900,'900');

		$form->addRow(S_UPDATE_INTERVAL_IN_SEC, $delayBox);

		$tblSteps = new CTableInfo(S_NO_SLIDES_DEFINED);
		$tblSteps->setHeader(array(S_SCREEN, S_DELAY, S_SORT));
		if(count($steps) > 0){
			ksort($steps);
			$first = min(array_keys($steps));
			$last = max(array_keys($steps));
		}

		foreach($steps as $sid => $s){
			if( !isset($s['screenid']) ) $s['screenid'] = 0;

			if(isset($s['delay']) && $s['delay'] > 0 )
				$s['delay'] = bold($s['delay']);
			else
				$s['delay'] = $delay;

			$up = null;
			if($sid != $first){
				$up = new CSpan(S_UP,'link');
				$up->onClick("return create_var('".$form->getName()."','move_up',".$sid.", true);");
			}

			$down = null;
			if($sid != $last){
				$down = new CSpan(S_DOWN,'link');
				$down->onClick("return create_var('".$form->getName()."','move_down',".$sid.", true);");
			}

			$screen_data = get_screen_by_screenid($s['screenid']);
			$name = new CSpan($screen_data['name'],'link');
			$name->onClick("return create_var('".$form->getName()."','edit_step',".$sid.", true);");

			$tblSteps->addRow(array(
				array(new CCheckBox('sel_step[]',null,null,$sid), $name),
				$s['delay'],
				array($up, isset($up) && isset($down) ? SPACE : null, $down)
				));
		}
		$form->addVar('steps', $steps);

		$form->addRow(S_SLIDES, array(
			$tblSteps,
			!isset($new_step) ? new CButton('add_step_bttn',S_ADD,
				"return create_var('".$form->getName()."','add_step',1, true);") : null,
			(count($steps) > 0) ? new CButton('del_sel_step',S_DELETE_SELECTED) : null
			));

		if(isset($new_step)){
			if( !isset($new_step['screenid']) )	$new_step['screenid'] = 0;
			if( !isset($new_step['delay']) )	$new_step['delay'] = 0;

			if( isset($new_step['sid']) )
				$form->addVar('new_step[sid]',$new_step['sid']);

			$form->addVar('new_step[screenid]',$new_step['screenid']);

			$screen_data = get_screen_by_screenid($new_step['screenid']);

			$form->addRow(S_NEW_SLIDE, array(
					S_DELAY,
					new CNumericBox('new_step[delay]', $new_step['delay'], 5), BR(),
					new CTextBox('screen_name', $screen_data['name'], 40, 'yes'),
					new CButton('select_screen',S_SELECT,
						'return PopUp("popup.php?dstfrm='.$form->getName().'&srctbl=screens'.
						'&dstfld1=screen_name&srcfld1=name'.
						'&dstfld2=new_step%5Bscreenid%5D&srcfld2=screenid");'),
					BR(),
					new CButton('add_step', isset($new_step['sid']) ? S_SAVE : S_ADD),
					new CButton('cancel_step', S_CANCEL)

				),
				isset($new_step['sid']) ? 'edit' : 'new');
		}

		$form->addItemToBottomRow(new CButton("save",S_SAVE));
		if(isset($_REQUEST['slideshowid'])){
			$form->addItemToBottomRow(SPACE);
			$form->addItemToBottomRow(new CButton('clone',S_CLONE));
			$form->addItemToBottomRow(SPACE);
			$form->addItemToBottomRow(new CButtonDelete(S_DELETE_SLIDESHOW_Q,
				url_param('form').url_param('slideshowid').url_param('config')));
		}
		$form->addItemToBottomRow(SPACE);
		$form->addItemToBottomRow(new CButtonCancel());

		return $form;
	}

	function insert_drule_form(){

		$frm_title = S_DISCOVERY_RULE;

		if(isset($_REQUEST['druleid'])){
			if( ($rule_data = DBfetch(DBselect('SELECT * FROM drules WHERE druleid='.$_REQUEST['druleid']))))
				$frm_title = S_DISCOVERY_RULE.' "'.$rule_data['name'].'"';
		}

		$form = new CFormTable($frm_title, null, 'post');
		$form->setHelp("web.discovery.rule.php");

		if(isset($_REQUEST['druleid'])){
			$form->addVar('druleid', $_REQUEST['druleid']);
		}

		$uniqueness_criteria = -1;

		if(isset($_REQUEST['druleid']) && $rule_data && (!isset($_REQUEST["form_refresh"]) || isset($_REQUEST["register"]))){
			$proxy_hostid	= $rule_data['proxy_hostid'];
			$name		= $rule_data['name'];
			$iprange	= $rule_data['iprange'];
			$delay		= $rule_data['delay'];
			$status		= $rule_data['status'];

			//TODO init checks
			$dchecks = array();
			$db_checks = DBselect('SELECT dcheckid,type,ports,key_,snmp_community,snmpv3_securityname,'.
						'snmpv3_securitylevel,snmpv3_authpassphrase,snmpv3_privpassphrase'.
						' FROM dchecks'.
						' WHERE druleid='.$_REQUEST['druleid']);
			while($check_data = DBfetch($db_checks)){
				$count = array_push($dchecks, array('dcheckid' => $check_data['dcheckid'], 'type' => $check_data['type'],
						'ports' => $check_data['ports'], 'key' => $check_data['key_'],
						'snmp_community' => $check_data['snmp_community'],
						'snmpv3_securityname' => $check_data['snmpv3_securityname'],
						'snmpv3_securitylevel' => $check_data['snmpv3_securitylevel'],
						'snmpv3_authpassphrase' => $check_data['snmpv3_authpassphrase'],
						'snmpv3_privpassphrase' => $check_data['snmpv3_privpassphrase']));
				if ($check_data['dcheckid'] == $rule_data['unique_dcheckid'])
					$uniqueness_criteria = $count - 1;
			}
			$dchecks_deleted = get_request('dchecks_deleted',array());
		}
		else{
			$proxy_hostid	= get_request("proxy_hostid",0);
			$name		= get_request('name','');
			$iprange	= get_request('iprange','192.168.0.1-255');
			$delay		= get_request('delay',3600);
			$status		= get_request('status',DRULE_STATUS_ACTIVE);

			$dchecks	= get_request('dchecks',array());
			$dchecks_deleted = get_request('dchecks_deleted',array());
		}

		$new_check_type	= get_request('new_check_type', SVC_HTTP);
		$new_check_ports= get_request('new_check_ports', '80');
		$new_check_key= get_request('new_check_key', '');
		$new_check_snmp_community= get_request('new_check_snmp_community', '');
		$new_check_snmpv3_securitylevel = get_request('new_check_snmpv3_securitylevel', ITEM_SNMPV3_SECURITYLEVEL_NOAUTHNOPRIV);
		$new_check_snmpv3_securityname = get_request('new_check_snmpv3_securityname', '');
		$new_check_snmpv3_authpassphrase = get_request('new_check_snmpv3_authpassphrase', '');
		$new_check_snmpv3_privpassphrase = get_request('new_check_snmpv3_privpassphrase', '');

		$form->addRow(S_NAME, new CTextBox('name', $name, 40));
//Proxy
		$cmbProxy = new CComboBox("proxy_hostid", $proxy_hostid);

		$cmbProxy->addItem(0, S_NO_PROXY);

		$sql = 'SELECT hostid,host '.
				' FROM hosts'.
				' WHERE status IN ('.HOST_STATUS_PROXY_ACTIVE.','.HOST_STATUS_PROXY_PASSIVE.') '.
					' AND '.DBin_node('hostid').
				' ORDER BY host';
		$db_proxies = DBselect($sql);
		while($db_proxy = DBfetch($db_proxies))
			$cmbProxy->addItem($db_proxy['hostid'], $db_proxy['host']);

		$form->addRow(S_DISCOVERY_BY_PROXY,$cmbProxy);
//----------
		$form->addRow(S_IP_RANGE, new CTextBox('iprange', $iprange, 27));
		$form->addRow(S_DELAY.' (seconds)', new CNumericBox('delay', $delay, 8));

		$form->addVar('dchecks', $dchecks);
		$form->addVar('dchecks_deleted', $dchecks_deleted);

		$cmbUniquenessCriteria = new CComboBox('uniqueness_criteria', $uniqueness_criteria);
		$cmbUniquenessCriteria->addItem(-1, S_IP_ADDRESS);
		foreach($dchecks as $id => $data){
			$str = discovery_check2str($data['type'], $data['snmp_community'], $data['key'], $data['ports']);
			$dchecks[$id] = array(
				new CCheckBox('selected_checks[]',null,null,$id),
				$str,
				BR()
			);
			if(in_array($data['type'], array(SVC_AGENT, SVC_SNMPv1, SVC_SNMPv2, SVC_SNMPv3)))
				$cmbUniquenessCriteria->addItem($id, $str);
		}

		if(count($dchecks)){
			$dchecks[] = new CButton('delete_ckecks', S_DELETE_SELECTED);
			$form->addRow(S_CHECKS, $dchecks);
		}

		$cmbChkType = new CComboBox('new_check_type',$new_check_type,
			"if(add_variable(this, 'type_changed', 1)) submit()"
			);
		foreach(array(SVC_SSH, SVC_LDAP, SVC_SMTP, SVC_FTP, SVC_HTTP, SVC_POP, SVC_NNTP, SVC_IMAP, SVC_TCP, SVC_AGENT, SVC_SNMPv1, SVC_SNMPv2, SVC_SNMPv3, SVC_ICMPPING) as $type_int)
			$cmbChkType->addItem($type_int, discovery_check_type2str($type_int));

		if(isset($_REQUEST['type_changed'])){
			$new_check_ports = svc_default_port($new_check_type);
		}


		$external_param = new CTable();

		if($new_check_type != SVC_ICMPPING){
			$external_param->addRow(array(S_PORTS_SMALL, new CTextBox('new_check_ports', $new_check_ports, 20)));
		}
		switch($new_check_type){
			case SVC_SNMPv1:
			case SVC_SNMPv2:
				$external_param->addRow(array(S_SNMP_COMMUNITY, new CTextBox('new_check_snmp_community', $new_check_snmp_community)));
				$external_param->addRow(array(S_SNMP_OID, new CTextBox('new_check_key', $new_check_key)));

				$form->addVar('new_check_snmpv3_securitylevel', ITEM_SNMPV3_SECURITYLEVEL_NOAUTHNOPRIV);
				$form->addVar('new_check_snmpv3_securityname', '');
				$form->addVar('new_check_snmpv3_authpassphrase', '');
				$form->addVar('new_check_snmpv3_privpassphrase', '');
			break;
			case SVC_SNMPv3:
				$form->addVar('new_check_snmp_community', '');

				$external_param->addRow(array(S_SNMP_OID, new CTextBox('new_check_key', $new_check_key)));
				$external_param->addRow(array(S_SNMPV3_SECURITY_NAME, new CTextBox('new_check_snmpv3_securityname', $new_check_snmpv3_securityname)));

				$cmbSecLevel = new CComboBox('new_check_snmpv3_securitylevel', $new_check_snmpv3_securitylevel);
				$cmbSecLevel->addItem(ITEM_SNMPV3_SECURITYLEVEL_NOAUTHNOPRIV,'noAuthNoPriv');
				$cmbSecLevel->addItem(ITEM_SNMPV3_SECURITYLEVEL_AUTHNOPRIV,'authNoPriv');
				$cmbSecLevel->addItem(ITEM_SNMPV3_SECURITYLEVEL_AUTHPRIV,'authPriv');

				$external_param->addRow(array(S_SNMPV3_SECURITY_LEVEL, $cmbSecLevel));
				$external_param->addRow(array(S_SNMPV3_AUTH_PASSPHRASE, new CTextBox('new_check_snmpv3_authpassphrase', $new_check_snmpv3_authpassphrase)));
				$external_param->addRow(array(S_SNMPV3_PRIV_PASSPHRASE, new CTextBox('new_check_snmpv3_privpassphrase', $new_check_snmpv3_privpassphrase), BR()));
			break;
			case SVC_AGENT:
				$form->addVar('new_check_snmp_community', '');
				$form->addVar('new_check_snmpv3_securitylevel', ITEM_SNMPV3_SECURITYLEVEL_NOAUTHNOPRIV);
				$form->addVar('new_check_snmpv3_securityname', '');
				$form->addVar('new_check_snmpv3_authpassphrase', '');
				$form->addVar('new_check_snmpv3_privpassphrase', '');
				$external_param->addRow(array(S_KEY, new CTextBox('new_check_key', $new_check_key), BR()));
			break;
			case SVC_ICMPPING:
				$form->addVar('new_check_ports', '0');
			default:
				$form->addVar('new_check_snmp_community', '');
				$form->addVar('new_check_key', '');
				$form->addVar('new_check_snmpv3_securitylevel', ITEM_SNMPV3_SECURITYLEVEL_NOAUTHNOPRIV);
				$form->addVar('new_check_snmpv3_securityname', '');
				$form->addVar('new_check_snmpv3_authpassphrase', '');
				$form->addVar('new_check_snmpv3_privpassphrase', '');
		}



		if($external_param->getNumRows() == 0) $external_param = null;
		$form->addRow(S_NEW_CHECK, array(
			$cmbChkType, SPACE,
			new CButton('add_check', S_ADD),
			$external_param
		),'new');

		$form->addRow(S_DEVICE_UNIQUENESS_CRITERIA, $cmbUniquenessCriteria);

		$cmbStatus = new CComboBox("status", $status);
		foreach(array(DRULE_STATUS_ACTIVE, DRULE_STATUS_DISABLED) as $st)
			$cmbStatus->addItem($st, discovery_status2str($st));
		$form->addRow(S_STATUS,$cmbStatus);

		$form->addItemToBottomRow(new CButton("save",S_SAVE));
		if(isset($_REQUEST["druleid"])){
			$form->addItemToBottomRow(SPACE);
			$form->addItemToBottomRow(new CButton("clone",S_CLONE));
			$form->addItemToBottomRow(SPACE);
			$form->addItemToBottomRow(new CButtonDelete(S_DELETE_RULE_Q,
				url_param("form").url_param("druleid")));
		}
		$form->addItemToBottomRow(SPACE);
		$form->addItemToBottomRow(new CButtonCancel());

		return $form;
	}

	function	insert_httpstep_form()
	{
		$form = new CFormTable(S_STEP_OF_SCENARIO, null, 'post');
		$form->setHelp("web.webmon.httpconf.php");

		$form->addVar('dstfrm', get_request('dstfrm', null));
		$form->addVar('stepid', get_request('stepid', null));
		$form->addVar('list_name', get_request('list_name', null));

		$stepid = get_request('stepid', null);
		$name = get_request('name', '');
		$url = get_request('url', '');
		$posts = get_request('posts', '');
		$timeout = get_request('timeout', 15);
		$required = get_request('required', '');
		$status_codes = get_request('status_codes', '');

		$form->addRow(S_NAME, new CTextBox('name', $name, 50));
		$form->addRow(S_URL, new CTextBox('url', $url, 80));
		$form->addRow(S_POST, new CTextArea('posts', $posts, 50, 10));
		$form->addRow(S_TIMEOUT, new CNumericBox('timeout', $timeout, 5));
		$form->addRow(S_REQUIRED, new CTextBox('required', $required, 80));
		$form->addRow(S_STATUS_CODES, new CTextBox('status_codes', $status_codes, 80));

		$form->addItemToBottomRow(new CButton("save", isset($stepid) ? S_SAVE : S_ADD));

		$form->addItemToBottomRow(new CButtonCancel(null,'close_window();'));

		$form->show();
	}

	function insert_httptest_form(){

		$form = new CFormTable(S_SCENARIO, null, 'post');
		$form->setName('form_scenario');

		if($_REQUEST['groupid'] > 0)
			$form->addVar('groupid', $_REQUEST['groupid']);

		$form->addVar('hostid', $_REQUEST['hostid']);

		if(isset($_REQUEST['httptestid'])){
			$form->addVar('httptestid', $_REQUEST['httptestid']);
		}

		$name		= get_request('name', '');
		$application	= get_request('application', '');
		$delay		= get_request('delay', 60);
		$status		= get_request('status', HTTPTEST_STATUS_ACTIVE);
		$agent		= get_request('agent', '');
		$macros		= get_request('macros', array());
		$steps		= get_request('steps', array());

		$authentication = get_request('authentication', HTTPTEST_AUTH_NONE);
		$http_user	= get_request('http_user', '');
		$http_password 	= get_request('http_password', '');

		if((isset($_REQUEST["httptestid"]) && !isset($_REQUEST["form_refresh"])) || isset($limited)){
			$httptest_data = DBfetch(DBselect("SELECT wt.*, a.name as application ".
				" FROM httptest wt,applications a WHERE wt.httptestid=".$_REQUEST["httptestid"].
				" AND a.applicationid=wt.applicationid"));

			$name		= $httptest_data['name'];
			$application	= $httptest_data['application'];
			$delay		= $httptest_data['delay'];
			$status		= $httptest_data['status'];
			$agent		= $httptest_data['agent'];
			$macros		= $httptest_data['macros'];

			$authentication = $httptest_data['authentication'];
			$http_user 	= $httptest_data['http_user'];
			$http_password 	= $httptest_data['http_password'];

			$steps		= array();
			$db_steps = DBselect('SELECT * FROM httpstep WHERE httptestid='.$_REQUEST["httptestid"].' order by no');
			while($step_data = DBfetch($db_steps))
			{
				$steps[] = $step_data;
			}
		}

		$form->addRow(S_APPLICATION,array(
			new CTextBox('application', $application, 40),
			SPACE,
			new CButton('select_app',S_SELECT,
				'return PopUp("popup.php?dstfrm='.$form->getName().
				'&dstfld1=application&srctbl=applications'.
				'&srcfld1=name&only_hostid='.$_REQUEST['hostid'].'",500,600,"application");')
			));

		$form->addRow(S_NAME, new CTextBox('name', $name, 40));

		$cmbAuth = new CComboBox('authentication',$authentication,'submit();');
		$cmbAuth->addItem(HTTPTEST_AUTH_NONE,S_NONE);
		$cmbAuth->addItem(HTTPTEST_AUTH_BASIC,S_BASIC_AUTHENTICATION);

		$form->addRow(S_BASIC_AUTHENTICATION, $cmbAuth);
		if($authentication == HTTPTEST_AUTH_BASIC){
			$form->addRow(S_USER, new CTextBox('http_user', $http_user, 32));
			$form->addRow(S_PASSWORD, new CTextBox('http_password', $http_password, 40));
		}

		$form->addRow(S_UPDATE_INTERVAL_IN_SEC, new CNumericBox("delay",$delay,5));

		$cmbAgent = new CEditableComboBox('agent', $agent, 80);
// IE6
		$cmbAgent->addItem('Mozilla/4.0 (compatible; MSIE 6.0; Windows NT 5.1; SV1; .NET CLR 2.0.50727)',
			'Internet Explorer 6.0 on Windows XP SP2 with .NET Framework 2.0 installed');
// IE7
		$cmbAgent->addItem('Mozilla/4.0 (compatible; MSIE 7.0; Windows NT 5.1; Trident/4.0; .NET CLR 1.1.4322; .NET CLR 2.0.50727; .NET CLR 3.0.04506.648; .NET CLR 3.5.21022)', 'Internet Explorer 7.0 on Windows XP SP3 with .NET Framework 3.5 installed');
// FF 1.5
		$cmbAgent->addItem('Mozilla/5.0 (Windows; U; Windows NT 5.1; en-GB; rv:1.8.0.7) Gecko/20060909 Firefox/1.5.0.7',
			'Mozilla Firefox 1.5.0.7 on Windows XP');
		$cmbAgent->addItem('Mozilla/5.0 (X11; U; Linux i686; en-US; rv:1.8.0.7) Gecko/20060909 Firefox/1.5.0.7',
			'Mozilla Firefox 1.5.0.7 on Linux');
// FF 2.0
		$cmbAgent->addItem('Mozilla/5.0 (Windows; U; Windows NT 5.1; en-US; rv:1.8.1.18) Gecko/20081029 Firefox/2.0.0.18',
			'Mozilla Firefox 2.0.0.18 on Windows XP');
		$cmbAgent->addItem('Mozilla/5.0 (X11; U; Linux i686; en-US; rv:1.8.1.18) Gecko/20081029 Firefox/2.0.0.18',
			'Mozilla Firefox 2.0.0.18 on Linux');
// FF 3.0
		$cmbAgent->addItem('Mozilla/5.0 (Windows; U; Windows NT 5.1; en-US; rv:1.9.0.1) Gecko/2008070208 Firefox/3.0.1',
			'Mozilla Firefox 3.0.1 on Windows XP');
		$cmbAgent->addItem('Mozilla/5.0 (X11; U; Linux i686; en-US; rv:1.9.0.1) Gecko/2008070208 Firefox/3.0.1',
			'Mozilla Firefox 3.0.1 on Linux');
// OP 9.0
		$cmbAgent->addItem('Opera/9.02 (Windows NT 5.1; U; en)',
			'Opera 9.02 on Windows XP');
		$cmbAgent->addItem('Opera/9.02 (X11; Linux i686; U; en)',
			'Opera 9.02 on Linux');
// OP 9.6
		$cmbAgent->addItem('Opera/9.61 (Windows NT 5.1; U; en) Presto/2.1.1',
			'Opera 9.61 on Windows XP');
		$cmbAgent->addItem('Opera/9.61 (X11; Linux i686; U; en) Presto/2.1.1',
			'Opera 9.61 on Linux');
// SF 3.1
		$cmbAgent->addItem('Mozilla/5.0 (Windows; U; Windows NT 5.1; en-US) AppleWebKit/525.19 (KHTML, like Gecko) Version/3.1.2 Safari/525.21',
			'Safari 3.1.2 on Windows XP');
		$cmbAgent->addItem('Mozilla/5.0 (Macintosh; U; Intel Mac OS X 10_5_4; en-us) AppleWebKit/527.2+ (KHTML, like Gecko) Version/3.1.2 Safari/525.20.1',
			'Safari 3.1.2 on Intel Mac OS X 10.5.4');
		$cmbAgent->addItem('Mozilla/5.0 (iPhone; U; CPU iPhone OS 2_1 like Mac OS X; fr-fr) AppleWebKit/525.18.1 (KHTML, like Gecko) Mobile/5F136',
			'Safari on iPhone');

		$cmbAgent->addItem('Lynx/2.8.4rel.1 libwww-FM/2.14',
			'Lynx 2.8.4rel.1 on Linux');
		$cmbAgent->addItem('Googlebot/2.1 (+http://www.google.com/bot.html)',
			'Googlebot');
		$form->addRow(S_AGENT, $cmbAgent);

		$cmbStatus = new CComboBox("status", $status);
		foreach(array(HTTPTEST_STATUS_ACTIVE, HTTPTEST_STATUS_DISABLED) as $st)
			$cmbStatus->addItem($st, httptest_status2str($st));
		$form->addRow(S_STATUS,$cmbStatus);

		$form->addRow(S_VARIABLES, new CTextArea('macros', $macros, 84, 5));

		$tblSteps = new CTableInfo();
		$tblSteps->setHeader(array(S_NAME,S_TIMEOUT,S_URL,S_REQUIRED,S_STATUS,S_SORT));
		if(count($steps) > 0){
			$first = min(array_keys($steps));
			$last = max(array_keys($steps));
		}
		foreach($steps as $stepid => $s){
			if(!isset($s['name']))		$s['name'] = '';
			if(!isset($s['timeout']))	$s['timeout'] = 15;
			if(!isset($s['url']))		$s['url'] = '';
			if(!isset($s['posts']))		$s['posts'] = '';
			if(!isset($s['required']))	$s['required'] = '';

			$up = null;
			if($stepid != $first){
				$up = new CSpan(S_UP,'link');
				$up->onClick("return create_var('".$form->getName()."','move_up',".$stepid.", true);");
			}

			$down = null;
			if($stepid != $last){
				$down = new CLink(S_DOWN,'link');
				$down->onClick("return create_var('".$form->getName()."','move_down',".$stepid.", true);");
			}

			$name = new CSpan($s['name'],'link');
			$name->onClick('return PopUp("popup_httpstep.php?dstfrm='.$form->getName().
				'&list_name=steps&stepid='.$stepid.
				url_param($s['name'],false,'name').
				url_param($s['timeout'],false,'timeout').
				url_param($s['url'],false,'url').
				url_param($s['posts'],false,'posts').
				url_param($s['required'],false,'required').
				url_param($s['status_codes'],false,'status_codes').
				'");');

			if(zbx_strlen($s['url']) > 70){
				$url = new CTag('span','yes', substr($s['url'],0,35).SPACE.'...'.SPACE.substr($s['url'],zbx_strlen($s['url'])-25,25));
				$url->setHint($s['url']);
			}
			else{
				$url = $s['url'];
			}

			$tblSteps->addRow(array(
				array(new CCheckBox('sel_step[]',null,null,$stepid), $name),
				$s['timeout'].SPACE.S_SEC_SMALL,
				$url,
				$s['required'],
				$s['status_codes'],
				array($up, isset($up) && isset($down) ? SPACE : null, $down)
				));
		}
		$form->addVar('steps', $steps);

		$form->addRow(S_STEPS, array(
			(count($steps) > 0) ? array ($tblSteps, BR()) : null ,
			new CButton('add_step',S_ADD,
				'return PopUp("popup_httpstep.php?dstfrm='.$form->getName().'");'),
			(count($steps) > 0) ? new CButton('del_sel_step',S_DELETE_SELECTED) : null
			));

		$form->addItemToBottomRow(new CButton("save",S_SAVE));
		if(isset($_REQUEST["httptestid"])){
			$form->addItemToBottomRow(SPACE);
			$form->addItemToBottomRow(new CButton("clone",S_CLONE));
			$form->addItemToBottomRow(SPACE);
			$form->addItemToBottomRow(new CButtonDelete(S_DELETE_SCENARIO_Q,
				url_param("form").url_param("httptestid").url_param('hostid')));
		}
		$form->addItemToBottomRow(SPACE);
		$form->addItemToBottomRow(new CButtonCancel());

		return $form;
	}

	function insert_configuration_form($file){
		$type		= get_request('type',		'MYSQL');
		$server		= get_request('server',		'localhost');
		$database	= get_request('database',	'zabbix');
		$user		= get_request('user',		'root');
		$password	= get_request('password',	'');

		$form = new CFormTable(S_CONFIGURATION_OF_ZABBIX_DATABASE, null, 'post');

		$form->setHelp("install_source_web.php");
		$cmbType = new CComboBox('type', $type);
		$cmbType->addItem('MYSQL',	S_MYSQL);
		$cmbType->addItem('POSTGRESQL',	S_POSTGRESQL);
		$cmbType->addItem('ORACLE',	S_ORACLE);
		$form->addRow(S_TYPE, $cmbType);

		$form->addRow(S_HOST, new CTextBox('server', $server));
		$form->addRow(S_NAME, new CTextBox('database', $database));
		$form->addRow(S_USER, new CTextBox('user', $user));
		$form->addRow(S_PASSWORD, new CPassBox('password', $password));

		$form->addItemToBottomRow(new CButton('save',S_SAVE));

		$form->show();
	}

// Insert form for User
	function insert_user_form($userid, $profile=0){
		global $ZBX_LOCALES;
		global $USER_DETAILS;

		$config = select_config();

		$frm_title = S_USER;
		if(isset($userid)){
/*			if(bccomp($userid,$USER_DETAILS['userid'])==0) $profile = 1;*/
			$options = array(
					'userids' => $userid,
					'extendoutput' => 1
				);
			if($profile) $options['nodeids'] = id2nodeid($userid);

			$users = CUser::get($options);
			$user = reset($users);

			$frm_title = S_USER.' "'.$user['alias'].'"';
		}

		if(isset($userid) && (!isset($_REQUEST['form_refresh']) || isset($_REQUEST['register']))){
			$alias		= $user['alias'];
			$name		= $user['name'];
			$surname	= $user['surname'];
			$password	= null;
			$password1	= null;
			$password2	= null;
			$url		= $user['url'];
			$autologin	= $user['autologin'];
			$autologout	= $user['autologout'];
			$lang		= $user['lang'];
			$theme		= $user['theme'];
			$refresh	= $user['refresh'];
			$rows_per_page	= $user['rows_per_page'];
			$user_type	= $user['type'];

			if($autologout > 0) $_REQUEST['autologout'] = $autologout;

			$user_groups	= array();
			$user_medias	= array();

			$options = array(
				'userids' => $userid,
				'output' => API_OUTPUT_SHORTEN
			);
			$user_groups = CUserGroup::get($options);
			$user_groups = zbx_objectValues($user_groups, 'usrgrpid');
			$user_groups = zbx_toHash($user_groups);

			$db_medias = DBselect('SELECT m.* FROM media m WHERE m.userid='.$userid);
			while($db_media = DBfetch($db_medias)){
				$user_medias[] = array(
					'mediaid' => $db_media['mediaid'],
					'mediatypeid' => $db_media['mediatypeid'],
					'period' => $db_media['period'],
					'sendto' => $db_media['sendto'],
					'severity' => $db_media['severity'],
					'active' => $db_media['active']
				);
			}

			$messages = getMessageSettings();
		}
		else{
			$alias		= get_request('alias','');
			$name		= get_request('name','');
			$surname	= get_request('surname','');
			$password	= null;
			$password1	= get_request('password1', '');
			$password2	= get_request('password2', '');
			$url		= get_request('url','');

			$autologin	= get_request('autologin',0);
			$autologout	= get_request('autologout',90);

			$lang		= get_request('lang','en_gb');
			$theme		= get_request('theme','default.css');
			$refresh	= get_request('refresh',30);
			$rows_per_page	= get_request('rows_per_page',50);

			$user_type		= get_request('user_type',USER_TYPE_ZABBIX_USER);;
			$user_groups		= get_request('user_groups',array());
			$change_password	= get_request('change_password', null);
			$user_medias		= get_request('user_medias', array());

			$messages = get_request('messages', array());

			if(!isset($messages['enabled'])) $messages['enabled'] = 0;
			if(!isset($messages['sounds']['mute'])) $messages['sounds']['mute'] = 0;
			if(!isset($messages['sounds']['recovery'])) $messages['sounds']['recovery'] = 0;
			if(!isset($messages['triggers']['recovery'])) $messages['triggers']['recovery'] = 0;
		}

		if($autologin || !isset($_REQUEST['autologout'])) $autologout = 0;
		else if(isset($_REQUEST['autologout']) && ($autologout < 90)) $autologout = 90;

		$perm_details	= get_request('perm_details',0);

		$media_types = array();
		$media_type_ids = array();
		foreach($user_medias as $one_media) $media_type_ids[$one_media['mediatypeid']] = 1;

		if(count($media_type_ids) > 0){
			$sql = 'SELECT mt.mediatypeid, mt.description '.
				' FROM media_type mt '.
				' WHERE mt.mediatypeid IN ('.implode(',',array_keys($media_type_ids)).')';
			$db_media_types = DBselect($sql);
			while($db_media_type = DBfetch($db_media_types)){
				$media_types[$db_media_type['mediatypeid']] = $db_media_type['description'];
			}
		}

		$frmUser = new CFormTable($frm_title);
		$frmUser->setName('user_form');
		$frmUser->setHelp('web.users.php');
		$frmUser->addVar('config',get_request('config',0));

		if(isset($userid))	$frmUser->addVar('userid',$userid);

		if($profile==0){
			$frmUser->addRow(S_ALIAS,	new CTextBox('alias',$alias,40));
			$frmUser->addRow(S_NAME,	new CTextBox('name',$name,40));
			$frmUser->addRow(S_SURNAME,	new CTextBox('surname',$surname,40));
		}

		$auth_type = isset($userid) ? get_user_system_auth($userid) : $config['authentication_type'];

		if(ZBX_AUTH_INTERNAL == $auth_type){
			if(!isset($userid) || isset($change_password)){
				$frmUser->addRow(S_PASSWORD,	new CPassBox('password1',$password1,20));
				$frmUser->addRow(S_PASSWORD_ONCE_AGAIN,	new CPassBox('password2',$password2,20));
				if(isset($change_password))
					$frmUser->addVar('change_password', $change_password);
			}
			else{
				$passwd_but = new CButton('change_password', S_CHANGE_PASSWORD);
				if($alias == ZBX_GUEST_USER){
					$passwd_but->setAttribute('disabled','disabled');
				}
				$frmUser->addRow(S_PASSWORD, $passwd_but);
			}
		}

		if($profile==0){
			$frmUser->addVar('user_groups',$user_groups);

			if(isset($userid) && (bccomp($USER_DETAILS['userid'], $userid)==0)){
				$frmUser->addVar('user_type',$user_type);
			}
			else{
				$cmbUserType = new CComboBox('user_type', $user_type, $perm_details ? 'submit();' : null);
				$cmbUserType->addItem(USER_TYPE_ZABBIX_USER,	user_type2str(USER_TYPE_ZABBIX_USER));
				$cmbUserType->addItem(USER_TYPE_ZABBIX_ADMIN,	user_type2str(USER_TYPE_ZABBIX_ADMIN));
				$cmbUserType->addItem(USER_TYPE_SUPER_ADMIN,	user_type2str(USER_TYPE_SUPER_ADMIN));
				$frmUser->addRow(S_USER_TYPE, $cmbUserType);
			}

			$lstGroups = new CListBox('user_groups_to_del[]', null, 10);
			$lstGroups->attributes['style'] = 'width: 320px';

			$options = array(
				'usrgrpids' => $user_groups,
				'output' => API_OUTPUT_EXTEND
			);
			$groups = CUserGroup::get($options);
			order_result($groups, 'name');
			foreach($groups as $num => $group){
				$lstGroups->addItem($group['usrgrpid'], $group['name']);
			}

			$frmUser->addRow(S_GROUPS,
				array(
					$lstGroups,
					BR(),
					new CButton('add_group',S_ADD,
						'return PopUp("popup_usrgrp.php?dstfrm='.$frmUser->getName().
						'&list_name=user_groups_to_del[]&var_name=user_groups",450, 450);'),
					SPACE,
					(count($user_groups) > 0)?new CButton('del_user_group',S_DELETE_SELECTED):null
				));
		}



		$cmbLang = new CComboBox('lang',$lang);
		foreach($ZBX_LOCALES as $loc_id => $loc_name){
			$cmbLang->addItem($loc_id,$loc_name);
		}

		$frmUser->addRow(S_LANGUAGE, $cmbLang);

		$cmbTheme = new CComboBox('theme',$theme);
			$cmbTheme->addItem(ZBX_DEFAULT_CSS,S_SYSTEM_DEFAULT);
			$cmbTheme->addItem('css_ob.css',S_ORIGINAL_BLUE);
			$cmbTheme->addItem('css_bb.css',S_BLACK_AND_BLUE);
			$cmbTheme->addItem('css_od.css',S_DARK_ORANGE);

		$frmUser->addRow(S_THEME, $cmbTheme);

		$script = "javascript:
			var autologout_visible = document.getElementById('autologout_visible');
			var autologout = document.getElementById('autologout');
			if(this.checked){
				if(autologout_visible.checked){
					autologout_visible.checked = false;
					autologout_visible.onclick();
				}
				autologout_visible.disabled = true;
			}
			else{
				autologout_visible.disabled = false;
			}";
		$chkbx_autologin = new CCheckBox("autologin", $autologin, $script, 1);

		$chkbx_autologin->setAttribute('autocomplete','off');
		$frmUser->addRow(S_AUTO_LOGIN,	$chkbx_autologin);

		$script = "javascript: var autologout = document.getElementById('autologout');
					if(this.checked) autologout.disabled = false;
					else autologout.disabled = true;";
		$autologoutCheckBox = new CCheckBox('autologout_visible', ($autologout == 0) ? 'no' : 'yes', $script);

		$autologoutTextBox = new CNumericBox("autologout", ($autologout == 0) ? '90' : $autologout, 4);
// if autologout is disabled
		if($autologout == 0) {
			$autologoutTextBox->setAttribute('disabled','disabled');
		}

		if($autologin != 0) {
			$autologoutCheckBox->setAttribute('disabled','disabled');
		}

		$frmUser->addRow(S_AUTO_LOGOUT, array($autologoutCheckBox, $autologoutTextBox));
		$frmUser->addRow(S_SCREEN_REFRESH,	new CNumericBox('refresh',$refresh,4));

		$frmUser->addRow(S_ROWS_PER_PAGE,	new CNumericBox('rows_per_page',$rows_per_page,6));
		$frmUser->addRow(S_URL_AFTER_LOGIN,	new CTextBox("url",$url,50));

//view Media Settings for users above "User" +++
		if(uint_in_array($USER_DETAILS['type'], array(USER_TYPE_ZABBIX_ADMIN, USER_TYPE_SUPER_ADMIN))) {
			$frmUser->addVar('user_medias', $user_medias);

			$media_table = new CTableInfo(S_NO_MEDIA_DEFINED);
			foreach($user_medias as $id => $one_media){
				if(!isset($one_media['active']) || $one_media['active']==0){
					$status = new CLink(S_ENABLED,'#','enabled');
					$status->onClick('return create_var("'.$frmUser->getName().'","disable_media",'.$id.', true);');
				}
				else{
					$status = new CLink(S_DISABLED,'#','disabled');
					$status->onClick('return create_var("'.$frmUser->getName().'","enable_media",'.$id.', true);');
				}

				$media_url = '?dstfrm='.$frmUser->getName().
								'&media='.$id.
								'&mediatypeid='.$one_media['mediatypeid'].
								'&sendto='.urlencode($one_media['sendto']).
								'&period='.$one_media['period'].
								'&severity='.$one_media['severity'].
								'&active='.$one_media['active'];

				$media_table->addRow(array(
					new CCheckBox('user_medias_to_del['.$id.']',null,null,$id),
					new CSpan($media_types[$one_media['mediatypeid']], 'nowrap'),
					new CSpan($one_media['sendto'], 'nowrap'),
					new CSpan($one_media['period'], 'nowrap'),
					media_severity2str($one_media['severity']),
					$status,
					new CButton('edit_media',S_EDIT,'javascript: return PopUp("popup_media.php'.$media_url.'",550,400);'))
				);
			}

			$frmUser->addRow(
				S_MEDIA,
				array($media_table,
					new CButton('add_media',S_ADD,'javascript: return PopUp("popup_media.php?dstfrm='.$frmUser->getName().'",550,400);'),
					SPACE,
					(count($user_medias) > 0) ? new CButton('del_user_media',S_DELETE_SELECTED) : null
				));
		}


		if(0 == $profile){
			$frmUser->addVar('perm_details', $perm_details);

			$link = new CSpan($perm_details?S_HIDE:S_SHOW ,'link');
			$link->onClick("return create_var('".$frmUser->getName()."','perm_details',".($perm_details ? 0 : 1).", true);");
			$resources_list = array(
				S_RIGHTS_OF_RESOURCES,
				SPACE.'(',$link,')'
				);
			$frmUser->addSpanRow($resources_list,'right_header');

			if($perm_details){
				$group_ids = array_values($user_groups);
				if(count($group_ids) == 0) $group_ids = array(-1);
				$db_rights = DBselect('SELECT * FROM rights r WHERE '.DBcondition('r.groupid',$group_ids));

				$tmp_perm = array();
				while($db_right = DBfetch($db_rights)){
					if(isset($tmp_perm[$db_right['id']])){
						$tmp_perm[$db_right['id']] = min($tmp_perm[$db_right['id']],$db_right['permission']);
					}
					else{
						$tmp_perm[$db_right['id']] = $db_right['permission'];
					}
				}

				$user_rights = array();
				foreach($tmp_perm as $id => $perm){
					array_push($user_rights, array(
						'id'		=> $id,
						'permission'	=> $perm
						));
				}
//SDI($user_rights);
//SDI($user_type);
				$frmUser->addSpanRow(get_rights_of_elements_table($user_rights, $user_type));
			}
		}

		if($profile){
			$msgVisibility = array('1' => array(
					'messages[timeout]',
					'messages[sounds][repeat]',
					'messages[sounds][recovery]',
					'messages[triggers][recovery]',
					'timeout_row',
					'repeat_row',
					'triggers_row',
				)
			);

			$frmUser->addRow(S_GUI_MESSAGING, new CCheckBox('messages[enabled]', $messages['enabled'], null, 1));

			$newRow = $frmUser->addRow(S_MESSAGE_TIMEOUT.SPACE.'('.S_SECONDS_SMALL.')', new CNumericBox("messages[timeout]", $messages['timeout'], 5));
			$newRow->setAttribute('id', 'timeout_row');

			$repeatSound = new CComboBox('messages[sounds][repeat]', $messages['sounds']['repeat'], 'javascript: if(IE) submit();');
			$repeatSound->setAttribute('id', 'messages[sounds][repeat]');
			$repeatSound->addItem(1, S_ONCE);
			$repeatSound->addItem(10, '10 '.S_SECONDS);
			$repeatSound->addItem(-1, S_MESSAGE_TIMEOUT);

			$newRow = $frmUser->addRow(S_PLAY_SOUND, $repeatSound);
			$newRow->setAttribute('id', 'repeat_row');

// trigger sounds
			$severities = array(
				TRIGGER_SEVERITY_NOT_CLASSIFIED,
				TRIGGER_SEVERITY_INFORMATION,
				TRIGGER_SEVERITY_WARNING,
				TRIGGER_SEVERITY_AVERAGE,
				TRIGGER_SEVERITY_HIGH,
				TRIGGER_SEVERITY_DISASTER
			);

			$zbxSounds = getSounds();
			$triggers = new CTable('', 'invisible');

			$soundList = new CComboBox('messages[sounds][recovery]', $messages['sounds']['recovery']);
			foreach($zbxSounds as $filename => $file) $soundList->addItem($file, $filename);

			$resolved = array(
				new CCheckBox('messages[triggers][recovery]', $messages['triggers']['recovery'], null, 1),
				S_RECOVERY,
				$soundList,
				new CButton('start', S_PLAY, "javascript: testUserSound('messages[sounds][recovery]');", false),
				new CButton('stop', S_STOP, 'javascript: AudioList.stopAll();', false)
			);

			$triggers->addRow($resolved);

			foreach($severities as $snum => $severity){
				$soundList = new CComboBox('messages[sounds]['.$severity.']', $messages['sounds'][$severity]);
				foreach($zbxSounds as $filename => $file) $soundList->addItem($file, $filename);

				$triggers->addRow(array(
					new CCheckBox('messages[triggers][severities]['.$severity.']', isset($messages['triggers']['severities'][$severity]), null, 1),
					getSeverityCaption($severity),
					$soundList,
					new CButton('start', S_PLAY, "javascript: testUserSound('messages[sounds][".$severity."]');", false),
					new CButton('stop', S_STOP, 'javascript: AudioList.stopAll();', false)
				));


				zbx_subarray_push($msgVisibility, 1, 'messages[triggers][severities]['.$severity.']');
				zbx_subarray_push($msgVisibility, 1, 'messages[sounds]['.$severity.']');
			}

			$newRow = $frmUser->addRow(S_TRIGGER_SEVERITY, $triggers);
			$newRow->setAttribute('id', 'triggers_row');

			zbx_add_post_js("var userMessageSwitcher = new CViewSwitcher('messages[enabled]', ['click', 'change'], ".zbx_jsvalue($msgVisibility, true).");");
 		}

		$frmUser->addItemToBottomRow(new CButton('save',S_SAVE));
		if(isset($userid) && ($profile == 0)){
			$frmUser->addItemToBottomRow(SPACE);
			$delete_b = new CButtonDelete(S_DELETE_SELECTED_USER_Q,url_param("form").url_param("config").url_param("userid"));
			if(bccomp($USER_DETAILS['userid'],$userid) == 0){
				$delete_b->setAttribute('disabled','disabled');
			}

			$frmUser->addItemToBottomRow($delete_b);
		}
		$frmUser->addItemToBottomRow(SPACE);
		$frmUser->addItemToBottomRow(new CButtonCancel(url_param("config")));

		return $frmUser;
	}

// Insert form for User Groups
	function insert_usergroups_form(){
		$frm_title = S_USER_GROUP;

		if(isset($_REQUEST['usrgrpid'])){
			$usrgrp		= CUserGroup::get(array('usrgrpids' => $_REQUEST['usrgrpid'],  'extendoutput' => 1));
			$usrgrp = reset($usrgrp);

			$frm_title	= S_USER_GROUP.' "'.$usrgrp['name'].'"';
		}

		if(isset($_REQUEST['usrgrpid']) && !isset($_REQUEST['form_refresh'])){
			$name	= $usrgrp['name'];

			$users_status = $usrgrp['users_status'];
			$gui_access = $usrgrp['gui_access'];
			$api_access = $usrgrp['api_access'];
			$debug_mode = $usrgrp['debug_mode'];

			$group_users = array();
			$sql = 'SELECT DISTINCT u.userid '.
						' FROM users u,users_groups ug '.
						' WHERE u.userid=ug.userid '.
							' AND ug.usrgrpid='.$_REQUEST['usrgrpid'];

			$db_users=DBselect($sql);

			while($db_user=DBfetch($db_users))
				$group_users[$db_user['userid']] = $db_user['userid'];

			$group_rights = array();
			$sql = 'SELECT r.*, n.name as node_name, g.name as name '.
					' FROM groups g '.
						' LEFT JOIN rights r on r.id=g.groupid '.
						' LEFT JOIN nodes n on n.nodeid='.DBid2nodeid('g.groupid').
					' WHERE r.groupid='.$_REQUEST['usrgrpid'];

			$db_rights = DBselect($sql);
			while($db_right = DBfetch($db_rights)){
				if(isset($db_right['node_name']))
					$db_right['name'] = $db_right['node_name'].':'.$db_right['name'];

				$group_rights[$db_right['name']] = array(
					'permission'	=> $db_right['permission'],
					'id'		=> $db_right['id']
				);
			}
		}
		else{
			$name			= get_request('gname','');
			$users_status	= get_request('users_status',GROUP_STATUS_ENABLED);
			$gui_access	= get_request('gui_access',GROUP_GUI_ACCESS_SYSTEM);
			$api_access	= get_request('api_access',GROUP_API_ACCESS_DISABLED);
			$debug_mode	= get_request('debug_mode',GROUP_DEBUG_MODE_DISABLED);
			$group_users	= get_request('group_users',array());
			$group_rights	= get_request('group_rights',array());
		}
		$perm_details = get_request('perm_details', 0);

		ksort($group_rights);

		$frmUserG = new CFormTable($frm_title,'usergrps.php');
		$frmUserG->setHelp('web.users.groups.php');

		if(isset($_REQUEST['usrgrpid'])){
			$frmUserG->addVar('usrgrpid',$_REQUEST['usrgrpid']);
		}

		$grName = new CTextBox('gname',$name,49);
		$grName->attributes['style'] = 'width: 280px';
		$frmUserG->addRow(S_GROUP_NAME,$grName);

		$frmUserG->addVar('group_rights', $group_rights);

/////////////////

// create table header +

	$selusrgrp = get_request('selusrgrp', 0);
	$cmbGroups = new CComboBox('selusrgrp', $selusrgrp, 'submit()');
	$cmbGroups->addItem(0,S_ALL_S);

	$sql = 'SELECT usrgrpid, name FROM usrgrp WHERE '.DBin_node('usrgrpid').' ORDER BY name';
	$result=DBselect($sql);
	while($row=DBfetch($result)){
		$cmbGroups->addItem($row['usrgrpid'], $row['name']);
	}
// -

// create user twinbox +
	$user_tb = new CTweenBox($frmUserG, 'group_users', $group_users, 10);

	$sql_from = '';
	$sql_where = '';
	if($selusrgrp > 0) {
		$sql_from = ', users_groups g ';
		$sql_where = ' AND u.userid=g.userid AND g.usrgrpid='.$selusrgrp;
	}
	$sql = 'SELECT DISTINCT u.userid, u.alias '.
			' FROM users u '.$sql_from.
			' WHERE '.DBcondition('u.userid', $group_users).
			' OR ('.DBin_node('u.userid').
				$sql_where.
			' ) ORDER BY u.alias';
	$result=DBselect($sql);
	while($row=DBfetch($result)){
		$user_tb->addItem($row['userid'], $row['alias']);
	}

	$frmUserG->addRow(S_USERS, $user_tb->get(S_IN.SPACE.S_GROUP,array(S_OTHER.SPACE.S_GROUPS.SPACE.'|'.SPACE, $cmbGroups)));
// -

/////////////////
/*
		$lstUsers = new CListBox('group_users_to_del[]');
		$lstUsers->attributes['style'] = 'width: 280px';

		foreach($group_users as $userid => $alias){
			$lstUsers->addItem($userid,	$alias);
		}

		$frmUserG->addRow(S_USERS,
			array(
				$lstUsers,
				BR(),
				new CButton('add_user',S_ADD,
					"return PopUp('popup_users.php?dstfrm=".$frmUserG->getName().
					"&list_name=group_users_to_del[]&var_name=group_users',600,300);"),
				(count($group_users) > 0) ? new CButton('del_group_user',S_DELETE_SELECTED) : null
			));
*/
/////////////////

		$granted = true;
		if(isset($_REQUEST['usrgrpid'])){
			$granted = granted2update_group($_REQUEST['usrgrpid']);
		}

		if($granted){
			$cmbGUI = new CComboBox('gui_access',$gui_access);
			$cmbGUI->addItem(GROUP_GUI_ACCESS_SYSTEM,user_auth_type2str(GROUP_GUI_ACCESS_SYSTEM));
			$cmbGUI->addItem(GROUP_GUI_ACCESS_INTERNAL,user_auth_type2str(GROUP_GUI_ACCESS_INTERNAL));
			$cmbGUI->addItem(GROUP_GUI_ACCESS_DISABLED,user_auth_type2str(GROUP_GUI_ACCESS_DISABLED));
			$frmUserG->addRow(S_GUI_ACCESS, $cmbGUI);

			$cmbStat = new CComboBox('users_status',$users_status);
			$cmbStat->addItem(GROUP_STATUS_ENABLED,S_ENABLED);
			$cmbStat->addItem(GROUP_STATUS_DISABLED,S_DISABLED);

			$frmUserG->addRow(S_USERS_STATUS, $cmbStat);

		}
		else{
			$frmUserG->addVar('gui_access',$gui_access);
			$frmUserG->addRow(S_GUI_ACCESS, new CSpan(user_auth_type2str($gui_access),'green'));

			$frmUserG->addVar('users_status',GROUP_STATUS_ENABLED);
			$frmUserG->addRow(S_USERS_STATUS, new CSpan(S_ENABLED,'green'));
		}

		$cmbAPI = new CComboBox('api_access', $api_access);
		$cmbAPI->addItem(GROUP_API_ACCESS_ENABLED, S_ENABLED);
		$cmbAPI->addItem(GROUP_API_ACCESS_DISABLED, S_DISABLED);
		$frmUserG->addRow(S_API_ACCESS, $cmbAPI);

		$cmbDebug = new CComboBox('debug_mode', $debug_mode);
		$cmbDebug->addItem(GROUP_DEBUG_MODE_ENABLED, S_ENABLED);
		$cmbDebug->addItem(GROUP_DEBUG_MODE_DISABLED, S_DISABLED);
		$frmUserG->addRow(S_DEBUG_MODE, $cmbDebug);


		$table_Rights = new CTable(S_NO_RIGHTS_DEFINED,'right_table');

		$lstWrite = new CListBox('right_to_del[read_write][]'	,null	,20);
		$lstRead  = new CListBox('right_to_del[read_only][]'	,null	,20);
		$lstDeny  = new CListBox('right_to_del[deny][]'			,null	,20);

		foreach($group_rights as $name => $element_data){
			if($element_data['permission'] == PERM_DENY)			$lstDeny->addItem($name, $name);
			else if($element_data['permission'] == PERM_READ_ONLY)	$lstRead->addItem($name, $name);
			else if($element_data['permission'] == PERM_READ_WRITE)	$lstWrite->addItem($name, $name);
		}

		$table_Rights->setHeader(array(S_READ_WRITE, S_READ_ONLY, S_DENY),'header');
		$table_Rights->addRow(array(new CCol($lstWrite,'read_write'), new CCol($lstRead,'read_only'), new CCol($lstDeny,'deny')));
		$table_Rights->addRow(array(
			array(new CButton('add_read_write',S_ADD,
					"return PopUp('popup_right.php?dstfrm=".$frmUserG->getName().
					"&permission=".PERM_READ_WRITE."',450,450);"),
				new CButton('del_read_write',S_DELETE_SELECTED)),
			array(	new CButton('add_read_only',S_ADD,
					"return PopUp('popup_right.php?dstfrm=".$frmUserG->getName().
					"&permission=".PERM_READ_ONLY."',450,450);"),
				new CButton('del_read_only',S_DELETE_SELECTED)),
			array(new CButton('add_deny',S_ADD,
					"return PopUp('popup_right.php?dstfrm=".$frmUserG->getName().
					"&permission=".PERM_DENY."',450,450);"),
				new CButton('del_deny',S_DELETE_SELECTED))
			));

		$frmUserG->addRow(S_RIGHTS,$table_Rights);

		$frmUserG->addVar('perm_details', $perm_details);

		$link = new CSpan($perm_details?S_HIDE:S_SHOW,'link');
		$link->onClick("return create_var('".$frmUserG->getName()."','perm_details',".($perm_details ? 0 : 1).", true);");
		$resources_list = array(
			S_RIGHTS_OF_RESOURCES,
			SPACE.'(',$link,')'
			);
		$frmUserG->addSpanRow($resources_list,'right_header');

		if($perm_details){
			$frmUserG->addSpanRow(get_rights_of_elements_table($group_rights));
		}

		$frmUserG->addItemToBottomRow(new CButton('save',S_SAVE));
		if(isset($_REQUEST['usrgrpid'])){
			$frmUserG->addItemToBottomRow(SPACE);
			$frmUserG->addItemToBottomRow(new CButtonDelete('Delete selected group?',
				url_param('form').url_param('usrgrpid')));
		}
		$frmUserG->addItemToBottomRow(SPACE);
		$frmUserG->addItemToBottomRow(new CButtonCancel());

		return($frmUserG);
	}

	function get_rights_of_elements_table($rights=array(),$user_type=USER_TYPE_ZABBIX_USER){
		global $ZBX_LOCALNODEID;

		$table = new CTable('S_NO_ACCESSIBLE_RESOURCES', 'right_table');
		$table->setHeader(array(SPACE, S_READ_WRITE, S_READ_ONLY, S_DENY),'header');

		if(ZBX_DISTRIBUTED){
			$lst['node']['label']		= S_NODES;
			$lst['node']['read_write']	= new CListBox('nodes_write',null	,10);
			$lst['node']['read_only']	= new CListBox('nodes_read'	,null	,10);
			$lst['node']['deny']		= new CListBox('nodes_deny'	,null	,10);

			$nodes = get_accessible_nodes_by_rights($rights, $user_type, PERM_DENY, PERM_RES_DATA_ARRAY);
			foreach($nodes as $node){
				switch($node['permission']){
					case PERM_READ_ONLY:	$list_name='read_only';		break;
					case PERM_READ_WRITE:	$list_name='read_write';	break;
					default:		$list_name='deny';		break;
				}
				$lst['node'][$list_name]->addItem($node['nodeid'],$node['name']);
			}
			unset($nodes);
		}

		$lst['group']['label']		= S_HOST_GROUPS;
		$lst['group']['read_write']	= new CListBox('groups_write'	,null	,15);
		$lst['group']['read_only']	= new CListBox('groups_read'	,null	,15);
		$lst['group']['deny']		= new CListBox('groups_deny'	,null	,15);

		$groups = get_accessible_groups_by_rights($rights, $user_type, PERM_DENY, PERM_RES_DATA_ARRAY, get_current_nodeid(true));

		foreach($groups as $group){
			switch($group['permission']){
				case PERM_READ_ONLY:
					$list_name='read_only';
					break;
				case PERM_READ_WRITE:
					$list_name='read_write';
					break;
				default:
					$list_name='deny';
			}
			$lst['group'][$list_name]->addItem($group['groupid'],(!empty($group['node_name'])?$group['node_name'].':':$group['node_name']).$group['name']);
		}
		unset($groups);

		$lst['host']['label']		= S_HOSTS;
		$lst['host']['read_write']	= new CListBox('hosts_write'	,null	,15);
		$lst['host']['read_only']	= new CListBox('hosts_read'	,null	,15);
		$lst['host']['deny']		= new CListBox('hosts_deny'	,null	,15);

		$hosts = get_accessible_hosts_by_rights($rights, $user_type, PERM_DENY, PERM_RES_DATA_ARRAY, get_current_nodeid(true));

		foreach($hosts as $host){
			switch($host['permission']){
				case PERM_READ_ONLY:	$list_name='read_only';		break;
				case PERM_READ_WRITE:	$list_name='read_write';	break;
				default:		$list_name='deny';		break;
			}
			$lst['host'][$list_name]->addItem($host['hostid'], (!empty($host['node_name'])?$host['node_name'].':':$host['node_name']).$host['host']);
		}
		unset($hosts);

		foreach($lst as $name => $lists){
			$row = new CRow();
			foreach($lists as $class => $list_obj){
				$row->addItem(new CCol($list_obj, $class));
			}
			$table->addRow($row);
		}
		unset($lst);

		return $table;
	}

/* ITEMS FILTER functions { --->>> */
	function prepare_subfilter_output($data, $subfilter, $subfilter_name){

		$output = array();
		order_result($data, 'name');
		foreach($data as $id => $elem){

// subfilter is activated
			if(str_in_array($id, $subfilter)){
				$span = new CSpan($elem['name'].' ('.$elem['count'].')', 'subfilter_enabled');
				$script = "javascript: create_var('zbx_filter', '".$subfilter_name.'['.$id."]', null, true);";
				$span->onClick($script);
				$output[] = $span;
			}
// subfilter isn't activated
			else{
				$script = "javascript: create_var('zbx_filter', '".$subfilter_name.'['.$id."]', '$id', true);";

// subfilter has 0 items
				if($elem['count'] == 0){
					$span = new CSpan($elem['name'].' ('.$elem['count'].')', 'subfilter_inactive');
					$span->onClick($script);
					$output[] = $span;
				}
				else{
					// this level has no active subfilters
					if(empty($subfilter)){
						$nspan = new CSpan(' ('.$elem['count'].')', 'subfilter_active');
					}
					else{
						$nspan = new CSpan(' (+'.$elem['count'].')', 'subfilter_active');
					}
					$span = new CSpan($elem['name'], 'subfilter_disabled');
					$span->onClick($script);

					$output[] = $span;
					$output[] = $nspan;
				}
			}
			$output[] = ' , ';
		}
		array_pop($output);

		return $output;
	}

	function get_item_filter_form(&$items){

		$filter_group			= $_REQUEST['filter_group'];
		$filter_host			= $_REQUEST['filter_host'];
		$filter_application		= $_REQUEST['filter_application'];
		$filter_description		= $_REQUEST['filter_description'];
		$filter_type			= $_REQUEST['filter_type'];
		$filter_key			= $_REQUEST['filter_key'];
		$filter_snmp_community		= $_REQUEST['filter_snmp_community'];
		$filter_snmpv3_securityname	= $_REQUEST['filter_snmpv3_securityname'];
		$filter_snmp_oid		= $_REQUEST['filter_snmp_oid'];
		$filter_snmp_port		= $_REQUEST['filter_snmp_port'];
		$filter_value_type		= $_REQUEST['filter_value_type'];
		$filter_data_type		= $_REQUEST['filter_data_type'];
		$filter_delay			= $_REQUEST['filter_delay'];
		$filter_history			= $_REQUEST['filter_history'];
		$filter_trends			= $_REQUEST['filter_trends'];
		$filter_status			= $_REQUEST['filter_status'];
		$filter_templated_items		= $_REQUEST['filter_templated_items'];
		$filter_with_triggers		= $_REQUEST['filter_with_triggers'];
// subfilter
		$subfilter_hosts		= $_REQUEST['subfilter_hosts'];
		$subfilter_apps			= $_REQUEST['subfilter_apps'];
		$subfilter_types		= $_REQUEST['subfilter_types'];
		$subfilter_value_types		= $_REQUEST['subfilter_value_types'];
		$subfilter_status		= $_REQUEST['subfilter_status'];
		$subfilter_templated_items	= $_REQUEST['subfilter_templated_items'];
		$subfilter_with_triggers	= $_REQUEST['subfilter_with_triggers'];
		$subfilter_history		= $_REQUEST['subfilter_history'];
		$subfilter_trends		= $_REQUEST['subfilter_trends'];
		$subfilter_interval		= $_REQUEST['subfilter_interval'];

		$form = new CForm();
		$form->setAttribute('name','zbx_filter');
		$form->setAttribute('id','zbx_filter');
		$form->setMethod('get');
		$form->addVar('filter_hostid',get_request('filter_hostid',get_request('hostid')));

		$form->addVar('subfilter_hosts',		$subfilter_hosts);
		$form->addVar('subfilter_apps',			$subfilter_apps);
		$form->addVar('subfilter_types',		$subfilter_types);
		$form->addVar('subfilter_value_types',		$subfilter_value_types);
		$form->addVar('subfilter_status',		$subfilter_status);
		$form->addVar('subfilter_templated_items',	$subfilter_templated_items);
		$form->addVar('subfilter_with_triggers',	$subfilter_with_triggers);
		$form->addVar('subfilter_history',		$subfilter_history);
		$form->addVar('subfilter_trends',		$subfilter_trends);
		$form->addVar('subfilter_interval',		$subfilter_interval);

// FORM FOR FILTER DISPLAY {
		$table = new CTable('', 'itemfilter');
		$table->setCellPadding(0);
		$table->setCellSpacing(0);

// 1st col
		$col_table1 = new CTable();
		$col_table1->setClass('filter');
		$col_table1->addRow(array(bold(S_HOST_GROUP.': '),
				array(new CTextBox('filter_group', $filter_group, 20),
					new CButton('btn_group', S_SELECT, 'return PopUp("popup.php?dstfrm='.$form->getName().
						'&dstfld1=filter_group&srctbl=host_group&srcfld1=name",450,450);', 'G'))
		));
		$col_table1->addRow(array(bold(S_HOST.': '),
				array(new CTextBox('filter_host', $filter_host, 20),
					new CButton('btn_host', S_SELECT, 'return PopUp("popup.php?dstfrm='.$form->getName().
						'&dstfld1=filter_host&srctbl=hosts_and_templates&srcfld1=host",450,450);', 'H'))
		));
		$col_table1->addRow(array(bold(S_APPLICATION.': '),
				array(new CTextBox('filter_application', $filter_application, 20),
					new CButton('btn_app', S_SELECT, 'return PopUp("popup.php?dstfrm='.$form->getName().
						'&dstfld1=filter_application&srctbl=applications&srcfld1=name",400,300,"application");', 'A'))
		));
		$col_table1->addRow(array(array(bold(S_DESCRIPTION),SPACE.S_LIKE_SMALL.': '),
			new CTextBox("filter_description", $filter_description, 30)));
		$col_table1->addRow(array(array(bold(S_KEY),SPACE.S_LIKE_SMALL.': '),
			new CTextBox("filter_key", $filter_key, 30)));

// 2nd col
		$col_table2 = new CTable();
		$col_table2->setClass('filter');
		$fTypeVisibility = array();

//first row
		$cmbType = new CComboBox("filter_type", $filter_type); //"javascript: create_var('zbx_filter', 'filter_set', '1', true); ");
		$cmbType->setAttribute('id', 'filter_type');
		$cmbType->addItem(-1, S_ALL_SMALL);
		foreach(array('filter_delay_label','filter_delay') as $vItem){
			zbx_subarray_push($fTypeVisibility, -1, $vItem);
		}

		$itemTypes = array(
			ITEM_TYPE_ZABBIX,
			ITEM_TYPE_ZABBIX_ACTIVE,
			ITEM_TYPE_SIMPLE,
			ITEM_TYPE_SNMPV1,
			ITEM_TYPE_SNMPV2C,
			ITEM_TYPE_SNMPV3,
			ITEM_TYPE_TRAPPER,
			ITEM_TYPE_INTERNAL,
			ITEM_TYPE_AGGREGATE,
			//ITEM_TYPE_HTTPTEST,
			ITEM_TYPE_EXTERNAL,
			ITEM_TYPE_DB_MONITOR,
			ITEM_TYPE_IPMI,
			ITEM_TYPE_SSH,
			ITEM_TYPE_TELNET,
			ITEM_TYPE_CALCULATED);

		foreach($itemTypes as $it){

			$cmbType->addItem($it, item_type2str($it));

			if(!uint_in_array($it, array(ITEM_TYPE_TRAPPER, ITEM_TYPE_HTTPTEST))){
				foreach(array('filter_delay_label','filter_delay') as $vItem)
					zbx_subarray_push($fTypeVisibility, $it, $vItem);

				unset($vItem);
			}

			if(uint_in_array($it, array(ITEM_TYPE_SNMPV1,ITEM_TYPE_SNMPV2C))){
				$snmp_types = array(
					'filter_snmp_community_label', 'filter_snmp_community',
					'filter_snmp_oid_label', 'filter_snmp_oid',
					'filter_snmp_port_label', 'filter_snmp_port'
				);

				foreach($snmp_types as $vItem){
					zbx_subarray_push($fTypeVisibility, $it, $vItem);
				}
			}

			if($it == ITEM_TYPE_SNMPV3){
				foreach(array(
					'filter_snmpv3_securityname_label', 'filter_snmpv3_securityname',
					'filter_snmp_oid_label', 'filter_snmp_oid',
					'filter_snmp_port_label', 'filter_snmp_port'
				) as $vItem)
				zbx_subarray_push($fTypeVisibility, $it, $vItem);
				unset($vItem);
			}
		}

		zbx_add_post_js("var filterTypeSwitcher = new CViewSwitcher('filter_type', 'change', ".zbx_jsvalue($fTypeVisibility, true).");");
		$col21 = new CCol(bold(S_TYPE.': '));
		$col21->setAttribute('style', 'width: 170px');

		$col_table2->addRow(array($col21, $cmbType));
	//second row
		$label221 = new CSpan(bold(S_UPDATE_INTERVAL_IN_SEC.': '));
		$label221->setAttribute('id', 'filter_delay_label');

		$field221 = new CNumericBox('filter_delay', $filter_delay, 5, null, true);
		$field221->setEnabled('no');

		$col_table2->addRow(array(array($label221, SPACE), array($field221, SPACE)));
	//third row
		$label231 = new CSpan(array(bold(S_SNMP_COMMUNITY), SPACE.S_LIKE_SMALL.': '));
		$label231->setAttribute('id', 'filter_snmp_community_label');

		$field231 = new CTextBox('filter_snmp_community', $filter_snmp_community, 40);
		$field231->setEnabled('no');

		$label232 = new CSpan(array(bold(S_SNMPV3_SECURITY_NAME), SPACE.S_LIKE_SMALL.': '));
		$label232->setAttribute('id', 'filter_snmpv3_securityname_label');

		$field232 = new CTextBox('filter_snmpv3_securityname', $filter_snmpv3_securityname, 40);
		$field232->setEnabled('no');

		$col_table2->addRow(array(array($label231, $label232, SPACE), array($field231, $field232, SPACE)));
	//fourth row
		$label241 = new CSpan(array(bold(S_SNMP_OID), SPACE.S_LIKE_SMALL.': '));
		$label241->setAttribute('id', 'filter_snmp_oid_label');

		$field241 = new CTextBox('filter_snmp_oid', $filter_snmp_oid, 40);
		$field241->setEnabled('no');

		$col_table2->addRow(array(array($label241, SPACE), array($field241, SPACE)));
	//fifth row
		$label251 = new CSpan(array(bold(S_SNMP_PORT), SPACE.S_LIKE_SMALL.': '));
		$label251->setAttribute('id', 'filter_snmp_port_label');

		$field251 = new CNumericBox('filter_snmp_port', $filter_snmp_port, 5 ,null, true);
		$field251->setEnabled('no');

		$col_table2->addRow(array(array($label251, SPACE), array($field251, SPACE)));
// 3rd col
		$col_table3 = new CTable();
		$col_table3->setClass('filter');
		$fVTypeVisibility = array();

		$cmbValType = new CComboBox('filter_value_type', $filter_value_type); //, "javascript: create_var('zbx_filter', 'filter_set', '1', true);");
		$cmbValType->addItem(-1, S_ALL_SMALL);
		$cmbValType->addItem(ITEM_VALUE_TYPE_UINT64, S_NUMERIC_UNSIGNED);
		$cmbValType->addItem(ITEM_VALUE_TYPE_FLOAT, S_NUMERIC_FLOAT);
		$cmbValType->addItem(ITEM_VALUE_TYPE_STR, S_CHARACTER);
		$cmbValType->addItem(ITEM_VALUE_TYPE_LOG, S_LOG);
		$cmbValType->addItem(ITEM_VALUE_TYPE_TEXT, S_TEXT);

		foreach(array('filter_data_type_label','filter_data_type') as $vItem)
			zbx_subarray_push($fVTypeVisibility, ITEM_VALUE_TYPE_UINT64, $vItem);

		$col_table3->addRow(array(bold(S_TYPE_OF_INFORMATION.': '), $cmbValType));

		zbx_add_post_js("var filterValueTypeSwitcher = new CViewSwitcher('filter_value_type', 'change', ".zbx_jsvalue($fVTypeVisibility, true).");");
//second row
		$label321 = new CSpan(bold(S_DATA_TYPE.': '));
		$label321->setAttribute('id', 'filter_data_type_label');

		$field321 = new CComboBox('filter_data_type', $filter_data_type);//, 'submit()');
		$field321->addItem(-1, S_ALL_SMALL);
		$field321->addItem(ITEM_DATA_TYPE_DECIMAL, item_data_type2str(ITEM_DATA_TYPE_DECIMAL));
		$field321->addItem(ITEM_DATA_TYPE_OCTAL, item_data_type2str(ITEM_DATA_TYPE_OCTAL));
		$field321->addItem(ITEM_DATA_TYPE_HEXADECIMAL, item_data_type2str(ITEM_DATA_TYPE_HEXADECIMAL));
		$field321->setEnabled('no');

		$col_table3->addRow(array(array($label321, SPACE), array($field321, SPACE)));

		$col_table3->addRow(array(bold(S_KEEP_HISTORY_IN_DAYS.': '), new CNumericBox('filter_history',$filter_history,8,null,true)));

		$col_table3->addRow(array(bold(S_KEEP_TRENDS_IN_DAYS.': '), new CNumericBox('filter_trends',$filter_trends,8,null,true)));
// 4th col
		$col_table4 = new CTable();
		$col_table4->setClass('filter');

		$cmbStatus = new CComboBox('filter_status',$filter_status);
		$cmbStatus->addItem(-1,S_ALL_SMALL);
		foreach(array(ITEM_STATUS_ACTIVE,ITEM_STATUS_DISABLED,ITEM_STATUS_NOTSUPPORTED) as $st)
			$cmbStatus->addItem($st,item_status2str($st));

		$cmbBelongs = new CComboBox('filter_templated_items', $filter_templated_items);
		$cmbBelongs->addItem(-1, S_ALL_SMALL);
		$cmbBelongs->addItem(1, S_TEMPLATED_ITEMS);
		$cmbBelongs->addItem(0, S_NOT_TEMPLATED_ITEMS);

		$cmbWithTriggers = new CComboBox('filter_with_triggers', $filter_with_triggers);
		$cmbWithTriggers->addItem(-1, S_ALL_SMALL);
		$cmbWithTriggers->addItem(1, S_WITH_TRIGGERS);
		$cmbWithTriggers->addItem(0, S_WITHOUT_TRIGGERS);

		$col_table4->addRow(array(bold(S_STATUS.': '), $cmbStatus));
		$col_table4->addRow(array(bold(S_TRIGGERS.': '), $cmbWithTriggers));
		$col_table4->addRow(array(bold(S_TEMPLATE.': '), $cmbBelongs));

//adding all cols tables to main table
		$col1 = new CCol($col_table1, 'top');
		$col1->setAttribute('style', 'width: 280px');
		$col2 = new CCol($col_table2, 'top');
		$col2->setAttribute('style', 'width: 410px');
		$col3 = new CCol($col_table3, 'top');
		$col3->setAttribute('style', 'width: 160px');
		$col4 = new CCol($col_table4, 'top');

		$table->addRow(array($col1, $col2, $col3, $col4));

		$reset = new CSpan( S_RESET,'biglink');
		$reset->onClick("javascript: clearAllForm('zbx_filter');");
		$filter = new CSpan(S_FILTER,'biglink');
		$filter->onClick("javascript: create_var('zbx_filter', 'filter_set', '1', true);");

		$div_buttons = new CDiv(array($filter, SPACE, SPACE, SPACE, $reset));
		$div_buttons->setAttribute('style', 'padding: 4px 0;');
		$footer = new CCol($div_buttons, 'center');
		$footer->setColSpan(4);

		$table->addRow($footer);
		$form->addItem($table);

// } FORM FOR FILTER DISPLAY

// SUBFILTERS {
		$h = new CDiv(S_SUBFILTER.SPACE.'['.S_AFFECTS_ONLY_FILTERED_DATA_SMALL.']');
		$h->setClass('thin_header');
		$form->addItem($h);
		$table_subfilter = new Ctable();
		$table_subfilter->setClass('filter');

// array contains subfilters and number of items in each
		$item_params = array(
			'hosts' => array(),
			'applications' => array(),
			'types' => array(),
			'value_types' => array(),
			'status' => array(),
			'templated_items' => array(),
			'with_triggers' => array(),
			'history' => array(),
			'trends' => array(),
			'interval' => array()
		);

// generate array with values for subfilters of selected items
		foreach($items as $num => $item){
			if(zbx_empty($filter_host)){
// hosts
				$host = reset($item['hosts']);

				if(!isset($item_params['hosts'][$host['hostid']]))
					$item_params['hosts'][$host['hostid']] = array('name' => $host['host'], 'count' => 0);

				$show_item = true;
				foreach($item['subfilters'] as $name => $value){
					if($name == 'subfilter_hosts') continue;
					$show_item &= $value;
				}
				if($show_item){
					$host = reset($item['hosts']);
					$item_params['hosts'][$host['hostid']]['count']++;
				}
			}

// applications
			foreach($item['applications'] as $appid => $app){
				if(!isset($item_params['applications'][$app['name']])){
					$item_params['applications'][$app['name']] = array('name' => $app['name'], 'count' => 0);
				}
			}
			$show_item = true;
			foreach($item['subfilters'] as $name => $value){
				if($name == 'subfilter_apps') continue;
				$show_item &= $value;
			}
			$sel_app = false;
			if($show_item){
// if any of item applications are selected
				foreach($item['applications'] as $app){
					if(str_in_array($app['name'], $subfilter_apps)){
						$sel_app = true;
						break;
					}
				}

				foreach($item['applications'] as $app){
					if(str_in_array($app['name'], $subfilter_apps) || !$sel_app){
						$item_params['applications'][$app['name']]['count']++;
					}
				}
			}

// types
			if($filter_type == -1){
				if(!isset($item_params['types'][$item['type']])){
					$item_params['types'][$item['type']] = array('name' => item_type2str($item['type']), 'count' => 0);
				}
				$show_item = true;
				foreach($item['subfilters'] as $name => $value){
					if($name == 'subfilter_types') continue;
					$show_item &= $value;
				}
				if($show_item){
					$item_params['types'][$item['type']]['count']++;
				}
			}

// value types
			if($filter_value_type == -1){
				if(!isset($item_params['value_types'][$item['value_type']])){
					$item_params['value_types'][$item['value_type']] = array('name' => item_value_type2str($item['value_type']), 'count' => 0);
				}
				$show_item = true;
				foreach($item['subfilters'] as $name => $value){
					if($name == 'subfilter_value_types') continue;
					$show_item &= $value;
				}
				if($show_item){
					$item_params['value_types'][$item['value_type']]['count']++;
				}
			}

// status
			if($filter_status == -1){
				if(!isset($item_params['status'][$item['status']])){
					$item_params['status'][$item['status']] = array('name' => item_status2str($item['status']), 'count' => 0);
				}
				$show_item = true;
				foreach($item['subfilters'] as $name => $value){
					if($name == 'subfilter_status') continue;
					$show_item &= $value;
				}
				if($show_item){
					$item_params['status'][$item['status']]['count']++;
				}
			}

// template
			if($filter_templated_items == -1){
				if(($item['templateid'] == 0) && !isset($item_params['templated_items'][0])){
					$item_params['templated_items'][0] = array('name' => S_NOT_TEMPLATED_ITEMS, 'count' => 0);
				}
				else if(($item['templateid'] > 0) && !isset($item_params['templated_items'][1])){
					$item_params['templated_items'][1] = array('name' => S_TEMPLATED_ITEMS, 'count' => 0);
				}
				$show_item = true;
				foreach($item['subfilters'] as $name => $value){
					if($name == 'subfilter_templated_items') continue;
					$show_item &= $value;
				}
				if($show_item){
					if($item['templateid'] == 0){
						$item_params['templated_items'][0]['count']++;
					}
					else{
						$item_params['templated_items'][1]['count']++;
					}
				}
			}

// with triggers
			if($filter_with_triggers == -1){
				if((count($item['triggers']) == 0) && !isset($item_params['with_triggers'][0])){
					$item_params['with_triggers'][0] = array('name' => S_WITHOUT_TRIGGERS, 'count' => 0);
				}
				else if((count($item['triggers']) > 0) && !isset($item_params['with_triggers'][1])){
					$item_params['with_triggers'][1] = array('name' => S_WITH_TRIGGERS, 'count' => 0);
				}
				$show_item = true;
				foreach($item['subfilters'] as $name => $value){
					if($name == 'subfilter_with_triggers') continue;
					$show_item &= $value;
				}
				if($show_item){
					if(count($item['triggers']) == 0){
						$item_params['with_triggers'][0]['count']++;
					}
					else{
						$item_params['with_triggers'][1]['count']++;
					}
				}
			}

// trends
			if(zbx_empty($filter_trends)){
				if(!isset($item_params['trends'][$item['trends']])){
					$item_params['trends'][$item['trends']] = array('name' => $item['trends'], 'count' => 0);
				}
				$show_item = true;
				foreach($item['subfilters'] as $name => $value){
					if($name == 'subfilter_trends') continue;
					$show_item &= $value;
				}
				if($show_item){
					$item_params['trends'][$item['trends']]['count']++;
				}
			}

// history
			if(zbx_empty($filter_history)){
				if(!isset($item_params['history'][$item['history']])){
					$item_params['history'][$item['history']] = array('name' => $item['history'], 'count' => 0);
				}
				$show_item = true;
				foreach($item['subfilters'] as $name => $value){
					if($name == 'subfilter_history') continue;
					$show_item &= $value;
				}
				if($show_item){
					$item_params['history'][$item['history']]['count']++;
				}
			}

// interval
			if(zbx_empty($filter_delay) && ($filter_type != ITEM_TYPE_TRAPPER)){
				if(!isset($item_params['interval'][$item['delay']])){
					$item_params['interval'][$item['delay']] = array('name' => $item['delay'], 'count' => 0);
				}
				$show_item = true;
				foreach($item['subfilters'] as $name => $value){
					if($name == 'subfilter_interval') continue;
					$show_item &= $value;
				}
				if($show_item){
					$item_params['interval'][$item['delay']]['count']++;
				}
			}
		}

// output
		if(zbx_empty($filter_host) && (count($item_params['hosts']) > 1)){
			$hosts_output = prepare_subfilter_output($item_params['hosts'], $subfilter_hosts, 'subfilter_hosts');
			$table_subfilter->addRow(array(S_HOSTS, $hosts_output));
		}

		if(!empty($item_params['applications']) && (count($item_params['applications']) > 1)){
			$application_output = prepare_subfilter_output($item_params['applications'], $subfilter_apps, 'subfilter_apps');
			$table_subfilter->addRow(array(S_APPLICATIONS, $application_output));
		}

		if(($filter_type == -1) && (count($item_params['types']) > 1)){
			$type_output = prepare_subfilter_output($item_params['types'], $subfilter_types, 'subfilter_types');
			$table_subfilter->addRow(array(S_TYPES, $type_output));
		}

		if(($filter_value_type == -1) && (count($item_params['value_types']) > 1)){
			$value_types_output = prepare_subfilter_output($item_params['value_types'], $subfilter_value_types, 'subfilter_value_types');
			$table_subfilter->addRow(array(S_TYPE_OF_INFORMATION, $value_types_output));
		}

		if(($filter_status == -1) && (count($item_params['status']) > 1)){
			$status_output = prepare_subfilter_output($item_params['status'], $subfilter_status, 'subfilter_status');
			$table_subfilter->addRow(array(S_STATUS, $status_output));
		}

		if(($filter_templated_items == -1) && (count($item_params['templated_items']) > 1)){
			$templated_items_output = prepare_subfilter_output($item_params['templated_items'], $subfilter_templated_items, 'subfilter_templated_items');
			$table_subfilter->addRow(array(S_TEMPLATE, $templated_items_output));
		}

		if(($filter_with_triggers == -1) && (count($item_params['with_triggers']) > 1)){
			$with_triggers_output = prepare_subfilter_output($item_params['with_triggers'], $subfilter_with_triggers, 'subfilter_with_triggers');
			$table_subfilter->addRow(array(S_WITH_TRIGGERS, $with_triggers_output));
		}

		if(zbx_empty($filter_history) && (count($item_params['history']) > 1)){
			$history_output = prepare_subfilter_output($item_params['history'], $subfilter_history, 'subfilter_history');
			$table_subfilter->addRow(array(S_HISTORY, $history_output));
		}

		if(zbx_empty($filter_trends) && (count($item_params['trends']) > 1)){
			$trends_output = prepare_subfilter_output($item_params['trends'], $subfilter_trends, 'subfilter_trends');
			$table_subfilter->addRow(array(S_TRENDS, $trends_output));
		}

		if(zbx_empty($filter_delay) && ($filter_type != ITEM_TYPE_TRAPPER) && (count($item_params['interval']) > 1)){
			$interval_output = prepare_subfilter_output($item_params['interval'], $subfilter_interval, 'subfilter_interval');
			$table_subfilter->addRow(array(S_INTERVAL, $interval_output));
		}
//} SUBFILTERS

		$form->addItem($table_subfilter);

	return $form;
	}

// Insert form for Item information
	function insert_item_form(){
		global $USER_DETAILS;

		$frmItem = new CFormTable(S_ITEM, 'items.php', 'post');
		$frmItem->setAttribute('style','visibility: hidden;');
		$frmItem->setHelp('web.items.item.php');

		$hostid			= get_request('form_hostid',		0);

		$description		= get_request('description',		'');
		$key			= get_request('key',			'');
		$host			= get_request('host',			null);
		$delay			= get_request('delay',			30);
		$history		= get_request('history',		90);
		$status			= get_request('status',			0);
		$type			= get_request('type',			0);
		$snmp_community		= get_request('snmp_community',		'public');
		$snmp_oid		= get_request('snmp_oid',		'interfaces.ifTable.ifEntry.ifInOctets.1');
		$snmp_port		= get_request('snmp_port',		161);
		$value_type		= get_request('value_type',		ITEM_VALUE_TYPE_UINT64);
		$data_type		= get_request('data_type',		ITEM_DATA_TYPE_DECIMAL);
		$trapper_hosts		= get_request('trapper_hosts',		'');
		$units			= get_request('units',			'');
		$valuemapid		= get_request('valuemapid',		0);
		$params			= get_request('params',			'');
		$multiplier		= get_request('multiplier',		0);
		$delta			= get_request('delta',			0);
		$trends			= get_request('trends',			365);
		$new_application	= get_request('new_application',	'');
		$applications		= get_request('applications',		array());
		$delay_flex		= get_request('delay_flex',		array());

		$snmpv3_securityname	= get_request('snmpv3_securityname',	'');
		$snmpv3_securitylevel	= get_request('snmpv3_securitylevel',	0);
		$snmpv3_authpassphrase	= get_request('snmpv3_authpassphrase',	'');
		$snmpv3_privpassphrase	= get_request('snmpv3_privpassphrase',	'');
		$ipmi_sensor		= get_request('ipmi_sensor',		'');
		$authtype		= get_request('authtype',		0);
		$username		= get_request('username',		'');
		$password		= get_request('password',		'');
		$publickey		= get_request('publickey',		'');
		$privatekey		= get_request('privatekey',		'');

		$formula		= get_request('formula',		'1');
		$logtimefmt		= get_request('logtimefmt',		'');

		$add_groupid		= get_request('add_groupid', 		get_request('groupid', 0));

		$limited		= null;
		$types = array(
				ITEM_TYPE_ZABBIX,
				ITEM_TYPE_ZABBIX_ACTIVE,
				ITEM_TYPE_SIMPLE,
				ITEM_TYPE_SNMPV1,
				ITEM_TYPE_SNMPV2C,
				ITEM_TYPE_SNMPV3,
				ITEM_TYPE_INTERNAL,
				ITEM_TYPE_TRAPPER,
				ITEM_TYPE_AGGREGATE,
				ITEM_TYPE_EXTERNAL,
				ITEM_TYPE_DB_MONITOR,
				ITEM_TYPE_IPMI,
				ITEM_TYPE_SSH,
				ITEM_TYPE_TELNET,
				ITEM_TYPE_CALCULATED);

/*		switch ($type) {
		case ITEM_TYPE_DB_MONITOR:
			if (zbx_empty($key) || $key == 'ssh.run[<unique short description>,<ip>,<port>,<encoding>]' ||
					$key == 'telnet.run[<unique short description>,<ip>,<port>,<encoding>]')
				$key = 'db.odbc.select[<unique short description>]';
			if (zbx_empty($params))
				$params = "DSN=<database source name>\nuser=<user name>\npassword=<password>\nsql=<query>";
			break;
		case ITEM_TYPE_SSH:
			if (zbx_empty($key) || $key == 'db.odbc.select[<unique short description>]' ||
					$key == 'telnet.run[<unique short description>,<ip>,<port>,<encoding>]')
				$key = 'ssh.run[<unique short description>,<ip>,<port>,<encoding>]';
			if (0 == strncmp($params, "DSN=<database source name>", 26))
				$params = '';
			break;
		case ITEM_TYPE_TELNET:
			if (zbx_empty($key) || $key == 'db.odbc.select[<unique short description>]' ||
					$key == 'ssh.run[<unique short description>,<ip>,<port>,<encoding>]')
				$key = 'telnet.run[<unique short description>,<ip>,<port>,<encoding>]';
			if (0 == strncmp($params, "DSN=<database source name>", 26))
				$params = '';
			break;
		default:
			if ($key == 'db.odbc.select[<unique short description>]' ||
					$key == 'ssh.run[<unique short description>,<ip>,<port>,<encoding>]' ||
					$key == 'telnet.run[<unique short description>,<ip>,<port>,<encoding>]')
				$key = '';
			if (0 == strncmp($params, "DSN=<database source name>", 26))
				$params = '';
			break;
		}*/

		if(isset($_REQUEST['itemid'])){
			$frmItem->addVar('itemid', $_REQUEST['itemid']);

			$options = array(
				'itemids' => $_REQUEST['itemid'],
				'output' => API_OUTPUT_EXTEND
			);
			$item_data = CItem::get($options);
			$item_data = reset($item_data);

			$hostid	= ($hostid > 0) ? $hostid : $item_data['hostid'];
			$limited = (($item_data['templateid'] == 0)  && ($item_data['type'] != ITEM_TYPE_HTTPTEST)) ? null : 'yes';
			$item_data['snmp_port'] = $item_data['snmp_port'] == '0' ? 161 : $item_data['snmp_port'];
		}

		if(is_null($host)){
			if($hostid > 0){
				$options = array(
					'hostids' => $hostid,
					'output' => API_OUTPUT_EXTEND,
					'templated_hosts' => 1
				);
				$host_info = CHost::get($options);
				$host_info = reset($host_info);
				$host = $host_info['host'];
			} else
				$host = S_NOT_SELECTED_SMALL;
		}

		if((isset($_REQUEST['itemid']) && !isset($_REQUEST['form_refresh'])) || isset($limited)){
			$description		= $item_data['description'];
			$key			= $item_data['key_'];
//			$host			= $item_data['host'];
			$type			= $item_data['type'];
			$snmp_community		= $item_data['snmp_community'];
			$snmp_oid		= $item_data['snmp_oid'];
			$snmp_port		= $item_data['snmp_port'];
			$value_type		= $item_data['value_type'];
			$data_type		= $item_data['data_type'];
			$trapper_hosts		= $item_data['trapper_hosts'];
			$units			= $item_data['units'];
			$valuemapid		= $item_data['valuemapid'];
			$multiplier		= $item_data['multiplier'];
			$hostid			= $item_data['hostid'];
			$params			= $item_data['params'];

			$snmpv3_securityname	= $item_data['snmpv3_securityname'];
			$snmpv3_securitylevel	= $item_data['snmpv3_securitylevel'];
			$snmpv3_authpassphrase	= $item_data['snmpv3_authpassphrase'];
			$snmpv3_privpassphrase	= $item_data['snmpv3_privpassphrase'];

			$ipmi_sensor		= $item_data['ipmi_sensor'];

			$authtype		= $item_data['authtype'];
			$username		= $item_data['username'];
			$password		= $item_data['password'];
			$publickey		= $item_data['publickey'];
			$privatekey		= $item_data['privatekey'];

			$formula		= $item_data['formula'];
			$logtimefmt		= $item_data['logtimefmt'];

			$new_application	= get_request('new_application',	'');

			if(!isset($limited) || !isset($_REQUEST['form_refresh'])){
				$delay		= $item_data['delay'];
				$history	= $item_data['history'];
				$status		= $item_data['status'];
				$delta		= $item_data['delta'];
				$trends		= $item_data['trends'];
				$db_delay_flex	= $item_data['delay_flex'];

				if(isset($db_delay_flex)){
					$arr_of_dellays = explode(';',$db_delay_flex);
					foreach($arr_of_dellays as $one_db_delay){
						$arr_of_delay = explode('/',$one_db_delay);
						if(!isset($arr_of_delay[0]) || !isset($arr_of_delay[1])) continue;

						array_push($delay_flex, array('delay'=> $arr_of_delay[0], 'period'=> $arr_of_delay[1]));
					}
				}

				$applications = array_unique(zbx_array_merge($applications, get_applications_by_itemid($_REQUEST['itemid'])));
			}
		}

		$valueTypeVisibility = array();
		$authTypeVisibility = array();
		$typeVisibility = array();
		$delay_flex_el = array();

		//if($type != ITEM_TYPE_TRAPPER){
			$i = 0;
			foreach($delay_flex as $val){
				if(!isset($val['delay']) && !isset($val['period'])) continue;

				array_push($delay_flex_el,
					array(
						new CCheckBox('rem_delay_flex['.$i.']', 'no', null,$i),
						$val['delay'],
						' sec at ',
						$val['period']),
					BR());
				$frmItem->addVar('delay_flex['.$i.'][delay]', $val['delay']);
				$frmItem->addVar('delay_flex['.$i.'][period]', $val['period']);
				foreach($types as $it) {
					if($it == ITEM_TYPE_TRAPPER || $it == ITEM_TYPE_ZABBIX_ACTIVE) continue;
					zbx_subarray_push($typeVisibility, $it, 'delay_flex['.$i.'][delay]');
					zbx_subarray_push($typeVisibility, $it, 'delay_flex['.$i.'][period]');
					zbx_subarray_push($typeVisibility, $it, 'rem_delay_flex['.$i.']');
				}
				$i++;
				if($i >= 7) break;	/* limit count of intervals
							 * 7 intervals by 30 symbols = 210 characters
							 * db storage field is 256
							 */
			}
		//}

		array_push($delay_flex_el, count($delay_flex_el)==0 ? S_NO_FLEXIBLE_INTERVALS : new CButton('del_delay_flex',S_DELETE_SELECTED));

		if(count($applications)==0) array_push($applications, 0);

		if(isset($_REQUEST['itemid'])){
			$caption = array();
			$itmid = $_REQUEST['itemid'];
			do{
				$sql = 'SELECT i.itemid, i.templateid, h.host'.
						' FROM items i, hosts h'.
						' WHERE i.itemid='.$itmid.
							' AND h.hostid=i.hostid';
				$itm = DBfetch(DBselect($sql));
				if($itm){
					if($_REQUEST['itemid'] == $itmid){
						$caption[] = SPACE;
						$caption[] = $itm['host'];
					}
					else{
						$caption[] = ' : ';
						$caption[] = new CLink($itm['host'], 'items.php?form=update&itemid='.$itm['itemid'], 'highlight underline');
					}

					$itmid = $itm['templateid'];
				}
				else break;
			}while($itmid != 0);

			$caption[] = S_ITEM.' "';
			$caption = array_reverse($caption);
			$caption[] = ': ';
			$caption[] = $item_data['description'];
			$caption[] = '"';
			$frmItem->setTitle($caption);
		}
		else
			$frmItem->setTitle(S_ITEM." $host : $description");

		$frmItem->addVar('form_hostid', $hostid);
		$frmItem->addRow(S_HOST,array(
			new CTextBox('host',$host,32,true),
			new CButton('btn_host', S_SELECT,
				"return PopUp('popup.php?dstfrm=".$frmItem->getName().
				"&dstfld1=host&dstfld2=form_hostid&srctbl=hosts_and_templates&srcfld1=host&srcfld2=hostid',450,450);",
				'H')
			));

		$frmItem->addRow(S_DESCRIPTION, new CTextBox('description',$description,40, $limited));

		if(isset($limited)){
			$frmItem->addRow(S_TYPE,  new CTextBox('typename', item_type2str($type), 40, 'yes'));
			$frmItem->addVar('type', $type);
		}
		else{
			$cmbType = new CComboBox('type',$type);
			foreach($types as $it) $cmbType->addItem($it,item_type2str($it));
			$frmItem->addRow(S_TYPE, $cmbType);
		}

		$row = new CRow(array(new CCol(S_SNMP_OID,'form_row_l'), new CCol(new CTextBox('snmp_oid',$snmp_oid,40,$limited), 'form_row_r')));
		$row->setAttribute('id', 'row_snmp_oid');
		$frmItem->addRow($row);
		zbx_subarray_push($typeVisibility, ITEM_TYPE_SNMPV1, 'snmp_oid');
		zbx_subarray_push($typeVisibility, ITEM_TYPE_SNMPV2C, 'snmp_oid');
		zbx_subarray_push($typeVisibility, ITEM_TYPE_SNMPV3, 'snmp_oid');
		zbx_subarray_push($typeVisibility, ITEM_TYPE_SNMPV1, 'row_snmp_oid');
		zbx_subarray_push($typeVisibility, ITEM_TYPE_SNMPV2C, 'row_snmp_oid');
		zbx_subarray_push($typeVisibility, ITEM_TYPE_SNMPV3, 'row_snmp_oid');

		$row = new CRow(array(new CCol(S_SNMP_COMMUNITY,'form_row_l'), new CCol(new CTextBox('snmp_community',$snmp_community,16), 'form_row_r')));
		$row->setAttribute('id', 'row_snmp_community');
		$frmItem->addRow($row);
		zbx_subarray_push($typeVisibility, ITEM_TYPE_SNMPV1, 'snmp_community');
		zbx_subarray_push($typeVisibility, ITEM_TYPE_SNMPV2C, 'snmp_community');
		zbx_subarray_push($typeVisibility, ITEM_TYPE_SNMPV1, 'row_snmp_community');
		zbx_subarray_push($typeVisibility, ITEM_TYPE_SNMPV2C, 'row_snmp_community');

		$row = new CRow(array(new CCol(S_SNMPV3_SECURITY_NAME,'form_row_l'), new CCol(new CTextBox('snmpv3_securityname',$snmpv3_securityname,64), 'form_row_r')));
		$row->setAttribute('id', 'row_snmpv3_securityname');
		$frmItem->addRow($row);
		zbx_subarray_push($typeVisibility, ITEM_TYPE_SNMPV3, 'snmpv3_securityname');
		zbx_subarray_push($typeVisibility, ITEM_TYPE_SNMPV3, 'row_snmpv3_securityname');

		$cmbSecLevel = new CComboBox('snmpv3_securitylevel', $snmpv3_securitylevel);
		$cmbSecLevel->addItem(ITEM_SNMPV3_SECURITYLEVEL_NOAUTHNOPRIV,'noAuthPriv');
		$cmbSecLevel->addItem(ITEM_SNMPV3_SECURITYLEVEL_AUTHNOPRIV,'authNoPriv');
		$cmbSecLevel->addItem(ITEM_SNMPV3_SECURITYLEVEL_AUTHPRIV,'authPriv');

		$row = new CRow(array(new CCol(S_SNMPV3_SECURITY_LEVEL,'form_row_l'), new CCol($cmbSecLevel, 'form_row_r')));
		$row->setAttribute('id', 'row_snmpv3_securitylevel');
		$frmItem->addRow($row);
		zbx_subarray_push($typeVisibility, ITEM_TYPE_SNMPV3, 'snmpv3_securitylevel');
		zbx_subarray_push($typeVisibility, ITEM_TYPE_SNMPV3, 'row_snmpv3_securitylevel');

		$row = new CRow(array(new CCol(S_SNMPV3_AUTH_PASSPHRASE,'form_row_l'), new CCol(new CTextBox('snmpv3_authpassphrase',$snmpv3_authpassphrase,64), 'form_row_r')));
		$row->setAttribute('id', 'row_snmpv3_authpassphrase');
		$frmItem->addRow($row);
		zbx_subarray_push($typeVisibility, ITEM_TYPE_SNMPV3, 'snmpv3_authpassphrase');
		zbx_subarray_push($typeVisibility, ITEM_TYPE_SNMPV3, 'row_snmpv3_authpassphrase');

		$row = new CRow(array(new CCol(S_SNMPV3_PRIV_PASSPHRASE,'form_row_l'), new CCol(new CTextBox('snmpv3_privpassphrase',$snmpv3_privpassphrase,64), 'form_row_r')));
		$row->setAttribute('id', 'row_snmpv3_privpassphrase');
		$frmItem->addRow($row);
		zbx_subarray_push($typeVisibility, ITEM_TYPE_SNMPV3, 'snmpv3_privpassphrase');
		zbx_subarray_push($typeVisibility, ITEM_TYPE_SNMPV3, 'row_snmpv3_privpassphrase');

		$row = new CRow(array(new CCol(S_SNMP_PORT,'form_row_l'), new CCol(new CNumericBox('snmp_port',$snmp_port,5), 'form_row_r')));
		$row->setAttribute('id', 'row_snmp_port');
		$frmItem->addRow($row);
		zbx_subarray_push($typeVisibility, ITEM_TYPE_SNMPV1, 'snmp_port');
		zbx_subarray_push($typeVisibility, ITEM_TYPE_SNMPV2C, 'snmp_port');
		zbx_subarray_push($typeVisibility, ITEM_TYPE_SNMPV3, 'snmp_port');
		zbx_subarray_push($typeVisibility, ITEM_TYPE_SNMPV1, 'row_snmp_port');
		zbx_subarray_push($typeVisibility, ITEM_TYPE_SNMPV2C, 'row_snmp_port');
		zbx_subarray_push($typeVisibility, ITEM_TYPE_SNMPV3, 'row_snmp_port');


		$row = new CRow(array(new CCol(S_IPMI_SENSOR,'form_row_l'), new CCol(new CTextBox('ipmi_sensor', $ipmi_sensor, 64, $limited),'form_row_r')));
		$row->setAttribute('id', 'row_ipmi_sensor');
		$frmItem->addRow($row);
		zbx_subarray_push($typeVisibility, ITEM_TYPE_IPMI, 'ipmi_sensor');
		zbx_subarray_push($typeVisibility, ITEM_TYPE_IPMI, 'row_ipmi_sensor');

		if(isset($limited))
			$btnSelect = null;
		else
			$btnSelect = new CButton('btn1',S_SELECT,
				"return PopUp('popup.php?dstfrm=".$frmItem->getName().
				"&dstfld1=key&srctbl=help_items&srcfld1=key_&itemtype=".$type."');",
				'T');

		$frmItem->addRow(S_KEY, array(new CTextBox('key',$key,40,$limited), $btnSelect));
		foreach($types as $it) {
			switch($it) {
				case ITEM_TYPE_DB_MONITOR:
					zbx_subarray_push($typeVisibility, $it, array('id'=>'key','defaultValue'=> 'db.odbc.select[<unique short description>]'));
				break;
				case ITEM_TYPE_SSH:
					zbx_subarray_push($typeVisibility, $it, array('id'=>'key','defaultValue'=> 'ssh.run[<unique short description>,<ip>,<port>,<encoding>]'));
				break;
				case ITEM_TYPE_TELNET:
					zbx_subarray_push($typeVisibility, $it, array('id'=>'key', 'defaultValue'=> 'telnet.run[<unique short description>,<ip>,<port>,<encoding>]'));
				break;
				default:
					zbx_subarray_push($typeVisibility, $it, 'key');
			}
		}

/*
ITEM_TYPE_DB_MONITOR $key = 'db.odbc.select[<unique short description>]'; $params = "DSN=<database source name>\nuser=<user name>\npassword=<password>\nsql=<query>";
ITEM_TYPE_SSH $key = 'ssh.run[<unique short description>,<ip>,<port>,<encoding>]'; $params = '';
ITEM_TYPE_TELNET $key = 'telnet.run[<unique short description>,<ip>,<port>,<encoding>]'; $params = '';
ITEM_TYPE_CALCULATED $key = ''; $params = '';
//*/

		$cmbAuthType = new CComboBox('authtype', $authtype);
		$cmbAuthType->addItem(ITEM_AUTHTYPE_PASSWORD,S_PASSWORD);
		$cmbAuthType->addItem(ITEM_AUTHTYPE_PUBLICKEY,S_PUBLIC_KEY);

		$row = new CRow(array(new CCol(S_AUTHENTICATION_METHOD,'form_row_l'), new CCol($cmbAuthType,'form_row_r')));
		$row->setAttribute('id', 'row_authtype');
		$frmItem->addRow($row);
		zbx_subarray_push($typeVisibility, ITEM_TYPE_SSH, 'authtype');
		zbx_subarray_push($typeVisibility, ITEM_TYPE_SSH, 'row_authtype');

		$row = new CRow(array(new CCol(S_USER_NAME,'form_row_l'), new CCol(new CTextBox('username',$username,16),'form_row_r')));
		$row->setAttribute('id', 'row_username');
		$frmItem->addRow($row);
		zbx_subarray_push($typeVisibility, ITEM_TYPE_SSH, 'username');
		zbx_subarray_push($typeVisibility, ITEM_TYPE_SSH, 'row_username');
		zbx_subarray_push($typeVisibility, ITEM_TYPE_TELNET, 'username');
		zbx_subarray_push($typeVisibility, ITEM_TYPE_TELNET, 'row_username');

		$row = new CRow(array(new CCol(S_PUBLIC_KEY_FILE,'form_row_l'), new CCol(new CTextBox('publickey',$publickey,16),'form_row_r')));
		$row->setAttribute('id', 'row_publickey');
		$frmItem->addRow($row);
		zbx_subarray_push($authTypeVisibility, ITEM_AUTHTYPE_PUBLICKEY, 'publickey');
		zbx_subarray_push($authTypeVisibility, ITEM_AUTHTYPE_PUBLICKEY, 'row_publickey');

		$row = new CRow(array(new CCol(S_PRIVATE_KEY_FILE,'form_row_l'), new CCol(new CTextBox('privatekey',$privatekey,16),'form_row_r')));
		$row->setAttribute('id', 'row_privatekey');
		$frmItem->addRow($row);
		zbx_subarray_push($authTypeVisibility, ITEM_AUTHTYPE_PUBLICKEY, 'privatekey');
		zbx_subarray_push($authTypeVisibility, ITEM_AUTHTYPE_PUBLICKEY, 'row_privatekey');

		$row = new CRow(array(new CCol(S_PASSWORD,'form_row_l'), new CCol(new CTextBox('password',$password,16),'form_row_r')));
		$row->setAttribute('id', 'row_password');
		$frmItem->addRow($row);
		zbx_subarray_push($typeVisibility, ITEM_TYPE_SSH, 'password');
		zbx_subarray_push($typeVisibility, ITEM_TYPE_SSH, 'row_password');
		zbx_subarray_push($typeVisibility, ITEM_TYPE_TELNET, 'password');
		zbx_subarray_push($typeVisibility, ITEM_TYPE_TELNET, 'row_password');

		$spanEC = new CSpan(S_EXECUTED_SCRIPT);
		$spanEC->setAttribute('id', 'label_executed_script');
		zbx_subarray_push($typeVisibility, ITEM_TYPE_SSH, 'label_executed_script');
		zbx_subarray_push($typeVisibility, ITEM_TYPE_TELNET, 'label_executed_script');

		$spanP = new CSpan(S_PARAMS);
		$spanP->setAttribute('id', 'label_params');
		zbx_subarray_push($typeVisibility, ITEM_TYPE_DB_MONITOR, 'label_params');

		$spanF = new CSpan(S_FORMULA);
		$spanF->setAttribute('id', 'label_formula');
		zbx_subarray_push($typeVisibility, ITEM_TYPE_CALCULATED, 'label_formula');

		$params_script = get_request('params_script', '');
		$params_dbmonitor = get_request('params_dbmonitor', $type != ITEM_TYPE_DB_MONITOR ? "DSN=<database source name>\nuser=<user name>\npassword=<password>\nsql=<query>" : '');
		$params_calculted = get_request('params_calculted', '');

		// swaping values to save hidden values and synchronize actual values
		switch($type) {
			case ITEM_TYPE_SSH:
			case ITEM_TYPE_TELNET:
				$tmp_params = $params;
				$params = $params_script;
				$params_script = $tmp_params;
			break;
			case ITEM_TYPE_DB_MONITOR:
				$tmp_params = $params;
				$params = $params_dbmonitor;
				$params_dbmonitor = $tmp_params;
			break;
			case ITEM_TYPE_CALCULATED:
				$tmp_params = $params;
				$params = $params_calculted;
				$params_calculted = $tmp_params;
			break;
		}

		$row = new CRow(array(new CCol(array($spanEC, $spanP, $spanF),'form_row_l'), new CCol(new CTextArea('params',$params,60,4),'form_row_r')));
		$row->setAttribute('id', 'row_params');
		$frmItem->addRow($row);
		zbx_subarray_push($typeVisibility, ITEM_TYPE_SSH, array('id' => 'params', 'objValue' => 'params_script'));
		zbx_subarray_push($typeVisibility, ITEM_TYPE_SSH, 'row_params');
		zbx_subarray_push($typeVisibility, ITEM_TYPE_TELNET, array('id' => 'params', 'objValue' => 'params_script'));
		zbx_subarray_push($typeVisibility, ITEM_TYPE_TELNET, 'row_params');
		zbx_subarray_push($typeVisibility, ITEM_TYPE_DB_MONITOR, array('id' => 'params', 'objValue' => 'params_dbmonitor'));
		zbx_subarray_push($typeVisibility, ITEM_TYPE_DB_MONITOR, 'row_params');
		zbx_subarray_push($typeVisibility, ITEM_TYPE_CALCULATED, array('id' => 'params', 'objValue' => 'params_calculted'));
		zbx_subarray_push($typeVisibility, ITEM_TYPE_CALCULATED, 'row_params');
		$frmItem->addVar('params_script', $params_script);
		$frmItem->addVar('params_dbmonitor', $params_dbmonitor);
		$frmItem->addVar('params_calculted', $params_calculted);

/*
ITEM_TYPE_DB_MONITOR $key = 'db.odbc.select[<unique short description>]'; $params = "DSN=<database source name>\nuser=<user name>\npassword=<password>\nsql=<query>";
ITEM_TYPE_SSH $key = 'ssh.run[<unique short description>,<ip>,<port>,<encoding>]'; $params = '';
ITEM_TYPE_TELNET $key = 'telnet.run[<unique short description>,<ip>,<port>,<encoding>]'; $params = '';
ITEM_TYPE_CALCULATED $key = ''; $params = '';
//*/


		if(isset($limited)){
			$frmItem->addVar('value_type', $value_type);
			$cmbValType = new CTextBox('value_type_name', item_value_type2str($value_type), 40, 'yes');
		}
		else {
			$cmbValType = new CComboBox('value_type',$value_type);
			$cmbValType->addItem(ITEM_VALUE_TYPE_UINT64,	S_NUMERIC_UNSIGNED);
			$cmbValType->addItem(ITEM_VALUE_TYPE_FLOAT,	S_NUMERIC_FLOAT);
			$cmbValType->addItem(ITEM_VALUE_TYPE_STR, 	S_CHARACTER);
			$cmbValType->addItem(ITEM_VALUE_TYPE_LOG, 	S_LOG);
			$cmbValType->addItem(ITEM_VALUE_TYPE_TEXT,	S_TEXT);
		}

		$frmItem->addRow(S_TYPE_OF_INFORMATION,$cmbValType);

		if(isset($limited)) {
			$frmItem->addVar('data_type', $data_type);
			$cmbDataType = new CTextBox('data_type_name', item_data_type2str($data_type), 20, 'yes');
		}
		else {
			$cmbDataType = new CComboBox('data_type', $data_type);
			$cmbDataType->addItem(ITEM_DATA_TYPE_DECIMAL,		item_data_type2str(ITEM_DATA_TYPE_DECIMAL));
			$cmbDataType->addItem(ITEM_DATA_TYPE_OCTAL,		item_data_type2str(ITEM_DATA_TYPE_OCTAL));
			$cmbDataType->addItem(ITEM_DATA_TYPE_HEXADECIMAL, 	item_data_type2str(ITEM_DATA_TYPE_HEXADECIMAL));
		}

		$row = new CRow(array(new CCol(S_DATA_TYPE,'form_row_l'), new CCol($cmbDataType,'form_row_r')));
		$row->setAttribute('id', 'row_data_type');
		$frmItem->addRow($row);
		zbx_subarray_push($valueTypeVisibility, ITEM_VALUE_TYPE_UINT64, 'data_type');
		zbx_subarray_push($valueTypeVisibility, ITEM_VALUE_TYPE_UINT64, 'row_data_type');

		$row = new CRow(array(new CCol(S_UNITS,'form_row_l'), new CCol(new CTextBox('units',$units,40, $limited),'form_row_r')));
		$row->setAttribute('id', 'row_units');
		$frmItem->addRow($row);
		zbx_subarray_push($valueTypeVisibility, ITEM_VALUE_TYPE_FLOAT, 'units');
		zbx_subarray_push($valueTypeVisibility, ITEM_VALUE_TYPE_FLOAT, 'row_units');
		zbx_subarray_push($valueTypeVisibility, ITEM_VALUE_TYPE_UINT64, 'units');
		zbx_subarray_push($valueTypeVisibility, ITEM_VALUE_TYPE_UINT64, 'row_units');

		$mltpbox = Array();
		if(isset($limited)){
			$frmItem->addVar('multiplier', $multiplier);

			$mcb = new CCheckBox('multiplier', $multiplier == 1 ? 'yes':'no');
			$mcb->setAttribute('disabled', 'disabled');
			$mltpbox[] = $mcb;
			if($multiplier){
				$mltpbox[] = SPACE;
				$ctb = new CTextBox('formula', $formula, 10, 1);
				$ctb->setAttribute('style', 'text-align: right;');
				$mltpbox[] = $ctb;
			}
			else{
				$frmItem->addVar('formula', $formula);
			}
		}
		else{
			$mltpbox[] = new CCheckBox('multiplier',$multiplier == 1 ? 'yes':'no', 'var editbx = document.getElementById(\'formula\'); if(editbx) editbx.disabled = !this.checked;', 1);
			$mltpbox[] = SPACE;
			$ctb = new CTextBox('formula', $formula, 10);
			$ctb->setAttribute('style', 'text-align: right;');
			$mltpbox[] = $ctb;
		}


		$row = new CRow(array(new CCol(S_USE_CUSTOM_MULTIPLIER,'form_row_l'), new CCol($mltpbox,'form_row_r')));
		$row->setAttribute('id', 'row_multiplier');
		$frmItem->addRow($row);
		zbx_subarray_push($valueTypeVisibility, ITEM_VALUE_TYPE_FLOAT, 'multiplier');
		zbx_subarray_push($valueTypeVisibility, ITEM_VALUE_TYPE_FLOAT, 'row_multiplier');
		zbx_subarray_push($valueTypeVisibility, ITEM_VALUE_TYPE_UINT64, 'multiplier');
		zbx_subarray_push($valueTypeVisibility, ITEM_VALUE_TYPE_UINT64, 'row_multiplier');


		$row = new CRow(array(new CCol(S_UPDATE_INTERVAL_IN_SEC,'form_row_l'), new CCol(new CNumericBox('delay',$delay,5),'form_row_r')));
		$row->setAttribute('id', 'row_delay');
		$frmItem->addRow($row);
		foreach($types as $it) {
			if($it == ITEM_TYPE_TRAPPER) continue;
			zbx_subarray_push($typeVisibility, $it, 'delay');
			zbx_subarray_push($typeVisibility, $it, 'row_delay');
		}

		$row = new CRow(array(new CCol(S_FLEXIBLE_INTERVALS,'form_row_l'), new CCol($delay_flex_el,'form_row_r')));
		$row->setAttribute('id', 'row_flex_intervals');
		$frmItem->addRow($row);

		$row = new CRow(array(new CCol(S_NEW_FLEXIBLE_INTERVAL,'form_row_l'), new CCol(
					array(
						S_DELAY, SPACE,
						new CNumericBox('new_delay_flex[delay]','50',5),
						S_PERIOD, SPACE,
						new CTextBox('new_delay_flex[period]','1-7,00:00-23:59',27), BR(),
						new CButton('add_delay_flex',S_ADD)
					),'form_row_r')), 'new');
		$row->setAttribute('id', 'row_new_delay_flex');
		$frmItem->addRow($row);

		foreach($types as $it) {
			if($it == ITEM_TYPE_TRAPPER || $it == ITEM_TYPE_ZABBIX_ACTIVE) continue;
			zbx_subarray_push($typeVisibility, $it, 'row_flex_intervals');
			zbx_subarray_push($typeVisibility, $it, 'row_new_delay_flex');
			zbx_subarray_push($typeVisibility, $it, 'new_delay_flex[delay]');
			zbx_subarray_push($typeVisibility, $it, 'new_delay_flex[period]');
			zbx_subarray_push($typeVisibility, $it, 'add_delay_flex');
		}

		$frmItem->addRow(S_KEEP_HISTORY_IN_DAYS, array(
			new CNumericBox('history',$history,8),
			(!isset($_REQUEST['itemid'])) ? null :
				new CButtonQMessage('del_history',S_CLEAR_HISTORY,S_HISTORY_CLEARING_CAN_TAKE_A_LONG_TIME_CONTINUE_Q)
			));

		$row = new CRow(array(new CCol(S_KEEP_TRENDS_IN_DAYS,'form_row_l'), new CCol(new CNumericBox('trends',$trends,8),'form_row_r')));
		$row->setAttribute('id', 'row_trends');
		$frmItem->addRow($row);
		zbx_subarray_push($valueTypeVisibility, ITEM_VALUE_TYPE_FLOAT, 'trends');
		zbx_subarray_push($valueTypeVisibility, ITEM_VALUE_TYPE_FLOAT, 'row_trends');
		zbx_subarray_push($valueTypeVisibility, ITEM_VALUE_TYPE_UINT64, 'trends');
		zbx_subarray_push($valueTypeVisibility, ITEM_VALUE_TYPE_UINT64, 'row_trends');

		$cmbStatus = new CComboBox('status',$status);
		foreach(array(ITEM_STATUS_ACTIVE,ITEM_STATUS_DISABLED,ITEM_STATUS_NOTSUPPORTED) as $st)
			$cmbStatus->addItem($st, item_status2str($st));
		$frmItem->addRow(S_STATUS, $cmbStatus);

		$row = new CRow(array(new CCol(S_LOG_TIME_FORMAT,'form_row_l'), new CCol(new CTextBox('logtimefmt',$logtimefmt,16,$limited),'form_row_r')));
		$row->setAttribute('id', 'row_logtimefmt');
		$frmItem->addRow($row);
		zbx_subarray_push($valueTypeVisibility, ITEM_VALUE_TYPE_LOG, 'logtimefmt');
		zbx_subarray_push($valueTypeVisibility, ITEM_VALUE_TYPE_LOG, 'row_logtimefmt');

		$cmbDelta= new CComboBox('delta',$delta);
		$cmbDelta->addItem(0,S_AS_IS);
		$cmbDelta->addItem(1,S_DELTA_SPEED_PER_SECOND);
		$cmbDelta->addItem(2,S_DELTA_SIMPLE_CHANGE);

		$row = new CRow(array(new CCol(S_STORE_VALUE,'form_row_l'), new CCol($cmbDelta,'form_row_r')));
		$row->setAttribute('id', 'row_delta');
		$frmItem->addRow($row);
		zbx_subarray_push($valueTypeVisibility, ITEM_VALUE_TYPE_FLOAT, 'delta');
		zbx_subarray_push($valueTypeVisibility, ITEM_VALUE_TYPE_FLOAT, 'row_delta');
		zbx_subarray_push($valueTypeVisibility, ITEM_VALUE_TYPE_UINT64, 'delta');
		zbx_subarray_push($valueTypeVisibility, ITEM_VALUE_TYPE_UINT64, 'row_delta');

		if(isset($limited)){
			$frmItem->addVar('valuemapid', $valuemapid);
			$map_name = S_AS_IS;
			if($map_data = DBfetch(DBselect('SELECT name FROM valuemaps WHERE valuemapid='.$valuemapid))){
				$map_name = $map_data['name'];
			}
			$cmbMap = new CTextBox('valuemap_name', $map_name, 20, 'yes');
		}
		else {
			$cmbMap = new CComboBox('valuemapid',$valuemapid);
			$cmbMap->addItem(0,S_AS_IS);
			$db_valuemaps = DBselect('SELECT * FROM valuemaps WHERE '.DBin_node('valuemapid'));
			while($db_valuemap = DBfetch($db_valuemaps))
				$cmbMap->addItem(
					$db_valuemap['valuemapid'],
					get_node_name_by_elid($db_valuemap['valuemapid'], null, ': ').$db_valuemap['name']
					);
		}

		$link = new CLink(S_SHOW_VALUE_MAPPINGS,'config.php?config=6');
		$link->setAttribute('target','_blank');

		$row = new CRow(array(new CCol(S_SHOW_VALUE), new CCol(array($cmbMap, SPACE, $link))));
		$row->setAttribute('id', 'row_valuemap');
		$frmItem->addRow($row);
		zbx_subarray_push($valueTypeVisibility, ITEM_VALUE_TYPE_FLOAT, 'valuemapid');
		zbx_subarray_push($valueTypeVisibility, ITEM_VALUE_TYPE_FLOAT, 'row_valuemap');
		zbx_subarray_push($valueTypeVisibility, ITEM_VALUE_TYPE_FLOAT, 'valuemap_name');
		zbx_subarray_push($valueTypeVisibility, ITEM_VALUE_TYPE_UINT64, 'valuemapid');
		zbx_subarray_push($valueTypeVisibility, ITEM_VALUE_TYPE_UINT64, 'row_valuemap');
		zbx_subarray_push($valueTypeVisibility, ITEM_VALUE_TYPE_UINT64, 'valuemap_name');

		$row = new CRow(array(new CCol(S_ALLOWED_HOSTS,'form_row_l'), new CCol(new CTextBox('trapper_hosts',$trapper_hosts,40),'form_row_r')));
		$row->setAttribute('id', 'row_trapper_hosts');
		$frmItem->addRow($row);
		zbx_subarray_push($typeVisibility, ITEM_TYPE_TRAPPER, 'trapper_hosts');
		zbx_subarray_push($typeVisibility, ITEM_TYPE_TRAPPER, 'row_trapper_hosts');


		$new_app = new CTextBox('new_application',$new_application,40);
		$frmItem->addRow(S_NEW_APPLICATION,$new_app,'new');

		$cmbApps = new CListBox('applications[]',$applications,6);
		$cmbApps->addItem(0,'-'.S_NONE.'-');

		$sql = 'SELECT DISTINCT applicationid,name '.
				' FROM applications '.
				' WHERE hostid='.$hostid.
				' ORDER BY name';
		$db_applications = DBselect($sql);
		while($db_app = DBfetch($db_applications)){
			$cmbApps->addItem($db_app['applicationid'],$db_app['name']);
		}
		$frmItem->addRow(S_APPLICATIONS,$cmbApps);

		$frmRow = array(new CButton('save',S_SAVE));
		if(isset($_REQUEST['itemid'])){
			array_push($frmRow,
				SPACE,
				new CButton('clone',S_CLONE));

			if(!isset($limited)){
				array_push($frmRow,
					SPACE,
					new CButtonDelete(S_DELETE_SELECTED_ITEM_Q,
						url_param('form').url_param('groupid').url_param('itemid'))
				);
			}
		}
		array_push($frmRow,
			SPACE,
			new CButtonCancel(url_param('groupid')));

		$frmItem->addSpanRow($frmRow,'form_row_last');

<<<<<<< HEAD
	        $cmbGroups = new CComboBox('add_groupid',$add_groupid);

		$available_groups = get_accessible_groups_by_user($USER_DETAILS,PERM_READ_ONLY);
		$groups=DBselect('SELECT DISTINCT groupid,name '.
				' FROM groups '.
				' WHERE '.DBcondition('groupid',$available_groups).
				' ORDER BY name');
		while($group=DBfetch($groups)){
			$cmbGroups->addItem(
				$group['groupid'],
				get_node_name_by_elid($group['groupid'], null, ': ').$group['name']
				);
=======
// GROUP OPERATIONS
		$cmbGroups = new CComboBox('add_groupid',$add_groupid);
		$groups = CHostGroup::get(array(
			'editable' => 1,
			'output' => API_OUTPUT_EXTEND,
		));
		order_result($groups, 'name');
		foreach($groups as $group){
			$cmbGroups->addItem($group['groupid'], get_node_name_by_elid($group['groupid'], null, ': ').$group['name']);
>>>>>>> 64c624a3
		}
		$frmItem->addRow(S_GROUP,$cmbGroups);

		$cmbAction = new CComboBox('action');
		$cmbAction->addItem('add to group',S_ADD_TO_GROUP);
		if(isset($_REQUEST['itemid'])){
			$cmbAction->addItem('update in group',S_UPDATE_IN_GROUP);
			$cmbAction->addItem('delete FROM group',S_DELETE_FROM_GROUP);
		}
<<<<<<< HEAD

		$frmItem->addItemToBottomRow($cmbAction);
		$frmItem->addItemToBottomRow(SPACE);
		$frmItem->addItemToBottomRow(new CButton('register',S_DO));
=======
		$frmItem->addItemToBottomRow(array($cmbAction, SPACE, new CButton('register',S_DO)));
>>>>>>> 64c624a3

		$json = new CJSON();

		zbx_add_post_js("var valueTypeSwitcher = new CViewSwitcher('value_type', 'change', ".zbx_jsvalue($valueTypeVisibility, true).");");
		zbx_add_post_js("var authTypeSwitcher = new CViewSwitcher('authtype', 'change', ".zbx_jsvalue($authTypeVisibility, true).");");
		zbx_add_post_js("var typeSwitcher = new CViewSwitcher('type', 'change', ".zbx_jsvalue($typeVisibility, true).(isset($_REQUEST['itemid'])? ', true': '').');');
		zbx_add_post_js("var multpStat = document.getElementById('multiplier'); if(multpStat && multpStat.onclick) multpStat.onclick();");
		zbx_add_post_js("var mnFrmTbl = document.getElementById('web.items.item.php'); if(mnFrmTbl) mnFrmTbl.style.visibility = 'visible';");

		return $frmItem;
	}

	function insert_mass_update_item_form($elements_array_name){
		global $USER_DETAILS;

		$frmItem = new CFormTable(S_ITEM,null,'post');
		$frmItem->setHelp('web.items.item.php');
		$frmItem->setTitle(S_MASS_UPDATE);

		$frmItem->addVar('massupdate',1);

		$frmItem->addVar('group_itemid',get_request('group_itemid',array()));
		$frmItem->addVar('config',get_request('config',0));

		$description	= get_request('description'	,'');
		$key		= get_request('key'		,'');
		$host		= get_request('host',		null);
		$delay		= get_request('delay'		,30);
		$history	= get_request('history'		,90);
		$status		= get_request('status'		,0);
		$type		= get_request('type'		,0);
		$snmp_community	= get_request('snmp_community'	,'public');
		$snmp_oid	= get_request('snmp_oid'	,'interfaces.ifTable.ifEntry.ifInOctets.1');
		$snmp_port	= get_request('snmp_port'	,161);
		$value_type	= get_request('value_type'	,ITEM_VALUE_TYPE_UINT64);
		$data_type	= get_request('data_type'	,ITEM_DATA_TYPE_DECIMAL);
		$trapper_hosts	= get_request('trapper_hosts'	,'');
		$units		= get_request('units'		,'');
		$valuemapid	= get_request('valuemapid'	,0);
		$delta		= get_request('delta'		,0);
		$trends		= get_request('trends'		,365);
		$applications	= get_request('applications'	,array());
		$delay_flex	= get_request('delay_flex'	,array());

		$snmpv3_securityname	= get_request('snmpv3_securityname'	,'');
		$snmpv3_securitylevel	= get_request('snmpv3_securitylevel'	,0);
		$snmpv3_authpassphrase	= get_request('snmpv3_authpassphrase'	,'');
		$snmpv3_privpassphrase	= get_request('snmpv3_privpassphrase'	,'');

		$formula	= get_request('formula'		,'1');
		$logtimefmt	= get_request('logtimefmt'	,'');

		$add_groupid	= get_request('add_groupid'	,get_request('groupid',0));

		$delay_flex_el = array();

		$i = 0;
		foreach($delay_flex as $val){
			if(!isset($val['delay']) && !isset($val['period'])) continue;

			array_push($delay_flex_el,
				array(
					new CCheckBox('rem_delay_flex[]', 'no', null,$i),
						$val['delay'],
						' sec at ',
						$val['period']
				),
				BR());
			$frmItem->addVar("delay_flex[".$i."][delay]", $val['delay']);
			$frmItem->addVar("delay_flex[".$i."][period]", $val['period']);
			$i++;
			if($i >= 7) break; /* limit count of  intervals
					    * 7 intervals by 30 symbols = 210 characters
					    * db storage field is 256
					    */
		}

		if(count($delay_flex_el)==0)
			array_push($delay_flex_el, S_NO_FLEXIBLE_INTERVALS);
		else
			array_push($delay_flex_el, new CButton('del_delay_flex',S_DELETE_SELECTED));

		if(count($applications)==0)  array_push($applications,0);

		$cmbType = new CComboBox('type',$type);
		foreach(array(ITEM_TYPE_ZABBIX,ITEM_TYPE_ZABBIX_ACTIVE,ITEM_TYPE_SIMPLE,ITEM_TYPE_SNMPV1,
			ITEM_TYPE_SNMPV2C,ITEM_TYPE_SNMPV3,ITEM_TYPE_TRAPPER,ITEM_TYPE_INTERNAL,
			ITEM_TYPE_AGGREGATE,ITEM_TYPE_AGGREGATE,ITEM_TYPE_EXTERNAL,ITEM_TYPE_DB_MONITOR) as $it)
				$cmbType->addItem($it, item_type2str($it));

		$frmItem->addRow(array( new CVisibilityBox('type_visible', get_request('type_visible'), 'type', S_ORIGINAL),
			S_TYPE), $cmbType);

		$frmItem->addRow(array( new CVisibilityBox('community_visible', get_request('community_visible'), 'snmp_community', S_ORIGINAL),
			S_SNMP_COMMUNITY), new CTextBox('snmp_community',$snmp_community,16));

		$frmItem->addRow(array( new CVisibilityBox('securityname_visible', get_request('securityname_visible'), 'snmpv3_securityname',
			S_ORIGINAL), S_SNMPV3_SECURITY_NAME), new CTextBox('snmpv3_securityname',$snmpv3_securityname,64));

		$cmbSecLevel = new CComboBox('snmpv3_securitylevel',$snmpv3_securitylevel);
		$cmbSecLevel->addItem(ITEM_SNMPV3_SECURITYLEVEL_NOAUTHNOPRIV,"noAuthNoPriv");
		$cmbSecLevel->addItem(ITEM_SNMPV3_SECURITYLEVEL_AUTHNOPRIV,"authNoPriv");
		$cmbSecLevel->addItem(ITEM_SNMPV3_SECURITYLEVEL_AUTHPRIV,"authPriv");
		$frmItem->addRow(array( new CVisibilityBox('securitylevel_visible',  get_request('securitylevel_visible'), 'snmpv3_securitylevel',
			S_ORIGINAL), S_SNMPV3_SECURITY_LEVEL), $cmbSecLevel);
		$frmItem->addRow(array( new CVisibilityBox('authpassphrase_visible', get_request('authpassphrase_visible'),
			'snmpv3_authpassphrase', S_ORIGINAL), S_SNMPV3_AUTH_PASSPHRASE),
			new CTextBox('snmpv3_authpassphrase',$snmpv3_authpassphrase,64));

		$frmItem->addRow(array( new CVisibilityBox('privpassphras_visible', get_request('privpassphras_visible'), 'snmpv3_privpassphrase',
			S_ORIGINAL), S_SNMPV3_PRIV_PASSPHRASE), new CTextBox('snmpv3_privpassphrase',$snmpv3_privpassphrase,64));

		$frmItem->addRow(array( new CVisibilityBox('port_visible', get_request('port_visible'), 'snmp_port', S_ORIGINAL), S_SNMP_PORT),
			new CNumericBox('snmp_port',$snmp_port,5));

		$cmbValType = new CComboBox('value_type',$value_type);
		$cmbValType->addItem(ITEM_VALUE_TYPE_UINT64,	S_NUMERIC_UNSIGNED);		$cmbValType->addItem(ITEM_VALUE_TYPE_FLOAT,	S_NUMERIC_FLOAT);		$cmbValType->addItem(ITEM_VALUE_TYPE_STR, 	S_CHARACTER);		$cmbValType->addItem(ITEM_VALUE_TYPE_LOG, 	S_LOG);		$cmbValType->addItem(ITEM_VALUE_TYPE_TEXT,	S_TEXT);		$frmItem->addRow(array( new CVisibilityBox('value_type_visible', get_request('value_type_visible'), 'value_type', S_ORIGINAL),			S_TYPE_OF_INFORMATION), $cmbValType);

		$cmbDataType = new CComboBox('data_type',$data_type);
		$cmbDataType->addItem(ITEM_DATA_TYPE_DECIMAL,		item_data_type2str(ITEM_DATA_TYPE_DECIMAL));
		$cmbDataType->addItem(ITEM_DATA_TYPE_OCTAL,		item_data_type2str(ITEM_DATA_TYPE_OCTAL));
		$cmbDataType->addItem(ITEM_DATA_TYPE_HEXADECIMAL, 	item_data_type2str(ITEM_DATA_TYPE_HEXADECIMAL));
		$frmItem->addRow(array( new CVisibilityBox('data_type_visible', get_request('data_type_visible'), 'data_type', S_ORIGINAL),
			S_DATA_TYPE), $cmbDataType);

		$frmItem->addRow(array( new CVisibilityBox('units_visible', get_request('units_visible'), 'units', S_ORIGINAL), S_UNITS),
			new CTextBox('units',$units,40));

		$frmItem->addRow(array( new CVisibilityBox('formula_visible', get_request('formula_visible'), 'formula', S_ORIGINAL),
			S_CUSTOM_MULTIPLIER.' (0 - '.S_DISABLED.')'), new CTextBox('formula',$formula,40));

		$frmItem->addRow(array( new CVisibilityBox('delay_visible', get_request('delay_visible'), 'delay', S_ORIGINAL),
			S_UPDATE_INTERVAL_IN_SEC), new CNumericBox('delay',$delay,5));

		$delay_flex_el = new CSpan($delay_flex_el);
		$delay_flex_el->setAttribute('id', 'delay_flex_list');

		$frmItem->addRow(array(
						new CVisibilityBox('delay_flex_visible',
								get_request('delay_flex_visible'),
								array('delay_flex_list', 'new_delay_flex_el'),
								S_ORIGINAL),
						S_FLEXIBLE_INTERVALS), $delay_flex_el);

		$new_delay_flex_el = new CSpan(array(
										S_DELAY, SPACE,
										new CNumericBox("new_delay_flex[delay]","50",5),
										S_PERIOD, SPACE,
										new CTextBox("new_delay_flex[period]","1-7,00:00-23:59",27), BR(),
										new CButton("add_delay_flex",S_ADD)
									));
		$new_delay_flex_el->setAttribute('id', 'new_delay_flex_el');

		$frmItem->addRow(S_NEW_FLEXIBLE_INTERVAL, $new_delay_flex_el, 'new');

		$frmItem->addRow(array( new CVisibilityBox('history_visible', get_request('history_visible'), 'history', S_ORIGINAL),
			S_KEEP_HISTORY_IN_DAYS), new CNumericBox('history',$history,8));
		$frmItem->addRow(array( new CVisibilityBox('trends_visible', get_request('trends_visible'), 'trends', S_ORIGINAL),
			S_KEEP_TRENDS_IN_DAYS), new CNumericBox('trends',$trends,8));

		$cmbStatus = new CComboBox('status',$status);
		foreach(array(ITEM_STATUS_ACTIVE,ITEM_STATUS_DISABLED,ITEM_STATUS_NOTSUPPORTED) as $st)
			$cmbStatus->addItem($st,item_status2str($st));
		$frmItem->addRow(array( new CVisibilityBox('status_visible', get_request('status_visible'), 'status', S_ORIGINAL), S_STATUS),
			$cmbStatus);

		$frmItem->addRow(array( new CVisibilityBox('logtimefmt_visible', get_request('logtimefmt_visible'), 'logtimefmt', S_ORIGINAL),
			S_LOG_TIME_FORMAT), new CTextBox("logtimefmt",$logtimefmt,16));

		$cmbDelta= new CComboBox('delta',$delta);
		$cmbDelta->addItem(0,S_AS_IS);
		$cmbDelta->addItem(1,S_DELTA_SPEED_PER_SECOND);
		$cmbDelta->addItem(2,S_DELTA_SIMPLE_CHANGE);
		$frmItem->addRow(array( new CVisibilityBox('delta_visible', get_request('delta_visible'), 'delta', S_ORIGINAL),
			S_STORE_VALUE),$cmbDelta);

		$cmbMap = new CComboBox('valuemapid',$valuemapid);
		$cmbMap->addItem(0,S_AS_IS);
		$db_valuemaps = DBselect('SELECT * FROM valuemaps WHERE '.DBin_node('valuemapid'));
		while($db_valuemap = DBfetch($db_valuemaps))
			$cmbMap->addItem(
					$db_valuemap["valuemapid"],
					get_node_name_by_elid($db_valuemap["valuemapid"], null, ': ').$db_valuemap["name"]
					);

		$link = new CLink(S_SHOW_VALUE_MAPPINGS,'config.php?config=6');
		$link->setAttribute('target','_blank');

		$frmItem->addRow(array( new CVisibilityBox('valuemapid_visible', get_request('valuemapid_visible'), 'valuemapid', S_ORIGINAL),
			S_SHOW_VALUE), array($cmbMap, SPACE, $link));

		$frmItem->addRow(array( new CVisibilityBox('trapper_hosts_visible', get_request('trapper_hosts_visible'), 'trapper_hosts',
			S_ORIGINAL), S_ALLOWED_HOSTS), new CTextBox('trapper_hosts',$trapper_hosts,40));

		$cmbApps = new CListBox('applications[]',$applications,6);
		$cmbApps->addItem(0,'-'.S_NONE.'-');

		if(isset($_REQUEST['hostid'])){
			$sql = 'SELECT applicationid,name '.
				' FROM applications '.
				' WHERE hostid='.$_REQUEST['hostid'].
				' ORDER BY name';
			$db_applications = DBselect($sql);
			while($db_app = DBfetch($db_applications)){
				$cmbApps->addItem($db_app["applicationid"],$db_app["name"]);
			}
		}
		$frmItem->addRow(array( new CVisibilityBox('applications_visible', get_request('applications_visible'), 'applications[]',
			S_ORIGINAL), S_APPLICATIONS),$cmbApps);

		$frmItem->addItemToBottomRow(array(new CButton("update",S_UPDATE),
			SPACE, new CButtonCancel(url_param('groupid').url_param("hostid").url_param("config"))));

	return $frmItem;
	}

	function insert_copy_elements_to_forms($elements_array_name){

		$copy_type = get_request('copy_type', 0);
		$copy_mode = get_request('copy_mode', 0);
		$filter_groupid = get_request('filter_groupid', 0);
		$group_itemid = get_request($elements_array_name, array());
		$copy_targetid = get_request('copy_targetid', array());

		if(!is_array($group_itemid) || (is_array($group_itemid) && count($group_itemid) < 1)){
			error(S_INCORRECT_LIST_OF_ITEMS);
			return;
		}

		$frmCopy = new CFormTable(count($group_itemid).' '.S_X_ELEMENTS_COPY_TO_DOT_DOT_DOT,null,'post',null,'go');
		$frmCopy->setHelp('web.items.copyto.php');
		$frmCopy->addVar($elements_array_name, $group_itemid);

		$cmbCopyType = new CComboBox('copy_type',$copy_type,'submit()');
		$cmbCopyType->addItem(0,S_HOSTS);
		$cmbCopyType->addItem(1,S_HOST_GROUPS);
		$frmCopy->addRow(S_TARGET_TYPE, $cmbCopyType);

		$target_list = array();

		$groups = CHostGroup::get(array('extendoutput'=>1, 'order'=>'name'));
		order_result($groups, 'name');

		if(0 == $copy_type){
			$cmbGroup = new CComboBox('filter_groupid',$filter_groupid,'submit()');

			foreach($groups as $gnum => $group){
				if(empty($filter_groupid)) $filter_groupid = $group['groupid'];
				$cmbGroup->addItem($group['groupid'],$group['name']);
			}

			$frmCopy->addRow('Group', $cmbGroup);

			$options = array(
				'extendoutput'=>1,
				'groupids' => $filter_groupid,
				'templated_hosts' => 1
			);
			$hosts = CHost::get($options);
			order_result($hosts, 'host');

			foreach($hosts as $num => $host){
				$hostid = $host['hostid'];

				array_push($target_list,array(
					new CCheckBox('copy_targetid['.$hostid.']',
						uint_in_array($hostid, $copy_targetid),
						null,
						$hostid),
					SPACE,
					$host['host'],
					BR()
				));
			}
		}
		else{
			foreach($groups as $groupid => $group){
				array_push($target_list,array(
					new CCheckBox('copy_targetid['.$group['groupid'].']',
						uint_in_array($group['groupid'], $copy_targetid),
						null,
						$group['groupid']),
					SPACE,
					$group['name'],
					BR()
					));
			}
		}

		$frmCopy->addRow(S_TARGET, $target_list);

		$cmbCopyMode = new CComboBox('copy_mode',$copy_mode);
		$cmbCopyMode->addItem(0, S_UPDATE_EXISTING_NON_LINKED_ITEMS);
		$cmbCopyMode->addItem(1, S_SKIP_EXISTING_ITEMS);
		$cmbCopyMode->setEnabled(false);
		$frmCopy->addRow(S_MODE, $cmbCopyMode);

		$frmCopy->addItemToBottomRow(new CButton("copy",S_COPY));
		$frmCopy->addItemToBottomRow(array(SPACE,
			new CButtonCancel(url_param('groupid').url_param("hostid").url_param("config"))));

	return $frmCopy;
	}

// TRIGGERS
	function insert_mass_update_trigger_form(){//$elements_array_name){
		$visible = get_request('visible',array());

		$priority 		= get_request('priority',	'');
		$dependencies	= get_request('dependencies',array());

		$original_templates = array();

		asort($dependencies);

		$frmMTrig = new CFormTable(S_TRIGGERS_MASSUPDATE, 'triggers.php');
		$frmMTrig->addVar('massupdate',get_request('massupdate',1));
		$frmMTrig->addVar('go',get_request('go','massupdate'));
		$frmMTrig->setAttribute('id', 'massupdate');

		$triggers = $_REQUEST['g_triggerid'];
		foreach($triggers as $id => $triggerid){
			$frmMTrig->addVar('g_triggerid['.$triggerid.']',$triggerid);
		}

		$cmbPrior = new CComboBox("priority",$priority);
		for($i = 0; $i <= 5; $i++){
			$cmbPrior->addItem($i,get_severity_description($i));
		}
		$frmMTrig->addRow(array(new CVisibilityBox('visible[priority]', isset($visible['priority']), 'priority', S_ORIGINAL), S_SEVERITY),
						$cmbPrior
					);

/* dependencies */
		$dep_el = array();
		foreach($dependencies as $val){
			array_push($dep_el,
				array(
					new CCheckBox("rem_dependence[]", 'no', null, strval($val)),
					expand_trigger_description($val)
				),
				BR());
			$frmMTrig->addVar("dependencies[]",strval($val));
		}

		if(count($dep_el)==0)
			$dep_el[] = S_NO_DEPENDENCES_DEFINED;
		else
			$dep_el[] = new CButton('del_dependence',S_DELETE_SELECTED);

//		$frmMTrig->addRow(S_THE_TRIGGER_DEPENDS_ON,$dep_el);
/* end dependencies */
/* new dependency */
		//$frmMTrig->addVar('new_dependence','0');

		$btnSelect = new CButton('btn1', S_ADD,
				"return PopUp('popup.php?dstfrm=massupdate&dstact=add_dependence".
				"&dstfld1=new_dependence[]&srctbl=triggers&objname=triggers&srcfld1=1&multiselect=1".
				"',600,450);",
				'T');

		array_push($dep_el, array(br(),$btnSelect));

		$dep_div = new CDiv($dep_el);
		$dep_div->setAttribute('id','dependency_box');

		$frmMTrig->addRow(array(new CVisibilityBox('visible[dependencies]', isset($visible['dependencies']), 'dependency_box', S_ORIGINAL),S_TRIGGER_DEPENDENCIES),
							$dep_div
						);
/* end new dependency */


		$frmMTrig->addItemToBottomRow(new CButton('mass_save',S_SAVE));
		$frmMTrig->addItemToBottomRow(SPACE);
		$frmMTrig->addItemToBottomRow(new CButtonCancel(url_param('config').url_param('groupid')));
	return $frmMTrig;
	}

// Insert form for Trigger
	function insert_trigger_form(){
		$frmTrig = new CFormTable(S_TRIGGER,'triggers.php');
		$frmTrig->setHelp('config_triggers.php');

//		if(isset($_REQUEST['hostid'])){
//			$frmTrig->addVar('hostid',$_REQUEST['hostid']);
//		}

		$dep_el=array();
		$dependencies = get_request('dependencies',array());

		$limited = null;

		if(isset($_REQUEST['triggerid'])){
			$frmTrig->addVar('triggerid', $_REQUEST['triggerid']);

			$trigger = get_trigger_by_triggerid($_REQUEST['triggerid']);

			$caption = array();
			$trigid = $_REQUEST['triggerid'];
			do{
				$sql = 'SELECT t.triggerid, t.templateid, h.host'.
						' FROM triggers t, functions f, items i, hosts h'.
						' WHERE t.triggerid='.$trigid.
							' AND h.hostid=i.hostid'.
							' AND i.itemid=f.itemid'.
							' AND f.triggerid=t.triggerid';
				$trig = DBfetch(DBselect($sql));

				if($_REQUEST['triggerid'] != $trigid){
					$caption[] = ' : ';
					$caption[] = new CLink($trig['host'], 'triggers.php?form=update&triggerid='.$trig['triggerid'], 'highlight underline');
				}

				$trigid = $trig['templateid'];
			}while($trigid != 0);

			$caption[] = S_TRIGGER.' "';
			$caption = array_reverse($caption);
			$caption[] = htmlspecialchars($trigger['description']);
			$caption[] = '"';
			$frmTrig->setTitle($caption);

			$limited = $trigger['templateid'] ? 'yes' : null;
		}

		$expression		= get_request('expression',	'');
		$description		= get_request('description',	'');
		$type 			= get_request('type',		0);
		$priority		= get_request('priority',	0);
		$status			= get_request('status',		0);
		$comments		= get_request('comments',	'');
		$url			= get_request('url',		'');

		$expr_temp		= get_request('expr_temp',	'');
		$input_method		= get_request('input_method',	IM_ESTABLISHED);

		if((isset($_REQUEST['triggerid']) && !isset($_REQUEST['form_refresh']))  || isset($limited)){
			$description	= $trigger['description'];
			$expression	= explode_exp($trigger['expression'],0);

			if(!isset($limited) || !isset($_REQUEST['form_refresh'])){
				$type = $trigger['type'];
				$priority	= $trigger['priority'];
				$status		= $trigger['status'];
				$comments	= $trigger['comments'];
				$url		= $trigger['url'];

				$trigs=DBselect('SELECT t.triggerid,t.description,t.expression '.
							' FROM triggers t,trigger_depends d '.
							' WHERE t.triggerid=d.triggerid_up '.
								' AND d.triggerid_down='.$_REQUEST['triggerid']);

				while($trig=DBfetch($trigs)){
					if(uint_in_array($trig['triggerid'],$dependencies))	continue;
					array_push($dependencies,$trig['triggerid']);
				}
			}
		}

		$frmTrig->addRow(S_NAME, new CTextBox('description',$description,90, $limited));

		if($input_method == IM_TREE){
			$alz = analyze_expression($expression);

			if($alz !== false){
				list($outline, $eHTMLTree) = $alz;
				if(isset($_REQUEST['expr_action']) && $eHTMLTree != null){

					$new_expr = remake_expression($expression, $_REQUEST['expr_target_single'], $_REQUEST['expr_action'], $expr_temp);
					if($new_expr !== false){
						$expression = $new_expr;
						$alz = analyze_expression($expression);

						if($alz !== false) list($outline, $eHTMLTree) = $alz;
						else show_messages(false, '', S_EXPRESSION_SYNTAX_ERROR);

						$expr_temp = '';
					}
					else{
						show_messages(false, '', S_EXPRESSION_SYNTAX_ERROR);
					}
				}

				$tree = array();
				//create_node_list($node, $tree);

				$frmTrig->addVar('expression', $expression);
				$exprfname = 'expr_temp';
				$exprtxt = new CTextBox($exprfname, $expr_temp, 65, 'yes');
				$macrobtn = new CButton('insert_macro', S_INSERT_MACRO, 'return call_ins_macro_menu(event);');
				$exprparam = "this.form.elements['$exprfname'].value";
			}
			else{
				show_messages(false, '', S_EXPRESSION_SYNTAX_ERROR);
				$input_method = IM_ESTABLISHED;
				//$input_method = IM_FORCED;
			}
		}

		if($input_method != IM_TREE){
			$exprfname = 'expression';
			$exprtxt = new CTextBox($exprfname,$expression,75,$limited);
			$exprparam = "getSelectedText(this.form.elements['$exprfname'])";
		}

		$row = array($exprtxt,
					 new CButton('insert',$input_method == IM_TREE ? S_EDIT : S_SELECT,
								 "return PopUp('popup_trexpr.php?dstfrm=".$frmTrig->getName().
								 "&dstfld1=${exprfname}&srctbl=expression".
								 "&srcfld1=expression&expression=' + escape($exprparam),800,200);"));

		if(isset($macrobtn)) array_push($row, $macrobtn);
		if($input_method == IM_TREE){
			array_push($row, BR());
			if(empty($outline)){
				array_push($row, new CButton('add_expression', S_ADD, ""));
			}
			else{
				array_push($row, new CButton('and_expression', S_AND_BIG, ""));
				array_push($row, new CButton('or_expression', S_OR_BIG, ""));
				array_push($row, new CButton('replace_expression', S_REPLACE, ""));
			}
		}
		$frmTrig->addVar('input_method', $input_method);
		$frmTrig->addVar('toggle_input_method', '');
		$exprtitle = array(S_EXPRESSION);

		if($input_method != IM_FORCED){
			$btn_im = new CSpan(S_TOGGLE_INPUT_METHOD,'link');
			$btn_im->setAttribute('onclick','javascript: '.
								"document.getElementById('toggle_input_method').value=1;".
								"document.getElementById('input_method').value=".(($input_method==IM_TREE)?IM_ESTABLISHED:IM_TREE).';'.
								"document.forms['".$frmTrig->getName()."'].submit();");

			$exprtitle[] = array(SPACE, '(', $btn_im, ')');
		}

		$frmTrig->addRow($exprtitle, $row);

		if($input_method == IM_TREE){
			$exp_table = new CTable();
			$exp_table->setClass('tableinfo');
			$exp_table->setAttribute('id','exp_list');
			$exp_table->setOddRowClass('even_row');
			$exp_table->setEvenRowClass('even_row');

			$exp_table->setHeader(array(S_TARGET, S_EXPRESSION, S_EXPRESSION_PART_ERROR, S_DELETE));

			$allowedTesting = true;
			if($eHTMLTree != null){
				foreach($eHTMLTree as $i => $e){
					$tgt_chk = new CCheckbox('expr_target_single', ($i==0) ? 'yes':'no', 'check_target(this);', $e['id']);
					$del_url = new CSpan(S_DELETE,'link');

					$del_url->setAttribute('onclick', 'javascript: if(confirm("'.S_DELETE_EXPRESSION_Q.'")) {'.
									' delete_expression(\''.$e['id'] .'\');'.
									' document.forms["config_triggers.php"].submit(); '.
								'}');

					if(!isset($e['expression']['levelErrors'])) {
						$errorImg = new CImg('images/general/ok_icon.png', 'expression_no_errors');
						$errorImg->setHint(S_EXPRESSION_PART_NO_ERROR, '', '', false);
					}else{
						$allowedTesting = false;
						$errorImg = new CImg('images/general/error_icon.png', 'expression_errors');

						$errorTexts = Array();
						if(is_array($e['expression']['levelErrors'])) {
							foreach($e['expression']['levelErrors'] as $expVal => $errTxt) {
								if(count($errorTexts) > 0) array_push($errorTexts, BR());
								array_push($errorTexts, $expVal, ':', $errTxt);
							}
						}

						$errorImg->setHint($errorTexts, '', 'left', false);
					}

					$errorCell = new CCol($errorImg, 'center');
					$row = new CRow(array($tgt_chk, $e['list'], $errorCell, $del_url));
					$exp_table->addRow($row);
				}
			}
			else{
				$allowedTesting = false;
				$outline = '';
			}

			$frmTrig->addVar('remove_expression', '');

			$btn_test = new CButton('test_expression', S_TEST,
									"openWinCentered(".
									"'tr_testexpr.php?expression=' + encodeURIComponent(this.form.elements['expression'].value)".
									",'ExpressionTest'".
									",850,400".
									",'titlebar=no, resizable=yes, scrollbars=yes');".
									"return false;");
			if(!isset($allowedTesting) || !$allowedTesting) $btn_test->setAttribute('disabled', 'disabled');
			if (empty($outline)) $btn_test->setAttribute('disabled', 'yes');
			//SDI($outline);
			$frmTrig->addRow(SPACE, array($outline,
										  BR(),BR(),
										  $exp_table,
										  $btn_test));
		}

// dependencies
		foreach($dependencies as $val){
			array_push($dep_el,
				array(
					new CCheckBox('rem_dependence['.$val.']', 'no', null, strval($val)),
					expand_trigger_description($val)
				),
				BR());
			$frmTrig->addVar('dependencies[]',strval($val));
		}

		if(count($dep_el)==0)
			array_push($dep_el,  S_NO_DEPENDENCES_DEFINED);
		else
			array_push($dep_el, new CButton('del_dependence',S_DELETE_SELECTED));
		$frmTrig->addRow(S_THE_TRIGGER_DEPENDS_ON,$dep_el);
	/* end dependencies */

	/* new dependency */
//		$frmTrig->addVar('new_dependence','0');

//		$txtCondVal = new CTextBox('trigger','',75,'yes');

		$btnSelect = new CButton('btn1',S_ADD,
				"return PopUp('popup.php?srctbl=triggers".
							'&srcfld1=triggerid'.
							'&reference=deptrigger'.
							'&multiselect=1'.
						"',750,450);",'T');


		$frmTrig->addRow(S_NEW_DEPENDENCY, $btnSelect, 'new');
// end new dependency

		$type_select = new CComboBox('type');
		$type_select->additem(TRIGGER_MULT_EVENT_DISABLED,S_NORMAL,(($type == TRIGGER_MULT_EVENT_ENABLED)? 'no':'yes'));
		$type_select->additem(TRIGGER_MULT_EVENT_ENABLED,S_NORMAL.SPACE.'+'.SPACE.S_MULTIPLE_PROBLEM_EVENTS,(($type == TRIGGER_MULT_EVENT_ENABLED)? 'yes':'no'));

		$frmTrig->addRow(S_EVENT_GENERATION,$type_select);

		$cmbPrior = new CComboBox('priority',$priority);
		for($i = 0; $i <= 5; $i++){
			$cmbPrior->addItem($i,get_severity_description($i));
		}
		$frmTrig->addRow(S_SEVERITY,$cmbPrior);

		$frmTrig->addRow(S_COMMENTS,new CTextArea("comments",$comments,90,7));
		$frmTrig->addRow(S_URL,new CTextBox("url",$url,90));
		$frmTrig->addRow(S_DISABLED,new CCheckBox("status",$status));

		$frmTrig->addItemToBottomRow(new CButton("save",S_SAVE));
		if(isset($_REQUEST["triggerid"])){
			$frmTrig->addItemToBottomRow(SPACE);
			$frmTrig->addItemToBottomRow(new CButton("clone",S_CLONE));
			$frmTrig->addItemToBottomRow(SPACE);
			if( !$limited ){
				$frmTrig->addItemToBottomRow(new CButtonDelete(S_DELETE_TRIGGER_Q,
					url_param("form").url_param('groupid').url_param("hostid").
					url_param("triggerid")));
			}
		}
		$frmTrig->addItemToBottomRow(SPACE);
		$frmTrig->addItemToBottomRow(new CButtonCancel(url_param('groupid').url_param("hostid")));

		$jsmenu = new CPUMenu(null,170);
		$jsmenu->InsertJavaScript();

		$script = "function addPopupValues(list){
						if(!isset('object', list)) return false;

						if(list.object == 'deptrigger'){
							for(var i=0; i < list.values.length; i++){
								create_var('".$frmTrig->getName()."', 'new_dependence['+i+']', list.values[i], false);
							}

							create_var('".$frmTrig->getName()."','add_dependence', 1, true);
						}
					}";
		insert_js($script);

	return $frmTrig;
	}

	function insert_trigger_comment_form($triggerid){

		$trigger = DBfetch(DBselect('SELECT t.*, h.* '.
			' FROM triggers t, functions f, items i, hosts h '.
			' WHERE t.triggerid='.$triggerid.
				' AND f.triggerid=t.triggerid '.
				' AND f.itemid=i.itemid '.
				' AND i.hostid=h.hostid '));

		$frmComent = new CFormTable(S_COMMENTS." for ".$trigger['host']." : \"".expand_trigger_description_by_data($trigger).'"');
		$frmComent->setHelp("web.tr_comments.comments.php");
		$frmComent->addVar("triggerid",$triggerid);
		$frmComent->addRow(S_COMMENTS,new CTextArea("comments",$trigger["comments"],100,25));
		$frmComent->addItemToBottomRow(new CButton("save",S_SAVE));
		$frmComent->addItemToBottomRow(new CButtonCancel('&triggerid='.$triggerid));

		$frmComent->show();
	}

	function insert_graph_form(){

		$frmGraph = new CFormTable(S_GRAPH, null, 'post');
		$frmGraph->setName('frm_graph');
		//$frmGraph->setHelp("web.graphs.graph.php");

		$items = get_request('items', array());

		if(isset($_REQUEST['graphid'])){
			$frmGraph->addVar('graphid', $_REQUEST['graphid']);

			$options = array(
						'graphids' => $_REQUEST['graphid'],
						'extendoutput' => 1
					);
			$graphs = CGraph::get($options);
			$row = reset($graphs);

			$frmGraph->setTitle(S_GRAPH.' "'.$row['name'].'"');
		}

		if(isset($_REQUEST['graphid']) && !isset($_REQUEST['form_refresh'])){
			$name = $row['name'];
			$width = $row['width'];
			$height = $row['height'];
			$ymin_type = $row['ymin_type'];
			$ymax_type = $row['ymax_type'];
			$yaxismin = $row['yaxismin'];
			$yaxismax = $row['yaxismax'];
			$ymin_itemid = $row['ymin_itemid'];
			$ymax_itemid = $row['ymax_itemid'];
			$showworkperiod = $row['show_work_period'];
			$showtriggers = $row['show_triggers'];
			$graphtype = $row['graphtype'];
			$legend = $row['show_legend'];
			$graph3d = $row['show_3d'];
			$percent_left = $row['percent_left'];
			$percent_right = $row['percent_right'];

			$options = array(
						'graphids' => $_REQUEST['graphid'],
						'sortfield' => 'sortorder',
						'extendoutput' => 1
					);

			$items = CGraphItem::get($options);
		}
		else{
			$name = get_request('name', '');
			$graphtype = get_request('graphtype', GRAPH_TYPE_NORMAL);

			if(($graphtype == GRAPH_TYPE_PIE) || ($graphtype == GRAPH_TYPE_EXPLODED)){
				$width = get_request('width', 400);
				$height = get_request('height', 300);
			}
			else{
				$width = get_request('width', 900);
				$height = get_request('height', 200);

			}
			$ymin_type = get_request('ymin_type', GRAPH_YAXIS_TYPE_CALCULATED);
			$ymax_type = get_request('ymax_type', GRAPH_YAXIS_TYPE_CALCULATED);
			$yaxismin = get_request('yaxismin', 0.00);
			$yaxismax = get_request('yaxismax', 100.00);
			$ymin_itemid = get_request('ymin_itemid', 0);
			$ymax_itemid	= get_request('ymax_itemid', 0);
			$showworkperiod = get_request('showworkperiod', 0);
			$showtriggers	= get_request('showtriggers', 0);
			$legend = get_request('legend' ,0);
			$graph3d	= get_request('graph3d', 0);
			$visible = get_request('visible');
			$percent_left  = 0;
			$percent_right = 0;

			if(isset($visible['percent_left'])) $percent_left = get_request('percent_left', 0);
			if(isset($visible['percent_right'])) $percent_right = get_request('percent_right', 0);
		}

/* reinit $_REQUEST */
		$_REQUEST['items']		= $items;
		$_REQUEST['name']		= $name;
		$_REQUEST['width']		= $width;
		$_REQUEST['height']		= $height;

		$_REQUEST['ymin_type']		= $ymin_type;
		$_REQUEST['ymax_type']		= $ymax_type;

		$_REQUEST['yaxismin']		= $yaxismin;
		$_REQUEST['yaxismax']		= $yaxismax;

		$_REQUEST['ymin_itemid']	= $ymin_itemid;
		$_REQUEST['ymax_itemid']	= $ymax_itemid;

		$_REQUEST['showworkperiod']	= $showworkperiod;
		$_REQUEST['showtriggers']	= $showtriggers;
		$_REQUEST['graphtype']		= $graphtype;
		$_REQUEST['legend']		= $legend;
		$_REQUEST['graph3d']		= $graph3d;
		$_REQUEST['percent_left']	= $percent_left;
		$_REQUEST['percent_right']	= $percent_right;
/********************/

		if($graphtype != GRAPH_TYPE_NORMAL){
			foreach($items as $gid => $gitem){
				if($gitem['type'] == GRAPH_ITEM_AGGREGATED)
					unset($items[$gid]);
			}
		}

		$items = array_values($items);
		$icount = count($items);
		for($i=0; $i < $icount-1;){
// check if we deletd an item
			$next = $i+1;
			while(!isset($items[$next]) && ($next < ($icount-1))) $next++;

			if(isset($items[$next]) && ($items[$i]['sortorder'] == $items[$next]['sortorder']))
				for($j=$next; $j < $icount; $j++)
					if($items[$j-1]['sortorder'] >= $items[$j]['sortorder']) $items[$j]['sortorder']++;

			$i = $next;
		}

		asort_by_key($items, 'sortorder');

		$items = array_values($items);

		$group_gid = get_request('group_gid', array());

		$frmGraph->addVar('ymin_itemid', $ymin_itemid);
		$frmGraph->addVar('ymax_itemid', $ymax_itemid);

		$frmGraph->addRow(S_NAME, new CTextBox('name', $name, 32));

		$frmGraph->addRow(S_WIDTH, new CNumericBox('width', $width, 5));
		$frmGraph->addRow(S_HEIGHT, new CNumericBox('height', $height, 5));

		$cmbGType = new CComboBox('graphtype', $graphtype, 'graphs.submit(this)');
		$cmbGType->addItem(GRAPH_TYPE_NORMAL, S_NORMAL);
		$cmbGType->addItem(GRAPH_TYPE_STACKED, S_STACKED);
		$cmbGType->addItem(GRAPH_TYPE_PIE, S_PIE);
		$cmbGType->addItem(GRAPH_TYPE_EXPLODED, S_EXPLODED);

		zbx_add_post_js('graphs.graphtype = '.$graphtype.";\n");

		$frmGraph->addRow(S_GRAPH_TYPE, $cmbGType);


// items beforehead, to get only_hostid for miny maxy items
		$only_hostid = null;
		$monitored_hosts = null;

		if(count($items)){
			$frmGraph->addVar('items', $items);

			$keys = array_keys($items);
			$first = reset($keys);
			$last = end($keys);

			$items_table = new CTableInfo();
			foreach($items as $gid => $gitem){
				//if($graphtype == GRAPH_TYPE_STACKED && $gitem['type'] == GRAPH_ITEM_AGGREGATED) continue;
				$host = get_host_by_itemid($gitem['itemid']);
				$item = get_item_by_itemid($gitem['itemid']);

				if($host['status'] == HOST_STATUS_TEMPLATE)
					$only_hostid = $host['hostid'];
				else
					$monitored_hosts = 1;

				if($gitem['type'] == GRAPH_ITEM_AGGREGATED)
					$color = '-';
				else
					$color = new CColorCell(null,$gitem['color']);


				if($gid == $first){
					$do_up = null;
				}
				else{
					$do_up = new CSpan(S_UP,'link');
					$do_up->onClick("return create_var('".$frmGraph->getName()."','move_up',".$gid.", true);");
				}

				if($gid == $last){
					$do_down = null;
				}
				else{
					$do_down = new CSpan(S_DOWN,'link');
					$do_down->onClick("return create_var('".$frmGraph->getName()."','move_down',".$gid.", true);");
				}

				$description = new CSpan($host['host'].': '.item_description($item),'link');
				$description->onClick(
					'return PopUp("popup_gitem.php?list_name=items&dstfrm='.$frmGraph->getName().
					url_param($only_hostid, false, 'only_hostid').
					url_param($monitored_hosts, false, 'monitored_hosts').
					url_param($graphtype, false, 'graphtype').
					url_param($gitem, false).
					url_param($gid,false,'gid').
					url_param(get_request('graphid',0),false,'graphid').
					'",550,400,"graph_item_form");'
				);

				if(($graphtype == GRAPH_TYPE_PIE) || ($graphtype == GRAPH_TYPE_EXPLODED)){
					$items_table->addRow(array(
							new CCheckBox('group_gid['.$gid.']',isset($group_gid[$gid])),
							$description,
							graph_item_calc_fnc2str($gitem["calc_fnc"],$gitem["type"]),
							graph_item_type2str($gitem['type'],$gitem["periods_cnt"]),
							$color,
							array( $do_up, SPACE."|".SPACE, $do_down )
						));
				}
				else{
					$items_table->addRow(array(
							new CCheckBox('group_gid['.$gid.']',isset($group_gid[$gid])),
//							$gitem['sortorder'],
							$description,
							graph_item_calc_fnc2str($gitem["calc_fnc"],$gitem["type"]),
							graph_item_type2str($gitem['type'],$gitem["periods_cnt"]),
							($gitem['yaxisside']==GRAPH_YAXIS_SIDE_LEFT)?S_LEFT:S_RIGHT,
							graph_item_drawtype2str($gitem["drawtype"],$gitem["type"]),
							$color,
							array( $do_up, ((!is_null($do_up) && !is_null($do_down)) ? SPACE."|".SPACE : ''), $do_down )
						));
				}
			}
			$dedlete_button = new CButton('delete_item', S_DELETE_SELECTED);
		}
		else{
			$items_table = $dedlete_button = null;
		}

//		$frmGraph->addRow(S_SHOW_LEGEND, new CCheckBox('legend',$legend, null, 1));

		if(($graphtype == GRAPH_TYPE_NORMAL) || ($graphtype == GRAPH_TYPE_STACKED)){
			$frmGraph->addRow(S_SHOW_WORKING_TIME,new CCheckBox('showworkperiod',$showworkperiod,null,1));
			$frmGraph->addRow(S_SHOW_TRIGGERS,new CCheckBox('showtriggers',$showtriggers,null,1));


			if($graphtype == GRAPH_TYPE_NORMAL){
				$percent_left = sprintf('%2.2f',$percent_left);
				$percent_right = sprintf('%2.2f',$percent_right);

				$pr_left_input = new CTextBox('percent_left',$percent_left,'5');
				$pr_left_chkbx = new CCheckBox('visible[percent_left]',1,"javascript: ShowHide('percent_left');",1);
				if($percent_left == 0){
					$pr_left_input->setAttribute('style','display: none;');
					$pr_left_chkbx->setChecked(0);
				}

				$pr_right_input = new CTextBox('percent_right',$percent_right,'5');
				$pr_right_chkbx = new CCheckBox('visible[percent_right]',1,"javascript: ShowHide('percent_right');",1);
				if($percent_right == 0){
					$pr_right_input->setAttribute('style','display: none;');
					$pr_right_chkbx->setChecked(0);
				}

				$frmGraph->addRow(S_PERCENTILE_LINE.' ('.S_LEFT.')',array($pr_left_chkbx,$pr_left_input));

				$frmGraph->addRow(S_PERCENTILE_LINE.' ('.S_RIGHT.')',array($pr_right_chkbx,$pr_right_input));
			}

			$yaxis_min = array();

			$cmbYType = new CComboBox('ymin_type',$ymin_type,'javascript: submit();');
			$cmbYType->addItem(GRAPH_YAXIS_TYPE_CALCULATED,S_CALCULATED);
			$cmbYType->addItem(GRAPH_YAXIS_TYPE_FIXED,S_FIXED);
			$cmbYType->addItem(GRAPH_YAXIS_TYPE_ITEM_VALUE,S_ITEM);

			$yaxis_min[] = $cmbYType;

			if($ymin_type == GRAPH_YAXIS_TYPE_FIXED){
				$yaxis_min[] = new CTextBox("yaxismin",$yaxismin,9);
			}
			else if($ymin_type == GRAPH_YAXIS_TYPE_ITEM_VALUE){
				$frmGraph->addVar('yaxismin',$yaxismin);

				$ymin_name = '';
				if($ymin_itemid > 0){
					$min_host = get_host_by_itemid($ymin_itemid);
					$min_item = get_item_by_itemid($ymin_itemid);
					$ymin_name = $min_host['host'].':'.item_description($min_item);
				}

				if(count($items)){
					$yaxis_min[] = new CTextBox("ymin_name",$ymin_name,80,'yes');
					$yaxis_min[] = new CButton('yaxis_min',S_SELECT,'javascript: '.
													"return PopUp('popup.php?dstfrm=".$frmGraph->getName().
													url_param($only_hostid, false, 'only_hostid').
													url_param($monitored_hosts, false, 'monitored_hosts').
														"&dstfld1=ymin_itemid".
														"&dstfld2=ymin_name".
														"&srctbl=items".
														"&srcfld1=itemid".
														"&srcfld2=description',0,0,'zbx_popup_item');");
				}
				else{
					$yaxis_min[] = SPACE.S_ADD_GRAPH_ITEMS;
				}
			}
			else{
				$frmGraph->addVar('yaxismin', $yaxismin);
			}

			$frmGraph->addRow(S_YAXIS_MIN_VALUE, $yaxis_min);

			$yaxis_max = array();

			$cmbYType = new CComboBox("ymax_type",$ymax_type,"submit()");
			$cmbYType->addItem(GRAPH_YAXIS_TYPE_CALCULATED,S_CALCULATED);
			$cmbYType->addItem(GRAPH_YAXIS_TYPE_FIXED,S_FIXED);
			$cmbYType->addItem(GRAPH_YAXIS_TYPE_ITEM_VALUE,S_ITEM);

			$yaxis_max[] = $cmbYType;

			if($ymax_type == GRAPH_YAXIS_TYPE_FIXED){
				$yaxis_max[] = new CTextBox('yaxismax',$yaxismax,9);
			}
			else if($ymax_type == GRAPH_YAXIS_TYPE_ITEM_VALUE){
				$frmGraph->addVar('yaxismax',$yaxismax);

				$ymax_name = '';
				if($ymax_itemid > 0){
					$max_host = get_host_by_itemid($ymax_itemid);
					$max_item = get_item_by_itemid($ymax_itemid);
					$ymax_name = $max_host['host'].':'.item_description($max_item);
				}

				if(count($items)){
					$yaxis_max[] = new CTextBox("ymax_name",$ymax_name,80,'yes');
					$yaxis_max[] = new CButton('yaxis_max',S_SELECT,'javascript: '.
													"return PopUp('popup.php?dstfrm=".$frmGraph->getName().
													url_param($only_hostid, false, 'only_hostid').
													url_param($monitored_hosts, false, 'monitored_hosts').
														"&dstfld1=ymax_itemid".
														"&dstfld2=ymax_name".
														"&srctbl=items".
														"&srcfld1=itemid".
														"&srcfld2=description',0,0,'zbx_popup_item');");
				}
				else{
					$yaxis_max[] = SPACE.S_ADD_GRAPH_ITEMS;
				}
			}
			else{
				$frmGraph->addVar('yaxismax',$yaxismax);
			}

			$frmGraph->addRow(S_YAXIS_MAX_VALUE, $yaxis_max);
		}
		else{
			$frmGraph->addRow(S_SHOW_LEGEND, new CCheckBox('legend',$legend, null, 1));
			$frmGraph->addRow(S_3D_VIEW,new CCheckBox('graph3d',$graph3d,null,1));
		}

		$frmGraph->addRow(S_ITEMS,
				array(
					$items_table,
					new CButton('add_item',S_ADD,
						"return PopUp('popup_gitem.php?dstfrm=".$frmGraph->getName().
						url_param($only_hostid, false, 'only_hostid').
						url_param($monitored_hosts, false, 'monitored_hosts').
						url_param($graphtype, false, 'graphtype').
						"',550,400,'graph_item_form');"),
					$dedlete_button
				));
		unset($items_table, $dedlete_button);

		$preView = new CButton('preview',S_PREVIEW);
		//$preView->setAttribute('style', 'float: left;');

		$frmGraph->addItemToBottomRow($preView);
		$frmGraph->addItemToBottomRow(SPACE);
		$frmGraph->addItemToBottomRow(new CButton('save',S_SAVE));
		if(isset($_REQUEST['graphid'])){
			$frmGraph->addItemToBottomRow(SPACE);
			$frmGraph->addItemToBottomRow(new CButton('clone',S_CLONE));
			$frmGraph->addItemToBottomRow(SPACE);
			$frmGraph->addItemToBottomRow(new CButtonDelete(S_DELETE_GRAPH_Q,url_param('graphid').
				url_param('groupid').url_param('hostid')));
		}
		$frmGraph->addItemToBottomRow(SPACE);
		$frmGraph->addItemToBottomRow(new CButtonCancel(url_param('groupid').url_param('hostid')));

		$frmGraph->show();
	}

<<<<<<< HEAD
	function get_maintenance_form(){
		$frm_title = S_MAINTENANCE;

		if(isset($_REQUEST['maintenanceid']) && !isset($_REQUEST["form_refresh"])){
			$sql = 'SELECT m.* '.
				' FROM maintenances m '.
				' WHERE '.DBin_node('m.maintenanceid').
					' AND m.maintenanceid='.$_REQUEST['maintenanceid'];
			$maintenance = DBfetch(DBSelect($sql));

			$frm_title = S_USER.' ['.$maintenance['name'].']';

			$mname			= $maintenance['name'];
			$maintenance_type	= $maintenance['maintenance_type'];

			$active_since		= $maintenance['active_since'];
			$active_till		= $maintenance['active_till'];

			$description		= $maintenance['description'];

		}
		else{
			$mname				= get_request('mname','');
			$maintenance_type	= get_request('maintenance_type',0);

			$active_since		= zbxDateToTime(get_request('active_since',date('YmdHis')));
			$active_till		= zbxDateToTime(get_request('active_till', date('YmdHis', time()+86400)));

			$description		= get_request('description','');
		}

		$tblMntc = new CTable('','nowrap');

		$tblMntc->addRow(array(S_NAME, new CTextBox('mname', $mname, 50)));

/* form row generation */
		$cmbType =  new CComboBox('maintenance_type', $maintenance_type);
		$cmbType->addItem(MAINTENANCE_TYPE_NORMAL, S_WITH_DATA_COLLECTION);
		$cmbType->addItem(MAINTENANCE_TYPE_NODATA, S_NO_DATA_COLLECTION);
		$tblMntc->addRow(array(S_MAINTENANCE_TYPE, $cmbType));


/***********************************************************/

		$tblMntc->addItem(new Cvar('active_since', date('YmdHis', $active_since)));
		$tblMntc->addItem(new Cvar('active_till', date('YmdHis', $active_till)));

		$clndr_icon = new CImg('images/general/bar/cal.gif','calendar', 16, 12, 'pointer');

		$clndr_icon->addAction('onclick','javascript: '.
											'var pos = getPosition(this); '.
											'pos.top+=10; '.
											'pos.left+=16; '.
											"CLNDR['mntc_active_since'].clndr.clndrshow(pos.top,pos.left);");

		$filtertimetab = new CTable(null,'calendar');
		$filtertimetab->setAttribute('width','10%');

		$filtertimetab->setCellPadding(0);
		$filtertimetab->setCellSpacing(0);

		$filtertimetab->addRow(array(
								new CNumericBox('mntc_since_day',(($active_since>0)?date('d',$active_since):''),2),
								'/',
								new CNumericBox('mntc_since_month',(($active_since>0)?date('m',$active_since):''),2),
								'/',
								new CNumericBox('mntc_since_year',(($active_since>0)?date('Y',$active_since):''),4),
								SPACE,
								new CNumericBox('mntc_since_hour',(($active_since>0)?date('H',$active_since):''),2),
								':',
								new CNumericBox('mntc_since_minute',(($active_since>0)?date('i',$active_since):''),2),
								$clndr_icon
						));

		zbx_add_post_js('create_calendar(null,'.
						'["mntc_since_day","mntc_since_month","mntc_since_year","mntc_since_hour","mntc_since_minute"],'.
						'"mntc_active_since",'.
						'"active_since");');

		$clndr_icon->addAction('onclick','javascript: '.
											'var pos = getPosition(this); '.
											'pos.top+=10; '.
											'pos.left+=16; '.
											"CLNDR['mntc_active_till'].clndr.clndrshow(pos.top,pos.left);");

		$tblMntc->addRow(array(S_ACTIVE_SINCE,$filtertimetab));

		$filtertimetab = new CTable(null,'calendar');
		$filtertimetab->setAttribute('width','10%');

		$filtertimetab->setCellPadding(0);
		$filtertimetab->setCellSpacing(0);

		$filtertimetab->addRow(array(
								new CNumericBox('mntc_till_day',(($active_till>0)?date('d',$active_till):''),2),
								'/',
								new CNumericBox('mntc_till_month',(($active_till>0)?date('m',$active_till):''),2),
								'/',
								new CNumericBox('mntc_till_year',(($active_till>0)?date('Y',$active_till):''),4),
								SPACE,
								new CNumericBox('mntc_till_hour',(($active_till>0)?date('H',$active_till):''),2),
								':',
								new CNumericBox('mntc_till_minute',(($active_till>0)?date('i',$active_till):''),2),
								$clndr_icon
						));
		zbx_add_post_js('create_calendar(null,'.
						'["mntc_till_day","mntc_till_month","mntc_till_year","mntc_till_hour","mntc_till_minute"],'.
						'"mntc_active_till",'.
						'"active_till");');

		$tblMntc->addRow(array(S_ACTIVE_TILL, $filtertimetab));
//-------

		$tblMntc->addRow(array(S_DESCRIPTION, new CTextArea('description', $description,66,5)));


		$tblMaintenance = new CTableInfo();
		$tblMaintenance->addRow($tblMntc);

		$td = new CCol(array(new CButton('save',S_SAVE)));
		$td->setAttribute('colspan','2');
		$td->setAttribute('style','text-align: right;');

		if(isset($_REQUEST['maintenanceid'])){

			$td->addItem(SPACE);
			$td->addItem(new CButton('clone',S_CLONE));
			$td->addItem(SPACE);
			$td->addItem(new CButtonDelete(S_DELETE_MAINTENANCE_PERIOD_Q,url_param('form').url_param('config').url_param('maintenanceid')));

		}
		$td->addItem(SPACE);
		$td->addItem(new CButtonCancel(url_param("maintenanceid")));

		$tblMaintenance->setFooter($td);
	return $tblMaintenance;
	}

	function get_maintenance_hosts_form(&$form){
		global $USER_DETAILS;
		$tblHlink = new CTableInfo();

		$available_hosts = get_accessible_hosts_by_user($USER_DETAILS, PERM_READ_WRITE);

//		validate_group(PERM_READ_WRITE,array('real_hosts'),'web.last.conf.groupid');

		$twb_groupid = get_request('twb_groupid', 0);

		$options = array(
			'editable' => 1,
			'extendoutput' => 1,
			'real_hosts' => 1,
		);
		$groups = CHostGroup::get($options);
		$groups = zbx_toHash($groups, 'groupid');
		order_result($groups, 'name');

		if(!isset($groups[$twb_groupid])){
			$twb_groupid = key($groups);
		}

		$cmbGroups = new CComboBox('twb_groupid', $twb_groupid, 'submit()');
		foreach($groups as $group){
			$cmbGroups->addItem($group['groupid'], $group['name']);
		}

		$hostids = get_request('hostids', array());

		$host_tb = new CTweenBox($form, 'hostids', null, 10);

		if(isset($_REQUEST['maintenanceid']) && !isset($_REQUEST['form_refresh'])){
			$sql_from = ', maintenances_hosts mh ';
			$sql_where = ' AND h.hostid=mh.hostid '.
							' AND mh.maintenanceid='.$_REQUEST['maintenanceid'];
		}
		else{
			$sql_from = '';
			$sql_where =  'AND '.DBcondition('h.hostid', $hostids);
		}

		$sql = 'SELECT DISTINCT h.hostid, h.host '.
				' FROM hosts h '.$sql_from.
				' WHERE '.DBcondition('h.hostid',$available_hosts).
					$sql_where.
					' AND h.status IN ('.HOST_STATUS_MONITORED.','.HOST_STATUS_NOT_MONITORED.') '.
				' ORDER BY h.host';
		$db_hosts = DBselect($sql);
		while($host = DBfetch($db_hosts)){
			$hostids[$host['hostid']] = $host['hostid'];
			$host_tb->addItem($host['hostid'], $host['host'], true);
		}


		$options = array(
			'editable' => 1,
			'extendoutput' => 1,
			'groupids' => $twb_groupid
		);
		$group_hosts = CHost::get($options);
		order_result($group_hosts, 'host');

		foreach($group_hosts as $ghost){
			if(isset($hostids[$ghost['hostid']])) continue;
			$host_tb->addItem($ghost['hostid'], $ghost['host'], false);
		}

		$tblHlink->addRow($host_tb->get(S_IN.SPACE.S_MAINTENANCE, array(S_OTHER.SPACE.S_HOSTS.SPACE.'|'.SPACE.S_GROUP.SPACE, $cmbGroups)));

	return $tblHlink;
	}

	function get_maintenance_groups_form($form){
		global $USER_DETAILS;

		$tblGlink = new CTableInfo();

		$available_groups = get_accessible_groups_by_user($USER_DETAILS,PERM_READ_WRITE);

		$groupids = get_request('groupids', array());

		$group_tb = new CTweenBox($form,'groupids',null,10);

		if(isset($_REQUEST['maintenanceid']) && !isset($_REQUEST["form_refresh"])){
			$sql_from = ', maintenances_groups mg ';
			$sql_where = ' AND g.groupid=mg.groupid '.
							' AND mg.maintenanceid='.$_REQUEST['maintenanceid'];
		}
		else{
			$sql_from = '';
			$sql_where =  'AND '.DBcondition('g.groupid',$groupids);
		}

		$sql = 'SELECT DISTINCT g.groupid, g.name '.
				' FROM hosts h, hosts_groups hg, groups g '.$sql_from.
				' WHERE hg.groupid=g.groupid'.
					' AND h.hostid=hg.hostid '.
					' AND '.DBcondition('g.groupid',$available_groups).
					' AND h.status IN ('.HOST_STATUS_MONITORED.','.HOST_STATUS_NOT_MONITORED.') '.
					$sql_where.
				' ORDER BY g.name';
//SDI($sql);
		$db_groups = DBselect($sql);
		while($group = DBfetch($db_groups)){
			$groupids[$group['groupid']] = $group['groupid'];
			$group_tb->addItem($group['groupid'],$group['name'], true);
		}


		$sql = 'SELECT DISTINCT g.* '.
				' FROM hosts h, hosts_groups hg, groups g '.
				' WHERE hg.groupid=g.groupid'.
					' AND h.hostid=hg.hostid '.
					' AND '.DBcondition('g.groupid',$available_groups).
					' AND '.DBcondition('g.groupid',$groupids,true).
					' AND h.status IN ('.HOST_STATUS_MONITORED.','.HOST_STATUS_NOT_MONITORED.') '.
				' ORDER BY g.name';
		$db_groups = DBselect($sql);
		while($group = DBfetch($db_groups)){
			$group_tb->addItem($group['groupid'],$group['name'], false);
		}

		$tblGlink->addRow($group_tb->get(S_IN.SPACE.S_MAINTENANCE,S_OTHER.SPACE.S_GROUPS));

	return $tblGlink;
	}

	function get_maintenance_periods(){
		$tblPeriod = new CTableInfo();

		if(isset($_REQUEST['maintenanceid']) && !isset($_REQUEST["form_refresh"])){

			$timeperiods = array();
			$sql = 'SELECT DISTINCT mw.maintenanceid, tp.* '.
					' FROM timeperiods tp, maintenances_windows mw '.
					' WHERE mw.maintenanceid='.$_REQUEST['maintenanceid'].
						' AND tp.timeperiodid=mw.timeperiodid '.
					' ORDER BY tp.timeperiod_type ASC';
			$db_timeperiods = DBselect($sql);
			while($timeperiod = DBfetch($db_timeperiods)){
				$timeperiods[] = $timeperiod;
			}

		}
		else {
			$timeperiods = get_request('timeperiods', array());
		}

		$tblPeriod->setHeader(array(
				new CCheckBox('all_periods',null,'checkAll("'.S_PERIOD.'","all_periods","g_timeperiodid");'),
				S_PERIOD_TYPE,
				S_SCHEDULE,
				S_PERIOD,
//				S_NEXT_RUN,
				S_ACTION
			));

//		zbx_rksort($timeperiods);
		foreach($timeperiods as $id => $timeperiod){
			$period_type = timeperiod_type2str($timeperiod['timeperiod_type']);
			$shedule_str = shedule2str($timeperiod);

			$tblPeriod->addRow(array(
				new CCheckBox('g_timeperiodid[]', 'no', null, $id),
				$period_type,
				new CCol($shedule_str, 'wraptext'),
				zbx_date2age(0,$timeperiod['period']),
//				0,
				new CButton('edit_timeperiodid['.$id.']',S_EDIT)
				));

			$tblPeriod->addItem(new Cvar('timeperiods['.$id.'][timeperiod_type]',	$timeperiod['timeperiod_type']));

			$tblPeriod->addItem(new Cvar('timeperiods['.$id.'][every]',		$timeperiod['every']));
			$tblPeriod->addItem(new Cvar('timeperiods['.$id.'][month]',		$timeperiod['month']));
			$tblPeriod->addItem(new Cvar('timeperiods['.$id.'][dayofweek]',		$timeperiod['dayofweek']));
			$tblPeriod->addItem(new Cvar('timeperiods['.$id.'][day]',		$timeperiod['day']));
			$tblPeriod->addItem(new Cvar('timeperiods['.$id.'][start_time]',	$timeperiod['start_time']));
			$tblPeriod->addItem(new Cvar('timeperiods['.$id.'][start_date]',	$timeperiod['start_date']));
			$tblPeriod->addItem(new Cvar('timeperiods['.$id.'][period]',		$timeperiod['period']));
		}
		unset($timeperiods);

		$tblPeriodFooter = new CTableInfo(null);

		$oper_buttons = array();
		if(!isset($_REQUEST['new_timeperiod'])){
			$oper_buttons[] = new CButton('new_timeperiod',S_NEW);
		}

		if($tblPeriod->ItemsCount() > 0 ){
			$oper_buttons[] = new CButton('del_timeperiod',S_DELETE_SELECTED);
		}

		$td = new CCol($oper_buttons);
		$td->setAttribute('colspan',7);
		$td->setAttribute('style','text-align: right;');


		$tblPeriodFooter->setFooter($td);
// end of condition list preparation
	return array($tblPeriod,$tblPeriodFooter);
	}

=======
>>>>>>> 64c624a3
	function get_timeperiod_form(){
		$tblPeriod = new CTableInfo();

		/* init new_timeperiod variable */
		$new_timeperiod = get_request('new_timeperiod', array());

		$new = is_array($new_timeperiod);

		if(is_array($new_timeperiod) && isset($new_timeperiod['id'])){
			$tblPeriod->addItem(new Cvar('new_timeperiod[id]',$new_timeperiod['id']));
		}

		if(!is_array($new_timeperiod)){
			$new_timeperiod = array();
			$new_timeperiod['timeperiod_type'] = TIMEPERIOD_TYPE_ONETIME;
		}

		if(!isset($new_timeperiod['every']))		$new_timeperiod['every']		= 1;
		if(!isset($new_timeperiod['day']))			$new_timeperiod['day']			= 1;
		if(!isset($new_timeperiod['hour']))			$new_timeperiod['hour']			= 12;
		if(!isset($new_timeperiod['minute']))		$new_timeperiod['minute']		= 0;
		if(!isset($new_timeperiod['start_date']))	$new_timeperiod['start_date']		= 0;

		if(!isset($new_timeperiod['period_days']))		$new_timeperiod['period_days']		= 0;
		if(!isset($new_timeperiod['period_hours']))		$new_timeperiod['period_hours']		= 1;
		if(!isset($new_timeperiod['period_minutes']))	$new_timeperiod['period_minutes']	= 0;

		if(!isset($new_timeperiod['month_date_type']))	$new_timeperiod['month_date_type'] = !(bool)$new_timeperiod['day'];

// START TIME
		if(isset($new_timeperiod['start_time'])){
			$new_timeperiod['hour'] = floor($new_timeperiod['start_time'] / 3600);
			$new_timeperiod['minute'] = floor(($new_timeperiod['start_time'] - ($new_timeperiod['hour'] * 3600)) / 60);
		}
//--

// PERIOD
		if(isset($new_timeperiod['period'])){
			$new_timeperiod['period_days'] = floor($new_timeperiod['period'] / 86400);
			$new_timeperiod['period_hours'] = floor(($new_timeperiod['period'] - ($new_timeperiod['period_days'] * 86400)) / 3600);
			$new_timeperiod['period_minutes'] = floor(($new_timeperiod['period'] - $new_timeperiod['period_days'] * 86400 -
					$new_timeperiod['period_hours'] * 3600) / 60);
		}
//--

// DAYSOFWEEK
		$dayofweek = '';
		$dayofweek .= (!isset($new_timeperiod['dayofweek_mo']))? '0':'1';
		$dayofweek .= (!isset($new_timeperiod['dayofweek_tu']))? '0':'1';
		$dayofweek .= (!isset($new_timeperiod['dayofweek_we']))? '0':'1';
		$dayofweek .= (!isset($new_timeperiod['dayofweek_th']))? '0':'1';
		$dayofweek .= (!isset($new_timeperiod['dayofweek_fr']))? '0':'1';
		$dayofweek .= (!isset($new_timeperiod['dayofweek_sa']))? '0':'1';
		$dayofweek .= (!isset($new_timeperiod['dayofweek_su']))? '0':'1';

		if(isset($new_timeperiod['dayofweek'])){
			$dayofweek = zbx_num2bitstr($new_timeperiod['dayofweek'],true);
		}

		$new_timeperiod['dayofweek_mo'] = $dayofweek[0];
		$new_timeperiod['dayofweek_tu'] = $dayofweek[1];
		$new_timeperiod['dayofweek_we'] = $dayofweek[2];
		$new_timeperiod['dayofweek_th'] = $dayofweek[3];
		$new_timeperiod['dayofweek_fr'] = $dayofweek[4];
		$new_timeperiod['dayofweek_sa'] = $dayofweek[5];
		$new_timeperiod['dayofweek_su'] = $dayofweek[6];
//--

// MONTHS
		$month = '';
		$month .= (!isset($new_timeperiod['month_jan']))? '0':'1';
		$month .= (!isset($new_timeperiod['month_feb']))? '0':'1';
		$month .= (!isset($new_timeperiod['month_mar']))? '0':'1';
		$month .= (!isset($new_timeperiod['month_apr']))? '0':'1';
		$month .= (!isset($new_timeperiod['month_may']))? '0':'1';
		$month .= (!isset($new_timeperiod['month_jun']))? '0':'1';
		$month .= (!isset($new_timeperiod['month_jul']))? '0':'1';
		$month .= (!isset($new_timeperiod['month_aug']))? '0':'1';
		$month .= (!isset($new_timeperiod['month_sep']))? '0':'1';
		$month .= (!isset($new_timeperiod['month_oct']))? '0':'1';
		$month .= (!isset($new_timeperiod['month_nov']))? '0':'1';
		$month .= (!isset($new_timeperiod['month_dec']))? '0':'1';

		if(isset($new_timeperiod['month'])){
			$month = zbx_num2bitstr($new_timeperiod['month'],true);
		}

		$new_timeperiod['month_jan'] = $month[0];
		$new_timeperiod['month_feb'] = $month[1];
		$new_timeperiod['month_mar'] = $month[2];
		$new_timeperiod['month_apr'] = $month[3];
		$new_timeperiod['month_may'] = $month[4];
		$new_timeperiod['month_jun'] = $month[5];
		$new_timeperiod['month_jul'] = $month[6];
		$new_timeperiod['month_aug'] = $month[7];
		$new_timeperiod['month_sep'] = $month[8];
		$new_timeperiod['month_oct'] = $month[9];
		$new_timeperiod['month_nov'] = $month[10];
		$new_timeperiod['month_dec'] = $month[11];

//--

		$bit_dayofweek = zbx_str_revert($dayofweek);
		$bit_month = zbx_str_revert($month);

		$cmbType = new CComboBox('new_timeperiod[timeperiod_type]', $new_timeperiod['timeperiod_type'],'submit()');
			$cmbType->addItem(TIMEPERIOD_TYPE_ONETIME,	S_ONE_TIME_ONLY);
			$cmbType->addItem(TIMEPERIOD_TYPE_DAILY,	S_DAILY);
			$cmbType->addItem(TIMEPERIOD_TYPE_WEEKLY,	S_WEEKLY);
			$cmbType->addItem(TIMEPERIOD_TYPE_MONTHLY,	S_MONTHLY);

		$tblPeriod->addRow(array(S_PERIOD_TYPE, $cmbType));

		if($new_timeperiod['timeperiod_type'] == TIMEPERIOD_TYPE_DAILY){
			$tblPeriod->addItem(new Cvar('new_timeperiod[dayofweek]',bindec($bit_dayofweek)));
			$tblPeriod->addItem(new Cvar('new_timeperiod[month]',bindec($bit_month)));

			$tblPeriod->addItem(new Cvar('new_timeperiod[day]',$new_timeperiod['day']));
			$tblPeriod->addItem(new Cvar('new_timeperiod[start_date]',$new_timeperiod['start_date']));
			$tblPeriod->addItem(new Cvar('new_timeperiod[month_date_type]',$new_timeperiod['month_date_type']));

			$tblPeriod->addRow(array(S_EVERY_DAY_S,		new CNumericBox('new_timeperiod[every]', $new_timeperiod['every'], 3)));
		}
		else if($new_timeperiod['timeperiod_type'] == TIMEPERIOD_TYPE_WEEKLY){
			$tblPeriod->addItem(new Cvar('new_timeperiod[month]',bindec($bit_month)));
			$tblPeriod->addItem(new Cvar('new_timeperiod[day]',$new_timeperiod['day']));
			$tblPeriod->addItem(new Cvar('new_timeperiod[start_date]',$new_timeperiod['start_date']));
			$tblPeriod->addItem(new Cvar('new_timeperiod[month_date_type]',$new_timeperiod['month_date_type']));

			$tblPeriod->addRow(array(S_EVERY_WEEK_S,	new CNumericBox('new_timeperiod[every]', $new_timeperiod['every'], 2)));

			$tabDays = new CTable();
			$tabDays->addRow(array(new CCheckBox('new_timeperiod[dayofweek_mo]',$dayofweek[0],null,1), S_MONDAY));
			$tabDays->addRow(array(new CCheckBox('new_timeperiod[dayofweek_tu]',$dayofweek[1],null,1), S_TUESDAY));
			$tabDays->addRow(array(new CCheckBox('new_timeperiod[dayofweek_we]',$dayofweek[2],null,1), S_WEDNESDAY));
			$tabDays->addRow(array(new CCheckBox('new_timeperiod[dayofweek_th]',$dayofweek[3],null,1), S_THURSDAY));
			$tabDays->addRow(array(new CCheckBox('new_timeperiod[dayofweek_fr]',$dayofweek[4],null,1), S_FRIDAY));
			$tabDays->addRow(array(new CCheckBox('new_timeperiod[dayofweek_sa]',$dayofweek[5],null,1), S_SATURDAY));
			$tabDays->addRow(array(new CCheckBox('new_timeperiod[dayofweek_su]',$dayofweek[6],null,1), S_SUNDAY));

			$tblPeriod->addRow(array(S_DAY_OF_WEEK,$tabDays));

		}
		else if($new_timeperiod['timeperiod_type'] == TIMEPERIOD_TYPE_MONTHLY){
			$tblPeriod->addItem(new Cvar('new_timeperiod[start_date]',$new_timeperiod['start_date']));

			$tabMonths = new CTable();
			$tabMonths->addRow(array(
								new CCheckBox('new_timeperiod[month_jan]',$month[0],null,1), S_JANUARY,
								SPACE,SPACE,
								new CCheckBox('new_timeperiod[month_jul]',$month[6],null,1), S_JULY
								 ));

			$tabMonths->addRow(array(
								new CCheckBox('new_timeperiod[month_feb]',$month[1],null,1), S_FEBRUARY,
								SPACE,SPACE,
								new CCheckBox('new_timeperiod[month_aug]',$month[7],null,1), S_AUGUST
								 ));

			$tabMonths->addRow(array(
								new CCheckBox('new_timeperiod[month_mar]',$month[2],null,1), S_MARCH,
								SPACE,SPACE,
								new CCheckBox('new_timeperiod[month_sep]',$month[8],null,1), S_SEPTEMBER
								 ));

			$tabMonths->addRow(array(
								new CCheckBox('new_timeperiod[month_apr]',$month[3],null,1), S_APRIL,
								SPACE,SPACE,
								new CCheckBox('new_timeperiod[month_oct]',$month[9],null,1), S_OCTOBER
								 ));

			$tabMonths->addRow(array(
								new CCheckBox('new_timeperiod[month_may]',$month[4],null,1), S_MAY,
								SPACE,SPACE,
								new CCheckBox('new_timeperiod[month_nov]',$month[10],null,1), S_NOVEMBER
								 ));

			$tabMonths->addRow(array(
								new CCheckBox('new_timeperiod[month_jun]',$month[5],null,1), S_JUNE,
								SPACE,SPACE,
								new CCheckBox('new_timeperiod[month_dec]',$month[11],null,1), S_DECEMBER
								 ));

			$tblPeriod->addRow(array(S_MONTH,	$tabMonths));

			$radioDaily = new CTag('input');
			$radioDaily->setAttribute('type','radio');
			$radioDaily->setAttribute('name','new_timeperiod[month_date_type]');
			$radioDaily->setAttribute('value','0');
			$radioDaily->setAttribute('onclick','submit()');

			$radioDaily2 = new CTag('input');
			$radioDaily2->setAttribute('type','radio');
			$radioDaily2->setAttribute('name','new_timeperiod[month_date_type]');
			$radioDaily2->setAttribute('value','1');
			$radioDaily2->setAttribute('onclick','submit()');

			if($new_timeperiod['month_date_type']){
				$radioDaily2->setAttribute('checked','checked');
			}
			else{
				$radioDaily->setAttribute('checked','checked');
			}

			$tblPeriod->addRow(array(S_DATE, array($radioDaily, S_DAY, SPACE, SPACE, $radioDaily2, S_DAY_OF_WEEK)));

			if($new_timeperiod['month_date_type'] > 0){
				$tblPeriod->addItem(new Cvar('new_timeperiod[day]',$new_timeperiod['day']));

				$cmbCount = new CComboBox('new_timeperiod[every]', $new_timeperiod['every']);
					$cmbCount->addItem(1, S_FIRST);
					$cmbCount->addItem(2, S_SECOND);
					$cmbCount->addItem(3, S_THIRD);
					$cmbCount->addItem(4, S_FOURTH);
					$cmbCount->addItem(5, S_LAST);

				$td = new CCol($cmbCount);
				$td->setColSpan(2);

				$tabDays = new CTable();
				$tabDays->addRow($td);
				$tabDays->addRow(array(new CCheckBox('new_timeperiod[dayofweek_mo]',$dayofweek[0],null,1), S_MONDAY));
				$tabDays->addRow(array(new CCheckBox('new_timeperiod[dayofweek_tu]',$dayofweek[1],null,1), S_TUESDAY));
				$tabDays->addRow(array(new CCheckBox('new_timeperiod[dayofweek_we]',$dayofweek[2],null,1), S_WEDNESDAY));
				$tabDays->addRow(array(new CCheckBox('new_timeperiod[dayofweek_th]',$dayofweek[3],null,1), S_THURSDAY));
				$tabDays->addRow(array(new CCheckBox('new_timeperiod[dayofweek_fr]',$dayofweek[4],null,1), S_FRIDAY));
				$tabDays->addRow(array(new CCheckBox('new_timeperiod[dayofweek_sa]',$dayofweek[5],null,1), S_SATURDAY));
				$tabDays->addRow(array(new CCheckBox('new_timeperiod[dayofweek_su]',$dayofweek[6],null,1), S_SUNDAY));


				$tblPeriod->addRow(array(S_DAY_OF_WEEK,$tabDays));
			}
			else{
				$tblPeriod->addItem(new Cvar('new_timeperiod[dayofweek]',bindec($bit_dayofweek)));

				$tblPeriod->addRow(array(S_DAY_OF_MONTH, new CNumericBox('new_timeperiod[day]', $new_timeperiod['day'], 2)));
			}
		}
		else{
			$tblPeriod->addItem(new Cvar('new_timeperiod[every]',$new_timeperiod['every']));
			$tblPeriod->addItem(new Cvar('new_timeperiod[dayofweek]',bindec($bit_dayofweek)));
			$tblPeriod->addItem(new Cvar('new_timeperiod[month]',bindec($bit_month)));
			$tblPeriod->addItem(new Cvar('new_timeperiod[day]',$new_timeperiod['day']));
			$tblPeriod->addItem(new Cvar('new_timeperiod[hour]',$new_timeperiod['hour']));
			$tblPeriod->addItem(new Cvar('new_timeperiod[minute]',$new_timeperiod['minute']));
			$tblPeriod->addItem(new Cvar('new_timeperiod[month_date_type]',$new_timeperiod['month_date_type']));

/***********************************************************/
			$tblPeriod->addItem(new Cvar('new_timeperiod[start_date]',$new_timeperiod['start_date']));

			$clndr_icon = new CImg('images/general/bar/cal.gif','calendar', 16, 12, 'pointer');

			$clndr_icon->addAction('onclick','javascript: '.
												'var pos = getPosition(this); '.
												'pos.top+=10; '.
												'pos.left+=16; '.
												"CLNDR['new_timeperiod_date'].clndr.clndrshow(pos.top,pos.left);");

			$filtertimetab = new CTable(null,'calendar');
			$filtertimetab->setAttribute('width','10%');

			$filtertimetab->setCellPadding(0);
			$filtertimetab->setCellSpacing(0);

			$start_date = zbxDateToTime($new_timeperiod['start_date']);
			$filtertimetab->addRow(array(
					new CNumericBox('new_timeperiod_day',(($start_date>0)?date('d',$start_date):''),2),
					'/',
					new CNumericBox('new_timeperiod_month',(($start_date>0)?date('m',$start_date):''),2),
					'/',
					new CNumericBox('new_timeperiod_year',(($start_date>0)?date('Y',$start_date):''),4),
					SPACE,
					new CNumericBox('new_timeperiod_hour',(($start_date>0)?date('H',$start_date):''),2),
					':',
					new CNumericBox('new_timeperiod_minute',(($start_date>0)?date('i',$start_date):''),2),
					$clndr_icon
					));

			zbx_add_post_js('create_calendar(null,'.
							'["new_timeperiod_day","new_timeperiod_month","new_timeperiod_year","new_timeperiod_hour","new_timeperiod_minute"],'.
							'"new_timeperiod_date",'.
							'"new_timeperiod[start_date]");');

			$clndr_icon->addAction('onclick','javascript: '.
												'var pos = getPosition(this); '.
												'pos.top+=10; '.
												'pos.left+=16; '.
												"CLNDR['mntc_active_till'].clndr.clndrshow(pos.top,pos.left);");

			$tblPeriod->addRow(array(S_DATE,$filtertimetab));

//-------
		}

		if($new_timeperiod['timeperiod_type'] != TIMEPERIOD_TYPE_ONETIME){
			$tabTime = new CTable(null,'calendar');
			$tabTime->addRow(array(new CNumericBox('new_timeperiod[hour]', $new_timeperiod['hour'], 2),':',new CNumericBox('new_timeperiod[minute]', $new_timeperiod['minute'], 2)));

			$tblPeriod->addRow(array(S_AT.SPACE.'('.S_HOUR.':'.S_MINUTE.')', $tabTime));
		}


		$perHours = new CComboBox('new_timeperiod[period_hours]',$new_timeperiod['period_hours']);
		for($i=0; $i < 25; $i++){
			$perHours->addItem($i,$i.SPACE);
		}
		$perMinutes = new CComboBox('new_timeperiod[period_minutes]',$new_timeperiod['period_minutes']);
		for($i=0; $i < 60; $i++){
			$perMinutes->addItem($i,$i.SPACE);
		}
		$tblPeriod->addRow(array(
							S_MAINTENANCE_PERIOD_LENGTH,
							array(
								new CNumericBox('new_timeperiod[period_days]',$new_timeperiod['period_days'],3),
								S_DAYS.SPACE.SPACE,
								$perHours,
								SPACE.S_HOURS,
								$perMinutes,
								SPACE.S_MINUTES
							)));
//			$tabPeriod = new CTable();
//			$tabPeriod->addRow(S_DAYS)
//			$tblPeriod->addRow(array(S_AT.SPACE.'('.S_HOUR.':'.S_MINUTE.')', $tabTime));

		$td = new CCol(array(
			new CButton('add_timeperiod', $new ? S_SAVE : S_ADD),
			SPACE,
			new CButton('cancel_new_timeperiod',S_CANCEL)
			));

		$td->setAttribute('colspan','3');
		$td->setAttribute('style','text-align: right;');

		$tblPeriod->setFooter($td);

	return $tblPeriod;
	}

	function import_screen_form($rules){

		$form = new CFormTable(S_IMPORT, null, 'post', 'multipart/form-data');
		$form->addRow(S_IMPORT_FILE, new CFile('import_file'));

		$table = new CTable();
		$table->setHeader(array(S_ELEMENT, S_UPDATE.SPACE.S_EXISTING, S_ADD.SPACE.S_MISSING), 'bold');

		$titles = array('screens' => S_SCREEN);

		foreach($titles as $key => $title){
			$cbExist = new CCheckBox('rules['.$key.'][exist]', isset($rules[$key]['exist']));

			if($key == 'template')
				$cbMissed = null;
			else
				$cbMissed = new CCheckBox('rules['.$key.'][missed]', isset($rules[$key]['missed']));

			$table->addRow(array($title, $cbExist, $cbMissed));
		}

		$form->addRow(S_RULES, $table);

		$form->addItemToBottomRow(new CButton('import', S_IMPORT));
		return $form;
	}

	function insert_screen_form(){

		$frm_title = S_SCREEN;
		if(isset($_REQUEST['screenid'])){
			$result=DBselect('SELECT screenid,name,hsize,vsize '.
						' FROM screens g '.
						' WHERE screenid='.$_REQUEST['screenid']);
			$row=DBfetch($result);
			$frm_title = S_SCREEN.' "'.$row['name'].'"';
		}
		if(isset($_REQUEST['screenid']) && !isset($_REQUEST['form_refresh'])){
			$name=$row['name'];
			$hsize=$row['hsize'];
			$vsize=$row['vsize'];
		}
		else{
			$name=get_request('name','');
			$hsize=get_request('hsize',1);
			$vsize=get_request('bsize',1);
		}

		$frmScr = new CFormTable($frm_title,'screenconf.php');
		$frmScr->setHelp('web.screenconf.screen.php');

		$frmScr->addVar('config', 0);

		if(isset($_REQUEST['screenid'])){
			$frmScr->addVar('screenid',$_REQUEST['screenid']);
		}
		$frmScr->addRow(S_NAME, new CTextBox('name',$name,32));
		$frmScr->addRow(S_COLUMNS, new CNumericBox('hsize',$hsize,3));
		$frmScr->addRow(S_ROWS, new CNumericBox('vsize',$vsize,3));

		$frmScr->addItemToBottomRow(new CButton('save',S_SAVE));
		if(isset($_REQUEST['screenid'])){
			/* $frmScr->addItemToBottomRow(SPACE);
			$frmScr->addItemToBottomRow(new CButton('clone',S_CLONE)); !!! TODO */
			$frmScr->addItemToBottomRow(SPACE);
			$frmScr->addItemToBottomRow(new CButtonDelete(S_DELETE_SCREEN_Q,
				url_param('form').url_param('screenid')));
		}
		$frmScr->addItemToBottomRow(SPACE);
		$frmScr->addItemToBottomRow(new CButtonCancel());

		return $frmScr;
	}

// HOSTS
	function insert_mass_update_host_form(){//$elements_array_name){
		global $USER_DETAILS;

		$visible = get_request('visible', array());

		$groups = get_request('groups', array());

		$newgroup = get_request('newgroup', '');

		$host 		= get_request('host',	'');
		$port 		= get_request('port',	CProfile::get('HOST_PORT',10050));
		$status		= get_request('status',	HOST_STATUS_MONITORED);
		$useip		= get_request('useip',	1);
		$dns		= get_request('dns',	'');
		$ip			= get_request('ip',	'0.0.0.0');
		$proxy_hostid	= get_request('proxy_hostid','');

		$useipmi	= get_request('useipmi', 'no');
		$ipmi_ip	= get_request('ipmi_ip', '');
		$ipmi_port	= get_request('ipmi_port', 623);
		$ipmi_authtype	= get_request('ipmi_authtype', -1);
		$ipmi_privilege	= get_request('ipmi_privilege', 2);
		$ipmi_username	= get_request('ipmi_username', '');
		$ipmi_password	= get_request('ipmi_password', '');


		$useprofile	= get_request('useprofile', 'no');
		$host_profile = get_request('host_profile', array());
		$profile_fields = array(
			'devicetype' => S_DEVICE_TYPE,
			'name' => S_NAME,
			'os' => S_OS,
			'serialno' => S_SERIALNO,
			'tag' => S_TAG,
			'macaddress' => S_MACADDRESS,
			'hardware' => S_HARDWARE,
			'software' => S_SOFTWARE,
			'contact' => S_CONTACT,
			'location' => S_LOCATION,
			'notes' => S_NOTES
		);
		foreach($profile_fields as $field => $caption){
			if(!isset($host_profile[$field])) $host_profile[$field] = '';
		}

// BEGIN: HOSTS PROFILE EXTENDED Section
		$useprofile_ext = get_request('useprofile_ext','no');
		$ext_host_profiles = get_request('ext_host_profiles', array());

		$ext_profiles_fields = array(
			'device_alias'=>S_DEVICE_ALIAS,
			'device_type'=>S_DEVICE_TYPE,
			'device_chassis'=>S_DEVICE_CHASSIS,
			'device_os'=>S_DEVICE_OS,
			'device_os_short'=>S_DEVICE_OS_SHORT,
			'device_hw_arch'=>S_DEVICE_HW_ARCH,
			'device_serial'=>S_DEVICE_SERIAL,
			'device_model'=>S_DEVICE_MODEL,
			'device_tag'=>S_DEVICE_TAG,
			'device_vendor'=>S_DEVICE_VENDOR,
			'device_contract'=>S_DEVICE_CONTRACT,
			'device_who'=>S_DEVICE_WHO,
			'device_status'=>S_DEVICE_STATUS,
			'device_app_01'=>S_DEVICE_APP_01,
			'device_app_02'=>S_DEVICE_APP_02,
			'device_app_03'=>S_DEVICE_APP_03,
			'device_app_04'=>S_DEVICE_APP_04,
			'device_app_05'=>S_DEVICE_APP_05,
			'device_url_1'=>S_DEVICE_URL_1,
			'device_url_2'=>S_DEVICE_URL_2,
			'device_url_3'=>S_DEVICE_URL_3,
			'device_networks'=>S_DEVICE_NETWORKS,
			'device_notes'=>S_DEVICE_NOTES,
			'device_hardware'=>S_DEVICE_HARDWARE,
			'device_software'=>S_DEVICE_SOFTWARE,
			'ip_subnet_mask'=>S_IP_SUBNET_MASK,
			'ip_router'=>S_IP_ROUTER,
			'ip_macaddress'=>S_IP_MACADDRESS,
			'oob_ip'=>S_OOB_IP,
			'oob_subnet_mask'=>S_OOB_SUBNET_MASK,
			'oob_router'=>S_OOB_ROUTER,
			'date_hw_buy'=>S_DATE_HW_BUY,
			'date_hw_install'=>S_DATE_HW_INSTALL,
			'date_hw_expiry'=>S_DATE_HW_EXPIRY,
			'date_hw_decomm'=>S_DATE_HW_DECOMM,
			'site_street_1'=>S_SITE_STREET_1,
			'site_street_2'=>S_SITE_STREET_2,
			'site_street_3'=>S_SITE_STREET_3,
			'site_city'=>S_SITE_CITY,
			'site_state'=>S_SITE_STATE,
			'site_country'=>S_SITE_COUNTRY,
			'site_zip'=>S_SITE_ZIP,
			'site_rack'=>S_SITE_RACK,
			'site_notes'=>S_SITE_NOTES,
			'poc_1_name'=>S_POC_1_NAME,
			'poc_1_email'=>S_POC_1_EMAIL,
			'poc_1_phone_1'=>S_POC_1_PHONE_1,
			'poc_1_phone_2'=>S_POC_1_PHONE_2,
			'poc_1_cell'=>S_POC_1_CELL,
			'poc_1_screen'=>S_POC_1_SCREEN,
			'poc_1_notes'=>S_POC_1_NOTES,
			'poc_2_name'=>S_POC_2_NAME,
			'poc_2_email'=>S_POC_2_EMAIL,
			'poc_2_phone_1'=>S_POC_2_PHONE_1,
			'poc_2_phone_2'=>S_POC_2_PHONE_2,
			'poc_2_cell'=>S_POC_2_CELL,
			'poc_2_screen'=>S_POC_2_SCREEN,
			'poc_2_notes'=>S_POC_2_NOTES
		);

		foreach($ext_profiles_fields as $field => $caption){
			if(!isset($ext_host_profiles[$field])) $ext_host_profiles[$field] = '';
		}

// END:   HOSTS PROFILE EXTENDED Section

		$templates	= get_request('templates',array());
		natsort($templates);

		$frm_title	= S_HOST.SPACE.S_MASS_UPDATE;

		$frmHost = new CFormTable($frm_title,'hosts.php');
		$frmHost->setHelp('web.hosts.host.php');
		$frmHost->addVar('go', 'massupdate');

		$hosts = $_REQUEST['hosts'];
		foreach($hosts as $id => $hostid){
			$frmHost->addVar('hosts['.$hostid.']',$hostid);
		}

//		$frmItem->addRow(array( new CVisibilityBox('visible[type]', isset($visible['type']), 'type', S_ORIGINAL),S_TYPE), $cmbType);

		$frmHost->addRow(S_NAME,S_ORIGINAL);

		$grp_tb = new CTweenBox($frmHost,'groups',$groups,6);
		$options = array(
			'output' => API_OUTPUT_EXTEND,
			'editable' => 1,
		);
		$all_groups = CHostGroup::get($options);
		order_result($all_groups, 'name');
		foreach($all_groups as $grp){
			$grp_tb->addItem($grp['groupid'], $grp['name']);
		}

		$frmHost->addRow(array(new CVisibilityBox('visible[groups]', isset($visible['groups']), $grp_tb->getName(), S_ORIGINAL),S_GROUPS),
						$grp_tb->get(S_IN.SPACE.S_GROUPS,S_OTHER.SPACE.S_GROUPS)
					);

		$frmHost->addRow(array(new CVisibilityBox('visible[newgroup]', isset($visible['newgroup']), 'newgroup', S_ORIGINAL),S_NEW_GROUP),
						new CTextBox('newgroup',$newgroup),
						'new'
					);

// onchange does not work on some browsers: MacOS, KDE browser
		$frmHost->addRow(array(new CVisibilityBox('visible[dns]', isset($visible['dns']), 'dns', S_ORIGINAL),S_DNS_NAME),
						new CTextBox('dns',$dns,'40')
					);

		$frmHost->addRow(array(new CVisibilityBox('visible[ip]', isset($visible['ip']), 'ip', S_ORIGINAL),S_IP_ADDRESS),
						new CTextBox('ip',$ip,defined('ZBX_HAVE_IPV6')?39:15)
					);

		$cmbConnectBy = new CComboBox('useip', $useip);
		$cmbConnectBy->addItem(0, S_DNS_NAME);
		$cmbConnectBy->addItem(1, S_IP_ADDRESS);

		$frmHost->addRow(array(new CVisibilityBox('visible[useip]', isset($visible['useip']), 'useip', S_ORIGINAL),S_CONNECT_TO),
						$cmbConnectBy
					);

		$frmHost->addRow(array(new CVisibilityBox('visible[port]', isset($visible['port']), 'port', S_ORIGINAL),S_AGENT_PORT),						new CNumericBox('port',$port,5)
					);

//Proxy
		$cmbProxy = new CComboBox('proxy_hostid', $proxy_hostid);

		$cmbProxy->addItem(0, S_NO_PROXY);

		$sql = 'SELECT hostid,host '.
				' FROM hosts '.
				' WHERE status IN ('.HOST_STATUS_PROXY_ACTIVE.','.HOST_STATUS_PROXY_PASSIVE.') '.
					' AND '.DBin_node('hostid').
				' ORDER BY host';
		$db_proxies = DBselect($sql);
		while ($db_proxy = DBfetch($db_proxies))
			$cmbProxy->addItem($db_proxy['hostid'], $db_proxy['host']);

		$frmHost->addRow(array(
						new CVisibilityBox('visible[proxy_hostid]', isset($visible['proxy_hostid']), 'proxy_hostid', S_ORIGINAL),
						S_MONITORED_BY_PROXY),
						$cmbProxy
					);
//----------

		$cmbStatus = new CComboBox('status',$status);
		$cmbStatus->addItem(HOST_STATUS_MONITORED,	S_MONITORED);
		$cmbStatus->addItem(HOST_STATUS_NOT_MONITORED,	S_NOT_MONITORED);

		$frmHost->addRow(array(new CVisibilityBox('visible[status]', isset($visible['status']), 'status', S_ORIGINAL),S_STATUS), $cmbStatus);

// LINK TEMPLATES {{{
		$template_table = new CTable();
		$template_table->setAttribute('name','template_table');
		$template_table->setAttribute('id','template_table');

		$template_table->setCellPadding(0);
		$template_table->setCellSpacing(0);

		foreach($templates as $id => $temp_name){
			$frmHost->addVar('templates['.$id.']',$temp_name);
			$template_table->addRow(array(
				new CCheckBox('templates_rem['.$id.']', 'no', null, $id),
				$temp_name,
			));
		}

		$template_table->addRow(array(
			new CButton('add_template', S_ADD, "return PopUp('popup.php?dstfrm=".$frmHost->getName().
				"&dstfld1=new_template&srctbl=templates&srcfld1=hostid&srcfld2=host".
				url_param($templates,false,'existed_templates')."',450,450)"),
			new CButton('unlink', S_REMOVE)
		));

		$vbox = new CVisibilityBox('visible[template_table]', isset($visible['template_table']), 'template_table', S_ORIGINAL);
		$vbox->setAttribute('id', 'cb_tpladd');
		if(isset($visible['template_table_r'])) $vbox->setAttribute('disabled', 'disabled');
		$action = $vbox->getAttribute('onclick');
		$action .= 'if($("cb_tplrplc").disabled) $("cb_tplrplc").enable(); else $("cb_tplrplc").disable();';
		$vbox->setAttribute('onclick', $action);

		$frmHost->addRow(array($vbox, S_LINK_ADDITIONAL_TEMPLATES), $template_table, 'T');
// }}} LINK TEMPLATES


// RELINK TEMPLATES {{{
		$template_table_r = new CTable();
		$template_table_r->setAttribute('name','template_table_r');
		$template_table_r->setAttribute('id','template_table_r');

		$template_table_r->setCellPadding(0);
		$template_table_r->setCellSpacing(0);

		foreach($templates as $id => $temp_name){
			$frmHost->addVar('templates['.$id.']',$temp_name);
			$template_table_r->addRow(array(
				new CCheckBox('templates_rem['.$id.']', 'no', null, $id),
				$temp_name,
			));
		}

		$template_table_r->addRow(array(
			new CButton('add_template', S_ADD, "return PopUp('popup.php?dstfrm=".$frmHost->getName().
				"&dstfld1=new_template&srctbl=templates&srcfld1=hostid&srcfld2=host".
				url_param($templates,false,'existed_templates')."',450,450)"),
			new CButton('unlink', S_REMOVE)
		));

		$vbox = new CVisibilityBox('visible[template_table_r]', isset($visible['template_table_r']), 'template_table_r', S_ORIGINAL);
		$vbox->setAttribute('id', 'cb_tplrplc');
		if(isset($visible['template_table'])) $vbox->setAttribute('disabled', 'disabled');
		$action = $vbox->getAttribute('onclick');
		$action .= <<<JAVASCRIPT
if($("cb_tpladd").disabled){
	$("cb_tpladd").enable();
}
else{
	$("cb_tpladd").disable();
}
$("clrcbdiv").toggle();
JAVASCRIPT;
		$vbox->setAttribute('onclick', $action);

		$clear_cb = new CCheckBox('mass_clear_tpls', get_request('mass_clear_tpls', false));
		$div = new CDiv(array($clear_cb, S_CLEAR_WHEN_UNLINKING));
		$div->setAttribute('id', 'clrcbdiv');
		$div->addStyle('margin-left: 20px;');
		if(!isset($visible['template_table_r'])) $div->addStyle('display: none;');

		$frmHost->addRow(array($vbox, S_RELINK_TEMPLATES, $div), $template_table_r, 'T');
// }}} RELINK TEMPLATES


		$frmHost->addRow(array(
			new CVisibilityBox('visible[useipmi]', isset($visible['useipmi']), 'useipmi', S_ORIGINAL), S_USEIPMI),
			new CCheckBox('useipmi', $useipmi, 'submit()')
		);

		if($useipmi == 'yes'){
			$frmHost->addRow(array(
				new CVisibilityBox('visible[ipmi_ip]', isset($visible['ipmi_ip']), 'ipmi_ip', S_ORIGINAL), S_IPMI_IP_ADDRESS),
				new CTextBox('ipmi_ip', $ipmi_ip, defined('ZBX_HAVE_IPV6') ? 39 : 15)
			);

			$frmHost->addRow(array(
				new CVisibilityBox('visible[ipmi_port]', isset($visible['ipmi_port']), 'ipmi_port', S_ORIGINAL), S_IPMI_PORT),
				new CNumericBox('ipmi_port', $ipmi_port, 15)
			);

			$cmbIPMIAuthtype = new CComboBox('ipmi_authtype', $ipmi_authtype);
			$cmbIPMIAuthtype->addItem(IPMI_AUTHTYPE_DEFAULT,	S_AUTHTYPE_DEFAULT);
			$cmbIPMIAuthtype->addItem(IPMI_AUTHTYPE_NONE,		S_AUTHTYPE_NONE);
			$cmbIPMIAuthtype->addItem(IPMI_AUTHTYPE_MD2,		S_AUTHTYPE_MD2);
			$cmbIPMIAuthtype->addItem(IPMI_AUTHTYPE_MD5,		S_AUTHTYPE_MD5);
			$cmbIPMIAuthtype->addItem(IPMI_AUTHTYPE_STRAIGHT,	S_AUTHTYPE_STRAIGHT);
			$cmbIPMIAuthtype->addItem(IPMI_AUTHTYPE_OEM,		S_AUTHTYPE_OEM);
			$cmbIPMIAuthtype->addItem(IPMI_AUTHTYPE_RMCP_PLUS,	S_AUTHTYPE_RMCP_PLUS);
			$frmHost->addRow(array(
				new CVisibilityBox('visible[ipmi_authtype]', isset($visible['ipmi_authtype']), 'ipmi_authtype', S_ORIGINAL), S_IPMI_AUTHTYPE),
				$cmbIPMIAuthtype
			);

			$cmbIPMIPrivilege = new CComboBox('ipmi_privilege', $ipmi_privilege);
			$cmbIPMIPrivilege->addItem(IPMI_PRIVILEGE_CALLBACK,	S_PRIVILEGE_CALLBACK);
			$cmbIPMIPrivilege->addItem(IPMI_PRIVILEGE_USER,		S_PRIVILEGE_USER);
			$cmbIPMIPrivilege->addItem(IPMI_PRIVILEGE_OPERATOR,	S_PRIVILEGE_OPERATOR);
			$cmbIPMIPrivilege->addItem(IPMI_PRIVILEGE_ADMIN,	S_PRIVILEGE_ADMIN);
			$cmbIPMIPrivilege->addItem(IPMI_PRIVILEGE_OEM,		S_PRIVILEGE_OEM);
			$frmHost->addRow(array(
				new CVisibilityBox('visible[ipmi_privilege]', isset($visible['ipmi_privilege']), 'ipmi_privilege', S_ORIGINAL), S_IPMI_PRIVILEGE),
				$cmbIPMIPrivilege
			);

			$frmHost->addRow(array(
				new CVisibilityBox('visible[ipmi_username]', isset($visible['ipmi_username']), 'ipmi_username', S_ORIGINAL), S_IPMI_USERNAME),
				new CTextBox('ipmi_username', $ipmi_username, 16)
			);

			$frmHost->addRow(array(
				new CVisibilityBox('visible[ipmi_password]', isset($visible['ipmi_password']), 'ipmi_password', S_ORIGINAL), S_IPMI_PASSWORD),
				new CTextBox('ipmi_password', $ipmi_password, 20)
			);
		}

		$frmHost->addRow(array(
					new CVisibilityBox('visible[useprofile]', isset($visible['useprofile']), 'useprofile', S_ORIGINAL),S_USE_PROFILE),
					new CCheckBox('useprofile',$useprofile,'submit()')
				);

// BEGIN: HOSTS PROFILE EXTENDED Section
		$frmHost->addRow(array(
			new CVisibilityBox('visible[useprofile_ext]', isset($visible['useprofile_ext']), 'useprofile_ext', S_ORIGINAL),S_USE_EXTENDED_PROFILE),
			new CCheckBox('useprofile_ext',$useprofile_ext,'submit()')
		);
// END:   HOSTS PROFILE EXTENDED Section

		if($useprofile==='yes'){
			if($useprofile === 'yes'){
				foreach($profile_fields as $field => $caption){
					$frmHost->addRow(array(
						new CVisibilityBox('visible['.$field.']', isset($visible[$field]), 'host_profile['.$field.']', S_ORIGINAL), $caption),
						new CTextBox('host_profile['.$field.']',$host_profile[$field],80)
					);
				}
			}
			else{
				foreach($profile_fields as $field => $caption){
					$frmHost->addVar('host_profile['.$field.']', $host_profile[$field]);
				}
			}
		}

// BEGIN: HOSTS PROFILE EXTENDED Section
		if($useprofile_ext=='yes'){
			foreach($ext_profiles_fields as $prof_field => $caption){
				$frmHost->addRow(array(
					new CVisibilityBox('visible['.$prof_field.']', isset($visible[$prof_field]), 'ext_host_profiles['.$prof_field.']', S_ORIGINAL),$caption),
					new CTextBox('ext_host_profiles['.$prof_field.']',$ext_host_profiles[$prof_field],80)
				);
			}
		}
		else{
			foreach($ext_profiles_fields as $prof_field => $caption){
				$frmHost->addVar('ext_host_profiles['.$prof_field.']',	$ext_host_profiles[$prof_field]);
			}
		}
// END:   HOSTS PROFILE EXTENDED Section

		$frmHost->addItemToBottomRow(new CButton('masssave',S_SAVE));
		$frmHost->addItemToBottomRow(SPACE);
		$frmHost->addItemToBottomRow(new CButtonCancel(url_param('config').url_param('groupid')));

		return $frmHost;
	}

// Host import form
	function import_host_form($template=false){
		$form = new CFormTable(S_IMPORT, null, 'post', 'multipart/form-data');
		$form->addRow(S_IMPORT_FILE, new CFile('import_file'));

		$table = new CTable();
		$table->setHeader(array(S_ELEMENT, S_UPDATE.SPACE.S_EXISTING, S_ADD.SPACE.S_MISSING), 'bold');

		$titles = array('host' => $template?S_TEMPLATE:S_HOST, 'template' => S_TEMPLATE_LINKAGE, 'item' => S_ITEM, 'trigger' => S_TRIGGER, 'graph' => S_GRAPH);
		foreach($titles as $key => $title){
			$cbExist = new CCheckBox('rules['.$key.'][exist]', true);

			if($key == 'template')
				$cbMissed = null;
			else
				$cbMissed = new CCheckBox('rules['.$key.'][missed]', true);

			$table->addRow(array($title, $cbExist, $cbMissed));
		}

		$form->addRow(S_RULES, $table);

		$form->addItemToBottomRow(new CButton('import', S_IMPORT));

	return $form;
	}

// Host form
	function insert_host_form(){
		global $USER_DETAILS;

		$host_groups = get_request('groups', array());
		if(isset($_REQUEST['groupid']) && ($_REQUEST['groupid']>0) && empty($host_groups)){
			array_push($host_groups, $_REQUEST['groupid']);
		}

		$newgroup	= get_request('newgroup','');

		$host 		= get_request('host',	'');
		$port 		= get_request('port',	CProfile::get('HOST_PORT',10050));
		$status		= get_request('status',	HOST_STATUS_MONITORED);
		$useip		= get_request('useip',	1);
		$dns		= get_request('dns',	'');
		$ip		= get_request('ip',	'0.0.0.0');
		$proxy_hostid	= get_request('proxy_hostid','');

		$useipmi	= get_request('useipmi','no');
		$ipmi_ip	= get_request('ipmi_ip','');
		$ipmi_port	= get_request('ipmi_port',623);
		$ipmi_authtype	= get_request('ipmi_authtype',-1);
		$ipmi_privilege	= get_request('ipmi_privilege',2);
		$ipmi_username	= get_request('ipmi_username','');
		$ipmi_password	= get_request('ipmi_password','');

		$useprofile = get_request('useprofile','no');

		$devicetype	= get_request('devicetype','');
		$name		= get_request('name','');
		$os			= get_request('os','');
		$serialno	= get_request('serialno','');
		$tag		= get_request('tag','');
		$macaddress	= get_request('macaddress','');
		$hardware	= get_request('hardware','');
		$software	= get_request('software','');
		$contact	= get_request('contact','');
		$location	= get_request('location','');
		$notes		= get_request('notes','');

		$_REQUEST['hostid'] = get_request('hostid', 0);
// BEGIN: HOSTS PROFILE EXTENDED Section
		$useprofile_ext		= get_request('useprofile_ext','no');
		$ext_host_profiles	= get_request('ext_host_profiles',array());
// END:   HOSTS PROFILE EXTENDED Section

		$templates		= get_request('templates',array());
		$clear_templates	= get_request('clear_templates',array());

		$frm_title = S_HOST;
		if($_REQUEST['hostid']>0){
			$db_host = get_host_by_hostid($_REQUEST['hostid']);
			$frm_title	.= SPACE.' ['.$db_host['host'].']';

			$original_templates = get_templates_by_hostid($_REQUEST['hostid']);
		}
		else{
			$original_templates = array();
		}

		if(($_REQUEST['hostid']>0) && !isset($_REQUEST['form_refresh'])){
			$proxy_hostid		= $db_host['proxy_hostid'];
			$host			= $db_host['host'];
			$port			= $db_host['port'];
			$status			= $db_host['status'];
			$useip			= $db_host['useip'];
			$useipmi		= $db_host['useipmi'] ? 'yes' : 'no';
			$ip			= $db_host['ip'];
			$dns			= $db_host['dns'];
			$ipmi_ip		= $db_host['ipmi_ip'];

			$ipmi_port		= $db_host['ipmi_port'];
			$ipmi_authtype		= $db_host['ipmi_authtype'];
			$ipmi_privilege		= $db_host['ipmi_privilege'];
			$ipmi_username		= $db_host['ipmi_username'];
			$ipmi_password		= $db_host['ipmi_password'];

// add groups
			$options = array('hostids' => $_REQUEST['hostid']);
			$host_groups = CHostGroup::get($options);
			$host_groups = zbx_objectValues($host_groups, 'groupid');

// read profile
			$db_profiles = DBselect('SELECT * FROM hosts_profiles WHERE hostid='.$_REQUEST['hostid']);

			$useprofile = 'no';
			$db_profile = DBfetch($db_profiles);
			if($db_profile){
				$useprofile = 'yes';

				$devicetype	= $db_profile['devicetype'];
				$name		= $db_profile['name'];
				$os		= $db_profile['os'];
				$serialno	= $db_profile['serialno'];
				$tag		= $db_profile['tag'];
				$macaddress	= $db_profile['macaddress'];
				$hardware	= $db_profile['hardware'];
				$software	= $db_profile['software'];
				$contact	= $db_profile['contact'];
				$location	= $db_profile['location'];
				$notes		= $db_profile['notes'];
			}

// BEGIN: HOSTS PROFILE EXTENDED Section
			$useprofile_ext = 'no';

			$db_profiles_alt = DBselect('SELECT * FROM hosts_profiles_ext WHERE hostid='.$_REQUEST['hostid']);
			if($ext_host_profiles = DBfetch($db_profiles_alt)){
				$useprofile_ext = 'yes';
			}
			else{
				$ext_host_profiles = array();
			}
// END:   HOSTS PROFILE EXTENDED Section

			$templates = $original_templates;
		}

		$ext_profiles_fields = array(
				'device_alias'=>S_DEVICE_ALIAS,
				'device_type'=>S_DEVICE_TYPE,
				'device_chassis'=>S_DEVICE_CHASSIS,
				'device_os'=>S_DEVICE_OS,
				'device_os_short'=>S_DEVICE_OS_SHORT,
				'device_hw_arch'=>S_DEVICE_HW_ARCH,
				'device_serial'=>S_DEVICE_SERIAL,
				'device_model'=>S_DEVICE_MODEL,
				'device_tag'=>S_DEVICE_TAG,
				'device_vendor'=>S_DEVICE_VENDOR,
				'device_contract'=>S_DEVICE_CONTRACT,
				'device_who'=>S_DEVICE_WHO,
				'device_status'=>S_DEVICE_STATUS,
				'device_app_01'=>S_DEVICE_APP_01,
				'device_app_02'=>S_DEVICE_APP_02,
				'device_app_03'=>S_DEVICE_APP_03,
				'device_app_04'=>S_DEVICE_APP_04,
				'device_app_05'=>S_DEVICE_APP_05,
				'device_url_1'=>S_DEVICE_URL_1,
				'device_url_2'=>S_DEVICE_URL_2,
				'device_url_3'=>S_DEVICE_URL_3,
				'device_networks'=>S_DEVICE_NETWORKS,
				'device_notes'=>S_DEVICE_NOTES,
				'device_hardware'=>S_DEVICE_HARDWARE,
				'device_software'=>S_DEVICE_SOFTWARE,
				'ip_subnet_mask'=>S_IP_SUBNET_MASK,
				'ip_router'=>S_IP_ROUTER,
				'ip_macaddress'=>S_IP_MACADDRESS,
				'oob_ip'=>S_OOB_IP,
				'oob_subnet_mask'=>S_OOB_SUBNET_MASK,
				'oob_router'=>S_OOB_ROUTER,
				'date_hw_buy'=>S_DATE_HW_BUY,
				'date_hw_install'=>S_DATE_HW_INSTALL,
				'date_hw_expiry'=>S_DATE_HW_EXPIRY,
				'date_hw_decomm'=>S_DATE_HW_DECOMM,
				'site_street_1'=>S_SITE_STREET_1,
				'site_street_2'=>S_SITE_STREET_2,
				'site_street_3'=>S_SITE_STREET_3,
				'site_city'=>S_SITE_CITY,
				'site_state'=>S_SITE_STATE,
				'site_country'=>S_SITE_COUNTRY,
				'site_zip'=>S_SITE_ZIP,
				'site_rack'=>S_SITE_RACK,
				'site_notes'=>S_SITE_NOTES,
				'poc_1_name'=>S_POC_1_NAME,
				'poc_1_email'=>S_POC_1_EMAIL,
				'poc_1_phone_1'=>S_POC_1_PHONE_1,
				'poc_1_phone_2'=>S_POC_1_PHONE_2,
				'poc_1_cell'=>S_POC_1_CELL,
				'poc_1_screen'=>S_POC_1_SCREEN,
				'poc_1_notes'=>S_POC_1_NOTES,
				'poc_2_name'=>S_POC_2_NAME,
				'poc_2_email'=>S_POC_2_EMAIL,
				'poc_2_phone_1'=>S_POC_2_PHONE_1,
				'poc_2_phone_2'=>S_POC_2_PHONE_2,
				'poc_2_cell'=>S_POC_2_CELL,
				'poc_2_screen'=>S_POC_2_SCREEN,
				'poc_2_notes'=>S_POC_2_NOTES
			);


		foreach($ext_profiles_fields as $field => $caption){
			if(!isset($ext_host_profiles[$field])) $ext_host_profiles[$field] = '';
		}

		$clear_templates = array_intersect($clear_templates, array_keys($original_templates));
		$clear_templates = array_diff($clear_templates,array_keys($templates));
		natcasesort($templates);

		$frmHost = new CForm('hosts.php', 'post');
		$frmHost->setName('web.hosts.host.php.');
//		$frmHost->setHelp('web.hosts.host.php');
//		$frmHost->addVar('config',get_request('config',0));
		$frmHost->addVar('form', get_request('form', 1));
		$from_rfr = get_request('form_refresh',0);
		$frmHost->addVar('form_refresh', $from_rfr+1);
		$frmHost->addVar('clear_templates', $clear_templates);

// HOST WIDGET {
		$host_tbl = new CTable('', 'tablestripped');
		$host_tbl->setOddRowClass('form_odd_row');
		$host_tbl->setEvenRowClass('form_even_row');

		if($_REQUEST['hostid']>0) $frmHost->addVar('hostid', $_REQUEST['hostid']);
		if($_REQUEST['groupid']>0) $frmHost->addVar('groupid', $_REQUEST['groupid']);

		$host_tbl->addRow(array(S_NAME, new CTextBox('host',$host,54)));

		$grp_tb = new CTweenBox($frmHost, 'groups', $host_groups, 10);

		$all_groups = CHostGroup::get(array('editable' => 1, 'extendoutput' => 1));
		order_result($all_groups, 'name');
		foreach($all_groups as $group){
			$grp_tb->addItem($group['groupid'], $group['name']);
		}

		$host_tbl->addRow(array(S_GROUPS,$grp_tb->get(S_IN_GROUPS, S_OTHER_GROUPS)));

		$host_tbl->addRow(array(S_NEW_GROUP, new CTextBox('newgroup',$newgroup)));

// onchange does not work on some browsers: MacOS, KDE browser
		$host_tbl->addRow(array(S_DNS_NAME,new CTextBox('dns',$dns,'40')));
		if(defined('ZBX_HAVE_IPV6')){
			$host_tbl->addRow(array(S_IP_ADDRESS,new CTextBox('ip',$ip,'39')));
		}
		else{
			$host_tbl->addRow(array(S_IP_ADDRESS,new CTextBox('ip',$ip,'15')));
		}

		$cmbConnectBy = new CComboBox('useip', $useip);
		$cmbConnectBy->addItem(0, S_DNS_NAME);
		$cmbConnectBy->addItem(1, S_IP_ADDRESS);
		$host_tbl->addRow(array(S_CONNECT_TO,$cmbConnectBy));

		$host_tbl->addRow(array(S_AGENT_PORT,new CNumericBox('port',$port,5)));

//Proxy
		$cmbProxy = new CComboBox('proxy_hostid', $proxy_hostid);

		$cmbProxy->addItem(0, S_NO_PROXY);
		$options = array('extendoutput' => 1);
		$db_proxies = CProxy::get($options);
		order_result($db_proxies, 'host');

		foreach($db_proxies as $proxy){
			$cmbProxy->addItem($proxy['proxyid'], $proxy['host']);
		}

		$host_tbl->addRow(array(S_MONITORED_BY_PROXY, $cmbProxy));
//----------

		$cmbStatus = new CComboBox('status',$status);
		$cmbStatus->addItem(HOST_STATUS_MONITORED,	S_MONITORED);
		$cmbStatus->addItem(HOST_STATUS_NOT_MONITORED,	S_NOT_MONITORED);
		$host_tbl->addRow(array(S_STATUS,$cmbStatus));

		$host_tbl->addRow(array(S_USEIPMI, new CCheckBox('useipmi', $useipmi, 'submit()')));

		if($useipmi == 'yes'){
			$host_tbl->addRow(array(S_IPMI_IP_ADDRESS, new CTextBox('ipmi_ip', $ipmi_ip, defined('ZBX_HAVE_IPV6') ? 39 : 15)));
			$host_tbl->addRow(array(S_IPMI_PORT, new CNumericBox('ipmi_port', $ipmi_port, 5)));

			$cmbIPMIAuthtype = new CComboBox('ipmi_authtype', $ipmi_authtype);
			$cmbIPMIAuthtype->addItem(IPMI_AUTHTYPE_DEFAULT,	S_AUTHTYPE_DEFAULT);
			$cmbIPMIAuthtype->addItem(IPMI_AUTHTYPE_NONE,		S_AUTHTYPE_NONE);
			$cmbIPMIAuthtype->addItem(IPMI_AUTHTYPE_MD2,		S_AUTHTYPE_MD2);
			$cmbIPMIAuthtype->addItem(IPMI_AUTHTYPE_MD5,		S_AUTHTYPE_MD5);
			$cmbIPMIAuthtype->addItem(IPMI_AUTHTYPE_STRAIGHT,	S_AUTHTYPE_STRAIGHT);
			$cmbIPMIAuthtype->addItem(IPMI_AUTHTYPE_OEM,		S_AUTHTYPE_OEM);
			$cmbIPMIAuthtype->addItem(IPMI_AUTHTYPE_RMCP_PLUS,	S_AUTHTYPE_RMCP_PLUS);
			$host_tbl->addRow(array(S_IPMI_AUTHTYPE, $cmbIPMIAuthtype));

			$cmbIPMIPrivilege = new CComboBox('ipmi_privilege', $ipmi_privilege);
			$cmbIPMIPrivilege->addItem(IPMI_PRIVILEGE_CALLBACK,	S_PRIVILEGE_CALLBACK);
			$cmbIPMIPrivilege->addItem(IPMI_PRIVILEGE_USER,		S_PRIVILEGE_USER);
			$cmbIPMIPrivilege->addItem(IPMI_PRIVILEGE_OPERATOR,	S_PRIVILEGE_OPERATOR);
			$cmbIPMIPrivilege->addItem(IPMI_PRIVILEGE_ADMIN,	S_PRIVILEGE_ADMIN);
			$cmbIPMIPrivilege->addItem(IPMI_PRIVILEGE_OEM,		S_PRIVILEGE_OEM);
			$host_tbl->addRow(array(S_IPMI_PRIVILEGE, $cmbIPMIPrivilege));

			$host_tbl->addRow(array(S_IPMI_USERNAME, new CTextBox('ipmi_username', $ipmi_username, 16)));
			$host_tbl->addRow(array(S_IPMI_PASSWORD, new CTextBox('ipmi_password', $ipmi_password, 20)));
		}
		else{
			$frmHost->addVar('ipmi_ip', $ipmi_ip);
			$frmHost->addVar('ipmi_port', $ipmi_port);
			$frmHost->addVar('ipmi_authtype', $ipmi_authtype);
			$frmHost->addVar('ipmi_privilege', $ipmi_privilege);
			$frmHost->addVar('ipmi_username', $ipmi_username);
			$frmHost->addVar('ipmi_password', $ipmi_password);
		}

		if($_REQUEST['form'] == 'full_clone'){
// Host items
			$options = array(
				'inherited' => 0,
				'hostids' => $_REQUEST['hostid'],
				'output' => API_OUTPUT_EXTEND,
				'webitems' => 1,
			);
			$host_items = CItem::get($options);

			if(!empty($host_items)){
				$items_lbx = new CListBox('items', null, 8);
				$items_lbx->setAttribute('disabled', 'disabled');

				order_result($host_items, 'description');
				foreach($host_items as $hitem){
					$items_lbx->addItem($hitem['itemid'], item_description($hitem));
				}
				$host_tbl->addRow(array(S_ITEMS, $items_lbx));
			}

// Host triggers
			$options = array(
				'inherited' => 0,
				'hostids' => $_REQUEST['hostid'],
				'output' => API_OUTPUT_EXTEND,
				'expandDescription' => true,
			);
			$host_triggers = CTrigger::get($options);

			if(!empty($host_triggers)){
				$trig_lbx = new CListBox('triggers' ,null, 8);
				$trig_lbx->setAttribute('disabled', 'disabled');

				order_result($host_triggers, 'description');
				foreach($host_triggers as $htrigger){
					$trig_lbx->addItem($htrigger['triggerid'], $htrigger['description']);
				}
				$host_tbl->addRow(array(S_TRIGGERS, $trig_lbx));
			}
// Host graphs
			$options = array(
				'inherited' => 0,
				'hostids' => $_REQUEST['hostid'],
				'select_hosts' => API_OUTPUT_REFER,
				'output' => API_OUTPUT_EXTEND,
			);
			$host_graphs = CGraph::get($options);

			if(!empty($host_graphs)){
				$graphs_lbx = new CListBox('graphs', null, 8);
				$graphs_lbx->setAttribute('disabled', 'disabled');

				order_result($host_graphs, 'name');
				foreach($host_graphs as $hgraph){
					if(count($hgraph['hosts']) > 1) continue;
					$graphs_lbx->addItem($hgraph['graphid'], $hgraph['name']);
				}

				if($graphs_lbx->ItemsCount() > 1)
					$host_tbl->addRow(array(S_GRAPHS, $graphs_lbx));
			}
		}

		$host_footer = array();
		$host_footer[] = new CButton('save', S_SAVE);
		if(($_REQUEST['hostid']>0) && ($_REQUEST['form'] != 'full_clone')){
			array_push($host_footer, SPACE, new CButton('clone', S_CLONE), SPACE, new CButton('full_clone', S_FULL_CLONE), SPACE,
				new CButtonDelete(S_DELETE_SELECTED_HOST_Q, url_param('form').url_param('hostid').url_param('groupid')));
		}
		array_push($host_footer, SPACE, new CButtonCancel(url_param('groupid')));

		$host_footer = new CCol($host_footer);
		$host_footer->setColSpan(2);
		$host_tbl->setFooter($host_footer);

		$host_wdgt = new CWidget();
		$host_wdgt->setClass('header');
		$host_wdgt->addHeader($frm_title);
		$host_wdgt->addItem($host_tbl);
// } HOST WIDGET

// TEMPLATES{
		$template_tbl = new CTableInfo(S_NO_TEMPLATES_LINKED, 'tablestripped');
		$template_tbl->setOddRowClass('form_odd_row');
		$template_tbl->setEvenRowClass('form_even_row');

		foreach($templates as $id => $temp_name){
			$frmHost->addVar('templates['.$id.']', $temp_name);
			$template_tbl->addRow(new CCol(array(
				new CCheckBox('templates_rem['.$id.']', 'no', null, $id),
				$temp_name))
			);
		}

		$footer = new CCol(array(
			new CButton('add_template', S_ADD,
				"return PopUp('popup.php?dstfrm=".$frmHost->getName().
				"&dstfld1=new_template&srctbl=templates&srcfld1=hostid&srcfld2=host".
				url_param($templates,false,'existed_templates')."',450,450)",
				'T'),
			SPACE,
			new CButton('unlink', S_UNLINK),
			SPACE,
			new CButton('unlink_and_clear', S_UNLINK_AND_CLEAR)
		));
		//$footer->setColSpan(2);

		$template_tbl->setFooter($footer);

		$template_wdgt = new CWidget();
		$template_wdgt->setClass('header');
		$template_wdgt->addHeader(S_LINKED_TEMPLATES);
		$template_wdgt->addItem($template_tbl);

// } TEMPLATES


// MACROS WIDGET {
		$macros_wdgt = get_macros_widget($_REQUEST['hostid']);
// } MACROS WIDGET


// PROFILE WIDGET {
		$profile_tbl = new CTable('', 'tablestripped');
		$profile_tbl->setOddRowClass('form_odd_row');
		$profile_tbl->setEvenRowClass('form_even_row');

		$profile_tbl->addRow(array(S_USE_PROFILE,new CCheckBox('useprofile',$useprofile,'submit()')));

		if($useprofile == 'yes'){
			$profile_tbl->addRow(array(S_DEVICE_TYPE,new CTextBox('devicetype',$devicetype,61)));
			$profile_tbl->addRow(array(S_NAME,new CTextBox('name',$name,61)));
			$profile_tbl->addRow(array(S_OS,new CTextBox('os',$os,61)));
			$profile_tbl->addRow(array(S_SERIALNO,new CTextBox('serialno',$serialno,61)));
			$profile_tbl->addRow(array(S_TAG,new CTextBox('tag',$tag,61)));
			$profile_tbl->addRow(array(S_MACADDRESS,new CTextBox('macaddress',$macaddress,61)));
			$profile_tbl->addRow(array(S_HARDWARE,new CTextArea('hardware',$hardware,60,4)));
			$profile_tbl->addRow(array(S_SOFTWARE,new CTextArea('software',$software,60,4)));
			$profile_tbl->addRow(array(S_CONTACT,new CTextArea('contact',$contact,60,4)));
			$profile_tbl->addRow(array(S_LOCATION,new CTextArea('location',$location,60,4)));
			$profile_tbl->addRow(array(S_NOTES,new CTextArea('notes',$notes,60,4)));
		}
		else{
			$frmHost->addVar('devicetype', $devicetype);
			$frmHost->addVar('name',$name);
			$frmHost->addVar('os',$os);
			$frmHost->addVar('serialno',$serialno);
			$frmHost->addVar('tag',	$tag);
			$frmHost->addVar('macaddress',$macaddress);
			$frmHost->addVar('hardware',$hardware);
			$frmHost->addVar('software',$software);
			$frmHost->addVar('contact',$contact);
			$frmHost->addVar('location',$location);
			$frmHost->addVar('notes',$notes);
		}

		$profile_wdgt = new CWidget();
		$profile_wdgt->setClass('header');
		$profile_wdgt->addHeader(S_PROFILE);
		$profile_wdgt->addItem($profile_tbl);
// } PROFILE WIDGET

// EXT PROFILE WIDGET {
		$ext_profile_tbl = new CTable('', 'tablestripped');
		$ext_profile_tbl->setOddRowClass('form_odd_row');
		$ext_profile_tbl->setEvenRowClass('form_even_row');
		$ext_profile_tbl->addRow(array(S_USE_EXTENDED_PROFILE,new CCheckBox('useprofile_ext',$useprofile_ext,'submit()','yes')));

		foreach($ext_profiles_fields as $prof_field => $caption){
			if($useprofile_ext == 'yes'){
				$ext_profile_tbl->addRow(array($caption,new CTextBox('ext_host_profiles['.$prof_field.']',$ext_host_profiles[$prof_field],40)));
			}
			else{
				$frmHost->addVar('ext_host_profiles['.$prof_field.']',	$ext_host_profiles[$prof_field]);
			}
		}

		$ext_profile_wdgt = new CWidget();
		$ext_profile_wdgt->setClass('header');
		$ext_profile_wdgt->addHeader(S_EXTENDED_HOST_PROFILE);
		$ext_profile_wdgt->addItem($ext_profile_tbl);
// } EXT PROFILE WIDGET

		$left_table = new CTable();
		$left_table->setCellPadding(4);
		$left_table->setCellSpacing(4);
		$left_table->addRow($host_wdgt);

		$right_table = new CTable();
		$right_table->setCellPadding(4);
		$right_table->setCellSpacing(4);
		$right_table->addRow($template_wdgt);
		$right_table->addRow($macros_wdgt);
		$right_table->addRow($profile_wdgt);
		$right_table->addRow($ext_profile_wdgt);


		$td_l = new CCol($left_table);
		$td_l->setAttribute('valign','top');
		$td_r = new CCol($right_table);
		$td_r->setAttribute('valign','top');

		$outer_table = new CTable();
		$outer_table->addRow(array($td_l, $td_r));

		$frmHost->addItem($outer_table);
		return $frmHost;
	}

// Insert host profile ReadOnly form
	function insert_host_profile_form(){

		$frmHostP = new CFormTable(S_HOST_PROFILE);

		$table_titles = array(
			'devicetype' => S_DEVICE_TYPE, 'name' => S_NAME, 'os' => S_OS, 'serialno' => S_SERIALNO,
			'tag' => S_TAG, 'macaddress' => S_MACADDRESS, 'hardware' => S_HARDWARE, 'software' => S_SOFTWARE,
			'contact' => S_CONTACT, 'location' => S_LOCATION, 'notes' => S_NOTES
		);

		$sql_fields = implode(', ', array_keys($table_titles)); //generate string of fields to get from DB

		$sql = 'SELECT '.$sql_fields.' FROM hosts_profiles WHERE hostid='.$_REQUEST['hostid'];
		$result = DBselect($sql);

		if($row = DBfetch($result)) {
			foreach($row as $key => $value) {
				if(!zbx_empty($value)){
					$frmHostP->addRow($table_titles[$key], new CSpan(zbx_str2links($value)));
				}
			}
		}
		else{
			$frmHostP->addSpanRow(S_PROFILE_FOR_THIS_HOST_IS_MISSING,"form_row_c");
		}
		$frmHostP->addItemToBottomRow(new CButtonCancel(url_param('groupid').url_param('prof_type')));

		return $frmHostP;
	}

// BEGIN: HOSTS PROFILE EXTENDED Section
	function insert_host_profile_ext_form(){

		$frmHostPA = new CFormTable(S_EXTENDED_HOST_PROFILE);

		$table_titles = array(
				'device_alias' => S_DEVICE_ALIAS, 'device_type' => S_DEVICE_TYPE, 'device_chassis' => S_DEVICE_CHASSIS, 'device_os' => S_DEVICE_OS,
				'device_os_short' => S_DEVICE_OS_SHORT, 'device_hw_arch' => S_DEVICE_HW_ARCH, 'device_serial' => S_DEVICE_SERIAL,
				'device_model' => S_DEVICE_MODEL, 'device_tag' => S_DEVICE_TAG, 'device_vendor' => S_DEVICE_VENDOR, 'device_contract' => S_DEVICE_CONTRACT,
				'device_who' => S_DEVICE_WHO, 'device_status' => S_DEVICE_STATUS, 'device_app_01' => S_DEVICE_APP_01, 'device_app_02' => S_DEVICE_APP_02,
				'device_app_03' => S_DEVICE_APP_03, 'device_app_04' => S_DEVICE_APP_04, 'device_app_05' => S_DEVICE_APP_05, 'device_url_1' => S_DEVICE_URL_1,
				'device_url_2' => S_DEVICE_URL_2, 'device_url_3' => S_DEVICE_URL_3, 'device_networks' => S_DEVICE_NETWORKS, 'device_notes' => S_DEVICE_NOTES,
				'device_hardware' => S_DEVICE_HARDWARE, 'device_software' => S_DEVICE_SOFTWARE, 'ip_subnet_mask' => S_IP_SUBNET_MASK, 'ip_router' => S_IP_ROUTER,
				'ip_macaddress' => S_IP_MACADDRESS, 'oob_ip' => S_OOB_IP, 'oob_subnet_mask' => S_OOB_SUBNET_MASK, 'oob_router' => S_OOB_ROUTER,
				'date_hw_buy' => S_DATE_HW_BUY, 'date_hw_install' => S_DATE_HW_INSTALL, 'date_hw_expiry' => S_DATE_HW_EXPIRY, 'date_hw_decomm' => S_DATE_HW_DECOMM,
				'site_street_1' => S_SITE_STREET_1, 'site_street_2' => S_SITE_STREET_2, 'site_street_3' => S_SITE_STREET_3, 'site_city' => S_SITE_CITY,
				'site_state' => S_SITE_STATE, 'site_country' => S_SITE_COUNTRY, 'site_zip' => S_SITE_ZIP, 'site_rack' => S_SITE_RACK,
				'site_notes' => S_SITE_NOTES, 'poc_1_name' => S_POC_1_NAME, 'poc_1_email' => S_POC_1_EMAIL, 'poc_1_phone_1' => S_POC_1_PHONE_1,
				'poc_1_phone_2' => S_POC_1_PHONE_2, 'poc_1_cell' => S_POC_1_CELL, 'poc_1_notes' => S_POC_1_NOTES, 'poc_2_name' => S_POC_2_NAME,
				'poc_2_email' => S_POC_2_EMAIL, 'poc_2_phone_1' => S_POC_2_PHONE_1, 'poc_2_phone_2' => S_POC_2_PHONE_2, 'poc_2_cell' => S_POC_2_CELL,
				'poc_2_screen' => S_POC_2_SCREEN, 'poc_2_notes' => S_POC_2_NOTES);

		$sql_fields = implode(', ', array_keys($table_titles)); //generate string of fields to get from DB
		$result = DBselect('SELECT '.$sql_fields.' FROM hosts_profiles_ext WHERE hostid='.$_REQUEST['hostid']);

		if($row = DBfetch($result)) {
			foreach($row as $key => $value) {
				if(!zbx_empty($value)) {
					$frmHostPA->addRow($table_titles[$key], new CSpan(zbx_str2links($value)));
				}
			}
		}
		else{
			$frmHostPA->addSpanRow('Extended Profile for this host is missing','form_row_c');
		}
		$frmHostPA->addItemToBottomRow(new CButtonCancel(url_param('groupid').url_param('prof_type')));
	return $frmHostPA;
	}
// END:   HOSTS PROFILE EXTENDED Section

 	function insert_template_link_form($available_hosts){
		global $USER_DETAILS;

 		$frm_title = S_TEMPLATE_LINKAGE;

 		if($_REQUEST['hostid']>0){
 			$template = get_host_by_hostid($_REQUEST['hostid']);
 			$frm_title.= ' ['.$template['host'].']';
 		}

 		if(($_REQUEST['hostid']>0) && !isset($_REQUEST['form_refresh'])){
 			$name=$template['host'];
 		}
 		else{
 			$name=get_request("tname",'');
 		}

		$available_groups = get_accessible_groups_by_user($USER_DETAILS,PERM_READ_WRITE);

		$selected_grp = get_request('twb_groupid', 0);
		$selected_grp = isset($available_groups[$selected_grp]) ? $selected_grp :  reset($available_groups);

		$cmbGroups = new CComboBox('twb_groupid', $selected_grp, 'submit()');
//		$cmbGroups->addItem(0,S_ALL_S);
		$sql = 'SELECT DISTINCT g.groupid, g.name '.
				' FROM groups g, hosts_groups hg, hosts h '.
				' WHERE '.DBcondition('g.groupid',$available_groups).
					' AND g.groupid=hg.groupid '.
					' AND h.hostid=hg.hostid'.
					' AND h.status IN ('.HOST_STATUS_MONITORED.','.HOST_STATUS_NOT_MONITORED.','.HOST_STATUS_TEMPLATE.') '.
				' ORDER BY g.name';
		$result=DBselect($sql);
		while($row=DBfetch($result)){
			$cmbGroups->addItem($row['groupid'],$row['name']);
		}

 		$frmHostT = new CFormTable($frm_title,'hosts.php');
 		$frmHostT->setHelp('web.hosts.group.php');
 		$frmHostT->addVar('config',get_request('config',2));
 		if($_REQUEST['hostid']>0){
 			$frmHostT->addVar('hostid',$_REQUEST['hostid']);
 		}

 		$frmHostT->addRow(S_TEMPLATE,new CTextBox('tname',$name,60,'yes'));

		$hosts_in_tpl = array();
		$sql_where = '';
		if(isset($_REQUEST['form_refresh'])){

			$saved_hosts = get_request('hosts', array());
			$hosts_in_tpl = array_intersect($available_hosts, $saved_hosts);

			$sql = 'SELECT DISTINCT h.hostid,h.host '.
				' FROM hosts h'.
				' WHERE '.DBcondition('h.hostid',$hosts_in_tpl).
				' ORDER BY h.host';
			$db_hosts=DBselect($sql);
			while($db_host=DBfetch($db_hosts)){
				$hosts_in_tpl[$db_host['hostid']] = $db_host['hostid'];
			}
		}
		else{
			$sql = 'SELECT DISTINCT h.hostid,h.host '.
				' FROM hosts h,hosts_templates ht'.
				' WHERE (ht.templateid='.$_REQUEST['hostid'].
					' AND h.hostid=ht.hostid'.
					' AND h.status IN ('.HOST_STATUS_MONITORED.','.HOST_STATUS_NOT_MONITORED.','.HOST_STATUS_TEMPLATE.') '.
					' AND '.DBcondition('h.hostid',$available_hosts).' )'.
				' ORDER BY h.host';
			$db_hosts=DBselect($sql);
			while($db_host=DBfetch($db_hosts)){
				$hosts_in_tpl[$db_host['hostid']] = $db_host['hostid'];
			}
		}

 		$cmbHosts = new CTweenBox($frmHostT,'hosts',$hosts_in_tpl,25);


		$sql = 'SELECT DISTINCT h.hostid,h.host '.
			' FROM hosts h, hosts_groups hg'.
 			' WHERE ( h.status IN ('.HOST_STATUS_MONITORED.','.HOST_STATUS_NOT_MONITORED.','.HOST_STATUS_TEMPLATE.') '.
 				' AND '.DBcondition('h.hostid',$available_hosts).
				' AND hg.groupid='.$selected_grp.
				' AND h.hostid=hg.hostid)'.
				' OR '.DBcondition('h.hostid', $hosts_in_tpl).
 			' ORDER BY h.host';
 		$db_hosts=DBselect($sql);

 		while($db_host=DBfetch($db_hosts)){
 			$cmbHosts->addItem($db_host['hostid'],get_node_name_by_elid($db_host['hostid'], null, ': ').$db_host['host']);
 		}

 		$frmHostT->addRow(S_HOSTS,$cmbHosts->get(S_HOSTS.SPACE.S_IN,array(S_OTHER.SPACE.S_HOSTS.SPACE.'|'.SPACE.S_GROUP.SPACE,$cmbGroups)));

 		$frmHostT->addItemToBottomRow(new CButton('save',S_SAVE));
 		$frmHostT->addItemToBottomRow(SPACE);
 		$frmHostT->addItemToBottomRow(new CButtonCancel(url_param('config')));
 		$frmHostT->show();
	}

	function import_map_form($rules){
		global $USER_DETAILS;

		$form = new CFormTable(S_IMPORT, null, 'post', 'multipart/form-data');
		$form->addRow(S_IMPORT_FILE, new CFile('import_file'));

		$table = new CTable();
		$table->setHeader(array(S_ELEMENT, S_UPDATE.SPACE.S_EXISTING, S_ADD.SPACE.S_MISSING), 'bold');

		$titles = array('maps' => S_MAP);
		if($USER_DETAILS['type'] == USER_TYPE_SUPER_ADMIN){
			$titles += array('icons' => S_ICON, 'background' => S_BACKGROUND);
		}

		foreach($titles as $key => $title){
			$cbExist = new CCheckBox('rules['.$key.'][exist]', isset($rules[$key]['exist']));

			if($key != 'maps')
				$cbExist->setAttribute('onclick', 'javascript: if(this.checked) return confirm(\'Images for all maps will be updated\')');

			$cbMissed = new CCheckBox('rules['.$key.'][missed]', isset($rules[$key]['missed']));

			$table->addRow(array($title, $cbExist, $cbMissed));
		}

		$form->addRow(S_RULES, $table);

		$form->addItemToBottomRow(new CButton('import', S_IMPORT));
		return $form;
	}

	function insert_map_form(){
		$frm_title = 'New system map';

		if(isset($_REQUEST['sysmapid'])){
			$options = array(
				'sysmapids' => $_REQUEST['sysmapid'],
				'output' => API_OUTPUT_EXTEND
			);
			$sysmaps = CMap::get($options);
			$row = reset($sysmaps);
			$frm_title = 'System map: "'.$row['name'].'"';
		}

		if(isset($_REQUEST['sysmapid']) && !isset($_REQUEST['form_refresh'])){
			$name		= $row['name'];
			$width		= $row['width'];
			$height		= $row['height'];
			$backgroundid	= $row['backgroundid'];
			$label_type	= $row['label_type'];
			$label_location	= $row['label_location'];
			$highlight =	$row['highlight'];
			$markelements = $row['markelements'];
			$expandproblem = $row['expandproblem'];
			$show_unack = $row['show_unack'];
		}
		else{
			$name		= get_request('name','');
			$width		= get_request('width',800);
			$height		= get_request('height',600);
			$backgroundid	= get_request('backgroundid',0);
			$label_type	= get_request('label_type',0);
			$label_location	= get_request('label_location',0);
			$highlight = get_request('highlight',0);
			$markelements = get_request('markelements',0);
			$expandproblem = get_request('expandproblem',0);
			$show_unack = get_request('show_unack', 0);
		}

		$frmMap = new CFormTable($frm_title,'sysmaps.php');
		$frmMap->setHelp('web.sysmaps.map.php');

		if(isset($_REQUEST['sysmapid']))
			$frmMap->addVar('sysmapid',$_REQUEST['sysmapid']);

		$frmMap->addRow(S_NAME,new CTextBox('name',$name,32));
		$frmMap->addRow(S_WIDTH,new CNumericBox('width',$width,5));
		$frmMap->addRow(S_HEIGHT,new CNumericBox('height',$height,5));

		$cmbImg = new CComboBox('backgroundid',$backgroundid);
		$cmbImg->addItem(0,S_NO_IMAGE.'...');

		$result=DBselect('SELECT * FROM images WHERE imagetype=2 AND '.DBin_node('imageid').' order by name');
		while($row=DBfetch($result)){
			$cmbImg->addItem(
				$row['imageid'],
				get_node_name_by_elid($row['imageid'], null, ': ').$row['name']
			);
		}

		$frmMap->addRow(S_BACKGROUND_IMAGE,$cmbImg);
		$frmMap->addRow(S_ICON_HIGHLIGHTING, new CCheckBox('highlight',$highlight,null,1));
		$frmMap->addRow(S_MARK_ELEMENTS_ON_TRIGGER_STATUS_CHANGE, new CCheckBox('markelements',$markelements,null,1));
		$frmMap->addRow(S_EXPAND_SINGLE_PROBLEM, new CCheckBox('expandproblem',$expandproblem,null,1));


		$cmbLabel = new CComboBox('label_type',$label_type);
		$cmbLabel->addItem(0,S_LABEL);
		$cmbLabel->addItem(1,S_IP_ADDRESS);
		$cmbLabel->addItem(2,S_ELEMENT_NAME);
		$cmbLabel->addItem(3,S_STATUS_ONLY);
		$cmbLabel->addItem(4,S_NOTHING);
		$frmMap->addRow(S_ICON_LABEL_TYPE,$cmbLabel);

		$cmbLocation = new CComboBox('label_location',$label_location);

		$cmbLocation->addItem(0,S_BOTTOM);
		$cmbLocation->addItem(1,S_LEFT);
		$cmbLocation->addItem(2,S_RIGHT);
		$cmbLocation->addItem(3,S_TOP);
		$frmMap->addRow(S_ICON_LABEL_LOCATION,$cmbLocation);

		$config = select_config();
		$cb = new CComboBox('show_unack', $show_unack);
		$cb->addItems(array(
			EXTACK_OPTION_ALL => S_O_ALL,
			EXTACK_OPTION_BOTH => S_O_SEPARATED,
			EXTACK_OPTION_UNACK => S_O_UNACKNOWLEDGED_ONLY,
		));
		$cb->setEnabled($config['event_ack_enable']);
		if(!$config['event_ack_enable']){
			$cb->setAttribute('title', S_EVENT_ACKNOWLEDGING_DISABLED);
		}
		$frmMap->addRow(S_PROBLEM_DISPLAY, $cb);

		$frmMap->addItemToBottomRow(new CButton('save',S_SAVE));

		if(isset($_REQUEST['sysmapid'])){
			$frmMap->addItemToBottomRow(SPACE);
			$frmMap->addItemToBottomRow(new CButtonDelete(S_DELETE_SYSTEM_MAP_Q,
					url_param('form').url_param('sysmapid')));
		}

		$frmMap->addItemToBottomRow(SPACE);
		$frmMap->addItemToBottomRow(new CButtonCancel());

		return $frmMap;
	}

	function insert_command_result_form($scriptid,$hostid){
		$result = execute_script($scriptid,$hostid);

		$sql = 'SELECT name '.
				' FROM scripts '.
				' WHERE scriptid='.$scriptid;
		$script_info = DBfetch(DBselect($sql));

		$frmResult = new CFormTable($script_info['name'].': '.script_make_command($scriptid,$hostid));
		$message = $result['value'];
		if($result['response'] == 'failed'){
			error($message);
			$message = '';
		}

		$frmResult->addRow(S_RESULT,new CTextArea('message',$message,100,25,'yes'));
		$frmResult->addItemToBottomRow(new CButton('close',S_CLOSE,'window.close();'));
		$frmResult->show();
	}

	function get_regexp_form(){
		$frm_title = S_REGULAR_EXPRESSION;

		if(isset($_REQUEST['regexpid']) && !isset($_REQUEST["form_refresh"])){
			$sql = 'SELECT re.* '.
				' FROM regexps re '.
				' WHERE '.DBin_node('re.regexpid').
					' AND re.regexpid='.$_REQUEST['regexpid'];
			$regexp = DBfetch(DBSelect($sql));

			$frm_title .= ' ['.$regexp['name'].']';

			$rename			= $regexp['name'];
			$test_string	= $regexp['test_string'];

			$expressions = array();
			$sql = 'SELECT e.* '.
					' FROM expressions e '.
					' WHERE '.DBin_node('e.expressionid').
						' AND e.regexpid='.$regexp['regexpid'].
					' ORDER BY e.expression_type';

			$db_exps = DBselect($sql);
			while($exp = DBfetch($db_exps)){
				$expressions[] = $exp;
			}
		}
		else{
			$rename			= get_request('rename','');
			$test_string	= get_request('test_string','');

			$expressions 	= get_request('expressions',array());
		}

		$tblRE = new CTable('','formtable nowrap');

		$tblRE->addRow(array(S_NAME, new CTextBox('rename', $rename, 60)));
		$tblRE->addRow(array(S_TEST_STRING, new CTextArea('test_string', $test_string, 66, 5)));

		$tabExp = new CTableInfo();

		$td1 = new CCol(S_EXPRESSION);
		$td2 = new CCol(S_EXPECTED_RESULT);
		$td3 = new CCol(S_RESULT);

		$tabExp->setHeader(array($td1,$td2,$td3));

		$final_result = !empty($test_string);

		foreach($expressions as $id => $expression){

			$results = array();
			$paterns = array($expression['expression']);

			if(!empty($test_string)){
				if($expression['expression_type'] == EXPRESSION_TYPE_ANY_INCLUDED){
					$paterns = explode($expression['exp_delimiter'],$expression['expression']);
				}

				if(uint_in_array($expression['expression_type'], array(EXPRESSION_TYPE_TRUE,EXPRESSION_TYPE_FALSE))){
					if($expression['case_sensitive'])
//						$results[$id] = ereg($paterns[0],$test_string);
						$results[$id] = preg_match('/'.$paterns[0].'/',$test_string);
					else
//						$results[$id] = eregi($paterns[0],$test_string);
						$results[$id] = preg_match('/'.$paterns[0].'/i',$test_string);

					if($expression['expression_type'] == EXPRESSION_TYPE_TRUE)
						$final_result &= $results[$id];
					else
						$final_result &= !$results[$id];
				}
				else{
					$results[$id] = true;

					$tmp_result = false;
					if($expression['case_sensitive']){
						foreach($paterns as $pid => $patern){
							$tmp_result |= (zbx_strstr($test_string,$patern) !== false);
						}
					}
					else{
						foreach($paterns as $pid => $patern){
							$tmp_result |= (zbx_stristr($test_string,$patern) !== false);
						}
					}

					if(uint_in_array($expression['expression_type'], array(EXPRESSION_TYPE_INCLUDED, EXPRESSION_TYPE_ANY_INCLUDED)))
						$results[$id] &= $tmp_result;
					else if($expression['expression_type'] == EXPRESSION_TYPE_NOT_INCLUDED){
						$results[$id] &= !$tmp_result;
					}
					$final_result &= $results[$id];
				}
			}

			if(isset($results[$id]) && $results[$id])
				$exp_res = new CSpan(S_TRUE_BIG,'green bold');
			else
				$exp_res = new CSpan(S_FALSE_BIG,'red bold');

			$expec_result = expression_type2str($expression['expression_type']);
			if(EXPRESSION_TYPE_ANY_INCLUDED == $expression['expression_type'])
				$expec_result.=' ('.S_DELIMITER."='".$expression['exp_delimiter']."')";

			$tabExp->addRow(array(
						$expression['expression'],
						$expec_result,
						$exp_res
					));
		}

		$td = new CCol(S_COMBINED_RESULT,'bold');
		$td->setColSpan(2);

		if($final_result)
			$final_result = new CSpan(S_TRUE_BIG,'green bold');
		else
			$final_result = new CSpan(S_FALSE_BIG,'red bold');

		$tabExp->addRow(array(
					$td,
					$final_result
				));

		$tblRE->addRow(array(S_RESULT,$tabExp));

		$tblFoot = new CTableInfo(null);

		$td = new CCol(array(new CButton('save',S_SAVE)));
		$td->setColSpan(2);
		$td->addStyle('text-align: right;');

		$td->addItem(SPACE);
		$td->addItem(new CButton('test',S_TEST));

		if(isset($_REQUEST['regexpid'])){
			$td->addItem(SPACE);
			$td->addItem(new CButton('clone',S_CLONE));

			$td->addItem(SPACE);
			$td->addItem(new CButtonDelete(S_DELETE_REGULAR_EXPRESSION_Q,url_param('form').url_param('config').url_param('regexpid')));
		}

		$td->addItem(SPACE);
		$td->addItem(new CButtonCancel(url_param("regexpid")));

		$tblFoot->setFooter($td);

	return array($tblRE,$tblFoot);
	}

	function get_expressions_tab(){

		if(isset($_REQUEST['regexpid']) && !isset($_REQUEST["form_refresh"])){
			$expressions = array();
			$sql = 'SELECT e.* '.
					' FROM expressions e '.
					' WHERE '.DBin_node('e.expressionid').
						' AND e.regexpid='.$_REQUEST['regexpid'].
					' ORDER BY e.expression_type';

			$db_exps = DBselect($sql);
			while($exp = DBfetch($db_exps)){
				$expressions[] = $exp;
			}
		}
		else{
			$expressions 	= get_request('expressions',array());
		}

		$tblExp = new CTableInfo();
		$tblExp->setHeader(array(
				new CCheckBox('all_expressions',null,'checkAll("Regular expression","all_expressions","g_expressionid");'),
				S_EXPRESSION,
				S_EXPECTED_RESULT,
				S_CASE_SENSITIVE,
				S_EDIT
			));

//		zbx_rksort($timeperiods);
		foreach($expressions as $id => $expression){

			$exp_result = expression_type2str($expression['expression_type']);
			if(EXPRESSION_TYPE_ANY_INCLUDED == $expression['expression_type'])
				$exp_result.=' ('.S_DELIMITER."='".$expression['exp_delimiter']."')";

			$tblExp->addRow(array(
				new CCheckBox('g_expressionid[]', 'no', null, $id),
				$expression['expression'],
				$exp_result,
				$expression['case_sensitive']?S_YES:S_NO,
				new CButton('edit_expressionid['.$id.']',S_EDIT)
				));


			$tblExp->addItem(new Cvar('expressions['.$id.'][expression]',		$expression['expression']));
			$tblExp->addItem(new Cvar('expressions['.$id.'][expression_type]',	$expression['expression_type']));
			$tblExp->addItem(new Cvar('expressions['.$id.'][case_sensitive]',	$expression['case_sensitive']));
			$tblExp->addItem(new Cvar('expressions['.$id.'][exp_delimiter]',	$expression['exp_delimiter']));
		}

		$buttons = array();
		if(!isset($_REQUEST['new_expression'])){
			$buttons[] = new CButton('new_expression',S_NEW);
			$buttons[] = new CButton('delete_expression',S_DELETE);
		}

		$td = new CCol($buttons);
		$td->setAttribute('colspan','5');
		$td->setAttribute('style','text-align: right;');


		$tblExp->setFooter($td);

	return $tblExp;
	}

	function get_expression_form(){
		$tblExp = new CTable();

		/* init new_timeperiod variable */
		$new_expression = get_request('new_expression', array());

		if(is_array($new_expression) && isset($new_expression['id'])){
			$tblExp->addItem(new Cvar('new_expression[id]',$new_expression['id']));
		}

		if(!is_array($new_expression)){
			$new_expression = array();
		}

		if(!isset($new_expression['expression']))			$new_expression['expression']		= '';
		if(!isset($new_expression['expression_type']))		$new_expression['expression_type']	= EXPRESSION_TYPE_INCLUDED;
		if(!isset($new_expression['case_sensitive']))		$new_expression['case_sensitive']	= 0;
		if(!isset($new_expression['exp_delimiter']))		$new_expression['exp_delimiter']	= ',';

		$tblExp->addRow(array(S_EXPRESSION, new CTextBox('new_expression[expression]',$new_expression['expression'],60)));

		$cmbType = new CComboBox('new_expression[expression_type]',$new_expression['expression_type'],'javascript: submit();');
		$cmbType->addItem(EXPRESSION_TYPE_INCLUDED,expression_type2str(EXPRESSION_TYPE_INCLUDED));
		$cmbType->addItem(EXPRESSION_TYPE_ANY_INCLUDED,expression_type2str(EXPRESSION_TYPE_ANY_INCLUDED));
		$cmbType->addItem(EXPRESSION_TYPE_NOT_INCLUDED,expression_type2str(EXPRESSION_TYPE_NOT_INCLUDED));
		$cmbType->addItem(EXPRESSION_TYPE_TRUE,expression_type2str(EXPRESSION_TYPE_TRUE));
		$cmbType->addItem(EXPRESSION_TYPE_FALSE,expression_type2str(EXPRESSION_TYPE_FALSE));

		$tblExp->addRow(array(S_EXPRESSION_TYPE,$cmbType));

		if(EXPRESSION_TYPE_ANY_INCLUDED == $new_expression['expression_type']){
			$cmbDelimiter = new CComboBox('new_expression[exp_delimiter]',$new_expression['exp_delimiter']);
			$cmbDelimiter->addItem(',',',');
			$cmbDelimiter->addItem('.','.');
			$cmbDelimiter->addItem('/','/');

			$tblExp->addRow(array(S_DELIMITER,$cmbDelimiter));
		}
		else{
			$tblExp->addItem(new Cvar('new_expression[exp_delimiter]',$new_expression['exp_delimiter']));
		}

		$chkbCase = new CCheckBox('new_expression[case_sensitive]', $new_expression['case_sensitive'],null,1);

		$tblExp->addRow(array(S_CASE_SENSITIVE,$chkbCase));

		$tblExpFooter = new CTableInfo($tblExp);

		$oper_buttons = array();

		$oper_buttons[] = new CButton('add_expression',isset($new_expression['id'])?S_SAVE:S_ADD);
		$oper_buttons[] = new CButton('cancel_new_expression',S_CANCEL);

		$td = new CCol($oper_buttons);
		$td->setAttribute('colspan',2);
		$td->setAttribute('style','text-align: right;');

		$tblExpFooter->setFooter($td);
// end of condition list preparation
	return $tblExpFooter;
	}

/**
* returns Ctable object with host header
*
* {@source}
* @access public
* @static
* @version 1
*
* @param string $hostid
* @param array $elemnts [items, triggers, graphs, applications]
* @return object
*/
	function get_header_host_table($hostid, $elements){
		$header_host_opt = array(
			'hostids' => $hostid,
			'extendoutput' => 1,
			'templated_hosts' => 1,
		);
		if(str_in_array('items', $elements))
			$header_host_opt['select_items'] = 1;
		if(str_in_array('triggers', $elements))
			$header_host_opt['select_triggers'] = 1;
		if(str_in_array('graphs', $elements))
			$header_host_opt['select_graphs'] = 1;
		if(str_in_array('applications', $elements))
			$header_host_opt['select_applications'] = 1;

		$header_host = CHost::get($header_host_opt);
		$header_host = array_pop($header_host);


		$description = array();
		if($header_host['proxy_hostid']){
			$proxy = get_host_by_hostid($header_host['proxy_hostid']);
			$description[] = $proxy['host'].':';
		}
		$description[] = $header_host['host'];

		if(str_in_array('items', $elements)){
			$items = array(new CLink(S_ITEMS, 'items.php?hostid='.$header_host['hostid']),
				' ('.count($header_host['items']).')');
		}
		if(str_in_array('triggers', $elements)){
			$triggers = array(new CLink(S_TRIGGERS, 'triggers.php?hostid='.$header_host['hostid']),
				' ('.count($header_host['triggers']).')');
		}
		if(str_in_array('graphs', $elements)){
			$graphs = array(new CLink(S_GRAPHS, 'graphs.php?hostid='.$header_host['hostid']),
				' ('.count($header_host['graphs']).')');
		}
		if(str_in_array('applications', $elements)){
			$applications = array(new CLink(S_APPLICATIONS, 'applications.php?hostid='.$header_host['hostid']),
				' ('.count($header_host['applications']).')');
		}

		$tbl_header_host = new CTable();
		if($header_host['status'] == HOST_STATUS_TEMPLATE){

			$tbl_header_host->addRow(array(
				new CLink(bold(S_TEMPLATE_LIST), 'templates.php?templateid='.$header_host['hostid'].url_param('groupid')),
				(str_in_array('applications', $elements) ? $applications : null),
				(str_in_array('items', $elements) ? $items : null),
				(str_in_array('triggers', $elements) ? $triggers : null),
				(str_in_array('graphs', $elements) ? $graphs : null),
				array(bold(S_TEMPLATE.': '), $description)
			));
		}
		else{
			$dns = empty($header_host['dns']) ? '-' : $header_host['dns'];
			$ip = empty($header_host['ip']) ? '-' : $header_host['ip'];
			$port = empty($header_host['port']) ? '-' : $header_host['port'];
			if(1 == $header_host['useip'])
				$ip = bold($ip);
			else
				$dns = bold($dns);

			switch($header_host['status']){
				case HOST_STATUS_MONITORED:
					$status=new CSpan(S_MONITORED, 'off');
					break;
				case HOST_STATUS_NOT_MONITORED:
					$status=new CSpan(S_NOT_MONITORED, 'off');
					break;
				default:
					$status=S_UNKNOWN;
			}

			if($header_host['available'] == HOST_AVAILABLE_TRUE)
				$available=new CSpan(S_AVAILABLE,'off');
			else if($header_host['available'] == HOST_AVAILABLE_FALSE)
				$available=new CSpan(S_NOT_AVAILABLE,'on');
			else if($header_host['available'] == HOST_AVAILABLE_UNKNOWN)
				$available=new CSpan(S_UNKNOWN,'unknown');

			$tbl_header_host->addRow(array(
				new CLink(bold(S_HOST_LIST), 'hosts.php?hostid='.$header_host['hostid'].url_param('groupid')),
				(str_in_array('applications', $elements) ? $applications : null),
				(str_in_array('items', $elements) ? $items : null),
				(str_in_array('triggers', $elements) ? $triggers : null),
				(str_in_array('graphs', $elements) ? $graphs : null),
				array(bold(S_HOST.': '),$description),
				array(bold(S_DNS.': '), $dns),
				array(bold(S_IP.': '), $ip),
				array(bold(S_PORT.': '), $port),
				array(bold(S_STATUS.': '), $status),
				array(bold(S_AVAILABILITY.': '), $available)
			));
		}
		$tbl_header_host->setClass('infobox');

		return $tbl_header_host;
	}

	function get_macros_widget($hostid = null){

		if(isset($_REQUEST['form_refresh'])){
			$macros = get_request('macros', array());
		}
		else if($hostid > 0){
			$macros = CUserMacro::get(array('extendoutput' => 1, 'hostids' => $hostid));
			order_result($macros, 'macro');
		}
		else if($hostid === null){
			$macros = CUserMacro::get(array('extendoutput' => 1, 'globalmacro' => 1));
			order_result($macros, 'macro');
		}
		else{
			$macros = array();
		}

		if(empty($macros)){
			$macros = array(0 => array('macro' => '', 'value' => ''));
		}

		$macros_tbl = new CTable(SPACE, 'formElementTable');
		$macros_tbl->setAttribute('id', 'tbl_macros');
		$macros_tbl->addRow(array(SPACE, S_MACRO, SPACE, S_VALUE));

		insert_js('
			function addMacroRow(){
				if(typeof(addMacroRow.macro_count) == "undefined"){
					addMacroRow.macro_count = '.count($macros).';
				}

				var tr = document.createElement("tr");
				tr.className = (addMacroRow.macro_count % 2) ? "form_even_row" : "form_odd_row";

				var td1 = document.createElement("td");
				tr.appendChild(td1);

				var cb = document.createElement("input");
				cb.setAttribute("type", "checkbox");
				cb.className = "checkbox";
				td1.appendChild(cb);
				td1.appendChild(document.createTextNode(" "));

				var td2 = document.createElement("td");
				tr.appendChild(td2);

				var text1 = document.createElement("input");
				text1.setAttribute("type", "text");
				text1.setAttribute("name", "macros["+addMacroRow.macro_count+"][macro]");
				text1.className = "biginput";
				text1.setAttribute("size",30);
				text1.setAttribute("placeholder","{$MACRO}");
				td2.appendChild(text1);
				td2.appendChild(document.createTextNode(" "));

				var td3 = document.createElement("td");
				tr.appendChild(td3);

				var span = document.createElement("span");
				span.innerHTML = "&rArr;";
				span.setAttribute("style", "vertical-align:top;");
				td3.appendChild(span);

				var td4 = document.createElement("td");
				tr.appendChild(td4);

				var text2 = document.createElement("input");
				text2.setAttribute("type", "text");
				text2.setAttribute("placeholder","<'.S_VALUE.'>");
				text2.setAttribute("name","macros["+addMacroRow.macro_count+"][value]");
				text2.className = "biginput";
				text2.setAttribute("size",40);
				td4.appendChild(text2);

				var sd = $("row_new_macro").insert({before : tr});
				addMacroRow.macro_count++;
			}
		');

		$macros = array_values($macros);
		foreach($macros as $macroid => $macro){
			$text1 = new CTextBox('macros['.$macroid.'][macro]', $macro['macro'], 30);
			$text1->setAttribute('placeholder', '{$MACRO}');
			$text2 = new CTextBox('macros['.$macroid.'][value]', $macro['value'], 40);
			$text2->setAttribute('placeholder', '<'.S_VALUE.'>');
			$span = new CSpan(RARR);
			$span->addStyle('vertical-align:top;');

			$macros_tbl->addRow(array(new CCheckBox(), $text1, $span, $text2));
		}


		$script = '$$("#tbl_macros input:checked").each(function(obj){ $(obj.parentNode.parentNode).remove(); });';
		$delete_btn = new CButton('macros_del', S_DELETE_SELECTED, $script);
		$delete_btn->setType('button');

		$add_button = new CButton('macro_add', S_ADD, 'javascript: addMacroRow()');
		$add_button->setType('button');

		$buttonRow = new CRow();
		$buttonRow->setAttribute('id', 'row_new_macro');

		$col = new CCol(array($add_button, SPACE, $delete_btn));
		$col->setAttribute('colspan', 4);
		$buttonRow->addItem($col);
		$macros_tbl->addRow($buttonRow);

		$footer = null;
		if($hostid === null){
			$footer = array(new CButton('save', S_SAVE));
		}

		return new CFormElement(S_MACROS, $macros_tbl, $footer);

	}

?><|MERGE_RESOLUTION|>--- conflicted
+++ resolved
@@ -2593,20 +2593,6 @@
 
 		$frmItem->addSpanRow($frmRow,'form_row_last');
 
-<<<<<<< HEAD
-	        $cmbGroups = new CComboBox('add_groupid',$add_groupid);
-
-		$available_groups = get_accessible_groups_by_user($USER_DETAILS,PERM_READ_ONLY);
-		$groups=DBselect('SELECT DISTINCT groupid,name '.
-				' FROM groups '.
-				' WHERE '.DBcondition('groupid',$available_groups).
-				' ORDER BY name');
-		while($group=DBfetch($groups)){
-			$cmbGroups->addItem(
-				$group['groupid'],
-				get_node_name_by_elid($group['groupid'], null, ': ').$group['name']
-				);
-=======
 // GROUP OPERATIONS
 		$cmbGroups = new CComboBox('add_groupid',$add_groupid);
 		$groups = CHostGroup::get(array(
@@ -2616,7 +2602,6 @@
 		order_result($groups, 'name');
 		foreach($groups as $group){
 			$cmbGroups->addItem($group['groupid'], get_node_name_by_elid($group['groupid'], null, ': ').$group['name']);
->>>>>>> 64c624a3
 		}
 		$frmItem->addRow(S_GROUP,$cmbGroups);
 
@@ -2626,14 +2611,7 @@
 			$cmbAction->addItem('update in group',S_UPDATE_IN_GROUP);
 			$cmbAction->addItem('delete FROM group',S_DELETE_FROM_GROUP);
 		}
-<<<<<<< HEAD
-
-		$frmItem->addItemToBottomRow($cmbAction);
-		$frmItem->addItemToBottomRow(SPACE);
-		$frmItem->addItemToBottomRow(new CButton('register',S_DO));
-=======
 		$frmItem->addItemToBottomRow(array($cmbAction, SPACE, new CButton('register',S_DO)));
->>>>>>> 64c624a3
 
 		$json = new CJSON();
 
@@ -3730,352 +3708,7 @@
 		$frmGraph->show();
 	}
 
-<<<<<<< HEAD
-	function get_maintenance_form(){
-		$frm_title = S_MAINTENANCE;
-
-		if(isset($_REQUEST['maintenanceid']) && !isset($_REQUEST["form_refresh"])){
-			$sql = 'SELECT m.* '.
-				' FROM maintenances m '.
-				' WHERE '.DBin_node('m.maintenanceid').
-					' AND m.maintenanceid='.$_REQUEST['maintenanceid'];
-			$maintenance = DBfetch(DBSelect($sql));
-
-			$frm_title = S_USER.' ['.$maintenance['name'].']';
-
-			$mname			= $maintenance['name'];
-			$maintenance_type	= $maintenance['maintenance_type'];
-
-			$active_since		= $maintenance['active_since'];
-			$active_till		= $maintenance['active_till'];
-
-			$description		= $maintenance['description'];
-
-		}
-		else{
-			$mname				= get_request('mname','');
-			$maintenance_type	= get_request('maintenance_type',0);
-
-			$active_since		= zbxDateToTime(get_request('active_since',date('YmdHis')));
-			$active_till		= zbxDateToTime(get_request('active_till', date('YmdHis', time()+86400)));
-
-			$description		= get_request('description','');
-		}
-
-		$tblMntc = new CTable('','nowrap');
-
-		$tblMntc->addRow(array(S_NAME, new CTextBox('mname', $mname, 50)));
-
-/* form row generation */
-		$cmbType =  new CComboBox('maintenance_type', $maintenance_type);
-		$cmbType->addItem(MAINTENANCE_TYPE_NORMAL, S_WITH_DATA_COLLECTION);
-		$cmbType->addItem(MAINTENANCE_TYPE_NODATA, S_NO_DATA_COLLECTION);
-		$tblMntc->addRow(array(S_MAINTENANCE_TYPE, $cmbType));
-
-
-/***********************************************************/
-
-		$tblMntc->addItem(new Cvar('active_since', date('YmdHis', $active_since)));
-		$tblMntc->addItem(new Cvar('active_till', date('YmdHis', $active_till)));
-
-		$clndr_icon = new CImg('images/general/bar/cal.gif','calendar', 16, 12, 'pointer');
-
-		$clndr_icon->addAction('onclick','javascript: '.
-											'var pos = getPosition(this); '.
-											'pos.top+=10; '.
-											'pos.left+=16; '.
-											"CLNDR['mntc_active_since'].clndr.clndrshow(pos.top,pos.left);");
-
-		$filtertimetab = new CTable(null,'calendar');
-		$filtertimetab->setAttribute('width','10%');
-
-		$filtertimetab->setCellPadding(0);
-		$filtertimetab->setCellSpacing(0);
-
-		$filtertimetab->addRow(array(
-								new CNumericBox('mntc_since_day',(($active_since>0)?date('d',$active_since):''),2),
-								'/',
-								new CNumericBox('mntc_since_month',(($active_since>0)?date('m',$active_since):''),2),
-								'/',
-								new CNumericBox('mntc_since_year',(($active_since>0)?date('Y',$active_since):''),4),
-								SPACE,
-								new CNumericBox('mntc_since_hour',(($active_since>0)?date('H',$active_since):''),2),
-								':',
-								new CNumericBox('mntc_since_minute',(($active_since>0)?date('i',$active_since):''),2),
-								$clndr_icon
-						));
-
-		zbx_add_post_js('create_calendar(null,'.
-						'["mntc_since_day","mntc_since_month","mntc_since_year","mntc_since_hour","mntc_since_minute"],'.
-						'"mntc_active_since",'.
-						'"active_since");');
-
-		$clndr_icon->addAction('onclick','javascript: '.
-											'var pos = getPosition(this); '.
-											'pos.top+=10; '.
-											'pos.left+=16; '.
-											"CLNDR['mntc_active_till'].clndr.clndrshow(pos.top,pos.left);");
-
-		$tblMntc->addRow(array(S_ACTIVE_SINCE,$filtertimetab));
-
-		$filtertimetab = new CTable(null,'calendar');
-		$filtertimetab->setAttribute('width','10%');
-
-		$filtertimetab->setCellPadding(0);
-		$filtertimetab->setCellSpacing(0);
-
-		$filtertimetab->addRow(array(
-								new CNumericBox('mntc_till_day',(($active_till>0)?date('d',$active_till):''),2),
-								'/',
-								new CNumericBox('mntc_till_month',(($active_till>0)?date('m',$active_till):''),2),
-								'/',
-								new CNumericBox('mntc_till_year',(($active_till>0)?date('Y',$active_till):''),4),
-								SPACE,
-								new CNumericBox('mntc_till_hour',(($active_till>0)?date('H',$active_till):''),2),
-								':',
-								new CNumericBox('mntc_till_minute',(($active_till>0)?date('i',$active_till):''),2),
-								$clndr_icon
-						));
-		zbx_add_post_js('create_calendar(null,'.
-						'["mntc_till_day","mntc_till_month","mntc_till_year","mntc_till_hour","mntc_till_minute"],'.
-						'"mntc_active_till",'.
-						'"active_till");');
-
-		$tblMntc->addRow(array(S_ACTIVE_TILL, $filtertimetab));
-//-------
-
-		$tblMntc->addRow(array(S_DESCRIPTION, new CTextArea('description', $description,66,5)));
-
-
-		$tblMaintenance = new CTableInfo();
-		$tblMaintenance->addRow($tblMntc);
-
-		$td = new CCol(array(new CButton('save',S_SAVE)));
-		$td->setAttribute('colspan','2');
-		$td->setAttribute('style','text-align: right;');
-
-		if(isset($_REQUEST['maintenanceid'])){
-
-			$td->addItem(SPACE);
-			$td->addItem(new CButton('clone',S_CLONE));
-			$td->addItem(SPACE);
-			$td->addItem(new CButtonDelete(S_DELETE_MAINTENANCE_PERIOD_Q,url_param('form').url_param('config').url_param('maintenanceid')));
-
-		}
-		$td->addItem(SPACE);
-		$td->addItem(new CButtonCancel(url_param("maintenanceid")));
-
-		$tblMaintenance->setFooter($td);
-	return $tblMaintenance;
-	}
-
-	function get_maintenance_hosts_form(&$form){
-		global $USER_DETAILS;
-		$tblHlink = new CTableInfo();
-
-		$available_hosts = get_accessible_hosts_by_user($USER_DETAILS, PERM_READ_WRITE);
-
-//		validate_group(PERM_READ_WRITE,array('real_hosts'),'web.last.conf.groupid');
-
-		$twb_groupid = get_request('twb_groupid', 0);
-
-		$options = array(
-			'editable' => 1,
-			'extendoutput' => 1,
-			'real_hosts' => 1,
-		);
-		$groups = CHostGroup::get($options);
-		$groups = zbx_toHash($groups, 'groupid');
-		order_result($groups, 'name');
-
-		if(!isset($groups[$twb_groupid])){
-			$twb_groupid = key($groups);
-		}
-
-		$cmbGroups = new CComboBox('twb_groupid', $twb_groupid, 'submit()');
-		foreach($groups as $group){
-			$cmbGroups->addItem($group['groupid'], $group['name']);
-		}
-
-		$hostids = get_request('hostids', array());
-
-		$host_tb = new CTweenBox($form, 'hostids', null, 10);
-
-		if(isset($_REQUEST['maintenanceid']) && !isset($_REQUEST['form_refresh'])){
-			$sql_from = ', maintenances_hosts mh ';
-			$sql_where = ' AND h.hostid=mh.hostid '.
-							' AND mh.maintenanceid='.$_REQUEST['maintenanceid'];
-		}
-		else{
-			$sql_from = '';
-			$sql_where =  'AND '.DBcondition('h.hostid', $hostids);
-		}
-
-		$sql = 'SELECT DISTINCT h.hostid, h.host '.
-				' FROM hosts h '.$sql_from.
-				' WHERE '.DBcondition('h.hostid',$available_hosts).
-					$sql_where.
-					' AND h.status IN ('.HOST_STATUS_MONITORED.','.HOST_STATUS_NOT_MONITORED.') '.
-				' ORDER BY h.host';
-		$db_hosts = DBselect($sql);
-		while($host = DBfetch($db_hosts)){
-			$hostids[$host['hostid']] = $host['hostid'];
-			$host_tb->addItem($host['hostid'], $host['host'], true);
-		}
-
-
-		$options = array(
-			'editable' => 1,
-			'extendoutput' => 1,
-			'groupids' => $twb_groupid
-		);
-		$group_hosts = CHost::get($options);
-		order_result($group_hosts, 'host');
-
-		foreach($group_hosts as $ghost){
-			if(isset($hostids[$ghost['hostid']])) continue;
-			$host_tb->addItem($ghost['hostid'], $ghost['host'], false);
-		}
-
-		$tblHlink->addRow($host_tb->get(S_IN.SPACE.S_MAINTENANCE, array(S_OTHER.SPACE.S_HOSTS.SPACE.'|'.SPACE.S_GROUP.SPACE, $cmbGroups)));
-
-	return $tblHlink;
-	}
-
-	function get_maintenance_groups_form($form){
-		global $USER_DETAILS;
-
-		$tblGlink = new CTableInfo();
-
-		$available_groups = get_accessible_groups_by_user($USER_DETAILS,PERM_READ_WRITE);
-
-		$groupids = get_request('groupids', array());
-
-		$group_tb = new CTweenBox($form,'groupids',null,10);
-
-		if(isset($_REQUEST['maintenanceid']) && !isset($_REQUEST["form_refresh"])){
-			$sql_from = ', maintenances_groups mg ';
-			$sql_where = ' AND g.groupid=mg.groupid '.
-							' AND mg.maintenanceid='.$_REQUEST['maintenanceid'];
-		}
-		else{
-			$sql_from = '';
-			$sql_where =  'AND '.DBcondition('g.groupid',$groupids);
-		}
-
-		$sql = 'SELECT DISTINCT g.groupid, g.name '.
-				' FROM hosts h, hosts_groups hg, groups g '.$sql_from.
-				' WHERE hg.groupid=g.groupid'.
-					' AND h.hostid=hg.hostid '.
-					' AND '.DBcondition('g.groupid',$available_groups).
-					' AND h.status IN ('.HOST_STATUS_MONITORED.','.HOST_STATUS_NOT_MONITORED.') '.
-					$sql_where.
-				' ORDER BY g.name';
-//SDI($sql);
-		$db_groups = DBselect($sql);
-		while($group = DBfetch($db_groups)){
-			$groupids[$group['groupid']] = $group['groupid'];
-			$group_tb->addItem($group['groupid'],$group['name'], true);
-		}
-
-
-		$sql = 'SELECT DISTINCT g.* '.
-				' FROM hosts h, hosts_groups hg, groups g '.
-				' WHERE hg.groupid=g.groupid'.
-					' AND h.hostid=hg.hostid '.
-					' AND '.DBcondition('g.groupid',$available_groups).
-					' AND '.DBcondition('g.groupid',$groupids,true).
-					' AND h.status IN ('.HOST_STATUS_MONITORED.','.HOST_STATUS_NOT_MONITORED.') '.
-				' ORDER BY g.name';
-		$db_groups = DBselect($sql);
-		while($group = DBfetch($db_groups)){
-			$group_tb->addItem($group['groupid'],$group['name'], false);
-		}
-
-		$tblGlink->addRow($group_tb->get(S_IN.SPACE.S_MAINTENANCE,S_OTHER.SPACE.S_GROUPS));
-
-	return $tblGlink;
-	}
-
-	function get_maintenance_periods(){
-		$tblPeriod = new CTableInfo();
-
-		if(isset($_REQUEST['maintenanceid']) && !isset($_REQUEST["form_refresh"])){
-
-			$timeperiods = array();
-			$sql = 'SELECT DISTINCT mw.maintenanceid, tp.* '.
-					' FROM timeperiods tp, maintenances_windows mw '.
-					' WHERE mw.maintenanceid='.$_REQUEST['maintenanceid'].
-						' AND tp.timeperiodid=mw.timeperiodid '.
-					' ORDER BY tp.timeperiod_type ASC';
-			$db_timeperiods = DBselect($sql);
-			while($timeperiod = DBfetch($db_timeperiods)){
-				$timeperiods[] = $timeperiod;
-			}
-
-		}
-		else {
-			$timeperiods = get_request('timeperiods', array());
-		}
-
-		$tblPeriod->setHeader(array(
-				new CCheckBox('all_periods',null,'checkAll("'.S_PERIOD.'","all_periods","g_timeperiodid");'),
-				S_PERIOD_TYPE,
-				S_SCHEDULE,
-				S_PERIOD,
-//				S_NEXT_RUN,
-				S_ACTION
-			));
-
-//		zbx_rksort($timeperiods);
-		foreach($timeperiods as $id => $timeperiod){
-			$period_type = timeperiod_type2str($timeperiod['timeperiod_type']);
-			$shedule_str = shedule2str($timeperiod);
-
-			$tblPeriod->addRow(array(
-				new CCheckBox('g_timeperiodid[]', 'no', null, $id),
-				$period_type,
-				new CCol($shedule_str, 'wraptext'),
-				zbx_date2age(0,$timeperiod['period']),
-//				0,
-				new CButton('edit_timeperiodid['.$id.']',S_EDIT)
-				));
-
-			$tblPeriod->addItem(new Cvar('timeperiods['.$id.'][timeperiod_type]',	$timeperiod['timeperiod_type']));
-
-			$tblPeriod->addItem(new Cvar('timeperiods['.$id.'][every]',		$timeperiod['every']));
-			$tblPeriod->addItem(new Cvar('timeperiods['.$id.'][month]',		$timeperiod['month']));
-			$tblPeriod->addItem(new Cvar('timeperiods['.$id.'][dayofweek]',		$timeperiod['dayofweek']));
-			$tblPeriod->addItem(new Cvar('timeperiods['.$id.'][day]',		$timeperiod['day']));
-			$tblPeriod->addItem(new Cvar('timeperiods['.$id.'][start_time]',	$timeperiod['start_time']));
-			$tblPeriod->addItem(new Cvar('timeperiods['.$id.'][start_date]',	$timeperiod['start_date']));
-			$tblPeriod->addItem(new Cvar('timeperiods['.$id.'][period]',		$timeperiod['period']));
-		}
-		unset($timeperiods);
-
-		$tblPeriodFooter = new CTableInfo(null);
-
-		$oper_buttons = array();
-		if(!isset($_REQUEST['new_timeperiod'])){
-			$oper_buttons[] = new CButton('new_timeperiod',S_NEW);
-		}
-
-		if($tblPeriod->ItemsCount() > 0 ){
-			$oper_buttons[] = new CButton('del_timeperiod',S_DELETE_SELECTED);
-		}
-
-		$td = new CCol($oper_buttons);
-		$td->setAttribute('colspan',7);
-		$td->setAttribute('style','text-align: right;');
-
-
-		$tblPeriodFooter->setFooter($td);
-// end of condition list preparation
-	return array($tblPeriod,$tblPeriodFooter);
-	}
-
-=======
->>>>>>> 64c624a3
+
 	function get_timeperiod_form(){
 		$tblPeriod = new CTableInfo();
 
