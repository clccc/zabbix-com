--- conflicted
+++ resolved
@@ -19,139 +19,6 @@
 **/
 ?>
 <?php
-<<<<<<< HEAD
-	function insert_slideshow_form(){
-		$form = new CFormTable(S_SLIDESHOW, null, 'post');
-		$form->setHelp('config_advanced.php');
-
-		if(isset($_REQUEST['slideshowid'])){
-			$form->addVar('slideshowid', $_REQUEST['slideshowid']);
-		}
-
-		$name		= get_request('name', '');
-		$delay		= get_request('delay', 5);
-		$steps		= get_request('steps', array());
-
-		$new_step	= get_request('new_step', null);
-
-		if((isset($_REQUEST['slideshowid']) && !isset($_REQUEST['form_refresh']))){
-			$slideshow_data = DBfetch(DBselect('SELECT * FROM slideshows WHERE slideshowid='.$_REQUEST['slideshowid']));
-
-			$name		= $slideshow_data['name'];
-			$delay		= $slideshow_data['delay'];
-			$steps		= array();
-			$db_steps = DBselect('SELECT * FROM slides WHERE slideshowid='.$_REQUEST['slideshowid'].' order by step');
-
-			while($step_data = DBfetch($db_steps)){
-				$steps[$step_data['step']] = array(
-						'screenid' => $step_data['screenid'],
-						'delay' => $step_data['delay']
-					);
-			}
-		}
-
-		$form->addRow(S_NAME, new CTextBox('name', $name, 40));
-
-		$delayBox = new CComboBox('delay', $delay);
-		$delayBox->addItem(10,'10');
-		$delayBox->addItem(30,'30');
-		$delayBox->addItem(60,'60');
-		$delayBox->addItem(120,'120');
-		$delayBox->addItem(600,'600');
-		$delayBox->addItem(900,'900');
-
-		$form->addRow(_('Update interval (in sec)'), $delayBox);
-
-		$tblSteps = new CTableInfo(_('No slides defined.'));
-		$tblSteps->setHeader(array(S_SCREEN, S_DELAY, S_SORT));
-		if(count($steps) > 0){
-			ksort($steps);
-			$first = min(array_keys($steps));
-			$last = max(array_keys($steps));
-		}
-
-		foreach($steps as $sid => $s){
-			if( !isset($s['screenid']) ) $s['screenid'] = 0;
-
-			if(isset($s['delay']) && $s['delay'] > 0 )
-				$s['delay'] = bold($s['delay']);
-			else
-				$s['delay'] = $delay;
-
-			$up = null;
-			if($sid != $first){
-				$up = new CSpan(S_UP,'link');
-				$up->onClick("return create_var('".$form->getName()."','move_up',".$sid.", true);");
-			}
-
-			$down = null;
-			if($sid != $last){
-				$down = new CSpan(S_DOWN,'link');
-				$down->onClick("return create_var('".$form->getName()."','move_down',".$sid.", true);");
-			}
-
-			$screen_data = get_screen_by_screenid($s['screenid']);
-			$name = new CSpan($screen_data['name'],'link');
-			$name->onClick("return create_var('".$form->getName()."','edit_step',".$sid.", true);");
-
-			$tblSteps->addRow(array(
-				array(new CCheckBox('sel_step[]',null,null,$sid), $name),
-				$s['delay'],
-				array($up, isset($up) && isset($down) ? SPACE : null, $down)
-				));
-		}
-		$form->addVar('steps', $steps);
-
-		$form->addRow(S_SLIDES, array(
-			$tblSteps,
-			!isset($new_step) ? new CSubmit('add_step_bttn',S_ADD,
-				"return create_var('".$form->getName()."','add_step',1, true);") : null,
-			(count($steps) > 0) ? new CSubmit('del_sel_step', _('Delete selected')) : null
-			));
-
-		if(isset($new_step)){
-			if( !isset($new_step['screenid']) )	$new_step['screenid'] = 0;
-			if( !isset($new_step['delay']) )	$new_step['delay'] = 0;
-
-			if( isset($new_step['sid']) )
-				$form->addVar('new_step[sid]',$new_step['sid']);
-
-			$form->addVar('new_step[screenid]',$new_step['screenid']);
-
-			$screen_data = get_screen_by_screenid($new_step['screenid']);
-
-			$form->addRow(S_NEW_SLIDE, array(
-					S_DELAY,
-					new CNumericBox('new_step[delay]', $new_step['delay'], 5), BR(),
-					new CTextBox('screen_name', $screen_data['name'], 40, 'yes'),
-					new CButton('select_screen',S_SELECT,
-						'return PopUp("popup.php?dstfrm='.$form->getName().'&srctbl=screens'.
-						'&dstfld1=screen_name&srcfld1=name'.
-						'&dstfld2=new_step_screenid&srcfld2=screenid");'),
-					BR(),
-					new CSubmit('add_step', isset($new_step['sid']) ? S_SAVE : S_ADD),
-					new CSubmit('cancel_step', S_CANCEL)
-
-				),
-				isset($new_step['sid']) ? 'edit' : 'new');
-		}
-
-		$form->addItemToBottomRow(new CSubmit("save",S_SAVE));
-		if(isset($_REQUEST['slideshowid'])){
-			$form->addItemToBottomRow(SPACE);
-			$form->addItemToBottomRow(new CSubmit('clone',S_CLONE));
-			$form->addItemToBottomRow(SPACE);
-			$form->addItemToBottomRow(new CButtonDelete(S_DELETE_SLIDESHOW_Q,
-				url_param('form').url_param('slideshowid').url_param('config')));
-		}
-		$form->addItemToBottomRow(SPACE);
-		$form->addItemToBottomRow(new CButtonCancel());
-
-		return $form;
-	}
-
-=======
->>>>>>> 6e9ac19f
 	function getUserFormData($userid, $isProfile = false) {
 		$config = select_config();
 		$data = array('is_profile' => $isProfile);
