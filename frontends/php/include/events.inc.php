<?php
/*
** ZABBIX
** Copyright (C) 2000-2007 SIA Zabbix
**
** This program is free software; you can redistribute it and/or modify
** it under the terms of the GNU General Public License as published by
** the Free Software Foundation; either version 2 of the License, or
** (at your option) any later version.
**
** This program is distributed in the hope that it will be useful,
** but WITHOUT ANY WARRANTY; without even the implied warranty of
** MERCHANTABILITY or FITNESS FOR A PARTICULAR PURPOSE.  See the
** GNU General Public License for more details.
**
** You should have received a copy of the GNU General Public License
** along with this program; if not, write to the Free Software
** Foundation, Inc., 675 Mass Ave, Cambridge, MA 02139, USA.
**/
?>
<?php
	function event_source2str($sourceid){
		switch($sourceid){
			case EVENT_SOURCE_TRIGGERS:	return S_TRIGGERS;
			case EVENT_SOURCE_DISCOVERY:	return S_DISCOVERY;
			default:			return S_UNKNOWN;
		}
	}

	function get_event_by_eventid($eventid){
		$db_events = DBselect('select * from events where eventid='.$eventid);
		return DBfetch($db_events);
	}

	function get_tr_event_by_eventid($eventid){
		$sql = 'SELECT e.*,t.triggerid, t.description,t.priority,t.status,t.type '.
				' FROM events e,triggers t '.
				' WHERE e.eventid='.$eventid.
					' AND e.object='.EVENT_OBJECT_TRIGGER.
					' AND t.triggerid=e.objectid';
		$result = DBfetch(DBselect($sql));
	return $result;
	}


/* function:
 *     event_initial_time
 *
 * description:
 *     returns 'true' if event is initial, otherwise false;
 *
 * author: Aly
 */
function event_initial_time($row,$hide_unknown=0){
	$events = get_latest_events($row,$hide_unknown);

	if(!empty($events) &&
		($events[0]['value'] == $row['value']) &&
		($row['type'] == TRIGGER_MULT_EVENT_ENABLED) &&
		($row['value'] == TRIGGER_VALUE_TRUE))
	{
		return true;
	}
	if(!empty($events) && ($events[0]['value'] == $row['value'])){
		return false;
	}

	return true;
}

/* function:
 *     first_initial_eventid
 *
 * description:
 *     return first initial eventid
 *
 * author: Aly
 */

function first_initial_eventid($row,$hide_unknown=0){

	$events = get_latest_events($row,$hide_unknown);

	$sql_cond=($hide_unknown == 1)?' AND e.value<>2 ':'';

	if(empty($events)){
		$sql = 'SELECT e.eventid '.
				' FROM events e '.
				' WHERE e.objectid='.$row['triggerid'].$sql_cond.
					' AND e.object='.EVENT_OBJECT_TRIGGER.
				' ORDER BY e.object, e.objectid, e.eventid';
		$res = DBselect($sql,1);

		if($rows = DBfetch($res)) return $rows['eventid'];
	}
	else if(!empty($events) && ($events[0]['value'] != $row['value'])){
		$eventid = $events[0]['eventid'];
		$sql = 'SELECT e.eventid '.
				' FROM events e '.
				' WHERE e.eventid > '.$eventid.
					' AND e.objectid='.$row['triggerid'].$sql_cond.
					' AND e.object='.EVENT_OBJECT_TRIGGER.
				' ORDER BY e.object, e.objectid, e.eventid';
		$res = DBselect($sql,1);

		if($rows = DBfetch($res)){
			return $rows['eventid'];
		}

		$row['eventid'] = $eventid;
		$row['value'] = $events[0]['value'];

		return first_initial_eventid($row,$hide_unknown);			// recursion!!!
	}
	else if(!empty($events) && ($events[0]['value'] == $row['value'])){
		$eventid = (count($events) > 1)?($events[1]['eventid']):(0);

		$sql = 'SELECT e.eventid,e.clock '.
				' FROM events e '.
				' WHERE e.eventid > '.$eventid.
					' AND e.objectid='.$row['triggerid'].
					' AND e.object='.EVENT_OBJECT_TRIGGER.
					' AND e.value='.$row['value'].
				' ORDER BY e.object, e.objectid, e.eventid';
		$res = DBselect($sql,1);
		$rows = DBfetch($res);

		return $rows['eventid'];
	}
return false;
}

/* function:
 *     get_latest_events
 *
 * description:
 *     return latest events by VALUE
 *
 * author: Aly
 */
function get_latest_events($row,$hide_unknown=0){

	$eventz = array();
	$events = array();

// SQL's are optimized that's why it's splited that way

/*******************************************/
// Check for optimization after changing!  */
/*******************************************/

	$sql = 'SELECT e.eventid, e.value '.
			' FROM events e '.
			' WHERE e.objectid='.$row['triggerid'].
				' AND e.eventid < '.$row['eventid'].
				' AND e.object='.EVENT_OBJECT_TRIGGER.
				' AND e.value='.TRIGGER_VALUE_FALSE.
			' ORDER BY e.object DESC, e.objectid DESC, e.eventid DESC';
	if($rez = DBfetch(DBselect($sql,1))) $eventz[$rez['value']] = $rez['eventid'];

	$sql = 'SELECT e.eventid, e.value '.
			' FROM events e'.
			' WHERE e.objectid='.$row['triggerid'].
				' AND e.eventid < '.$row['eventid'].
				' AND e.object='.EVENT_OBJECT_TRIGGER.
				' AND e.value='.TRIGGER_VALUE_TRUE.
			' ORDER BY e.object DESC, e.objectid DESC, e.eventid DESC';

	if($rez = DBfetch(DBselect($sql,1))) $eventz[$rez['value']] = $rez['eventid'];

	if($hide_unknown == 0){
		$sql = 'SELECT e.eventid, e.value '.
				' FROM events e'.
				' WHERE e.objectid='.$row['triggerid'].
					' AND e.eventid < '.$row['eventid'].
					' AND e.object='.EVENT_OBJECT_TRIGGER.
					' AND e.value='.TRIGGER_VALUE_UNKNOWN.
				' ORDER BY e.object DESC, e.objectid DESC, e.eventid DESC';
		if($rez = DBfetch(DBselect($sql,1))) $eventz[$rez['value']] = $rez['eventid'];
	}

/*******************************************/

	arsort($eventz);
	foreach($eventz as $key => $value){
		$events[] = array('eventid'=>$value,'value'=>$key);
	}
return $events;
}

/* function:
 *     get_next_event
 *
 * description:
 *     return next event by value
 *
 * author: Aly
 */
function get_next_event($row,$hide_unknown=0){
	$sql_cond=($hide_unknown != 0)?' AND e.value<>'.TRIGGER_VALUE_UNKNOWN:'';

	if((TRIGGER_VALUE_TRUE == $row['value']) && (TRIGGER_MULT_EVENT_ENABLED == $row['type'])){
		$sql = 'SELECT e.eventid, e.value, e.clock '.
			' FROM events e'.
			' WHERE e.objectid='.$row['objectid'].
				' AND e.eventid > '.$row['eventid'].
				' AND e.object='.EVENT_OBJECT_TRIGGER.
				' AND e.value='.$row['value'].
			' ORDER BY e.object, e.objectid, e.eventid';
	}
	else{
		$sql = 'SELECT e.eventid, e.value, e.clock '.
			' FROM events e'.
			' WHERE e.objectid='.$row['objectid'].
				' AND e.eventid > '.$row['eventid'].
				' AND e.object='.EVENT_OBJECT_TRIGGER.
				' AND e.value<>'.$row['value'].
				$sql_cond.
			' ORDER BY e.object, e.objectid, e.eventid';
	}
	$rez = DBfetch(DBselect($sql,1));

return $rez;
}

// author: Aly
function make_event_details($eventid){
	$event = get_tr_event_by_eventid($eventid);

	$table = new CTableInfo();

	$table->addRow(array(S_EVENT, expand_trigger_description($event['triggerid'])));
	$table->addRow(array(S_TIME, date('Y.M.d H:i:s',$event['clock'])));

	$duration = zbx_date2age($event['clock']);

	if($next_event = get_next_event($event)){
		$duration = zbx_date2age($event['clock'],$next_event['clock']);
	}

	if($event["value"] == TRIGGER_VALUE_FALSE){
		$value=new CCol(S_OK_BIG,"off");
	}
	elseif($event["value"] == TRIGGER_VALUE_TRUE){
		$value=new CCol(S_PROBLEM_BIG,"on");
	}
	else{
		$value=new CCol(S_UNKNOWN_BIG,"unknown");
	}


	$ack = '-';
	if($event["value"] == 1 && $event["acknowledged"] == 1){
		$db_acks = get_acknowledges_by_eventid($event["eventid"]);
		$rows=0;
		while($a=DBfetch($db_acks))	$rows++;

		$ack=array(
			new CLink(S_YES,'acknow.php?eventid='.$event['eventid'],'off'),
			SPACE.'('.$rows.')'
			);
	}

	$table->addRow(array(S_STATUS, $value));
	$table->addRow(array(S_DURATION, $duration));
	$table->addRow(array(S_ACKNOWLEDGED, $ack));

return $table;
}

function make_small_eventlist($eventid, $trigger_data){

	$table = new CTableInfo();
	$table->setHeader(array(S_TIME, S_STATUS, S_DURATION, S_AGE, S_ACK, S_ACTIONS));

	$rows = array();
	$count = 1;

	$curevent = CEvent::get(array('eventids' => $eventid, 'extendoutput' => 1, 'select_triggers' => 1));
	$curevent = reset($curevent);

	$clock = $curevent['clock'];
	
	$options = array(
		'time_till' => $curevent['clock'],
		'triggerids' => $trigger_data['triggerid'],
		'extendoutput' => 1,
		'sortfield' => 'clock',
		'sortorder' => ZBX_SORT_DOWN,
		'limit' => 20
	);
	$events = CEvent::get($options);

<<<<<<< HEAD
	foreach($events as $enum => $event){
=======
	foreach($events as $eventid => $event){
		$event['type'] = $trigger_data['type'];
>>>>>>> e32cfea9
		$lclock = $clock;
		$clock = $event['clock'];
		$duration = zbx_date2age($lclock, $clock);
		$event = get_tr_event_by_eventid($event['eventid']);

		if($curevent['eventid'] == $event['eventid'] && ($nextevent = get_next_event($event))) {
			$duration = zbx_date2age($nextevent['clock'], $clock);
		}
		else if($curevent['eventid'] == $event['eventid']) {
			$duration = zbx_date2age($clock);
		}

		$value = new CCol(trigger_value2str($event['value']), get_trigger_value_style($event['value']));

		$ack = new CSpan(S_NO, 'on');
		if(1 == $event['acknowledged']){
			$db_acks = get_acknowledges_by_eventid($event['eventid']);
			$rows=0;
			while($a=DBfetch($db_acks))	$rows++;

			$ack=array(
				new CLink(new CSpan(S_YES,'off'),'acknow.php?eventid='.$event['eventid']),
				SPACE.'('.$rows.')'
			);
		}

//actions
		$actions = get_event_actions_stat_hints($event['eventid']);
//--------

		$table->addRow(array(
			new CLink(
				date('Y.M.d H:i:s',$event['clock']),
				'tr_events.php?triggerid='.$trigger_data['triggerid'].'&eventid='.$event['eventid'],
				'action'
			),
			$value,
			$duration,
			zbx_date2age($event['clock']),
			$ack,
			$actions
		));
	}

return $table;
}

function make_popup_eventlist($eventid, $trigger_type, $triggerid) {

	$table = new CTableInfo();
	$table->setHeader(array(S_TIME,S_STATUS,S_DURATION, S_AGE, S_ACK));
	$table->setAttribute('style', 'width: 400px;');

	$event_list = array();
	$sql = 'SELECT * '.
			' FROM events '.
			' WHERE eventid<='.$eventid.
				' AND object='.EVENT_OBJECT_TRIGGER.
				' AND objectid='.$triggerid.
			' ORDER BY eventid DESC';
	$db_events = DBselect($sql, ZBX_POPUP_MAX_ROWS);

	$count = 0;
	while($event = DBfetch($db_events)){
		if(!empty($event_list) && ($event_list[$count]['value'] != $event['value'])) {
			$count++;
		}
		else if(!empty($event_list) &&
			($event_list[$count]['value'] == $event['value']) &&
			($trigger_type == TRIGGER_MULT_EVENT_ENABLED) &&
			($event['value'] == TRIGGER_VALUE_TRUE))
		{
			$count++;
		}

		$event_list[$count] = $event;
	}

	$lclock = time();
	foreach($event_list as $id => $event) {
		$duration = zbx_date2age($lclock, $event['clock']);
		$lclock = $event['clock'];

		$value = new CCol(trigger_value2str($event['value']), get_trigger_value_style($event['value']));

// ack +++
		$ack = new CSpan(S_NO,'on');
		if($event['acknowledged']) {
			$ack=new CSpan(S_YES,'off');
		}
// ---
		$table->addRow(array(
			zbx_date2str(S_DATE_FORMAT_YMDHMS,$event['clock']),
			$value,
			$duration,
			zbx_date2age($event['clock']),
			$ack
		));
	}

return $table;
}

function get_history_of_triggers_events($start,$num, $groupid=0, $hostid=0){
	global $USER_DETAILS;
	$config = select_config();

	$hide_unknown = CProfile::get('web.events.filter.hide_unknown',0);

	$sql_from = $sql_cond = '';

	$available_hosts = get_accessible_hosts_by_user($USER_DETAILS,PERM_READ_LIST);
	$available_triggers = get_accessible_triggers(PERM_READ_ONLY, array(), PERM_RES_DATA_ARRAY, get_current_nodeid());

	if($hostid > 0){
		$sql_cond = ' AND h.hostid='.$hostid;
	}
	else if($groupid > 0){
		$sql_from = ', hosts_groups hg ';
		$sql_cond = ' AND h.hostid=hg.hostid AND hg.groupid='.$groupid;
	}
	else{
		$sql_from = '';
		$sql_cond = ' AND '.DBcondition('h.hostid',$available_hosts);
	}

//---
	$triggers = array();
	$trigger_list = array();

	$sql = 'SELECT DISTINCT t.triggerid,t.priority,t.description,t.expression,h.host,t.type '.
			' FROM triggers t, functions f, items i, hosts h '.$sql_from.
			' WHERE '.DBcondition('t.triggerid', $available_triggers).
				' AND t.triggerid=f.triggerid '.
				' AND f.itemid=i.itemid '.
				' AND i.hostid=h.hostid '.
				' AND h.status='.HOST_STATUS_MONITORED.
				$sql_cond;

	$rez = DBselect($sql);
	while($rowz = DBfetch($rez)){
		$triggers[$rowz['triggerid']] = $rowz;
		array_push($trigger_list, $rowz['triggerid']);
	}

	$sql_cond=($hide_unknown == 1)?(' AND e.value<>'.TRIGGER_VALUE_UNKNOWN.' '):('');

	$table = new CTableInfo(S_NO_EVENTS_FOUND);
	$table->SetHeader(array(
			S_TIME,
			is_show_all_nodes() ? S_NODE : null,
			$hostid == 0 ? S_HOST : null,
			S_DESCRIPTION,
			S_VALUE,
			S_SEVERITY
			));

	if(!empty($triggers)){
		$sql = 'SELECT e.eventid, e.objectid as triggerid, e.clock, e.value, e.acknowledged '.
				' FROM events e '.
				' WHERE e.object='.EVENT_OBJECT_TRIGGER.
					' AND '.DBcondition('e.objectid', $trigger_list).
					$sql_cond.
				' ORDER BY e.eventid DESC';

		$result = DBselect($sql,10*($start+$num));
	}

	$col=0;
	$skip = $start;

	while(!empty($triggers) && ($col<$num) && ($row=DBfetch($result))){

		if($skip > 0){
			if(($hide_unknown == 1) && ($row['value'] == TRIGGER_VALUE_UNKNOWN)) continue;
			$skip--;
			continue;
		}

		$value = new CCol(trigger_value2str($row['value']), get_trigger_value_style($row['value']));

		$row = zbx_array_merge($triggers[$row['triggerid']],$row);
		if((1 == $hide_unknown) && (!event_initial_time($row,$hide_unknown))) continue;

		$table->AddRow(array(
			date("Y.M.d H:i:s",$row["clock"]),
			get_node_name_by_elid($row['triggerid']),
			($hostid == 0)?$row['host']:null,
			new CLink(
				expand_trigger_description_by_data($row, ZBX_FLAG_EVENT),
				'tr_events.php?triggerid='.$row['triggerid'].'&eventid='.$row['eventid']
				),
			$value,
			new CCol(get_severity_description($row["priority"]), get_severity_style($row["priority"])),
		));

		$col++;
	}
return $table;
}

?><|MERGE_RESOLUTION|>--- conflicted
+++ resolved
@@ -291,12 +291,8 @@
 	);
 	$events = CEvent::get($options);
 
-<<<<<<< HEAD
 	foreach($events as $enum => $event){
-=======
-	foreach($events as $eventid => $event){
 		$event['type'] = $trigger_data['type'];
->>>>>>> e32cfea9
 		$lclock = $clock;
 		$clock = $event['clock'];
 		$duration = zbx_date2age($lclock, $clock);
