<?php
/*
** Zabbix
** Copyright (C) 2001-2018 Zabbix SIA
**
** This program is free software; you can redistribute it and/or modify
** it under the terms of the GNU General Public License as published by
** the Free Software Foundation; either version 2 of the License, or
** (at your option) any later version.
**
** This program is distributed in the hope that it will be useful,
** but WITHOUT ANY WARRANTY; without even the implied warranty of
** MERCHANTABILITY or FITNESS FOR A PARTICULAR PURPOSE. See the
** GNU General Public License for more details.
**
** You should have received a copy of the GNU General Public License
** along with this program; if not, write to the Free Software
** Foundation, Inc., 51 Franklin Street, Fifth Floor, Boston, MA  02110-1301, USA.
**/


/**
 * Returns the names of supported event sources.
 *
 * If the $source parameter is passed, returns the name of the specific source, otherwise - returns an array of all
 * supported sources.
 *
 * @param int $source
 *
 * @return array|string
 */
function eventSource($source = null) {
	$sources = [
		EVENT_SOURCE_TRIGGERS => _('trigger'),
		EVENT_SOURCE_DISCOVERY => _('discovery'),
		EVENT_SOURCE_AUTO_REGISTRATION => _('auto registration'),
		EVENT_SOURCE_INTERNAL => _x('internal', 'event source')
	];

	if ($source === null) {
		return $sources;
	}
	elseif (isset($sources[$source])) {
		return $sources[$source];
	}
	else {
		return _('Unknown');
	}
}

/**
 * Returns the names of supported event objects.
 *
 * If the $source parameter is passed, returns the name of the specific object, otherwise - returns an array of all
 * supported objects.
 *
 * @param int $object
 *
 * @return array|string
 */
function eventObject($object = null) {
	$objects = [
		EVENT_OBJECT_TRIGGER => _('trigger'),
		EVENT_OBJECT_DHOST => _('discovered host'),
		EVENT_OBJECT_DSERVICE => _('discovered service'),
		EVENT_OBJECT_AUTOREGHOST => _('auto-registered host'),
		EVENT_OBJECT_ITEM => _('item'),
		EVENT_OBJECT_LLDRULE => _('low-level discovery rule')
	];

	if ($object === null) {
		return $objects;
	}
	elseif (isset($objects[$object])) {
		return $objects[$object];
	}
	else {
		return _('Unknown');
	}
}

/**
 * Returns all supported event source-object pairs.
 *
 * @return array
 */
function eventSourceObjects() {
	return [
		['source' => EVENT_SOURCE_TRIGGERS, 'object' => EVENT_OBJECT_TRIGGER],
		['source' => EVENT_SOURCE_DISCOVERY, 'object' => EVENT_OBJECT_DHOST],
		['source' => EVENT_SOURCE_DISCOVERY, 'object' => EVENT_OBJECT_DSERVICE],
		['source' => EVENT_SOURCE_AUTO_REGISTRATION, 'object' => EVENT_OBJECT_AUTOREGHOST],
		['source' => EVENT_SOURCE_INTERNAL, 'object' => EVENT_OBJECT_TRIGGER],
		['source' => EVENT_SOURCE_INTERNAL, 'object' => EVENT_OBJECT_ITEM],
		['source' => EVENT_SOURCE_INTERNAL, 'object' => EVENT_OBJECT_LLDRULE]
	];
}

function get_events_unacknowledged($db_element, $value_trigger = null, $value_event = null, $ack = false) {
	$elements = ['hosts' => [], 'hosts_groups' => [], 'triggers' => []];
	get_map_elements($db_element, $elements);

	if (empty($elements['hosts_groups']) && empty($elements['hosts']) && empty($elements['triggers'])) {
		return 0;
	}

	$config = select_config();
	$options = [
		'output' => ['triggerid'],
		'monitored' => 1,
		'skipDependent' => 1,
		'limit' => $config['search_limit'] + 1
	];
	if (!is_null($value_trigger)) {
		$options['filter'] = ['value' => $value_trigger];
	}
	if (!empty($elements['hosts_groups'])) {
		$options['groupids'] = array_unique($elements['hosts_groups']);
	}
	if (!empty($elements['hosts'])) {
		$options['hostids'] = array_unique($elements['hosts']);
	}
	if (!empty($elements['triggers'])) {
		$options['triggerids'] = array_unique($elements['triggers']);
	}
	$triggerids = API::Trigger()->get($options);

	return API::Event()->get([
		'source' => EVENT_SOURCE_TRIGGERS,
		'object' => EVENT_OBJECT_TRIGGER,
		'countOutput' => true,
		'objectids' => zbx_objectValues($triggerids, 'triggerid'),
		'filter' => [
			'value' => $value_event,
			'acknowledged' => $ack ? 1 : 0
		]
	]);
}

/**
 *
 * @param array  $event								An array of event data.
 * @param string $event['eventid']					Event ID.
 * @param string $event['correlationid']			OK Event correlation ID.
 * @param string $event['userid]					User ID who generated the OK event.
 * @param string $event['name']						Event name.
 * @param string $event['acknowledged']				State of acknowledgement.
 * @param string $backurl							A link back after acknowledgement has been clicked.
 *
 * @return CTableInfo
 */
function make_event_details($event, $backurl) {
	$event_update_url = (new CUrl('zabbix.php'))
		->setArgument('action', 'acknowledge.edit')
		->setArgument('eventids', [$event['eventid']])
		->setArgument('backurl', $backurl)
		->getUrl();

	$config = select_config();

	$table = (new CTableInfo())
		->addRow([
			_('Event'),
			$event['name']
		])
		->addRow([
			_('Severity'),
			getSeverityCell($event['severity'], $config)
		])
		->addRow([
			_('Time'),
			zbx_date2str(DATE_TIME_FORMAT_SECONDS, $event['clock'])
		])
		->addRow([
			_('Acknowledged'),
			(new CLink($event['acknowledged'] == EVENT_ACKNOWLEDGED ? _('Yes') : _('No'), $event_update_url))
				->addClass($event['acknowledged'] == EVENT_ACKNOWLEDGED ? ZBX_STYLE_GREEN : ZBX_STYLE_RED)
				->addClass(ZBX_STYLE_LINK_ALT)
		]);

	if ($event['r_eventid'] != 0) {
		if ($event['correlationid'] != 0) {
			$correlations = API::Correlation()->get([
				'output' => ['correlationid', 'name'],
				'correlationids' => [$event['correlationid']]
			]);

			if ($correlations) {
				if (CWebUser::getType() == USER_TYPE_SUPER_ADMIN) {
					$correlation_name = (new CLink($correlations[0]['name'],
						(new CUrl('correlation.php'))
							->setArgument('correlationid', $correlations[0]['correlationid'])
							->getUrl()
					))->addClass(ZBX_STYLE_LINK_ALT);
				}
				else {
					$correlation_name = $correlations[0]['name'];
				}
			}
			else {
				$correlation_name = _('Correlation rule');
			}

			$table->addRow([_('Resolved by'), $correlation_name]);
		}
		elseif ($event['userid'] != 0) {
			if ($event['userid'] == CWebUser::$data['userid']) {
				$table->addRow([_('Resolved by'), getUserFullname([
					'alias' => CWebUser::$data['alias'],
					'name' => CWebUser::$data['name'],
					'surname' => CWebUser::$data['surname']
				])]);
			}
			else {
				$user = API::User()->get([
					'output' => ['alias', 'name', 'surname'],
					'userids' => [$event['userid']]
				]);

				if ($user) {
					$table->addRow([_('Resolved by'), getUserFullname($user[0])]);
				}
				else {
					$table->addRow([_('Resolved by'), _('User')]);
				}
			}
		}
		else {
			$table->addRow([_('Resolved by'), _('Trigger')]);
		}
	}

	$tags = makeEventsTags([$event]);

	$table->addRow([_('Tags'), $tags[$event['eventid']]]);

	return $table;
}

function make_small_eventlist($startEvent, $backurl) {
	$config = select_config();

	$table = (new CTableInfo())
		->setHeader([
			_('Time'),
			_('Recovery time'),
			_('Status'),
			_('Age'),
			_('Duration'),
			_('Ack'),
			_('Actions')
		]);

	$events = API::Event()->get([
		'output' => ['eventid', 'source', 'object', 'objectid', 'acknowledged', 'clock', 'ns', 'severity', 'r_eventid'],
		'select_acknowledges' => ['userid', 'clock', 'message', 'action', 'old_severity', 'new_severity'],
		'source' => EVENT_SOURCE_TRIGGERS,
		'object' => EVENT_OBJECT_TRIGGER,
		'value' => TRIGGER_VALUE_TRUE,
		'objectids' => $startEvent['objectid'],
		'eventid_till' => $startEvent['eventid'],
		'sortfield' => ['clock', 'eventid'],
		'sortorder' => ZBX_SORT_DOWN,
		'limit' => 20,
		'preservekeys' => true
	]);

	$r_eventids = [];

	foreach ($events as $event) {
		$r_eventids[$event['r_eventid']] = true;
	}
	unset($r_eventids[0]);

	$r_events = $r_eventids
		? API::Event()->get([
			'output' => ['clock'],
			'source' => EVENT_SOURCE_TRIGGERS,
			'object' => EVENT_OBJECT_TRIGGER,
			'eventids' => array_keys($r_eventids),
			'preservekeys' => true
		])
		: [];

	$triggerids = [];
	foreach ($events as &$event) {
		$triggerids[] = $event['objectid'];

		$event['r_clock'] = array_key_exists($event['r_eventid'], $r_events)
			? $r_events[$event['r_eventid']]['clock']
			: 0;
	}
	unset($event);

	// Get trigger severities.
	$triggers = $triggerids
		? API::Trigger()->get([
			'output' => ['priority'],
			'triggerids' => $triggerids,
			'preservekeys' => true
		])
		: [];

	$severity_config = [
		'severity_name_0' => $config['severity_name_0'],
		'severity_name_1' => $config['severity_name_1'],
		'severity_name_2' => $config['severity_name_2'],
		'severity_name_3' => $config['severity_name_3'],
		'severity_name_4' => $config['severity_name_4'],
		'severity_name_5' => $config['severity_name_5']
	];
	$actions = getEventsActionsIconsData($events, $triggers, $r_events);
	$users = API::User()->get([
		'output' => ['alias', 'name', 'surname'],
		'userids' => array_keys($actions['userids']),
		'preservekeys' => true
	]);
	$mediatypes = API::Mediatype()->get([
		'output' => ['description', 'maxattempts'],
		'mediatypeids' => array_keys($actions['mediatypeids']),
		'preservekeys' => true
	]);

	foreach ($events as $event) {
		$duration = ($event['r_eventid'] != 0)
			? zbx_date2age($event['clock'], $event['r_clock'])
			: zbx_date2age($event['clock']);

		if ($event['r_eventid'] == 0) {
			$in_closing = false;

			foreach ($event['acknowledges'] as $acknowledge) {
				if (($acknowledge['action'] & ZBX_PROBLEM_UPDATE_CLOSE) == ZBX_PROBLEM_UPDATE_CLOSE) {
					$in_closing = true;
					break;
				}
			}

			$value = $in_closing ? TRIGGER_VALUE_FALSE : TRIGGER_VALUE_TRUE;
			$value_str = $in_closing ? _('CLOSING') : _('PROBLEM');
			$value_clock = $in_closing ? time() : $event['clock'];
		}
		else {
			$value = TRIGGER_VALUE_FALSE;
			$value_str = _('RESOLVED');
			$value_clock = $event['r_clock'];
		}

		$cell_status = new CSpan($value_str);

		/*
		 * Add colors to span depending on configuration and trigger parameters. No blinking added to status,
		 * since the page is not on autorefresh.
		 */
		addTriggerValueStyle($cell_status, $value, $value_clock, $event['acknowledged'] == EVENT_ACKNOWLEDGED);

		// Create link to Problem update page.
		$problem_update_url = (new CUrl('zabbix.php'))
			->setArgument('action', 'acknowledge.edit')
			->setArgument('eventids', [$event['eventid']])
			->setArgument('backurl', $backurl)
			->getUrl();

		$table->addRow([
			(new CLink(zbx_date2str(DATE_TIME_FORMAT_SECONDS, $event['clock']),
				'tr_events.php?triggerid='.$event['objectid'].'&eventid='.$event['eventid']
			))->addClass('action'),
			($event['r_eventid'] == 0)
				? ''
				: (new CLink(zbx_date2str(DATE_TIME_FORMAT_SECONDS, $event['r_clock']),
						'tr_events.php?triggerid='.$event['objectid'].'&eventid='.$event['eventid']
				))->addClass('action'),
			$cell_status,
			zbx_date2age($event['clock']),
			$duration,
			(new CLink($event['acknowledged'] == EVENT_ACKNOWLEDGED ? _('Yes') : _('No'), $problem_update_url))
				->addClass($event['acknowledged'] == EVENT_ACKNOWLEDGED ? ZBX_STYLE_GREEN : ZBX_STYLE_RED)
				->addClass(ZBX_STYLE_LINK_ALT),
			makeEventActionsIcons($event['eventid'], $actions['data'], $mediatypes, $users, $severity_config)
		]);
	}

	return $table;
}

/**
 * Create table with trigger description and events.
 *
 * @param array  $trigger                    An array of trigger data.
 * @param string $trigger['triggerid']       Trigger ID to select events.
 * @param string $trigger['description']     Trigger description.
 * @param string $trigger['url']             Trigger URL.
 * @param string $eventid_till
<<<<<<< HEAD
 * @param string $backurl							URL to return to.
 * @param bool   $show_timeline						show time line flag.
 *
 * @return CDiv
 */
function make_popup_eventlist($trigger, $eventid_till, $backurl, $show_timeline = true) {
=======
 * @param string $backurl                    URL to return to.
 * @param bool   $fullscreen                 Show object in fullscreen or no.
 * @param bool   $show_timeline              Show time line flag.
 * @param int    $show_tags                  Show tags flag. Possible values:
 *                                             - PROBLEMS_SHOW_TAGS_NONE;
 *                                             - PROBLEMS_SHOW_TAGS_1;
 *                                             - PROBLEMS_SHOW_TAGS_2;
 *                                             - PROBLEMS_SHOW_TAGS_3 (default).
 * @param array  $filter_tags                An array of tag filtering data.
 * @param string $filter_tags[]['tag']       Tag name.
 * @param int    $filter_tags[]['operator']  Tag operator.
 * @param string $filter_tags[]['value']     Tag value.
 * @param int    $tag_name_format            Tag name format. Possible values:
 *                                             - PROBLEMS_TAG_NAME_FULL (default);
 *                                             - PROBLEMS_TAG_NAME_SHORTENED;
 *                                             - PROBLEMS_TAG_NAME_NONE.
 * @param string $tag_priority               A list of comma-separated tag names.
 *
 * @return CDiv
 */
function make_popup_eventlist($trigger, $eventid_till, $backurl, $fullscreen = false, $show_timeline = true,
		$show_tags = PROBLEMS_SHOW_TAGS_3, array $filter_tags = [], $tag_name_format = PROBLEMS_TAG_NAME_FULL,
		$tag_priority = '') {
>>>>>>> 32e0ca23
	// Show trigger description and URL.
	$div = new CDiv();

	if ($trigger['comments'] !== '') {
		$div->addItem(
			(new CDiv())
				->addItem(zbx_str2links($trigger['comments']))
				->addClass(ZBX_STYLE_OVERLAY_DESCR)
				->addStyle('max-width: 500px')
		);
	}

	if ($trigger['url'] !== '') {
		$trigger_url = CHtmlUrlValidator::validate($trigger['url'])
			? $trigger['url']
			: 'javascript: alert(\''._s('Provided URL "%1$s" is invalid.', zbx_jsvalue($trigger['url'], false, false)).
				'\');';

		$div->addItem(
			(new CDiv())
				->addItem(new CLink(CHTML::encode($trigger['url']), $trigger_url))
				->addClass(ZBX_STYLE_OVERLAY_DESCR_URL)
				->addStyle('max-width: 500px')
		);
	}

	// indicator of sort field
	$sort_div = (new CSpan())->addClass(ZBX_STYLE_ARROW_DOWN);

	if ($show_timeline) {
		$header = [
			(new CColHeader([_('Time'), $sort_div]))->addClass(ZBX_STYLE_RIGHT),
			(new CColHeader())->addClass(ZBX_STYLE_TIMELINE_TH),
			(new CColHeader())->addClass(ZBX_STYLE_TIMELINE_TH)
		];
	}
	else {
		$header = [[_('Time'), $sort_div]];
	}

	// Select and show events.
	$table = (new CTableInfo())
		->setHeader(array_merge($header, [
			_('Recovery time'),
			_('Status'),
			_('Duration'),
			_('Ack'),
			($show_tags != PROBLEMS_SHOW_TAGS_NONE) ? _('Tags') : null
		]));

	if ($eventid_till != 0) {
		$problems = API::Event()->get([
			'output' => ['eventid', 'r_eventid', 'clock', 'ns', 'objectid', 'acknowledged'],
			'selectTags' => ['tag', 'value'],
			'select_acknowledges' => ['action'],
			'source' => EVENT_SOURCE_TRIGGERS,
			'object' => EVENT_OBJECT_TRIGGER,
			'eventid_till' => $eventid_till,
			'objectids' => $trigger['triggerid'],
			'value' => TRIGGER_VALUE_TRUE,
			'sortfield' => ['eventid'],
			'sortorder' => ZBX_SORT_DOWN,
			'limit' => ZBX_WIDGET_ROWS
		]);

		CArrayHelper::sort($problems, [
			['field' => 'clock', 'order' => ZBX_SORT_DOWN],
			['field' => 'ns', 'order' => ZBX_SORT_DOWN]
		]);

		$r_eventids = [];

		foreach ($problems as $problem) {
			$r_eventids[$problem['r_eventid']] = true;
		}
		unset($r_eventids[0]);

		$r_events = $r_eventids
			? API::Event()->get([
				'output' => ['clock', 'correlationid', 'userid'],
				'source' => EVENT_SOURCE_TRIGGERS,
				'object' => EVENT_OBJECT_TRIGGER,
				'eventids' => array_keys($r_eventids),
				'preservekeys' => true
			])
			: [];

		$today = strtotime('today');
		$last_clock = 0;

		if ($problems && $show_tags != PROBLEMS_SHOW_TAGS_NONE) {
			$tags = makeEventsTags($problems, true, $show_tags, $filter_tags, $tag_name_format, $tag_priority);
		}

		$url_details = (new CUrl('tr_events.php'))
			->setArgument('triggerid', '')
			->setArgument('eventid', '');

		foreach ($problems as $problem) {
			if (array_key_exists($problem['r_eventid'], $r_events)) {
				$problem['r_clock'] = $r_events[$problem['r_eventid']]['clock'];
				$problem['correlationid'] = $r_events[$problem['r_eventid']]['correlationid'];
				$problem['userid'] = $r_events[$problem['r_eventid']]['userid'];
			}
			else {
				$problem['r_clock'] = 0;
				$problem['correlationid'] = 0;
				$problem['userid'] = 0;
			}

			if ($problem['r_eventid'] != 0) {
				$value = TRIGGER_VALUE_FALSE;
				$value_str = _('RESOLVED');
				$value_clock = $problem['r_clock'];
			}
			else {
				$in_closing = false;

				foreach ($problem['acknowledges'] as $acknowledge) {
					if (($acknowledge['action'] & ZBX_PROBLEM_UPDATE_CLOSE) == ZBX_PROBLEM_UPDATE_CLOSE) {
						$in_closing = true;
						break;
					}
				}

				$value = $in_closing ? TRIGGER_VALUE_FALSE : TRIGGER_VALUE_TRUE;
				$value_str = $in_closing ? _('CLOSING') : _('PROBLEM');
				$value_clock = $in_closing ? time() : $problem['clock'];
			}

			$url_details
				->setArgument('triggerid', $problem['objectid'])
				->setArgument('eventid', $problem['eventid']);

			$cell_clock = ($problem['clock'] >= $today)
				? zbx_date2str(TIME_FORMAT_SECONDS, $problem['clock'])
				: zbx_date2str(DATE_TIME_FORMAT_SECONDS, $problem['clock']);
			$cell_clock = new CCol(new CLink($cell_clock, $url_details));
			if ($problem['r_eventid'] != 0) {
				$cell_r_clock = ($problem['r_clock'] >= $today)
					? zbx_date2str(TIME_FORMAT_SECONDS, $problem['r_clock'])
					: zbx_date2str(DATE_TIME_FORMAT_SECONDS, $problem['r_clock']);
				$cell_r_clock = (new CCol(new CLink($cell_r_clock, $url_details)))
					->addClass(ZBX_STYLE_NOWRAP)
					->addClass(ZBX_STYLE_RIGHT);
			}
			else {
				$cell_r_clock = '';
			}

			$cell_status = new CSpan($value_str);

			// add colors and blinking to span depending on configuration and trigger parameters
			addTriggerValueStyle($cell_status, $value, $value_clock, $problem['acknowledged'] == EVENT_ACKNOWLEDGED);

			if ($show_timeline) {
				if ($last_clock != 0) {
					CScreenProblem::addTimelineBreakpoint($table, $last_clock, $problem['clock'], ZBX_SORT_DOWN);
				}
				$last_clock = $problem['clock'];

				$row = [
					$cell_clock->addClass(ZBX_STYLE_TIMELINE_DATE),
					(new CCol())
						->addClass(ZBX_STYLE_TIMELINE_AXIS)
						->addClass(ZBX_STYLE_TIMELINE_DOT),
					(new CCol())->addClass(ZBX_STYLE_TIMELINE_TD)
				];
			}
			else {
				$row = [
					$cell_clock
						->addClass(ZBX_STYLE_NOWRAP)
						->addClass(ZBX_STYLE_RIGHT)
				];
			}

			// Create acknowledge link.
			$problem_update_url = (new CUrl('zabbix.php'))
				->setArgument('action', 'acknowledge.edit')
				->setArgument('eventids', [$problem['eventid']])
				->setArgument('backurl', $backurl)
				->getUrl();

			$acknowledged = $problem['acknowledged'] == EVENT_ACKNOWLEDGED;
			$problem_update_link = (new CLink($acknowledged ? _('Yes') : _('No'), $problem_update_url))
				->addClass($acknowledged ? ZBX_STYLE_GREEN : ZBX_STYLE_RED)
				->addClass(ZBX_STYLE_LINK_ALT);

			$table->addRow(array_merge($row, [
				$cell_r_clock,
				$cell_status,
				(new CCol(
					($problem['r_eventid'] != 0)
						? zbx_date2age($problem['clock'], $problem['r_clock'])
						: zbx_date2age($problem['clock'])
				))
					->addClass(ZBX_STYLE_NOWRAP),
				$problem_update_link,
				($show_tags != PROBLEMS_SHOW_TAGS_NONE) ? $tags[$problem['eventid']] : null
			]));
		}
	}

	$div->addItem($table);

	return $div;
}

/**
 * Place filter tags at the beginning of tags array.
 *
 * @param array  $event_tags
 * @param string $event_tags[]['tag']
 * @param string $event_tags[]['value']
 * @param array  $f_tags
 * @param int    $f_tags[<tag>][]['operator']
 * @param string $f_tags[<tag>][]['value']
 *
 * @return array
 */
function orderEventTags(array $event_tags, array $f_tags) {
	$first_tags = [];

	foreach ($event_tags as $i => $tag) {
		if (array_key_exists($tag['tag'], $f_tags)) {
			foreach ($f_tags[$tag['tag']] as $f_tag) {
				if (($f_tag['operator'] == TAG_OPERATOR_EQUAL && $tag['value'] === $f_tag['value'])
						|| ($f_tag['operator'] == TAG_OPERATOR_LIKE
							&& ($f_tag['value'] === '' || stripos($tag['value'], $f_tag['value']) !== false))) {
					$first_tags[] = $tag;
					unset($event_tags[$i]);
					break;
				}
			}
		}
	}

	return array_merge($first_tags, $event_tags);
}

/**
 * Place priority tags at the beginning of tags array.
 *
 * @param array  $event_tags             An array of event tags.
 * @param string $event_tags[]['tag']    Tag name.
 * @param string $event_tags[]['value']  Tag value.
 * @param array  $priorities             An array of priority tag names.
 *
 * @return array
 */
function orderEventTagsByPriority(array $event_tags, array $priorities) {
	$first_tags = [];

	foreach ($priorities as $priority) {
		foreach ($event_tags as $i => $tag) {
			if ($tag['tag'] === $priority) {
				$first_tags[] = $tag;
				unset($event_tags[$i]);
			}
		}
	}

	return array_merge($first_tags, $event_tags);
}

/**
 * Create element with event tags.
 *
 * @param array  $events
 * @param string $events[]['eventid']
 * @param array  $events[]['tags']
 * @param string $events[]['tags']['tag']
 * @param string $events[]['tags']['value']
 * @param bool   $html
 * @param int    $list_tags_count            Maximum number of tags to display in events list.
 * @param array  $filter_tags                An array of tag filtering data.
 * @param string $filter_tags[]['tag']       Tag name.
 * @param int    $filter_tags[]['operator']  Tag operator.
 * @param string $filter_tags[]['value']     Tag value.
 * @param int    $tag_name_format            Tag name format. Possible values:
 *                                             - PROBLEMS_TAG_NAME_FULL (default);
 *                                             - PROBLEMS_TAG_NAME_SHORTENED;
 *                                             - PROBLEMS_TAG_NAME_NONE.
 * @param string $tag_priority               A list of comma-separated tag names.
 *
 * @return array
 */
function makeEventsTags(array $events, $html = true, $list_tags_count = EVENTS_LIST_TAGS_COUNT,
		array $filter_tags = [], $tag_name_format = PROBLEMS_TAG_NAME_FULL, $tag_priority = '') {
	$tags = [];

	// Convert $filter_tags to a more usable format.
	$f_tags = [];

	foreach ($filter_tags as $filter_tag) {
		$f_tags[$filter_tag['tag']][] = [
			'operator' => $filter_tag['operator'],
			'value' => $filter_tag['value']
		];
	}

	foreach ($events as $event) {
		CArrayHelper::sort($event['tags'], ['tag', 'value']);

		$tags[$event['eventid']] = [];

		if ($html) {
			// Show first n tags and "..." with hint box if there are more.

			$event_tags = $f_tags ? orderEventTags($event['tags'], $f_tags) : $event['tags'];

			if ($tag_priority !== '') {
				$p_tags = explode(',', $tag_priority);
				$p_tags = array_map('trim', $p_tags);
				$event_tags = orderEventTagsByPriority($event_tags, $p_tags);
			}

			$tags_shown = 0;

			foreach ($event_tags as $tag) {
				$value = getTagString($tag, $tag_name_format);

				if ($value !== '') {
					$tags[$event['eventid']][] = (new CSpan($value))
						->addClass(ZBX_STYLE_TAG)
						->setHint(getTagString($tag));
					$tags_shown++;
					if ($tags_shown >= $list_tags_count) {
						break;
					}
				}
			}

			if (count($event['tags']) > $tags_shown) {
				// Display all tags in hint box.

				$hint_content = [];

				foreach ($event['tags'] as $tag) {
					$value = getTagString($tag);
					$hint_content[$event['eventid']][] = (new CSpan($value))
						->addClass(ZBX_STYLE_TAG)
						->setHint($value);
				}

				$tags[$event['eventid']][] = (new CSpan(
					(new CButton(null))
						->addClass(ZBX_STYLE_ICON_WZRD_ACTION)
						->setHint(new CDiv($hint_content), '', true, 'max-width: 500px')
					))->addClass(ZBX_STYLE_REL_CONTAINER);
			}
		}
		else {
			// Show all and uncut for CSV.

			foreach ($event['tags'] as $tag) {
				$tags[$event['eventid']][] = getTagString($tag);
			}
		}
	}

	return $tags;
}

/**
 * Returns tag name in selected format.
 *
 * @param array  $tag
 * @param string $tag['tag']
 * @param string $tag['value']
 * @param int    $tag_name_format  PROBLEMS_TAG_NAME_*
 *
 * @return string
 */
function getTagString(array $tag, $tag_name_format = PROBLEMS_TAG_NAME_FULL) {
	switch ($tag_name_format) {
		case PROBLEMS_TAG_NAME_NONE:
			return $tag['value'];

		case PROBLEMS_TAG_NAME_SHORTENED:
			return substr($tag['tag'], 0, 3).(($tag['value'] === '') ? '' : ': '.$tag['value']);

		default:
			return $tag['tag'].(($tag['value'] === '') ? '' : ': '.$tag['value']);
	}
}

function getLastEvents($options) {
	if (!isset($options['limit'])) {
		$options['limit'] = 15;
	}

	$triggerOptions = [
		'output' => ['triggerid', 'priority'],
		'filter' => [],
		'skipDependent' => 1,
		'selectHosts' => ['hostid', 'name'],
		'sortfield' => 'lastchange',
		'sortorder' => ZBX_SORT_DOWN,
		'limit' => $options['triggerLimit']
	];

	$eventOptions = [
		'source' => EVENT_SOURCE_TRIGGERS,
		'object' => EVENT_OBJECT_TRIGGER,
		'output' => API_OUTPUT_EXTEND,
		'sortfield' => ['clock', 'eventid'],
		'sortorder' => ZBX_SORT_DOWN
	];

	if (isset($options['eventLimit'])) {
		$eventOptions['limit'] = $options['eventLimit'];
	}

	if (isset($options['priority'])) {
		$triggerOptions['filter']['priority'] = $options['priority'];
	}
	if (isset($options['monitored'])) {
		$triggerOptions['monitored'] = $options['monitored'];
	}
	if (isset($options['lastChangeSince'])) {
		$triggerOptions['lastChangeSince'] = $options['lastChangeSince'];
		$eventOptions['time_from'] = $options['lastChangeSince'];
	}
	if (isset($options['value'])) {
		$triggerOptions['filter']['value'] = $options['value'];
		$eventOptions['value'] = $options['value'];
	}
	if (array_key_exists('suppressed', $options)) {
		$eventOptions['suppressed'] = $options['suppressed'];
	}

	// triggers
	$triggers = API::Trigger()->get($triggerOptions);
	$triggers = zbx_toHash($triggers, 'triggerid');

	// events
	$eventOptions['objectids'] = zbx_objectValues($triggers, 'triggerid');
	$events = API::Event()->get($eventOptions);

	$sortClock = [];
	$sortEvent = [];
	foreach ($events as $enum => $event) {
		if (!isset($triggers[$event['objectid']])) {
			continue;
		}

		$events[$enum]['trigger'] = $triggers[$event['objectid']];
		$events[$enum]['host'] = reset($events[$enum]['trigger']['hosts']);
		$sortClock[$enum] = $event['clock'];
		$sortEvent[$enum] = $event['eventid'];
		$events[$enum]['trigger']['description'] = $event['name'];
	}
	array_multisort($sortClock, SORT_DESC, $sortEvent, SORT_DESC, $events);

	return $events;
}<|MERGE_RESOLUTION|>--- conflicted
+++ resolved
@@ -391,16 +391,7 @@
  * @param string $trigger['description']     Trigger description.
  * @param string $trigger['url']             Trigger URL.
  * @param string $eventid_till
-<<<<<<< HEAD
- * @param string $backurl							URL to return to.
- * @param bool   $show_timeline						show time line flag.
- *
- * @return CDiv
- */
-function make_popup_eventlist($trigger, $eventid_till, $backurl, $show_timeline = true) {
-=======
  * @param string $backurl                    URL to return to.
- * @param bool   $fullscreen                 Show object in fullscreen or no.
  * @param bool   $show_timeline              Show time line flag.
  * @param int    $show_tags                  Show tags flag. Possible values:
  *                                             - PROBLEMS_SHOW_TAGS_NONE;
@@ -419,10 +410,9 @@
  *
  * @return CDiv
  */
-function make_popup_eventlist($trigger, $eventid_till, $backurl, $fullscreen = false, $show_timeline = true,
+function make_popup_eventlist($trigger, $eventid_till, $backurl, $show_timeline = true,
 		$show_tags = PROBLEMS_SHOW_TAGS_3, array $filter_tags = [], $tag_name_format = PROBLEMS_TAG_NAME_FULL,
 		$tag_priority = '') {
->>>>>>> 32e0ca23
 	// Show trigger description and URL.
 	$div = new CDiv();
 
