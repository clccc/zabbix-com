--- conflicted
+++ resolved
@@ -23,7 +23,6 @@
 	function getUserTheme($USER_DETAILS){
 		$config = select_config();
 
-<<<<<<< HEAD
 		if(isset($config['default_theme'])) 
 			$css = $config['default_theme'];
 		
@@ -33,12 +32,7 @@
 		{
 			$css = $USER_DETAILS['theme'];
 		}
-
-=======
-		if(isset($config['default_theme'])) $css = $config['default_theme'];
-		if(isset($USER_DETAILS['theme']) && ($USER_DETAILS['theme']!=ZBX_DEFAULT_CSS) && ($USER_DETAILS['alias']!=ZBX_GUEST_USER)) $css = $USER_DETAILS['theme'];
 		if(!isset($css)) $css = 'css_ob.css';
->>>>>>> 4eef562b
 	return $css;
 	}
 
