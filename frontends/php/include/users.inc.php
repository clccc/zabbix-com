<?php
/*
** Zabbix
** Copyright (C) 2000-2011 Zabbix SIA
**
** This program is free software; you can redistribute it and/or modify
** it under the terms of the GNU General Public License as published by
** the Free Software Foundation; either version 2 of the License, or
** (at your option) any later version.
**
** This program is distributed in the hope that it will be useful,
** but WITHOUT ANY WARRANTY; without even the implied warranty of
** MERCHANTABILITY or FITNESS FOR A PARTICULAR PURPOSE.  See the
** GNU General Public License for more details.
**
** You should have received a copy of the GNU General Public License
** along with this program; if not, write to the Free Software
** Foundation, Inc., 51 Franklin Street, Fifth Floor, Boston, MA  02110-1301, USA.
**/
?>
<?php

function getUserTheme($userData) {
	$config = select_config();
	if (isset($config['default_theme'])) {
		$css = $config['default_theme'];
	}
<<<<<<< HEAD
	if (isset($user['theme']) && $user['theme'] != THEME_DEFAULT && $user['alias'] != ZBX_GUEST_USER) {
		$css = $user['theme'];
=======
	if (isset($userData['theme']) && $userData['theme'] != ZBX_DEFAULT_CSS && $userData['alias'] != ZBX_GUEST_USER) {
		$css = $userData['theme'];
>>>>>>> cc920f17
	}
	if (!isset($css)) {
		$css = ZBX_DEFAULT_THEME;
	}
	return $css;
}

function getUserThemeName($css = null) {
	if (empty($css)) {
		$css = getUserTheme(CWebUser::$data);
	}
	switch ($css) {
		case 'css_od.css':
			return 'darkorange';
		case 'css_bb.css':
			return 'darkblue';
		default:
			return 'originalblue';
	}
}

function user_type2str($user_type = null) {
	$user_types = array(
		USER_TYPE_ZABBIX_USER => _('Zabbix User'),
		USER_TYPE_ZABBIX_ADMIN => _('Zabbix Admin'),
		USER_TYPE_SUPER_ADMIN => _('Zabbix Super Admin')
	);
	if (is_null($user_type)) {
		return $user_types;
	}
	elseif (isset($user_types[$user_type])) {
		return $user_types[$user_type];
	}
	else {
		return _('Unknown');
	}
}

function user_auth_type2str($auth_type) {
	if (is_null($auth_type)) {
		$auth_type = get_user_auth(CWebUser::$data['userid']);
	}
	$auth_user_type[GROUP_GUI_ACCESS_SYSTEM] = _('System default');
	$auth_user_type[GROUP_GUI_ACCESS_INTERNAL] = _('Internal');
	$auth_user_type[GROUP_GUI_ACCESS_DISABLED] = _('Disabled');

	if (isset($auth_user_type[$auth_type])) {
		return $auth_user_type[$auth_type];
	}
	return _('Unknown');
}

function unblock_user_login($userids) {
	zbx_value2array($userids);
	return DBexecute('UPDATE users SET attempt_failed=0 WHERE '.DBcondition('userid', $userids));
}

function get_userid_by_usrgrpid($usrgrpids) {
	zbx_value2array($usrgrpids);
	$userids = array();

	$db_users = DBselect(
		'SELECT DISTINCT u.userid'.
		' FROM users u,users_groups ug'.
		' WHERE u.userid=ug.userid'.
			' AND '.DBcondition('ug.usrgrpid', $usrgrpids).
			' AND '.DBin_node('ug.usrgrpid', false)
	);
	while($user = DBFetch($db_users)){
		$userids[$user['userid']] = $user['userid'];
	}
	return $userids;
}

function add_user_to_group($userid, $usrgrpid) {
	$result = false;
	if (granted2move_user($userid,$usrgrpid)) {
		DBexecute('DELETE FROM users_groups WHERE userid='.$userid.' AND usrgrpid='.$usrgrpid);
		$users_groups_id = get_dbid('users_groups', 'id');
		$result = DBexecute('INSERT INTO users_groups (id,usrgrpid,userid) VALUES ('.$users_groups_id.','.$usrgrpid.','.$userid.')');
	}
	else{
		error(_('User cannot change status of himself.'));
	}
	return $result;
}

function remove_user_from_group($userid, $usrgrpid) {
	$result = false;
	if (granted2move_user($userid,$usrgrpid)) {
		$result = DBexecute('DELETE FROM users_groups WHERE userid='.$userid.' AND usrgrpid='.$usrgrpid);
	}
	else {
		error(_('User cannot change status of himself.'));
	}
	return $result;
}

// checks if user is adding himself to disabled group
function granted2update_group($usrgrpids) {
	zbx_value2array($usrgrpids);
	$users = get_userid_by_usrgrpid($usrgrpids);
	return (!isset($users[CWebUser::$data['userid']]));
}

// checks if user is adding himself to disabled group
function granted2move_user($userid, $usrgrpid) {
	$result = true;
	$group = API::UserGroup()->get(array('usrgrpids' => $usrgrpid, 'output' => API_OUTPUT_EXTEND));
	$group = reset($group);
	if ($group['gui_access'] == GROUP_GUI_ACCESS_DISABLED || $group['users_status'] == GROUP_STATUS_DISABLED){
		$result = (bccomp(CWebUser::$data['userid'], $userid) != 0);
	}
	return $result;
}

function change_group_status($usrgrpids, $users_status) {
	zbx_value2array($usrgrpids);
	$result = false;
	$grant = true;
	if ($users_status == GROUP_STATUS_DISABLED) {
		$grant = granted2update_group($usrgrpids);
	}

	if ($grant) {
		$result = DBexecute('UPDATE usrgrp SET users_status='.$users_status.' WHERE '.DBcondition('usrgrpid', $usrgrpids));
	}
	else {
		error(_('User cannot change status of himself.'));
	}
	return $result;
}

function change_group_gui_access($usrgrpids, $gui_access) {
	zbx_value2array($usrgrpids);
	$result = false;
	$grant = true;
	if ($gui_access == GROUP_GUI_ACCESS_DISABLED) {
		$grant = granted2update_group($usrgrpids);
	}
	if ($grant) {
		$result = DBexecute('UPDATE usrgrp SET gui_access='.$gui_access.' WHERE '.DBcondition('usrgrpid',$usrgrpids));
	}
	else {
		error(_('User cannot change GUI access for himself.'));
	}
	return $result;
}

function change_group_debug_mode($usrgrpids, $debug_mode){
	zbx_value2array($usrgrpids);
	return DBexecute('UPDATE usrgrp SET debug_mode='.$debug_mode.' WHERE '.DBcondition('usrgrpid', $usrgrpids));
}
?><|MERGE_RESOLUTION|>--- conflicted
+++ resolved
@@ -25,13 +25,8 @@
 	if (isset($config['default_theme'])) {
 		$css = $config['default_theme'];
 	}
-<<<<<<< HEAD
-	if (isset($user['theme']) && $user['theme'] != THEME_DEFAULT && $user['alias'] != ZBX_GUEST_USER) {
-		$css = $user['theme'];
-=======
-	if (isset($userData['theme']) && $userData['theme'] != ZBX_DEFAULT_CSS && $userData['alias'] != ZBX_GUEST_USER) {
+	if (isset($userData['theme']) && $userData['theme'] != THEME_DEFAULT && $userData['alias'] != ZBX_GUEST_USER) {
 		$css = $userData['theme'];
->>>>>>> cc920f17
 	}
 	if (!isset($css)) {
 		$css = ZBX_DEFAULT_THEME;
