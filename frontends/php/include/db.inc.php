--- conflicted
+++ resolved
@@ -556,11 +556,7 @@
 	return (bool) $result;
 }
 
-<<<<<<< HEAD
-function DBfetch($cursor) {
-=======
-function DBfetch(&$cursor, $convertNulls = true) {
->>>>>>> 3b07f550
+function DBfetch($cursor, $convertNulls = true) {
 	global $DB;
 
 	$result = false;
