--- conflicted
+++ resolved
@@ -900,19 +900,8 @@
 			$min = bcadd(bcmul($nodeid,'100000000000000'), bcmul($ZBX_LOCALNODEID,'100000000000'));
 			$max = bcadd(bcadd(bcmul($nodeid,'100000000000000'), bcmul($ZBX_LOCALNODEID,'100000000000')),'99999999999');
 
-<<<<<<< HEAD
 			$sql = 'SELECT nextid FROM ids WHERE nodeid='.$nodeid .'
 				AND table_name='.$table.' AND field_name='.$id_name;
-=======
-			$min=bcadd(bcmul($nodeid,'100000000000000'), bcmul($ZBX_LOCALNODEID,'100000000000'));
-			$max=bcadd(bcadd(bcmul($nodeid,'100000000000000'), bcmul($ZBX_LOCALNODEID,'100000000000')),'99999999999');
-			
-			$sql = 'SELECT nextid '.
-					' FROM ids '.
-					' WHERE nodeid='.$nodeid.
-						' AND table_name='.zbx_dbstr($table).
-						' AND field_name='.zbx_dbstr($id_name);
->>>>>>> ea94e2bb
 			$res = DBfetch(DBselect($sql));
 			if($res){
 				$nextid = $res['nextid']+1;
@@ -920,15 +909,8 @@
 				if((bccomp($nextid, $max) == 1) || (bccomp($nextid, $min) == -1))
 					self::exception(self::RESERVEIDS_ERROR, __METHOD__.' ID out of range');
 
-<<<<<<< HEAD
 				$sql = 'UPDATE ids SET nextid=nextid+'.$count.' WHERE nodeid='.$nodeid.
 					' AND table_name='.$table.' AND field_name='.$id_name;
-=======
-				$sql = 'UPDATE ids SET nextid=nextid+'.$count.
-						' WHERE nodeid='.$nodeid.
-							' AND table_name='.zbx_dbstr($table).
-							' AND field_name='.zbx_dbstr($id_name);
->>>>>>> ea94e2bb
 				if(!DBexecute($sql)) self::exception(self::DBEXECUTE_ERROR, 'DBEXECUTE_ERROR');
 			}
 			else{
@@ -940,12 +922,8 @@
 
 				$nextid = (!$row || is_null($row['id'])) ? $min : $row['id'];
 				$sql = 'INSERT INTO ids (nodeid,table_name,field_name,nextid) '.
-<<<<<<< HEAD
 					' VALUES ('.$nodeid.','.$table.','.$id_name.','.($nextid + $count).')';
 
-=======
-						' VALUES ('.$nodeid.','.zbx_dbstr($table).','.zbx_dbstr($id_name).','.$min.')';
->>>>>>> ea94e2bb
 				if(!DBexecute($sql)) self::exception(self::DBEXECUTE_ERROR, 'DBEXECUTE_ERROR');
 			}
 
