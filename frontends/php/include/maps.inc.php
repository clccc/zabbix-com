--- conflicted
+++ resolved
@@ -1211,19 +1211,12 @@
 					$msg.=' ('.$mnt['name'].')';
 				}
 
-<<<<<<< HEAD
 				$info['info'] = array(
 					'status' => array(
 						'msg'=>$msg,
 						'color'=>$colors['Orange'],
 					)
 				);
-=======
-				$trigger = $triggers[$trigger['triggerid']];
-				if($trigger['status'] == TRIGGER_STATUS_DISABLED) continue;
-
-				$host['triggers'][$tnum] = $trigger;
->>>>>>> c8dd7532
 
 				$info['iconid'] = $selement['iconid_maintenance'];
 				$info['icon_type'] = SYSMAP_ELEMENT_ICON_MAINTENANCE;
@@ -1372,40 +1365,6 @@
 				$info['unavailable'] = HOST_AVAILABLE_FALSE;
 			}
 //*/
-<<<<<<< HEAD
-=======
-			else if(isset($info['maintenance_status'])){
-// Host in maintenance
-				$info['type'] = TRIGGER_VALUE_FALSE;
-
-				$msg = S_MAINTENANCE_BIG;
-				if($info['maintenanceid'] > 0){
-					$mnt = get_maintenance_by_maintenanceid($info['maintenanceid']);
-					$msg.=' ('.$mnt['name'].')';
-				}
-
-				if(!isset($info['info'])) $info['info'] = array();
-				$info['info']['status'] = array(
-					'msg'=>$msg,
-					'color'=>$colors['Orange']
-				);
-
-				$info['iconid'] = $selement['iconid_maintenance'];
-				$info['icon_type'] = SYSMAP_ELEMENT_ICON_MAINTENANCE;
-			}
-			else{
-// AVAILABLE
-				if($info['type'] == TRIGGER_VALUE_TRUE){
-					$color = ($info['status'][$info['type']]['priority'] > 3) ? $colors['Red'] : $colors['Dark Red'];
-
-					$msg = S_PROBLEM_BIG;
-					if($info['status'][$info['type']]['count'] > 1)
-						$msg = $info['status'][$info['type']]['count'].' '.S_PROBLEMS;
-					else if($expandProblem && isset($info['status'][$info['type']]['info']))
-						$msg = $info['status'][$info['type']]['info'];
-					else
-						$msg = $info['status'][$info['type']]['count'].' '.S_PROBLEM;
->>>>>>> c8dd7532
 
 		}
 	return $selements_info;
@@ -1566,7 +1525,6 @@
 			if($info['type'] == TRIGGER_VALUE_TRUE){
 				$color = ($info['status'][$info['type']]['priority'] > 3) ? $colors['Red'] : $colors['Dark Red'];
 
-<<<<<<< HEAD
 				if(in_array($ext_ack, array(EXTACK_OPTION_ALL, EXTACK_OPTION_BOTH))){
 					if($info['status'][$info['type']]['count'] > 1)
 						$msg = $info['status'][$info['type']]['count'].' '.S_PROBLEMS;
@@ -1574,15 +1532,6 @@
 						$msg = $info['status'][$info['type']]['info'];
 					else
 						$msg = $info['status'][$info['type']]['count'].' '.S_PROBLEM;
-=======
-				$msg = S_PROBLEM_BIG;
-				if($info['status'][$info['type']]['count'] > 1)
-					$msg = $info['status'][$info['type']]['count'].' '.S_PROBLEMS;
-				else if($expandProblem && isset($info['status'][$info['type']]['info']))
-					$msg = $info['status'][$info['type']]['info'];
-				else
-					$msg = $info['status'][$info['type']]['count'].' '.S_PROBLEM;
->>>>>>> c8dd7532
 
 					$info['info']['problem'] = array('msg'=>$msg, 'color'=>$color);
 				}
@@ -1785,11 +1734,6 @@
 
 					$info['info']['problem'] = array('msg'=>$msg, 'color'=>$color);
 				}
-<<<<<<< HEAD
-=======
-				else
-					$msg = $info['status'][$info['type']]['count'].' '.S_PROBLEM;
->>>>>>> c8dd7532
 
 				if(in_array($ext_ack, array(EXTACK_OPTION_UNACK, EXTACK_OPTION_BOTH))){
 					if($info['status']['count_unack']){
@@ -2056,10 +2000,7 @@
 	}
 
 	function drawMapConnectors(&$im, &$map, &$map_info){
-<<<<<<< HEAD
-
-=======
->>>>>>> c8dd7532
+
 		$links = $map['links'];
 		$selements = $map['selements'];
 
@@ -2518,12 +2459,6 @@
 //		imagerectangle($im, $x_rec-2-1, $y_rec-3, $x_rec+$w+2+1, $y_rec+($oc*4)+$h+3, $label_color);
 //		imagefilledrectangle($im, $x_rec-2, $y_rec-2, $x_rec+$w+2, $y_rec+($oc*4)+$h-2, $colors['White']);
 
-<<<<<<< HEAD
-=======
-			$tmpDims = imageTextSize(8,0, str_replace("\n", '', $label_line));
-			$maxHeight = $tmpDims['height'];
-
->>>>>>> c8dd7532
 			$num = 0;
 			$increasey = $labelFontHeight;
 			foreach($strings as $key => $str){
@@ -2555,11 +2490,7 @@
 				$increasey += $dims['height']+1;
 			}
 
-<<<<<<< HEAD
 			$el_msgs = array('problem', 'unack', 'maintenances', 'unknown', 'ok', 'status', 'availability');
-=======
-			$el_msgs = array('problem', 'maintenances', 'unknown', 'ok', 'status', 'availability');
->>>>>>> c8dd7532
 			foreach($el_msgs as $key => $caption){
 				if(!isset($el_info['info'][$caption]) || zbx_empty($el_info['info'][$caption]['msg'])) continue;
 
