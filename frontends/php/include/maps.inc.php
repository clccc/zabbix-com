--- conflicted
+++ resolved
@@ -2327,12 +2327,7 @@
 
 			$cnt = count($strings);
 			$strings = zbx_array_merge($strings, $info_line);
-<<<<<<< HEAD
-			
-=======
-			$oc = count($strings);
-
->>>>>>> ed4079be
+
 			$h = 0;
 			$w = 0;
 			foreach($strings as $strnum => $str){
@@ -2372,10 +2367,7 @@
 //		imagefilledrectangle($im, $x_rec-2, $y_rec-2, $x_rec+$w+2, $y_rec+($oc*4)+$h-2, $colors['White']);
 
 			$tmpDims = imageTextSize(8,0, str_replace("\n", '', $label_line));
-<<<<<<< HEAD
-=======
 			$maxHeight = $tmpDims['height'];
->>>>>>> ed4079be
 
 			$num = 0;
 			$increasey = 0;
