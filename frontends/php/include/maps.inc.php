--- conflicted
+++ resolved
@@ -2378,12 +2378,7 @@
 
 			$cnt = count($strings);
 			$strings = zbx_array_merge($strings, $info_line);
-<<<<<<< HEAD
-			$oc = count($strings);
 			
-=======
-
->>>>>>> 99fb85d2
 			$h = 0;
 			$w = 0;
 			foreach($strings as $strnum => $str){
@@ -2423,12 +2418,7 @@
 //		imagefilledrectangle($im, $x_rec-2, $y_rec-2, $x_rec+$w+2, $y_rec+($oc*4)+$h-2, $colors['White']);
 
 			$tmpDims = imageTextSize(8,0, str_replace("\n", '', $label_line));
-<<<<<<< HEAD
-			$maxHeight = $tmpDims['height'];
-	
-=======
-
->>>>>>> 99fb85d2
+
 			$num = 0;
 			$increasey = 0;
 			foreach($strings as $key => $str){
