<?php
/*
** ZABBIX
** Copyright (C) 2000-2010 SIA Zabbix
**
** This program is free software; you can redistribute it and/or modify
** it under the terms of the GNU General Public License as published by
** the Free Software Foundation; either version 2 of the License, or
** (at your option) any later version.
**
** This program is distributed in the hope that it will be useful,
** but WITHOUT ANY WARRANTY; without even the implied warranty of
** MERCHANTABILITY or FITNESS FOR A PARTICULAR PURPOSE.  See the
** GNU General Public License for more details.
**
** You should have received a copy of the GNU General Public License
** along with this program; if not, write to the Free Software
** Foundation, Inc., 675 Mass Ave, Cambridge, MA 02139, USA.
**/
?>
<?php
/*
 * Function: map_link_drawtypes
 *
 * Description:
 *     Return available drawing types for links
 *
 * Author:
 *     Eugene Grigorjev
 *
 */
	function map_link_drawtypes(){
		return array(
				MAP_LINK_DRAWTYPE_LINE,
				MAP_LINK_DRAWTYPE_BOLD_LINE,
				(function_exists('imagesetstyle') ? MAP_LINK_DRAWTYPE_DOT : null),
				MAP_LINK_DRAWTYPE_DASHED_LINE
			    );
	}

	function sysmap_element_types($type=null){
		$types = array(
			SYSMAP_ELEMENT_TYPE_HOST => S_HOST,
			SYSMAP_ELEMENT_TYPE_HOST_GROUP => S_HOST_GROUP,
			SYSMAP_ELEMENT_TYPE_TRIGGER => S_TRIGGER,
			SYSMAP_ELEMENT_TYPE_MAP => S_MAP,
			SYSMAP_ELEMENT_TYPE_IMAGE => S_IMAGE,
		);

		if(is_null($type)){
			natsort($types);
			return $types;
		}
		else if(isset($types[$type]))
			return $types[$type];
		else
			return S_UNKNOWN;
	}
/*
 * Function: map_link_drawtype2str
 *
 * Description:
 *     Represent integer value of links drawing type into the string
 *
 * Author:
 *     Eugene Grigorjev
 *
 */
	function map_link_drawtype2str($drawtype){
		switch($drawtype){
			case MAP_LINK_DRAWTYPE_LINE:		$drawtype = S_LINE;			break;
			case MAP_LINK_DRAWTYPE_BOLD_LINE:	$drawtype = S_BOLD_LINE;	break;
			case MAP_LINK_DRAWTYPE_DOT:			$drawtype = S_DOT;			break;
			case MAP_LINK_DRAWTYPE_DASHED_LINE:	$drawtype = S_DASHED_LINE;	break;
			default: $drawtype = S_UNKNOWN;		break;
		}
	return $drawtype;
	}

	function get_sysmap_by_sysmapid($sysmapid){
		$row = DBfetch(DBselect('SELECT * FROM sysmaps WHERE sysmapid='.$sysmapid));
		if($row){
			return	$row;
		}
		error(S_NO_SYSTEM_MAP_WITH.' sysmapid=['.$sysmapid.']');
		return false;
	}

// LINKS
	function add_link($link){
		$link_db_fields = array(
			'sysmapid' => null,
			'label' => '',
			'selementid1' => null,
			'selementid2' => null,
			'drawtype' => 2,
			'color' => 3
		);

		if(!check_db_fields($link_db_fields, $link)){
			$errors[] = array('errno' => ZBX_API_ERROR_PARAMETERS, 'error' => 'Wrong fields for link');
			return false;
		}

		$linkid=get_dbid("sysmaps_links","linkid");

		$result=TRUE;
		foreach($link['linktriggers'] as $id => $linktrigger){
			if(empty($linktrigger['triggerid'])) continue;
			$result&=add_link_trigger($linkid,$linktrigger['triggerid'],$linktrigger['drawtype'],$linktrigger['color']);
		}

		if(!$result){
			return $result;
		}

		$result&=DBexecute('INSERT INTO sysmaps_links '.
			' (linkid,sysmapid,label,selementid1,selementid2,drawtype,color) '.
			' VALUES ('.$linkid.','.$link['sysmapid'].','.zbx_dbstr($link['label']).','.
						$link['selementid1'].','.$link['selementid2'].','.
						$link['drawtype'].','.zbx_dbstr($link['color']).')');

		if(!$result)
			return $result;

	return $linkid;
	}

	function update_link($link){
		$link_db_fields = array(
			'sysmapid' => null,
			'linkid' => null,
			'label' => '',
			'selementid1' => null,
			'selementid2' => null,
			'drawtype' => 2,
			'color' => 3
		);

		if(!check_db_fields($link_db_fields, $link)){
			$result = false;
			$errors[] = array('errno' => ZBX_API_ERROR_PARAMETERS, 'error' => 'Wrong fields for link');
			break;
		}

		$result = delete_all_link_triggers($link['linkid']);

		foreach($link['linktriggers'] as $id => $linktrigger){
			if(empty($linktrigger['triggerid'])) continue;
			$result&=add_link_trigger($link['linkid'],$linktrigger['triggerid'],$linktrigger['drawtype'],$linktrigger['color']);
		}

		if(!$result){
			return $result;
		}

		$result&=DBexecute('UPDATE sysmaps_links SET '.
							' sysmapid='.$link['sysmapid'].', '.
							' label='.zbx_dbstr($link['label']).', '.
							' selementid1='.$link['selementid1'].', '.
							' selementid2='.$link['selementid2'].', '.
							' drawtype='.$link['drawtype'].', '.
							' color='.zbx_dbstr($link['color']).
						' WHERE linkid='.$link['linkid']);
	return	$result;
	}

	function delete_link($linkids){
		zbx_value2array($linkids);

		$result = delete_all_link_triggers($linkids);
		$result&= (bool) DBexecute('DELETE FROM sysmaps_links WHERE '.DBcondition('linkid',$linkids));

	return $result;
	}

	function add_link_trigger($linkid,$triggerid,$drawtype,$color){
		$linktriggerid=get_dbid("sysmaps_link_triggers","linktriggerid");
		$sql = 'INSERT INTO sysmaps_link_triggers (linktriggerid,linkid,triggerid,drawtype,color) '.
					" VALUES ($linktriggerid,$linkid,$triggerid,$drawtype,".zbx_dbstr($color).')';
	return DBexecute($sql);
	}

	function delete_all_link_triggers($linkids){
		zbx_value2array($linkids);

		$result = (bool) DBexecute('DELETE FROM sysmaps_link_triggers WHERE '.DBcondition('linkid',$linkids));
	return $result;
	}

/*
 * Function: check_circle_elements_link
 *
 * Description:
 *     Check for circular map creation
 *
 * Author:
 *     Eugene Grigorjev
 *
 */
	function check_circle_elements_link($sysmapid,$elementid,$elementtype){
		if($elementtype!=SYSMAP_ELEMENT_TYPE_MAP)	return false;

		if(bccomp($sysmapid ,$elementid)==0)	return TRUE;

		$db_elements = DBselect('SELECT elementid, elementtype '.
						' FROM sysmaps_elements '.
						' WHERE sysmapid='.$elementid);

		while($element = DBfetch($db_elements)){
			if(check_circle_elements_link($sysmapid,$element["elementid"],$element["elementtype"]))
				return TRUE;
		}
		return false;
	}


	/******************************************************************************
	 *                                                                            *
	 * Purpose: Delete Element FROM sysmap definition                             *
	 *                                                                            *
	 * Comments: !!! Don't forget sync code with C !!!                            *
	 *                                                                            *
	 ******************************************************************************/
	function delete_sysmaps_element($selementids){
		zbx_value2array($selementids);
		if(empty($selementids)) return true;

		$result = true;
		$linkids = array();

		$sql = 'SELECT linkid '.
				' FROM sysmaps_links '.
				' WHERE '.DBcondition('selementid1',$selementids).
					' OR '.DBcondition('selementid2',$selementids);
		$res=DBselect($sql);
		while($rows = DBfetch($res)){
			$linkids[] = $rows['linkid'];
		}

		if(!empty($linkids)) $result &= delete_link($linkids);

		if(!$result) return	$result;

	return	DBexecute('DELETE FROM sysmaps_elements WHERE '.DBcondition('selementid',$selementids));
	}

	/******************************************************************************
	 *                                                                            *
	 * Comments: !!! Don't forget sync code with C !!!                            *
	 *                                                                            *
	 ******************************************************************************/
	function delete_sysmaps_elements_with_hostid($hostids){
		zbx_value2array($hostids);
		if(empty($hostids)) return true;

		$db_elements = DBselect('SELECT selementid '.
					' FROM sysmaps_elements '.
					' WHERE '.DBcondition('elementid',$hostids).
						' AND elementtype='.SYSMAP_ELEMENT_TYPE_HOST);

		$selementids = array();
		while($db_element = DBfetch($db_elements)){
			$selementids[$db_element['selementid']] = $db_element['selementid'];
		}
		delete_sysmaps_element($selementids);

	return TRUE;
	}

/******************************************************************************
 *                                                                            *
 * Comments: !!! Don't forget sync code with C !!!                            *
 *                                                                            *
 ******************************************************************************/
	function delete_sysmaps_elements_with_triggerid($triggerids){
		zbx_value2array($triggerids);
		if(empty($triggerids)) return true;

		$db_elements = DBselect('SELECT selementid '.
					' FROM sysmaps_elements '.
					' WHERE '.DBcondition('elementid',$triggerids).
						' AND elementtype='.SYSMAP_ELEMENT_TYPE_TRIGGER);
		$selementids = array();
		while($db_element = DBfetch($db_elements)){
			$selementids[$db_element['selementid']] = $db_element['selementid'];
		}
		delete_sysmaps_element($selementids);
	return TRUE;
	}

	function delete_sysmaps_elements_with_groupid($groupids){
		zbx_value2array($groupids);
		if(empty($groupids)) return true;

		$db_elements = DBselect('SELECT selementid '.
						' FROM sysmaps_elements '.
						' WHERE '.DBcondition('elementid',$groupids).
							' AND elementtype='.SYSMAP_ELEMENT_TYPE_HOST_GROUP);
		$selementids = array();
		while($db_element = DBfetch($db_elements)){
			$selementids[$db_element['selementid']] = $db_element['selementid'];
		}
		delete_sysmaps_element($selementids);

	return TRUE;
	}

	function getActionMapBySysmap($sysmap){
		$action_map = new CAreaMap('links'.$sysmap['sysmapid']);

		$hostids = array();
		foreach($sysmap['selements'] as $snum => $selement){
			if($selement['elementtype'] == SYSMAP_ELEMENT_TYPE_HOST)
				$hostids[$selement['elementid']] = $selement['elementid'];
		}

		$scripts_by_hosts = CScript::getScriptsByHosts($hostids);

		$options = array(
			'nodeids' => get_current_nodeid(true),
			'hostids' => $hostids,
			'output' => API_OUTPUT_EXTEND,
			'nopermissions' => 1
		);
		$hosts = CHost::get($options);
		$hosts = zbx_toHash($hosts, 'hostid');

// Draws elements
		$map_info = getSelementsInfo($sysmap);
//SDII($map_info);

		foreach($sysmap['selements'] as $snum => $db_element){
			$links_menus = '';
			$menus = '';

			if($db_element['elementtype'] == SYSMAP_ELEMENT_TYPE_HOST){
				$host = $hosts[$db_element['elementid']];
				if($host['status'] == HOST_STATUS_MONITORED){
					$host_nodeid = id2nodeid($db_element['elementid']);
					$tools_menus = '';
					foreach($scripts_by_hosts[$db_element['elementid']] as $id => $script){
						$script_nodeid = id2nodeid($script['scriptid']);
						if((bccomp($host_nodeid ,$script_nodeid ) == 0))
							$tools_menus.= "['".$script['name']."',\"javascript: openWinCentered('scripts_exec.php?execute=1&hostid=".$db_element["elementid"]."&scriptid=".$script['scriptid']."','".S_TOOLS."',760,540,'titlebar=no, resizable=yes, scrollbars=yes, dialog=no');\", null,{'outer' : ['pum_o_item'],'inner' : ['pum_i_item']}],";
					}

					if(!empty($tools_menus)){
						$menus .= "['".S_TOOLS."',null,null,{'outer' : ['pum_oheader'],'inner' : ['pum_iheader']}],";
						$menus .= $tools_menus;
					}
					$links_menus .= "['".S_STATUS_OF_TRIGGERS."',\"javascript: redirect('tr_status.php?hostid=".$db_element['elementid']."');\", null,{'outer' : ['pum_o_item'],'inner' : ['pum_i_item']}],";
				}
			}
			else if($db_element['elementtype'] == SYSMAP_ELEMENT_TYPE_MAP){
				$links_menus .= "['".S_SUBMAP."',\"javascript: redirect('maps.php?sysmapid=".$db_element['elementid']."');\", null,{'outer' : ['pum_o_item'],'inner' : ['pum_i_item']}],";
			}
			else if($db_element['elementtype'] == SYSMAP_ELEMENT_TYPE_TRIGGER){
				$links_menus.= "['".S_STATUS_OF_TRIGGERS."',\"javascript: redirect('events.php?source=0&triggerid=".$db_element['elementid']."&nav_time=".(time()-7*86400)."');\", null,{'outer' : ['pum_o_item'],'inner' : ['pum_i_item']}],";
			}
			else if($db_element['elementtype'] == SYSMAP_ELEMENT_TYPE_HOST_GROUP){
				$links_menus.= "['".S_STATUS_OF_TRIGGERS."',\"javascript: redirect('events.php?source=0&groupid=".$db_element['elementid']."');\", null,{'outer' : ['pum_o_item'],'inner' : ['pum_i_item']}],";
			}
 
			if(!empty($links_menus)){
				$menus .= "['".S_GO_TO."',null,null,{'outer' : ['pum_oheader'],'inner' : ['pum_iheader']}],";
				$menus .= $links_menus;
			}

			if(!empty($db_element['urls'])){
				order_result($db_element['urls'], 'name');
				$menus .= "['".S_LINKS."',null,null,{'outer' : ['pum_oheader'],'inner' : ['pum_iheader']}],";
				foreach($db_element['urls'] as $url){
					$menus.= "[".zbx_jsvalue($url['name']).",".zbx_jsvalue($url['url']).", 'nosid'],";
				}
			}

			$menus = trim($menus,',');
			$menus = 'show_popup_menu(event,['.$menus.'],180); cancelEvent(event);';

			$back = get_png_by_selement($db_element, $map_info[$db_element['selementid']]);
			if(!$back) continue;
			$r_area = new CArea(
				array(
					$db_element['x'],
					$db_element['y'],
					$db_element['x'] + imagesx($back),
					$db_element['y'] + imagesy($back)),
				'', '', 'rect'
			);

			if(!empty($menus))
				$r_area->addAction('onclick', 'javascript: '.$menus);

			$action_map->addItem($r_area);
		}

		$jsmenu = new CPUMenu(null,170);
		$jsmenu->InsertJavaScript();

	return $action_map;
	}

	function get_icon_center_by_selement($element, $info=null){

		$x = $element['x'];
		$y = $element['y'];

		$image = get_png_by_selement($element, $info);
		if($image){
			$x += imagesx($image) / 2;
			$y += imagesy($image) / 2;
		}

	return array($x, $y);
	}

	function MyDrawLine($image,$x1,$y1,$x2,$y2,$color,$drawtype){
		if($drawtype == MAP_LINK_DRAWTYPE_BOLD_LINE){
			imageline($image,$x1,$y1,$x2,$y2,$color);
			if(abs($x1-$x2) < abs($y1-$y2)){
				$x1++;
				$x2++;
			}
			else{
				$y1++;
				$y2++;
			}

			imageline($image,$x1,$y1,$x2,$y2,$color);
		}
		else if($drawtype == MAP_LINK_DRAWTYPE_DASHED_LINE){
			if(function_exists('imagesetstyle')){
/* Use imagesetstyle+imageline instead of bugged ImageDashedLine */
				$style = array(
					$color, $color, $color, $color,
					IMG_COLOR_TRANSPARENT, IMG_COLOR_TRANSPARENT, IMG_COLOR_TRANSPARENT, IMG_COLOR_TRANSPARENT
					);

				imagesetstyle($image, $style);
				imageline($image,$x1,$y1,$x2,$y2,IMG_COLOR_STYLED);
			}
			else{
				ImageDashedLine($image,$x1,$y1,$x2,$y2,$color);
			}
		}
		else if($drawtype == MAP_LINK_DRAWTYPE_DOT && function_exists('imagesetstyle')){
			$style = array($color,IMG_COLOR_TRANSPARENT, IMG_COLOR_TRANSPARENT, IMG_COLOR_TRANSPARENT);
			imagesetstyle($image, $style);
			imageline($image,$x1,$y1,$x2,$y2,IMG_COLOR_STYLED);
		}
		else{
			imageline($image,$x1,$y1,$x2,$y2,$color);
		}
	}

	function get_png_by_selement($selement, $info){

		switch($info['icon_type']){
			case SYSMAP_ELEMENT_ICON_ON:
				$info['iconid'] = $selement['iconid_on'];
				break;
			case SYSMAP_ELEMENT_ICON_UNKNOWN:
				$info['iconid'] = $selement['iconid_unknown'];
				break;
			case SYSMAP_ELEMENT_ICON_MAINTENANCE:
				$info['iconid'] = $selement['iconid_maintenance'];
				break;
			case SYSMAP_ELEMENT_ICON_DISABLED:
				$info['iconid'] = $selement['iconid_disabled'];
				break;
			case SYSMAP_ELEMENT_ICON_OFF:
			default:
// element image
				$info['iconid'] = $selement['iconid_off'];
				break;
		}

// Process for default icons
		if($info['iconid'] == 0) $info['iconid'] = $selement['iconid_off'];
//------

		$image = get_image_by_imageid($info['iconid']);

		if(!$image){
			return get_default_image(true);
		}

	return imagecreatefromstring($image['image']);
	}

	function get_selement_iconid($selement, $info=null){
		if($selement['selementid'] > 0){
			if(is_null($info)){
// get sysmap
				$options = array(
					'sysmapids' => $selement['sysmapid'],
					'output' => API_OUTPUT_EXTEND
				);
				$sysmaps = CMap::get($options);
				$sysmap = reset($sysmaps);
				$sysmap['selements'] = array($selement);

				$map_info = getSelementsInfo($sysmap);
				$info = reset($map_info);
//-----
			}
//SDI($info);

			switch($info['icon_type']){
				case SYSMAP_ELEMENT_ICON_OFF:
					$info['iconid'] = $selement['iconid_off'];
					break;
				case SYSMAP_ELEMENT_ICON_ON:
					$info['iconid'] = $selement['iconid_on'];
					break;
				case SYSMAP_ELEMENT_ICON_UNKNOWN:
					$info['iconid'] = $selement['iconid_unknown'];
					break;
				case SYSMAP_ELEMENT_ICON_MAINTENANCE:
					$info['iconid'] = $selement['iconid_maintenance'];
					break;
			}

// Process for default icons
			if($info['iconid'] == 0) $info['iconid'] = $selement['iconid_off'];
//------
		}
		else{
			$info['iconid'] = $selement['iconid_off'];
		}

	return $info['iconid'];
	}

	function get_selement_icons(){
// ICONS
		$el_form_menu = array();
		$el_form_menu['icons'] = array();

		$result = DBselect('SELECT * FROM images WHERE imagetype=1 AND '.DBin_node('imageid').' ORDER BY name');
		while($row=DBfetch($result)){
			$row['name'] = get_node_name_by_elid($row['imageid']).$row['name'];
			$el_form_menu['icons'][$row['imageid']] = $row['name'];
		}

		$menu = 'var zbxSelementIcons = '.zbx_jsvalue($el_form_menu, true).';';

	return $menu;
	}

	function convertColor($im,$color){

		$RGB = array(
			hexdec('0x'.substr($color, 0,2)),
			hexdec('0x'.substr($color, 2,2)),
			hexdec('0x'.substr($color, 4,2))
			);


	return imagecolorallocate($im,$RGB[0],$RGB[1],$RGB[2]);
	}

	function expandMapLabels(&$map){
		foreach($map['selements'] as $snum => $selement){
			$map['selements'][$snum]['label_expanded'] = expand_map_element_label_by_data($selement);
		}

		foreach($map['links'] as $lnum => $link){
			$map['links'][$lnum]['label_expanded'] = expand_map_element_label_by_data(null, $link);
		}
	}
/*
 * Function: expand_map_element_label_by_data
 *
 * Description:
 *     substitute simple macros {HOSTNAME}, {HOST.CONN}, {HOST.DNS}, {IPADDRESS} and
 *     functions {hostname:key.min/max/avg/last(...)}
 *     in data string with real values
 *
 * Author:
 *     Aleksander Vladishev
 *
 */
	function expand_map_element_label_by_data($db_element, $link = null){
		$label = (null != $db_element) ? $db_element['label'] : $link['label'];

		if (null != $db_element){
			switch($db_element['elementtype']){
			case SYSMAP_ELEMENT_TYPE_HOST:
			case SYSMAP_ELEMENT_TYPE_TRIGGER:
				while(zbx_strstr($label, '{HOSTNAME}') ||
						zbx_strstr($label, '{HOST.DNS}') ||
						zbx_strstr($label, '{IPADDRESS}') ||
						zbx_strstr($label, '{HOST.CONN}'))
				{
					if($db_element['elementtype'] == SYSMAP_ELEMENT_TYPE_HOST){
						$sql =' SELECT * FROM hosts WHERE hostid='.$db_element['elementid'];
					}
					else if($db_element['elementtype'] == SYSMAP_ELEMENT_TYPE_TRIGGER)
						$sql =	'SELECT h.* '.
							' FROM hosts h,items i,functions f '.
							' WHERE h.hostid=i.hostid '.
								' AND i.itemid=f.itemid '.
								' AND f.triggerid='.$db_element['elementid'];
					else{
// Should never be here
					}

					$db_hosts = DBselect($sql);

					if($db_host = DBfetch($db_hosts)){
						if(zbx_strstr($label, '{HOSTNAME}')){
							$label = str_replace('{HOSTNAME}', $db_host['host'], $label);
						}

						if(zbx_strstr($label, '{HOST.DNS}')){
							$label = str_replace('{HOST.DNS}', $db_host['dns'], $label);
						}

						if(zbx_strstr($label, '{IPADDRESS}')){
							$label = str_replace('{IPADDRESS}', $db_host['ip'], $label);
						}

						if(zbx_strstr($label, '{HOST.CONN}')){
							$label = str_replace('{HOST.CONN}', $db_host['useip'] ? $db_host['ip'] : $db_host['dns'], $label);
						}
					}
				}
				break;
			}

			switch($db_element['elementtype']){
				case SYSMAP_ELEMENT_TYPE_HOST:
				case SYSMAP_ELEMENT_TYPE_MAP:
				case SYSMAP_ELEMENT_TYPE_TRIGGER:
				case SYSMAP_ELEMENT_TYPE_HOST_GROUP:
					while(zbx_strstr($label, '{TRIGGERS.UNACK}')){
						$label = str_replace('{TRIGGERS.UNACK}', get_triggers_unacknowledged($db_element), $label);
					}
					while(zbx_strstr($label, '{TRIGGERS.PROBLEM.UNACK}')){
						$label = str_replace('{TRIGGERS.PROBLEM.UNACK}', get_triggers_unacknowledged($db_element, true), $label);
					}
					while(zbx_strstr($label, '{TRIGGER.EVENTS.UNACK}')){
						$label = str_replace('{TRIGGER.EVENTS.UNACK}', get_events_unacknowledged($db_element), $label);
					}
					while(zbx_strstr($label, '{TRIGGER.EVENTS.PROBLEM.UNACK}')){
						$label = str_replace('{TRIGGER.EVENTS.PROBLEM.UNACK}', get_events_unacknowledged($db_element, null, TRIGGER_VALUE_TRUE), $label);
					}
					while(zbx_strstr($label, '{TRIGGER.PROBLEM.EVENTS.PROBLEM.UNACK}')){
						$label = str_replace('{TRIGGER.PROBLEM.EVENTS.PROBLEM.UNACK}', get_events_unacknowledged($db_element, TRIGGER_VALUE_TRUE, TRIGGER_VALUE_TRUE), $label);
					}
					while(zbx_strstr($label, '{TRIGGERS.ACK}')){
						$label = str_replace('{TRIGGERS.ACK}', get_triggers_unacknowledged($db_element, null, true), $label);
					}
					while(zbx_strstr($label, '{TRIGGERS.PROBLEM.ACK}')){
						$label = str_replace('{TRIGGERS.PROBLEM.ACK}', get_triggers_unacknowledged($db_element, true, true), $label);
					}
					while(zbx_strstr($label, '{TRIGGER.EVENTS.ACK}')){
						$label = str_replace('{TRIGGER.EVENTS.ACK}', get_events_unacknowledged($db_element, null, null, true), $label);
					}
					while(zbx_strstr($label, '{TRIGGER.EVENTS.PROBLEM.ACK}')){
						$label = str_replace('{TRIGGER.EVENTS.PROBLEM.ACK}', get_events_unacknowledged($db_element, null, TRIGGER_VALUE_TRUE, true), $label);
					}
					while(zbx_strstr($label, '{TRIGGER.PROBLEM.EVENTS.PROBLEM.ACK}')){
						$label = str_replace('{TRIGGER.PROBLEM.EVENTS.PROBLEM.ACK}', get_events_unacknowledged($db_element, TRIGGER_VALUE_TRUE, TRIGGER_VALUE_TRUE, true), $label);
					}
					break;
			}
		}

/*
		while(false !== ($pos = zbx_strpos($label, '{'))){

			$expr = substr($label, $pos);

			if(false === ($pos = zbx_strpos($expr, '}'))) break;

			$expr = substr($expr, 1, $pos - 1);

			if(false === ($pos = zbx_strpos($expr, ':'))){
				$label = str_replace('{'.$expr.'}', '???', $label);
				continue;
			}

			$host = substr($expr, 0, $pos);
			$key = substr($expr, $pos + 1);

			if(false === ($pos = zbx_strrpos($key, '.'))){
				$label = str_replace('{'.$expr.'}', '???', $label);
				continue;
			}

			$function = substr($key, $pos + 1);
			$key = substr($key, 0, $pos);

			if(false === ($pos = zbx_strpos($function, '('))){
				$label = str_replace('{'.$expr.'}', '???', $label);
				continue;
			}

			$parameter = substr($function, $pos + 1);
			$function = substr($function, 0, $pos);

			if(false === ($pos = zbx_strrpos($parameter, ')'))){
				$label = str_replace('{'.$expr.'}', '???', $label);
				continue;
			}

			$parameter = substr($parameter, 0, $pos);
*/
		$pattern = "/{(?P<host>.+?):(?P<key>.+?)\.(?P<func>[^.]+?)\((?P<param>.+?)\)}/u";
		preg_match_all($pattern, $label, $matches);
		foreach($matches[0] as $num => $expr){
			$host = $matches['host'][$num];
			$key = $matches['key'][$num];
			$function = $matches['func'][$num];
			$parameter = $matches['param'][$num];

			$options = array(
				'filter' => array('host' => $host, 'key_' => $key),
				'output' => API_OUTPUT_EXTEND
			);
			$db_item = CItem::get($options);
			$db_item = reset($db_item);

			if(!$db_item){
				$label = str_replace($expr, '???', $label);
				continue;
			}

			switch($db_item['value_type']){
				case ITEM_VALUE_TYPE_FLOAT:
					$history_table = 'history';
					$order_field = 'clock';
					break;
				case ITEM_VALUE_TYPE_UINT64:
					$history_table = 'history_uint';
					$order_field = 'clock';
					break;
				case ITEM_VALUE_TYPE_TEXT:
					$history_table = 'history_text';
					$order_field = 'id';
					break;
				case ITEM_VALUE_TYPE_LOG:
					$history_table = 'history_log';
					$order_field = 'id';
					break;
				default:
// ITEM_VALUE_TYPE_STR
					$history_table = 'history_str';
					$order_field = 'clock';
			}

			if(0 == strcmp($function, 'last')){
				$sql = 'SELECT value '.
						' FROM '.$history_table.
						' WHERE itemid='.$db_item['itemid'].
						' ORDER BY '.$order_field.' DESC';

				$result = DBselect($sql, 1);
				if(NULL == ($row = DBfetch($result)))
					$label = str_replace($expr, '('.S_NO_DATA_SMALL.')', $label);
				else{
					switch($db_item['value_type']){
						case ITEM_VALUE_TYPE_FLOAT:
						case ITEM_VALUE_TYPE_UINT64:
							$value = convert_units($row['value'], $db_item['units']);
							break;
						default:
							$value = $row['value'];
					}

					$label = str_replace($expr, $value, $label);
				}
			}
			else if((0 == strcmp($function, 'min')) || (0 == strcmp($function, 'max')) || (0 == strcmp($function, 'avg'))){

				if($db_item['value_type'] != ITEM_VALUE_TYPE_FLOAT && $db_item['value_type'] != ITEM_VALUE_TYPE_UINT64){
					$label = str_replace($expr, '???', $label);
					continue;
				}

				$now = time(NULL) - $parameter;
				$sql = 'SELECT '.$function.'(value) as value '.
						' FROM '.$history_table.
						' WHERE clock>'.$now.
							' AND itemid='.$db_item['itemid'];

				$result = DBselect($sql);
				if(NULL == ($row = DBfetch($result)) || is_null($row['value']))
					$label = str_replace($expr, '('.S_NO_DATA_SMALL.')', $label);
				else
					$label = str_replace($expr, convert_units($row['value'], $db_item['units']), $label);
			}
			else{
				$label = str_replace($expr, '???', $label);
				continue;
			}
		}

	return $label;
	}

	function get_map_elements($db_element, &$elements){
		switch($db_element['elementtype']){
			case SYSMAP_ELEMENT_TYPE_HOST_GROUP:
				$elements['hosts_groups'][] = $db_element['elementid'];
				break;
			case SYSMAP_ELEMENT_TYPE_HOST:
				$elements['hosts'][] = $db_element['elementid'];
				break;
			case SYSMAP_ELEMENT_TYPE_TRIGGER:
				$elements['triggers'][] = $db_element['elementid'];
				break;
			case SYSMAP_ELEMENT_TYPE_MAP:
				$sql = 'SELECT DISTINCT elementtype,elementid'.
						' FROM sysmaps_elements'.
						' WHERE sysmapid='.$db_element['elementid'];
				$db_mapselements = DBselect($sql);
				while($db_mapelement = DBfetch($db_mapselements)){
					get_map_elements($db_mapelement, $elements);
				}
				break;
		}
	}

	function add_elementNames(&$selements){
		$hostids = array();
		$triggerids = array();
		$mapids = array();
		$hostgroupids = array();

		foreach($selements as $snum => $selement){
			switch($selement['elementtype']){
				case SYSMAP_ELEMENT_TYPE_HOST:
					$hostids[] = $selement['elementid'];
					break;
				case SYSMAP_ELEMENT_TYPE_MAP:
					$mapids[] = $selement['elementid'];
					break;
				case SYSMAP_ELEMENT_TYPE_TRIGGER:
					$triggerids[] = $selement['elementid'];
					break;
				case SYSMAP_ELEMENT_TYPE_HOST_GROUP:
					$hostgroupids[] = $selement['elementid'];
					break;
				case SYSMAP_ELEMENT_TYPE_IMAGE:
				default:
					break;
			}
		}


		$hosts = CHost::get(array('hostids'=>$hostids, 'extendoutput'=>1, 'nopermissions'=>1, 'nodeids' => get_current_nodeid(true)));
		$hosts = zbx_toHash($hosts, 'hostid');

		$maps = CMap::get(array('mapids'=>$mapids, 'extendoutput'=>1, 'nopermissions'=>1, 'nodeids' => get_current_nodeid(true)));
		$maps = zbx_toHash($maps, 'sysmapid');

		$triggers = CTrigger::get(array('triggerids'=>$triggerids, 'extendoutput'=>1, 'nopermissions'=>1, 'nodeids' => get_current_nodeid(true)));
		$triggers = zbx_toHash($triggers, 'triggerid');

		$hostgroups = CHostGroup::get(array('hostgroupids'=>$hostgroupids, 'extendoutput'=>1, 'nopermissions'=>1, 'nodeids' => get_current_nodeid(true)));
		$hostgroups = zbx_toHash($hostgroups, 'groupid');

		foreach($selements as $snum => $selement){
			switch($selement['elementtype']){
				case SYSMAP_ELEMENT_TYPE_HOST:
					$selements[$snum]['elementName'] = $hosts[$selement['elementid']]['host'];
					break;
				case SYSMAP_ELEMENT_TYPE_MAP:
					$selements[$snum]['elementName'] = $maps[$selement['elementid']]['name'];
					break;
				case SYSMAP_ELEMENT_TYPE_TRIGGER:
					$selements[$snum]['elementName'] = expand_trigger_description_by_data($triggers[$selement['elementid']]);
					break;
				case SYSMAP_ELEMENT_TYPE_HOST_GROUP:
					$selements[$snum]['elementName'] = $hostgroups[$selement['elementid']]['name'];
					break;
				case SYSMAP_ELEMENT_TYPE_IMAGE:
				default:
					$selements[$snum]['elementName'] = 'image';
			}
		}
	}

//------------------------------------

 	function getTriggersInfo($selement, $i){
		global $colors;

		$info = array(
			'latelyChanged' => $i['latelyChanged'],
			'ack' => $i['ack'],
			'priority' => $i['priority'],
		);

		if($i['problem']){
			$info['iconid'] = $selement['iconid_on'];
			$info['icon_type'] = SYSMAP_ELEMENT_ICON_ON;
			$info['info'] = array();
			$info['info']['unack'] = array(
				'msg' => S_PROBLEM_BIG,
				'color' => ($i['priority'] > 3) ? $colors['Red'] : $colors['Dark Red']
			);
		}
		else if($i['unknown']){
			$info['iconid'] = $selement['iconid_unknown'];
			$info['icon_type'] = SYSMAP_ELEMENT_ICON_UNKNOWN;
			$info['info'] = array(
				'unknown' => array(
					'msg' => S_UNKNOWN_BIG,
					'color' => $colors['Gray'],
				)
			);
		}
		else if($i['trigger_disabled']){
			$info['iconid'] = $selement['iconid_disabled'];
			$info['icon_type'] = SYSMAP_ELEMENT_ICON_DISABLED;
			$info['info'] = array(
				'status' => array(
					'msg' => S_DISABLED_BIG,
					'color' => $colors['Dark Red']
				)
			);
		}
		else{
			$info['iconid'] = $selement['iconid_off'];
			$info['icon_type'] = SYSMAP_ELEMENT_ICON_OFF;
			$info['info'] = array(
				'unknown' => array(
					'msg' => S_OK_BIG,
					'color' => $colors['Dark Green'],
				)
			);
		}

		return $info;
	}

 	function getHostsInfo($selement, $i, $show_unack){
		global $colors;

		$info = array(
			'latelyChanged' => $i['latelyChanged'],
			'ack' => $i['ack'],
			'priority' => $i['priority'],
			'info' => array(),
		);
		$has_problem = false;

		if($i['problem']){
			$info['iconid'] = $selement['iconid_on'];
			$info['icon_type'] = SYSMAP_ELEMENT_ICON_ON;

			if(in_array($show_unack, array(EXTACK_OPTION_ALL, EXTACK_OPTION_BOTH))){
				if($i['problem'] > 1)
					$msg = $i['problem'].' '.S_PROBLEMS;
				else if(isset($i['problem_title']))
					$msg = $i['problem_title'];
				else
					$msg = '1 '.S_PROBLEM;

				$info['info']['problem'] = array(
					'msg' => $msg,
					'color' => ($i['priority'] > 3) ? $colors['Red'] : $colors['Dark Red']
				);
			}

			if(in_array($show_unack, array(EXTACK_OPTION_UNACK, EXTACK_OPTION_BOTH)) && $i['problem_unack']){
				$info['info']['unack'] = array(
					'msg' => $i['problem_unack'] . ' '.S_UNACKNOWLEDGED,
					'color' => $colors['Dark Red']
				);
			}

			if($i['unknown']){
				$info['info']['unknown'] = array(
					'msg' => $i['unknown'] . ' ' . S_UNKNOWN,
					'color' => $colors['Gray']
				);
			}
			$has_problem = true;
		}
		else if($i['unknown']){
			$info['iconid'] = $selement['iconid_unknown'];
			$info['icon_type'] = SYSMAP_ELEMENT_ICON_UNKNOWN;

			$info['info']['unknown'] = array(
				'msg' => $i['unknown'] . ' ' . S_UNKNOWN,
				'color' => $colors['Gray']
			);
			$has_problem = true;
		}

		if($i['maintenance']){
			$info['iconid'] = $selement['iconid_maintenance'];
			$info['icon_type'] = SYSMAP_ELEMENT_ICON_MAINTENANCE;
			$info['info']['maintenance'] = array(
				'msg' => S_MAINTENANCE_BIG . ' ('.$i['maintenance_title'] . ')',
				'color' => $colors['Orange'],
			);
		}
		else if($i['disabled']){
			$info['iconid'] = $selement['iconid_disabled'];
			$info['icon_type'] = SYSMAP_ELEMENT_ICON_DISABLED;
			$info['info']['status'] = array(
				'msg' => S_DISABLED_BIG,
				'color' => $colors['Dark Red']
			);
		}
		else if(!$has_problem){
			$info['iconid'] = $selement['iconid_off'];
			$info['icon_type'] = SYSMAP_ELEMENT_ICON_OFF;
			$info['info']['unknown'] = array(
				'msg' => S_OK_BIG,
				'color' => $colors['Dark Green'],
			);
		}

		return $info;
	}

 	function getHostGroupsInfo($selement, $i, $show_unack){
		global $colors;

		$info = array(
			'latelyChanged' => $i['latelyChanged'],
			'ack' => $i['ack'],
			'priority' => $i['priority'],
			'info' => array(),
		);
		$has_problem = false;
		$has_status = false;

		if($i['problem']){
			$info['iconid'] = $selement['iconid_on'];
			$info['icon_type'] = SYSMAP_ELEMENT_ICON_ON;

			if(in_array($show_unack, array(EXTACK_OPTION_ALL, EXTACK_OPTION_BOTH))){
				if($i['problem'] > 1)
					$msg = $i['problem'].' '.S_PROBLEMS;
				else if(isset($i['problem_title']))
					$msg = $i['problem_title'];
				else
					$msg = '1 '.S_PROBLEM;

				$info['info']['problem'] = array(
					'msg' => $msg,
					'color' => ($i['priority'] > 3) ? $colors['Red'] : $colors['Dark Red']
				);
			}

			if(in_array($show_unack, array(EXTACK_OPTION_UNACK, EXTACK_OPTION_BOTH)) && $i['problem_unack']){
				$info['info']['unack'] = array(
					'msg' => $i['problem_unack'] . ' '.S_UNACKNOWLEDGED,
					'color' => $colors['Dark Red']
				);
			}

			if($i['unknown']){
				$info['info']['unknown'] = array(
					'msg' => $i['unknown'] . ' ' . S_UNKNOWN,
					'color' => $colors['Gray']
				);
			}
			$has_problem = true;
		}
		else if($i['unknown']){
			$info['iconid'] = $selement['iconid_unknown'];
			$info['icon_type'] = SYSMAP_ELEMENT_ICON_UNKNOWN;
			$info['info']['unknown'] = array(
				'msg' => $i['unknown'] . ' ' . S_UNKNOWN,
				'color' => $colors['Gray']
			);
			$has_problem = true;
		}

		if($i['maintenance']){
			if(!$has_problem){
				$info['iconid'] = $selement['iconid_maintenance'];
				$info['icon_type'] = SYSMAP_ELEMENT_ICON_MAINTENANCE;
			}
			$info['info']['maintenance'] = array(
				'msg' => $i['maintenance'] . ' ' .S_MAINTENANCE,
				'color' => $colors['Orange'],
			);
			$has_status = true;
		}
		else if($i['disabled']){
			if(!$has_problem){
				$info['icon_type'] = SYSMAP_ELEMENT_ICON_DISABLED;
				$info['iconid'] = $selement['iconid_disabled'];
			}
			$info['info']['disabled'] = array(
				'msg' => S_DISABLED_BIG,
				'color' => $colors['Dark Red']
			);
			$has_status = true;
		}

		if(!$has_status && !$has_problem){
			$info['icon_type'] = SYSMAP_ELEMENT_ICON_OFF;
			$info['iconid'] = $selement['iconid_off'];
			$info['info']['unknown'] = array(
				'msg' => S_OK_BIG,
				'color' => $colors['Dark Green'],
			);
		}
		return $info;
	}

 	function getMapsInfo($selement, $i, $show_unack){
		global $colors;

		$info = array(
			'latelyChanged' => $i['latelyChanged'],
			'ack' => $i['ack'],
			'priority' => $i['priority'],
			'info' => array(),
		);

		$has_problem = false;
		$has_status = false;

		if($i['problem']){
			$info['iconid'] = $selement['iconid_on'];
			$info['icon_type'] = SYSMAP_ELEMENT_ICON_ON;
			if(in_array($show_unack, array(EXTACK_OPTION_ALL, EXTACK_OPTION_BOTH))){
				if($i['problem'] > 1)
					$msg = $i['problem'].' '.S_PROBLEMS;
				else if(isset($i['problem_title']))
					$msg = $i['problem_title'];
				else
					$msg = '1 '.S_PROBLEM;

				$info['info']['problem'] = array(
					'msg' => $msg,
					'color' => ($i['priority'] > 3) ? $colors['Red'] : $colors['Dark Red']
				);
			}

			if(in_array($show_unack, array(EXTACK_OPTION_UNACK, EXTACK_OPTION_BOTH)) && $i['problem_unack']){
				$info['info']['unack'] = array(
					'msg' => $i['problem_unack'] . ' '.S_UNACKNOWLEDGED,
					'color' => $colors['Dark Red']
				);
			}

			if($i['unknown']){
				$info['info']['unknown'] = array(
					'msg' => $i['unknown'] . ' ' . S_UNKNOWN,
					'color' => $colors['Gray']
				);
			}
			$has_problem = true;
		}
		else if($i['unknown']){
			$info['iconid'] = $selement['iconid_unknown'];
			$info['icon_type'] = SYSMAP_ELEMENT_ICON_UNKNOWN;

			$info['info']['unknown'] = array(
				'msg' => $i['unknown'] . ' ' . S_UNKNOWN,
				'color' => $colors['Gray']
			);
			$has_problem = true;
		}

		if($i['maintenance']){
			if(!$has_problem){
				$info['iconid'] = $selement['iconid_maintenance'];
				$info['icon_type'] = SYSMAP_ELEMENT_ICON_MAINTENANCE;
			}
			$info['info']['maintenance'] = array(
				'msg' => $i['maintenance'] . ' ' .S_MAINTENANCE,
				'color' => $colors['Orange'],
			);
			$has_status = true;
		}
		else if($i['disabled']){
			if(!$has_problem){
				$info['icon_type'] = SYSMAP_ELEMENT_ICON_DISABLED;
				$info['iconid'] = $selement['iconid_disabled'];
			}
			$info['info']['disabled'] = array(
				'msg' => S_DISABLED_BIG,
				'color' => $colors['Dark Red']
			);
			$has_status = true;
		}

		if(!$has_status && !$has_problem){
			$info['icon_type'] = SYSMAP_ELEMENT_ICON_OFF;
			$info['iconid'] = $selement['iconid_off'];
			$info['info']['unknown'] = array(
				'msg' => S_OK_BIG,
				'color' => $colors['Dark Green'],
			);
		}

		return $info;
	}

	function getImagesInfo($selement){
		$info = array(
			'iconid' => $selement['iconid_off'],
			'icon_type' => SYSMAP_ELEMENT_ICON_OFF,
			'name' => S_IMAGE,
			'latelyChanged' => false,
		);

		return $info;
	}

	function getSelementsInfo($sysmap){
		$config = select_config();
		$show_unack = $config['event_ack_enable'] ? $sysmap['show_unack'] : EXTACK_OPTION_ALL;

		$triggers_map = array();
		$triggers_map_submaps = array();
		$hostgroups_map = array();
		$hosts_map = array();

		$selements = zbx_toHash($sysmap['selements'], 'selementid');
		foreach($selements as $selementid => $selement){
			$selements[$selementid]['hosts'] = array();
			$selements[$selementid]['triggers'] = array();

			switch($selement['elementtype']){
				case SYSMAP_ELEMENT_TYPE_MAP:
					$mapids = array($selement['elementid']);

					while(!empty($mapids)){
						$options = array(
							'sysmapids' => $mapids,
							'output' => API_OUTPUT_EXTEND,
							'select_selements' => API_OUTPUT_EXTEND,
							'nopermissions' => 1,
							'nodeids' => get_current_nodeid(true)
						);
						$maps = CMap::get($options);

						$mapids = array();
						foreach($maps as $map){
							foreach($map['selements'] as $sel){
								switch($sel['elementtype']){
									case SYSMAP_ELEMENT_TYPE_MAP:
										$mapids[] = $sel['elementid'];
									break;
									case SYSMAP_ELEMENT_TYPE_HOST_GROUP:
										$hostgroups_map[$sel['elementid']][$selementid] = $selementid;
									break;
									case SYSMAP_ELEMENT_TYPE_HOST:
										$hosts_map[$sel['elementid']][$selementid] = $selementid;
									break;
									case SYSMAP_ELEMENT_TYPE_TRIGGER:
										$triggers_map_submaps[$sel['elementid']][$selementid] = $selementid;
									break;
								}
							}
						}
					}
				break;
				case SYSMAP_ELEMENT_TYPE_HOST_GROUP:
					$hostgroups_map[$selement['elementid']][$selement['selementid']] = $selement['selementid'];
				break;
				case SYSMAP_ELEMENT_TYPE_HOST:
					$hosts_map[$selement['elementid']][$selement['selementid']] = $selement['selementid'];
				break;
				case SYSMAP_ELEMENT_TYPE_TRIGGER:
					$triggers_map[$selement['elementid']][$selement['selementid']] = $selement['selementid'];
				break;
			}
		}


// get hosts data {{{
		$all_hosts = array();
		if(!empty($hosts_map)){
			$options = array(
				'hostids' => array_keys($hosts_map),
				'output' => API_OUTPUT_EXTEND,
				'nopermissions' => 1,
				'nodeids' => get_current_nodeid(true),
			);
			$hosts = CHost::get($options);
			$all_hosts = array_merge($all_hosts, $hosts);
			foreach($hosts as $host){
				foreach($hosts_map[$host['hostid']] as $belongs_to_sel){
					$selements[$belongs_to_sel]['hosts'][$host['hostid']] = $host['hostid'];
				}
			}
		}

		if(!empty($hostgroups_map)){
			$options = array(
				'groupids' => array_keys($hostgroups_map),
				'output' => API_OUTPUT_EXTEND,
				'nopermissions' => 1,
				'nodeids' => get_current_nodeid(true),
			);
			$hosts = CHost::get($options);
			$all_hosts = array_merge($all_hosts, $hosts);
			foreach($hosts as $host){
				foreach($host['groups'] as $group){
					foreach($hostgroups_map[$group['groupid']] as $belongs_to_sel){
						$selements[$belongs_to_sel]['hosts'][$host['hostid']] = $host['hostid'];

// add hosts to hosts_map for trigger selection;
						if(!isset($hosts_map[$host['hostid']])) $hosts_map[$host['hostid']] = array();
						$hosts_map[$host['hostid']][$belongs_to_sel] = $belongs_to_sel;
					}
				}
			}
		}
		$all_hosts = zbx_toHash($all_hosts, 'hostid');

		$monitored_hostids = array();
		foreach($all_hosts as $hostid => $host){
			if(($host['status'] == HOST_STATUS_MONITORED))
				$monitored_hostids[$hostid] = $hostid;
		}
// }}}


// get triggers data {{{
		$all_triggers = array();
// triggers from current map, select all

		if(!empty($triggers_map)){
			$options = array(
				'nodeids' => get_current_nodeid(true),
				'triggerids' => array_keys($triggers_map),
				'filter' => array(
					'value_flags' => null
				),
				'output' => API_OUTPUT_EXTEND,
				'nopermissions' => 1
			);
			$triggers = CTrigger::get($options);
			$all_triggers = array_merge($all_triggers, $triggers);

			foreach($triggers as $trigger){
				foreach($triggers_map[$trigger['triggerid']] as $belongs_to_sel){
					$selements[$belongs_to_sel]['triggers'][$trigger['triggerid']] = $trigger['triggerid'];
				}
			}
		}

// triggers from submaps, skip dependent
		if(!empty($triggers_map_submaps)){
			$options = array(
				'nodeids' => get_current_nodeid(true),
				'triggerids' => array_keys($triggers_map_submaps),
<<<<<<< HEAD
				'filter' => array(
					'value' => array(TRIGGER_VALUE_TRUE)
				),
=======
				'filter' => array('value' => array(TRIGGER_VALUE_UNKNOWN, TRIGGER_VALUE_TRUE)),
>>>>>>> d22804d5
				'skipDependent' => 1,
				'output' => API_OUTPUT_EXTEND,
				'nopermissions' => 1,
			);
			$triggers = CTrigger::get($options);
			$all_triggers = array_merge($all_triggers, $triggers);
			foreach($triggers as $trigger){
				foreach($triggers_map_submaps[$trigger['triggerid']] as $belongs_to_sel){
					$selements[$belongs_to_sel]['triggers'][$trigger['triggerid']] = $trigger['triggerid'];
				}
			}
		}


// triggers from all hosts/hostgroups, skip dependent
		if(!empty($monitored_hostids)){
			$options = array(
				'hostids' => $monitored_hostids,
				'output' => API_OUTPUT_EXTEND,
				'nopermissions' => 1,
				'filter' => array(
					'value' => array(TRIGGER_VALUE_TRUE),
					'value_flags' => null,
				),
				'nodeids' => get_current_nodeid(true),
				'active' => true,
				'skipDependent' => 1,
			);
			$triggers = CTrigger::get($options);

			$all_triggers = array_merge($all_triggers, $triggers);
			foreach($triggers as $trigger){
				foreach($trigger['hosts'] as $host){
					foreach($hosts_map[$host['hostid']] as $belongs_to_sel){
						$selements[$belongs_to_sel]['triggers'][$trigger['triggerid']] = $trigger['triggerid'];
					}
				}
			}
		}
		$all_triggers = zbx_toHash($all_triggers, 'triggerid');

		$options = array(
			'triggerids' => array_keys($all_triggers),
			'withLastEventUnacknowledged' => true,
			'output' => API_OUTPUT_SHORTEN,
			'nodeids' => get_current_nodeid(true),
			'nopermissions' => 1,
			'active' => 1,
			'filter' => array('value' => TRIGGER_VALUE_TRUE),
		);
		$unack_triggerids = CTrigger::get($options);
		$unack_triggerids = zbx_toHash($unack_triggerids, 'triggerid');
// }}}


		$info = array();
		foreach($selements as $selementid => $selement){
			$i = array(
				'disabled' => 0,
				'maintenance' => 0,
				'problem' => 0,
				'problem_unack' => 0,
				'unknown' => 0,
				'priority' => 0,
				'trigger_disabled' => 0,
				'latelyChanged' => false,
				'ack' => true,
			);

			foreach($selement['hosts'] as $hostid){
				$host = $all_hosts[$hostid];
				$last_hostid = $hostid;

				if($host['status'] == HOST_STATUS_NOT_MONITORED)
					$i['disabled']++;
				else if($host['maintenance_status'] == HOST_MAINTENANCE_STATUS_ON)
					$i['maintenance']++;
			}

			foreach($selement['triggers'] as $triggerid){
				$trigger = $all_triggers[$triggerid];

				if($trigger['status'] == TRIGGER_STATUS_DISABLED){
					$i['trigger_disabled']++;
				}
				else{
					if(false && $trigger['value_flags'] == TRIGGER_VALUE_FLAG_UNKNOWN){
// TODO: correct actions in that case
						//$i['unknown']++;
					}
					else if($trigger['value'] == TRIGGER_VALUE_TRUE){
						$i['problem']++;
						$last_problemid = $triggerid;
						if($i['priority'] < $trigger['priority'])
							$i['priority'] = $trigger['priority'];
					}

					if(isset($unack_triggerids[$triggerid]))
						$i['problem_unack']++;

					$i['latelyChanged'] |= ((time() - $trigger['lastchange']) < TRIGGER_BLINK_PERIOD);
				}
			}

			$i['ack'] = (bool) !($i['problem_unack']);

			if($sysmap['expandproblem'] && ($i['problem'] == 1)){
				$i['problem_title'] = expand_trigger_description_by_data($all_triggers[$last_problemid]);
			}

			if(($selement['elementtype'] == SYSMAP_ELEMENT_TYPE_HOST) && ($i['maintenance'] == 1)){
				$mnt = get_maintenance_by_maintenanceid($all_hosts[$last_hostid]['maintenanceid']);
				$i['maintenance_title'] = $mnt['name'];
			}

			switch($selement['elementtype']){
				case SYSMAP_ELEMENT_TYPE_MAP:
					$info[$selementid] = getMapsInfo($selement, $i, $show_unack);
				break;
				case SYSMAP_ELEMENT_TYPE_HOST_GROUP:
					$info[$selementid] = getHostGroupsInfo($selement, $i, $show_unack);
				break;
				case SYSMAP_ELEMENT_TYPE_HOST:
					$info[$selementid] = getHostsInfo($selement, $i, $show_unack);
				break;
				case SYSMAP_ELEMENT_TYPE_TRIGGER:
					$info[$selementid] = getTriggersInfo($selement, $i);
				break;
				case SYSMAP_ELEMENT_TYPE_IMAGE:
					$info[$selementid] = getImagesInfo($selement);
				break;
			}
		}

// get names if is needed
		if($sysmap['label_type'] == MAP_LABEL_TYPE_NAME){
			$elems = separateMapElements($sysmap);
			if(!empty($elems['sysmaps'])){
				$maps = CMap::get(array(
					'sysmapids' => zbx_objectValues($elems['sysmaps'], 'elementid'),
					'nopermissions' => 1,
					'output' => API_OUTPUT_EXTEND,
				));
				$maps = zbx_toHash($maps, 'sysmapid');
				foreach($elems['sysmaps'] as $elem){
					$info[$elem['selementid']]['name'] = $maps[$elem['elementid']]['name'];
				}
			}
			if(!empty($elems['hostgroups'])){
				$hostgroups = CHostGroup::get(array(
					'groupids' => zbx_objectValues($elems['hostgroups'], 'elementid'),
					'nopermissions' => 1,
					'output' => API_OUTPUT_EXTEND,
				));
				$hostgroups = zbx_toHash($hostgroups, 'groupid');
				foreach($elems['hostgroups'] as $elem){
					$info[$elem['selementid']]['name'] = $hostgroups[$elem['elementid']]['name'];
				}
			}

			if(!empty($elems['triggers'])){
				foreach($elems['triggers'] as $elem){
					$info[$elem['selementid']]['name'] = expand_trigger_description_by_data($all_triggers[$elem['elementid']]);
				}
			}
			if(!empty($elems['hosts'])){
				foreach($elems['hosts'] as $elem){
					$info[$elem['selementid']]['name'] = $all_hosts[$elem['elementid']]['host'];;
				}
			}
		}

		return $info;
	}

	function separateMapElements($sysmap){
		$elements = array(
			'sysmaps' => array(),
			'hostgroups' => array(),
			'hosts' => array(),
			'triggers' => array(),
			'images' => array()
		);

		foreach($sysmap['selements'] as $snum => $selement){
			switch($selement['elementtype']){
				case SYSMAP_ELEMENT_TYPE_MAP:
					$elements['sysmaps'][$selement['selementid']] = $selement;
				break;
				case SYSMAP_ELEMENT_TYPE_HOST_GROUP:
					$elements['hostgroups'][$selement['selementid']] = $selement;
				break;
				case SYSMAP_ELEMENT_TYPE_HOST:
					$elements['hosts'][$selement['selementid']] = $selement;
				break;
				case SYSMAP_ELEMENT_TYPE_TRIGGER:
					$elements['triggers'][$selement['selementid']] = $selement;
				break;
				case SYSMAP_ELEMENT_TYPE_IMAGE:
				default:
					$elements['images'][$selement['selementid']] = $selement;
			}
		}

	return $elements;
	}

	function prepareMapExport(&$exportMaps){

		$sysmaps = array();
		$hostgroups = array();
		$hosts = array();
		$triggers = array();
		$images = array();

		foreach($exportMaps as $mnum => $sysmap){
			$selements = separateMapElements($sysmap);

			$sysmaps += zbx_objectValues($selements['sysmaps'], 'elementid');
			$hostgroups += zbx_objectValues($selements['hostgroups'], 'elementid');
			$hosts += zbx_objectValues($selements['hosts'], 'elementid');
			$triggers += zbx_objectValues($selements['triggers'], 'elementid');
			$images += zbx_objectValues($selements['images'], 'elementid');

			foreach($sysmap['selements'] as $snum => $selement){
				if($selement['iconid_off'] > 0) $images[$selement['iconid_off']] = $selement['iconid_off'];
				if($selement['iconid_on'] > 0) $images[$selement['iconid_on']] = $selement['iconid_on'];
				if($selement['iconid_unknown'] > 0) $images[$selement['iconid_unknown']] = $selement['iconid_unknown'];
				if($selement['iconid_disabled'] > 0) $images[$selement['iconid_disabled']] = $selement['iconid_disabled'];
				if($selement['iconid_maintenance'] > 0) $images[$selement['iconid_maintenance']] = $selement['iconid_maintenance'];
			}

			$images[$sysmap['backgroundid']] = $sysmap['backgroundid'];

			foreach($sysmap['links'] as $lnum => $link){
				foreach($link['linktriggers'] as $ltnum => $linktrigger){
					array_push($triggers, $linktrigger['triggerid']);
				}
			}
		}

		$sysmaps = sysmapIdents($sysmaps);
		$hostgroups = hostgroupIdents($hostgroups);
		$hosts = hostIdents($hosts);
		$triggers = triggerIdents($triggers);
		$images = imageIdents($images);

		try{
			foreach($exportMaps as $mnum => &$sysmap){
				unset($sysmap['sysmapid']);
				foreach($sysmap['urls'] as $unum => $url){
					unset($sysmap['urls'][$unum]['sysmapurlid']);
				}

				$sysmap['backgroundid'] = ($sysmap['backgroundid'] > 0)?$images[$sysmap['backgroundid']]:'';

				foreach($sysmap['selements'] as $snum => &$selement){
					unset($selement['sysmapid']);

					foreach($selement['urls'] as $unum => $url){
						unset($selement['urls'][$unum]['sysmapelementurlid']);
						unset($selement['urls'][$unum]['selementid']);
					}
					switch($selement['elementtype']){
						case SYSMAP_ELEMENT_TYPE_MAP:
							$selement['elementid'] = $sysmaps[$selement['elementid']];
						break;
						case SYSMAP_ELEMENT_TYPE_HOST_GROUP:
							$selement['elementid'] = $hostgroups[$selement['elementid']];
						break;
						case SYSMAP_ELEMENT_TYPE_HOST:
							$selement['elementid'] = $hosts[$selement['elementid']];
						break;
						case SYSMAP_ELEMENT_TYPE_TRIGGER:
							$selement['elementid'] = $triggers[$selement['elementid']];
						break;
						case SYSMAP_ELEMENT_TYPE_IMAGE:
						default:
							$selement['elementid'] = $images[$selement['elementid']];
					}

					$selement['iconid_off'] = ($selement['iconid_off'] > 0)?$images[$selement['iconid_off']]:'';
					$selement['iconid_on'] = ($selement['iconid_on'] > 0)?$images[$selement['iconid_on']]:'';
					$selement['iconid_unknown'] = ($selement['iconid_unknown'] > 0)?$images[$selement['iconid_unknown']]:'';
					$selement['iconid_disabled'] = ($selement['iconid_disabled'] > 0)?$images[$selement['iconid_disabled']]:'';
					$selement['iconid_maintenance'] = ($selement['iconid_maintenance'] > 0)?$images[$selement['iconid_maintenance']]:'';
				}
				unset($selement);

				foreach($sysmap['links'] as $lnum => &$link){
					unset($link['sysmapid']);
					unset($link['linkid']);
					foreach($link['linktriggers'] as $ltnum => &$linktrigger){
						unset($linktrigger['linktriggerid']);
						unset($linktrigger['linkid']);
						$linktrigger['triggerid'] = $triggers[$linktrigger['triggerid']];
					}
				}
				unset($linktrigger);
				unset($link);
			}
			unset($sysmap);
		}
		catch(Exception $e){
			throw new Exception($e->getMessage());
		}
//SDII($exportMaps);
	}

	function prepareImageExport($images){
		$formatted = array();

		foreach($images as $inum => $image){
			$formatted[] = array(
				'name' => $image['name'],
				'imagetype' => $image['imagetype'],
				'encodedImage' => $image['image'],
			);
		}
		return $formatted;
	}

	function drawMapConnectors(&$im, &$map, &$map_info){

		$links = $map['links'];
		$selements = $map['selements'];

		foreach($links as $lnum => $link){
			if(empty($link)) continue;

			$selement = $selements[$link['selementid1']];
			list($x1, $y1) = get_icon_center_by_selement($selement, $map_info[$link['selementid1']]);

			$selement = $selements[$link['selementid2']];
			list($x2, $y2) = get_icon_center_by_selement($selement, $map_info[$link['selementid2']]);

			$drawtype = $link['drawtype'];
			$color = convertColor($im,$link['color']);

			$linktriggers = $link['linktriggers'];
			order_result($linktriggers, 'triggerid');

			if(!empty($linktriggers)){
				$max_severity=0;
				$options = array();
				$options['nopermissions'] = 1;
				$options['extendoutput'] = 1;
				$options['triggerids'] = array();

				$triggers = array();
				foreach($linktriggers as $lt_num => $link_trigger){
					if($link_trigger['triggerid'] == 0) continue;
					$id = $link_trigger['linktriggerid'];

					$triggers[$id] = zbx_array_merge($link_trigger,get_trigger_by_triggerid($link_trigger['triggerid']));
					if(($triggers[$id]['status'] == TRIGGER_STATUS_ENABLED) && ($triggers[$id]['value'] == TRIGGER_VALUE_TRUE)){
						if($triggers[$id]['priority'] >= $max_severity){
							$drawtype = $triggers[$id]['drawtype'];
							$color = convertColor($im,$triggers[$id]['color']);
							$max_severity = $triggers[$id]['priority'];
						}
					}
				}
			}

			MyDrawLine($im,$x1,$y1,$x2,$y2,$color,$drawtype);
		}
	}

	function drawMapSelements(&$im, &$map, &$map_info){
		$selements = $map['selements'];

		foreach($selements as $selementid => $selement){
			if(empty($selement)) continue;

			$el_info = $map_info[$selementid];
			$img = get_png_by_selement($selement, $el_info);

			$iconX = imagesx($img);
			$iconY = imagesy($img);

			imagecopy($im,$img,$selement['x'],$selement['y'],0,0,$iconX,$iconY);
		}
	}

	function drawMapHighligts(&$im, &$map, &$map_info){
		$selements = $map['selements'];

		foreach($selements as $selementid => $selement){
			if(empty($selement)) continue;

			$el_info = $map_info[$selementid];
			$img = get_png_by_selement($selement, $el_info);

			$iconX = imagesx($img);
			$iconY = imagesy($img);

			if(($map['highlight']%2) == SYSMAP_HIGHLIGHT_ON){
				$hl_color = null;
				$st_color = null;

				if($el_info['icon_type'] == SYSMAP_ELEMENT_ICON_ON){
					switch($el_info['priority']){
						case TRIGGER_SEVERITY_DISASTER: 	$hl_color = hex2rgb('FF0000'); break;
						case TRIGGER_SEVERITY_HIGH:  		$hl_color = hex2rgb('FF8888'); break;
						case TRIGGER_SEVERITY_AVERAGE:  	$hl_color = hex2rgb('DDAAAA'); break;
						case TRIGGER_SEVERITY_WARNING:  	$hl_color = hex2rgb('EFEFCC'); break;
						case TRIGGER_SEVERITY_INFORMATION:  $hl_color = hex2rgb('CCE2CC'); break;
						case TRIGGER_SEVERITY_NOT_CLASSIFIED: $hl_color = hex2rgb('C0E0C0'); break;
						default:
					}
				}

				if($el_info['icon_type'] == SYSMAP_ELEMENT_ICON_UNKNOWN) $hl_color = hex2rgb('CCCCCC');

				if($el_info['icon_type'] == SYSMAP_ELEMENT_ICON_MAINTENANCE) $st_color = hex2rgb('FF9933');
				if($el_info['icon_type'] == SYSMAP_ELEMENT_ICON_DISABLED) $st_color = hex2rgb('EEEEEE');

				$mainProblems = array(
					SYSMAP_ELEMENT_TYPE_HOST_GROUP => 1,
					SYSMAP_ELEMENT_TYPE_MAP => 1
				);

				if(isset($mainProblems[$selement['elementtype']])){
					if(!is_null($hl_color)) $st_color = null;
				}
				else if(!is_null($st_color)){
					$hl_color = null;
				}

				if(!is_null($st_color)){
					$r = $st_color[0];
					$g = $st_color[1];
					$b = $st_color[2];

					imagefilledrectangle($im,
							$selement['x'] - 2,
							$selement['y'] - 2,
							$selement['x'] + $iconX + 2,
							$selement['y'] + $iconY + 2,
							imagecolorallocatealpha($im,$r,$g,$b, 0)
						);
// shadow
					imagerectangle($im,
							$selement['x'] - 2 - 1,
							$selement['y'] - 2 - 1,
							$selement['x'] + $iconX + 2 + 1,
							$selement['y'] + $iconY + 2 + 1,
							imagecolorallocate($im,120,120,120)
						);

					imagerectangle($im,
							$selement['x'] - 2 - 2,
							$selement['y'] - 2 - 2,
							$selement['x'] + $iconX + 2 + 2,
							$selement['y'] + $iconY + 2 + 2,
							imagecolorallocate($im,220,220,220)
						);
				}

				if(!is_null($hl_color)){
					$r = $hl_color[0];
					$g = $hl_color[1];
					$b = $hl_color[2];

					imagefilledellipse($im,
							$selement['x'] + ($iconX / 2),
							$selement['y'] + ($iconY / 2),
							$iconX+20,
							$iconX+20,
							imagecolorallocatealpha($im,$r,$g,$b, 0)
						);

					imageellipse($im,
							$selement['x'] + ($iconX / 2),
							$selement['y'] + ($iconY / 2),
							$iconX+20+1,
							$iconX+20+1,
							imagecolorallocate($im,120,120,120)
					);

					$config = select_config();
					if(isset($el_info['ack']) && $el_info['ack'] && $config['event_ack_enable']){
						imagesetthickness($im, 5);
						imagearc($im,
							$selement['x'] + ($iconX / 2),
							$selement['y'] + ($iconY / 2),
							$iconX+20-3,
							$iconX+20-3,
							0,
							359,
							imagecolorallocate($im,50,150,50)
						);
						imagesetthickness($im, 1);
					}
				}
			}
		}
	}


	function drawMapSelemetsMarks(&$im, &$map, &$map_info){
		global $colors;

		$selements = $map['selements'];

		foreach($selements as $selementid => $selement){
			if(empty($selement)) continue;

			$el_info = $map_info[$selementid];
			if(!$el_info['latelyChanged']) continue;

			$img = get_png_by_selement($selement, $el_info);

			$iconX = imagesx($img);
			$iconY = imagesy($img);

			$hl_color = null;
			$st_color = null;
			if(!isset($_REQUEST['noselements']) && (($map['highlight']%2) == SYSMAP_HIGHLIGHT_ON)){
				if($el_info['icon_type'] == SYSMAP_ELEMENT_ICON_ON) $hl_color = true;
				if($el_info['icon_type'] == SYSMAP_ELEMENT_ICON_UNKNOWN) $hl_color = true;

				if($el_info['icon_type'] == SYSMAP_ELEMENT_ICON_MAINTENANCE) $st_color = true;
				if($el_info['icon_type'] == SYSMAP_ELEMENT_ICON_DISABLED) $st_color = true;
			}

			$mainProblems = array(
				SYSMAP_ELEMENT_TYPE_HOST_GROUP => 1,
				SYSMAP_ELEMENT_TYPE_MAP => 1
			);

			if(isset($mainProblems[$selement['elementtype']])) if(!is_null($hl_color)) $st_color = null;
			else if(!is_null($st_color)) $hl_color = null;

			$markSize = $iconX/2;//sqrt(pow($iconX/2,2) + pow($iconX/2,2));
			if($hl_color) $markSize += 12;
			else if($st_color) $markSize += 8;
			else $markSize += 3;


			$marks = 'tlbr';
			if($map['label_type'] != MAP_LABEL_TYPE_NOTHING){
				$label_location = $selement['label_location'];
				if(is_null($label_location) || ($label_location < 0)) $label_location = $map['label_location'];

				switch($label_location){
					case MAP_LABEL_LOC_TOP: $marks = 'lbr'; break;
					case MAP_LABEL_LOC_LEFT: $marks = 'tbr'; break;
					case MAP_LABEL_LOC_RIGHT: $marks = 'tlb'; break;
					case MAP_LABEL_LOC_BOTTOM:
					default: $marks = 'tlr';
				}
			}

			imageVerticalMarks($im, $selement['x']+($iconX/2), $selement['y']+($iconY/2), $markSize, $colors['Red'], $marks);
//*/
		}
	}
	function drawMapLinkLabels(&$im, &$map, &$map_info){
		global $colors;

		$links = $map['links'];
		$selements = $map['selements'];

		foreach($links as $lnum => $link){
			if(empty($link)) continue;
			if(empty($link['label'])) continue;

			$selement = $selements[$link['selementid1']];
			list($x1, $y1) = get_icon_center_by_selement($selement, $map_info[$link['selementid1']]);

			$selement = $selements[$link['selementid2']];
			list($x2, $y2) = get_icon_center_by_selement($selement, $map_info[$link['selementid2']]);

			$drawtype = $link['drawtype'];
			$color = convertColor($im,$link['color']);

			$linktriggers = $link['linktriggers'];
			order_result($linktriggers, 'triggerid');

			if(!empty($linktriggers)){
				$max_severity=0;
				$options = array();
				$options['nopermissions'] = 1;
				$options['extendoutput'] = 1;
				$options['triggerids'] = array();

				$triggers = array();
				foreach($linktriggers as $lt_num => $link_trigger){
					if($link_trigger['triggerid'] == 0) continue;
					$id = $link_trigger['linktriggerid'];

					$triggers[$id] = zbx_array_merge($link_trigger, get_trigger_by_triggerid($link_trigger['triggerid']));
					if(($triggers[$id]['status'] == TRIGGER_STATUS_ENABLED) && ($triggers[$id]['value'] == TRIGGER_VALUE_TRUE)){
						if($triggers[$id]['priority'] >= $max_severity){
							$drawtype = $triggers[$id]['drawtype'];
							$color = convertColor($im,$triggers[$id]['color']);
							$max_severity = $triggers[$id]['priority'];
						}
					}
				}
			}

			$label = $link['label'];

			$label = str_replace("\r", '', $label);
			$strings = explode("\n", $label);

			$box_width = 0;
			$box_height = 0;

			foreach($strings as $snum => $str)
				$strings[$snum] = expand_map_element_label_by_data(null, array('label'=>$str));

			foreach($strings as $snum => $str){
				$dims = imageTextSize(8,0,$str);

				$box_width = ($box_width > $dims['width'])?$box_width:$dims['width'];
				$box_height+= $dims['height']+2;
			}

			$boxX_left = round(($x1 + $x2) / 2 - ($box_width/2) - 6);
			$boxX_right = round(($x1 + $x2) / 2 + ($box_width/2) + 6);

			$boxY_top = round(($y1 + $y2) / 2 - ($box_height/2) - 4);
			$boxY_bottom = round(($y1 + $y2) / 2 + ($box_height/2) + 2);

			switch($drawtype){
				case MAP_LINK_DRAWTYPE_DASHED_LINE:
				case MAP_LINK_DRAWTYPE_DOT:
					dashedrectangle($im, $boxX_left, $boxY_top, $boxX_right, $boxY_bottom, $color);
					break;
				case MAP_LINK_DRAWTYPE_BOLD_LINE:
					imagerectangle($im, $boxX_left-1, $boxY_top-1, $boxX_right+1, $boxY_bottom+1, $color);
				case MAP_LINK_DRAWTYPE_LINE:
				default:
					imagerectangle($im, $boxX_left, $boxY_top, $boxX_right, $boxY_bottom, $color);
			}

			imagefilledrectangle($im, $boxX_left+1, $boxY_top+1, $boxX_right-1, $boxY_bottom-1, $colors['White']);


			$increasey = 4;
			foreach($strings as $snum => $str){
				$dims = imageTextSize(8,0,$str);

				$labelx = ($x1 + $x2) / 2 - ($dims['width']/2);
				$labely = $boxY_top + $increasey;

				imagetext($im, 8, 0, $labelx, $labely+$dims['height'], $colors['Black'], $str);

				$increasey += $dims['height']+2;
			}
		}
	}

	function drawMapLabels(&$im, &$map, &$map_info){
		global $colors;

		if($map['label_type'] == MAP_LABEL_TYPE_NOTHING) return;

		$selements = $map['selements'];
		$all_strings = '';
		$label_lines = array();
		$status_lines = array();
		foreach($selements as $selementid => $selement){
			if(!isset($label_lines[$selementid])) $label_lines[$selementid] = array();
			if(!isset($status_lines[$selementid])) $status_lines[$selementid] = array();

			$msg = expand_map_element_label_by_data($selement);
			$all_strings .= $msg;
			$msgs = explode("\n", $msg);
			foreach($msgs as $msg){
				$label_lines[$selementid][] = array('msg' => $msg);
			}

			$el_info = $map_info[$selementid];
			$el_msgs = array('problem', 'unack', 'maintenance', 'unknown', 'ok', 'status');
			foreach($el_msgs as $key => $caption){
				if(!isset($el_info['info'][$caption]) || zbx_empty($el_info['info'][$caption]['msg'])) continue;

				$status_lines[$selementid][] = array(
					'msg' => $el_info['info'][$caption]['msg'],
					'color' => $el_info['info'][$caption]['color']
				);

				$all_strings .= $el_info['info'][$caption]['msg'];
			}
		}

		$allLabelsSize = imageTextSize(8, 0, str_replace("\r", '', str_replace("\n", '', $all_strings)));
		$labelFontHeight = $allLabelsSize['height'];
		$labelFontBaseline = $allLabelsSize['baseline'];

		foreach($selements as $selementid => $selement){
			if(empty($selement)) continue;

			$el_info = $map_info[$selementid];

			$hl_color = null;
			$st_color = null;
			if(!isset($_REQUEST['noselements']) && (($map['highlight']%2) == SYSMAP_HIGHLIGHT_ON)){
				if($el_info['icon_type'] == SYSMAP_ELEMENT_ICON_ON) $hl_color = true;
				if($el_info['icon_type'] == SYSMAP_ELEMENT_ICON_UNKNOWN) $hl_color = true;

				if($el_info['icon_type'] == SYSMAP_ELEMENT_ICON_MAINTENANCE) $st_color = true;
				if($el_info['icon_type'] == SYSMAP_ELEMENT_ICON_DISABLED) $st_color = true;
			}

			if(in_array($selement['elementtype'], array(SYSMAP_ELEMENT_TYPE_HOST_GROUP, SYSMAP_ELEMENT_TYPE_MAP)) && !is_null($hl_color))
				$st_color = null;
			else if(!is_null($st_color))
				$hl_color = null;


			$label_location = (is_null($selement['label_location']) || ($selement['label_location'] < 0))
					? $map['label_location'] : $selement['label_location'];

			$label = array();
			if(($selement['elementtype'] == SYSMAP_ELEMENT_TYPE_HOST) && ($map['label_type'] == MAP_LABEL_TYPE_IP)){
				$host = get_host_by_hostid($selement['elementid']);
				$label[] = array('msg' => $host['ip']);
				$label = array_merge($label, $status_lines[$selementid]);
			}
			else if($map['label_type'] == MAP_LABEL_TYPE_STATUS){
				$label = $status_lines[$selementid];
			}
			else if($map['label_type'] == MAP_LABEL_TYPE_NAME){
				$label[] = array('msg' => $el_info['name']);
			}
			else{
				$label = array_merge($label_lines[$selementid], $status_lines[$selementid]);
			}
			if(zbx_empty($label)) continue;

			$w = 0;
			foreach($label as $str){
				$dims = imageTextSize(8, 0, $str['msg']);
				$w = max($w, $dims['width']);
			}
			$h = count($label) * $labelFontHeight;

			$x = $selement['x'];
			$y = $selement['y'];
			$img = get_png_by_selement($selement, $el_info);
			$iconX = imagesx($img);
			$iconY = imagesy($img);

			if(!is_null($hl_color)) $icon_hl = 14;
			else if(!is_null($st_color)) $icon_hl = 6;
			else $icon_hl = 2;

			switch($label_location){
				case MAP_LABEL_LOC_TOP:
					$y_rec = $y - $icon_hl - $h - 6;
					$x_rec = $x + $iconX/2 - $w/2;
					break;
				case MAP_LABEL_LOC_LEFT:
					$y_rec = $y - $h/2 + $iconY/2;
					$x_rec = $x - $icon_hl - $w;
					break;
				case MAP_LABEL_LOC_RIGHT:
					$y_rec = $y - $h/2 + $iconY/2;
					$x_rec = $x + $iconX + $icon_hl;
					break;
				case MAP_LABEL_LOC_BOTTOM:
				default:
					$y_rec = $y + $iconY + $icon_hl;
					$x_rec = $x + $iconX/2 - $w/2;
			}
//		$y_rec += 30;
//		imagerectangle($im, $x_rec-2-1, $y_rec-3, $x_rec+$w+2+1, $y_rec+($oc*4)+$h+3, $label_color);
//		imagefilledrectangle($im, $x_rec-2, $y_rec-2, $x_rec+$w+2, $y_rec+($oc*4)+$h-2, $colors['White']);

			$increasey = 12;
			foreach($label as $line){
				if(zbx_empty($line['msg'])) continue;

				$str = str_replace("\r", '', $line['msg']);
				$color = isset($line['color']) ? $line['color'] : $colors['Black'];

				$dims = imageTextSize(8, 0, $str);
//				$dims['height'] = $labelFontHeight;
				//$str .= ' - '.$labelFontHeight.' - '.$dims['height'];
				//$str = $dims['width'].'x'.$dims['height'];

				if($label_location == MAP_LABEL_LOC_TOP || $label_location == MAP_LABEL_LOC_BOTTOM){
					$x_label = $x + ceil($iconX/2) - ceil($dims['width']/2);
				}
				else if($label_location == MAP_LABEL_LOC_LEFT)
					$x_label = $x_rec + $w - $dims['width'];
				else
					$x_label = $x_rec;

				imagefilledrectangle(
					$im,
					$x_label-1, $y_rec+$increasey-$labelFontHeight+$labelFontBaseline,
					$x_label+$dims['width']+1, $y_rec+$increasey+$labelFontBaseline,
					$colors['White']
				);
				imagetext($im, 8, 0, $x_label, $y_rec+$increasey, $color, $str);

				$increasey += $labelFontHeight+1;
			}
		}
	}
?><|MERGE_RESOLUTION|>--- conflicted
+++ resolved
@@ -1353,13 +1353,9 @@
 			$options = array(
 				'nodeids' => get_current_nodeid(true),
 				'triggerids' => array_keys($triggers_map_submaps),
-<<<<<<< HEAD
 				'filter' => array(
 					'value' => array(TRIGGER_VALUE_TRUE)
 				),
-=======
-				'filter' => array('value' => array(TRIGGER_VALUE_UNKNOWN, TRIGGER_VALUE_TRUE)),
->>>>>>> d22804d5
 				'skipDependent' => 1,
 				'output' => API_OUTPUT_EXTEND,
 				'nopermissions' => 1,
