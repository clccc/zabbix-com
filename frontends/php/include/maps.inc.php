<?php
/*
** ZABBIX
** Copyright (C) 2000-2009 SIA Zabbix
**
** This program is free software; you can redistribute it and/or modify
** it under the terms of the GNU General Public License as published by
** the Free Software Foundation; either version 2 of the License, or
** (at your option) any later version.
**
** This program is distributed in the hope that it will be useful,
** but WITHOUT ANY WARRANTY; without even the implied warranty of
** MERCHANTABILITY or FITNESS FOR A PARTICULAR PURPOSE.  See the
** GNU General Public License for more details.
**
** You should have received a copy of the GNU General Public License
** along with this program; if not, write to the Free Software
** Foundation, Inc., 675 Mass Ave, Cambridge, MA 02139, USA.
**/
?>
<?php
	require_once('include/images.inc.php');
	require_once('include/hosts.inc.php');
	require_once('include/triggers.inc.php');
	require_once('include/scripts.inc.php');

/*
 * Function: map_link_drawtypes
 *
 * Description:
 *     Return available drawing types for links
 *
 * Author:
 *     Eugene Grigorjev
 *
 */
	function map_link_drawtypes(){
		return array(
				MAP_LINK_DRAWTYPE_LINE,
				MAP_LINK_DRAWTYPE_BOLD_LINE,
				(function_exists('imagesetstyle') ? MAP_LINK_DRAWTYPE_DOT : null),
				MAP_LINK_DRAWTYPE_DASHED_LINE
			    );
	}

/*
 * Function: map_link_drawtype2str
 *
 * Description:
 *     Represent integer value of links drawing type into the string
 *
 * Author:
 *     Eugene Grigorjev
 *
 */
	function map_link_drawtype2str($drawtype){
		switch($drawtype){
			case MAP_LINK_DRAWTYPE_LINE:		$drawtype = S_LINE;			break;
			case MAP_LINK_DRAWTYPE_BOLD_LINE:	$drawtype = S_BOLD_LINE;	break;
			case MAP_LINK_DRAWTYPE_DOT:			$drawtype = S_DOT;			break;
			case MAP_LINK_DRAWTYPE_DASHED_LINE:	$drawtype = S_DASHED_LINE;	break;
			default: $drawtype = S_UNKNOWN;		break;
		}
	return $drawtype;
	}

/*
 * Function: sysmap_accessible
 *
 * Description: Check permission for map
 *
 * Return: true on success
 *
 * Author: Aly
 */
	function sysmap_accessible($sysmapid,$perm){
		global $USER_DETAILS;

		$nodes = get_current_nodeid(null,$perm);
		$result = (bool) count($nodes);

		$sql = 'SELECT * '.
				' FROM sysmaps_elements '.
				' WHERE sysmapid='.$sysmapid.
					' AND '.DBin_node('sysmapid', $nodes);
		$db_result = DBselect($sql);
		$available_hosts = get_accessible_hosts_by_user($USER_DETAILS,$perm,PERM_RES_IDS_ARRAY,get_current_nodeid(true));
//SDI($available_hosts);
		while(($se_data = DBfetch($db_result)) && $result){
			switch($se_data['elementtype']){
				case SYSMAP_ELEMENT_TYPE_HOST:
					if(!isset($available_hosts[$se_data['elementid']])){
						$result = false;
					}
					break;
				case SYSMAP_ELEMENT_TYPE_MAP:
					$result = sysmap_accessible($se_data['elementid'], $perm);
					break;
				case SYSMAP_ELEMENT_TYPE_TRIGGER:
					$available_triggers = get_accessible_triggers($perm, array(), PERM_RES_IDS_ARRAY);
					if(!isset($available_triggers[$se_data['elementid']])){
						$result = false;
					}
					break;
				case SYSMAP_ELEMENT_TYPE_HOST_GROUP:
					$available_groups = get_accessible_groups_by_user($USER_DETAILS,$perm);
					if(!isset($available_groups[$se_data['elementid']])){
						$result = false;
					}
					break;
			}
		}
//SDI($se_data['elementid']);

	return $result;
	}

	function get_sysmap_by_sysmapid($sysmapid){
		$row = DBfetch(DBselect('SELECT * FROM sysmaps WHERE sysmapid='.$sysmapid));
		if($row){
			return	$row;
		}
		error('No system map with sysmapid=['.$sysmapid.']');
		return false;
	}

	function get_sysmaps_element_by_selementid($selementid){
		$sql='select * FROM sysmaps_elements WHERE selementid='.$selementid;
		$result=DBselect($sql);
		$row=DBfetch($result);
		if($row){
			return	$row;
		}
		else{
			error('No sysmap element with selementid=['.$selementid.']');
		}
	return	$result;
	}

// Add System Map

	function add_sysmap($name,$width,$height,$backgroundid,$highlight,$label_type,$label_location){
		$sysmapid=get_dbid('sysmaps','sysmapid');

		$result=DBexecute('insert into sysmaps (sysmapid,name,width,height,backgroundid,highlight,label_type,label_location)'.
			' VALUES ('.$sysmapid.','.zbx_dbstr($name).','.$width.','.$height.','.$backgroundid.','.$highlight.','.$label_type.','.$label_location.')');

		if(!$result)
			return $result;

	return $sysmapid;
	}

// Update System Map

	function update_sysmap($sysmapid,$name,$width,$height,$backgroundid,$highlight,$label_type,$label_location){
		return	DBexecute('UPDATE sysmaps SET name='.zbx_dbstr($name).',width='.$width.',height='.$height.','.
			'backgroundid='.$backgroundid.',highlight='.$highlight.',label_type='.$label_type.','.
			'label_location='.$label_location.' WHERE sysmapid='.$sysmapid);
	}

// Delete System Map

	function delete_sysmap($sysmapids){
		zbx_value2array($sysmapids);

		$result = delete_sysmaps_elements_with_sysmapid($sysmapids);
		if(!$result)	return	$result;

		$res=DBselect('SELECT linkid FROM sysmaps_links WHERE '.DBcondition('sysmapid',$sysmapids));
		while($rows = DBfetch($res)){
			$result&=delete_link($rows['linkid']);
		}

		$result = DBexecute('DELETE FROM sysmaps_elements WHERE '.DBcondition('sysmapid',$sysmapids));
		$result &= DBexecute("DELETE FROM profiles WHERE idx='web.favorite.sysmapids' AND source='sysmapid' AND ".DBcondition('value_id',$sysmapids));
		$result &= DBexecute('DELETE FROM screens_items WHERE '.DBcondition('resourceid',$sysmapids).' AND resourcetype='.SCREEN_RESOURCE_MAP);
		$result &= DBexecute('DELETE FROM sysmaps WHERE '.DBcondition('sysmapid',$sysmapids));

	return $result;
	}

// LINKS

	function add_link($link){
		$link_db_fields = array(
			'sysmapid' => null,
			'label' => '',
			'selementid1' => null,
			'selementid2' => null,
			'drawtype' => 2,
			'color' => 3
		);

		if(!check_db_fields($link_db_fields, $link)){
			$result = false;
			$errors[] = array('errno' => ZBX_API_ERROR_PARAMETERS, 'error' => 'Wrong fields for link');
			break;
		}

		$linkid=get_dbid("sysmaps_links","linkid");

		$result=TRUE;
		foreach($link['linktriggers'] as $id => $linktrigger){
			if(empty($linktrigger['triggerid'])) continue;
			$result&=add_link_trigger($linkid,$linktrigger['triggerid'],$linktrigger['drawtype'],$linktrigger['color']);
		}

		if(!$result){
			return $result;
		}

		$result&=DBexecute('INSERT INTO sysmaps_links '.
			' (linkid,sysmapid,label,selementid1,selementid2,drawtype,color) '.
			' VALUES ('.$linkid.','.$link['sysmapid'].','.zbx_dbstr($link['label']).','.
						$link['selementid1'].','.$link['selementid2'].','.
						$link['drawtype'].','.zbx_dbstr($link['color']).')');

		if(!$result)
			return $result;

	return $linkid;
	}

	function update_link($link){
		$link_db_fields = array(
			'sysmapid' => null,
			'linkid' => null,
			'label' => '',
			'selementid1' => null,
			'selementid2' => null,
			'drawtype' => 2,
			'color' => 3
		);

		if(!check_db_fields($link_db_fields, $link)){
			$result = false;
			$errors[] = array('errno' => ZBX_API_ERROR_PARAMETERS, 'error' => 'Wrong fields for link');
			break;
		}

		$result = delete_all_link_triggers($link['linkid']);

		foreach($link['linktriggers'] as $id => $linktrigger){
			if(empty($linktrigger['triggerid'])) continue;
			$result&=add_link_trigger($link['linkid'],$linktrigger['triggerid'],$linktrigger['drawtype'],$linktrigger['color']);
		}

		if(!$result){
			return $result;
		}

		$result&=DBexecute('UPDATE sysmaps_links SET '.
							' sysmapid='.$link['sysmapid'].', '.
							' label='.zbx_dbstr($link['label']).', '.
							' selementid1='.$link['selementid1'].', '.
							' selementid2='.$link['selementid2'].', '.
							' drawtype='.$link['drawtype'].', '.
							' color='.zbx_dbstr($link['color']).
						' WHERE linkid='.$link['linkid']);
	return	$result;
	}

	function delete_link($linkid){
		$result = delete_all_link_triggers($linkid);
		$result&= (bool) DBexecute('DELETE FROM sysmaps_links WHERE linkid='.$linkid);

	return $result;
	}

	function get_link_triggers($linkid){
		$triggers = array();

		$sql = 'SELECT * FROM sysmaps_link_triggers WHERE linkid='.$linkid;
		$res = DBselect($sql);

		while($rows = DBfetch($res)){
			$triggers[] = $rows;
		}
	return $triggers;
	}

	function add_link_trigger($linkid,$triggerid,$drawtype,$color){
		$linktriggerid=get_dbid("sysmaps_link_triggers","linktriggerid");
		$sql = 'INSERT INTO sysmaps_link_triggers (linktriggerid,linkid,triggerid,drawtype,color) '.
					" VALUES ($linktriggerid,$linkid,$triggerid,$drawtype,".zbx_dbstr($color).')';
	return DBexecute($sql);
	}

	function update_link_trigger($linkid,$triggerid,$drawtype,$color){
		$result=delete_link_trigger($linkid,$triggerid);
		$result&=add_link_trigger($linkid,$triggerid,$drawtype,$color);
	return $result;
	}

	function delete_link_trigger($linkid,$triggerid){
	return DBexecute('DELETE FROM sysmaps_link_triggers WHERE linkid='.$linkid.' AND triggerid='.$triggerid);
	}

	function delete_all_link_triggers($linkid){
	return DBexecute('DELETE FROM sysmaps_link_triggers WHERE linkid='.$linkid);
	}

/*
 * Function: check_circle_elements_link
 *
 * Description:
 *     Check for circular map creation
 *
 * Author:
 *     Eugene Grigorjev
 *
 */
	function check_circle_elements_link($sysmapid,$elementid,$elementtype){
		if($elementtype!=SYSMAP_ELEMENT_TYPE_MAP)	return false;

		if(bccomp($sysmapid ,$elementid)==0)	return TRUE;

		$db_elements = DBselect('SELECT elementid, elementtype '.
						' FROM sysmaps_elements '.
						' WHERE sysmapid='.$elementid);

		while($element = DBfetch($db_elements))
		{
			if(check_circle_elements_link($sysmapid,$element["elementid"],$element["elementtype"]))
				return TRUE;
		}
		return false;
	}

// Add Element to system map
	function add_element_to_sysmap($selement){
		$selement_db_fields = array(
			'sysmapid' => null,
			'elementid' => 0,
			'elementtype' => 5,
			'label' => '',
			'label_location' => 0,
			'iconid_off' => null,
			'iconid_on' => 0,
			'iconid_unknown' => 0,
			'iconid_maintenance' => 0,
			'iconid_disabled' => 0,
			'x' => 50,
			'y' => 50,
			'url' => ''
		);

		if(!check_db_fields($selement_db_fields, $selement)){
			$result = false;
			$errors[] = array('errno' => ZBX_API_ERROR_PARAMETERS, 'error' => 'Wrong fields for element');
			break;
		}

		if($selement['label_location']<0) $selement['label_location']='null';
		if(check_circle_elements_link($selement['sysmapid'],$selement['elementid'],$selement['elementtype'])){
			error("Circular link can't be created");
			return false;
		}

		$selementid = get_dbid('sysmaps_elements','selementid');

		$result = DBexecute('INSERT INTO sysmaps_elements '.
							'(selementid,sysmapid,elementid,elementtype,label,label_location,'.
							'iconid_off,iconid_on,iconid_unknown,iconid_maintenance,iconid_disabled,x,y,url)'.
						' VALUES ('.$selementid.','.$selement['sysmapid'].','.$selement['elementid'].','.
									$selement['elementtype'].','.zbx_dbstr($selement['label']).','.$selement['label_location'].','.
									$selement['iconid_off'].','.$selement['iconid_on'].','.$selement['iconid_unknown'].','.
									$selement['iconid_maintenance'].','.$selement['iconid_disabled'].','.
									$selement['x'].','.$selement['y'].','.zbx_dbstr($selement['url']).')');

		if(!$result)
			return $result;

	return $selementid;
	}

// Update Element FROM system map
	function update_sysmap_element($selement){
		$selement_db_fields = array(
			'sysmapid' => null,
			'selementid' => null,
			'elementid' => 0,
			'elementtype' => 5,
			'label' => '',
			'label_location' => 0,
			'iconid_off' => null,
			'iconid_on' => 0,
			'iconid_unknown' => 0,
			'iconid_maintenance' => 0,
			'iconid_disabled' => 0,
			'x' => 50,
			'y' => 50,
			'url' => ''
		);

		if(!check_db_fields($selement_db_fields, $selement)){
			$result = false;
			$errors[] = array('errno' => ZBX_API_ERROR_PARAMETERS, 'error' => 'Wrong fields for element');
			break;
		}

		if(check_circle_elements_link($selement['sysmapid'],$selement['elementid'],$selement['elementtype'])){
			error("Circular link can't be created");
			return false;
		}

		return	DBexecute('UPDATE sysmaps_elements '.
					'SET elementid='.$selement['elementid'].', '.
						' elementtype='.$selement['elementtype'].', '.
						' label='.zbx_dbstr($selement['label']).', '.
						' x='.$selement['x'].', '.
						' y='.$selement['y'].', '.
						' iconid_off='.$selement['iconid_off'].', '.
						' url='.zbx_dbstr($selement['url']).', '.
						' iconid_on='.$selement['iconid_on'].', '.
						' label_location='.$selement['label_location'].', '.
						' iconid_unknown='.$selement['iconid_unknown'].', '.
						' iconid_disabled='.$selement['iconid_disabled'].
					' WHERE selementid='.$selement['selementid']);
	}

	/******************************************************************************
	 *                                                                            *
	 * Purpose: Delete Element FROM sysmap definition                             *
	 *                                                                            *
	 * Comments: !!! Don't forget sync code with C !!!                            *
	 *                                                                            *
	 ******************************************************************************/
	function delete_sysmaps_element($selementids){
		zbx_value2array($selementids);
		if(empty($selementids)) return true;

		$result=TRUE;
		$sql = 'SELECT linkid FROM sysmaps_links '.
				' WHERE '.DBcondition('selementid1',$selementids).
					' OR '.DBcondition('selementid2',$selementids);

		$res=DBselect($sql);
		while($rows = DBfetch($res)){
			$result&=delete_link($rows['linkid']);
		}
//		$result=DBexecute('DELETE FROM sysmaps_links WHERE selementid1=$selementid OR selementid2=$selementid');

		if(!$result) return	$result;

	return	DBexecute('DELETE FROM sysmaps_elements WHERE '.DBcondition('selementid',$selementids));
	}

	/******************************************************************************
	 *                                                                            *
	 * Comments: !!! Don't forget sync code with C !!!                            *
	 *                                                                            *
	 ******************************************************************************/
	function delete_sysmaps_elements_with_hostid($hostids){
		zbx_value2array($hostids);
		if(empty($hostids)) return true;

		$db_elements = DBselect('SELECT selementid '.
					' FROM sysmaps_elements '.
					' WHERE '.DBcondition('elementid',$hostids).
						' AND elementtype='.SYSMAP_ELEMENT_TYPE_HOST);

		$selementids = array();
		while($db_element = DBfetch($db_elements)){
			$selementids[$db_element['selementid']] = $db_element['selementid'];
		}
		delete_sysmaps_element($selementids);

	return TRUE;
	}

	function delete_sysmaps_elements_with_sysmapid($sysmapids){
		zbx_value2array($sysmapids);
		if(empty($sysmapids)) return true;

		$db_elements = DBselect('SELECT selementid '.
					' FROM sysmaps_elements '.
					' WHERE '.DBcondition('elementid',$sysmapids).
						' AND elementtype='.SYSMAP_ELEMENT_TYPE_MAP);
		$selementids = array();
		while($db_element = DBfetch($db_elements)){
			$selementids[$db_element['selementid']] = $db_element['selementid'];
		}
		delete_sysmaps_element($selementids);

	return TRUE;
	}

/******************************************************************************
 *                                                                            *
 * Comments: !!! Don't forget sync code with C !!!                            *
 *                                                                            *
 ******************************************************************************/
	function delete_sysmaps_elements_with_triggerid($triggerids){
		zbx_value2array($triggerids);
		if(empty($triggerids)) return true;

		$db_elements = DBselect('SELECT selementid '.
					' FROM sysmaps_elements '.
					' WHERE '.DBcondition('elementid',$triggerids).
						' AND elementtype='.SYSMAP_ELEMENT_TYPE_TRIGGER);
		$selementids = array();
		while($db_element = DBfetch($db_elements)){
			$selementids[$db_element['selementid']] = $db_element['selementid'];
		}
		delete_sysmaps_element($selementids);
	return TRUE;
	}

	function delete_sysmaps_elements_with_groupid($groupids){
		zbx_value2array($groupids);
		if(empty($groupids)) return true;

		$db_elements = DBselect('SELECT selementid '.
						' FROM sysmaps_elements '.
						' WHERE '.DBcondition('elementid',$groupids).
							' AND elementtype='.SYSMAP_ELEMENT_TYPE_HOST_GROUP);
		$selementids = array();
		while($db_element = DBfetch($db_elements)){
			$selementids[$db_element['selementid']] = $db_element['selementid'];
		}
		delete_sysmaps_element($selementids);

	return TRUE;
	}

	function get_info_by_selementid($selementid,$view_status=0){
		$db_element = get_sysmaps_element_by_selementid($selementid);
		$info = get_info_by_selement($db_element,$view_status);

	return $info;
	}

/*
 * Function: get_action_map_by_sysmapid
 *
 * Description:
 *     Retrieve action for map element
 *
 * Author:
 *     Eugene Grigorjev
 *
 */
	function get_action_map_by_sysmapid($sysmapid){
		$options = array(
				'sysmapids' => $sysmapid,
				'extendoutput' => 1,
				'select_selements' => 1,
				'nopermissions' => 1
			);

		$sysmaps = CMap::get($options);
		$sysmap = reset($sysmaps);
		
	return getActionMapBySysmap($sysmap);
	}

	function getActionMapBySysmap($sysmap){
		$action_map = new CAreaMap('links'.$sysmap['sysmapid']);

		$hostids = array();
		$selements = array();

		foreach($sysmap['selements'] as $snum => $selement){
			$selements[$selement['elementid']] = $selement;
			if($selement['elementtype'] == SYSMAP_ELEMENT_TYPE_HOST)
				$hostids[$selement['elementid']] = $selement['elementid'];
		}
		$scripts_by_hosts = CScript::getScriptsByHosts($hostids);

// Draws elements
		$map_info = getSelementsInfo($sysmap['selements']);

		foreach($selements as $snum => $db_element){
			$url = $db_element['url'];
<<<<<<< HEAD
			$alt = 'Label: '.$db_element['label'];
=======
			$alt = S_LABEL.': '.$db_element['label'];
			$scripts_by_hosts = null;
>>>>>>> 3c161178

			if($db_element['elementtype'] == SYSMAP_ELEMENT_TYPE_HOST){
				$host = get_host_by_hostid($db_element['elementid']);
				if($host['status'] != HOST_STATUS_MONITORED) continue;

				if(empty($url))	$url='tr_status.php?hostid='.$db_element['elementid'].'&noactions=true&onlytrue=true&compact=true';

				$alt = S_HOST.': '.$host['host'].' '.$alt;
			}
			else if($db_element['elementtype'] == SYSMAP_ELEMENT_TYPE_MAP){
				$map = get_sysmap_by_sysmapid($db_element['elementid']);

				if(empty($url))
					$url='maps.php?sysmapid='.$db_element['elementid'];

				$alt = S_HOST.': '.$map['name'].' '.$alt;
			}
			else if($db_element['elementtype'] == SYSMAP_ELEMENT_TYPE_TRIGGER){
				if(empty($url) && $db_element['elementid']!=0)
					$url='events.php?triggerid='.$db_element['elementid'];
			}
			else if($db_element['elementtype'] == SYSMAP_ELEMENT_TYPE_HOST_GROUP){
				if(empty($url) && $db_element['elementid']!=0)
					$url='events.php?hostid=0&groupid='.$db_element['elementid'];
			}

			if(empty($url))	continue;

			$back = $map_info[$db_element['selementid']];
//SDII($back);
			$back = get_png_by_selement($db_element, $back);
			if(!$back)	continue;

			$x1_ = $db_element['x'];
			$y1_ = $db_element['y'];
			$x2_ = $db_element['x'] + imagesx($back);
			$y2_ = $db_element['y'] + imagesy($back);

			$r_area = new CArea(array($x1_,$y1_,$x2_,$y2_),$url,$alt,'rect');
			if(($db_element['elementtype'] == SYSMAP_ELEMENT_TYPE_HOST) && isset($scripts_by_hosts[$db_element['elementid']])){
				$menus = '';

				$host_nodeid = id2nodeid($db_element['elementid']);
				foreach($scripts_by_hosts[$db_element['elementid']] as $id => $script){
					$script_nodeid = id2nodeid($script['scriptid']);
					if( (bccomp($host_nodeid ,$script_nodeid ) == 0))
						$menus.= "['".$script['name']."',\"javascript: openWinCentered('scripts_exec.php?execute=1&hostid=".$db_element["elementid"]."&scriptid=".$script['scriptid']."','".S_TOOLS."',760,540,'titlebar=no, resizable=yes, scrollbars=yes, dialog=no');\", null,{'outer' : ['pum_o_item'],'inner' : ['pum_i_item']}],";
				}

				$menus.= '['.zbx_jsvalue(S_LINKS).",null,null,{'outer' : ['pum_oheader'],'inner' : ['pum_iheader']}],";

				$menus.= "['".S_STATUS_OF_TRIGGERS."',\"javascript: redirect('tr_status.php?groupid=0&hostid=".$db_element['elementid']."&noactions=true&onlytrue=true&compact=true');\", null,{'outer' : ['pum_o_item'],'inner' : ['pum_i_item']}],";

				if(!empty($db_element['url'])){
					$menus.= "['".S_MAP.SPACE.S_URL."',\"javascript: location.replace('".$url."');\", null,{'outer' : ['pum_o_item'],'inner' : ['pum_i_item']}],";
				}

				$menus = trim($menus,',');
				$menus="show_popup_menu(event,[[".zbx_jsvalue(S_TOOLS).",null,null,{'outer' : ['pum_oheader'],'inner' : ['pum_iheader']}],".$menus."],180); cancelEvent(event);";

				$r_area->addAction('onclick','javascript: '.$menus);
			}
			$action_map->addItem($r_area);//AddRectArea($x1_,$y1_,$x2_,$y2_, $url, $alt);
		}

		$jsmenu = new CPUMenu(null,170);
		$jsmenu->InsertJavaScript();

	return $action_map;
	}

	function get_icon_center_by_selementid($selementid){
		$element = get_sysmaps_element_by_selementid($selementid);
	return get_icon_center_by_selement($element);
	}

	function get_icon_center_by_selement($element, $info=null){

		$x = $element['x'];
		$y = $element['y'];

		$image = get_png_by_selement($element, $info);
		if($image){
			$x += imagesx($image) / 2;
			$y += imagesy($image) / 2;
		}

	return array($x, $y);
	}

	function MyDrawLine($image,$x1,$y1,$x2,$y2,$color,$drawtype){
		if($drawtype == MAP_LINK_DRAWTYPE_BOLD_LINE){
			imageline($image,$x1,$y1,$x2,$y2,$color);
			if(abs($x1-$x2) < abs($y1-$y2)){
				$x1++;
				$x2++;
			}
			else{
				$y1++;
				$y2++;
			}

			imageline($image,$x1,$y1,$x2,$y2,$color);
		}
		else if($drawtype == MAP_LINK_DRAWTYPE_DASHED_LINE){
			if(function_exists('imagesetstyle')){
/* Use imagesetstyle+imageline instead of bugged ImageDashedLine */
				$style = array(
					$color, $color, $color, $color,
					IMG_COLOR_TRANSPARENT, IMG_COLOR_TRANSPARENT, IMG_COLOR_TRANSPARENT, IMG_COLOR_TRANSPARENT
					);

				imagesetstyle($image, $style);
				imageline($image,$x1,$y1,$x2,$y2,IMG_COLOR_STYLED);
			}
			else{
				ImageDashedLine($image,$x1,$y1,$x2,$y2,$color);
			}
		}
		else if($drawtype == MAP_LINK_DRAWTYPE_DOT && function_exists('imagesetstyle')){
			$style = array($color,IMG_COLOR_TRANSPARENT, IMG_COLOR_TRANSPARENT, IMG_COLOR_TRANSPARENT);
			imagesetstyle($image, $style);
			imageline($image,$x1,$y1,$x2,$y2,IMG_COLOR_STYLED);
		}
		else{
			imageline($image,$x1,$y1,$x2,$y2,$color);
		}
	}

	function get_png_by_selementid($selementid){
		$selement = DBfetch(DBselect('SELECT * FROM sysmaps_elements WHERE selementid='.$selementid));
		if(!$selement)	return FALSE;

	return get_png_by_selement($selement);
	}

	function get_png_by_selement($selement, $info=null){
		if(is_null($info))
			$info = get_info_by_selement($selement);

		switch($info['icon_type']){
			case SYSMAP_ELEMENT_ICON_ON:
				$info['iconid'] = $selement['iconid_on'];
				break;
			case SYSMAP_ELEMENT_ICON_UNKNOWN:
				$info['iconid'] = $selement['iconid_unknown'];
				break;
			case SYSMAP_ELEMENT_ICON_MAINTENANCE:
				$info['iconid'] = $selement['iconid_maintenance'];
				break;
			case SYSMAP_ELEMENT_ICON_OFF:
			default:
// element image
				$info['iconid'] = $selement['iconid_off'];
				break;
		}

// Process for default icons
		if($info['iconid'] == 0) $info['iconid'] = $selement['iconid_off'];
//------

		$image = get_image_by_imageid($info['iconid']);

		if(!$image){
			return FALSE;
		}

	return imagecreatefromstring($image['image']);
	}

	function get_base64_icon($element){
		return base64_encode(get_element_icon($element));
	}

	function get_selement_iconid($selement, $info=null){
		if($selement['selementid'] > 0){
			if(is_null($info)){
				$selements_info = getSelementsInfo(array($selement));
				$info = reset($selements_info);
			}
//SDI($info);

			switch($info['icon_type']){
				case SYSMAP_ELEMENT_ICON_OFF:
					$info['iconid'] = $selement['iconid_off'];
					break;
				case SYSMAP_ELEMENT_ICON_ON:
					$info['iconid'] = $selement['iconid_on'];
					break;
				case SYSMAP_ELEMENT_ICON_UNKNOWN:
					$info['iconid'] = $selement['iconid_unknown'];
					break;
				case SYSMAP_ELEMENT_ICON_MAINTENANCE:
					$info['iconid'] = $selement['iconid_maintenance'];
					break;
			}

// Process for default icons
			if($info['iconid'] == 0) $info['iconid'] = $selement['iconid_off'];
//------
		}
		else{
			$info['iconid'] = $selement['iconid_off'];
		}

	return $info['iconid'];
	}

	function get_element_icon($element){
		$iconid = get_element_iconid($element);

		$image = get_image_by_imageid($iconid);
		$img = imagecreatefromstring($image['image']);

		unset($image);

		$w=imagesx($img);
		$h=imagesy($img);

		if(function_exists('imagecreatetruecolor') && @imagecreatetruecolor(1,1)){
			$im = imagecreatetruecolor($w,$h);
		}
		else{
			$im = imagecreate($w,$h);
		}

		imagefilledrectangle($im,0,0,$w,$h, imagecolorallocate($im,255,255,255));

		imagecopy($im,$img,0,0,0,0,$w,$h);
		imagedestroy($img);

		ob_start();
		imagepng($im);
		$image_txt = ob_get_contents();
		ob_end_clean();

	return $image_txt;
	}

	function get_selement_icons(){
// ICONS
		$el_form_menu = array();
		$el_form_menu['icons'] = array();

		$result = DBselect('SELECT * FROM images WHERE imagetype=1 AND '.DBin_node('imageid').' ORDER BY name');
		while($row=DBfetch($result)){
			$row['name'] = get_node_name_by_elid($row['imageid']).$row['name'];
			$el_form_menu['icons'][$row['imageid']] = $row['name'];
		}

		$menu = 'var zbxSelementIcons = '.zbx_jsvalue($el_form_menu, true).';';

	return $menu;
	}

	function convertColor($im,$color){

		$RGB = array(
			hexdec('0x'.substr($color, 0,2)),
			hexdec('0x'.substr($color, 2,2)),
			hexdec('0x'.substr($color, 4,2))
			);


	return imagecolorallocate($im,$RGB[0],$RGB[1],$RGB[2]);
	}

/*
 * Function: expand_map_element_label_by_data
 *
 * Description:
 *     substitute simple macros {HOSTNAME}, {HOST.CONN}, {HOST.DNS}, {IPADDRESS} and
 *     functions {hostname:key.min/max/avg/last(...)}
 *     in data string with real values
 *
 * Author:
 *     Aleksander Vladishev
 *
 */
	function expand_map_element_label_by_data($db_element, $link_label = null){
		$label = (null != $db_element) ? $db_element['label'] : $link_label;

		if (null != $db_element){
			switch($db_element['elementtype']){
			case SYSMAP_ELEMENT_TYPE_HOST:
			case SYSMAP_ELEMENT_TYPE_TRIGGER:
				while(zbx_strstr($label, '{HOSTNAME}') ||
						zbx_strstr($label, '{HOST.DNS}') ||
						zbx_strstr($label, '{IPADDRESS}') ||
						zbx_strstr($label, '{HOST.CONN}'))
				{
					if($db_element['elementtype'] == SYSMAP_ELEMENT_TYPE_HOST){
						$sql =' SELECT * FROM hosts WHERE hostid='.$db_element['elementid'];
					}
					else if($db_element['elementtype'] == SYSMAP_ELEMENT_TYPE_TRIGGER)
						$sql =	'SELECT h.* '.
							' FROM hosts h,items i,functions f '.
							' WHERE h.hostid=i.hostid '.
								' AND i.itemid=f.itemid '.
								' AND f.triggerid='.$db_element['elementid'];
					else{
// Should never be here
					}

					$db_hosts = DBselect($sql);

					if($db_host = DBfetch($db_hosts)){
						if(zbx_strstr($label, '{HOSTNAME}')){
							$label = str_replace('{HOSTNAME}', $db_host['host'], $label);
						}

						if(zbx_strstr($label, '{HOST.DNS}')){
							$label = str_replace('{HOST.DNS}', $db_host['dns'], $label);
						}

						if(zbx_strstr($label, '{IPADDRESS}')){
							$label = str_replace('{IPADDRESS}', $db_host['ip'], $label);
						}

						if(zbx_strstr($label, '{HOST.CONN}')){
							$label = str_replace('{HOST.CONN}', $db_host['useip'] ? $db_host['ip'] : $db_host['dns'], $label);
						}
					}
				}
				break;
			}

			switch($db_element['elementtype']){
				case SYSMAP_ELEMENT_TYPE_HOST:
				case SYSMAP_ELEMENT_TYPE_MAP:
				case SYSMAP_ELEMENT_TYPE_TRIGGER:
				case SYSMAP_ELEMENT_TYPE_HOST_GROUP:
					while(zbx_strstr($label, '{TRIGGERS.UNACK}')){
						$label = str_replace('{TRIGGERS.UNACK}', get_triggers_unacknowledged($db_element), $label);
					}
					break;
			}
		}

		while(false !== ($pos = strpos($label, '{'))){
			$expr = substr($label, $pos);

			if(false === ($pos = strpos($expr, '}'))) break;

			$expr = substr($expr, 1, $pos - 1);

			if(false === ($pos = strpos($expr, ':'))){
				$label = str_replace('{'.$expr.'}', '???', $label);
				continue;
			}

			$host = substr($expr, 0, $pos);
			$key = substr($expr, $pos + 1);

			if(false === ($pos = strrpos($key, '.'))){
				$label = str_replace('{'.$expr.'}', '???', $label);
				continue;
			}

			$function = substr($key, $pos + 1);
			$key = substr($key, 0, $pos);

			if(false === ($pos = strpos($function, '('))){
				$label = str_replace('{'.$expr.'}', '???', $label);
				continue;
			}

			$parameter = substr($function, $pos + 1);
			$function = substr($function, 0, $pos);

			if(false === ($pos = strrpos($parameter, ')'))){
				$label = str_replace('{'.$expr.'}', '???', $label);
				continue;
			}

			$parameter = substr($parameter, 0, $pos);

			$sql = 'SELECT itemid,value_type,units '.
					' FROM items i,hosts h '.
					' WHERE i.hostid=h.hostid '.
						' AND h.host='.zbx_dbstr($host).
						' AND i.key_='.zbx_dbstr($key);
			$db_items = DBselect($sql);
			if(NULL == ($db_item = DBfetch($db_items))){
				$label = str_replace('{'.$expr.'}', '???', $label);
				continue;
			}

			switch($db_item['value_type']){
				case ITEM_VALUE_TYPE_FLOAT:
					$history_table = 'history';
					$order_field = 'clock';
					break;
				case ITEM_VALUE_TYPE_UINT64:
					$history_table = 'history_uint';
					$order_field = 'clock';
					break;
				case ITEM_VALUE_TYPE_TEXT:
					$history_table = 'history_text';
					$order_field = 'id';
					break;
				case ITEM_VALUE_TYPE_LOG:
					$history_table = 'history_log';
					$order_field = 'id';
					break;
				default:
// ITEM_VALUE_TYPE_STR
					$history_table = 'history_str';
					$order_field = 'clock';
			}

			if(0 == strcmp($function, 'last')){
				$sql = 'SELECT value '.
						' FROM '.$history_table.
						' WHERE itemid='.$db_item['itemid'].
						' ORDER BY '.$order_field.' DESC';

				$result = DBselect($sql, 1);
				if(NULL == ($row = DBfetch($result)))
					$label = str_replace('{'.$expr.'}', '('.S_NO_DATA_SMALL.')', $label);
				else{
					switch($db_item['value_type']){
						case ITEM_VALUE_TYPE_FLOAT:
						case ITEM_VALUE_TYPE_UINT64:
							$value = convert_units($row['value'], $db_item['units']);
							break;
						default:
							$value = $row['value'];
					}

					$label = str_replace('{'.$expr.'}', $value, $label);
				}
			}
			else if((0 == strcmp($function, 'min')) || (0 == strcmp($function, 'max')) || (0 == strcmp($function, 'avg'))){

				if($db_item['value_type'] != ITEM_VALUE_TYPE_FLOAT && $db_item['value_type'] != ITEM_VALUE_TYPE_UINT64){
					$label = str_replace('{'.$expr.'}', '???', $label);
					continue;
				}

				$now = time(NULL) - $parameter;
				$sql = 'SELECT '.$function.'(value) as value '.
						' FROM '.$history_table.
						' WHERE clock>'.$now.
							' AND itemid='.$db_item['itemid'];

				$result = DBselect($sql);
				if(NULL == ($row = DBfetch($result)) || is_null($row['value']))
					$label = str_replace('{'.$expr.'}', '('.S_NO_DATA_SMALL.')', $label);
				else
					$label = str_replace('{'.$expr.'}', convert_units($row['value'], $db_item['units']), $label);
			}
			else{
				$label = str_replace('{'.$expr.'}', '???', $label);
				continue;
			}
		}

	return $label;
	}

	function get_triggers_unacknowledged($db_element){
		$elements = array('hosts' => array(), 'hosts_groups' => array(), 'triggers' => array());

		get_map_elements($db_element, $elements);

		$elements['hosts_groups'] = array_unique($elements['hosts_groups']);

		/* select all hosts linked to host groups */
		if (!empty($elements['hosts_groups'])){
			$db_hgroups = DBselect(
					'select distinct hostid'.
					' from hosts_groups'.
					' where '.DBcondition('groupid', $elements['hosts_groups']));
			while (NULL != ($db_hgroup = DBfetch($db_hgroups)))
				$elements['hosts'][] = $db_hgroup['hostid'];
		}

		$elements['hosts'] = array_unique($elements['hosts']);
		$elements['triggers'] = array_unique($elements['triggers']);

/* select all triggers linked to hosts */
		if (!empty($elements['hosts']) && !empty($elements['triggers']))
			$cond = '('.DBcondition('h.hostid', $elements['hosts']).
				' or '.DBcondition('t.triggerid', $elements['triggers']).')';
		else if (!empty($elements['hosts']))
			$cond = DBcondition('h.hostid', $elements['hosts']);
		else if (!empty($elements['triggers']))
			$cond = DBcondition('t.triggerid', $elements['triggers']);
		else
			return '0';


		$cnt = 0;
		$sql = 'SELECT DISTINCT t.triggerid '.
				' FROM triggers t,functions f,items i,hosts h '.
				' WHERE t.triggerid=f.triggerid '.
					' AND f.itemid=i.itemid '.
					' AND i.hostid=h.hostid '.
					' AND i.status='.ITEM_STATUS_ACTIVE.
					' AND h.status='.HOST_STATUS_MONITORED.
					' AND t.status='.TRIGGER_STATUS_ENABLED.
					' AND t.value='.TRIGGER_VALUE_TRUE.
					' AND '.$cond;
		$db_triggers = DBselect($sql);
		while($db_trigger = DBfetch($db_triggers)){
			$sql = 'SELECT eventid,value,acknowledged '.
					' FROM events'.
					' WHERE object='.EVENT_OBJECT_TRIGGER.
						' AND objectid='.$db_trigger['triggerid'].
					' ORDER BY eventid DESC';
			$db_events = DBselect($sql, 1);
			if($db_event= DBfetch($db_events))
				if(($db_event['value'] == TRIGGER_VALUE_TRUE) && ($db_event['acknowledged'] == 0)){
					$cnt++;
				}
		}

	return $cnt;
	}

	function get_map_elements($db_element, &$elements){
		switch ($db_element['elementtype']){
		case SYSMAP_ELEMENT_TYPE_HOST_GROUP:
			$elements['hosts_groups'][] = $db_element['elementid'];
			break;
		case SYSMAP_ELEMENT_TYPE_HOST:
			$elements['hosts'][] = $db_element['elementid'];
			break;
		case SYSMAP_ELEMENT_TYPE_TRIGGER:
			$elements['triggers'][] = $db_element['elementid'];
			break;
		case SYSMAP_ELEMENT_TYPE_MAP:
			$sql = 'SELECT DISTINCT elementtype,elementid'.
					' FROM sysmaps_elements'.
					' WHERE sysmapid='.$db_element['elementid'];
			$db_mapselements = DBselect($sql);
			while($db_mapelement = DBfetch($db_mapselements)){
				get_map_elements($db_mapelement, $elements);
			}
			break;
		}
	}

	function add_elementNames(&$selements){
		$hostids = array();
		$triggerids = array();
		$mapids = array();
		$hostgroupids = array();

		foreach($selements as $snum => $selement){
			switch($selement['elementtype']){
				case SYSMAP_ELEMENT_TYPE_HOST:
					$hostids[] = $selement['elementid'];
					break;
				case SYSMAP_ELEMENT_TYPE_MAP:
					$mapids[] = $selement['elementid'];
					break;
				case SYSMAP_ELEMENT_TYPE_TRIGGER:
					$triggerids[] = $selement['elementid'];
					break;
				case SYSMAP_ELEMENT_TYPE_HOST_GROUP:
					$hostgroupids[] = $selement['elementid'];
					break;
				case SYSMAP_ELEMENT_TYPE_IMAGE:
				default:
					break;
			}
		}


		$hosts = CHost::get(array('hostids'=>$hostids, 'extendoutput'=>1, 'nopermissions'=>1, 'nodeids' => get_current_nodeid(true)));
		$hosts = zbx_toHash($hosts, 'hostid');

		$maps = CMap::get(array('mapids'=>$mapids, 'extendoutput'=>1, 'nopermissions'=>1, 'nodeids' => get_current_nodeid(true)));
		$maps = zbx_toHash($maps, 'sysmapid');

		$triggers = CTrigger::get(array('triggerids'=>$triggerids, 'extendoutput'=>1, 'nopermissions'=>1, 'nodeids' => get_current_nodeid(true)));
		$triggers = zbx_toHash($triggers, 'triggerid');

		$hostgroups = CHostGroup::get(array('hostgroupids'=>$hostgroupids, 'extendoutput'=>1, 'nopermissions'=>1, 'nodeids' => get_current_nodeid(true)));
		$hostgroups = zbx_toHash($hostgroups, 'groupid');

		foreach($selements as $snum => $selement){
			switch($selement['elementtype']){
				case SYSMAP_ELEMENT_TYPE_HOST:
					$selements[$snum]['elementName'] = $hosts[$selement['elementid']]['host'];
					break;
				case SYSMAP_ELEMENT_TYPE_MAP:
					$selements[$snum]['elementName'] = $maps[$selement['elementid']]['name'];
					break;
				case SYSMAP_ELEMENT_TYPE_TRIGGER:
					$selements[$snum]['elementName'] = expand_trigger_description_by_data($triggers[$selement['elementid']]);
					break;
				case SYSMAP_ELEMENT_TYPE_HOST_GROUP:
					$selements[$snum]['elementName'] = $hostgroups[$selement['elementid']]['name'];
					break;
				case SYSMAP_ELEMENT_TYPE_IMAGE:
				default:
					$selements[$snum]['elementName'] = 'image';
			}
		}
	}

//------------------------------------

/*
 * Function: getTriggersInfo
 * Description: Retrive selement
 * Author: Aly
 */
 	function getTriggersInfo($selements){
		global $colors;

		$selements_info = array();
		$options = array(
			'triggerids' => zbx_objectValues($selements, 'elementid'),
			'extendoutput' => 1,
			'nopermissions' => 1,
			'nodeids' => get_current_nodeid(true)
			);
		$triggers = CTrigger::get($options);
		$triggers = zbx_toHash($triggers, 'triggerid');
		foreach($selements as $snum => $selement){
			$selements_info[$selement['selementid']] = array();
			$info = &$selements_info[$selement['selementid']];

			if(!isset($triggers[$selement['elementid']])) continue;
			$trigger = $triggers[$selement['elementid']];

// name
			$info['name'] = expand_trigger_description_by_data($trigger);
			
			$info['triggers'] = array();
			$info['type'] = $trigger['value'];
			if($info['type'] == TRIGGER_VALUE_TRUE){
				array_push($info['triggers'], $trigger['triggerid']);
			}
			
			if($trigger['status'] != TRIGGER_STATUS_ENABLED){
				$info['type'] = TRIGGER_VALUE_UNKNOWN;
				$info['disabled'] = 1;
			}
			
			$info[$info['type']] = array('count' => 1);
			$info[$info['type']]['priority'] = $trigger['priority'];
			$info[$info['type']]['info'] = $info['name'];

//----
			if($info['type'] == TRIGGER_VALUE_TRUE){
				$color = ($info[$info['type']]['priority'] > 3) ? $colors['Red'] : $colors['Dark Red'];

				$info['info'] = array();
				$info['info'][] = array('msg'=>S_PROBLEM_BIG, 'color'=>$color);					

				$info['iconid'] = $selement['iconid_on'];
				$info['icon_type'] = SYSMAP_ELEMENT_ICON_ON;
			}
			else if($info['type'] == TRIGGER_VALUE_UNKNOWN){
				$info['info'] = array();
				$info['info'][] = array(
									'msg'=>S_UNKNOWN_BIG, 
									'color'=>$colors['Gray']
								);
	
				$info['iconid'] = $selement['iconid_unknown'];	
				$info['icon_type'] = SYSMAP_ELEMENT_ICON_UNKNOWN;
			}
			else if($info['type'] == TRIGGER_VALUE_FALSE){
				$info['info'] = array();
				$info['info'][] = array(
									'msg'=>S_OK_BIG, 
									'color'=>$colors['Dark Green']
								);
				$info['iconid'] = $selement['iconid_off'];
				$info['icon_type'] = SYSMAP_ELEMENT_ICON_OFF;
			}
	
			$info['priority'] = isset($info[$info['type']]['priority']) ? $info[$info['type']]['priority'] : 0;
//---
		}

	return $selements_info;
	}

/*
 * Function: getHostsInfo
 * Description: Retrive selement
 * Author: Aly
 */

 	function getHostsInfo($selements){
		global $colors;

		$selements_info = array();

		$options = array(
				'hostids' => zbx_objectValues($selements, 'elementid'),
				'extendoutput' => 1,
				'nopermissions' => 1,
				'select_triggers' => 1,
				'nodeids' => get_current_nodeid(true)
			);
		$hosts = CHost::get($options);
		$hosts = zbx_toHash($hosts, 'hostid');

		foreach($selements as $snum => $selement){
			$selements_info[$selement['selementid']] = array();
			$info = &$selements_info[$selement['selementid']];

			if(!isset($hosts[$selement['elementid']])) continue;
			$host = $hosts[$selement['elementid']];

			$info['name'] = $host['host'];
			
			if($host['maintenance_status'] == MAINTENANCE_TYPE_NODATA){
				$info['maintenance_status'] = true;
				$info['maintenanceid'] = $host['maintenanceid'];
			}
			
			if($host['status'] != HOST_STATUS_MONITORED){
				$info['type'] = TRIGGER_VALUE_UNKNOWN;
				$info['disabled'] = 1;
			}

			$info['available'] = $host['available'];
			$info['snmp_available'] = $host['snmp_available'];
			$info['ipmi_available'] = $host['ipmi_available'];

			$info['triggers'] = array();
			foreach($host['triggers'] as $tnum => $trigger){
				if($trigger['status'] == TRIGGER_STATUS_DISABLED) continue;

				if(!isset($info['type'])) $info['type'] = $trigger['value'];
				else if($trigger['value'] == TRIGGER_VALUE_TRUE){
					$info['type'] = $trigger['value'];
				}
				else if($info['type'] != TRIGGER_VALUE_TRUE){
					if(($info['type'] == TRIGGER_VALUE_FALSE) || ($trigger['value'] == TRIGGER_VALUE_UNKNOWN)){
						$info['type'] = $trigger['value'];
					}
				}

				if($trigger['value'] == TRIGGER_VALUE_TRUE){
					array_push($info['triggers'], $trigger['triggerid']);
				}


				if(!isset($info[$trigger['value']]))
					$info[$trigger['value']] = array('count' => 0);


				$info[$trigger['value']]['count']++;
				$info[$trigger['value']]['info'] = $info['name'];


				if(!isset($info[$trigger['value']]['priority']) || ($info[$trigger['value']]['priority'] < $trigger['priority'])){
					$info[$trigger['value']]['priority'] = $trigger['priority'];
					if($info['type'] != TRIGGER_VALUE_UNKNOWN){
						$info[$trigger['value']]['info'] = expand_trigger_description_by_data($trigger);
					}
				}
			}

			if(!isset($info['type'])) $info['type'] = TRIGGER_VALUE_FALSE;

			if($host['status'] == HOST_STATUS_TEMPLATE){
				$info['type'] = TRIGGER_VALUE_UNKNOWN;
				$info[TRIGGER_VALUE_UNKNOWN]['count']	= 0;
				$info[TRIGGER_VALUE_UNKNOWN]['priority'] = 0;
				$info[TRIGGER_VALUE_UNKNOWN]['info']	=  S_TEMPLATE_SMALL;
			}
			else if($host['status'] == HOST_STATUS_NOT_MONITORED){
				$info['type'] = TRIGGER_VALUE_UNKNOWN;
				$info[TRIGGER_VALUE_UNKNOWN]['count']	= 0;
				$info[TRIGGER_VALUE_UNKNOWN]['priority']	= 0;
				$info['disabled'] = 1;
			}
			else if(!isset($info[TRIGGER_VALUE_FALSE])){
				$info[TRIGGER_VALUE_FALSE]['count']		= 0;
				$info[TRIGGER_VALUE_FALSE]['priority']	= 0;
				$info[TRIGGER_VALUE_FALSE]['info']		= S_OK_BIG;
			}
			
//----
// Host unavalable

			if(isset($info['disabled']) && $info['disabled'] == 1){
// Disabled
				$info['info'] = array();					
				$info['info'][] = array('msg'=>S_DISABLED_BIG, 'color'=>$colors['Dark Red']);

				$info['iconid'] = $selement['iconid_disabled'];
				$info['icon_type'] = SYSMAP_ELEMENT_ICON_DISABLED;
			}
			else if(($info['available'] == HOST_AVAILABLE_UNKNOWN) && 
				($info['snmp_available'] == HOST_AVAILABLE_UNKNOWN) &&
				($info['ipmi_available'] == HOST_AVAILABLE_UNKNOWN))
			{
// UNKNOWN
				$info['info'] = array();					
				$info['info'][] = array('msg'=>S_UNKNOWN_BIG, 'color'=>$colors['Gray']);

				$info['iconid'] = $selement['iconid_unknown'];	
				$info['icon_type'] = SYSMAP_ELEMENT_ICON_UNKNOWN;
				$info['unavailable'] = HOST_AVAILABLE_UNKNOWN;
			}
			else if(($info['available'] != HOST_AVAILABLE_TRUE) && 
				($info['snmp_available'] != HOST_AVAILABLE_TRUE) &&
				($info['ipmi_available'] != HOST_AVAILABLE_TRUE))
			{
// UNAVAILABLE					
				$info['type'] = TRIGGER_VALUE_UNKNOWN;

				$info['info'] = array();
				if(($info['available'] == HOST_AVAILABLE_FALSE))
					$info['info'][] = array('msg'=>S_UNAVAILABLE_BIG, 'color'=>$colors['Red']);
				if(($info['snmp_available'] == HOST_AVAILABLE_FALSE))
					$info['info'][] = array('msg'=>'SNMP '.S_UNAVAILABLE_BIG, 'color'=>$colors['Red']);
				if(($info['ipmi_available'] == HOST_AVAILABLE_FALSE))
					$info['info'][] = array('msg'=>'IPMI '.S_UNAVAILABLE_BIG, 'color'=>$colors['Red']);
			
				$info['iconid'] = $selement['iconid_on'];
				$info['icon_type'] = SYSMAP_ELEMENT_ICON_ON;
				$info['unavailable'] = HOST_AVAILABLE_FALSE;
			}
			else{
// AVAILABLE
				if($info['type'] == TRIGGER_VALUE_TRUE){
					$color = ($info[$info['type']]['priority'] > 3) ? $colors['Red'] : $colors['Dark Red'];
		
					$msg = S_PROBLEM_BIG;
					if($info[$info['type']]['count'] > 1)
						$msg = $info[$info['type']]['count'].' '.S_PROBLEMS;
					else if(isset($info[$info['type']]['info']))
						$msg = $info[$info['type']]['info'];

					
					$info['info'] = array();						
					$info['info'][] = array('msg'=>$msg, 'color'=>$color);
	
					if(isset($info[TRIGGER_VALUE_UNKNOWN])){
						$info['info'][] = array(
											'msg'=>$info[TRIGGER_VALUE_UNKNOWN]['count'].' '.S_UNKNOWN, 
											'color'=>$colors['Gray']
										);
					}

					$info['iconid'] = $selement['iconid_on'];
					$info['icon_type'] = SYSMAP_ELEMENT_ICON_ON;
				}
				else if($info['type'] == TRIGGER_VALUE_UNKNOWN){
					$info['info'] = array();
					$info['info'][] = array(
										'msg'=>$info[TRIGGER_VALUE_UNKNOWN]['count'].' '.S_UNKNOWN, 
										'color'=>$colors['Gray']
									);
		
					$info['iconid'] = $selement['iconid_unknown'];		
					$info['icon_type'] = SYSMAP_ELEMENT_ICON_UNKNOWN;
				}
				else if($info['type'] == TRIGGER_VALUE_FALSE){
					$info['info'] = array();
					$info['info'][] = array(
										'msg'=>S_OK_BIG, 
										'color'=>$colors['Dark Green']
									);
					$info['iconid'] = $selement['iconid_off'];
					$info['icon_type'] = SYSMAP_ELEMENT_ICON_OFF;
				}
			}

// Host in maintenance
			if(isset($info['maintenance_status'])){
				$info['type'] = TRIGGER_VALUE_UNKNOWN;

				$msg = S_IN_MAINTENANCE;
				if($maintenance['maintenanceid'] > 0){
					$mnt = get_maintenance_by_maintenanceid($maintenance['maintenanceid']);
					$msg.='['.$mnt['name'].']';
				}

				if(!isset($info['info'])) $info['info'] = array();
				$info['info'][] = array(
									'msg'=>$msg, 
									'color'=>$colors['Orange']
								);

				$info['iconid'] = $selement['iconid_maintenance'];
				$info['icon_type'] = SYSMAP_ELEMENT_ICON_MAINTENANCE;
				$info['maintenance'] = 1;
			}

			$info['priority'] = isset($info[$info['type']]['priority']) ? $info[$info['type']]['priority'] : 0;
//---
		}

	return $selements_info;
	}

/*
 * Function: getHostGroupsInfo
 * Description: Retrive selement
 * Author: Aly
 */
 	function getHostGroupsInfo($selements){
		global $colors;

		$selements_info = array();
		$options = array(
				'hostids' => zbx_objectValues($selements, 'elementid'),
				'extendoutput' => 1,
				'nopermissions' => 1,
				'select_hosts' => 1,
				'select_triggers' => 1,
				'nodeids' => get_current_nodeid(true)
			);
		$hostgroups = CHost::get($options);
		$hostgroups = zbx_toHash($hostgroups, 'groupid');
		foreach($selements as $snum => $selement){
			$selements_info[$selement['selementid']] = array();
			$info = &$selements_info[$selement['selementid']];

			if(!isset($hostgroups[$selement['elementid']])) continue;
			$group = $hostgroups[$selement['elementid']];

			$info['name'] = $group['name'];
			
			foreach($group['hosts'] as $hnum => $host){
				if($host['maintenance_status'] == MAINTENANCE_TYPE_NODATA){
					$info['maintenance_status'] = true;
					$info['maintenanceid'] = $host['maintenanceid'];
				}
				
				if($host['status'] != HOST_STATUS_MONITORED){
					$info['type'] = TRIGGER_VALUE_UNKNOWN;
					$info['disabled'] = 1;
				}
				
				if($host['available'] != HOST_AVAILABLE_TRUE){
					$info['available'] = $host['available'];
				}

				if($host['snmp_available'] != HOST_AVAILABLE_TRUE){
					$info['snmp_available'] = $host['snmp_available'];
				}
				
				if($host['ipmi_available'] != HOST_AVAILABLE_TRUE){
					$info['ipmi_available'] = $host['ipmi_available'];
				}
			}

			$info['triggers'] = array();
			foreach($group['triggers'] as $tnum => $trigger){
				if($trigger['status'] == TRIGGER_STATUS_DISABLED) continue;

				if(!isset($info['type'])){
					$info['type'] = $trigger['value'];
				}
				else if($trigger['value'] == TRIGGER_VALUE_TRUE){
					$info['type'] = $trigger['value'];
				}
				else if($info['type'] != TRIGGER_VALUE_TRUE){
					if(($info['type'] == TRIGGER_VALUE_FALSE) || ($trigger['value'] == TRIGGER_VALUE_UNKNOWN)){
						$info['type'] = $trigger['value'];
					}
				}
				
				if($trigger['value'] == TRIGGER_VALUE_TRUE){
					array_push($info['triggers'], $trigger['triggerid']);
				}

				if(!isset($info[$trigger['value']]))
					$info[$trigger['value']] = array('count' => 0);

				$info[$trigger['value']]['count']++;
				$info[$trigger['value']]['info'] = $info['name'];


				if(!isset($info[$trigger['value']]['priority']) || ($info[$trigger['value']]['priority'] < $trigger['priority'])){
					$info[$trigger['value']]['priority'] = $trigger['priority'];
					if($info['type'] != TRIGGER_VALUE_UNKNOWN){
						$info[$trigger['value']]['info'] = expand_trigger_description_by_data($trigger);
					}
				}
			}

			if(!isset($info['type'])) $info['type'] = TRIGGER_VALUE_FALSE;

			if(!isset($info[TRIGGER_VALUE_FALSE])){
				$info[TRIGGER_VALUE_FALSE]['count']		= 0;
				$info[TRIGGER_VALUE_FALSE]['priority']	= 0;
				$info[TRIGGER_VALUE_FALSE]['info']		= S_OK_BIG;
			}
	
//----			
			if($info['type'] == TRIGGER_VALUE_TRUE){
				$color = ($info[$info['type']]['priority'] > 3) ? $colors['Red'] : $colors['Dark Red'];
	
				$msg = S_PROBLEM_BIG;
				if($info[$info['type']]['count'] > 1)
					$msg = $info[$info['type']]['count'].' '.S_PROBLEMS;
				else if(isset($info[$info['type']]['info']))
					$msg = $info[$info['type']]['info'];

				
				$info['info'] = array();						
				$info['info'][] = array('msg'=>$msg, 'color'=>$color);

				if(isset($info[TRIGGER_VALUE_UNKNOWN])){
					$info['info'][] = array(
										'msg'=>$info[TRIGGER_VALUE_UNKNOWN]['count'].' '.S_UNKNOWN, 
										'color'=>$colors['Gray']
									);
				}

				$info['iconid'] = $selement['iconid_on'];
				$info['icon_type'] = SYSMAP_ELEMENT_ICON_ON;
			}
			else if($info['type'] == TRIGGER_VALUE_UNKNOWN){
				$info['info'] = array();
				$info['info'][] = array(
									'msg'=>$info[TRIGGER_VALUE_UNKNOWN]['count'].' '.S_UNKNOWN, 
									'color'=>$colors['Gray']
								);
	
				if(isset($info['disabled']) && $info['disabled'] == 1)
					$info['iconid'] = $selement['iconid_disabled'];
				else
					$info['iconid'] = $selement['iconid_unknown'];
	
				$info['icon_type'] = SYSMAP_ELEMENT_ICON_UNKNOWN;
			}
			else if($info['type'] == TRIGGER_VALUE_FALSE){
				$info['info'] = array();
				$info['info'][] = array(
									'msg'=>S_OK_BIG, 
									'color'=>$colors['Dark Green']
								);
				$info['iconid'] = $selement['iconid_off'];
				$info['icon_type'] = SYSMAP_ELEMENT_ICON_OFF;
			}
	
// Host in maintenance
			if(isset($info['maintenance_status'])){
				$info['info'] = array();
				$info['info'][] = array(
									'msg'=>S_IN_MAINTENANCE, 
									'color'=>$colors['Orange']
								);
								
				$info['type'] = TRIGGER_VALUE_UNKNOWN;
				$info['maintenance'] = 1;
				if($maintenance['maintenanceid'] > 0){
					$mnt = get_maintenance_by_maintenanceid($maintenance['maintenanceid']);
					$info['info'].='['.$mnt['name'].']';
				}

				$info['iconid'] = $selement['iconid_maintenance'];
				$info['icon_type'] = SYSMAP_ELEMENT_ICON_MAINTENANCE;
			}

			$info['priority'] = isset($info[$info['type']]['priority']) ? $info[$info['type']]['priority'] : 0;
//---
		}

	return $selements_info;
	}

/*
 * Function: getMapsInfo
 * Description: Retrive selement
 * Author: Aly
 */

 	function getMapsInfo($selements){
		global $colors;

		$selements_info = array();
		$options = array(
				'mapids' => zbx_objectValues($selements, 'elementid'),
				'extendoutput' => 1,
				'nopermissions' => 1,
				'select_selements' => 1,
				'nodeids' => get_current_nodeid(true)
			);
		$maps = CMap::get($options);
		$maps = zbx_toHash($maps, 'sysmapid');
		foreach($selements as $snum => $selement){
			$selements_info[$selement['selementid']] = array();
			$info = &$selements_info[$selement['selementid']];

			if(!isset($maps[$selement['elementid']])) continue;
			$map = $maps[$selement['elementid']];

			$info['name'] = $map['name'];

// recursion	
			$info['triggers'] = array();
			$infos = getSelementsInfo($map['selements']);
			
			foreach($infos as $inum => $inf){
				$info['type'] = $inf['type'];

//				$info['triggers'] += $inf['triggers'];
				$info['triggers'] = array_merge($info['triggers'], $inf['triggers']);

				if(!isset($info[$info['type']]['count'])) $info[$info['type']]['count'] = 0;
				$info[$info['type']]['count'] += isset($inf['count'])?$inf['count']:1;

				if(!isset($info[$info['type']]['priority']) || ($info[$info['type']]['priority'] < $inf['priority'])){
					$info[$info['type']]['priority'] = $inf['priority'];
					$info[$info['type']]['info'] = $inf['info'];
				}
			}

			$count = count($info['triggers']);
			if($count > 0){
				$info[TRIGGER_VALUE_TRUE]['count'] = $count;

				if($info[TRIGGER_VALUE_TRUE]['count'] == 1){
					$tr1 = reset($info['triggers']);
					$sql = 'SELECT DISTINCT t.triggerid,t.priority,t.value,t.description,t.expression,h.host '.
							' FROM triggers t, items i, functions f, hosts h'.
							' WHERE t.triggerid='.$tr1.
								' AND h.hostid=i.hostid'.
								' AND i.itemid=f.itemid '.
								' AND f.triggerid=t.triggerid';
					$db_trigger = DBfetch(DBselect($sql));
					$info[TRIGGER_VALUE_TRUE]['info'] = expand_trigger_description_by_data($db_trigger);
				}
			}

			if(!isset($info['type'])) $info['type'] = TRIGGER_VALUE_FALSE;

//----			
			if($info['type'] == TRIGGER_VALUE_TRUE){
				$color = ($info[$info['type']]['priority'] > 3) ? $colors['Red'] : $colors['Dark Red'];
	
				$msg = S_PROBLEM_BIG;
				if($info[$info['type']]['count'] > 1)
					$msg = $info[$info['type']]['count'].' '.S_PROBLEMS;
				else if(isset($info[$info['type']]['info']))
					$msg = $info[$info['type']]['info'];

				
				$info['info'] = array();						
				$info['info'][] = array('msg'=>$msg, 'color'=>$color);

				if(isset($info[TRIGGER_VALUE_UNKNOWN])){
					$info['info'][] = array(
										'msg'=>$info[TRIGGER_VALUE_UNKNOWN]['count'].' '.S_UNKNOWN, 
										'color'=>$colors['Gray']
									);
				}

				$info['iconid'] = $selement['iconid_on'];
				$info['icon_type'] = SYSMAP_ELEMENT_ICON_ON;
			}
			else if($info['type'] == TRIGGER_VALUE_UNKNOWN){
				$info['info'] = array();
				$info['info'][] = array(
									'msg'=>$info[TRIGGER_VALUE_UNKNOWN]['count'].' '.S_UNKNOWN, 
									'color'=>$colors['Gray']
								);
	
				if(isset($info['disabled']) && $info['disabled'] == 1)
					$info['iconid'] = $selement['iconid_disabled'];
				else
					$info['iconid'] = $selement['iconid_unknown'];
	
				$info['icon_type'] = SYSMAP_ELEMENT_ICON_UNKNOWN;
			}
			else if($info['type'] == TRIGGER_VALUE_FALSE){
				$info['info'] = array();
				$info['info'][] = array(
									'msg'=>S_OK_BIG, 
									'color'=>$colors['Dark Green']
								);
				$info['iconid'] = $selement['iconid_off'];
				$info['icon_type'] = SYSMAP_ELEMENT_ICON_OFF;
			}

	
// Host in maintenance
			if(isset($info['maintenance_status'])){
				$info['info'] = array();
				$info['info'][] = array(
									'msg'=>S_IN_MAINTENANCE, 
									'color'=>$colors['Orange']
								);
								
				$info['type'] = TRIGGER_VALUE_UNKNOWN;
				$info['maintenance'] = 1;
				if($maintenance['maintenanceid'] > 0){
					$mnt = get_maintenance_by_maintenanceid($maintenance['maintenanceid']);
					$info['info'].='['.$mnt['name'].']';
				}

				$info['iconid'] = $selement['iconid_maintenance'];
				$info['icon_type'] = SYSMAP_ELEMENT_ICON_MAINTENANCE;
			}

			$info['priority'] = isset($info[$info['type']]['priority']) ? $info[$info['type']]['priority'] : 0;
//----
		}

	return $selements_info;
	}

/*
 * Function: getImagesInfo
 * Description: Retrive selement
 * Author: Aly
 */

	function getImagesInfo($selements){
		global $colors;

		$selements_info = array();
		foreach($selements as $snum => $selement){
			$selements_info[$selement['selementid']] = array();
			$info = &$selements_info[$selement['selementid']];

			$info['name'] = S_IMAGE;

			$info['type'] = TRIGGER_VALUE_TRUE;
			$info['info'] = array();
			
			$info['count'] = 0;
			$info['priority'] = 0;

			$info['color'] = $colors['Green'];

			$info['iconid'] = $selement['iconid_off'];
			$info['icon_type'] = SYSMAP_ELEMENT_ICON_OFF;

			$info['triggers'] = array();
		}

	return $selements_info;
	}

/*
 * Function: getSelementsInfo
 * Description: Retrive selement
 * Author: Aly
 */

	function getSelementsInfo($selemetns){
		$hosts = array();
		$maps = array();
		$triggers = array();
		$hostgroups = array();
		$images = array();

		foreach($selemetns as $snum => $selement){
			switch($selement['elementtype']){
				case SYSMAP_ELEMENT_TYPE_HOST:
					$hosts[$selement['selementid']] = $selement;
				break;
				case SYSMAP_ELEMENT_TYPE_MAP:
					$maps[$selement['selementid']] = $selement;
				break;
				case SYSMAP_ELEMENT_TYPE_TRIGGER:
					$triggers[$selement['selementid']] = $selement;
				break;
				case SYSMAP_ELEMENT_TYPE_HOST_GROUP:
					$hostgroups[$selement['selementid']] = $selement;
				break;
				case SYSMAP_ELEMENT_TYPE_IMAGE:
				default:
					$images[$selement['selementid']] = $selement;
			}
		}
/*
SDII($hosts);
SDII($maps);
SDII($triggers);
SDII($hostgroups);
SDII($images);
//*/

		$info = array();
		$info += getTriggersInfo($triggers);
		$info += getHostsInfo($hosts);
		$info += getHostGroupsInfo($hostgroups);
		$info += getMapsInfo($maps);
		$info += getImagesInfo($images);

	return $info;
	}
?><|MERGE_RESOLUTION|>--- conflicted
+++ resolved
@@ -574,12 +574,7 @@
 
 		foreach($selements as $snum => $db_element){
 			$url = $db_element['url'];
-<<<<<<< HEAD
-			$alt = 'Label: '.$db_element['label'];
-=======
 			$alt = S_LABEL.': '.$db_element['label'];
-			$scripts_by_hosts = null;
->>>>>>> 3c161178
 
 			if($db_element['elementtype'] == SYSMAP_ELEMENT_TYPE_HOST){
 				$host = get_host_by_hostid($db_element['elementid']);
