--- conflicted
+++ resolved
@@ -261,18 +261,7 @@
 			$table->setAlign('center');
 			$table->setHeader(new CCol(S_CONFIG_ERROR_YOU_ARE_NOT_LOGGED_IN_HEAD, 'left'),'header');
 
-<<<<<<< HEAD
-			$table->addRow(
-						new CCol(array(
-							S_CONFIG_YOU_CANNOT_VIEW_THIS_PAGE,
-							bold(ZBX_GUEST_USER),
-							'. '.S_CONFIG_MUST_LOGIN_TO_VIEW_PAGE,
-							BR(),
-							S_CONFIG_CONSULT_ADMINISTRATOR))
-					);
-=======
 			$table->addRow(new CCol(Array(S_CONFIG_NOT_LOGGED_IN_ACCESS_DENIED, bold(ZBX_GUEST_USER), '. ', S_CONFIG_ERROR_YOU_MUST_LOGIN, BR(), S_CONFIG_NOT_LOGGED_IN_NOTE), 'center'));
->>>>>>> c5125c31
 
 			$url = urlencode($req->toString());
 			$footer = new CCol(
