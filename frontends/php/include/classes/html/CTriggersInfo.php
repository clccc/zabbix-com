<?php
/*
** Zabbix
** Copyright (C) 2001-2015 Zabbix SIA
**
** This program is free software; you can redistribute it and/or modify
** it under the terms of the GNU General Public License as published by
** the Free Software Foundation; either version 2 of the License, or
** (at your option) any later version.
**
** This program is distributed in the hope that it will be useful,
** but WITHOUT ANY WARRANTY; without even the implied warranty of
** MERCHANTABILITY or FITNESS FOR A PARTICULAR PURPOSE. See the
** GNU General Public License for more details.
**
** You should have received a copy of the GNU General Public License
** along with this program; if not, write to the Free Software
** Foundation, Inc., 51 Franklin Street, Fifth Floor, Boston, MA  02110-1301, USA.
**/


class CTriggersInfo extends CTable {

	private $style = STYLE_HORIZONTAL;
	private $groupid;

<<<<<<< HEAD
	public function __construct($groupid) {
		parent::__construct(null, 'list-table');

		$this->groupid = $groupid;
=======
		parent::__construct();
		$this->addClass(ZBX_STYLE_LIST_TABLE);
		$this->setOrientation($style);
		$this->groupid = is_null($groupid) ? 0 : $groupid;
		$this->hostid = is_null($hostid) ? 0 : $hostid;
>>>>>>> f2f5d24a
	}

	public function setOrientation($value) {
		$this->style = $value;

		return $this;
	}

	public function bodyToString() {
		$this->cleanItems();

		$config = select_config();

		// array of triggers (not classified, information, warning, average, high, disaster) in problem state
		$triggersProblemState = [];

		// number of triggers in OK state
		$triggersOkState = 0;

		$options = [
<<<<<<< HEAD
			'output' => ['triggerid'],
			'monitored' => true,
			'skipDependent' => true
=======
			'monitored' => true,
			'skipDependent' => true,
			'output' => ['triggerid']
>>>>>>> f2f5d24a
		];

		if ($this->groupid != 0) {
			$options['groupids'] = $this->groupid;
		}
		$triggers = API::Trigger()->get($options);
		$triggers = zbx_objectValues($triggers, 'triggerid');

		$db_priority = DBselect(
			'SELECT t.priority,t.value,count(DISTINCT t.triggerid) AS cnt'.
			' FROM triggers t'.
			' WHERE '.dbConditionInt('t.triggerid', $triggers).
			' GROUP BY t.priority,t.value'
		);
		while ($row = DBfetch($db_priority)) {
			switch ($row['value']) {
				case TRIGGER_VALUE_TRUE:
					if (!isset($triggersProblemState[$row['priority']])) {
						$triggersProblemState[$row['priority']] = 0;
					}

					$triggersProblemState[$row['priority']] += $row['cnt'];
					break;

				case TRIGGER_VALUE_FALSE:
					$triggersOkState += $row['cnt'];
			}
		}

		$severityCells = [getSeverityCell(null, $config, $triggersOkState.SPACE._('Ok'), true)];

		for ($severity = TRIGGER_SEVERITY_NOT_CLASSIFIED; $severity < TRIGGER_SEVERITY_COUNT; $severity++) {
			$severityCount = isset($triggersProblemState[$severity]) ? $triggersProblemState[$severity] : 0;

			$severityCells[] = getSeverityCell($severity,
				$config,
				$severityCount.SPACE.getSeverityName($severity, $config),
				!$severityCount
			);
		}

		if ($this->style == STYLE_HORIZONTAL) {
			$this->addRow($severityCells);
		}
		else {
			foreach ($severityCells as $severityCell) {
				$this->addRow($severityCell);
			}
		}

		return parent::bodyToString();
	}
}<|MERGE_RESOLUTION|>--- conflicted
+++ resolved
@@ -24,18 +24,11 @@
 	private $style = STYLE_HORIZONTAL;
 	private $groupid;
 
-<<<<<<< HEAD
 	public function __construct($groupid) {
-		parent::__construct(null, 'list-table');
+		parent::__construct();
 
+		$this->addClass(ZBX_STYLE_LIST_TABLE);
 		$this->groupid = $groupid;
-=======
-		parent::__construct();
-		$this->addClass(ZBX_STYLE_LIST_TABLE);
-		$this->setOrientation($style);
-		$this->groupid = is_null($groupid) ? 0 : $groupid;
-		$this->hostid = is_null($hostid) ? 0 : $hostid;
->>>>>>> f2f5d24a
 	}
 
 	public function setOrientation($value) {
@@ -56,15 +49,9 @@
 		$triggersOkState = 0;
 
 		$options = [
-<<<<<<< HEAD
 			'output' => ['triggerid'],
 			'monitored' => true,
 			'skipDependent' => true
-=======
-			'monitored' => true,
-			'skipDependent' => true,
-			'output' => ['triggerid']
->>>>>>> f2f5d24a
 		];
 
 		if ($this->groupid != 0) {
