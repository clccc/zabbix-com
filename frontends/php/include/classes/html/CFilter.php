<?php
/*
** Zabbix
** Copyright (C) 2001-2018 Zabbix SIA
**
** This program is free software; you can redistribute it and/or modify
** it under the terms of the GNU General Public License as published by
** the Free Software Foundation; either version 2 of the License, or
** (at your option) any later version.
**
** This program is distributed in the hope that it will be useful,
** but WITHOUT ANY WARRANTY; without even the implied warranty of
** MERCHANTABILITY or FITNESS FOR A PARTICULAR PURPOSE. See the
** GNU General Public License for more details.
**
** You should have received a copy of the GNU General Public License
** along with this program; if not, write to the Free Software
** Foundation, Inc., 51 Franklin Street, Fifth Floor, Boston, MA  02110-1301, USA.
**/


class CFilter extends CTag {

	private $filterid;
	private $columns = [];
	private $form;
	private $footer = null;
	private $navigator = false;
	private $name = 'zbx_filter';
	private $opened = true;
	private $show_buttons = true;

	public function __construct($filterid) {
		parent::__construct('div', true);
		$this->addClass(ZBX_STYLE_FILTER_CONTAINER);
		$this->setId('filter-space');
		$this->filterid = $filterid;
		$this->columns = [];

		$this->form = (new CForm('get'))
			->cleanItems()
			->setAttribute('name', $this->name)
			->setId('id', $this->name);

		// filter is opened by default
		$this->opened = (CProfile::get($this->filterid, 1) == 1);
	}

	public function getName() {
		return $this->name;
	}

	public function addColumn($column) {
		$this->columns[] = (new CDiv($column))->addClass(ZBX_STYLE_CELL);
		return $this;
	}

	public function setFooter($footer) {
		$this->footer = $footer;
		return $this;
	}

	public function removeButtons() {
		$this->show_buttons = false;
		return $this;
	}

	public function addNavigator() {
		$this->navigator = true;
		return $this;
	}

	public function addVar($name, $value) {
		$this->form->addVar($name, $value);
		return $this;
	}

	private function getHeader() {
		$span = (new CSpan())->setId('filter-arrow');

		if ($this->opened) {
			$span->addClass(ZBX_STYLE_ARROW_UP);
			$button = (new CSimpleButton(
				[_('Filter'), $span]
			))
				->addClass(ZBX_STYLE_FILTER_TRIGGER)
				->addClass(ZBX_STYLE_FILTER_ACTIVE)
				->setId('filter-mode');
		}
		else {
			$span->addClass(ZBX_STYLE_ARROW_DOWN);
			$button = (new CSimpleButton(
				[_('Filter'), $span]
			))
				->addClass(ZBX_STYLE_FILTER_TRIGGER)
				->setId('filter-mode');
			$this->setAttribute('style', 'display: none;');
		}

		$button->onClick('javascript:
			jQuery("#filter-space").toggle();
			jQuery("#filter-mode").toggleClass("filter-active");
			jQuery("#filter-arrow").toggleClass("arrow-up arrow-down");
			updateUserProfile("'.$this->filterid.'", jQuery("#filter-arrow").hasClass("arrow-up") ? 1 : 0, []);
			if (jQuery(".multiselect").length > 0 && jQuery("#filter-arrow").hasClass("arrow-up")) {
				jQuery(".multiselect").multiSelect("resize");
			}'
		);

		$switch = (new CDiv())
			->addClass(ZBX_STYLE_FILTER_BTN_CONTAINER)
			->addItem($button);

		return $switch;
	}

	private function getTable() {
		if (!$this->columns) {
			return null;
		}

		$row = (new CDiv())->addClass(ZBX_STYLE_ROW);
		foreach ($this->columns as $column) {
			$row->addItem($column);
		}

		return (new CDiv())
			->addClass(ZBX_STYLE_TABLE)
			->addClass(ZBX_STYLE_FILTER_FORMS)
			->addItem($row);
	}

	private function getButtons() {
		if (!$this->columns) {
			return null;
		}

		$url = (new CUrl())
			->removeArgument('filter_set')
			->removeArgument('ddreset')
<<<<<<< HEAD
			->removeArgument('page')
=======
			->removeArgument('action')
>>>>>>> dc929a0a
			->setArgument('filter_rst', 1);
		return (new CDiv())
			->addClass(ZBX_STYLE_FILTER_FORMS)
			->addItem(
				(new CSubmit('filter_set', _x('Filter', 'filter button')))
					->onClick('javascript: chkbxRange.clearSelectedOnFilterChange();')
			)
			->addItem(
				(new CRedirectButton(_('Reset'), $url->getUrl()))
					->addClass(ZBX_STYLE_BTN_ALT)
					->onClick('javascript: chkbxRange.clearSelectedOnFilterChange();')
			);
	}

	public function startToString() {
		$ret = $this->getHeader()->toString();
		$ret .= parent::startToString();
		return $ret;
	}

	public function endToString() {
		$this->form->addItem($this->getTable());

		if ($this->show_buttons) {
			$this->form->addItem($this->getButtons());
		}

		if ($this->navigator) {
			$this->form->addItem((new CDiv())->setId('scrollbar_cntr'));
		}

		if ($this->footer !== null) {
			$this->form->addItem($this->footer);
		}

		$ret = $this->form->toString();

		$ret .= parent::endToString();
		return $ret;
	}
}<|MERGE_RESOLUTION|>--- conflicted
+++ resolved
@@ -138,12 +138,10 @@
 		$url = (new CUrl())
 			->removeArgument('filter_set')
 			->removeArgument('ddreset')
-<<<<<<< HEAD
+			->removeArgument('action')
 			->removeArgument('page')
-=======
-			->removeArgument('action')
->>>>>>> dc929a0a
 			->setArgument('filter_rst', 1);
+
 		return (new CDiv())
 			->addClass(ZBX_STYLE_FILTER_FORMS)
 			->addItem(
