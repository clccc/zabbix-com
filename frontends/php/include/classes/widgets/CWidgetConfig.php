--- conflicted
+++ resolved
@@ -62,7 +62,6 @@
 	 */
 	private static function getDefaultDimensions() {
 		return [
-<<<<<<< HEAD
 			WIDGET_ACTION_LOG			=> ['width' => 12, 'height' => 5],
 			WIDGET_CLOCK				=> ['width' => 4, 'height' => 3],
 			WIDGET_DATA_OVER			=> ['width' => 12, 'height' => 5],
@@ -71,6 +70,7 @@
 			WIDGET_FAV_MAPS				=> ['width' => 4, 'height' => 3],
 			WIDGET_FAV_SCREENS			=> ['width' => 4, 'height' => 3],
 			WIDGET_GRAPH				=> ['width' => 12, 'height' => 5],
+			WIDGET_HOST_AVAIL			=> ['width' => 6, 'height' => 2],
 			WIDGET_MAP					=> ['width' => 18, 'height' => 5],
 			WIDGET_NAV_TREE				=> ['width' => 6, 'height' => 5],
 			WIDGET_PLAIN_TEXT			=> ['width' => 6, 'height' => 3],
@@ -82,28 +82,6 @@
 			WIDGET_TRIG_OVER			=> ['width' => 12, 'height' => 5],
 			WIDGET_URL					=> ['width' => 12, 'height' => 5],
 			WIDGET_WEB					=> ['width' => 6, 'height' => 3]
-=======
-			WIDGET_ACTION_LOG			=> ['width' => 6, 'height' => 5],
-			WIDGET_CLOCK				=> ['width' => 2, 'height' => 3],
-			WIDGET_DATA_OVER			=> ['width' => 6, 'height' => 5],
-			WIDGET_DISCOVERY			=> ['width' => 3, 'height' => 3],
-			WIDGET_FAV_GRAPHS			=> ['width' => 2, 'height' => 3],
-			WIDGET_FAV_MAPS				=> ['width' => 2, 'height' => 3],
-			WIDGET_FAV_SCREENS			=> ['width' => 2, 'height' => 3],
-			WIDGET_GRAPH				=> ['width' => 6, 'height' => 5],
-			WIDGET_HOST_AVAIL			=> ['width' => 3, 'height' => 2],
-			WIDGET_MAP					=> ['width' => 9, 'height' => 5],
-			WIDGET_NAV_TREE				=> ['width' => 3, 'height' => 5],
-			WIDGET_PLAIN_TEXT			=> ['width' => 3, 'height' => 3],
-			WIDGET_PROBLEM_HOSTS		=> ['width' => 6, 'height' => 5],
-			WIDGET_PROBLEMS				=> ['width' => 6, 'height' => 5],
-			WIDGET_PROBLEMS_BY_SV		=> ['width' => 6, 'height' => 5],
-			WIDGET_SVG_GRAPH			=> ['width' => 6, 'height' => 5],
-			WIDGET_SYSTEM_INFO			=> ['width' => 6, 'height' => 5],
-			WIDGET_TRIG_OVER			=> ['width' => 6, 'height' => 5],
-			WIDGET_URL					=> ['width' => 6, 'height' => 5],
-			WIDGET_WEB					=> ['width' => 3, 'height' => 3]
->>>>>>> 6492466f
 		];
 	}
 
