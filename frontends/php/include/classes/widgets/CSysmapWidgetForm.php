<?php
/*
** Zabbix
** Copyright (C) 2001-2017 Zabbix SIA
**
** This program is free software; you can redistribute it and/or modify
** it under the terms of the GNU General Public License as published by
** the Free Software Foundation; either version 2 of the License, or
** (at your option) any later version.
**
** This program is distributed in the hope that it will be useful,
** but WITHOUT ANY WARRANTY; without even the implied warranty of
** MERCHANTABILITY or FITNESS FOR A PARTICULAR PURPOSE. See the
** GNU General Public License for more details.
**
** You should have received a copy of the GNU General Public License
** along with this program; if not, write to the Free Software
** Foundation, Inc., 51 Franklin Street, Fifth Floor, Boston, MA  02110-1301, USA.
**/

class CSysmapWidgetForm extends CWidgetForm {

	public function __construct($data) {
		parent::__construct($data);

		// widget reference field
		$field_reference = (new CWidgetFieldReference())->setRequired(true);
		if (array_key_exists($field_reference->getName(), $data)) {
			$field_reference->setValue($data[$field_reference->getName()]);
		}
		$this->fields[] = $field_reference;

		// select source type field
		$source_types = [
			WIDGET_SYSMAP_SOURCETYPE_MAP => _('Map'),
			WIDGET_SYSMAP_SOURCETYPE_FILTER => _('Map navigation tree'),
		];
		$field_source_type = (new CWidgetFieldRadioButtonList('source_type', _('Source type'), $source_types))
			->setDefault(WIDGET_SYSMAP_SOURCETYPE_MAP)
			->setAction('updateWidgetConfigDialogue()')
			->setModern(true);
		if (array_key_exists('source_type', $data)) {
			$field_source_type->setValue((int)$data['source_type']);
		}
		$this->fields[] = $field_source_type;

		// select filter widget field
		if ($field_source_type->getValue() === WIDGET_SYSMAP_SOURCETYPE_FILTER) {
			$field_filter_widget = (new CWidgetFieldWidgetListComboBox('filter_widget_reference', _('Filter'),
				'type', 'navigationtree'))->setDefault('');

			if (array_key_exists('filter_widget_reference', $data)) {
				$field_filter_widget->setValue($data['filter_widget_reference']);
			}

			$this->fields[] = $field_filter_widget;
		}
		else {
			// select sysmap field
			$field_map = (new CWidgetFieldSelectResource('sysmapid', _('Map'), WIDGET_FIELD_SELECT_RES_SYSMAP))
				->setRequired(true);

<<<<<<< HEAD
			if (array_key_exists('sysmapid', $data)) {
				$field_map->setValue($data['sysmapid']);
			}
			$this->fields[] = $field_map;
=======
		// select sysmap field
		$field_map = new CWidgetFieldSelectResource('sysmapid', _('Map'), WIDGET_FIELD_SELECT_RES_SYSMAP);
		if (array_key_exists('sysmapid', $data)) {
			$field_map->setValue($data['sysmapid']);
>>>>>>> 38b4d200
		}
	}
}<|MERGE_RESOLUTION|>--- conflicted
+++ resolved
@@ -24,7 +24,7 @@
 		parent::__construct($data);
 
 		// widget reference field
-		$field_reference = (new CWidgetFieldReference())->setRequired(true);
+		$field_reference = (new CWidgetFieldReference());
 		if (array_key_exists($field_reference->getName(), $data)) {
 			$field_reference->setValue($data[$field_reference->getName()]);
 		}
@@ -57,20 +57,12 @@
 		}
 		else {
 			// select sysmap field
-			$field_map = (new CWidgetFieldSelectResource('sysmapid', _('Map'), WIDGET_FIELD_SELECT_RES_SYSMAP))
-				->setRequired(true);
+			$field_map = new CWidgetFieldSelectResource('sysmapid', _('Map'), WIDGET_FIELD_SELECT_RES_SYSMAP);
 
-<<<<<<< HEAD
 			if (array_key_exists('sysmapid', $data)) {
 				$field_map->setValue($data['sysmapid']);
 			}
 			$this->fields[] = $field_map;
-=======
-		// select sysmap field
-		$field_map = new CWidgetFieldSelectResource('sysmapid', _('Map'), WIDGET_FIELD_SELECT_RES_SYSMAP);
-		if (array_key_exists('sysmapid', $data)) {
-			$field_map->setValue($data['sysmapid']);
->>>>>>> 38b4d200
 		}
 	}
 }