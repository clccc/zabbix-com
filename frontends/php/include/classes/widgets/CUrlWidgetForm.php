<?php
/*
** Zabbix
** Copyright (C) 2001-2017 Zabbix SIA
**
** This program is free software; you can redistribute it and/or modify
** it under the terms of the GNU General Public License as published by
** the Free Software Foundation; either version 2 of the License, or
** (at your option) any later version.
**
** This program is distributed in the hope that it will be useful,
** but WITHOUT ANY WARRANTY; without even the implied warranty of
** MERCHANTABILITY or FITNESS FOR A PARTICULAR PURPOSE. See the
** GNU General Public License for more details.
**
** You should have received a copy of the GNU General Public License
** along with this program; if not, write to the Free Software
** Foundation, Inc., 51 Franklin Street, Fifth Floor, Boston, MA  02110-1301, USA.
**/

<<<<<<< HEAD

class CUrlWidgetForm extends CWidgetForm {
=======
class CUrlWidgetForm extends CWidgetForm {

>>>>>>> 9d0bb146
	public function __construct($data) {
		parent::__construct($data);

		// URL field
		$field_url = new CWidgetFieldTextBox('url', _('URL'));
		if (array_key_exists('url', $data)) {
			$field_url->setValue($data['url']);
		}
		$this->fields[] = $field_url;

		// Dynamic item
		$field_dynamic = (new CWidgetFieldCheckBox('dynamic', _('Dynamic item')))->setDefault(WIDGET_SIMPLE_ITEM);
		if (array_key_exists('dynamic', $data)) {
			$field_dynamic->setValue((int) $data['dynamic']);
		}
		$this->fields[] = $field_dynamic;
	}
}<|MERGE_RESOLUTION|>--- conflicted
+++ resolved
@@ -18,13 +18,9 @@
 ** Foundation, Inc., 51 Franklin Street, Fifth Floor, Boston, MA  02110-1301, USA.
 **/
 
-<<<<<<< HEAD
 
 class CUrlWidgetForm extends CWidgetForm {
-=======
-class CUrlWidgetForm extends CWidgetForm {
 
->>>>>>> 9d0bb146
 	public function __construct($data) {
 		parent::__construct($data);
 
