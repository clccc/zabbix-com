<?php
/*
** Zabbix
** Copyright (C) 2001-2020 Zabbix SIA
**
** This program is free software; you can redistribute it and/or modify
** it under the terms of the GNU General Public License as published by
** the Free Software Foundation; either version 2 of the License, or
** (at your option) any later version.
**
** This program is distributed in the hope that it will be useful,
** but WITHOUT ANY WARRANTY; without even the implied warranty of
** MERCHANTABILITY or FITNESS FOR A PARTICULAR PURPOSE. See the
** GNU General Public License for more details.
**
** You should have received a copy of the GNU General Public License
** along with this program; if not, write to the Free Software
** Foundation, Inc., 51 Franklin Street, Fifth Floor, Boston, MA  02110-1301, USA.
**/


/**
 * Database backend class for PostgreSQL.
 */
class PostgresqlDbBackend extends DbBackend {
	/**
	 * Database name.
	 *
	 * @var string
	 */
	protected $dbname = '';

	/**
	 * DB schema.
	 *
	 * @var string
	 */
	protected $schema = '';

	/**
	 * User name.
	 *
	 * @var string
	 */
	protected $user = '';

	/**
	 * Check if 'dbversion' table exists.
	 *
	 * @return bool
	 */
	protected function checkDbVersionTable() {
		$tableExists = DBfetch(DBselect('SELECT 1 FROM information_schema.tables'.
			' WHERE table_catalog='.zbx_dbstr($this->dbname).
				' AND table_schema='.zbx_dbstr($this->schema).
				' AND table_name='.zbx_dbstr('dbversion')
		));

		if (!$tableExists) {
			$this->setError(_('The frontend does not match Zabbix database.'));
			return false;
		}

		return true;
	}

	/**
<<<<<<< HEAD
	 * Check is current connection contain requested cipher list.
	 *
	 * @return bool
	 */
	public function isConnectionSecure() {
		$row = DBfetch(DBselect('SELECT datname, usename, ssl, client_addr, cipher FROM pg_stat_ssl'.
			' JOIN pg_stat_activity ON pg_stat_ssl.pid=pg_stat_activity.pid'.
				' AND pg_stat_activity.usename='.zbx_dbstr($this->user)));

		if (!$row ) {
			$this->setError('Error connecting to database. Empty cipher.');
			return false;
		}

		return true;
	}

	/**
	 * Create connection to database server.
	 *
	 * @param string $host         Host name.
	 * @param string $port         Port.
	 * @param string $user         User name.
	 * @param string $password     Password.
	 * @param string $dbname       Database name.
	 * @param string $schema       DB schema.
	 *
	 * @param
	 * @return resource|null
	 */
	public function connect($host, $port, $user, $password, $dbname, $schema) {
		$this->user = $user;
		$this->dbname = $dbname;
		$this->schema = ($schema) ? $schema : 'public';
		$params = compact(['host', 'port', 'user', 'password', 'dbname']);

		if ($this->tls_encryption && (bool) $this->tls_ca_file) {
			$params += [
				'sslmode' => $this->tls_verify_host ? 'verify-full' : 'verify-ca',
				'sslkey' => $this->tls_key_file,
				'sslcert' => $this->tls_cert_file,
				'sslrootcert' => $this->tls_ca_file
			];
		}

		$conn_string = '';

		foreach ($params as $key => $param) {
			$conn_string .= ((bool) $param) ? $key.'=\''.pg_connect_escape($param).'\' ' : '';
		}

		$resource = pg_connect($conn_string);

		if (!$resource) {
			$this->setError('Error connecting to database.');
			return null;
		}

		return $resource;
	}

	/**
	 * Initialize database connection.
	 *
	 * @return bool
	 */
	public function init() {
		$schema_set = DBexecute('SET search_path='.zbx_dbstr($this->schema), true);

		if(!$schema_set) {
			$this->setError(pg_last_error());
			return false;
		}

		$pgsql_version = pg_parameter_status('server_version');

		if ($pgsql_version !== false && (int) $pgsql_version >= 9) {
			// change the output format for values of type bytea from hex (the default) to escape
			DBexecute('SET bytea_output=escape');
=======
	 * Check database and table fields encoding.
	 *
	 * @return bool
	 */
	public function checkEncoding() {
		global $DB;

		return $this->checkDatabaseEncoding($DB) && $this->checkTablesEncoding($DB);
	}

	/**
	 * Check database schema encoding. On error will set warning message.
	 *
	 * @param array $DB  Array of database settings, same as global $DB.
	 *
	 * @return bool
	 */
	protected function checkDatabaseEncoding(array $DB) {
		$row = DBfetch(DBselect('SELECT pg_encoding_to_char(encoding) db_charset FROM pg_database'.
			' WHERE datname='.zbx_dbstr($DB['DATABASE'])
		));

		if ($row && $row['db_charset'] != ZBX_DB_DEFAULT_CHARSET) {
			$this->setWarning(_s('Incorrect default charset for Zabbix database: %1$s.',
				_s('"%1$s" instead "%2$s"', $row['db_charset'], ZBX_DB_DEFAULT_CHARSET)
			));
			return false;
		}

		return true;
	}

	/**
	 * Check tables schema encoding. On error will set warning message.
	 *
	 * @param array $DB  Array of database settings, same as global $DB.
	 *
	 * @return bool
	 */
	protected function checkTablesEncoding(array $DB) {
		$schema = $DB['SCHEMA'] ? $DB['SCHEMA'] : 'public';
		$row = DBfetch(DBselect('SELECT oid FROM pg_namespace WHERE nspname='.zbx_dbstr($schema)));

		/**
		 * Getting all fields in all Zabbix tables to check for collation.
		 * If collation is not default (its mean collation is the same that was during db creation),
		 * than we consider it as error.
		 */
		$tables = DBfetchColumn(DBSelect('SELECT c.relname AS table_name FROM pg_attribute AS a'.
			' LEFT JOIN pg_class AS c ON c.relfilenode=a.attrelid'.
			' LEFT JOIN pg_collation AS l ON l.oid=a.attcollation'.
			' WHERE '.dbConditionInt('atttypid', [25, 1043]).
				' AND '.dbConditionInt('c.relnamespace', [$row['oid']]).
				' AND c.relam=0 AND '.dbConditionString('c.relname', array_keys(DB::getSchema())).
				' AND l.collname!='.zbx_dbstr('default')
		), 'table_name');

		if ($tables) {
			$tables = array_unique($tables);
			$this->setWarning(_n('Unsupported charset or collation for table: %1$s.',
				'Unsupported charset or collation for tables: %1$s.',
				implode(', ', $tables), implode(', ', $tables), count($tables)
			));
			return false;
>>>>>>> 6d4bf52f
		}

		return true;
	}
}<|MERGE_RESOLUTION|>--- conflicted
+++ resolved
@@ -65,87 +65,6 @@
 	}
 
 	/**
-<<<<<<< HEAD
-	 * Check is current connection contain requested cipher list.
-	 *
-	 * @return bool
-	 */
-	public function isConnectionSecure() {
-		$row = DBfetch(DBselect('SELECT datname, usename, ssl, client_addr, cipher FROM pg_stat_ssl'.
-			' JOIN pg_stat_activity ON pg_stat_ssl.pid=pg_stat_activity.pid'.
-				' AND pg_stat_activity.usename='.zbx_dbstr($this->user)));
-
-		if (!$row ) {
-			$this->setError('Error connecting to database. Empty cipher.');
-			return false;
-		}
-
-		return true;
-	}
-
-	/**
-	 * Create connection to database server.
-	 *
-	 * @param string $host         Host name.
-	 * @param string $port         Port.
-	 * @param string $user         User name.
-	 * @param string $password     Password.
-	 * @param string $dbname       Database name.
-	 * @param string $schema       DB schema.
-	 *
-	 * @param
-	 * @return resource|null
-	 */
-	public function connect($host, $port, $user, $password, $dbname, $schema) {
-		$this->user = $user;
-		$this->dbname = $dbname;
-		$this->schema = ($schema) ? $schema : 'public';
-		$params = compact(['host', 'port', 'user', 'password', 'dbname']);
-
-		if ($this->tls_encryption && (bool) $this->tls_ca_file) {
-			$params += [
-				'sslmode' => $this->tls_verify_host ? 'verify-full' : 'verify-ca',
-				'sslkey' => $this->tls_key_file,
-				'sslcert' => $this->tls_cert_file,
-				'sslrootcert' => $this->tls_ca_file
-			];
-		}
-
-		$conn_string = '';
-
-		foreach ($params as $key => $param) {
-			$conn_string .= ((bool) $param) ? $key.'=\''.pg_connect_escape($param).'\' ' : '';
-		}
-
-		$resource = pg_connect($conn_string);
-
-		if (!$resource) {
-			$this->setError('Error connecting to database.');
-			return null;
-		}
-
-		return $resource;
-	}
-
-	/**
-	 * Initialize database connection.
-	 *
-	 * @return bool
-	 */
-	public function init() {
-		$schema_set = DBexecute('SET search_path='.zbx_dbstr($this->schema), true);
-
-		if(!$schema_set) {
-			$this->setError(pg_last_error());
-			return false;
-		}
-
-		$pgsql_version = pg_parameter_status('server_version');
-
-		if ($pgsql_version !== false && (int) $pgsql_version >= 9) {
-			// change the output format for values of type bytea from hex (the default) to escape
-			DBexecute('SET bytea_output=escape');
-=======
 	 * Check database and table fields encoding.
 	 *
 	 * @return bool
@@ -210,7 +129,89 @@
 				implode(', ', $tables), implode(', ', $tables), count($tables)
 			));
 			return false;
->>>>>>> 6d4bf52f
+		}
+	}
+
+	/**
+	 * Check is current connection contain requested cipher list.
+	 *
+	 * @return bool
+	 */
+	public function isConnectionSecure() {
+		$row = DBfetch(DBselect('SELECT datname, usename, ssl, client_addr, cipher FROM pg_stat_ssl'.
+			' JOIN pg_stat_activity ON pg_stat_ssl.pid=pg_stat_activity.pid'.
+				' AND pg_stat_activity.usename='.zbx_dbstr($this->user)));
+
+		if (!$row ) {
+			$this->setError('Error connecting to database. Empty cipher.');
+			return false;
+		}
+
+		return true;
+	}
+
+	/**
+	 * Create connection to database server.
+	 *
+	 * @param string $host         Host name.
+	 * @param string $port         Port.
+	 * @param string $user         User name.
+	 * @param string $password     Password.
+	 * @param string $dbname       Database name.
+	 * @param string $schema       DB schema.
+	 *
+	 * @param
+	 * @return resource|null
+	 */
+	public function connect($host, $port, $user, $password, $dbname, $schema) {
+		$this->user = $user;
+		$this->dbname = $dbname;
+		$this->schema = ($schema) ? $schema : 'public';
+		$params = compact(['host', 'port', 'user', 'password', 'dbname']);
+
+		if ($this->tls_encryption && (bool) $this->tls_ca_file) {
+			$params += [
+				'sslmode' => $this->tls_verify_host ? 'verify-full' : 'verify-ca',
+				'sslkey' => $this->tls_key_file,
+				'sslcert' => $this->tls_cert_file,
+				'sslrootcert' => $this->tls_ca_file
+			];
+		}
+
+		$conn_string = '';
+
+		foreach ($params as $key => $param) {
+			$conn_string .= ((bool) $param) ? $key.'=\''.pg_connect_escape($param).'\' ' : '';
+		}
+
+		$resource = pg_connect($conn_string);
+
+		if (!$resource) {
+			$this->setError('Error connecting to database.');
+			return null;
+		}
+
+		return $resource;
+	}
+
+	/**
+	 * Initialize database connection.
+	 *
+	 * @return bool
+	 */
+	public function init() {
+		$schema_set = DBexecute('SET search_path='.zbx_dbstr($this->schema), true);
+
+		if(!$schema_set) {
+			$this->setError(pg_last_error());
+			return false;
+		}
+
+		$pgsql_version = pg_parameter_status('server_version');
+
+		if ($pgsql_version !== false && (int) $pgsql_version >= 9) {
+			// change the output format for values of type bytea from hex (the default) to escape
+			DBexecute('SET bytea_output=escape');
 		}
 
 		return true;
