--- conflicted
+++ resolved
@@ -118,13 +118,10 @@
 			'Priority Disaster'	=> array(255,0,0),
 			'Priority High'		=> array(255,100,100),
 			'Priority Average'	=> array(221,120,120),
-<<<<<<< HEAD
 			'Priority Warning'	=> array(239,239,204),
 			'Priority Information'	=> array(204,226,204),
 			'Priority'		=> array(188,188,188),
-=======
-			'Priority'			=> array(100,100,100),
->>>>>>> f4fece8f
+
 			'Not Work Period'	=> array(230,230,230),
 
 			'UnknownData'		=> array(130,130,130, 50)
