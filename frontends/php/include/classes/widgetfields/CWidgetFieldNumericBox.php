--- conflicted
+++ resolved
@@ -23,10 +23,7 @@
  * Widget Field for numeric box
  */
 class CWidgetFieldNumericBox extends CWidgetField {
-<<<<<<< HEAD
-=======
 
->>>>>>> 9d0bb146
 	/**
 	 * Allowed min value
 	 *
