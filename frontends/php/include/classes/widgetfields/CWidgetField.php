<?php
/*
** Zabbix
** Copyright (C) 2001-2017 Zabbix SIA
**
** This program is free software; you can redistribute it and/or modify
** it under the terms of the GNU General Public License as published by
** the Free Software Foundation; either version 2 of the License, or
** (at your option) any later version.
**
** This program is distributed in the hope that it will be useful,
** but WITHOUT ANY WARRANTY; without even the implied warranty of
** MERCHANTABILITY or FITNESS FOR A PARTICULAR PURPOSE. See the
** GNU General Public License for more details.
**
** You should have received a copy of the GNU General Public License
** along with this program; if not, write to the Free Software
** Foundation, Inc., 51 Franklin Street, Fifth Floor, Boston, MA  02110-1301, USA.
**/

class CWidgetField {

	protected	$name;
	protected	$label;
	protected	$value;
	protected	$default;
	protected	$save_type;
	protected	$action;
	private		$validation_rules = [];
	private		$ex_validation_rules = [];

	/**
	 * Create widget field (general)
	 *
	 * @param string $name   Field name in form.
	 * @param string $label  Label for the field in form.
	 */
	public function __construct($name, $label = null) {
		$this->name = $name;
		$this->label = $label;
		$this->value = null;
		$this->setSaveType(ZBX_WIDGET_FIELD_TYPE_STR);
	}

	public function setValue($value) {
		$this->value = $value;

		return $this;
	}

	public function setDefault($value) {
		$this->default = $value;

		return $this;
	}

	/**
	 * Set JS code that will be called on field change.
	 *
	 * @param string $action  JS function to call on field change.
	 *
	 * @return $this
	 */
	public function setAction($action) {
		$this->action = $action;

		return $this;
	}

	protected function setSaveType($save_type) {
		switch ($save_type) {
			case ZBX_WIDGET_FIELD_TYPE_INT32:
				$this->validation_rules = ['type' => API_INT32];
				break;

			case ZBX_WIDGET_FIELD_TYPE_STR:
				// TODO VM: (?) should we have define for this?
				$this->validation_rules = ['type' => API_STRING_UTF8, 'length' => 255];
				break;

			case ZBX_WIDGET_FIELD_TYPE_GROUP:
				$this->validation_rules = ['type' => API_IDS];
				break;

			case ZBX_WIDGET_FIELD_TYPE_ITEM:
			case ZBX_WIDGET_FIELD_TYPE_MAP:
				$this->validation_rules = ['type' => API_ID];
				break;

			default:
				exit(_('Internal error'));
		}

		$this->save_type = $save_type;

		return $this;
	}

	protected function setExValidationRules(array $ex_validation_rules) {
		$this->ex_validation_rules = $ex_validation_rules;
	}

	/**
	 * Get field value. If no value is set, will return default value.
	 *
	 * @return mixed
	 */
	public function getValue() {
		return ($this->value === null) ? $this->default : $this->value;
	}

	public function getLabel() {
		return $this->label;
	}

	public function getName() {
		return $this->name;
	}

	public function getAction() {
		return $this->action;
	}

	public function getSaveType() {
		return $this->save_type;
	}

	public function validate() {
		$errors = [];

		$validation_rules = $this->validation_rules + $this->ex_validation_rules;
		$value = $this->getValue();
		$label = ($this->label === null) ? $this->name : $this->label;

		if (!CApiInputValidator::validate($validation_rules, $value, $label, $error)) {
			$errors[] = $error;
		}

		return $errors;
	}

	/**
	 * Prepares array entry for widget field, ready to be passed to CDashboard API functions
	 *
	 * @return array  An array of widget fields ready for saving in API.
	 */
	public function toApi() {
		$value = $this->getValue();
		$widget_fields = [];

		if ($value !== null && $value !== $this->default) {
			$widget_field = [
				'type' => $this->save_type,
				'name' => $this->name
			];

			if (is_array($value)) {
				foreach ($value as $val) {
					$widget_field['value'] = $val;
					$widget_fields[] = $widget_field;
				}
			}
			else {
				$widget_field['value'] = $value;
				$widget_fields[] = $widget_field;
			}
		}

		return $widget_fields;
	}
<<<<<<< HEAD

	protected function setSaveType($save_type) {
		$known_save_types = [
			ZBX_WIDGET_FIELD_TYPE_INT32,
			ZBX_WIDGET_FIELD_TYPE_STR,
			ZBX_WIDGET_FIELD_TYPE_GROUP,
			ZBX_WIDGET_FIELD_TYPE_HOST,
			ZBX_WIDGET_FIELD_TYPE_ITEM,
			ZBX_WIDGET_FIELD_TYPE_MAP
		];

		if (in_array($save_type, $known_save_types)) {
			$this->save_type = $save_type;
		}
	}
=======
>>>>>>> 6d02e0f7
}<|MERGE_RESOLUTION|>--- conflicted
+++ resolved
@@ -79,6 +79,7 @@
 				break;
 
 			case ZBX_WIDGET_FIELD_TYPE_GROUP:
+			case ZBX_WIDGET_FIELD_TYPE_HOST:
 				$this->validation_rules = ['type' => API_IDS];
 				break;
 
@@ -94,6 +95,10 @@
 		$this->save_type = $save_type;
 
 		return $this;
+	}
+
+	protected function setValidationRules(array $validation_rules) {
+		$this->validation_rules = $validation_rules;
 	}
 
 	protected function setExValidationRules(array $ex_validation_rules) {
@@ -168,22 +173,4 @@
 
 		return $widget_fields;
 	}
-<<<<<<< HEAD
-
-	protected function setSaveType($save_type) {
-		$known_save_types = [
-			ZBX_WIDGET_FIELD_TYPE_INT32,
-			ZBX_WIDGET_FIELD_TYPE_STR,
-			ZBX_WIDGET_FIELD_TYPE_GROUP,
-			ZBX_WIDGET_FIELD_TYPE_HOST,
-			ZBX_WIDGET_FIELD_TYPE_ITEM,
-			ZBX_WIDGET_FIELD_TYPE_MAP
-		];
-
-		if (in_array($save_type, $known_save_types)) {
-			$this->save_type = $save_type;
-		}
-	}
-=======
->>>>>>> 6d02e0f7
 }