--- conflicted
+++ resolved
@@ -18,11 +18,9 @@
 ** Foundation, Inc., 51 Franklin Street, Fifth Floor, Boston, MA  02110-1301, USA.
 **/
 
+
 class CWidgetFieldComboBox extends CWidgetField {
-<<<<<<< HEAD
-=======
 
->>>>>>> 9d0bb146
 	protected $values;
 
 	/**
