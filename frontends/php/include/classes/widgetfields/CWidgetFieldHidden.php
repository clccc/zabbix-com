<?php
/*
** Zabbix
** Copyright (C) 2001-2017 Zabbix SIA
**
** This program is free software; you can redistribute it and/or modify
** it under the terms of the GNU General Public License as published by
** the Free Software Foundation; either version 2 of the License, or
** (at your option) any later version.
**
** This program is distributed in the hope that it will be useful,
** but WITHOUT ANY WARRANTY; without even the implied warranty of
** MERCHANTABILITY or FITNESS FOR A PARTICULAR PURPOSE. See the
** GNU General Public License for more details.
**
** You should have received a copy of the GNU General Public License
** along with this program; if not, write to the Free Software
** Foundation, Inc., 51 Franklin Street, Fifth Floor, Boston, MA  02110-1301, USA.
**/

class CWidgetFieldHidden extends CWidgetField {
<<<<<<< HEAD
	public function __construct($name, $default = null, $save_type = ZBX_WIDGET_FIELD_TYPE_STR) {
		parent::__construct($name, null, $default);
=======

	/**
	 * Hidden widget field. Will not be displayed for user. Can contain string, int or id type value.
	 *
	 * @param string $name       field name in form
	 * @param int    $save_type  ZBX_WIDGET_FIELD_TYPE_ constant. Defines how field will be saved in database.
	 */
	public function __construct($name, $save_type) {
		parent::__construct($name, null);

>>>>>>> 9d0bb146
		$this->setSaveType($save_type);
	}
}<|MERGE_RESOLUTION|>--- conflicted
+++ resolved
@@ -18,11 +18,8 @@
 ** Foundation, Inc., 51 Franklin Street, Fifth Floor, Boston, MA  02110-1301, USA.
 **/
 
+
 class CWidgetFieldHidden extends CWidgetField {
-<<<<<<< HEAD
-	public function __construct($name, $default = null, $save_type = ZBX_WIDGET_FIELD_TYPE_STR) {
-		parent::__construct($name, null, $default);
-=======
 
 	/**
 	 * Hidden widget field. Will not be displayed for user. Can contain string, int or id type value.
@@ -33,7 +30,6 @@
 	public function __construct($name, $save_type) {
 		parent::__construct($name, null);
 
->>>>>>> 9d0bb146
 		$this->setSaveType($save_type);
 	}
 }