<?php
/*
** Zabbix
** Copyright (C) 2000-2012 Zabbix SIA
**
** This program is free software; you can redistribute it and/or modify
** it under the terms of the GNU General Public License as published by
** the Free Software Foundation; either version 2 of the License, or
** (at your option) any later version.
**
** This program is distributed in the hope that it will be useful,
** but WITHOUT ANY WARRANTY; without even the implied warranty of
** MERCHANTABILITY or FITNESS FOR A PARTICULAR PURPOSE.  See the
** GNU General Public License for more details.
**
** You should have received a copy of the GNU General Public License
** along with this program; if not, write to the Free Software
** Foundation, Inc., 51 Franklin Street, Fifth Floor, Boston, MA  02110-1301, USA.
**/


class CConfigurationExport {

	/**
	 * @var CExportWriter
	 */
	protected $writer;

	/**
	 * @var CConfigurationExportBuilder
	 */
	protected $builder;

	/**
	 * Array with data that must be exported.
	 *
	 * @var array
	 */
	protected $data;


	/**
	 * Constructor.
	 *
	 * @param array $options ids of elements that should be exported.
	 */
	public function __construct(array $options) {
		$this->options = array(
			'hosts' => array(),
			'templates' => array(),
			'groups' => array(),
			'screens' => array(),
			'images' => array(),
			'maps' => array()
		);
		$this->options = array_merge($this->options, $options);

		$this->data = array(
			'groups' => array(),
			'templates' => array(),
			'hosts' => array(),
			'triggers' => array(),
			'triggerPrototypes' => array(),
			'graphs' => array(),
			'graphPrototypes' => array(),
			'screens' => array(),
			'images' => array(),
			'maps' => array()
		);
	}

	/**
	 * Setter for $writer property.
	 *
	 * @param CExportWriter $writer
	 */
	public function setWriter(CExportWriter $writer) {
		$this->writer = $writer;
	}

	/**
	 * Setter for builder property.
	 *
	 * @param CConfigurationExportBuilder $builder
	 */
	public function setBuilder(CConfigurationExportBuilder $builder) {
		$this->builder = $builder;
	}

	/**
	 * Export elements whose ids were passed to constructor.
	 * The resulting export format depends on the export writer that was set,
	 * the export structure depends on the builder that was set.
	 *
	 * @return string
	 */
	public function export() {
		$this->gatherData();

		if ($this->data['groups']) {
			$this->builder->buildGroups($this->data['groups']);
		}
		if ($this->data['templates']) {
			$this->builder->buildTemplates($this->data['templates']);
		}
		if ($this->data['hosts']) {
			$this->builder->buildHosts($this->data['hosts']);
		}
		if ($this->data['triggers']) {
			$this->builder->buildTriggers($this->data['triggers']);
		}
		if ($this->data['graphs']) {
			$this->builder->buildGraphs($this->data['graphs']);
		}
		if ($this->data['screens']) {
			$this->builder->buildScreens($this->data['screens']);
		}
		if ($this->data['images']) {
			$this->builder->buildImages($this->data['images']);
		}
		if ($this->data['maps']) {
			$this->builder->buildMaps($this->data['maps']);
		}
		return $this->writer->write($this->builder->getExport());
	}

	/**
	 * Gathers data required for export from database depends on $options passed to constructor.
	 */
	protected function gatherData() {
		if ($this->options['groups']) {
			$this->gatherGroups();
		}

		if ($this->options['templates']) {
			$this->gatherTemplates();
		}

		if ($this->options['hosts']) {
			$this->gatherHosts();
		}

		if ($this->options['templates'] || $this->options['hosts']) {
			$this->gatherGraphs();
			$this->gathertriggers();
		}

		if ($this->options['screens']) {
			$this->gatherScreens();
		}

		if ($this->options['maps']) {
			$this->gatherMaps();
		}
	}

	/**
	 * Get groups for export from database.
	 */
	protected function gatherGroups() {
		$this->data['groups'] = API::HostGroup()->get(array(
			'hostids' => $this->options['groups'],
			'preservekeys' => true,
			'output' => API_OUTPUT_EXTEND
		));
	}

	/**
	 * Get templates for export from database.
	 */
	protected function gatherTemplates() {
		$templates = API::Template()->get(array(
			'templateids' => $this->options['templates'],
			'output' => array('host', 'name'),
			'selectMacros' => API_OUTPUT_EXTEND,
			'selectGroups' => API_OUTPUT_EXTEND,
			'selectParentTemplates' => API_OUTPUT_EXTEND,
			'selectScreens' => API_OUTPUT_REFER,
			'preservekeys' => true
		));

		// merge host groups with all groups
		$templateGroups = array();
		$templateScreenIds = array();
		foreach ($templates as &$template) {
			$templateGroups += zbx_toHash($template['groups'], 'groupid');
			$templateScreenIds = array_merge($templateScreenIds, zbx_objectValues($template['screens'], 'screenid'));

			$template['screens'] = array();
			$template['applications'] = array();
			$template['discoveryRules'] = array();
			$template['items'] = array();
		}
		unset($template);
		$this->data['groups'] += $templateGroups;

		// applications
		$applications = API::Application()->get(array(
			'hostids' => $this->options['templates'],
			'output' => API_OUTPUT_EXTEND,
			'inherited' => false,
			'preservekeys' => true
		));

		foreach ($applications as $application) {
			if (!isset($templates[$application['hostid']]['applications'])) {
				$templates[$application['hostid']]['applications'] = array();
			}
			$templates[$application['hostid']]['applications'][] = $application;
		}

		// screens
		$screens = API::TemplateScreen()->get(array(
			'screenids' => $templateScreenIds,
			'selectScreenItems' => API_OUTPUT_EXTEND,
			'output' => API_OUTPUT_EXTEND,
			'preservekeys' => true
		));
		$this->prepareScreenExport($screens);

		foreach ($screens as $screen) {
			if (!isset($templates[$screen['templateid']]['screens'])) {
				$templates[$screen['templateid']]['screens'] = array();
			}
			$templates[$screen['templateid']]['screens'][] = $screen;
		}

		$this->data['templates'] = $templates;

		$this->gatherTemplateItems();
		$this->gatherTemplateDiscoveryRules();
	}

	/**
	 * Get Hosts for export from database.
	 */
	protected function gatherHosts() {
		$hosts = API::Host()->get(array(
			'hostids' => $this->options['hosts'],
			'output' => array('proxy_hostid', 'host', 'status', 'ipmi_authtype', 'ipmi_privilege', 'ipmi_username',
				'ipmi_password', 'name'),
			'selectInventory' => true,
			'selectInterfaces' => array('interfaceid', 'main', 'type', 'useip', 'ip', 'dns', 'port'),
			'selectMacros' => API_OUTPUT_EXTEND,
			'selectGroups' => API_OUTPUT_EXTEND,
			'selectParentTemplates' => API_OUTPUT_EXTEND,
			'preservekeys' => true
		));

		// merge host groups with all groups
		$hostGroups = array();
		foreach ($hosts as &$host) {
			$hostGroups += zbx_toHash($host['groups'], 'groupid');
			$host['applications'] = array();
			$host['discoveryRules'] = array();
			$host['items'] = array();
		}
		unset($host);
		$this->data['groups'] += $hostGroups;

		// applications
		$applications = API::Application()->get(array(
			'hostids' => $this->options['hosts'],
			'output' => API_OUTPUT_EXTEND,
			'inherited' => false,
			'preservekeys' => true
		));
		foreach ($applications as $application) {
			if (!isset($hosts[$application['hostid']]['applications'])) {
				$hosts[$application['hostid']]['applications'] = array();
			}
			$hosts[$application['hostid']]['applications'][] = $application;
		}

		// proxies
		$dbProxies = DBselect('SELECT h.hostid, h.host FROM hosts h WHERE '.
				DBcondition('h.hostid', zbx_objectValues($hosts, 'proxy_hostid')));
		$proxies = array();
		while ($proxy = DBfetch($dbProxies)) {
			$proxies[$proxy['hostid']] = $proxy['host'];
		}

		foreach ($hosts as &$host) {
			if ($host['proxy_hostid']) {
				$host['proxy'] = array('name' => $proxies[$host['proxy_hostid']]);
			}
		}
		unset($host);


		$this->data['hosts'] = $hosts;

		$this->gatherHostItems();
		$this->gatherHostDiscoveryRules();
	}

	/**
	 * Get hosts items from database.
	 */
	protected function gatherHostItems() {
		$items = API::Item()->get(array(
			'hostids' => $this->options['hosts'],
			'output' => array('hostid', 'multiplier', 'type', 'snmp_community', 'snmp_oid', 'name', 'key_', 'delay', 'history', 'trends',
				'status', 'value_type', 'trapper_hosts', 'units', 'delta', 'snmpv3_securityname', 'snmpv3_securitylevel',
				'snmpv3_authpassphrase', 'snmpv3_privpassphrase', 'formula', 'valuemapid', 'delay_flex', 'params',
				'ipmi_sensor', 'data_type', 'authtype', 'username', 'password', 'publickey', 'privatekey',
				'interfaceid', 'port', 'description', 'inventory_link', 'flags'),
			'selectApplications' => API_OUTPUT_EXTEND,
			'inherited' => false,
			'filter' => array('flags' => array(ZBX_FLAG_DISCOVERY_NORMAL)),
			'preservekeys' => true
		));
		$items = $this->prepareItems($items);
		foreach ($items as $item) {
			if (!isset($this->data['hosts'][$item['hostid']]['items'])) {
				$this->data['hosts'][$item['hostid']]['items'] = array();
			}

			$this->data['hosts'][$item['hostid']]['items'][] = $item;
		}
	}

	/**
	 * Get templates items from database.
	 */
	protected function gatherTemplateItems() {
		$items = API::Item()->get(array(
			'hostids' => $this->options['templates'],
			'output' => array('hostid', 'multiplier', 'type', 'snmp_community', 'snmp_oid', 'name', 'key_', 'delay', 'history', 'trends',
				'status', 'value_type', 'trapper_hosts', 'units', 'delta', 'snmpv3_securityname', 'snmpv3_securitylevel',
				'snmpv3_authpassphrase', 'snmpv3_privpassphrase', 'formula', 'valuemapid', 'delay_flex', 'params',
				'ipmi_sensor', 'data_type', 'authtype', 'username', 'password', 'publickey', 'privatekey',
				'interfaceid', 'port', 'description', 'inventory_link', 'flags'),
			'selectApplications' => API_OUTPUT_EXTEND,
			'inherited' => false,
			'filter' => array('flags' => array(ZBX_FLAG_DISCOVERY_NORMAL)),
			'preservekeys' => true
		));

		$items = $this->prepareItems($items);

		foreach ($items as $item) {
			if (!isset($this->data['templates'][$item['hostid']]['items'])) {
				$this->data['templates'][$item['hostid']]['items'] = array();
			}

			$this->data['templates'][$item['hostid']]['items'][] = $item;
		}
	}

	/**
	 * Get items related objects data from database.
	 *
	 * @param array $items
	 *
	 * @return array
	 */
	protected function prepareItems(array $items) {
		// gather value maps
		$valueMapIds = zbx_objectValues($items, 'valuemapid');
<<<<<<< HEAD
		$DbValueMaps = DBselect('SELECT vm.valuemapid, vm.name FROM valuemaps vm WHERE '.DBcondition('vm.valuemapid', $valueMapIds));
		$valueMaps = array();
		while ($valueMap = DBfetch($DbValueMaps)) {
			$valueMaps[$valueMap['valuemapid']] = $valueMap['name'];
=======
		$dbValueMaps = DBselect('SELECT vm.valuemapid, vm.name FROM valuemaps vm WHERE '.DBcondition('vm.valuemapid', $valueMapIds));
		$valueMapNames = array();
		while ($valueMap = DBfetch($dbValueMaps)) {
			$valueMapNames[$valueMap['valuemapid']] = $valueMap['name'];
>>>>>>> f58cd696
		}

		foreach ($items as &$item) {
			$item['valuemap'] = array();
			if ($item['valuemapid']) {
<<<<<<< HEAD
				$item['valuemap']['name'] = $valueMaps[$item['valuemapid']];
=======
				$item['valuemap'] = array('name' => $valueMapNames[$item['valuemapid']]);
>>>>>>> f58cd696
			}
		}
		unset($item);

		return $items;
	}

	/**
	 * Get hosts discovery rules from database.
	 */
	protected function gatherHostDiscoveryRules() {
		$items = API::DiscoveryRule()->get(array(
			'hostids' => $this->options['hosts'],
			'output' => array('itemid', 'hostid', 'type', 'snmp_community', 'snmp_oid', 'name', 'key_', 'delay', 'history', 'trends',
				'status', 'value_type', 'trapper_hosts', 'units', 'delta', 'snmpv3_securityname', 'snmpv3_securitylevel',
				'snmpv3_authpassphrase', 'snmpv3_privpassphrase', 'formula', 'valuemapid', 'delay_flex', 'params',
				'ipmi_sensor', 'data_type', 'authtype', 'username', 'password', 'publickey', 'privatekey',
				'interfaceid', 'port', 'description', 'inventory_link', 'flags', 'filter', 'lifetime'),
			'inherited' => false,
			'preservekeys' => true
		));

		$items = $this->prepareDiscoveryRules($items);

		foreach ($items as $item) {
			if (!isset($this->data['hosts'][$item['hostid']]['items'])) {
				$this->data['hosts'][$item['hostid']]['discoveryRules'] = array();
			}
			$this->data['hosts'][$item['hostid']]['discoveryRules'][] = $item;
		}
	}

	/**
	 * Get templates discovery rules from database.
	 */
	protected function gatherTemplateDiscoveryRules() {
		$items = API::DiscoveryRule()->get(array(
			'hostids' => $this->options['templates'],
			'output' => array('itemid', 'hostid', 'type', 'snmp_community', 'snmp_oid', 'name', 'key_', 'delay', 'history', 'trends',
				'status', 'value_type', 'trapper_hosts', 'units', 'delta', 'snmpv3_securityname', 'snmpv3_securitylevel',
				'snmpv3_authpassphrase', 'snmpv3_privpassphrase', 'formula', 'valuemapid', 'delay_flex', 'params',
				'ipmi_sensor', 'data_type', 'authtype', 'username', 'password', 'publickey', 'privatekey',
				'interfaceid', 'port', 'description', 'inventory_link', 'flags', 'filter', 'lifetime'),
			'inherited' => false,
			'preservekeys' => true
		));

		$items = $this->prepareDiscoveryRules($items);

		foreach ($items as $item) {
			if (!isset($this->data['templates'][$item['hostid']]['discoveryRules'])) {
				$this->data['templates'][$item['hostid']]['discoveryRules'] = array();
			}
			$this->data['templates'][$item['hostid']]['discoveryRules'][] = $item;
		}
	}

	/**
	 * Get discovery rules related objects from database.
	 *
	 * @param array $items
	 *
	 * @return array
	 */
	protected function prepareDiscoveryRules(array $items) {
		foreach ($items as &$item) {
			$item['itemPrototypes'] = array();
			$item['graphPrototypes'] = array();
			$item['triggerPrototypes'] = array();
		}
		unset($item);

		// gather item prototypes
		$prototypes = API::ItemPrototype()->get(array(
			'discoveryids' => zbx_objectValues($items, 'itemid'),
			'output' => array('hostid', 'multiplier', 'type', 'snmp_community', 'snmp_oid', 'name', 'key_', 'delay', 'history', 'trends',
				'status', 'value_type', 'trapper_hosts', 'units', 'delta', 'snmpv3_securityname', 'snmpv3_securitylevel',
				'snmpv3_authpassphrase', 'snmpv3_privpassphrase', 'formula', 'valuemapid', 'delay_flex', 'params',
				'ipmi_sensor', 'data_type', 'authtype', 'username', 'password', 'publickey', 'privatekey',
				'interfaceid', 'port', 'description', 'inventory_link', 'flags'),
			'selectApplications' => API_OUTPUT_EXTEND,
			'inherited' => false,
			'preservekeys' => true
		));

		// gather value maps
		$valueMapIds = zbx_objectValues($prototypes, 'valuemapid');
		$DbValueMaps = DBselect('SELECT vm.valuemapid, vm.name FROM valuemaps vm WHERE '.DBcondition('vm.valuemapid', $valueMapIds));
		$valueMaps = array();
		while ($valueMap = DBfetch($DbValueMaps)) {
			$valueMaps[$valueMap['valuemapid']] = $valueMap['name'];
		}

		foreach ($prototypes as $prototype) {
			$prototype['valuemap'] = array();
			if ($prototype['valuemapid']) {
				$prototype['valuemap']['name'] = $valueMaps[$prototype['valuemapid']];
			}

			$items[$prototype['parent_itemid']]['itemPrototypes'][] = $prototype;
		}

		// gather graph prototypes
		$graphs = API::GraphPrototype()->get(array(
			'discoveryids' => zbx_objectValues($items, 'itemid'),
			'selectDiscoveryRule' => API_OUTPUT_EXTEND,
			'selectGraphItems' => API_OUTPUT_EXTEND,
			'output' => API_OUTPUT_EXTEND,
			'inherited' => false,
			'preservekeys' => true
		));
		// get item axis items info
		$graphItemIds = array();
		foreach ($graphs as $graph) {
			foreach ($graph['gitems'] as $gItem) {
				$graphItemIds[$gItem['itemid']] = $gItem['itemid'];
			}
			if ($graph['ymin_itemid']) {
				$graphItemIds[$graph['ymin_itemid']] = $graph['ymin_itemid'];
			}
			if ($graph['ymax_itemid']) {
				$graphItemIds[$graph['ymax_itemid']] = $graph['ymax_itemid'];
			}
		}
		$graphItems = API::Item()->get(array(
			'itemids' => $graphItemIds,
			'output' => array('key_', 'flags'),
			'selectHosts' => array('host'),
			'preservekeys' => true
		));

		foreach ($graphs as $gnum => $graph) {
			if ($graph['ymin_itemid']) {
				$axisItem = $graphItems[$graph['ymin_itemid']];
				// unset lld dependent graphs
				if($axisItem['flags'] == ZBX_FLAG_DISCOVERY_CREATED) {
					unset($graphs[$gnum]);
					continue;
				}

				$axisItemHost = reset($axisItem['hosts']);
				$graph['ymin_itemid'] = array(
					'host' => $axisItemHost['host'],
					'key' => $axisItem['key_']
				);
			}
			if ($graph['ymax_itemid']) {
				$axisItem = $graphItems[$graph['ymax_itemid']];
				// unset lld dependent graphs
				if($axisItem['flags'] == ZBX_FLAG_DISCOVERY_CREATED) {
					unset($graphs[$gnum]);
					continue;
				}
				$axisItemHost = reset($axisItem['hosts']);
				$graph['ymax_itemid'] = array(
					'host' => $axisItemHost['host'],
					'key' => $axisItem['key_']
				);
			}

			foreach ($graph['gitems'] as $ginum => $gItem) {
				$item = $graphItems[$gItem['itemid']];

				if($item['flags'] == ZBX_FLAG_DISCOVERY_CREATED) {
					unset($graphs[$gnum]);
					continue 2;
				}
				$itemHost = reset($item['hosts']);
				$graph['gitems'][$ginum]['itemid'] = array(
					'host' => $itemHost['host'],
					'key' => $item['key_']
				);
			}
			$items[$graph['discoveryRule']['itemid']]['graphPrototypes'][] = $graph;
		}

		// gather trigger prototypes
		$triggers = API::TriggerPrototype()->get(array(
			'discoveryids' => zbx_objectValues($items, 'itemid'),
			'output' => API_OUTPUT_EXTEND,
			'selectDiscoveryRule' => API_OUTPUT_EXTEND,
			'inherited' => false,
			'preservekeys' => true,
			'expandData' => true
		));

		foreach($triggers as $trigger){
			$trigger['expression'] = explode_exp($trigger['expression']);
			$items[$trigger['discoveryRule']['itemid']]['triggerPrototypes'][] = $trigger;
		}

		return $items;
	}

	/**
	 * Get graphs for export from database.
	 */
	protected function gatherGraphs() {
		$hostIds = array_merge($this->options['hosts'], $this->options['templates']);

		$graphs = API::Graph()->get(array(
			'hostids' => $hostIds,
			'filter' => array('flags' => array(ZBX_FLAG_DISCOVERY_NORMAL)),
			'selectGraphItems' => API_OUTPUT_EXTEND,
			'inherited' => false,
			'output' => API_OUTPUT_EXTEND,
			'preservekeys' => true
		));

		// get item axis items info
		$graphItemIds = array();
		foreach ($graphs as $graph) {
			foreach ($graph['gitems'] as $gItem) {
				$graphItemIds[$gItem['itemid']] = $gItem['itemid'];
			}
			if ($graph['ymin_itemid']) {
				$graphItemIds[$graph['ymin_itemid']] = $graph['ymin_itemid'];
			}
			if ($graph['ymax_itemid']) {
				$graphItemIds[$graph['ymax_itemid']] = $graph['ymax_itemid'];
			}
		}

		$graphItems = API::Item()->get(array(
			'itemids' => $graphItemIds,
			'output' => array('key_', 'flags'),
			'selectHosts' => array('host'),
			'preservekeys' => true
		));

		foreach ($graphs as $gnum => $graph) {
			if ($graph['ymin_itemid']) {
				$axisItem = $graphItems[$graph['ymin_itemid']];
				// unset lld dependent graphs
				if($axisItem['flags'] == ZBX_FLAG_DISCOVERY_CREATED) {
					unset($graphs[$gnum]);
					continue;
				}

				$axisItemHost = reset($axisItem['hosts']);
				$graph['ymin_itemid'] = array(
					'host' => $axisItemHost['host'],
					'key' => $axisItem['key_']
				);
			}
			if ($graph['ymax_itemid']) {
				$axisItem = $graphItems[$graph['ymax_itemid']];
				// unset lld dependent graphs
				if($axisItem['flags'] == ZBX_FLAG_DISCOVERY_CREATED) {
					unset($graphs[$gnum]);
					continue;
				}
				$axisItemHost = reset($axisItem['hosts']);
				$graph['ymax_itemid'] = array(
					'host' => $axisItemHost['host'],
					'key' => $axisItem['key_']
				);
			}

			foreach ($graph['gitems'] as $ginum => $gItem) {
				$item = $graphItems[$gItem['itemid']];

				if($item['flags'] == ZBX_FLAG_DISCOVERY_CREATED) {
					unset($graphs[$gnum]);
					continue 2;
				}
				$itemHost = reset($item['hosts']);
				$graph['gitems'][$ginum]['itemid'] = array(
					'host' => $itemHost['host'],
					'key' => $item['key_']
				);
			}

			$this->data['graphs'][] = $graph;
		}

	}

	/**
	 * Get triggers for export from database.
	 */
	protected function gatherTriggers() {
		$hostIds = array_merge($this->options['hosts'], $this->options['templates']);

		$triggers = API::Trigger()->get(array(
			'hostids' => $hostIds,
			'output' => API_OUTPUT_EXTEND,
			'filter' => array('flags' => array(ZBX_FLAG_DISCOVERY_NORMAL)),
			'selectDependencies' => API_OUTPUT_EXTEND,
			'inherited' => false,
			'preservekeys' => true,
			'expandData' => true
		));

		foreach($triggers as $trigger){
			$trigger['expression'] = explode_exp($trigger['expression']);

			foreach ($trigger['dependencies'] as &$dependency) {
				$dependency['expression'] = explode_exp($dependency['expression']);
			}
			unset($dependency);

			$this->data['triggers'][] = $trigger;
		}
	}

	/**
	 * Get maps for export from database.
	 */
	protected function gatherMaps() {
		$sysmaps = API::Map()->get(array(
			'sysmapids' => $this->options['maps'],
			'selectSelements' => API_OUTPUT_EXTEND,
			'selectLinks' => API_OUTPUT_EXTEND,
			'selectIconMap' => API_OUTPUT_EXTEND,
			'output' => API_OUTPUT_EXTEND,
			'preservekeys' => true
		));
		$this->prepareMapExport($sysmaps);
		$this->data['maps'] = $sysmaps;

		$images = API::Image()->get(array(
			'sysmapids' => zbx_objectValues($sysmaps, 'sysmapid'),
			'output' => API_OUTPUT_EXTEND,
			'select_image' => true,
			'preservekeys' => true
		));
		foreach ($images as &$image) {
			$image = array(
				'name' => $image['name'],
				'imagetype' => $image['imagetype'],
				'encodedImage' => $image['image'],
			);
		}
		unset($image);

		$this->data['images'] = $images;
	}

	/**
	 * Get screens for export from database.
	 */
	protected function gatherScreens() {
		$screens = API::Screen()->get(array(
			'screenids' => $this->options['screens'],
			'selectScreenItems' => API_OUTPUT_EXTEND,
			'output' => API_OUTPUT_EXTEND
		));

		$this->prepareScreenExport($screens);
		$this->data['screens'] = $screens;
	}

	/**
	 * Change screen elements real database resource id to unique field references.
	 *
	 * @param array $exportScreens
	 */
	protected function prepareScreenExport(array &$exportScreens) {
		$screenIds = array();
		$sysmapIds = array();
		$groupIds = array();
		$hostIds = array();
		$graphIds = array();
		$itemIds = array();

		// gather element ids that must be substituted
		foreach ($exportScreens as $screen) {
			foreach ($screen['screenitems'] as $screenItem) {
				if ($screenItem['resourceid'] != 0) {
					switch ($screenItem['resourcetype']) {
						case SCREEN_RESOURCE_HOSTS_INFO:
							// fall through
						case SCREEN_RESOURCE_TRIGGERS_INFO:
							// fall through
						case SCREEN_RESOURCE_TRIGGERS_OVERVIEW:
							// fall through
						case SCREEN_RESOURCE_DATA_OVERVIEW:
							// fall through
						case SCREEN_RESOURCE_HOSTGROUP_TRIGGERS:
							$groupIds[$screenItem['resourceid']] = $screenItem['resourceid'];
							break;

						case SCREEN_RESOURCE_HOST_TRIGGERS:
							$hostIds[$screenItem['resourceid']] = $screenItem['resourceid'];
							break;

						case SCREEN_RESOURCE_GRAPH:
							$graphIds[$screenItem['resourceid']] = $screenItem['resourceid'];
							break;

						case SCREEN_RESOURCE_SIMPLE_GRAPH:
							// fall through
						case SCREEN_RESOURCE_PLAIN_TEXT:
							$itemIds[$screenItem['resourceid']] = $screenItem['resourceid'];
							break;

						case SCREEN_RESOURCE_MAP:
							$sysmapIds[$screenItem['resourceid']] = $screenItem['resourceid'];
							break;

						case SCREEN_RESOURCE_SCREEN:
							$screenIds[$screenItem['resourceid']] = $screenItem['resourceid'];
							break;
					}
				}
			}
		}

		$screens = $this->getScreensReferences($screenIds);
		$sysmaps = $this->getMapsReferences($sysmapIds);
		$groups = $this->getGroupsReferences($groupIds);
		$hosts = $this->getHostsReferences($hostIds);
		$graphs = $this->getGraphsReferences($graphIds);
		$items = $this->getItemsReferences($itemIds);

		foreach ($exportScreens as &$screen) {
			unset($screen['screenid']);

			foreach	($screen['screenitems'] as &$screenItem) {
				if ($screenItem['resourceid'] != 0) {
					switch ($screenItem['resourcetype']) {
						case SCREEN_RESOURCE_HOSTS_INFO:
							// fall through
						case SCREEN_RESOURCE_TRIGGERS_INFO:
							// fall through
						case SCREEN_RESOURCE_TRIGGERS_OVERVIEW:
							// fall through
						case SCREEN_RESOURCE_DATA_OVERVIEW:
							// fall through
						case SCREEN_RESOURCE_HOSTGROUP_TRIGGERS:
							$screenItem['resourceid'] = $groups[$screenItem['resourceid']];
							break;

						case SCREEN_RESOURCE_HOST_TRIGGERS:
							$screenItem['resourceid'] = $hosts[$screenItem['resourceid']];
							break;

						case SCREEN_RESOURCE_GRAPH:
							$screenItem['resourceid'] = $graphs[$screenItem['resourceid']];
							break;

						case SCREEN_RESOURCE_SIMPLE_GRAPH:
							// fall through
						case SCREEN_RESOURCE_PLAIN_TEXT:
							$screenItem['resourceid'] = $items[$screenItem['resourceid']];
							break;

						case SCREEN_RESOURCE_MAP:
							$screenItem['resourceid'] = $sysmaps[$screenItem['resourceid']];
							break;

						case SCREEN_RESOURCE_SCREEN:
							$screenItem['resourceid'] = $screens[$screenItem['resourceid']];
							break;
					}
				}
			}
			unset($screenItem);
		}
		unset($screen);
	}

	/**
	 * Change map elements real database selement id and icons ids to unique field references.
	 *
	 * @param array $exportMaps
	 */
	protected function prepareMapExport(array &$exportMaps) {
		$sysmapIds = array();
		$groupIds = array();
		$hostIds = array();
		$triggerIds = array();
		$imageIds = array();

		// gather element ids that must be substituted
		foreach ($exportMaps as $sysmap) {
			foreach ($sysmap['selements'] as $selement) {
				switch ($selement['elementtype']) {
					case SYSMAP_ELEMENT_TYPE_MAP:
						$sysmapIds[$selement['elementid']] = $selement['elementid'];
						break;

					case SYSMAP_ELEMENT_TYPE_HOST_GROUP:
						$groupIds[$selement['elementid']] = $selement['elementid'];
						break;

					case SYSMAP_ELEMENT_TYPE_HOST:
						$hostIds[$selement['elementid']] = $selement['elementid'];
						break;

					case SYSMAP_ELEMENT_TYPE_TRIGGER:
						$triggerIds[$selement['elementid']] = $selement['elementid'];
						break;
				}

				if ($selement['iconid_off'] > 0) {
					$imageIds[$selement['iconid_off']] = $selement['iconid_off'];
				}
				if ($selement['iconid_on'] > 0) {
					$imageIds[$selement['iconid_on']] = $selement['iconid_on'];
				}
				if ($selement['iconid_disabled'] > 0) {
					$imageIds[$selement['iconid_disabled']] = $selement['iconid_disabled'];
				}
				if ($selement['iconid_maintenance'] > 0) {
					$imageIds[$selement['iconid_maintenance']] = $selement['iconid_maintenance'];
				}
			}

			if ($sysmap['backgroundid'] > 0) {
				$imageIds[$sysmap['backgroundid']] = $sysmap['backgroundid'];
			}

			foreach ($sysmap['links'] as $link) {
				foreach ($link['linktriggers'] as $linktrigger) {
					$triggerIds[$linktrigger['triggerid']] = $linktrigger['triggerid'];
				}
			}
		}

		$sysmaps = $this->getMapsReferences($sysmapIds);
		$groups = $this->getGroupsReferences($groupIds);
		$hosts = $this->getHostsReferences($hostIds);
		$triggers = $this->getTriggersReferences($triggerIds);
		$images = $this->getImagesReferences($imageIds);

		foreach ($exportMaps as &$sysmap) {
			if (!empty($sysmap['iconmap'])) {
				$sysmap['iconmap'] = array('name' => $sysmap['iconmap']['name']);
			}

			foreach ($sysmap['urls'] as $unum => $url) {
				unset($sysmap['urls'][$unum]['sysmapurlid']);
			}

			$sysmap['backgroundid'] = ($sysmap['backgroundid'] > 0) ? $images[$sysmap['backgroundid']] : array();

			foreach ($sysmap['selements'] as &$selement) {
				switch ($selement['elementtype']) {
					case SYSMAP_ELEMENT_TYPE_MAP:
						$selement['elementid'] = $sysmaps[$selement['elementid']];
						break;
					case SYSMAP_ELEMENT_TYPE_HOST_GROUP:
						$selement['elementid'] = $groups[$selement['elementid']];
						break;
					case SYSMAP_ELEMENT_TYPE_HOST:
						$selement['elementid'] = $hosts[$selement['elementid']];
						break;
					case SYSMAP_ELEMENT_TYPE_TRIGGER:
						$selement['elementid'] = $triggers[$selement['elementid']];
						break;
				}

				$selement['iconid_off'] = $selement['iconid_off'] > 0 ? $images[$selement['iconid_off']] : '';
				$selement['iconid_on'] = $selement['iconid_on'] > 0 ? $images[$selement['iconid_on']] : '';
				$selement['iconid_disabled'] = $selement['iconid_disabled'] > 0 ? $images[$selement['iconid_disabled']] : '';
				$selement['iconid_maintenance'] = $selement['iconid_maintenance'] > 0 ? $images[$selement['iconid_maintenance']] : '';
			}
			unset($selement);

			foreach ($sysmap['links'] as &$link) {
				foreach ($link['linktriggers'] as &$linktrigger) {
					$linktrigger['triggerid'] = $triggers[$linktrigger['triggerid']];
				}
				unset($linktrigger);
			}
			unset($link);
		}
		unset($sysmap);
	}

	/**
	 * Get groups references by group ids.
	 *
	 * @param array $groupIds
	 *
	 * @return array
	 */
	protected function getGroupsReferences(array $groupIds) {
		$idents = array();
		$groups = API::HostGroup()->get(array(
			'groupids' => $groupIds,
			'output' => array('name'),
			'nodeids' => get_current_nodeid(true),
			'preservekeys' => true
		));
		foreach ($groups as $id => $group) {
			$idents[$id] = array('name' => $group['name']);
		}

		return $idents;
	}

	/**
	 * Get hosts references by host ids.
	 *
	 * @param array $hostIds
	 *
	 * @return array
	 */
	protected function getHostsReferences(array $hostIds) {
		$idents = array();
		$hosts = API::Host()->get(array(
			'hostids' => $hostIds,
			'output' => array('host'),
			'nodeids' => get_current_nodeid(true),
			'preservekeys' => true
		));
		foreach ($hosts as $id => $host) {
			$idents[$id] = array('host' => $host['host']);
		}

		return $idents;
	}

	/**
	 * Get screens references by screen ids.
	 *
	 * @param array $screenIds
	 *
	 * @return array
	 */
	protected function getScreensReferences(array $screenIds) {
		$idents = array();
		$screens = API::Screen()->get(array(
			'screenids' => $screenIds,
			'output' => API_OUTPUT_EXTEND,
			'nodeids' => get_current_nodeid(true),
			'preservekeys' => true
		));
		foreach ($screens as $id => $screen) {
			$idents[$id] = array('name' => $screen['name']);
		}

		return $idents;
	}

	/**
	 * Get maps references by map ids.
	 *
	 * @param array $mapIds
	 *
	 * @return array
	 */
	protected function getMapsReferences(array $mapIds) {
		$idents = array();
		$maps = API::Map()->get(array(
			'sysmapids' => $mapIds,
			'output' => array('name'),
			'nodeids' => get_current_nodeid(true),
			'preservekeys' => true
		));
		foreach ($maps as $id => $map) {
			$idents[$id] = array('name' => $map['name']);
		}

		return $idents;
	}

	/**
	 * Get graphs references by graph ids.
	 *
	 * @param array $graphIds
	 *
	 * @return array
	 */
	protected function getGraphsReferences(array $graphIds) {
		$idents = array();
		$graphs = API::Graph()->get(array(
			'graphids' => $graphIds,
			'selectHosts' => array('host'),
			'output' => array('name'),
			'nodeids' => get_current_nodeid(true),
			'preservekeys' => true
		));
		foreach ($graphs as $id => $graph) {
			$host = reset($graph['hosts']);
			$idents[$id] = array(
				'name' => $graph['name'],
				'host' => $host['host']
			);
		}

		return $idents;
	}

	/**
	 * Get items references by item ids.
	 *
	 * @param array $itemIds
	 *
	 * @return array
	 */
	protected function getItemsReferences(array $itemIds) {
		$idents = array();
		$items = API::Item()->get(array(
			'itemids' => $itemIds,
			'output' => array('key_'),
			'selectHosts' => array('host'),
			'nodeids' => get_current_nodeid(true),
			'webitems' => true,
			'preservekeys' => true
		));
		foreach ($items as $id => $item) {
			$host = reset($item['hosts']);
			$idents[$id] = array(
				'key' => $item['key_'],
				'host' => $host['host']
			);
		}

		return $idents;
	}

	/**
	 * Get triggers references by trigger ids.
	 *
	 * @param array $triggerIds
	 *
	 * @return array
	 */
	protected function getTriggersReferences(array $triggerIds) {
		$idents = array();
		$triggers = API::Trigger()->get(array(
			'triggerids' => $triggerIds,
			'output' => array('description', 'expression'),
			'nodeids' => get_current_nodeid(true),
			'preservekeys' => true
		));
		foreach ($triggers as $id => $trigger) {
			$idents[$id] = array(
				'description' => $trigger['description'],
				'expression' => explode_exp($trigger['expression'])
			);
		}

		return $idents;
	}

	/**
	 * Get images references by image ids.
	 *
	 * @param array $imageIds
	 *
	 * @return array
	 */
	protected function getImagesReferences(array $imageIds) {
		$idents = array();
		$images = API::Image()->get(array(
			'imageids' => $imageIds,
			'output' => API_OUTPUT_EXTEND,
			'nodeids' => get_current_nodeid(true),
			'preservekeys' => true
		));
		foreach ($images as $id => $image) {
			$idents[$id] = array('name' => $image['name']);
		}

		return $idents;
	}
}<|MERGE_RESOLUTION|>--- conflicted
+++ resolved
@@ -358,27 +358,16 @@
 	protected function prepareItems(array $items) {
 		// gather value maps
 		$valueMapIds = zbx_objectValues($items, 'valuemapid');
-<<<<<<< HEAD
-		$DbValueMaps = DBselect('SELECT vm.valuemapid, vm.name FROM valuemaps vm WHERE '.DBcondition('vm.valuemapid', $valueMapIds));
-		$valueMaps = array();
-		while ($valueMap = DBfetch($DbValueMaps)) {
-			$valueMaps[$valueMap['valuemapid']] = $valueMap['name'];
-=======
 		$dbValueMaps = DBselect('SELECT vm.valuemapid, vm.name FROM valuemaps vm WHERE '.DBcondition('vm.valuemapid', $valueMapIds));
 		$valueMapNames = array();
 		while ($valueMap = DBfetch($dbValueMaps)) {
 			$valueMapNames[$valueMap['valuemapid']] = $valueMap['name'];
->>>>>>> f58cd696
 		}
 
 		foreach ($items as &$item) {
 			$item['valuemap'] = array();
 			if ($item['valuemapid']) {
-<<<<<<< HEAD
-				$item['valuemap']['name'] = $valueMaps[$item['valuemapid']];
-=======
 				$item['valuemap'] = array('name' => $valueMapNames[$item['valuemapid']]);
->>>>>>> f58cd696
 			}
 		}
 		unset($item);
