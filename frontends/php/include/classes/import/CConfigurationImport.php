--- conflicted
+++ resolved
@@ -924,19 +924,12 @@
 		$this->referencer->refreshItems();
 
 		// first we need to create item prototypes and only then graph prototypes
-<<<<<<< HEAD
 		$triggersToCreate = [];
 		$triggersToUpdate = [];
 		$graphsToCreate = [];
 		$graphsToUpdate = [];
-=======
-		$triggersToCreate = array();
-		$triggersToUpdate = array();
-		$graphsToCreate = array();
-		$graphsToUpdate = array();
 		// the list of triggers to process dependencies
 		$triggers = [];
->>>>>>> c7c21ac2
 
 		foreach ($allDiscoveryRules as $host => $discoveryRules) {
 			$hostId = $this->referencer->resolveHostOrTemplate($host);
@@ -1225,11 +1218,8 @@
 
 		$triggersToCreate = [];
 		$triggersToUpdate = [];
-<<<<<<< HEAD
-=======
 		// the list of triggers to process dependencies
 		$triggers = [];
->>>>>>> c7c21ac2
 
 		foreach ($allTriggers as $trigger) {
 			// search for existing items in trigger expressions
@@ -1267,15 +1257,8 @@
 			}
 		}
 
-<<<<<<< HEAD
-		$newTriggers = [];
-
-		if ($this->options['triggers']['createMissing'] && $triggersToCreate) {
-			$newTriggerIds = API::Trigger()->create($triggersToCreate);
-=======
 		if ($triggersToCreate) {
 			$result = API::Trigger()->create($triggersToCreate);
->>>>>>> c7c21ac2
 
 			foreach ($result['triggerids'] as $tnum => $triggerid) {
 				$trigger = $triggersToCreate[$tnum];
@@ -1314,17 +1297,6 @@
 			foreach ($trigger['dependencies'] as $dependency) {
 				$dep_triggerid = $this->referencer->resolveTrigger($dependency['name'], $dependency['expression']);
 
-<<<<<<< HEAD
-					$deps[] = ['triggerid' => $depTriggerId];
-				}
-
-				if ($deps) {
-					$triggerDependencies[] = [
-						'triggerid' => $triggerId,
-						'dependencies' => $deps
-					];
-				}
-=======
 				if (!$dep_triggerid) {
 					throw new Exception(_s('Trigger "%1$s" depends on trigger "%2$s", which does not exist.',
 						$trigger['description'],
@@ -1333,7 +1305,6 @@
 				}
 
 				$deps[] = ['triggerid' => $dep_triggerid];
->>>>>>> c7c21ac2
 			}
 
 			$dependencies[] = [
