--- conflicted
+++ resolved
@@ -116,59 +116,25 @@
 
 		$version = $this->getImportVersion();
 
-<<<<<<< HEAD
 		// if import version is 1.8 we use old class that support it.
 		// old import class process hosts, maps and screens separately.
 		if ($version == '1.8') {
 			CXmlImport18::import($this->source);
+
 			if ($this->options['maps']['updateExisting'] || $this->options['maps']['createMissing']) {
 				CXmlImport18::parseMap($this->options);
-=======
-			$version = $this->getImportVersion();
-
-			// if import version is 1.8 we use old class that support it.
-			// old import class process hosts, maps and screens separately.
-			if ($version == '1.8') {
-				CXmlImport18::import($this->source);
-
-				if ($this->options['maps']['updateExisting'] || $this->options['maps']['createMissing']) {
-					CXmlImport18::parseMap($this->options);
-				}
-
-				if ($this->options['screens']['updateExisting'] || $this->options['screens']['createMissing']) {
-					CXmlImport18::parseScreen($this->options);
-				}
-
-				if ($this->options['hosts']['updateExisting']
-						|| $this->options['hosts']['createMissing']
-						|| $this->options['templates']['updateExisting']
-						|| $this->options['templates']['createMissing']) {
-					CXmlImport18::parseMain($this->options);
-				}
->>>>>>> 2dc01c1b
-			}
+			}
+
 			if ($this->options['screens']['updateExisting'] || $this->options['screens']['createMissing']) {
 				CXmlImport18::parseScreen($this->options);
 			}
+
 			if ($this->options['hosts']['updateExisting']
 					|| $this->options['hosts']['createMissing']
 					|| $this->options['templates']['updateExisting']
 					|| $this->options['templates']['createMissing']) {
 				CXmlImport18::parseMain($this->options);
 			}
-<<<<<<< HEAD
-=======
-
-			// prevent api from throwing exception
-			czbxrpc::$useExceptions = false;
-
-			return true;
-		}
-		catch (Exception $e) {
-			czbxrpc::$useExceptions = false;
-
-			throw new Exception($e->getMessage(), $e->getCode());
->>>>>>> 2dc01c1b
 		}
 		else {
 			$this->formatter = $this->getFormatter($version);
