<?php
/*
** Zabbix
** Copyright (C) 2001-2017 Zabbix SIA
**
** This program is free software; you can redistribute it and/or modify
** it under the terms of the GNU General Public License as published by
** the Free Software Foundation; either version 2 of the License, or
** (at your option) any later version.
**
** This program is distributed in the hope that it will be useful,
** but WITHOUT ANY WARRANTY; without even the implied warranty of
** MERCHANTABILITY or FITNESS FOR A PARTICULAR PURPOSE. See the
** GNU General Public License for more details.
**
** You should have received a copy of the GNU General Public License
** along with this program; if not, write to the Free Software
** Foundation, Inc., 51 Franklin Street, Fifth Floor, Boston, MA  02110-1301, USA.
**/


/**
 * Class containing methods for operations with http tests.
 */
class CHttpTest extends CApiService {

	protected $tableName = 'httptest';
	protected $tableAlias = 'ht';
	protected $sortColumns = ['httptestid', 'name'];

	/**
	 * Get data about web scenarios.
	 *
	 * @param array $options
	 *
	 * @return array
	 */
	public function get($options = []) {
		$result = [];
		$userType = self::$userData['type'];
		$userid = self::$userData['userid'];

		$sqlParts = [
			'select'	=> ['httptests' => 'ht.httptestid'],
			'from'		=> ['httptest' => 'httptest ht'],
			'where'		=> [],
			'group'		=> [],
			'order'		=> [],
			'limit'		=> null
		];

		$defOptions = [
			'httptestids'    => null,
			'applicationids' => null,
			'hostids'        => null,
			'groupids'       => null,
			'templateids'    => null,
			'editable'       => null,
			'inherited'      => null,
			'templated'      => null,
			'monitored'      => null,
			'nopermissions'  => null,
			// filter
			'filter'         => null,
			'search'         => null,
			'searchByAny'    => null,
			'startSearch'    => null,
			'excludeSearch'  => null,
			// output
			'output'         => API_OUTPUT_EXTEND,
			'expandName'     => null,
			'expandStepName' => null,
			'selectHosts'    => null,
			'selectSteps'    => null,
			'countOutput'    => null,
			'groupCount'     => null,
			'preservekeys'   => null,
			'sortfield'      => '',
			'sortorder'      => '',
			'limit'          => null
		];
		$options = zbx_array_merge($defOptions, $options);

		// editable + PERMISSION CHECK
		if ($userType != USER_TYPE_SUPER_ADMIN && !$options['nopermissions']) {
			$permission = $options['editable'] ? PERM_READ_WRITE : PERM_READ;

			$userGroups = getUserGroupsByUserId($userid);

			$sqlParts['where'][] = 'EXISTS ('.
					'SELECT NULL'.
					' FROM hosts_groups hgg'.
						' JOIN rights r'.
							' ON r.id=hgg.groupid'.
								' AND '.dbConditionInt('r.groupid', $userGroups).
					' WHERE ht.hostid=hgg.hostid'.
					' GROUP BY hgg.hostid'.
					' HAVING MIN(r.permission)>'.PERM_DENY.
						' AND MAX(r.permission)>='.zbx_dbstr($permission).
					')';
		}

		// httptestids
		if (!is_null($options['httptestids'])) {
			zbx_value2array($options['httptestids']);

			$sqlParts['where']['httptestid'] = dbConditionInt('ht.httptestid', $options['httptestids']);
		}

		// templateids
		if (!is_null($options['templateids'])) {
			zbx_value2array($options['templateids']);

			if (!is_null($options['hostids'])) {
				zbx_value2array($options['hostids']);
				$options['hostids'] = array_merge($options['hostids'], $options['templateids']);
			}
			else {
				$options['hostids'] = $options['templateids'];
			}
		}
		// hostids
		if (!is_null($options['hostids'])) {
			zbx_value2array($options['hostids']);

			$sqlParts['where']['hostid'] = dbConditionInt('ht.hostid', $options['hostids']);

			if (!is_null($options['groupCount'])) {
				$sqlParts['group']['hostid'] = 'ht.hostid';
			}
		}

		// groupids
		if (!is_null($options['groupids'])) {
			zbx_value2array($options['groupids']);

			$sqlParts['from']['hosts_groups'] = 'hosts_groups hg';
			$sqlParts['where'][] = dbConditionInt('hg.groupid', $options['groupids']);
			$sqlParts['where'][] = 'hg.hostid=ht.hostid';

			if (!is_null($options['groupCount'])) {
				$sqlParts['group']['hg'] = 'hg.groupid';
			}
		}

		// applicationids
		if (!is_null($options['applicationids'])) {
			zbx_value2array($options['applicationids']);

			$sqlParts['where'][] = dbConditionInt('ht.applicationid', $options['applicationids']);
		}

		// inherited
		if (isset($options['inherited'])) {
			$sqlParts['where'][] = $options['inherited'] ? 'ht.templateid IS NOT NULL' : 'ht.templateid IS NULL';
		}

		// templated
		if (isset($options['templated'])) {
			$sqlParts['from']['hosts'] = 'hosts h';
			$sqlParts['where']['ha'] = 'h.hostid=ht.hostid';
			if ($options['templated']) {
				$sqlParts['where'][] = 'h.status='.HOST_STATUS_TEMPLATE;
			}
			else {
				$sqlParts['where'][] = 'h.status<>'.HOST_STATUS_TEMPLATE;
			}
		}

		// monitored
		if (!is_null($options['monitored'])) {
			$sqlParts['from']['hosts'] = 'hosts h';
			$sqlParts['where']['hht'] = 'h.hostid=ht.hostid';

			if ($options['monitored']) {
				$sqlParts['where'][] = 'h.status='.HOST_STATUS_MONITORED;
				$sqlParts['where'][] = 'ht.status='.ITEM_STATUS_ACTIVE;
			}
			else {
				$sqlParts['where'][] = '(h.status<>'.HOST_STATUS_MONITORED.' OR ht.status<>'.ITEM_STATUS_ACTIVE.')';
			}
		}

		// search
		if (is_array($options['search'])) {
			zbx_db_search('httptest ht', $options, $sqlParts);
		}

		// filter
		if (is_array($options['filter'])) {
			if (array_key_exists('delay', $options['filter']) && $options['filter']['delay'] !== null) {
				$options['filter']['delay'] = getTimeUnitFilters($options['filter']['delay']);
			}

			$this->dbFilter('httptest ht', $options, $sqlParts);
		}

		// limit
		if (zbx_ctype_digit($options['limit']) && $options['limit']) {
			$sqlParts['limit'] = $options['limit'];
		}

		$sqlParts = $this->applyQueryOutputOptions($this->tableName(), $this->tableAlias(), $options, $sqlParts);
		$sqlParts = $this->applyQuerySortOptions($this->tableName(), $this->tableAlias(), $options, $sqlParts);
		$res = DBselect($this->createSelectQueryFromParts($sqlParts), $sqlParts['limit']);
		while ($httpTest = DBfetch($res)) {
			if (!is_null($options['countOutput'])) {
				if (!is_null($options['groupCount'])) {
					$result[] = $httpTest;
				}
				else {
					$result = $httpTest['rowscount'];
				}
			}
			else {
				$result[$httpTest['httptestid']] = $httpTest;
			}
		}

		if (!is_null($options['countOutput'])) {
			return $result;
		}

		if ($result) {
			$result = $this->addRelatedObjects($options, $result);

			// expandName
			$nameRequested = (is_array($options['output']) && in_array('name', $options['output']))
				|| $options['output'] == API_OUTPUT_EXTEND;
			$expandName = $options['expandName'] !== null && $nameRequested;

			// expandStepName
			$stepNameRequested = $options['selectSteps'] == API_OUTPUT_EXTEND
				|| (is_array($options['selectSteps']) && in_array('name', $options['selectSteps']));
			$expandStepName = $options['expandStepName'] !== null && $stepNameRequested;

			if ($expandName || $expandStepName) {
				$result = resolveHttpTestMacros($result, $expandName, $expandStepName);
			}

			$result = $this->unsetExtraFields($result, ['hostid'], $options['output']);
		}

		// removing keys (hash -> array)
		if (is_null($options['preservekeys'])) {
			$result = zbx_cleanHashes($result);
		}

		return $result;
	}

	/**
	 * Create web scenario.
	 *
	 * @param $httptests
	 *
	 * @return array
	 */
	public function create($httptests) {
		$httptests = $this->convertHttpPairs($httptests);
		$this->validateCreate($httptests);

		$httptests = Manager::HttpTest()->persist($httptests);

		$this->addAuditBulk(AUDIT_ACTION_ADD, AUDIT_RESOURCE_SCENARIO, $httptests);

		return ['httptestids' => zbx_objectValues($httptests, 'httptestid')];
	}

	/**
	 * @param array $httpTests
	 *
	 * @throws APIException if the input is invalid.
	 */
	protected function validateCreate(array &$httptests) {
		$api_input_rules = ['type' => API_OBJECTS, 'flags' => API_NOT_EMPTY | API_NORMALIZE, 'uniq' => [['hostid', 'name']], 'fields' => [
			'hostid' =>				['type' => API_ID, 'flags' => API_REQUIRED],
			'name' =>				['type' => API_STRING_UTF8, 'flags' => API_REQUIRED | API_NOT_EMPTY, 'length' => DB::getFieldLength('httptest', 'name')],
			'applicationid' =>		['type' => API_ID],
			'delay' =>				['type' => API_INT32, 'in' => '1:'.SEC_PER_DAY],
			'retries' =>			['type' => API_INT32, 'in' => '1:10'],
			'agent' =>				['type' => API_STRING_UTF8, 'length' => DB::getFieldLength('httptest', 'agent')],
			'http_proxy' =>			['type' => API_STRING_UTF8, 'length' => DB::getFieldLength('httptest', 'http_proxy')],
			'variables' =>			['type' => API_OBJECTS, 'uniq' => [['name']], 'fields' => [
				'name' =>				['type' => API_VARIABLE_NAME, 'flags' => API_REQUIRED, 'length' => DB::getFieldLength('httptest_field', 'name')],
				'value' =>				['type' => API_STRING_UTF8, 'flags' => API_REQUIRED, 'length' => DB::getFieldLength('httptest_field', 'value')]
			]],
			'headers' =>			['type' => API_OBJECTS, 'fields' => [
				'name' =>				['type' => API_STRING_UTF8, 'flags' => API_REQUIRED | API_NOT_EMPTY, 'length' => DB::getFieldLength('httptest_field', 'name')],
				'value' =>				['type' => API_STRING_UTF8, 'flags' => API_REQUIRED | API_NOT_EMPTY, 'length' => DB::getFieldLength('httptest_field', 'value')]
			]],
			'status' =>				['type' => API_INT32, 'in' => implode(',', [HTTPTEST_STATUS_ACTIVE, HTTPTEST_STATUS_DISABLED])],
			'authentication' =>		['type' => API_INT32, 'in' => implode(',', [HTTPTEST_AUTH_NONE, HTTPTEST_AUTH_BASIC, HTTPTEST_AUTH_NTLM])],
			'http_user' =>			['type' => API_STRING_UTF8, 'length' => DB::getFieldLength('httptest', 'http_user')],
			'http_password' =>		['type' => API_STRING_UTF8, 'length' => DB::getFieldLength('httptest', 'http_password')],
			'verify_peer' =>		['type' => API_INT32, 'in' => implode(',', [HTTPTEST_VERIFY_PEER_OFF, HTTPTEST_VERIFY_PEER_ON])],
			'verify_host' =>		['type' => API_INT32, 'in' => implode(',', [HTTPTEST_VERIFY_HOST_OFF, HTTPTEST_VERIFY_HOST_ON])],
			'ssl_cert_file' =>		['type' => API_STRING_UTF8, 'length' => DB::getFieldLength('httptest', 'ssl_cert_file')],
			'ssl_key_file' =>		['type' => API_STRING_UTF8, 'length' => DB::getFieldLength('httptest', 'ssl_key_file')],
			'ssl_key_password' =>	['type' => API_STRING_UTF8, 'length' => DB::getFieldLength('httptest', 'ssl_key_password')],
			'steps' =>				['type' => API_OBJECTS, 'flags' => API_REQUIRED | API_NOT_EMPTY, 'uniq' => [['name'], ['no']], 'fields' => [
				'name' =>				['type' => API_STRING_UTF8, 'flags' => API_REQUIRED | API_NOT_EMPTY, 'length' => DB::getFieldLength('httpstep', 'name')],
				'no' =>					['type' => API_INT32, 'flags' => API_REQUIRED],
				'url' =>				['type' => API_STRING_UTF8, 'flags' => API_REQUIRED | API_NOT_EMPTY, 'length' => DB::getFieldLength('httpstep', 'url')],
				'query_fields' =>		['type' => API_OBJECTS, 'fields' => [
					'name' =>				['type' => API_STRING_UTF8, 'flags' => API_REQUIRED | API_NOT_EMPTY, 'length' => DB::getFieldLength('httpstep_field', 'name')],
					'value' =>				['type' => API_STRING_UTF8, 'flags' => API_REQUIRED, 'length' => DB::getFieldLength('httpstep_field', 'value')]
				]],
				'posts' =>				['type' => API_HTTP_POST, 'length' => DB::getFieldLength('httpstep', 'posts'), 'name-length' => DB::getFieldLength('httpstep_field', 'name'), 'value-length' => DB::getFieldLength('httpstep_field', 'value')],
				'variables' =>			['type' => API_OBJECTS, 'uniq' => [['name']], 'fields' => [
					'name' =>				['type' => API_VARIABLE_NAME, 'flags' => API_REQUIRED, 'length' => DB::getFieldLength('httpstep_field', 'name')],
					'value' =>				['type' => API_STRING_UTF8, 'flags' => API_REQUIRED, 'length' => DB::getFieldLength('httpstep_field', 'value')]
				]],
				'headers' =>			['type' => API_OBJECTS, 'fields' => [
					'name' =>				['type' => API_STRING_UTF8, 'flags' => API_REQUIRED | API_NOT_EMPTY, 'length' => DB::getFieldLength('httpstep_field', 'name')],
					'value' =>				['type' => API_STRING_UTF8, 'flags' => API_REQUIRED | API_NOT_EMPTY, 'length' => DB::getFieldLength('httpstep_field', 'value')]
				]],
				'follow_redirects' =>	['type' => API_INT32, 'in' => implode(',', [HTTPTEST_STEP_FOLLOW_REDIRECTS_OFF, HTTPTEST_STEP_FOLLOW_REDIRECTS_ON])],
				'retrieve_mode' =>		['type' => API_INT32, 'in' => implode(',', [HTTPTEST_STEP_RETRIEVE_MODE_CONTENT, HTTPTEST_STEP_RETRIEVE_MODE_HEADERS])],
				'timeout' =>			['type' => API_INT32, 'in' => '0:65535'],
				'required' =>			['type' => API_STRING_UTF8, 'length' => DB::getFieldLength('httpstep', 'required')],
				'status_codes' =>		['type' => API_STRING_UTF8, 'length' => DB::getFieldLength('httpstep', 'status_codes')]
			]]
		]];
		if (!CApiInputValidator::validate($api_input_rules, $httptests, '/', $error)) {
			self::exception(ZBX_API_ERROR_PARAMETERS, $error);
		}

		$names_by_hostid = [];

		foreach ($httptests as $httptest) {
			$names_by_hostid[$httptest['hostid']][] = $httptest['name'];
		}

		$this->checkHostPermissions(array_keys($names_by_hostid));
		$this->checkDuplicates($names_by_hostid);
		$this->checkApplications($httptests, __FUNCTION__);
		$this->validateAuthParameters($httptests, __FUNCTION__);
		$this->validateSslParameters($httptests, __FUNCTION__);
		$this->validateSteps($httptests, __FUNCTION__);
	}

	/**
	 * @param $httptests
	 *
	 * @return array
	 */
	public function update($httptests) {
		$httptests = $this->convertHttpPairs($httptests);
		$this->validateUpdate($httptests, $db_httptests);

		Manager::HttpTest()->persist($httptests);

		foreach ($db_httptests as &$db_httptest) {
			unset($db_httptest['headers'], $db_httptest['variables'], $db_httptest['steps']);
		}
		unset($db_httptest);

		$this->addAuditBulk(AUDIT_ACTION_UPDATE, AUDIT_RESOURCE_SCENARIO, $httptests, $db_httptests);

		return ['httptestids' => zbx_objectValues($httptests, 'httptestid')];
	}

	/**
	 * @param array $httptests
	 * @param array $db_httptests
	 *
	 * @throws APIException if the input is invalid.
	 */
	protected function validateUpdate(array &$httptests, array &$db_httptests = null) {
		$api_input_rules = ['type' => API_OBJECTS, 'flags' => API_NOT_EMPTY | API_NORMALIZE, 'uniq' => [['httptestid']], 'fields' => [
			'httptestid' =>			['type' => API_ID, 'flags' => API_REQUIRED],
			'name' =>				['type' => API_STRING_UTF8, 'flags' => API_NOT_EMPTY, 'length' => DB::getFieldLength('httptest', 'name')],
			'applicationid' =>		['type' => API_ID],
			'delay' =>				['type' => API_INT32, 'in' => '1:'.SEC_PER_DAY],
			'retries' =>			['type' => API_INT32, 'in' => '1:10'],
			'agent' =>				['type' => API_STRING_UTF8, 'length' => DB::getFieldLength('httptest', 'agent')],
			'http_proxy' =>			['type' => API_STRING_UTF8, 'length' => DB::getFieldLength('httptest', 'http_proxy')],
			'variables' =>			['type' => API_OBJECTS, 'uniq' => [['name']], 'fields' => [
				'name' =>				['type' => API_VARIABLE_NAME, 'flags' => API_REQUIRED, 'length' => DB::getFieldLength('httptest_field', 'name')],
				'value' =>				['type' => API_STRING_UTF8, 'flags' => API_REQUIRED, 'length' => DB::getFieldLength('httptest_field', 'value')]
			]],
			'headers' =>			['type' => API_OBJECTS, 'fields' => [
				'name' =>				['type' => API_STRING_UTF8, 'flags' => API_REQUIRED | API_NOT_EMPTY, 'length' => DB::getFieldLength('httptest_field', 'name')],
				'value' =>				['type' => API_STRING_UTF8, 'flags' => API_REQUIRED | API_NOT_EMPTY, 'length' => DB::getFieldLength('httptest_field', 'value')]
			]],
			'status' =>				['type' => API_INT32, 'in' => implode(',', [HTTPTEST_STATUS_ACTIVE, HTTPTEST_STATUS_DISABLED])],
			'authentication' =>		['type' => API_INT32, 'in' => implode(',', [HTTPTEST_AUTH_NONE, HTTPTEST_AUTH_BASIC, HTTPTEST_AUTH_NTLM])],
			'http_user' =>			['type' => API_STRING_UTF8, 'length' => DB::getFieldLength('httptest', 'http_user')],
			'http_password' =>		['type' => API_STRING_UTF8, 'length' => DB::getFieldLength('httptest', 'http_password')],
			'verify_peer' =>		['type' => API_INT32, 'in' => implode(',', [HTTPTEST_VERIFY_PEER_OFF, HTTPTEST_VERIFY_PEER_ON])],
			'verify_host' =>		['type' => API_INT32, 'in' => implode(',', [HTTPTEST_VERIFY_HOST_OFF, HTTPTEST_VERIFY_HOST_ON])],
			'ssl_cert_file' =>		['type' => API_STRING_UTF8, 'length' => DB::getFieldLength('httptest', 'ssl_cert_file')],
			'ssl_key_file' =>		['type' => API_STRING_UTF8, 'length' => DB::getFieldLength('httptest', 'ssl_key_file')],
			'ssl_key_password' =>	['type' => API_STRING_UTF8, 'length' => DB::getFieldLength('httptest', 'ssl_key_password')],
			'steps' =>				['type' => API_OBJECTS, 'flags' => API_NOT_EMPTY, 'uniq' => [['httpstepid'], ['name'], ['no']], 'fields' => [
				'httpstepid' =>			['type' => API_ID],
				'name' =>				['type' => API_STRING_UTF8, 'flags' => API_NOT_EMPTY, 'length' => DB::getFieldLength('httpstep', 'name')],
				'no' =>					['type' => API_INT32],
				'url' =>				['type' => API_STRING_UTF8, 'flags' => API_NOT_EMPTY, 'length' => DB::getFieldLength('httpstep', 'url')],
				'query_fields' =>		['type' => API_OBJECTS, 'fields' => [
					'name' =>				['type' => API_STRING_UTF8, 'flags' => API_REQUIRED | API_NOT_EMPTY, 'length' => DB::getFieldLength('httpstep_field', 'name')],
					'value' =>				['type' => API_STRING_UTF8, 'flags' => API_REQUIRED, 'length' => DB::getFieldLength('httpstep_field', 'value')]
				]],
				'posts' =>				['type' => API_HTTP_POST, 'length' => DB::getFieldLength('httpstep', 'posts'), 'name-length' => DB::getFieldLength('httpstep_field', 'name'), 'value-length' => DB::getFieldLength('httpstep_field', 'value')],
				'variables' =>			['type' => API_OBJECTS, 'uniq' => [['name']], 'fields' => [
					'name' =>				['type' => API_VARIABLE_NAME, 'flags' => API_REQUIRED, 'length' => DB::getFieldLength('httpstep_field', 'name')],
					'value' =>				['type' => API_STRING_UTF8, 'flags' => API_REQUIRED, 'length' => DB::getFieldLength('httpstep_field', 'value')]
				]],
				'headers' =>			['type' => API_OBJECTS, 'fields' => [
					'name' =>				['type' => API_STRING_UTF8, 'flags' => API_REQUIRED | API_NOT_EMPTY, 'length' => DB::getFieldLength('httpstep_field', 'name')],
					'value' =>				['type' => API_STRING_UTF8, 'flags' => API_REQUIRED | API_NOT_EMPTY, 'length' => DB::getFieldLength('httpstep_field', 'value')]
				]],
				'follow_redirects' =>	['type' => API_INT32, 'in' => implode(',', [HTTPTEST_STEP_FOLLOW_REDIRECTS_OFF, HTTPTEST_STEP_FOLLOW_REDIRECTS_ON])],
				'retrieve_mode' =>		['type' => API_INT32, 'in' => implode(',', [HTTPTEST_STEP_RETRIEVE_MODE_CONTENT, HTTPTEST_STEP_RETRIEVE_MODE_HEADERS])],
				'timeout' =>			['type' => API_INT32, 'in' => '0:65535'],
				'required' =>			['type' => API_STRING_UTF8, 'length' => DB::getFieldLength('httpstep', 'required')],
				'status_codes' =>		['type' => API_STRING_UTF8, 'length' => DB::getFieldLength('httpstep', 'status_codes')]
			]]
		]];
		if (!CApiInputValidator::validate($api_input_rules, $httptests, '/', $error)) {
			self::exception(ZBX_API_ERROR_PARAMETERS, $error);
		}

		// permissions
		$db_httptests = $this->get([
			'output' => ['httptestid', 'hostid', 'name', 'applicationid', 'delay', 'retries', 'agent', 'http_proxy',
				'status', 'authentication', 'http_user', 'http_password', 'verify_peer', 'verify_host',
				'ssl_cert_file', 'ssl_key_file', 'ssl_key_password', 'templateid'
			],
			'httptestids' => zbx_objectValues($httptests, 'httptestid'),
			'editable' => true,
			'preservekeys' => true
		]);

		foreach ($db_httptests as &$db_httptest) {
			$db_httptest['headers'] = [];
			$db_httptest['variables'] = [];
			$db_httptest['steps'] = [];
		}
		unset($db_httptest);

		$db_httpsteps = DB::select('httpstep', [
			'output' => ['httpstepid', 'httptestid', 'name', 'no', 'url', 'timeout', 'posts', 'required',
				'status_codes', 'follow_redirects', 'retrieve_mode'
			],
			'filter' => ['httptestid' => array_keys($db_httptests)]
		]);

		foreach ($db_httpsteps as $db_httpstep) {
			$db_httptests[$db_httpstep['httptestid']]['steps'][$db_httpstep['httpstepid']] = $db_httpstep;
		}

		$names_by_hostid = [];

		foreach ($httptests as $httptest) {
			if (!array_key_exists($httptest['httptestid'], $db_httptests)) {
				self::exception(ZBX_API_ERROR_PERMISSIONS,
					_('No permissions to referred object or it does not exist!')
				);
			}

			$db_httptest = $db_httptests[$httptest['httptestid']];

			if (array_key_exists('name', $httptest)) {
				if ($db_httptest['templateid'] != 0) {
					self::exception(ZBX_API_ERROR_PARAMETERS, _s(
						'Cannot update a templated web scenario "%1$s": %2$s.', $httptest['name'],
						_s('unexpected parameter "%1$s"', 'name')
					));
				}

				if ($httptest['name'] !== $db_httptest['name']) {
					$names_by_hostid[$db_httptest['hostid']][] = $httptest['name'];
				}
			}
		}

		$httptests = $this->extendObjectsByKey($httptests, $db_httptests, 'httptestid', ['hostid', 'name']);

		// uniqueness
		foreach ($httptests as &$httptest) {
			$db_httptest = $db_httptests[$httptest['httptestid']];

			if (array_key_exists('steps', $httptest)) {
				// unexpected patameters for templated web scenario steps
				if ($db_httptest['templateid'] != 0) {
					foreach ($httptest['steps'] as $httpstep) {
						foreach (['name', 'no'] as $field_name) {
							if (array_key_exists($field_name, $httpstep)) {
								self::exception(ZBX_API_ERROR_PARAMETERS, _s(
									'Cannot update step for a templated web scenario "%1$s": %2$s.', $httptest['name'],
									_s('unexpected parameter "%1$s"', $field_name)
								));
							}
						}
					}
				}

				$httptest['steps'] =
					$this->extendObjectsByKey($httptest['steps'], $db_httptest['steps'], 'httpstepid', ['name']);
			}
		}
		unset($httptest);

		$api_input_rules = ['type' => API_OBJECTS, 'uniq' => [['hostid', 'name']], 'fields' => [
			'steps' =>	['type' => API_OBJECTS, 'uniq' => [['name']]]
		]];
		if (!CApiInputValidator::validateUniqueness($api_input_rules, $httptests, '/', $error)) {
			self::exception(ZBX_API_ERROR_PARAMETERS, $error);
		}

		// validation
		if ($names_by_hostid) {
			$this->checkDuplicates($names_by_hostid);
		}
		$this->checkApplications($httptests, __FUNCTION__, $db_httptests);
		$this->validateAuthParameters($httptests, __FUNCTION__, $db_httptests);
		$this->validateSslParameters($httptests, __FUNCTION__, $db_httptests);
		$this->validateSteps($httptests, __FUNCTION__, $db_httptests);

		return $httptests;
	}

	/**
	 * Delete web scenario.
	 *
	 * @param array $httptestids
	 * @param bool  $nopermissions
	 *
	 * @return array
	 */
	public function delete(array $httptestids, $nopermissions = false) {
		// TODO: remove $nopermissions hack

		$api_input_rules = ['type' => API_IDS, 'flags' => API_NOT_EMPTY, 'uniq' => true];
		if (!CApiInputValidator::validate($api_input_rules, $httptestids, '/', $error)) {
			self::exception(ZBX_API_ERROR_PARAMETERS, $error);
		}

		$db_httptests = $this->get([
			'output' => ['httptestid', 'name', 'templateid'],
			'httptestids' => $httptestids,
			'editable' => true,
			'preservekeys' => true
		]);

		if (!$nopermissions) {
			foreach ($httptestids as $httptestid) {
				if (!array_key_exists($httptestid, $db_httptests)) {
					self::exception(ZBX_API_ERROR_PERMISSIONS,
						_('No permissions to referred object or it does not exist!')
					);
				}

				$db_httptest = $db_httptests[$httptestid];

				if ($db_httptest['templateid'] != 0) {
					self::exception(ZBX_API_ERROR_PARAMETERS,
						_s('Cannot delete templated web scenario "%1$s".', $db_httptest['name'])
					);
				}
			}
		}

		$parent_httptestids = $httptestids;
		$child_httptestids = [];
		do {
			$parent_httptestids = array_keys(DB::select('httptest', [
				'output' => [],
				'filter' => ['templateid' => $parent_httptestids],
				'preservekeys' => true
			]));

			$child_httptestids = array_merge($child_httptestids, $parent_httptestids);
		}
		while ($parent_httptestids);

		$del_httptestids = array_merge($httptestids, $child_httptestids);
		$del_itemids = [];

		$db_httptestitems = DBselect(
			'SELECT hti.itemid'.
			' FROM httptestitem hti'.
			' WHERE '.dbConditionInt('hti.httptestid', $del_httptestids)
		);
		while ($db_httptestitem = DBfetch($db_httptestitems)) {
			$del_itemids[] = $db_httptestitem['itemid'];
		}

		$db_httpstepitems = DBselect(
			'SELECT hsi.itemid'.
			' FROM httpstepitem hsi,httpstep hs'.
			' WHERE hsi.httpstepid=hs.httpstepid'.
				' AND '.dbConditionInt('hs.httptestid', $del_httptestids)
		);
		while ($db_httpstepitem = DBfetch($db_httpstepitems)) {
			$del_itemids[] = $db_httpstepitem['itemid'];
		}

		if ($del_itemids) {
			API::Item()->delete($del_itemids, true);
		}

		DB::delete('httptest', ['httptestid' => $del_httptestids]);

		$this->addAuditBulk(AUDIT_ACTION_DELETE, AUDIT_RESOURCE_SCENARIO, $db_httptests);

		return ['httptestids' => $httptestids];
	}

	/**
	 * Checks if the current user has access to the given hosts and templates.
	 *
	 * @param array $hostids  an array of host or template IDs
	 *
	 * @throws APIException if the user doesn't have write permissions for the given hosts.
	 */
	private function checkHostPermissions(array $hostids) {
		if ($hostids) {
			$count = API::Host()->get([
				'countOutput' => true,
				'hostids' => $hostids,
				'editable' => true
			]);

			if ($count == count($hostids)) {
				return;
			}

			$count += API::Template()->get([
				'countOutput' => true,
				'templateids' => $hostids,
				'editable' => true
			]);

			if ($count != count($hostids)) {
				self::exception(ZBX_API_ERROR_PERMISSIONS,
					_('No permissions to referred object or it does not exist!')
				);
			}
		}
	}

	/**
	 * Check for duplicated web scenarios.
	 *
	 * @param array $names_by_hostid
	 *
	 * @throws APIException  if web scenario already exists.
	 */
	private function checkDuplicates(array $names_by_hostid) {
		$sql_where = [];
		foreach ($names_by_hostid as $hostid => $names) {
			$sql_where[] = '(ht.hostid='.$hostid.' AND '.dbConditionString('ht.name', $names).')';
		}

<<<<<<< HEAD
		$this->checkHostPermissions(array_keys($hostids));

		foreach ($httpTests as $httpTest) {
			if (zbx_empty($httpTest['name'])) {
				self::exception(ZBX_API_ERROR_PARAMETERS, _('Web scenario name cannot be empty.'));
			}

			if (array_key_exists('delay', $httpTest)
					&& !validateTimeUnit($httpTest['delay'], 1, SEC_PER_DAY, false, $error, ['usermacros' => true])) {
				self::exception(ZBX_API_ERROR_PARAMETERS,
					_s('Incorrect value for field "%1$s": %2$s.', 'delay', $error)
				);
			}

			$this->checkSslParameters($httpTest);

			if (empty($httpTest['steps'])) {
				self::exception(ZBX_API_ERROR_PARAMETERS, _('Web scenario must have at least one step.'));
			}
=======
		$db_httptests = DBfetchArray(
			DBselect('SELECT ht.name FROM httptest ht WHERE '.implode(' OR ', $sql_where), 1)
		);
>>>>>>> be8c2648

		if ($db_httptests) {
			self::exception(ZBX_API_ERROR_PARAMETERS,
				_s('Web scenario "%1$s" already exists.', $db_httptests[0]['name'])
			);
		}
	}

	/**
	 * Check that application belongs to web scenario host.
	 *
	 * @param array  $httptests
	 * @param string $method
	 * @param array  $db_httptests
	 *
	 * @throws APIException  if application does not exists or belongs to another host.
	 */
	private function checkApplications(array $httptests, $method, array $db_httptests = null) {
		$applicationids = [];

		foreach ($httptests as $index => $httptest) {
			if (array_key_exists('applicationid', $httptest) && $httptest['applicationid'] != 0
					&& ($method === 'validateCreate'
						|| $httptest['applicationid'] != $db_httptests[$httptest['httptestid']]['applicationid'])) {
				$applicationids[$httptest['applicationid']] = true;
			}
		}

<<<<<<< HEAD
		$httpTests = $this->extendFromObjects($httpTests, $dbHttpTests, [
			'ssl_key_file', 'ssl_cert_file', 'ssl_key_password', 'verify_host', 'verify_peer'
		]);

		// Required fields for steps.
		$required_fields = ['httpstepid'];

		foreach ($httpTests as &$httpTest) {
			$dbHttpTest = $dbHttpTests[$httpTest['httptestid']];

			$httpTest['hostid'] = $dbHttpTest['hostid'];

			if (!isset($httpTest['name']) || $dbHttpTest['templateid']) {
				$httpTest['name'] = $dbHttpTest['name'];
			}

			if (array_key_exists('delay', $httpTest)
					&& !validateTimeUnit($httpTest['delay'], 1, SEC_PER_DAY, false, $error, ['usermacros' => true])) {
				self::exception(ZBX_API_ERROR_PARAMETERS,
					_s('Incorrect value for field "%1$s": %2$s.', 'delay', $error)
				);
			}

			$this->checkSslParameters($httpTest);

			if (array_key_exists('steps', $httpTest) && is_array($httpTest['steps'])) {
				foreach ($httpTest['steps'] as &$httpTestStep) {
					if ($dbHttpTest && $dbHttpTest['templateid'] != 0) {
						/*
						 * Handle templated webscenario steps first by checking the keys and then check name before
						 * populating the name field from parent.
						 */

						$missing_keys = array_diff($required_fields, array_keys($httpTestStep));

						if ($missing_keys) {
							self::exception(ZBX_API_ERROR_PARAMETERS,
								_s('Web scenario step is missing parameters: %1$s', implode(', ', $missing_keys))
							);
						}

						if (array_key_exists('name', $httpTestStep)) {
							self::exception(ZBX_API_ERROR_PARAMETERS,
								_s('Cannot update step name for a templated web scenario "%1$s".', $httpTest['name'])
							);
						}
					}

					if (isset($httpTestStep['httpstepid'])
							&& ($dbHttpTest['templateid'] || !isset($httpTestStep['name']))) {
						$httpTestStep['name'] = $dbHttpTest['steps'][$httpTestStep['httpstepid']]['name'];
					}

					if ($dbHttpTest['templateid'] != 0) {
						unset($httpTestStep['no']);
					}

					// unset required text and POST variables if retrieving only headers
					if (isset($httpTestStep['retrieve_mode'])
							&& ($httpTestStep['retrieve_mode'] == HTTPTEST_STEP_RETRIEVE_MODE_HEADERS)) {
						$httpTestStep['required'] = '';
						$httpTestStep['posts'] = '';
					}
				}
				unset($httpTestStep);

				$this->checkSteps($httpTest, $dbHttpTest);
				$this->checkDuplicateSteps($httpTest, $dbHttpTest);
			}

			unset($httpTest['templateid']);
=======
		if (!$applicationids) {
			return;
>>>>>>> be8c2648
		}

		$db_applications = DB::select('applications', [
			'output' => ['applicationid', 'hostid', 'name', 'flags'],
			'applicationids' => array_keys($applicationids),
			'preservekeys' => true
		]);

		foreach ($httptests as $index => $httptest) {
			if (array_key_exists('applicationid', $httptest) && $httptest['applicationid'] != 0
					&& ($method === 'validateCreate'
						|| $httptest['applicationid'] != $db_httptests[$httptest['httptestid']]['applicationid'])) {
				if (!array_key_exists($httptest['applicationid'], $db_applications)) {
					self::exception(ZBX_API_ERROR_PARAMETERS,
						_s('Application with applicationid "%1$s" does not exist.', $httptest['applicationid'])
					);
				}

				$db_application = $db_applications[$httptest['applicationid']];

				if ($db_application['flags'] == ZBX_FLAG_DISCOVERY_CREATED) {
					self::exception(ZBX_API_ERROR_PARAMETERS, _s(
						'Cannot add a discovered application "%1$s" to a web scenario.', $db_application['name']
					));
				}

				$hostid = ($method === 'validateCreate')
					? $httptest['hostid']
					: $db_httptests[$httptest['httptestid']]['hostid'];

				if (bccomp($db_application['hostid'], $hostid) != 0) {
					self::exception(ZBX_API_ERROR_PARAMETERS,
						_('The web scenario application belongs to a different host than the web scenario host.')
					);
				}
			}
		}
	}

	/**
	 * @param array  $httptests
	 * @param string $method
	 * @param array  $db_httptests
	 *
	 * @throws APIException
	 */
	protected function validateSteps(array &$httptests, $method, array $db_httptests = null) {
		if ($method === 'validateUpdate') {
			foreach ($httptests as $httptest) {
				if (!array_key_exists('steps', $httptest)) {
					continue;
				}

				$db_httptest = $db_httptests[$httptest['httptestid']];

				if ($db_httptest['templateid'] != 0) {
					if (count($httptest['steps']) != count($db_httptest['steps'])) {
						self::exception(ZBX_API_ERROR_PARAMETERS, _('Incorrect templated web scenario step count.'));
					}

					foreach ($httptest['steps'] as $httpstep) {
						if (!array_key_exists('httpstepid', $httpstep)) {
							self::exception(ZBX_API_ERROR_PARAMETERS, _s(
								'Cannot update step for a templated web scenario "%1$s": %2$s.', $httptest['name'],
								_s('the parameter "%1$s" is missing', 'httpstepid')
							));
						}
						elseif (!array_key_exists($httpstep['httpstepid'], $db_httptest['steps'])) {
							self::exception(ZBX_API_ERROR_PARAMETERS,
								_('No permissions to referred object or it does not exist!')
							);
						}
					}
				}
			}

			if (array_key_exists('timeout', $step)
					&& !validateTimeUnit($step['timeout'], 0, SEC_PER_HOUR, false, $error, ['usermacros' => true])) {
				self::exception(ZBX_API_ERROR_PARAMETERS,
					_s('Incorrect value for field "%1$s": %2$s.', 'timeout', $error)
				);
			}
		}

		$this->checkStatusCodes($httptests);
		$this->validateRetrieveMode($httptests, $method, $db_httptests);
	}

	/**
	 * Validate http response code range.
	 * Range can be empty string, can be set as user macro or be numeric and contain ',' and '-'.
	 *
	 * Examples: '100-199, 301, 404, 500-550' or '{$USER_MACRO123}'
	 *
	 * @param array $httptests
	 *
	 * @throws APIException if the status code range is invalid.
	 */
	private function checkStatusCodes(array $httptests) {
		$user_macro_parser = new CUserMacroParser();

		foreach ($httptests as $httptest) {
			if (!array_key_exists('steps', $httptest)) {
				continue;
			}

			foreach ($httptest['steps'] as $httpstep) {
				if (!array_key_exists('status_codes', $httpstep)) {
					continue;
				}

				$status_codes = $httpstep['status_codes'];

				if ($status_codes === '' || $user_macro_parser->parse($status_codes) == CParser::PARSE_SUCCESS) {
					continue;
				}

				foreach (explode(',', $status_codes) as $range) {
					$range = explode('-', $range);
					if (count($range) > 2) {
						self::exception(ZBX_API_ERROR_PARAMETERS, _s('Invalid response code "%1$s".', $status_codes));
					}

					foreach ($range as $value) {
						if (!is_numeric($value)) {
							self::exception(ZBX_API_ERROR_PARAMETERS,
								_s('Invalid response code "%1$s".', $status_codes)
							);
						}
					}
				}
			}
		}
	}

	protected function applyQueryOutputOptions($tableName, $tableAlias, array $options, array $sqlParts) {
		$sqlParts = parent::applyQueryOutputOptions($tableName, $tableAlias, $options, $sqlParts);

		if ($options['countOutput'] === null) {
			// make sure we request the hostid to be able to expand macros
			if ($options['expandName'] !== null || $options['expandStepName'] !== null || $options['selectHosts'] !== null) {
				$sqlParts = $this->addQuerySelect($this->fieldId('hostid'), $sqlParts);
			}
		}

		return $sqlParts;
	}

	protected function addRelatedObjects(array $options, array $result) {
		$result = parent::addRelatedObjects($options, $result);

		$httpTestIds = array_keys($result);

		// adding headers and variables
		$fields = [
			ZBX_HTTPFIELD_HEADER => 'headers',
			ZBX_HTTPFIELD_VARIABLE => 'variables'
		];
		foreach ($fields as $type => $field) {
			if (!$this->outputIsRequested($field, $options['output'])) {
				unset($fields[$type]);
			}
		}

		if ($fields) {
			$db_httpfields = DB::select('httptest_field', [
				'output' => ['httptestid', 'name', 'value', 'type'],
				'filter' => [
					'httptestid' => $httpTestIds,
					'type' => array_keys($fields)
				],
				'sortfield' => ['httptest_fieldid']
			]);

			foreach ($result as &$httptest) {
				foreach ($fields as $field) {
					$httptest[$field] = [];
				}
			}
			unset($httptest);

			foreach ($db_httpfields as $db_httpfield) {
				$result[$db_httpfield['httptestid']][$fields[$db_httpfield['type']]][] = [
					'name' => $db_httpfield['name'],
					'value' => $db_httpfield['value']
				];
			}
		}

		// adding hosts
		if ($options['selectHosts'] !== null && $options['selectHosts'] != API_OUTPUT_COUNT) {
			$relationMap = $this->createRelationMap($result, 'httptestid', 'hostid');
			$hosts = API::Host()->get([
				'output' => $options['selectHosts'],
				'hostid' => $relationMap->getRelatedIds(),
				'nopermissions' => true,
				'templated_hosts' => true,
				'preservekeys' => true
			]);
			$result = $relationMap->mapMany($result, $hosts, 'hosts');
		}

		// adding steps
		if ($options['selectSteps'] !== null) {
			if ($options['selectSteps'] != API_OUTPUT_COUNT) {
				$fields = [
					ZBX_HTTPFIELD_HEADER => 'headers',
					ZBX_HTTPFIELD_VARIABLE => 'variables',
					ZBX_HTTPFIELD_QUERY_FIELD => 'query_fields',
					ZBX_HTTPFIELD_POST_FIELD => 'posts',
				];
				foreach ($fields as $type => $field) {
					if (!$this->outputIsRequested($field, $options['selectSteps'])) {
						unset($fields[$type]);
					}
				}

				$db_httpsteps = API::getApiService()->select('httpstep', [
					'output' => $this->outputExtend($options['selectSteps'], ['httptestid', 'httpstepid', 'post_type']),
					'filters' => ['httptestid' => $httpTestIds],
					'preservekeys' => true
				]);
				$relationMap = $this->createRelationMap($db_httpsteps, 'httptestid', 'httpstepid');

				if ($fields) {
					foreach ($db_httpsteps as &$db_httpstep) {
						foreach ($fields as $type => $field) {
							if ($type != ZBX_HTTPFIELD_POST_FIELD || $db_httpstep['post_type'] == ZBX_POSTTYPE_FORM) {
								$db_httpstep[$field] = [];
							}
						}
					}
					unset($db_httpstep);

					$db_httpstep_fields = DB::select('httpstep_field', [
						'output' => ['httpstepid', 'name', 'value', 'type'],
						'filter' => [
							'httpstepid' => array_keys($db_httpsteps),
							'type' => array_keys($fields)
						],
						'sortfield' => ['httpstep_fieldid']
					]);

					foreach ($db_httpstep_fields as $db_httpstep_field) {
						$db_httpstep = &$db_httpsteps[$db_httpstep_field['httpstepid']];

						if ($db_httpstep_field['type'] != ZBX_HTTPFIELD_POST_FIELD
								|| $db_httpstep['post_type'] == ZBX_POSTTYPE_FORM) {
							$db_httpstep[$fields[$db_httpstep_field['type']]][] = [
								'name' => $db_httpstep_field['name'],
								'value' => $db_httpstep_field['value']
							];
						}
					}
					unset($db_httpstep);
				}

				$db_httpsteps = $this->unsetExtraFields($db_httpsteps, ['httptestid', 'httpstepid', 'post_type'],
					$options['selectSteps']
				);
				$result = $relationMap->mapMany($result, $db_httpsteps, 'steps');
			}
			else {
				$dbHttpSteps = DBselect(
					'SELECT hs.httptestid,COUNT(hs.httpstepid) AS stepscnt'.
						' FROM httpstep hs'.
						' WHERE '.dbConditionInt('hs.httptestid', $httpTestIds).
						' GROUP BY hs.httptestid'
				);
				while ($dbHttpStep = DBfetch($dbHttpSteps)) {
					$result[$dbHttpStep['httptestid']]['steps'] = $dbHttpStep['stepscnt'];
				}
			}
		}

		return $result;
	}

	/**
	 * @param array  $httptests
	 * @param string $method
	 * @param array  $db_httptests
	 *
	 * @throws APIException  if auth parameters are invalid.
	 */
	private function validateAuthParameters(array &$httptests, $method, array $db_httptests = null) {
		foreach ($httptests as &$httptest) {
			if (array_key_exists('authentication', $httptest)
					|| array_key_exists('http_user', $httptest)
					|| array_key_exists('http_password', $httptest)) {

				$httptest += [
					'authentication' => ($method === 'validateUpdate')
						? $db_httptests[$httptest['httptestid']]['authentication']
						: HTTPTEST_AUTH_NONE
				];

				if ($httptest['authentication'] == HTTPTEST_AUTH_NONE) {
					foreach (['http_user', 'http_password'] as $field_name) {
						$httptest += [$field_name => ''];

						if ($httptest[$field_name] !== '') {
							self::exception(ZBX_API_ERROR_PARAMETERS,
								_s('Incorrect value for field "%1$s": %2$s.', $field_name, _('should be empty'))
							);
						}
					}
				}
				else {
					foreach (['http_user', 'http_password'] as $field_name) {
						$httptest += [
							$field_name => ($method === 'validateUpdate')
								? $db_httptests[$httptest['httptestid']][$field_name]
								: ''
						];

						if ($httptest[$field_name] === '') {
							self::exception(ZBX_API_ERROR_PARAMETERS,
								_s('Incorrect value for field "%1$s": %2$s.', $field_name, _('cannot be empty'))
							);
						}
					}
				}
			}
		}
		unset($httptest);
	}

	/**
	 * @param array  $httptests
	 * @param string $method
	 * @param array  $db_httptests
	 *
	 * @throws APIException if SSL cert is present but SSL key is not.
	 */
	private function validateSslParameters(array &$httptests, $method, array $db_httptests = null) {
		foreach ($httptests as &$httptest) {
			if (array_key_exists('ssl_key_password', $httptest)
					|| array_key_exists('ssl_key_file', $httptest)
					|| array_key_exists('ssl_cert_file', $httptest)) {
				if ($method === 'validateCreate') {
					$httptest += [
						'ssl_key_password' => '',
						'ssl_key_file' => '',
						'ssl_cert_file' => ''
					];
				}
				else {
					$db_httptest = $db_httptests[$httptest['httptestid']];
					$httptest += [
						'ssl_key_password' => $db_httptest['ssl_key_password'],
						'ssl_key_file' => $db_httptest['ssl_key_file'],
						'ssl_cert_file' => $db_httptest['ssl_cert_file']
					];
				}

				if ($httptest['ssl_key_password'] != '' && $httptest['ssl_key_file'] == '') {
					self::exception(ZBX_API_ERROR_PARAMETERS,
						_s('Empty SSL key file for web scenario "%1$s".', $httptest['name'])
					);
				}

				if ($httptest['ssl_key_file'] != '' && $httptest['ssl_cert_file'] == '') {
					self::exception(ZBX_API_ERROR_PARAMETERS,
						_s('Empty SSL certificate file for web scenario "%1$s".', $httptest['name'])
					);
				}
			}
		}
		unset($httptest);
	}

	/**
	 * @param array  $httptests
	 * @param string $method
	 * @param array  $db_httptests
	 *
	 * @throws APIException if parameters is invalid.
	 */
	private function validateRetrieveMode(array &$httptests, $method, array $db_httptests = null) {
		foreach ($httptests as &$httptest) {
			if (!array_key_exists('steps', $httptest)) {
				continue;
			}

			foreach ($httptest['steps'] as &$httpstep) {
				if (array_key_exists('retrieve_mode', $httpstep)
						|| array_key_exists('posts', $httpstep)
						|| array_key_exists('required', $httpstep)) {

					if ($method === 'validateCreate' || !array_key_exists('httpstepid', $httpstep)) {
						$httpstep += [
							'retrieve_mode' => HTTPTEST_STEP_RETRIEVE_MODE_CONTENT,
							'posts' => '',
							'required' => ''
						];
					}
					else {
						$db_httptest = $db_httptests[$httptest['httptestid']];
						$db_httpstep = $db_httptest['steps'][$httpstep['httpstepid']];
						$httpstep += ['retrieve_mode' => $db_httpstep['retrieve_mode']];
						$httpstep += [
							'posts' => ($httpstep['retrieve_mode'] == HTTPTEST_STEP_RETRIEVE_MODE_CONTENT)
								? $db_httpstep['posts']
								: '',
							'required' => ($httpstep['retrieve_mode'] == HTTPTEST_STEP_RETRIEVE_MODE_CONTENT)
								? $db_httpstep['required']
								: ''
						];
					}

					if ($httpstep['retrieve_mode'] == HTTPTEST_STEP_RETRIEVE_MODE_HEADERS) {
						if (($httpstep['posts'] !== '' && $httpstep['posts'] !== []) || $httpstep['required'] !== '') {
							self::exception(ZBX_API_ERROR_PARAMETERS,
								_s('Incorrect value for field "%1$s": %2$s.', $field_name, _('should be empty'))
							);
						}
					}
				}
			}
			unset($httpstep);
		}
		unset($httptest);
	}

	/**
	 * Convert string to HTTP pair array.
	 *
	 * @param string $data
	 * @param string $delimiter
	 *
	 * @return mixed
	 */
	private function convertHTTPPairString($data, $delimiter) {
		/* converts to pair array */
		$pairs = array_values(array_filter(explode("\n", str_replace("\r", "\n", $data))));
		foreach ($pairs as &$pair) {
			$pair = explode($delimiter, $pair, 2);
			$pair = [
				'name' => $pair[0],
				'value' => array_key_exists(1, $pair) ? $pair[1] : ''
			];
		}
		unset($pair);

		return $pairs;
	}

	/**
	 * Convert headers and variables from string to HTTP pair array.
	 * @deprecated conversion will be removed in future
	 *
	 * @param array  $httptests
	 *
	 * @return array
	 */
	private function convertHttpPairs($httptests) {
		reset($httptests);

		if (!is_int(key($httptests))) {
			$httptests = [$httptests];
		}

		$fields = [
			'headers' => ':',
			'variables' => '='
		];

		foreach ($httptests as &$httptest) {
			foreach ($fields as $field => $delimiter) {
				if (is_array($httptest) && array_key_exists($field, $httptest) && is_string($httptest[$field])) {
					$this->deprecated('using string format for field "'.$field.'" is deprecated.');
					$httptest[$field] = $this->convertHTTPPairString($httptest[$field], $delimiter);
				}
			}

			if (array_key_exists('steps', $httptest) && is_array($httptest['steps'])) {
				foreach ($httptest['steps'] as &$step) {
					foreach ($fields as $field => $delimiter) {
						if (is_array($step) && array_key_exists($field, $step) && is_string($step[$field])) {
							$this->deprecated('using string format for field "'.$field.'" is deprecated.');
							$step[$field] = $this->convertHTTPPairString($step[$field], $delimiter);
						}
					}
				}
				unset($step);
			}
		}
		unset($httptest);

		return $httptests;
	}
}<|MERGE_RESOLUTION|>--- conflicted
+++ resolved
@@ -277,7 +277,7 @@
 			'hostid' =>				['type' => API_ID, 'flags' => API_REQUIRED],
 			'name' =>				['type' => API_STRING_UTF8, 'flags' => API_REQUIRED | API_NOT_EMPTY, 'length' => DB::getFieldLength('httptest', 'name')],
 			'applicationid' =>		['type' => API_ID],
-			'delay' =>				['type' => API_INT32, 'in' => '1:'.SEC_PER_DAY],
+			'delay' =>				['type' => API_TIME_UNIT, 'flags' => API_ALLOW_USER_MACRO, 'in' => '1:'.SEC_PER_DAY],
 			'retries' =>			['type' => API_INT32, 'in' => '1:10'],
 			'agent' =>				['type' => API_STRING_UTF8, 'length' => DB::getFieldLength('httptest', 'agent')],
 			'http_proxy' =>			['type' => API_STRING_UTF8, 'length' => DB::getFieldLength('httptest', 'http_proxy')],
@@ -317,7 +317,7 @@
 				]],
 				'follow_redirects' =>	['type' => API_INT32, 'in' => implode(',', [HTTPTEST_STEP_FOLLOW_REDIRECTS_OFF, HTTPTEST_STEP_FOLLOW_REDIRECTS_ON])],
 				'retrieve_mode' =>		['type' => API_INT32, 'in' => implode(',', [HTTPTEST_STEP_RETRIEVE_MODE_CONTENT, HTTPTEST_STEP_RETRIEVE_MODE_HEADERS])],
-				'timeout' =>			['type' => API_INT32, 'in' => '0:65535'],
+				'timeout' =>			['type' => API_TIME_UNIT, 'flags' => API_ALLOW_USER_MACRO, 'in' => '0:'.SEC_PER_HOUR],
 				'required' =>			['type' => API_STRING_UTF8, 'length' => DB::getFieldLength('httpstep', 'required')],
 				'status_codes' =>		['type' => API_STRING_UTF8, 'length' => DB::getFieldLength('httpstep', 'status_codes')]
 			]]
@@ -372,7 +372,7 @@
 			'httptestid' =>			['type' => API_ID, 'flags' => API_REQUIRED],
 			'name' =>				['type' => API_STRING_UTF8, 'flags' => API_NOT_EMPTY, 'length' => DB::getFieldLength('httptest', 'name')],
 			'applicationid' =>		['type' => API_ID],
-			'delay' =>				['type' => API_INT32, 'in' => '1:'.SEC_PER_DAY],
+			'delay' =>				['type' => API_TIME_UNIT, 'flags' => API_ALLOW_USER_MACRO, 'in' => '1:'.SEC_PER_DAY],
 			'retries' =>			['type' => API_INT32, 'in' => '1:10'],
 			'agent' =>				['type' => API_STRING_UTF8, 'length' => DB::getFieldLength('httptest', 'agent')],
 			'http_proxy' =>			['type' => API_STRING_UTF8, 'length' => DB::getFieldLength('httptest', 'http_proxy')],
@@ -413,7 +413,7 @@
 				]],
 				'follow_redirects' =>	['type' => API_INT32, 'in' => implode(',', [HTTPTEST_STEP_FOLLOW_REDIRECTS_OFF, HTTPTEST_STEP_FOLLOW_REDIRECTS_ON])],
 				'retrieve_mode' =>		['type' => API_INT32, 'in' => implode(',', [HTTPTEST_STEP_RETRIEVE_MODE_CONTENT, HTTPTEST_STEP_RETRIEVE_MODE_HEADERS])],
-				'timeout' =>			['type' => API_INT32, 'in' => '0:65535'],
+				'timeout' =>			['type' => API_TIME_UNIT, 'flags' => API_ALLOW_USER_MACRO, 'in' => '0:'.SEC_PER_HOUR],
 				'required' =>			['type' => API_STRING_UTF8, 'length' => DB::getFieldLength('httpstep', 'required')],
 				'status_codes' =>		['type' => API_STRING_UTF8, 'length' => DB::getFieldLength('httpstep', 'status_codes')]
 			]]
@@ -655,31 +655,9 @@
 			$sql_where[] = '(ht.hostid='.$hostid.' AND '.dbConditionString('ht.name', $names).')';
 		}
 
-<<<<<<< HEAD
-		$this->checkHostPermissions(array_keys($hostids));
-
-		foreach ($httpTests as $httpTest) {
-			if (zbx_empty($httpTest['name'])) {
-				self::exception(ZBX_API_ERROR_PARAMETERS, _('Web scenario name cannot be empty.'));
-			}
-
-			if (array_key_exists('delay', $httpTest)
-					&& !validateTimeUnit($httpTest['delay'], 1, SEC_PER_DAY, false, $error, ['usermacros' => true])) {
-				self::exception(ZBX_API_ERROR_PARAMETERS,
-					_s('Incorrect value for field "%1$s": %2$s.', 'delay', $error)
-				);
-			}
-
-			$this->checkSslParameters($httpTest);
-
-			if (empty($httpTest['steps'])) {
-				self::exception(ZBX_API_ERROR_PARAMETERS, _('Web scenario must have at least one step.'));
-			}
-=======
 		$db_httptests = DBfetchArray(
 			DBselect('SELECT ht.name FROM httptest ht WHERE '.implode(' OR ', $sql_where), 1)
 		);
->>>>>>> be8c2648
 
 		if ($db_httptests) {
 			self::exception(ZBX_API_ERROR_PARAMETERS,
@@ -708,82 +686,8 @@
 			}
 		}
 
-<<<<<<< HEAD
-		$httpTests = $this->extendFromObjects($httpTests, $dbHttpTests, [
-			'ssl_key_file', 'ssl_cert_file', 'ssl_key_password', 'verify_host', 'verify_peer'
-		]);
-
-		// Required fields for steps.
-		$required_fields = ['httpstepid'];
-
-		foreach ($httpTests as &$httpTest) {
-			$dbHttpTest = $dbHttpTests[$httpTest['httptestid']];
-
-			$httpTest['hostid'] = $dbHttpTest['hostid'];
-
-			if (!isset($httpTest['name']) || $dbHttpTest['templateid']) {
-				$httpTest['name'] = $dbHttpTest['name'];
-			}
-
-			if (array_key_exists('delay', $httpTest)
-					&& !validateTimeUnit($httpTest['delay'], 1, SEC_PER_DAY, false, $error, ['usermacros' => true])) {
-				self::exception(ZBX_API_ERROR_PARAMETERS,
-					_s('Incorrect value for field "%1$s": %2$s.', 'delay', $error)
-				);
-			}
-
-			$this->checkSslParameters($httpTest);
-
-			if (array_key_exists('steps', $httpTest) && is_array($httpTest['steps'])) {
-				foreach ($httpTest['steps'] as &$httpTestStep) {
-					if ($dbHttpTest && $dbHttpTest['templateid'] != 0) {
-						/*
-						 * Handle templated webscenario steps first by checking the keys and then check name before
-						 * populating the name field from parent.
-						 */
-
-						$missing_keys = array_diff($required_fields, array_keys($httpTestStep));
-
-						if ($missing_keys) {
-							self::exception(ZBX_API_ERROR_PARAMETERS,
-								_s('Web scenario step is missing parameters: %1$s', implode(', ', $missing_keys))
-							);
-						}
-
-						if (array_key_exists('name', $httpTestStep)) {
-							self::exception(ZBX_API_ERROR_PARAMETERS,
-								_s('Cannot update step name for a templated web scenario "%1$s".', $httpTest['name'])
-							);
-						}
-					}
-
-					if (isset($httpTestStep['httpstepid'])
-							&& ($dbHttpTest['templateid'] || !isset($httpTestStep['name']))) {
-						$httpTestStep['name'] = $dbHttpTest['steps'][$httpTestStep['httpstepid']]['name'];
-					}
-
-					if ($dbHttpTest['templateid'] != 0) {
-						unset($httpTestStep['no']);
-					}
-
-					// unset required text and POST variables if retrieving only headers
-					if (isset($httpTestStep['retrieve_mode'])
-							&& ($httpTestStep['retrieve_mode'] == HTTPTEST_STEP_RETRIEVE_MODE_HEADERS)) {
-						$httpTestStep['required'] = '';
-						$httpTestStep['posts'] = '';
-					}
-				}
-				unset($httpTestStep);
-
-				$this->checkSteps($httpTest, $dbHttpTest);
-				$this->checkDuplicateSteps($httpTest, $dbHttpTest);
-			}
-
-			unset($httpTest['templateid']);
-=======
 		if (!$applicationids) {
 			return;
->>>>>>> be8c2648
 		}
 
 		$db_applications = DB::select('applications', [
@@ -859,13 +763,6 @@
 					}
 				}
 			}
-
-			if (array_key_exists('timeout', $step)
-					&& !validateTimeUnit($step['timeout'], 0, SEC_PER_HOUR, false, $error, ['usermacros' => true])) {
-				self::exception(ZBX_API_ERROR_PARAMETERS,
-					_s('Incorrect value for field "%1$s": %2$s.', 'timeout', $error)
-				);
-			}
 		}
 
 		$this->checkStatusCodes($httptests);
