<?php
/*
** Zabbix
** Copyright (C) 2001-2015 Zabbix SIA
**
** This program is free software; you can redistribute it and/or modify
** it under the terms of the GNU General Public License as published by
** the Free Software Foundation; either version 2 of the License, or
** (at your option) any later version.
**
** This program is distributed in the hope that it will be useful,
** but WITHOUT ANY WARRANTY; without even the implied warranty of
** MERCHANTABILITY or FITNESS FOR A PARTICULAR PURPOSE. See the
** GNU General Public License for more details.
**
** You should have received a copy of the GNU General Public License
** along with this program; if not, write to the Free Software
** Foundation, Inc., 51 Franklin Street, Fifth Floor, Boston, MA  02110-1301, USA.
**/


/**
 * Class containing methods for operations with hosts.
 *
 * @package API
 */
class CHost extends CHostGeneral {

	protected $sortColumns = array('hostid', 'host', 'name', 'status');

	/**
	 * Get host data.
	 *
	 * @param array         $options
	 * @param array         $options['groupids']                 HostGroup IDs
	 * @param array         $options['hostids']                  Host IDs
	 * @param boolean       $options['monitored_hosts']          only monitored Hosts
	 * @param boolean       $options['templated_hosts']          include templates in result
	 * @param boolean       $options['with_items']               only with items
	 * @param boolean       $options['with_monitored_items']     only with monitored items
	 * @param boolean       $options['with_triggers']            only with triggers
	 * @param boolean       $options['with_monitored_triggers']  only with monitored triggers
	 * @param boolean       $options['with_httptests']           only with http tests
	 * @param boolean       $options['with_monitored_httptests'] only with monitored http tests
	 * @param boolean       $options['with_graphs']              only with graphs
	 * @param boolean       $options['editable']                 only with read-write permission. Ignored for SuperAdmins
	 * @param boolean       $options['selectGroups']             select HostGroups
	 * @param boolean       $options['selectItems']              select Items
	 * @param boolean       $options['selectTriggers']           select Triggers
	 * @param boolean       $options['selectGraphs']             select Graphs
	 * @param boolean       $options['selectApplications']       select Applications
	 * @param boolean       $options['selectMacros']             select Macros
	 * @param boolean|array $options['selectInventory']          select Inventory
	 * @param boolean       $options['withInventory']            select only hosts with inventory
	 * @param int           $options['count']                    count Hosts, returned column name is rowscount
	 * @param string        $options['pattern']                  search hosts by pattern in Host name
	 * @param string        $options['extendPattern']            search hosts by pattern in Host name, ip and DNS
	 * @param int           $options['limit']                    limit selection
	 * @param string        $options['sortfield']                field to sort by
	 * @param string        $options['sortorder']                sort order
	 *
	 * @return array|boolean Host data as array or false if error
	 */
	public function get($options = array()) {
		$result = array();
		$userType = self::$userData['type'];
		$userid = self::$userData['userid'];

		$sqlParts = array(
			'select'	=> array('hosts' => 'h.hostid'),
			'from'		=> array('hosts' => 'hosts h'),
			'where'		=> array('flags' => 'h.flags IN ('.ZBX_FLAG_DISCOVERY_NORMAL.','.ZBX_FLAG_DISCOVERY_CREATED.')'),
			'group'		=> array(),
			'order'		=> array(),
			'limit'		=> null
		);

		$defOptions = array(
			'groupids'					=> null,
			'hostids'					=> null,
			'proxyids'					=> null,
			'templateids'				=> null,
			'interfaceids'				=> null,
			'itemids'					=> null,
			'triggerids'				=> null,
			'maintenanceids'			=> null,
			'graphids'					=> null,
			'applicationids'			=> null,
			'dserviceids'				=> null,
			'httptestids'				=> null,
			'monitored_hosts'			=> null,
			'templated_hosts'			=> null,
			'proxy_hosts'				=> null,
			'with_items'				=> null,
			'with_monitored_items'		=> null,
			'with_simple_graph_items'	=> null,
			'with_triggers'				=> null,
			'with_monitored_triggers'	=> null,
			'with_httptests'			=> null,
			'with_monitored_httptests'	=> null,
			'with_graphs'				=> null,
			'with_applications'			=> null,
			'withInventory'				=> null,
			'editable'					=> null,
			'nopermissions'				=> null,
			// filter
			'filter'					=> null,
			'search'					=> null,
			'searchInventory'			=> null,
			'searchByAny'				=> null,
			'startSearch'				=> null,
			'excludeSearch'				=> null,
			'searchWildcardsEnabled'	=> null,
			// output
			'output'					=> API_OUTPUT_EXTEND,
			'selectGroups'				=> null,
			'selectParentTemplates'		=> null,
			'selectItems'				=> null,
			'selectDiscoveries'			=> null,
			'selectTriggers'			=> null,
			'selectGraphs'				=> null,
			'selectApplications'		=> null,
			'selectMacros'				=> null,
			'selectScreens'				=> null,
			'selectInterfaces'			=> null,
			'selectInventory'			=> null,
			'selectHttpTests'           => null,
			'selectDiscoveryRule'		=> null,
			'selectHostDiscovery'		=> null,
			'countOutput'				=> null,
			'groupCount'				=> null,
			'preservekeys'				=> null,
			'sortfield'					=> '',
			'sortorder'					=> '',
			'limit'						=> null,
			'limitSelects'				=> null
		);
		$options = zbx_array_merge($defOptions, $options);

		// editable + PERMISSION CHECK
		if ($userType != USER_TYPE_SUPER_ADMIN && !$options['nopermissions']) {
			$permission = $options['editable'] ? PERM_READ_WRITE : PERM_READ;

			$userGroups = getUserGroupsByUserId($userid);

			$sqlParts['where'][] = 'EXISTS ('.
					'SELECT NULL'.
					' FROM hosts_groups hgg'.
						' JOIN rights r'.
							' ON r.id=hgg.groupid'.
								' AND '.dbConditionInt('r.groupid', $userGroups).
					' WHERE h.hostid=hgg.hostid'.
					' GROUP BY hgg.hostid'.
					' HAVING MIN(r.permission)>'.PERM_DENY.
						' AND MAX(r.permission)>='.zbx_dbstr($permission).
					')';
		}

		// hostids
		if (!is_null($options['hostids'])) {
			zbx_value2array($options['hostids']);
			$sqlParts['where']['hostid'] = dbConditionInt('h.hostid', $options['hostids']);
		}

		// groupids
		if (!is_null($options['groupids'])) {
			zbx_value2array($options['groupids']);

			$sqlParts['from']['hosts_groups'] = 'hosts_groups hg';
			$sqlParts['where'][] = dbConditionInt('hg.groupid', $options['groupids']);
			$sqlParts['where']['hgh'] = 'hg.hostid=h.hostid';

			if (!is_null($options['groupCount'])) {
				$sqlParts['group']['groupid'] = 'hg.groupid';
			}
		}

		// proxyids
		if (!is_null($options['proxyids'])) {
			zbx_value2array($options['proxyids']);

			$sqlParts['where'][] = dbConditionInt('h.proxy_hostid', $options['proxyids']);
		}

		// templateids
		if (!is_null($options['templateids'])) {
			zbx_value2array($options['templateids']);

			$sqlParts['from']['hosts_templates'] = 'hosts_templates ht';
			$sqlParts['where'][] = dbConditionInt('ht.templateid', $options['templateids']);
			$sqlParts['where']['hht'] = 'h.hostid=ht.hostid';

			if (!is_null($options['groupCount'])) {
				$sqlParts['group']['templateid'] = 'ht.templateid';
			}
		}

		// interfaceids
		if (!is_null($options['interfaceids'])) {
			zbx_value2array($options['interfaceids']);

			$sqlParts['from']['interface'] = 'interface hi';
			$sqlParts['where'][] = dbConditionInt('hi.interfaceid', $options['interfaceids']);
			$sqlParts['where']['hi'] = 'h.hostid=hi.hostid';
		}

		// itemids
		if (!is_null($options['itemids'])) {
			zbx_value2array($options['itemids']);

			$sqlParts['from']['items'] = 'items i';
			$sqlParts['where'][] = dbConditionInt('i.itemid', $options['itemids']);
			$sqlParts['where']['hi'] = 'h.hostid=i.hostid';
		}

		// triggerids
		if (!is_null($options['triggerids'])) {
			zbx_value2array($options['triggerids']);

			$sqlParts['from']['functions'] = 'functions f';
			$sqlParts['from']['items'] = 'items i';
			$sqlParts['where'][] = dbConditionInt('f.triggerid', $options['triggerids']);
			$sqlParts['where']['hi'] = 'h.hostid=i.hostid';
			$sqlParts['where']['fi'] = 'f.itemid=i.itemid';
		}

		// httptestids
		if (!is_null($options['httptestids'])) {
			zbx_value2array($options['httptestids']);

			$sqlParts['from']['httptest'] = 'httptest ht';
			$sqlParts['where'][] = dbConditionInt('ht.httptestid', $options['httptestids']);
			$sqlParts['where']['aht'] = 'ht.hostid=h.hostid';
		}

		// graphids
		if (!is_null($options['graphids'])) {
			zbx_value2array($options['graphids']);

			$sqlParts['from']['graphs_items'] = 'graphs_items gi';
			$sqlParts['from']['items'] = 'items i';
			$sqlParts['where'][] = dbConditionInt('gi.graphid', $options['graphids']);
			$sqlParts['where']['igi'] = 'i.itemid=gi.itemid';
			$sqlParts['where']['hi'] = 'h.hostid=i.hostid';
		}

		// applicationids
		if (!is_null($options['applicationids'])) {
			zbx_value2array($options['applicationids']);

			$sqlParts['from']['applications'] = 'applications a';
			$sqlParts['where'][] = dbConditionInt('a.applicationid', $options['applicationids']);
			$sqlParts['where']['ah'] = 'a.hostid=h.hostid';
		}

		// dserviceids
		if (!is_null($options['dserviceids'])) {
			zbx_value2array($options['dserviceids']);

			$sqlParts['from']['dservices'] = 'dservices ds';
			$sqlParts['from']['interface'] = 'interface i';
			$sqlParts['where'][] = dbConditionInt('ds.dserviceid', $options['dserviceids']);
			$sqlParts['where']['dsh'] = 'ds.ip=i.ip';
			$sqlParts['where']['hi'] = 'h.hostid=i.hostid';

			if (!is_null($options['groupCount'])) {
				$sqlParts['group']['dserviceid'] = 'ds.dserviceid';
			}
		}

		// maintenanceids
		if (!is_null($options['maintenanceids'])) {
			zbx_value2array($options['maintenanceids']);

			$sqlParts['from']['maintenances_hosts'] = 'maintenances_hosts mh';
			$sqlParts['where'][] = dbConditionInt('mh.maintenanceid', $options['maintenanceids']);
			$sqlParts['where']['hmh'] = 'h.hostid=mh.hostid';

			if (!is_null($options['groupCount'])) {
				$sqlParts['group']['maintenanceid'] = 'mh.maintenanceid';
			}
		}

		// monitored_hosts, templated_hosts
		if (!is_null($options['monitored_hosts'])) {
			$sqlParts['where']['status'] = 'h.status='.HOST_STATUS_MONITORED;
		}
		elseif (!is_null($options['templated_hosts'])) {
			$sqlParts['where']['status'] = 'h.status IN ('.HOST_STATUS_MONITORED.','.HOST_STATUS_NOT_MONITORED.','.HOST_STATUS_TEMPLATE.')';
		}
		elseif (!is_null($options['proxy_hosts'])) {
			$sqlParts['where']['status'] = 'h.status IN ('.HOST_STATUS_PROXY_ACTIVE.','.HOST_STATUS_PROXY_PASSIVE.')';
		}
		else {
			$sqlParts['where']['status'] = 'h.status IN ('.HOST_STATUS_MONITORED.','.HOST_STATUS_NOT_MONITORED.')';
		}

		// with_items, with_monitored_items, with_simple_graph_items
		if (!is_null($options['with_items'])) {
			$sqlParts['where'][] = 'EXISTS ('.
					'SELECT NULL'.
					' FROM items i'.
					' WHERE h.hostid=i.hostid'.
						' AND i.flags IN ('.ZBX_FLAG_DISCOVERY_NORMAL.','.ZBX_FLAG_DISCOVERY_CREATED.')'.
					')';
		}
		elseif (!is_null($options['with_monitored_items'])) {
			$sqlParts['where'][] = 'EXISTS ('.
					'SELECT NULL'.
					' FROM items i'.
					' WHERE h.hostid=i.hostid'.
						' AND i.status='.ITEM_STATUS_ACTIVE.
						' AND i.flags IN ('.ZBX_FLAG_DISCOVERY_NORMAL.','.ZBX_FLAG_DISCOVERY_CREATED.')'.
					')';
		}
		elseif (!is_null($options['with_simple_graph_items'])) {
			$sqlParts['where'][] = 'EXISTS ('.
					'SELECT NULL'.
					' FROM items i'.
					' WHERE h.hostid=i.hostid'.
						' AND i.value_type IN ('.ITEM_VALUE_TYPE_FLOAT.','.ITEM_VALUE_TYPE_UINT64.')'.
						' AND i.status='.ITEM_STATUS_ACTIVE.
						' AND i.flags IN ('.ZBX_FLAG_DISCOVERY_NORMAL.','.ZBX_FLAG_DISCOVERY_CREATED.')'.
					')';
		}

		// with_triggers, with_monitored_triggers
		if (!is_null($options['with_triggers'])) {
			$sqlParts['where'][] = 'EXISTS ('.
					'SELECT NULL'.
					' FROM items i,functions f,triggers t'.
					' WHERE h.hostid=i.hostid'.
						' AND i.itemid=f.itemid'.
						' AND f.triggerid=t.triggerid'.
						' AND t.flags IN ('.ZBX_FLAG_DISCOVERY_NORMAL.','.ZBX_FLAG_DISCOVERY_CREATED.')'.
					')';
		}
		elseif (!is_null($options['with_monitored_triggers'])) {
			$sqlParts['where'][] = 'EXISTS ('.
					'SELECT NULL'.
					' FROM items i,functions f,triggers t'.
					' WHERE h.hostid=i.hostid'.
						' AND i.itemid=f.itemid'.
						' AND f.triggerid=t.triggerid'.
						' AND i.status='.ITEM_STATUS_ACTIVE.
						' AND t.status='.TRIGGER_STATUS_ENABLED.
						' AND t.flags IN ('.ZBX_FLAG_DISCOVERY_NORMAL.','.ZBX_FLAG_DISCOVERY_CREATED.')'.
					')';
		}

		// with_httptests, with_monitored_httptests
		if (!empty($options['with_httptests'])) {
			$sqlParts['where'][] = 'EXISTS (SELECT NULL FROM httptest ht WHERE ht.hostid=h.hostid)';
		}
		elseif (!empty($options['with_monitored_httptests'])) {
			$sqlParts['where'][] = 'EXISTS ('.
				'SELECT NULL'.
				' FROM httptest ht'.
				' WHERE h.hostid=ht.hostid'.
					' AND ht.status='.HTTPTEST_STATUS_ACTIVE.
				')';
		}

		// with_graphs
		if (!is_null($options['with_graphs'])) {
			$sqlParts['where'][] = 'EXISTS ('.
					'SELECT NULL'.
					' FROM items i,graphs_items gi,graphs g'.
					' WHERE i.hostid=h.hostid'.
						' AND i.itemid=gi.itemid '.
						' AND gi.graphid=g.graphid'.
						' AND g.flags IN ('.ZBX_FLAG_DISCOVERY_NORMAL.','.ZBX_FLAG_DISCOVERY_CREATED.')'.
					')';
		}

		// with applications
		if (!is_null($options['with_applications'])) {
			$sqlParts['from']['applications'] = 'applications a';
			$sqlParts['where'][] = 'a.hostid=h.hostid';
		}

		// withInventory
		if (!is_null($options['withInventory']) && $options['withInventory']) {
			$sqlParts['where'][] = ' h.hostid IN ('.
					' SELECT hin.hostid'.
					' FROM host_inventory hin'.
					')';
		}

		// search
		if (is_array($options['search'])) {
			zbx_db_search('hosts h', $options, $sqlParts);

			if (zbx_db_search('interface hi', $options, $sqlParts)) {
				$sqlParts['from']['interface'] = 'interface hi';
				$sqlParts['where']['hi'] = 'h.hostid=hi.hostid';
			}
		}

		// search inventory
		if ($options['searchInventory'] !== null) {
			$sqlParts['from']['host_inventory'] = 'host_inventory hii';
			$sqlParts['where']['hii'] = 'h.hostid=hii.hostid';

			zbx_db_search('host_inventory hii',
				array(
					'search' => $options['searchInventory'],
					'startSearch' => $options['startSearch'],
					'excludeSearch' => $options['excludeSearch'],
					'searchWildcardsEnabled' => $options['searchWildcardsEnabled'],
					'searchByAny' => $options['searchByAny']
				),
				$sqlParts
			);
		}

		// filter
		if (is_array($options['filter'])) {
			$this->dbFilter('hosts h', $options, $sqlParts);

			if ($this->dbFilter('interface hi', $options, $sqlParts)) {
				$sqlParts['from']['interface'] = 'interface hi';
				$sqlParts['where']['hi'] = 'h.hostid=hi.hostid';
			}
		}

		// limit
		if (zbx_ctype_digit($options['limit']) && $options['limit']) {
			$sqlParts['limit'] = $options['limit'];
		}

		$sqlParts = $this->applyQueryOutputOptions($this->tableName(), $this->tableAlias(), $options, $sqlParts);
		$sqlParts = $this->applyQuerySortOptions($this->tableName(), $this->tableAlias(), $options, $sqlParts);
		$res = DBselect($this->createSelectQueryFromParts($sqlParts), $sqlParts['limit']);
		while ($host = DBfetch($res)) {
			if (!is_null($options['countOutput'])) {
				if (!is_null($options['groupCount'])) {
					$result[] = $host;
				}
				else {
					$result = $host['rowscount'];
				}
			}
			else {
				$result[$host['hostid']] = $host;
			}
		}

		if (!is_null($options['countOutput'])) {
			return $result;
		}

		if ($result) {
			$result = $this->addRelatedObjects($options, $result);
		}

		// removing keys (hash -> array)
		if (is_null($options['preservekeys'])) {
			$result = zbx_cleanHashes($result);
		}

		return $result;
	}

	/**
	 * Get hosts by name.
	 *
	 * @deprecated	As of version 2.4, use get method instead.
	 *
	 * @param array  $hostData
	 * @param string $hostData['host']
	 *
	 * @return array
	 */
	public function getObjects(array $hostData) {
		$this->deprecated('host.getobjects method is deprecated.');

		return $this->get(array(
			'output' => API_OUTPUT_EXTEND,
			'filter' => $hostData
		));
	}

	/**
	 * Check if host exists.
	 *
	 * @deprecated	As of version 2.4, use get method instead.
	 *
	 * @param array	$object
	 *
	 * @return bool
	 */
	public function exists(array $object) {
		$this->deprecated('host.exists method is deprecated.');

		$host = $this->get(array(
			'output' => array('hostid'),
			'filter' => zbx_array_mintersect(array(array('hostid', 'host', 'name')), $object),
			'limit' => 1
		));

		return (bool) $host;
	}

	protected function checkInput(&$hosts, $method) {
		$create = ($method == 'create');
		$update = ($method == 'update');

		$hostDbfields = $update ? array('hostid' => null) : array('host' => null);

		if ($update) {
			$dbHosts = $this->get(array(
				'output' => array('hostid', 'host', 'flags'),
				'hostids' => zbx_objectValues($hosts, 'hostid'),
				'editable' => true,
				'preservekeys' => true
			));

			foreach ($hosts as $host) {
				if (!isset($dbHosts[$host['hostid']])) {
					self::exception(ZBX_API_ERROR_PARAMETERS, _(
						'No permissions to referred object or it does not exist!'
					));
				}
			}
		}
		else {
			$groupIds = array();

			foreach ($hosts as $host) {
				if (!isset($host['groups'])) {
					continue;
				}
				$groupIds = array_merge($groupIds, zbx_objectValues($host['groups'], 'groupid'));
			}

			if ($groupIds) {
				$dbGroups = API::HostGroup()->get(array(
					'output' => array('groupid'),
					'groupids' => $groupIds,
					'editable' => true,
					'preservekeys' => true
				));
			}
		}

		foreach ($hosts as $host) {
			// validate mandatory fields
			if (!check_db_fields($hostDbfields, $host)) {
				self::exception(ZBX_API_ERROR_PARAMETERS,
					_s('Wrong fields for host "%1$s".', isset($host['host']) ? $host['host'] : '')
				);
			}

			if ($update) {
				$hostId = $host['hostid'];

				// validate host permissions
				if (!isset($dbHosts[$hostId])) {
					self::exception(ZBX_API_ERROR_PARAMETERS,
						_('No permissions to referred object or it does not exist!')
					);
				}

				if (isset($host['groups']) && (!is_array($host['groups']) || !$host['groups'])) {
					self::exception(ZBX_API_ERROR_PARAMETERS, _s('No groups for host "%1$s".',
						$dbHosts[$hostId]['host'])
					);
				}
			}
			else {
				if (!isset($host['groups']) || !is_array($host['groups']) || !$host['groups']) {
					self::exception(ZBX_API_ERROR_PARAMETERS, _s('No groups for host "%1$s".', $host['host']));
				}

				foreach ($host['groups'] as $group) {
					if (!isset($dbGroups[$group['groupid']])) {
						self::exception(ZBX_API_ERROR_PERMISSIONS,
							_('No permissions to referred object or it does not exist!')
						);
					}
				}
			}
		}

		$inventoryFields = getHostInventories();
		$inventoryFields = zbx_objectValues($inventoryFields, 'db_field');

		$statusValidator = new CLimitedSetValidator(array(
			'values' => array(HOST_STATUS_MONITORED, HOST_STATUS_NOT_MONITORED),
			'messageInvalid' => _('Incorrect status for host "%1$s".')
		));

		$updateDiscoveredValidator = new CUpdateDiscoveredValidator(array(
			'allowed' => array('hostid', 'status', 'inventory', 'description'),
			'messageAllowedField' => _('Cannot update "%2$s" for a discovered host "%1$s".')
		));

		$hostNames = array();
		foreach ($hosts as &$host) {
			if ($update) {
				$dbHost = $dbHosts[$host['hostid']];
				$hostName = isset($host['host']) ? $host['host'] : $dbHost['host'];
			}
			else {
				$hostName = $host['host'];
			}

			if (isset($host['status'])) {
				$statusValidator->setObjectName($hostName);
				$this->checkValidator($host['status'], $statusValidator);
			}

			if (isset($host['inventory']) && !empty($host['inventory'])) {
				if (isset($host['inventory_mode']) && $host['inventory_mode'] == HOST_INVENTORY_DISABLED) {
					self::exception(ZBX_API_ERROR_PARAMETERS, _('Cannot set inventory fields for disabled inventory.'));
				}

				$fields = array_keys($host['inventory']);
				foreach ($fields as $field) {
					if (!in_array($field, $inventoryFields)) {
						self::exception(ZBX_API_ERROR_PARAMETERS, _s('Incorrect inventory field "%s".', $field));
					}
				}
			}

			if ($update) {
				// cannot update certain fields for discovered hosts
				$updateDiscoveredValidator->setObjectName($hostName);
				$this->checkPartialValidator($host, $updateDiscoveredValidator, $dbHost);
			}
			else {
				// if visible name is not given or empty it should be set to host name
				if (!isset($host['name']) || !trim($host['name'])) {
					$host['name'] = $host['host'];
				}

				if (!isset($host['interfaces'])) {
					self::exception(ZBX_API_ERROR_PARAMETERS, _s('No interfaces for host "%s".', $host['host']));
				}
			}

			if (isset($host['interfaces'])) {
				if (!is_array($host['interfaces']) || empty($host['interfaces'])) {
					self::exception(ZBX_API_ERROR_PARAMETERS, _s('No interfaces for host "%s".', $host['host']));
				}
			}

			if (isset($host['host'])) {
				if (!preg_match('/^'.ZBX_PREG_HOST_FORMAT.'$/', $host['host'])) {
					self::exception(ZBX_API_ERROR_PARAMETERS, _s('Incorrect characters used for host name "%s".', $host['host']));
				}

				if (isset($hostNames['host'][$host['host']])) {
					self::exception(ZBX_API_ERROR_PARAMETERS, _s('Duplicate host. Host with the same host name "%s" already exists in data.', $host['host']));
				}

				$hostNames['host'][$host['host']] = $update ? $host['hostid'] : 1;
			}

			if (isset($host['name'])) {
				if ($update) {
					// if visible name is empty replace it with host name
					if (zbx_empty(trim($host['name']))) {
						if (!isset($host['host'])) {
							self::exception(ZBX_API_ERROR_PARAMETERS, _s('Visible name cannot be empty if host name is missing.'));
						}
						$host['name'] = $host['host'];
					}
				}

				if (isset($hostNames['name'][$host['name']])) {
					self::exception(ZBX_API_ERROR_PARAMETERS, _s('Duplicate host. Host with the same visible name "%s" already exists in data.', $host['name']));
				}
				$hostNames['name'][$host['name']] = $update ? $host['hostid'] : 1;
			}
		}
		unset($host);

		if ($update || $create) {
			if (isset($hostNames['host']) || isset($hostNames['name'])) {
				$filter = array();
				if (isset($hostNames['host'])) {
					$filter['host'] = array_keys($hostNames['host']);
				}
				if (isset($hostNames['name'])) {
					$filter['name'] = array_keys($hostNames['name']);
				}

				$options = array(
					'output' => array('hostid', 'host', 'name'),
					'filter' => $filter,
					'searchByAny' => true,
					'nopermissions' => true,
					'preservekeys' => true
				);

				$hostsExists = $this->get($options);

				foreach ($hostsExists as $hostExists) {
					if (isset($hostNames['host'][$hostExists['host']])) {
						if (!$update || bccomp($hostExists['hostid'], $hostNames['host'][$hostExists['host']]) != 0) {
							self::exception(ZBX_API_ERROR_PARAMETERS, _s('Host with the same name "%s" already exists.', $hostExists['host']));
						}
					}

					if (isset($hostNames['name'][$hostExists['name']])) {
						if (!$update || bccomp($hostExists['hostid'], $hostNames['name'][$hostExists['name']]) != 0) {
							self::exception(ZBX_API_ERROR_PARAMETERS, _s('Host with the same visible name "%s" already exists.', $hostExists['name']));
						}
					}
				}

				$templatesExists = API::Template()->get($options);

				foreach ($templatesExists as $templateExists) {
					if (isset($hostNames['host'][$templateExists['host']])) {
						if (!$update || bccomp($templateExists['templateid'], $hostNames['host'][$templateExists['host']]) != 0) {
							self::exception(ZBX_API_ERROR_PARAMETERS, _s('Template with the same name "%s" already exists.', $templateExists['host']));
						}
					}

					if (isset($hostNames['name'][$templateExists['name']])) {
						if (!$update || bccomp($templateExists['templateid'], $hostNames['name'][$templateExists['name']]) != 0) {
							self::exception(ZBX_API_ERROR_PARAMETERS, _s('Template with the same visible name "%s" already exists.', $templateExists['name']));
						}
					}
				}
			}
		}

		return $update ? $dbHosts : $hosts;
	}

	/**
	 * Add Host
	 *
	 * @param array  $hosts multidimensional array with Hosts data
	 * @param string $hosts ['host'] Host name.
	 * @param array  $hosts ['groups'] array of HostGroup objects with IDs add Host to.
	 * @param int    $hosts ['port'] Port. OPTIONAL
	 * @param int    $hosts ['status'] Host Status. OPTIONAL
	 * @param int    $hosts ['useip'] Use IP. OPTIONAL
	 * @param string $hosts ['dns'] DNS. OPTIONAL
	 * @param string $hosts ['ip'] IP. OPTIONAL
	 * @param int    $hosts ['bulk'] bulk. OPTIONAL
	 * @param int    $hosts ['proxy_hostid'] Proxy Host ID. OPTIONAL
	 * @param int    $hosts ['ipmi_authtype'] IPMI authentication type. OPTIONAL
	 * @param int    $hosts ['ipmi_privilege'] IPMI privilege. OPTIONAL
	 * @param string $hosts ['ipmi_username'] IPMI username. OPTIONAL
	 * @param string $hosts ['ipmi_password'] IPMI password. OPTIONAL
	 *
	 * @return boolean
	 */
	public function create($hosts) {
		$hosts = zbx_toArray($hosts);
		$hostids = array();

		$this->checkInput($hosts, __FUNCTION__);

		foreach ($hosts as $host) {
			$hostid = DB::insert('hosts', array($host));
			$hostids[] = $hostid = reset($hostid);

			$host['hostid'] = $hostid;

			// save groups
			// groups must be added before calling massAdd() for permission validation to work
			$groupsToAdd = array();
			foreach ($host['groups'] as $group) {
				$groupsToAdd[] = array(
					'hostid' => $hostid,
					'groupid' => $group['groupid']
				);
			}
			DB::insert('hosts_groups', $groupsToAdd);

			$options = array();
			$options['hosts'] = $host;

			if (isset($host['templates']) && !is_null($host['templates'])) {
				$options['templates'] = $host['templates'];
			}

			if (isset($host['macros']) && !is_null($host['macros'])) {
				$options['macros'] = $host['macros'];
			}

			if (isset($host['interfaces']) && !is_null($host['interfaces'])) {
				$options['interfaces'] = $host['interfaces'];
			}

			$result = API::Host()->massAdd($options);
			if (!$result) {
				self::exception();
			}

			if (!empty($host['inventory'])) {
				$hostInventory = $host['inventory'];
				$hostInventory['hostid'] = $hostid;
				$hostInventory['inventory_mode'] = isset($host['inventory_mode'])
					? $host['inventory_mode']
					: HOST_INVENTORY_MANUAL;

				DB::insert('host_inventory', array($hostInventory), false);
			}
		}

		return array('hostids' => $hostids);
	}

	/**
	 * Update Host.
	 *
	 * @param array  $hosts multidimensional array with Hosts data
	 * @param string $hosts ['host'] Host name.
	 * @param int    $hosts ['port'] Port. OPTIONAL
	 * @param int    $hosts ['status'] Host Status. OPTIONAL
	 * @param int    $hosts ['useip'] Use IP. OPTIONAL
	 * @param string $hosts ['dns'] DNS. OPTIONAL
	 * @param string $hosts ['ip'] IP. OPTIONAL
	 * @param int    $hosts ['bulk'] bulk. OPTIONAL
	 * @param int    $hosts ['proxy_hostid'] Proxy Host ID. OPTIONAL
	 * @param int    $hosts ['ipmi_authtype'] IPMI authentication type. OPTIONAL
	 * @param int    $hosts ['ipmi_privilege'] IPMI privilege. OPTIONAL
	 * @param string $hosts ['ipmi_username'] IPMI username. OPTIONAL
	 * @param string $hosts ['ipmi_password'] IPMI password. OPTIONAL
	 * @param string $hosts ['groups'] groups
	 *
	 * @return boolean
	 */
	public function update($hosts) {
		$hosts = zbx_toArray($hosts);
		$hostids = zbx_objectValues($hosts, 'hostid');

		$this->checkInput($hosts, __FUNCTION__);

		// fetch fields required to update host inventory
		$inventories = array();
		foreach ($hosts as $host) {
<<<<<<< HEAD
			if (array_key_exists('inventory', $host)) {
=======
			if (isset($host['inventory'])) {
>>>>>>> 4ff2485d
				$inventory = $host['inventory'];
				$inventory['hostid'] = $host['hostid'];

				$inventories[] = $inventory;
			}
		}
		$inventories = $this->extendObjects('host_inventory', $inventories, array('inventory_mode'));
		$inventories = zbx_toHash($inventories, 'hostid');

		$macros = array();
		foreach ($hosts as &$host) {
			if (isset($host['macros'])) {
				$macros[$host['hostid']] = $host['macros'];

				unset($host['macros']);
			}
		}
		unset($host);

		if ($macros) {
			API::UserMacro()->replaceMacros($macros);
		}

		foreach ($hosts as $host) {
			// extend host inventory with the required data
			if (isset($host['inventory']) && $host['inventory']) {
				$inventory = $inventories[$host['hostid']];

				// if no host inventory record exists in the DB, it's disabled
				if (!isset($inventory['inventory_mode'])) {
					$inventory['inventory_mode'] = HOST_INVENTORY_DISABLED;
				}

				$host['inventory'] = $inventory;
			}

			$data = $host;
			$data['hosts'] = $host;
			$result = $this->massUpdate($data);

			if (!$result) {
				self::exception(ZBX_API_ERROR_INTERNAL, _('Host update failed.'));
			}
		}

		return array('hostids' => $hostids);
	}

	/**
	 * Additionally allows to create new interfaces on hosts.
	 *
	 * Checks write permissions for hosts.
	 *
	 * Additional supported $data parameters are:
	 * - interfaces - an array of interfaces to create on the hosts
	 * - templates  - an array of templates to link to the hosts, overrides the CHostGeneral::massAdd()
	 *                'templates' parameter
	 *
	 * @param array $data
	 *
	 * @return array
	 */
	public function massAdd(array $data) {
		$hosts = isset($data['hosts']) ? zbx_toArray($data['hosts']) : array();
		$hostIds = zbx_objectValues($hosts, 'hostid');

		// check permissions
		if (!$this->isWritable($hostIds)) {
			self::exception(ZBX_API_ERROR_PERMISSIONS, _('You do not have permission to perform this operation.'));
		}

		// add new interfaces
		if (!empty($data['interfaces'])) {
			API::HostInterface()->massAdd(array(
				'hosts' => $data['hosts'],
				'interfaces' => zbx_toArray($data['interfaces'])
			));
		}

		// rename the "templates" parameter to the common "templates_link"
		if (isset($data['templates'])) {
			$data['templates_link'] = $data['templates'];
			unset($data['templates']);
		}

		$data['templates'] = array();

		return parent::massAdd($data);
	}

	/**
	 * Mass update hosts.
	 *
	 * @param array  $hosts								multidimensional array with Hosts data
	 * @param array  $hosts['hosts']					Array of Host objects to update
	 * @param string $hosts['fields']['host']			Host name.
	 * @param array  $hosts['fields']['groupids']		HostGroup IDs add Host to.
	 * @param int    $hosts['fields']['port']			Port. OPTIONAL
	 * @param int    $hosts['fields']['status']			Host Status. OPTIONAL
	 * @param int    $hosts['fields']['useip']			Use IP. OPTIONAL
	 * @param string $hosts['fields']['dns']			DNS. OPTIONAL
	 * @param string $hosts['fields']['ip']				IP. OPTIONAL
	 * @param int    $hosts['fields']['bulk']			bulk. OPTIONAL
	 * @param int    $hosts['fields']['proxy_hostid']	Proxy Host ID. OPTIONAL
	 * @param int    $hosts['fields']['ipmi_authtype']	IPMI authentication type. OPTIONAL
	 * @param int    $hosts['fields']['ipmi_privilege']	IPMI privilege. OPTIONAL
	 * @param string $hosts['fields']['ipmi_username']	IPMI username. OPTIONAL
	 * @param string $hosts['fields']['ipmi_password']	IPMI password. OPTIONAL
	 *
	 * @return boolean
	 */
	public function massUpdate($data) {
		$hosts = zbx_toArray($data['hosts']);
		$inputHostIds = zbx_objectValues($hosts, 'hostid');
		$hostIds = array_unique($inputHostIds);

		sort($hostIds);

		$dbHosts = $this->get(array(
			'hostids' => $hostIds,
			'editable' => true,
			'output' => array('hostid'),
			'preservekeys' => true,
		));
		foreach ($hosts as $host) {
			if (!isset($dbHosts[$host['hostid']])) {
				self::exception(ZBX_API_ERROR_PERMISSIONS, _('You do not have permission to perform this operation.'));
			}
		}

		// check if hosts have at least 1 group
		if (isset($data['groups']) && empty($data['groups'])) {
			self::exception(ZBX_API_ERROR_PARAMETERS, _('No groups for hosts.'));
		}

		/*
		 * Update hosts properties
		 */
		if (isset($data['name'])) {
			if (count($hosts) > 1) {
				self::exception(ZBX_API_ERROR_PARAMETERS, _('Cannot mass update visible host name.'));
			}
		}

		if (isset($data['host'])) {
			if (!preg_match('/^'.ZBX_PREG_HOST_FORMAT.'$/', $data['host'])) {
				self::exception(ZBX_API_ERROR_PARAMETERS, _s('Incorrect characters used for host name "%s".', $data['host']));
			}

			if (count($hosts) > 1) {
				self::exception(ZBX_API_ERROR_PARAMETERS, _('Cannot mass update host name.'));
			}

			$curHost = reset($hosts);

			$sameHostnameHost = $this->get(array(
				'output' => array('hostid'),
				'filter' => array('host' => $data['host']),
				'nopermissions' => true,
				'limit' => 1
			));
			$sameHostnameHost = reset($sameHostnameHost);
			if ($sameHostnameHost && (bccomp($sameHostnameHost['hostid'], $curHost['hostid']) != 0)) {
				self::exception(ZBX_API_ERROR_PARAMETERS, _s('Host "%1$s" already exists.', $data['host']));
			}

			// can't add host with the same name as existing template
			$sameHostnameTemplate = API::Template()->get(array(
				'output' => array('templateid'),
				'filter' => array('host' => $data['host']),
				'nopermissions' => true,
				'limit' => 1
			));
			if ($sameHostnameTemplate) {
				self::exception(ZBX_API_ERROR_PARAMETERS, _s('Template "%1$s" already exists.', $data['host']));
			}
		}

		if (isset($data['groups'])) {
			$updateGroups = $data['groups'];
		}

		if (isset($data['interfaces'])) {
			$updateInterfaces = $data['interfaces'];
		}

		$b = isset($data['templates_clear']);
		$c = array_key_exists('templates_clear', $data);
		$d = array_keys($data);
		if ($b) {
			$updateTemplatesClear = zbx_toArray($data['templates_clear']);
		}

		if (isset($data['templates'])) {
			$updateTemplates = $data['templates'];
		}

		if (isset($data['macros'])) {
			$updateMacros = $data['macros'];
		}

		// second check is necessary, because import incorrectly inputs unset 'inventory' as empty string rather than null
		if (isset($data['inventory']) && $data['inventory']) {
			if (isset($data['inventory_mode']) && $data['inventory_mode'] == HOST_INVENTORY_DISABLED) {
				self::exception(ZBX_API_ERROR_PARAMETERS, _('Cannot set inventory fields for disabled inventory.'));
			}

			$updateInventory = $data['inventory'];
			$updateInventory['inventory_mode'] = null;
		}

		if (isset($data['inventory_mode'])) {
			if (!isset($updateInventory)) {
				$updateInventory = array();
			}
			$updateInventory['inventory_mode'] = $data['inventory_mode'];
		}

		if (isset($data['status'])) {
			$updateStatus = $data['status'];
		}

		unset($data['hosts'], $data['groups'], $data['interfaces'], $data['templates_clear'], $data['templates'],
			$data['macros'], $data['inventory'], $data['inventory_mode'], $data['status']);

		if (!zbx_empty($data)) {
			DB::update('hosts', array(
				'values' => $data,
				'where' => array('hostid' => $hostIds)
			));
		}

		if (isset($updateStatus)) {
			updateHostStatus($hostIds, $updateStatus);
		}

		/*
		 * Update template linkage
		 */
		if (isset($updateTemplatesClear)) {
			$templateIdsClear = zbx_objectValues($updateTemplatesClear, 'templateid');

			if ($updateTemplatesClear) {
				$this->massRemove(array('hostids' => $hostIds, 'templateids_clear' => $templateIdsClear));
			}
		}
		else {
			$templateIdsClear = array();
		}

		// unlink templates
		if (isset($updateTemplates)) {
			$hostTemplates = API::Template()->get(array(
				'hostids' => $hostIds,
				'output' => array('templateid'),
				'preservekeys' => true
			));

			$hostTemplateids = array_keys($hostTemplates);
			$newTemplateids = zbx_objectValues($updateTemplates, 'templateid');

			$templatesToDel = array_diff($hostTemplateids, $newTemplateids);
			$templatesToDel = array_diff($templatesToDel, $templateIdsClear);

			if ($templatesToDel) {
				$result = $this->massRemove(array(
					'hostids' => $hostIds,
					'templateids' => $templatesToDel
				));
				if (!$result) {
					self::exception(ZBX_API_ERROR_PARAMETERS, _('Cannot unlink template'));
				}
			}
		}

		/*
		 * update interfaces
		 */
		if (isset($updateInterfaces)) {
			foreach($hostIds as $hostId) {
				API::HostInterface()->replaceHostInterfaces(array(
					'hostid' => $hostId,
					'interfaces' => $updateInterfaces
				));
			}
		}

		// link new templates
		if (isset($updateTemplates)) {
			$result = $this->massAdd(array(
				'hosts' => $hosts,
				'templates' => $updateTemplates
			));

			if (!$result) {
				self::exception(ZBX_API_ERROR_PARAMETERS, _('Cannot link template'));
			}
		}

		// macros
		if (isset($updateMacros)) {
			DB::delete('hostmacro', array('hostid' => $hostIds));

			$this->massAdd(array(
				'hosts' => $hosts,
				'macros' => $updateMacros
			));
		}

		/*
		 * Inventory
		 */
		if (isset($updateInventory)) {
			// disabling inventory
			if ($updateInventory['inventory_mode'] == HOST_INVENTORY_DISABLED) {
				$sql = 'DELETE FROM host_inventory WHERE '.dbConditionInt('hostid', $hostIds);
				if (!DBexecute($sql)) {
					self::exception(ZBX_API_ERROR_PARAMETERS, _('Cannot delete inventory.'));
				}
			}
			// changing inventory mode or setting inventory fields
			else {
				$existingInventoriesDb = DBfetchArrayAssoc(DBselect(
					'SELECT hostid,inventory_mode'.
					' FROM host_inventory'.
					' WHERE '.dbConditionInt('hostid', $hostIds)
				), 'hostid');

				// check existing host inventory data
				$automaticHostIds = array();
				if ($updateInventory['inventory_mode'] === null) {
					foreach ($hostIds as $hostId) {
						// if inventory is disabled for one of the updated hosts, throw an exception
						if (!isset($existingInventoriesDb[$hostId])) {
							$host = get_host_by_hostid($hostId);
							self::exception(ZBX_API_ERROR_PARAMETERS, _s(
								'Inventory disabled for host "%1$s".', $host['host']
							));
						}
						// if inventory mode is set to automatic, save its ID for later usage
						elseif ($existingInventoriesDb[$hostId]['inventory_mode'] == HOST_INVENTORY_AUTOMATIC) {
							$automaticHostIds[] = $hostId;
						}
					}
				}

				$inventoriesToSave = array();
				foreach ($hostIds as $hostId) {
					$hostInventory = $updateInventory;
					$hostInventory['hostid'] = $hostId;

					// if no 'inventory_mode' has been passed, set inventory 'inventory_mode' from DB
					if ($updateInventory['inventory_mode'] === null) {
						$hostInventory['inventory_mode'] = $existingInventoriesDb[$hostId]['inventory_mode'];
					}

					$inventoriesToSave[$hostId] = $hostInventory;
				}

				// when updating automatic inventory, ignore fields that have items linked to them
				if ($updateInventory['inventory_mode'] == HOST_INVENTORY_AUTOMATIC
						|| ($updateInventory['inventory_mode'] === null && $automaticHostIds)) {

					$itemsToInventories = API::item()->get(array(
						'output' => array('inventory_link', 'hostid'),
						'hostids' => $automaticHostIds ? $automaticHostIds : $hostIds,
						'nopermissions' => true
					));

					$inventoryFields = getHostInventories();
					foreach ($itemsToInventories as $hinv) {
						// 0 means 'no link'
						if ($hinv['inventory_link'] != 0) {
							$inventoryName = $inventoryFields[$hinv['inventory_link']]['db_field'];
							unset($inventoriesToSave[$hinv['hostid']][$inventoryName]);
						}
					}
				}

				// save inventory data
				foreach ($inventoriesToSave as $inventory) {
					$hostId = $inventory['hostid'];
					if (isset($existingInventoriesDb[$hostId])) {
						DB::update('host_inventory', array(
							'values' => $inventory,
							'where' => array('hostid' => $hostId)
						));
					}
					else {
						DB::insert('host_inventory', array($inventory), false);
					}
				}
			}
		}

		/*
		 * Update host and host group linkage. This procedure should be done the last because user can unlink
		 * him self from a group with write permissions leaving only read premissions. Thus other procedures, like
		 * host-template linkage, inventory update, macros update, must be done before this.
		 */
		if (isset($updateGroups)) {
			$updateGroups = zbx_toArray($updateGroups);

			$hostGroups = API::HostGroup()->get(array(
				'output' => array('groupid'),
				'hostids' => $hostIds
			));
			$hostGroupIds = zbx_objectValues($hostGroups, 'groupid');
			$newGroupIds = zbx_objectValues($updateGroups, 'groupid');

			$groupsToAdd = array_diff($newGroupIds, $hostGroupIds);
			if ($groupsToAdd) {
				$this->massAdd(array(
					'hosts' => $hosts,
					'groups' => zbx_toObject($groupsToAdd, 'groupid')
				));
			}

			$groupIdsToDelete = array_diff($hostGroupIds, $newGroupIds);
			if ($groupIdsToDelete) {
				$this->massRemove(array(
					'hostids' => $hostIds,
					'groupids' => $groupIdsToDelete
				));
			}
		}

		return array('hostids' => $inputHostIds);
	}

	/**
	 * Additionally allows to remove interfaces from hosts.
	 *
	 * Checks write permissions for hosts.
	 *
	 * Additional supported $data parameters are:
	 * - interfaces  - an array of interfaces to delete from the hosts
	 *
	 * @param array $data
	 *
	 * @return array
	 */
	public function massRemove(array $data) {
		$hostids = zbx_toArray($data['hostids']);

		$this->checkPermissions($hostids);

		if (isset($data['interfaces'])) {
			$options = array(
				'hostids' => $hostids,
				'interfaces' => zbx_toArray($data['interfaces'])
			);
			API::HostInterface()->massRemove($options);
		}

		// rename the "templates" parameter to the common "templates_link"
		if (isset($data['templateids'])) {
			$data['templateids_link'] = $data['templateids'];
			unset($data['templateids']);
		}

		$data['templateids'] = array();

		return parent::massRemove($data);
	}

	/**
	 * Validates the input parameters for the delete() method.
	 *
	 * @throws APIException if the input is invalid
	 *
	 * @param array $hostIds
	 * @param bool 	$nopermissions
	 *
	 * @return void
	 */
	protected function validateDelete(array $hostIds, $nopermissions = false) {
		if (!$hostIds) {
			self::exception(ZBX_API_ERROR_PARAMETERS, _('Empty input parameter.'));
		}

		if (!$nopermissions) {
			$this->checkPermissions($hostIds);
		}
	}

	/**
	 * Delete Host.
	 *
	 * @param array	$hostIds
	 * @param bool	$nopermissions
	 *
	 * @return array
	 */
	public function delete(array $hostIds, $nopermissions = false) {
		$this->validateDelete($hostIds, $nopermissions);

		// delete the discovery rules first
		$delRules = API::DiscoveryRule()->get(array(
			'output' => array('itemid'),
			'hostids' => $hostIds,
			'nopermissions' => true,
			'preservekeys' => true
		));
		if ($delRules) {
			API::DiscoveryRule()->delete(array_keys($delRules), true);
		}

		// delete the items
		$delItems = API::Item()->get(array(
			'templateids' => $hostIds,
			'output' => array('itemid'),
			'nopermissions' => true,
			'preservekeys' => true
		));
		if ($delItems) {
			API::Item()->delete(array_keys($delItems), true);
		}

		// delete web tests
		$delHttptests = array();
		$dbHttptests = get_httptests_by_hostid($hostIds);
		while ($dbHttptest = DBfetch($dbHttptests)) {
			$delHttptests[$dbHttptest['httptestid']] = $dbHttptest['httptestid'];
		}
		if (!empty($delHttptests)) {
			API::HttpTest()->delete($delHttptests, true);
		}


		// delete screen items
		DB::delete('screens_items', array(
			'resourceid' => $hostIds,
			'resourcetype' => SCREEN_RESOURCE_HOST_TRIGGERS
		));

		// delete host from maps
		if (!empty($hostIds)) {
			DB::delete('sysmaps_elements', array(
				'elementtype' => SYSMAP_ELEMENT_TYPE_HOST,
				'elementid' => $hostIds
			));
		}

		// disable actions
		// actions from conditions
		$actionids = array();
		$sql = 'SELECT DISTINCT actionid'.
				' FROM conditions'.
				' WHERE conditiontype='.CONDITION_TYPE_HOST.
				' AND '.dbConditionString('value', $hostIds);
		$dbActions = DBselect($sql);
		while ($dbAction = DBfetch($dbActions)) {
			$actionids[$dbAction['actionid']] = $dbAction['actionid'];
		}

		// actions from operations
		$sql = 'SELECT DISTINCT o.actionid'.
				' FROM operations o, opcommand_hst oh'.
				' WHERE o.operationid=oh.operationid'.
				' AND '.dbConditionInt('oh.hostid', $hostIds);
		$dbActions = DBselect($sql);
		while ($dbAction = DBfetch($dbActions)) {
			$actionids[$dbAction['actionid']] = $dbAction['actionid'];
		}

		if (!empty($actionids)) {
			$update = array();
			$update[] = array(
				'values' => array('status' => ACTION_STATUS_DISABLED),
				'where' => array('actionid' => $actionids)
			);
			DB::update('actions', $update);
		}

		// delete action conditions
		DB::delete('conditions', array(
			'conditiontype' => CONDITION_TYPE_HOST,
			'value' => $hostIds
		));

		// delete action operation commands
		$operationids = array();
		$sql = 'SELECT DISTINCT oh.operationid'.
				' FROM opcommand_hst oh'.
				' WHERE '.dbConditionInt('oh.hostid', $hostIds);
		$dbOperations = DBselect($sql);
		while ($dbOperation = DBfetch($dbOperations)) {
			$operationids[$dbOperation['operationid']] = $dbOperation['operationid'];
		}

		DB::delete('opcommand_hst', array(
			'hostid' => $hostIds,
		));

		// delete empty operations
		$delOperationids = array();
		$sql = 'SELECT DISTINCT o.operationid'.
				' FROM operations o'.
				' WHERE '.dbConditionInt('o.operationid', $operationids).
				' AND NOT EXISTS(SELECT oh.opcommand_hstid FROM opcommand_hst oh WHERE oh.operationid=o.operationid)';
		$dbOperations = DBselect($sql);
		while ($dbOperation = DBfetch($dbOperations)) {
			$delOperationids[$dbOperation['operationid']] = $dbOperation['operationid'];
		}

		DB::delete('operations', array(
			'operationid' => $delOperationids,
		));

		$hosts = API::Host()->get(array(
			'output' => array(
				'hostid',
				'name'
			),
			'hostids' => $hostIds,
			'nopermissions' => true
		));

		// delete host inventory
		DB::delete('host_inventory', array('hostid' => $hostIds));

		// delete host applications
		DB::delete('applications', array('hostid' => $hostIds));

		// delete host
		DB::delete('hosts', array('hostid' => $hostIds));

		// TODO: remove info from API
		foreach ($hosts as $host) {
			info(_s('Deleted: Host "%1$s".', $host['name']));
			add_audit_ext(AUDIT_ACTION_DELETE, AUDIT_RESOURCE_HOST, $host['hostid'], $host['name'], 'hosts', NULL, NULL);
		}

		// remove Monitoring > Latest data toggle profile values related to given hosts
		CProfile::delete('web.latest.toggle_other', $hostIds);

		return array('hostids' => $hostIds);
	}

	/**
	 * Check if user has read permissions for host.
	 *
	 * @param array $ids
	 *
	 * @return bool
	 */
	public function isReadable(array $ids) {
		if (!is_array($ids)) {
			return false;
		}
		if (empty($ids)) {
			return true;
		}

		$ids = array_unique($ids);

		$count = $this->get(array(
			'hostids' => $ids,
			'templated_hosts' => true,
			'countOutput' => true
		));

		return (count($ids) == $count);
	}

	/**
	 * Check if user has write permissions for host.
	 *
	 * @param array $ids
	 *
	 * @return bool
	 */
	public function isWritable(array $ids) {
		if (!is_array($ids)) {
			return false;
		}
		if (empty($ids)) {
			return true;
		}

		$ids = array_unique($ids);

		$count = $this->get(array(
			'hostids' => $ids,
			'editable' => true,
			'templated_hosts' => true,
			'countOutput' => true
		));

		return (count($ids) == $count);
	}

	protected function addRelatedObjects(array $options, array $result) {
		$result = parent::addRelatedObjects($options, $result);

		$hostids = array_keys($result);

		// adding inventories
		if ($options['selectInventory'] !== null) {
			$relationMap = $this->createRelationMap($result, 'hostid', 'hostid');
			$inventory = API::getApiService()->select('host_inventory', array(
				'output' => $options['selectInventory'],
				'filter' => array('hostid' => $hostids)
			));
			$result = $relationMap->mapOne($result, zbx_toHash($inventory, 'hostid'), 'inventory');
		}

		// adding hostinterfaces
		if ($options['selectInterfaces'] !== null) {
			if ($options['selectInterfaces'] != API_OUTPUT_COUNT) {
				$interfaces = API::HostInterface()->get(array(
					'output' => $this->outputExtend($options['selectInterfaces'], array('hostid', 'interfaceid')),
					'hostids' => $hostids,
					'nopermissions' => true,
					'preservekeys' => true
				));

				// we need to order interfaces for proper linkage and viewing
				order_result($interfaces, 'interfaceid', ZBX_SORT_UP);

				$relationMap = $this->createRelationMap($interfaces, 'hostid', 'interfaceid');

				$interfaces = $this->unsetExtraFields($interfaces, array('hostid', 'interfaceid'), $options['selectInterfaces']);
				$result = $relationMap->mapMany($result, $interfaces, 'interfaces', $options['limitSelects']);
			}
			else {
				$interfaces = API::HostInterface()->get(array(
					'hostids' => $hostids,
					'nopermissions' => true,
					'countOutput' => true,
					'groupCount' => true
				));

				$interfaces = zbx_toHash($interfaces, 'hostid');
				foreach ($result as $hostid => $host) {
					$result[$hostid]['interfaces'] = isset($interfaces[$hostid]) ? $interfaces[$hostid]['rowscount'] : 0;
				}
			}
		}

		// adding screens
		if ($options['selectScreens'] !== null) {
			if ($options['selectScreens'] != API_OUTPUT_COUNT) {
				$screens = API::TemplateScreen()->get(array(
					'output' => $this->outputExtend($options['selectScreens'], array('hostid')),
					'hostids' => $hostids,
					'nopermissions' => true
				));
				if (!is_null($options['limitSelects'])) {
					order_result($screens, 'name');
				}

				// inherited screens do not have a unique screenid, so we're building a map using array keys
				$relationMap = new CRelationMap();
				foreach ($screens as $key => $screen) {
					$relationMap->addRelation($screen['hostid'], $key);
				}

				$screens = $this->unsetExtraFields($screens, array('hostid'), $options['selectScreens']);
				$result = $relationMap->mapMany($result, $screens, 'screens', $options['limitSelects']);
			}
			else {
				$screens = API::TemplateScreen()->get(array(
					'hostids' => $hostids,
					'nopermissions' => true,
					'countOutput' => true,
					'groupCount' => true
				));
				$screens = zbx_toHash($screens, 'hostid');

				foreach ($result as $hostid => $host) {
					$result[$hostid]['screens'] = isset($screens[$hostid]) ? $screens[$hostid]['rowscount'] : 0;
				}
			}
		}

		// adding discovery rule
		if ($options['selectDiscoveryRule'] !== null && $options['selectDiscoveryRule'] != API_OUTPUT_COUNT) {
			// discovered items
			$discoveryRules = DBFetchArray(DBselect(
				'SELECT hd.hostid,hd2.parent_itemid'.
					' FROM host_discovery hd,host_discovery hd2'.
					' WHERE '.dbConditionInt('hd.hostid', $hostids).
					' AND hd.parent_hostid=hd2.hostid'
			));
			$relationMap = $this->createRelationMap($discoveryRules, 'hostid', 'parent_itemid');

			$discoveryRules = API::DiscoveryRule()->get(array(
				'output' => $options['selectDiscoveryRule'],
				'itemids' => $relationMap->getRelatedIds(),
				'preservekeys' => true
			));
			$result = $relationMap->mapOne($result, $discoveryRules, 'discoveryRule');
		}

		// adding host discovery
		if ($options['selectHostDiscovery'] !== null) {
			$hostDiscoveries = API::getApiService()->select('host_discovery', array(
				'output' => $this->outputExtend($options['selectHostDiscovery'], array('hostid')),
				'filter' => array('hostid' => $hostids),
				'preservekeys' => true
			));
			$relationMap = $this->createRelationMap($hostDiscoveries, 'hostid', 'hostid');

			$hostDiscoveries = $this->unsetExtraFields($hostDiscoveries, array('hostid'),
				$options['selectHostDiscovery']
			);
			$result = $relationMap->mapOne($result, $hostDiscoveries, 'hostDiscovery');
		}

		return $result;
	}

	/**
	 * Checks if all of the given hosts are available for writing.
	 *
	 * @throws APIException     if a host is not writable or does not exist
	 *
	 * @param array $hostIds
	 */
	protected function checkPermissions(array $hostIds) {
		if (!$this->isWritable($hostIds)) {
			self::exception(ZBX_API_ERROR_PERMISSIONS, _('No permissions to referred object or it does not exist!'));
		}
	}
}<|MERGE_RESOLUTION|>--- conflicted
+++ resolved
@@ -838,11 +838,7 @@
 		// fetch fields required to update host inventory
 		$inventories = array();
 		foreach ($hosts as $host) {
-<<<<<<< HEAD
-			if (array_key_exists('inventory', $host)) {
-=======
 			if (isset($host['inventory'])) {
->>>>>>> 4ff2485d
 				$inventory = $host['inventory'];
 				$inventory['hostid'] = $host['hostid'];
 
