<?php
/*
** Zabbix
** Copyright (C) 2001-2019 Zabbix SIA
**
** This program is free software; you can redistribute it and/or modify
** it under the terms of the GNU General Public License as published by
** the Free Software Foundation; either version 2 of the License, or
** (at your option) any later version.
**
** This program is distributed in the hope that it will be useful,
** but WITHOUT ANY WARRANTY; without even the implied warranty of
** MERCHANTABILITY or FITNESS FOR A PARTICULAR PURPOSE. See the
** GNU General Public License for more details.
**
** You should have received a copy of the GNU General Public License
** along with this program; if not, write to the Free Software
** Foundation, Inc., 51 Franklin Street, Fifth Floor, Boston, MA  02110-1301, USA.
**/


class CAudit {
	/**
	 * Supported resources list, every record contains:
	 * resource id field name
	 * resource name field name
	 * resource table name
	 */
	static public $supported_type = [
		AUDIT_RESOURCE_ACTION => 			['actionid', 'name', 'actions'],
		AUDIT_RESOURCE_APPLICATION =>		['applicationid', 'name', 'applications'],
		AUDIT_RESOURCE_CORRELATION =>		['correlationid', 'name', 'correlation'],
		AUDIT_RESOURCE_DASHBOARD =>			['dashboardid', 'name', 'dashboard'],
		AUDIT_RESOURCE_DISCOVERY_RULE =>	['druleid', 'name', 'drules'],
		AUDIT_RESOURCE_GRAPH =>				['graphid', 'name', 'graphs'],
		AUDIT_RESOURCE_GRAPH_PROTOTYPE =>	['graphid', 'name', 'graphs'],
		AUDIT_RESOURCE_HOST_PROTOTYPE =>	['hostid', 'host', 'hosts'],
		AUDIT_RESOURCE_HOST_GROUP =>		['groupid', 'name', 'groups'],
		AUDIT_RESOURCE_ICON_MAP =>			['iconmapid', 'name', 'icon_map'],
		AUDIT_RESOURCE_ITEM =>				['itemid', 'name', 'items'],
		AUDIT_RESOURCE_ITEM_PROTOTYPE =>	['itemid', 'name', 'items'],
		AUDIT_RESOURCE_MACRO =>				['globalmacroid', 'macro', 'globalmacro'],
		AUDIT_RESOURCE_PROXY =>				['proxyid', 'host', 'hosts'],
		AUDIT_RESOURCE_SCENARIO =>			['httptestid', 'name', 'httptest'],
		AUDIT_RESOURCE_SCRIPT =>			['scriptid', 'name', 'scripts'],
		AUDIT_RESOURCE_TRIGGER =>			['triggerid', 'description', 'triggers'],
		AUDIT_RESOURCE_TRIGGER_PROTOTYPE =>	['triggerid', 'description', 'triggers'],
		AUDIT_RESOURCE_USER =>				['userid', 'alias', 'users'],
		AUDIT_RESOURCE_USER_GROUP =>		['usrgrpid', 'name', 'usrgrp'],
		AUDIT_RESOURCE_VALUE_MAP =>			['valuemapid', 'name', 'valuemaps'],
		AUDIT_RESOURCE_MEDIA_TYPE =>		['mediatypeid', 'description', 'media_type']
	];

	/**
	 * Add simple audit record.
	 *
	 * @param string $userid
	 * @param string $ip
	 * @param int    $action        AUDIT_ACTION_*
	 * @param int    $resourcetype  AUDIT_RESOURCE_*
	 * @param string $details
	 */
	static public function addDetails($userid, $ip, $action, $resourcetype, $details = '') {
		DB::insert('auditlog', [[
			'userid' => $userid,
			'clock' => time(),
			'ip' => substr($ip, 0, 39),
			'action' => $action,
			'resourcetype' => $resourcetype,
			'details' => $details
		]]);
	}

	/**
	 * Add audit records.
	 *
	 * @param string $userid
	 * @param string $ip
	 * @param int    $action        AUDIT_ACTION_*
	 * @param int    $resourcetype  AUDIT_RESOURCE_*
	 * @param array  $objects
	 * @param array  $objects_old
	 */
	static public function addBulk($userid, $ip, $action, $resourcetype, array $objects, array $objects_old = null) {
		$masked_fields = [
			'users' => ['passwd' => true],
			'config' => ['tls_psk_identity' => true, 'tls_psk' => true]
		];

<<<<<<< HEAD
		if (!array_key_exists($resourcetype, self::$supported_type)) {
			return;
=======
		switch ($resourcetype) {
			case AUDIT_RESOURCE_ACTION:
				$field_name_resourceid = 'actionid';
				$field_name_resourcename = 'name';
				$table_name = 'actions';
				break;

			case AUDIT_RESOURCE_APPLICATION:
				$field_name_resourceid = 'applicationid';
				$field_name_resourcename = 'name';
				$table_name = 'applications';
				break;

			case AUDIT_RESOURCE_AUTOREGISTRATION:
				$field_name_resourceid = 'configid';
				$field_name_resourcename = null;
				$table_name = 'config';
				break;

			case AUDIT_RESOURCE_CORRELATION:
				$field_name_resourceid = 'correlationid';
				$field_name_resourcename = 'name';
				$table_name = 'correlation';
				break;

			case AUDIT_RESOURCE_DASHBOARD:
				$field_name_resourceid = 'dashboardid';
				$field_name_resourcename = 'name';
				$table_name = 'dashboard';
				break;

			case AUDIT_RESOURCE_DISCOVERY_RULE:
				$field_name_resourceid = 'druleid';
				$field_name_resourcename = 'name';
				$table_name = 'drules';
				break;

			case AUDIT_RESOURCE_GRAPH:
			case AUDIT_RESOURCE_GRAPH_PROTOTYPE:
				$field_name_resourceid = 'graphid';
				$field_name_resourcename = 'name';
				$table_name = 'graphs';
				break;

			case AUDIT_RESOURCE_HOST_PROTOTYPE:
				$field_name_resourceid = 'hostid';
				$field_name_resourcename = 'host';
				$table_name = 'hosts';
				break;

			case AUDIT_RESOURCE_HOST_GROUP:
				$field_name_resourceid = 'groupid';
				$field_name_resourcename = 'name';
				$table_name = 'groups';
				break;

			case AUDIT_RESOURCE_ICON_MAP:
				$field_name_resourceid = 'iconmapid';
				$field_name_resourcename = 'name';
				$table_name = 'icon_map';
				break;

			case AUDIT_RESOURCE_ITEM:
			case AUDIT_RESOURCE_ITEM_PROTOTYPE:
				$field_name_resourceid = 'itemid';
				$field_name_resourcename = 'name';
				$table_name = 'items';
				break;

			case AUDIT_RESOURCE_MACRO:
				$field_name_resourceid = 'globalmacroid';
				$field_name_resourcename = 'macro';
				$table_name = 'globalmacro';
				break;

			case AUDIT_RESOURCE_PROXY:
				$field_name_resourceid = 'proxyid';
				$field_name_resourcename = 'host';
				$table_name = 'hosts';
				break;

			case AUDIT_RESOURCE_SCENARIO:
				$field_name_resourceid = 'httptestid';
				$field_name_resourcename = 'name';
				$table_name = 'httptest';
				break;

			case AUDIT_RESOURCE_SCRIPT:
				$field_name_resourceid = 'scriptid';
				$field_name_resourcename = 'name';
				$table_name = 'scripts';
				break;

			case AUDIT_RESOURCE_TRIGGER:
			case AUDIT_RESOURCE_TRIGGER_PROTOTYPE:
				$field_name_resourceid = 'triggerid';
				$field_name_resourcename = 'description';
				$table_name = 'triggers';
				break;

			case AUDIT_RESOURCE_USER:
				$field_name_resourceid = 'userid';
				$field_name_resourcename = 'alias';
				$table_name = 'users';
				break;

			case AUDIT_RESOURCE_USER_GROUP:
				$field_name_resourceid = 'usrgrpid';
				$field_name_resourcename = 'name';
				$table_name = 'usrgrp';
				break;

			case AUDIT_RESOURCE_VALUE_MAP:
				$field_name_resourceid = 'valuemapid';
				$field_name_resourcename = 'name';
				$table_name = 'valuemaps';
				break;

			default:
				return;
>>>>>>> 9f9f4258
		}

		list($field_name_resourceid, $field_name_resourcename, $table_name) = self::$supported_type[$resourcetype];

		$clock = time();
		$ip = substr($ip, 0, 39);

		$auditlog = [];
		$objects_diff = [];

		foreach ($objects as $object) {
			$resourceid = $object[$field_name_resourceid];

			if ($action == AUDIT_ACTION_UPDATE) {
				$object_old = $objects_old[$resourceid];

				/**
				 * Convert two dimension array to one dimension array,
				 * because array_diff and array_intersect work only with one dimension array.
				 */
				$object_old = array_filter($object_old, function ($val) {
					return !is_array($val);
				});
				$object = array_filter($object, function ($val) {
					return !is_array($val);
				});

				$object_diff = array_diff_assoc(array_intersect_key($object_old, $object), $object);

				if (!$object_diff) {
					continue;
				}

				foreach ($object_diff as $field_name => &$values) {
					if (array_key_exists($table_name, $masked_fields)
							&& array_key_exists($field_name, $masked_fields[$table_name])) {
						$object_old[$field_name] = '********';
						$object[$field_name] = '********';
					}

					$values = [
						'old' => $object_old[$field_name],
						'new' => $object[$field_name]
					];

				}
				unset($values);

				$objects_diff[] = $object_diff;

				$resourcename = ($field_name_resourcename !== null) ? $object_old[$field_name_resourcename] : '';
			}
			else {
				$resourcename = ($field_name_resourcename !== null) ? $object[$field_name_resourcename] : '';
			}

			if (mb_strlen($resourcename) > 255) {
				$resourcename = mb_substr($resourcename, 0, 252).'...';
			}

			$auditlog[] = [
				'userid' => $userid,
				'clock' => $clock,
				'ip' => $ip,
				'action' => $action,
				'resourcetype' => $resourcetype,
				'resourceid' => $resourceid,
				'resourcename' => $resourcename
			];
		}

		if ($auditlog) {
			$auditids = DB::insertBatch('auditlog', $auditlog);

			if ($action == AUDIT_ACTION_UPDATE) {
				$auditlog_details = [];

				foreach ($objects_diff as $index => $object_diff) {
					foreach ($object_diff as $field_name => $values) {
						$auditlog_details[] = [
							'auditid' => $auditids[$index],
							'table_name' => $table_name,
							'field_name' => $field_name,
							'oldvalue' => $values['old'],
							'newvalue' => $values['new']
						];
					}
				}

				DB::insertBatch('auditlog_details', $auditlog_details);
			}
		}
	}
}<|MERGE_RESOLUTION|>--- conflicted
+++ resolved
@@ -29,6 +29,7 @@
 	static public $supported_type = [
 		AUDIT_RESOURCE_ACTION => 			['actionid', 'name', 'actions'],
 		AUDIT_RESOURCE_APPLICATION =>		['applicationid', 'name', 'applications'],
+		AUDIT_RESOURCE_AUTOREGISTRATION =>	['configid', null, 'config'],
 		AUDIT_RESOURCE_CORRELATION =>		['correlationid', 'name', 'correlation'],
 		AUDIT_RESOURCE_DASHBOARD =>			['dashboardid', 'name', 'dashboard'],
 		AUDIT_RESOURCE_DISCOVERY_RULE =>	['druleid', 'name', 'drules'],
@@ -48,7 +49,7 @@
 		AUDIT_RESOURCE_USER =>				['userid', 'alias', 'users'],
 		AUDIT_RESOURCE_USER_GROUP =>		['usrgrpid', 'name', 'usrgrp'],
 		AUDIT_RESOURCE_VALUE_MAP =>			['valuemapid', 'name', 'valuemaps'],
-		AUDIT_RESOURCE_MEDIA_TYPE =>		['mediatypeid', 'description', 'media_type']
+		AUDIT_RESOURCE_MEDIA_TYPE =>		['mediatypeid', 'name', 'media_type']
 	];
 
 	/**
@@ -87,131 +88,8 @@
 			'config' => ['tls_psk_identity' => true, 'tls_psk' => true]
 		];
 
-<<<<<<< HEAD
 		if (!array_key_exists($resourcetype, self::$supported_type)) {
 			return;
-=======
-		switch ($resourcetype) {
-			case AUDIT_RESOURCE_ACTION:
-				$field_name_resourceid = 'actionid';
-				$field_name_resourcename = 'name';
-				$table_name = 'actions';
-				break;
-
-			case AUDIT_RESOURCE_APPLICATION:
-				$field_name_resourceid = 'applicationid';
-				$field_name_resourcename = 'name';
-				$table_name = 'applications';
-				break;
-
-			case AUDIT_RESOURCE_AUTOREGISTRATION:
-				$field_name_resourceid = 'configid';
-				$field_name_resourcename = null;
-				$table_name = 'config';
-				break;
-
-			case AUDIT_RESOURCE_CORRELATION:
-				$field_name_resourceid = 'correlationid';
-				$field_name_resourcename = 'name';
-				$table_name = 'correlation';
-				break;
-
-			case AUDIT_RESOURCE_DASHBOARD:
-				$field_name_resourceid = 'dashboardid';
-				$field_name_resourcename = 'name';
-				$table_name = 'dashboard';
-				break;
-
-			case AUDIT_RESOURCE_DISCOVERY_RULE:
-				$field_name_resourceid = 'druleid';
-				$field_name_resourcename = 'name';
-				$table_name = 'drules';
-				break;
-
-			case AUDIT_RESOURCE_GRAPH:
-			case AUDIT_RESOURCE_GRAPH_PROTOTYPE:
-				$field_name_resourceid = 'graphid';
-				$field_name_resourcename = 'name';
-				$table_name = 'graphs';
-				break;
-
-			case AUDIT_RESOURCE_HOST_PROTOTYPE:
-				$field_name_resourceid = 'hostid';
-				$field_name_resourcename = 'host';
-				$table_name = 'hosts';
-				break;
-
-			case AUDIT_RESOURCE_HOST_GROUP:
-				$field_name_resourceid = 'groupid';
-				$field_name_resourcename = 'name';
-				$table_name = 'groups';
-				break;
-
-			case AUDIT_RESOURCE_ICON_MAP:
-				$field_name_resourceid = 'iconmapid';
-				$field_name_resourcename = 'name';
-				$table_name = 'icon_map';
-				break;
-
-			case AUDIT_RESOURCE_ITEM:
-			case AUDIT_RESOURCE_ITEM_PROTOTYPE:
-				$field_name_resourceid = 'itemid';
-				$field_name_resourcename = 'name';
-				$table_name = 'items';
-				break;
-
-			case AUDIT_RESOURCE_MACRO:
-				$field_name_resourceid = 'globalmacroid';
-				$field_name_resourcename = 'macro';
-				$table_name = 'globalmacro';
-				break;
-
-			case AUDIT_RESOURCE_PROXY:
-				$field_name_resourceid = 'proxyid';
-				$field_name_resourcename = 'host';
-				$table_name = 'hosts';
-				break;
-
-			case AUDIT_RESOURCE_SCENARIO:
-				$field_name_resourceid = 'httptestid';
-				$field_name_resourcename = 'name';
-				$table_name = 'httptest';
-				break;
-
-			case AUDIT_RESOURCE_SCRIPT:
-				$field_name_resourceid = 'scriptid';
-				$field_name_resourcename = 'name';
-				$table_name = 'scripts';
-				break;
-
-			case AUDIT_RESOURCE_TRIGGER:
-			case AUDIT_RESOURCE_TRIGGER_PROTOTYPE:
-				$field_name_resourceid = 'triggerid';
-				$field_name_resourcename = 'description';
-				$table_name = 'triggers';
-				break;
-
-			case AUDIT_RESOURCE_USER:
-				$field_name_resourceid = 'userid';
-				$field_name_resourcename = 'alias';
-				$table_name = 'users';
-				break;
-
-			case AUDIT_RESOURCE_USER_GROUP:
-				$field_name_resourceid = 'usrgrpid';
-				$field_name_resourcename = 'name';
-				$table_name = 'usrgrp';
-				break;
-
-			case AUDIT_RESOURCE_VALUE_MAP:
-				$field_name_resourceid = 'valuemapid';
-				$field_name_resourcename = 'name';
-				$table_name = 'valuemaps';
-				break;
-
-			default:
-				return;
->>>>>>> 9f9f4258
 		}
 
 		list($field_name_resourceid, $field_name_resourcename, $table_name) = self::$supported_type[$resourcetype];
