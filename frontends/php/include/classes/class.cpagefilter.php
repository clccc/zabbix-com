--- conflicted
+++ resolved
@@ -569,46 +569,6 @@
 	}
 
 	/**
-<<<<<<< HEAD
-	 * Load available triggers, choose the selected trigger and remember the selection.
-	 * If no host is elected, or the host selection is set to 'All', reset the selected trigger to 0.
-	 *
-	 * @param int   $triggerid
-	 * @param array $options
-	 */
-	private function _initTriggers($triggerid, array $options) {
-		$this->data['triggers'] = array();
-
-		if (!$this->hostsSelected || $this->hostsAll) {
-			$triggerid = 0;
-		}
-		else {
-			$def_ptions = array(
-				'output' => array('triggerid', 'description'),
-				'groupids' => ($this->groupid > 0 && $this->hostid == 0) ? $this->groupid : null,
-				'hostids' => ($this->hostid > 0) ? $this->hostid : null
-			);
-			$options = zbx_array_merge($def_ptions, $options);
-			$triggers = API::Trigger()->get($options);
-			order_result($triggers, 'description');
-
-			foreach ($triggers as $trigger) {
-				$this->data['triggers'][$trigger['triggerid']] = $trigger;
-			}
-
-			if (is_null($triggerid)) {
-				$triggerid = $this->_profileIds['triggerid'];
-			}
-			$triggerid = isset($this->data['triggers'][$triggerid]) ? $triggerid : 0;
-		}
-
-		$this->isSelected['triggersSelected'] = $triggerid > 0;
-		$this->ids['triggerid'] = $triggerid;
-	}
-
-	/**
-=======
->>>>>>> bde78863
 	 * Load the available network discovery rules, choose the selected rule and remember the selection.
 	 *
 	 * @param int   $druleid
