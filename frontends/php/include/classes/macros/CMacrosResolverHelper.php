<?php
/*
** Zabbix
** Copyright (C) 2001-2019 Zabbix SIA
**
** This program is free software; you can redistribute it and/or modify
** it under the terms of the GNU General Public License as published by
** the Free Software Foundation; either version 2 of the License, or
** (at your option) any later version.
**
** This program is distributed in the hope that it will be useful,
** but WITHOUT ANY WARRANTY; without even the implied warranty of
** MERCHANTABILITY or FITNESS FOR A PARTICULAR PURPOSE. See the
** GNU General Public License for more details.
**
** You should have received a copy of the GNU General Public License
** along with this program; if not, write to the Free Software
** Foundation, Inc., 51 Franklin Street, Fifth Floor, Boston, MA  02110-1301, USA.
**/


/**
 * Helper class that simplifies working with CMacrosResolver class.
 */
class CMacrosResolverHelper {

	/**
	 * @var CMacrosResolver
	 */
	private static $macrosResolver;

	/**
	 * Create CMacrosResolver object and store in static variable.
	 *
	 * @static
	 */
	private static function init() {
		if (self::$macrosResolver === null) {
			self::$macrosResolver = new CMacrosResolver();
		}
	}

	/**
	 * Resolve macros.
	 *
	 * @static
	 *
	 * @param array $options
	 *
	 * @return array
	 */
	public static function resolve(array $options) {
		self::init();

		return self::$macrosResolver->resolve($options);
	}

	/**
	 * Resolve macros in http test name.
	 *
	 * @static
	 *
	 * @param int    $hostId
	 * @param string $name
	 *
	 * @return string
	 */
	public static function resolveHttpTestName($hostId, $name) {
		self::init();

		$macros = self::$macrosResolver->resolve([
			'config' => 'httpTestName',
			'data' => [$hostId => [$name]]
		]);

		return $macros[$hostId][0];
	}

	/**
	 * Resolve macros in host interfaces.
	 *
	 * @static
	 *
	 * @param array  $interfaces
	 * @param string $interfaces[n]['hostid']
	 * @param string $interfaces[n]['type']
	 * @param string $interfaces[n]['main']
	 * @param string $interfaces[n]['ip']
	 * @param string $interfaces[n]['dns']
	 * @param string $interfaces[n]['port']
	 *
	 * @return array
	 */
	public static function resolveHostInterfaces(array $interfaces) {
		self::init();

		// agent primary ip and dns
		$data = [];
		foreach ($interfaces as $interface) {
			if ($interface['type'] == INTERFACE_TYPE_AGENT && $interface['main'] == INTERFACE_PRIMARY) {
				$data[$interface['hostid']][] = $interface['ip'];
				$data[$interface['hostid']][] = $interface['dns'];
			}
		}

		$resolvedData = self::$macrosResolver->resolve([
			'config' => 'hostInterfaceIpDnsAgentPrimary',
			'data' => $data
		]);

		foreach ($resolvedData as $hostId => $texts) {
			$n = 0;

			foreach ($interfaces as &$interface) {
				if ($interface['type'] == INTERFACE_TYPE_AGENT && $interface['main'] == INTERFACE_PRIMARY
						&& $interface['hostid'] == $hostId) {
					$interface['ip'] = $texts[$n];
					$n++;
					$interface['dns'] = $texts[$n];
					$n++;
				}
			}
			unset($interface);
		}

		// others ip and dns
		$data = [];
		foreach ($interfaces as $interface) {
			if (!($interface['type'] == INTERFACE_TYPE_AGENT && $interface['main'] == INTERFACE_PRIMARY)) {
				$data[$interface['hostid']][] = $interface['ip'];
				$data[$interface['hostid']][] = $interface['dns'];
			}
		}

		$resolvedData = self::$macrosResolver->resolve([
			'config' => 'hostInterfaceIpDns',
			'data' => $data
		]);

		foreach ($resolvedData as $hostId => $texts) {
			$n = 0;

			foreach ($interfaces as &$interface) {
				if (!($interface['type'] == INTERFACE_TYPE_AGENT && $interface['main'] == INTERFACE_PRIMARY)
						&& $interface['hostid'] == $hostId) {
					$interface['ip'] = $texts[$n];
					$n++;
					$interface['dns'] = $texts[$n];
					$n++;
				}
			}
			unset($interface);
		}

		// port
		$data = [];
		foreach ($interfaces as $interface) {
			$data[$interface['hostid']][] = $interface['port'];
		}

		$resolvedData = self::$macrosResolver->resolve([
			'config' => 'hostInterfacePort',
			'data' => $data
		]);

		foreach ($resolvedData as $hostId => $texts) {
			$n = 0;

			foreach ($interfaces as &$interface) {
				if ($interface['hostid'] == $hostId) {
					$interface['port'] = $texts[$n];
					$n++;
				}
			}
			unset($interface);
		}

		return $interfaces;
	}

	/**
	 * Resolve macros in trigger name.
	 *
	 * @static
	 *
	 * @param array $trigger
	 *
	 * @return string
	 */
	public static function resolveTriggerName(array $trigger) {
		$triggers = self::resolveTriggerNames([$trigger['triggerid'] => $trigger]);

		return $triggers[$trigger['triggerid']]['description'];
	}

	/**
	 * Resolve macros in trigger names.
	 *
	 * @static
	 *
	 * @param array $triggers
	 * @param bool  $references_only
	 *
	 * @return array
	 */
	public static function resolveTriggerNames(array $triggers, $references_only = false) {
		self::init();

		return self::$macrosResolver->resolveTriggerNames($triggers, [
			'references_only' => $references_only
		]);
	}

	/**
	 * Resolve macros in trigger description.
	 *
	 * @static
	 *
	 * @param array $trigger
	 *
	 * @return string
	 */
	public static function resolveTriggerDescription(array $trigger) {
		$triggers = self::resolveTriggerDescriptions([$trigger['triggerid'] => $trigger]);

		return $triggers[$trigger['triggerid']]['comments'];
	}

	/**
	 * Resolve macros in trigger descriptions.
	 *
	 * @static
	 *
	 * @param array $triggers
	 *
	 * @return array
	 */
	public static function resolveTriggerDescriptions(array $triggers) {
		self::init();

		return self::$macrosResolver->resolveTriggerDescriptions($triggers);
	}

	/**
	 * Resolve macros in trigger url.
	 *
	 * @static
	 *
	 * @param array $triggers
	 * @param string $triggers[triggerid]['expression']
	 * @param string $triggers[triggerid]['url']
	 *
	 * @return array
	 */
	public static function resolveTriggerUrls(array $triggers) {
		self::init();

		return self::$macrosResolver->resolveTriggerUrls($triggers);
	}

	/**
	 * Resolve macros in trigger expression.
	 *
	 * @static
	 *
	 * @param string $expression
	 * @param array  $options		see resolveTriggerExpressions() for more details ('sources' is not supported here)
	 *
	 * @return string
	 */
	public static function resolveTriggerExpression($expression, array $options = []) {
		self::init();

		return self::$macrosResolver->resolveTriggerExpressions([['expression' => $expression]], [
			'html' => array_key_exists('html', $options) && $options['html'],
			'resolve_usermacros' => array_key_exists('resolve_usermacros', $options) && $options['resolve_usermacros'],
			'resolve_macros' => array_key_exists('resolve_macros', $options) && $options['resolve_macros'],
			'sources' => ['expression']
		])[0]['expression'];
	}

	/**
	 * Resolve macros in trigger expressions.
	 *
	 * @static
	 *
	 * @param array  $triggers
	 * @param string $triggers[]['expression']
	 * @param array  $options
	 * @param bool   $options['html']				(optional) returns formatted trigger expression
	 * @param bool   $options['resolve_usermacros']	(optional) resolve user macros
	 * @param bool   $options['resolve_macros']		(optional) resolve macros in item keys and functions
	 * @param array  $options['sources']			(optional) an array of the field names; default ['expression']
	 *
	 * @return array
	 */
	public static function resolveTriggerExpressions(array $triggers, array $options = []) {
		self::init();

		return self::$macrosResolver->resolveTriggerExpressions($triggers, [
			'html' => array_key_exists('html', $options) && $options['html'],
			'resolve_usermacros' => array_key_exists('resolve_usermacros', $options) && $options['resolve_usermacros'],
			'resolve_macros' => array_key_exists('resolve_macros', $options) && $options['resolve_macros'],
			'sources' => array_key_exists('sources', $options) ? $options['sources'] : ['expression']
		]);
	}

	/**
	 * Resolve user macros in trigger expression.
	 *
	 * @static
	 *
	 * @param array $trigger
	 * @param array $trigger['triggerid']
	 * @param array $trigger['expression']
	 *
	 * @return string
	 */
	public static function resolveTriggerExpressionUserMacro(array $trigger) {
		self::init();

		$triggers = self::$macrosResolver->resolveTriggerExpressionUserMacro(zbx_toHash([$trigger], 'triggerid'));
		$trigger = reset($triggers);

		return $trigger['expression'];
	}

	/**
	 * Resolve positional macros and functional item macros, for example, {{HOST.HOST1}:key.func(param)}.
	 *
	 * @static
	 *
	 * @param type   $name					string in which macros should be resolved
	 * @param array  $items					list of graph items
	 * @param int    $items[n]['hostid']	graph n-th item corresponding host Id
	 * @param string $items[n]['host']		graph n-th item corresponding host name
	 *
	 * @return string	string with macros replaced with corresponding values
	 */
	public static function resolveGraphName($name, array $items) {
		self::init();

		$graph = self::$macrosResolver->resolve([
			'config' => 'graphName',
			'data' => [['name' => $name, 'items' => $items]]
		]);
		$graph = reset($graph);

		return $graph['name'];
	}

	/**
	 * Resolve positional macros and functional item macros, for example, {{HOST.HOST1}:key.func(param)}.
	 * ! if same graph will be passed more than once only name for first entry will be resolved.
	 *
	 * @static
	 *
	 * @param array  $data					list or hashmap of graphs
	 * @param int    $data[n]['graphid']	id of graph
	 * @param string $data[n]['name']		name of graph
	 *
	 * @return array	inputted data with resolved names
	 */
	public static function resolveGraphNameByIds(array $data) {
		self::init();

		$graphIds = [];
		$graphMap = [];
		foreach ($data as $graph) {
			// skip graphs without macros
			if (strpos($graph['name'], '{') !== false) {
				$graphMap[$graph['graphid']] = [
					'graphid' => $graph['graphid'],
					'name' => $graph['name'],
					'items' => []
				];
				$graphIds[$graph['graphid']] = $graph['graphid'];
			}
		}

		$items = DBfetchArray(DBselect(
			'SELECT i.hostid,gi.graphid,h.host'.
			' FROM graphs_items gi,items i,hosts h'.
			' WHERE gi.itemid=i.itemid'.
				' AND i.hostid=h.hostid'.
				' AND '.dbConditionInt('gi.graphid', $graphIds).
			' ORDER BY gi.sortorder'
		));

		foreach ($items as $item) {
			$graphMap[$item['graphid']]['items'][] = ['hostid' => $item['hostid'], 'host' => $item['host']];
		}

		$graphMap = self::$macrosResolver->resolve([
			'config' => 'graphName',
			'data' => $graphMap
		]);

		$resolvedGraph = reset($graphMap);
		foreach ($data as &$graph) {
			if ($graph['graphid'] === $resolvedGraph['graphid']) {
				$graph['name'] = $resolvedGraph['name'];
				$resolvedGraph = next($graphMap);
			}
		}
		unset($graph);

		return $data;
	}

	/**
	 * Resolve item name macros to "name_expanded" field.
	 *
	 * @static
	 *
	 * @param array  $items
	 * @param string $items[n]['itemid']
	 * @param string $items[n]['hostid']
	 * @param string $items[n]['name']
	 * @param string $items[n]['key_']				item key (optional)
	 *												but is (mandatory) if macros exist and "key_expanded" is not present
	 * @param string $items[n]['key_expanded']		expanded item key (optional)
	 *
	 * @return array
	 */
	public static function resolveItemNames(array $items) {
		self::init();

		return self::$macrosResolver->resolveItemNames($items);
	}

	/**
	 * Resolve item key macros to "key_expanded" field.
	 *
	 * @static
	 *
	 * @param array  $items
	 * @param string $items[n]['itemid']
	 * @param string $items[n]['hostid']
	 * @param string $items[n]['key_']
	 *
	 * @return array
	 */
	public static function resolveItemKeys(array $items) {
		self::init();

		return self::$macrosResolver->resolveItemKeys($items);
	}

	/**
	 * Resolve function parameter macros to "parameter_expanded" field.
	 *
	 * @static
	 *
	 * @param array  $data
	 * @param string $data[n]['hostid']
	 * @param string $data[n]['parameter']
	 *
	 * @return array
	 */
	public static function resolveFunctionParameters(array $data) {
		self::init();

		return self::$macrosResolver->resolveFunctionParameters($data);
	}

	/**
	 * Expand functional macros in given map label.
	 *
	 * @param string $label			label to expand
	 * @param array  $replaceHosts	list of hosts in order which they appear in trigger expression if trigger label is
	 * given, or single host when host label is given
	 *
	 * @return string
	 */
	public static function resolveMapLabelMacros($label, $replaceHosts = null) {
		self::init();

		return self::$macrosResolver->resolveMapLabelMacros($label, $replaceHosts);
	}

	/**
	 * Resolve macros in dashboard widget URL.
	 *
	 * @static
	 *
	 * @param array $widget
	 *
	 * @return string
	 */
	public static function resolveWidgetURL(array $widget) {
		self::init();

		$macros = self::$macrosResolver->resolve([
			'config' => $widget['config'],
			'data' => [
				$widget['hostid'] => [
					'url' => $widget['url']
				]
			]
		]);
		$macros = reset($macros);

		return $macros['url'];
	}

	/**
	 * Resolve time unit macros.
	 *
	 * @static
	 *
	 * @param array $data
	 * @param array $field_names
	 *
	 * @return string
	 */
	public static function resolveTimeUnitMacros(array $data, array $field_names) {
		self::init();

		return self::$macrosResolver->resolveTimeUnitMacros($data, ['sources' => $field_names]);
	}

	/**
<<<<<<< HEAD
	 * Resolve supported macros used in map element label as well as in URL names and values.
	 *
	 * @static
	 *
	 * @param array        $selements[]
	 * @param int          $selements[]['elementtype']          Map element type.
	 * @param int          $selements[]['elementsubtype']       Map element subtype.
	 * @param string       $selements[]['label']                Map element label.
	 * @param array        $selements[]['urls']                 Map element urls.
	 * @param string       $selements[]['urls'][]['name']       Map element url name.
	 * @param string       $selements[]['urls'][]['url']        Map element url value.
	 * @param int | array  $selements[]['elementid']            Element id linked to map element.
	 * @param array        $options
	 * @param bool         $options['resolve_element_urls']     Resolve macros in map element url name and value.
	 * @param bool         $options['resolve_element_label']    Resolve macros in map element label.
	 *
	 * @return array
	 */
	public static function resolveMacrosInMapElements(array $selements, array $options) {
		self::init();

		return self::$macrosResolver->resolveMacrosInMapElements($selements, $options);
=======
	 * Set every trigger items array elements order by item usage order in trigger expression and recovery expression.
	 *
	 * @param array  $triggers                            Array of triggers.
	 * @param string $triggers[]['expression']            Trigger expression used to define order of trigger items.
	 * @param string $triggers[]['recovery_expression']   Trigger expression used to define order of trigger items.
	 * @param array  $triggers[]['items]                  Items to be sorted.
	 * @param string $triggers[]['items][]['itemid']      Item id.
	 *
	 * @return array
	 */
	public static function sortItemsByExpressionOrder(array $triggers) {
		self::init();

		return self::$macrosResolver->sortItemsByExpressionOrder($triggers);
>>>>>>> f5919a6c
	}
}<|MERGE_RESOLUTION|>--- conflicted
+++ resolved
@@ -521,7 +521,6 @@
 	}
 
 	/**
-<<<<<<< HEAD
 	 * Resolve supported macros used in map element label as well as in URL names and values.
 	 *
 	 * @static
@@ -544,8 +543,12 @@
 		self::init();
 
 		return self::$macrosResolver->resolveMacrosInMapElements($selements, $options);
-=======
+	}
+
+	/**
 	 * Set every trigger items array elements order by item usage order in trigger expression and recovery expression.
+	 *
+	 * @static
 	 *
 	 * @param array  $triggers                            Array of triggers.
 	 * @param string $triggers[]['expression']            Trigger expression used to define order of trigger items.
@@ -559,6 +562,5 @@
 		self::init();
 
 		return self::$macrosResolver->sortItemsByExpressionOrder($triggers);
->>>>>>> f5919a6c
 	}
 }