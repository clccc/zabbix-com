--- conflicted
+++ resolved
@@ -444,19 +444,9 @@
 			'select_acknowledges' => ['userid', 'clock', 'message', 'action', 'old_severity', 'new_severity'],
 			'source' => EVENT_SOURCE_TRIGGERS,
 			'object' => EVENT_OBJECT_TRIGGER,
-<<<<<<< HEAD
-			'eventids' => $eventids
-		]);
-=======
 			'eventids' => $eventids,
 			'preservekeys' => true
-		];
-		if ($config['event_ack_enable']) {
-			$options['select_acknowledges'] = ['userid', 'clock', 'message', 'action'];
-		}
-
-		$events = API::Event()->get($options);
->>>>>>> 8c243898
+		]);
 
 		$r_eventids = [];
 
@@ -507,19 +497,9 @@
 			'source' => EVENT_SOURCE_TRIGGERS,
 			'object' => EVENT_OBJECT_TRIGGER,
 			'eventids' => $eventids,
-<<<<<<< HEAD
-			'recent' => true
-		]);
-=======
 			'recent' => true,
 			'preservekeys' => true
-		];
-		if ($config['event_ack_enable']) {
-			$options['selectAcknowledges'] = ['userid', 'clock', 'message', 'action'];
-		}
-
-		return API::Problem()->get($options);
->>>>>>> 8c243898
+		]);
 	}
 
 	/**
@@ -587,24 +567,13 @@
 			if (array_key_exists($eventid, $problems_data)) {
 				$problem_data = $problems_data[$eventid];
 
-<<<<<<< HEAD
-			$problem['r_eventid'] = $problem_data['r_eventid'];
-			$problem['r_clock'] = $problem_data['r_clock'];
-			$problem['acknowledges'] = $problem_data['acknowledges'];
-			$problem['tags'] = $problem_data['tags'];
-			$problem['correlationid'] = $problem_data['correlationid'];
-			$problem['userid'] = $problem_data['userid'];
-			$problem['acknowledged'] = $problem_data['acknowledged'];
-=======
 				$problem['r_eventid'] = $problem_data['r_eventid'];
 				$problem['r_clock'] = $problem_data['r_clock'];
-				if ($config['event_ack_enable']) {
-					$problem['acknowledges'] = $problem_data['acknowledges'];
-				}
+				$problem['acknowledges'] = $problem_data['acknowledges'];
 				$problem['tags'] = $problem_data['tags'];
 				$problem['correlationid'] = $problem_data['correlationid'];
 				$problem['userid'] = $problem_data['userid'];
->>>>>>> 8c243898
+				$problem['acknowledged'] = $problem_data['acknowledged'];
 
 				if ($problem['correlationid'] != 0) {
 					$correlationids[$problem['correlationid']] = true;
