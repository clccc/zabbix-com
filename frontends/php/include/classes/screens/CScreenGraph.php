<?php
/*
** Zabbix
** Copyright (C) 2001-2019 Zabbix SIA
**
** This program is free software; you can redistribute it and/or modify
** it under the terms of the GNU General Public License as published by
** the Free Software Foundation; either version 2 of the License, or
** (at your option) any later version.
**
** This program is distributed in the hope that it will be useful,
** but WITHOUT ANY WARRANTY; without even the implied warranty of
** MERCHANTABILITY or FITNESS FOR A PARTICULAR PURPOSE. See the
** GNU General Public License for more details.
**
** You should have received a copy of the GNU General Public License
** along with this program; if not, write to the Free Software
** Foundation, Inc., 51 Franklin Street, Fifth Floor, Boston, MA  02110-1301, USA.
**/


class CScreenGraph extends CScreenBase {

	/**
	 * Process screen.
	 *
	 * @return CDiv (screen inside container)
	 */
	public function get() {
		$this->dataId = 'graph_'.$this->screenitem['screenitemid'].'_'.$this->screenitem['screenid'];
		$resourceId = isset($this->screenitem['real_resourceid'])
			? $this->screenitem['real_resourceid']
			: $this->screenitem['resourceid'];
		$containerId = 'graph_container_'.$this->screenitem['screenitemid'].'_'.$this->screenitem['screenid'];
		$graphDims = getGraphDims($resourceId);
		$graphDims['graphHeight'] = (int) $this->screenitem['height'];
		$graphDims['width'] = (int) $this->screenitem['width'];
		$graph = getGraphByGraphId($resourceId);
<<<<<<< HEAD
		$graphId = $graph['graphid'];
		$legend = $graph['show_legend'];
		$graph3d = $graph['show_3d'];
		$src = null;
=======
>>>>>>> 42c285c1

		if ($this->screenitem['dynamic'] == SCREEN_DYNAMIC_ITEM && $this->hostid) {
			// get host
			$hosts = API::Host()->get([
				'hostids' => $this->hostid,
				'output' => ['hostid', 'name']
			]);
			$host = reset($hosts);

			// get graph
			$graph = API::Graph()->get([
				'graphids' => $resourceId,
				'output' => API_OUTPUT_EXTEND,
				'selectHosts' => ['hostid'],
				'selectGraphItems' => API_OUTPUT_EXTEND
			]);
			$graph = reset($graph);

			// if items from one host we change them, or set calculated if not exist on that host
			if (count($graph['hosts']) == 1) {
				if ($graph['ymax_type'] == GRAPH_YAXIS_TYPE_ITEM_VALUE && $graph['ymax_itemid']) {
					$newDynamic = getSameGraphItemsForHost(
						[['itemid' => $graph['ymax_itemid']]],
						$this->hostid,
						false
					);
					$newDynamic = reset($newDynamic);

					if (isset($newDynamic['itemid']) && $newDynamic['itemid'] > 0) {
						$graph['ymax_itemid'] = $newDynamic['itemid'];
					}
					else {
						$graph['ymax_type'] = GRAPH_YAXIS_TYPE_CALCULATED;
					}
				}

				if ($graph['ymin_type'] == GRAPH_YAXIS_TYPE_ITEM_VALUE && $graph['ymin_itemid']) {
					$newDynamic = getSameGraphItemsForHost(
						[['itemid' => $graph['ymin_itemid']]],
						$this->hostid,
						false
					);
					$newDynamic = reset($newDynamic);

					if (isset($newDynamic['itemid']) && $newDynamic['itemid'] > 0) {
						$graph['ymin_itemid'] = $newDynamic['itemid'];
					}
					else {
						$graph['ymin_type'] = GRAPH_YAXIS_TYPE_CALCULATED;
					}
				}
			}

			// get url
			if ($graph['graphtype'] == GRAPH_TYPE_PIE || $graph['graphtype'] == GRAPH_TYPE_EXPLODED) {
<<<<<<< HEAD
				$src = new CUrl('chart7.php');
			}
			else {
				$src = new CUrl('chart3.php');
			}

			foreach ($graph as $name => $value) {
				if ($name == 'width' || $name == 'height') {
					continue;
				}
				$src->setArgument($name, $value);
=======
				$this->screenitem['url'] = (new CUrl('chart7.php'))
					->setArgument('name', $host['name'].NAME_DELIMITER.$graph['name'])
					->setArgument('graphtype', $graph['graphtype'])
					->setArgument('graph3d', $graph['show_3d'])
					->setArgument('legend', $graph['show_legend']);
			}
			else {
				$this->screenitem['url'] = (new CUrl('chart3.php'))
					->setArgument('name', $host['name'].NAME_DELIMITER.$graph['name'])
					->setArgument('ymin_type', $graph['ymin_type'])
					->setArgument('ymax_type', $graph['ymax_type'])
					->setArgument('ymin_itemid', $graph['ymin_itemid'])
					->setArgument('ymax_itemid', $graph['ymax_itemid'])
					->setArgument('legend', $graph['show_legend'])
					->setArgument('showworkperiod', $graph['show_work_period'])
					->setArgument('showtriggers', $graph['show_triggers'])
					->setArgument('graphtype', $graph['graphtype'])
					->setArgument('yaxismin', $graph['yaxismin'])
					->setArgument('yaxismax', $graph['yaxismax'])
					->setArgument('percent_left', $graph['percent_left'])
					->setArgument('percent_right', $graph['percent_right']);
>>>>>>> 42c285c1
			}

			$newGraphItems = getSameGraphItemsForHost($graph['gitems'], $this->hostid, false);
			foreach ($newGraphItems as $i => &$newGraphItem) {
				unset($newGraphItem['gitemid'], $newGraphItem['graphid']);
<<<<<<< HEAD

				foreach ($newGraphItem as $name => $value) {
					$src->setArgument('items['.$i.']['.$name.']', $value);
				}
=======
>>>>>>> 42c285c1
			}
			unset($newGraphItem);

<<<<<<< HEAD
			$src->setArgument('name', $host['name'].NAME_DELIMITER.$graph['name']);
=======
			$this->screenitem['url']->setArgument('items', $newGraphItems);
			$this->screenitem['url'] = $this->screenitem['url']->getUrl();
>>>>>>> 42c285c1
		}

		// get time control
		$timeControlData = [
			'id' => $this->getDataId(),
			'containerid' => $containerId,
			'objDims' => $graphDims,
			'loadSBox' => 0,
			'loadImage' => 1
		];

		$isDefault = false;
		if ($graphDims['graphtype'] == GRAPH_TYPE_PIE || $graphDims['graphtype'] == GRAPH_TYPE_EXPLODED) {
			if ($this->screenitem['dynamic'] == SCREEN_SIMPLE_ITEM || $src === null) {
				$src = (new CUrl('chart6.php'))
					->setArgument('graphid', $resourceId)
					->setArgument('screenid', $this->screenitem['screenid']);

				$isDefault = true;
			}

<<<<<<< HEAD
			$src->setArgument('graph3d', $graph3d);
=======
			$timeControlData['src'] = $this->screenitem['url'].'&width='.$this->screenitem['width'].
				'&height='.$this->screenitem['height'].'&legend='.$graph['show_legend'].
				'&graph3d='.$graph['show_3d'].$this->getProfileUrlParams();
			$timeControlData['src'] .= ($this->mode == SCREEN_MODE_EDIT)
				? '&from='.ZBX_PERIOD_DEFAULT_FROM.'&to='.ZBX_PERIOD_DEFAULT_TO
				: '&from='.$this->timeline['from'].'&to='.$this->timeline['to'];
>>>>>>> 42c285c1
		}
		else {
			if ($this->screenitem['dynamic'] == SCREEN_SIMPLE_ITEM || $src === null) {
				$src = (new CUrl('chart2.php'))
					->setArgument('graphid', $resourceId)
					->setArgument('screenid', $this->screenitem['screenid']);

				$isDefault = true;
			}

			if ($this->mode != SCREEN_MODE_EDIT && $graph['graphid']) {
				if ($this->mode == SCREEN_MODE_PREVIEW) {
					$timeControlData['loadSBox'] = 1;
				}
			}
		}

<<<<<<< HEAD
		$src
			->setArgument('width', $this->screenitem['width'])
			->setArgument('height', $this->screenitem['height'])
			->setArgument('legend', $legend)
			->setArgument('profileIdx', $this->profileIdx)
			->setArgument('profileIdx2', $this->profileIdx2);

		if ($this->mode == SCREEN_MODE_EDIT) {
			$src
				->setArgument('from', ZBX_PERIOD_DEFAULT_FROM)
				->setArgument('to', ZBX_PERIOD_DEFAULT_TO);
		}
		else {
			$src
				->setArgument('from', $this->timeline['from'])
				->setArgument('to', $this->timeline['to']);
=======
			$timeControlData['src'] = $this->screenitem['url'].'&width='.$this->screenitem['width'].
				'&height='.$this->screenitem['height'].'&legend='.$graph['show_legend'].$this->getProfileUrlParams();
			$timeControlData['src'] .= ($this->mode == SCREEN_MODE_EDIT)
				? '&from='.ZBX_PERIOD_DEFAULT_FROM.'&to='.ZBX_PERIOD_DEFAULT_TO
				: '&from='.$this->timeline['from'].'&to='.$this->timeline['to'];
>>>>>>> 42c285c1
		}

		$timeControlData['src'] = $src->getUrl();

		// output
		if ($this->mode == SCREEN_MODE_JS) {
			return 'timeControl.addObject("'.$this->getDataId().'", '.CJs::encodeJson($this->timeline).', '.
				CJs::encodeJson($timeControlData).')';
		}
		else {
			if ($this->mode == SCREEN_MODE_SLIDESHOW) {
				insert_js('timeControl.addObject("'.$this->getDataId().'", '.CJs::encodeJson($this->timeline).', '.
					CJs::encodeJson($timeControlData).');'
				);
			}
			else {
				zbx_add_post_js('timeControl.addObject("'.$this->getDataId().'", '.CJs::encodeJson($this->timeline).
					', '.CJs::encodeJson($timeControlData).');'
				);
			}

			if (($this->mode == SCREEN_MODE_EDIT || $this->mode == SCREEN_MODE_SLIDESHOW) || !$isDefault) {
				$item = new CDiv();
			}
			elseif ($this->mode == SCREEN_MODE_PREVIEW) {
				$item = new CLink(null, 'charts.php?graphid='.$resourceId.'&from='.$this->timeline['from'].
					'&to='.$this->timeline['to']
				);
			}

			$item
				->addClass(ZBX_STYLE_GRAPH_WRAPPER)
				->setId($containerId);

			return $this->getOutput($item);
		}
	}
}<|MERGE_RESOLUTION|>--- conflicted
+++ resolved
@@ -36,13 +36,7 @@
 		$graphDims['graphHeight'] = (int) $this->screenitem['height'];
 		$graphDims['width'] = (int) $this->screenitem['width'];
 		$graph = getGraphByGraphId($resourceId);
-<<<<<<< HEAD
-		$graphId = $graph['graphid'];
-		$legend = $graph['show_legend'];
-		$graph3d = $graph['show_3d'];
 		$src = null;
-=======
->>>>>>> 42c285c1
 
 		if ($this->screenitem['dynamic'] == SCREEN_DYNAMIC_ITEM && $this->hostid) {
 			// get host
@@ -98,27 +92,14 @@
 
 			// get url
 			if ($graph['graphtype'] == GRAPH_TYPE_PIE || $graph['graphtype'] == GRAPH_TYPE_EXPLODED) {
-<<<<<<< HEAD
-				$src = new CUrl('chart7.php');
-			}
-			else {
-				$src = new CUrl('chart3.php');
-			}
-
-			foreach ($graph as $name => $value) {
-				if ($name == 'width' || $name == 'height') {
-					continue;
-				}
-				$src->setArgument($name, $value);
-=======
-				$this->screenitem['url'] = (new CUrl('chart7.php'))
+				$src = (new CUrl('chart7.php'))
 					->setArgument('name', $host['name'].NAME_DELIMITER.$graph['name'])
 					->setArgument('graphtype', $graph['graphtype'])
 					->setArgument('graph3d', $graph['show_3d'])
 					->setArgument('legend', $graph['show_legend']);
 			}
 			else {
-				$this->screenitem['url'] = (new CUrl('chart3.php'))
+				$src = (new CUrl('chart3.php'))
 					->setArgument('name', $host['name'].NAME_DELIMITER.$graph['name'])
 					->setArgument('ymin_type', $graph['ymin_type'])
 					->setArgument('ymax_type', $graph['ymax_type'])
@@ -132,28 +113,15 @@
 					->setArgument('yaxismax', $graph['yaxismax'])
 					->setArgument('percent_left', $graph['percent_left'])
 					->setArgument('percent_right', $graph['percent_right']);
->>>>>>> 42c285c1
 			}
 
 			$newGraphItems = getSameGraphItemsForHost($graph['gitems'], $this->hostid, false);
 			foreach ($newGraphItems as $i => &$newGraphItem) {
 				unset($newGraphItem['gitemid'], $newGraphItem['graphid']);
-<<<<<<< HEAD
-
-				foreach ($newGraphItem as $name => $value) {
-					$src->setArgument('items['.$i.']['.$name.']', $value);
-				}
-=======
->>>>>>> 42c285c1
 			}
 			unset($newGraphItem);
 
-<<<<<<< HEAD
-			$src->setArgument('name', $host['name'].NAME_DELIMITER.$graph['name']);
-=======
-			$this->screenitem['url']->setArgument('items', $newGraphItems);
-			$this->screenitem['url'] = $this->screenitem['url']->getUrl();
->>>>>>> 42c285c1
+			$src->setArgument('items', $newGraphItems);
 		}
 
 		// get time control
@@ -175,16 +143,7 @@
 				$isDefault = true;
 			}
 
-<<<<<<< HEAD
-			$src->setArgument('graph3d', $graph3d);
-=======
-			$timeControlData['src'] = $this->screenitem['url'].'&width='.$this->screenitem['width'].
-				'&height='.$this->screenitem['height'].'&legend='.$graph['show_legend'].
-				'&graph3d='.$graph['show_3d'].$this->getProfileUrlParams();
-			$timeControlData['src'] .= ($this->mode == SCREEN_MODE_EDIT)
-				? '&from='.ZBX_PERIOD_DEFAULT_FROM.'&to='.ZBX_PERIOD_DEFAULT_TO
-				: '&from='.$this->timeline['from'].'&to='.$this->timeline['to'];
->>>>>>> 42c285c1
+			$src->setArgument('graph3d', $graph['show_3d']);
 		}
 		else {
 			if ($this->screenitem['dynamic'] == SCREEN_SIMPLE_ITEM || $src === null) {
@@ -202,11 +161,10 @@
 			}
 		}
 
-<<<<<<< HEAD
 		$src
 			->setArgument('width', $this->screenitem['width'])
 			->setArgument('height', $this->screenitem['height'])
-			->setArgument('legend', $legend)
+			->setArgument('legend', $graph['show_legend'])
 			->setArgument('profileIdx', $this->profileIdx)
 			->setArgument('profileIdx2', $this->profileIdx2);
 
@@ -219,13 +177,6 @@
 			$src
 				->setArgument('from', $this->timeline['from'])
 				->setArgument('to', $this->timeline['to']);
-=======
-			$timeControlData['src'] = $this->screenitem['url'].'&width='.$this->screenitem['width'].
-				'&height='.$this->screenitem['height'].'&legend='.$graph['show_legend'].$this->getProfileUrlParams();
-			$timeControlData['src'] .= ($this->mode == SCREEN_MODE_EDIT)
-				? '&from='.ZBX_PERIOD_DEFAULT_FROM.'&to='.ZBX_PERIOD_DEFAULT_TO
-				: '&from='.$this->timeline['from'].'&to='.$this->timeline['to'];
->>>>>>> 42c285c1
 		}
 
 		$timeControlData['src'] = $src->getUrl();
