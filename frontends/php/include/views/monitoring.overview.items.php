--- conflicted
+++ resolved
@@ -34,30 +34,9 @@
 }
 
 // header right
-<<<<<<< HEAD
-$help = get_icon('overviewhelp');
-$help->setHint($help_hint);
-
 $page_url = CUrlFactory::getContextUrl()->clearArguments()->setArgument('type', (int)$data['type'])->getUrl();
 
 $widget = (new CHeaderMenuWidget(getHeaderWidgetHeaderMenuItems($page_url, 'monitoring.overview')))
-	->setControls((new CForm('get'))
-		->cleanItems()
-		->addItem((new CList())
-			->addItem([
-				new CLabel(_('Group'), 'groupid'),
-				(new CDiv())->addClass(ZBX_STYLE_FORM_INPUT_MARGIN),
-				$this->data['pageFilter']->getGroupsCB()
-			])
-			->addItem([
-				new CLabel(_('Hosts location'), 'view_style'),
-				(new CDiv())->addClass(ZBX_STYLE_FORM_INPUT_MARGIN),
-				new CComboBox('view_style', $this->data['view_style'], 'submit()', [
-					STYLE_TOP => _('Top'),
-					STYLE_LEFT => _('Left')
-=======
-$widget = (new CWidget())
-	->setTitle(_('Overview'))
 	->setControls((new CList([
 		(new CForm('get'))
 			->cleanItems()
@@ -67,15 +46,6 @@
 					new CLabel(_('Group'), 'groupid'),
 					(new CDiv())->addClass(ZBX_STYLE_FORM_INPUT_MARGIN),
 					$this->data['pageFilter']->getGroupsCB()
-				])
-				->addItem([
-					new CLabel(_('Type'), 'type'),
-					(new CDiv())->addClass(ZBX_STYLE_FORM_INPUT_MARGIN),
-					new CComboBox('type', $this->data['type'], 'submit()', [
-						SHOW_TRIGGERS => _('Triggers'),
-						SHOW_DATA => _('Data')
-					])
->>>>>>> 4010261c
 				])
 				->addItem([
 					new CLabel(_('Hosts location'), 'view_style'),
