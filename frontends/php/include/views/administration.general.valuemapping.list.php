<?php
/*
** Zabbix
** Copyright (C) 2001-2018 Zabbix SIA
**
** This program is free software; you can redistribute it and/or modify
** it under the terms of the GNU General Public License as published by
** the Free Software Foundation; either version 2 of the License, or
** (at your option) any later version.
**
** This program is distributed in the hope that it will be useful,
** but WITHOUT ANY WARRANTY; without even the implied warranty of
** MERCHANTABILITY or FITNESS FOR A PARTICULAR PURPOSE. See the
** GNU General Public License for more details.
**
** You should have received a copy of the GNU General Public License
** along with this program; if not, write to the Free Software
** Foundation, Inc., 51 Franklin Street, Fifth Floor, Boston, MA  02110-1301, USA.
**/


<<<<<<< HEAD
$widget = (new CHeaderMenuWidget(getHeaderWidgetHeaderMenuItems('adm.valuemapping.php', 'administration.general')))
	->setControls((new CForm())
		->cleanItems()
		->addItem((new CList())
			->addItem(new CSubmit('form', _('Create value map')))
			->addItem((new CButton('form', _('Import')))->onClick('redirect("conf.import.php?rules_preset=valuemap")'))
		)
=======
$widget = (new CWidget())
	->setTitle(_('Value mapping'))
	->setControls((new CTag('nav', true,
		(new CForm())
			->cleanItems()
			->addItem((new CList())
				->addItem(makeAdministrationGeneralMenu('adm.valuemapping.php'))
				->addItem(new CSubmit('form', _('Create value map')))
				->addItem((new CButton('form', _('Import')))
					->onClick('redirect("conf.import.php?rules_preset=valuemap")')
				)
			)
		))
			->setAttribute('aria-label', _('Content controls'))
>>>>>>> 4010261c
	);

$form = (new CForm())
	->setName('valuemap_form');

$table = (new CTableInfo())
	->setHeader([
		(new CColHeader(
			(new CCheckBox('all_valuemaps'))
				->onClick("checkAll('".$form->getName()."', 'all_valuemaps', 'valuemapids');")
		))->addClass(ZBX_STYLE_CELL_WIDTH),
		make_sorting_header(_('Name'), 'name', $data['sort'], $data['sortorder']),
		_('Value map'),
		_('Used in items')
	]);

foreach ($data['valuemaps'] as $valuemap) {
	$mappings = [];

	foreach ($valuemap['mappings'] as $mapping) {
		$mappings[] = $mapping['value'].' &rArr; '.$mapping['newvalue'];
		$mappings[] = BR();
	}
	array_pop($mappings);

	$table->addRow([
		new CCheckBox('valuemapids['.$valuemap['valuemapid'].']', $valuemap['valuemapid']),
		new CLink($valuemap['name'], 'adm.valuemapping.php?form=update&valuemapid='.$valuemap['valuemapid']),
		$mappings,
		$valuemap['used_in_items'] ? (new CCol(_('Yes')))->addClass(ZBX_STYLE_GREEN) : ''
	]);
}

$form->addItem([
	$table,
	$data['paging'],
	new CActionButtonList('action', 'valuemapids', [
		'valuemap.export' => ['name' => _('Export')],
		'valuemap.delete' => ['name' => _('Delete'), 'confirm' => _('Delete selected value maps?')]
	])
]);

$widget->addItem($form);

return $widget;<|MERGE_RESOLUTION|>--- conflicted
+++ resolved
@@ -19,22 +19,11 @@
 **/
 
 
-<<<<<<< HEAD
 $widget = (new CHeaderMenuWidget(getHeaderWidgetHeaderMenuItems('adm.valuemapping.php', 'administration.general')))
-	->setControls((new CForm())
-		->cleanItems()
-		->addItem((new CList())
-			->addItem(new CSubmit('form', _('Create value map')))
-			->addItem((new CButton('form', _('Import')))->onClick('redirect("conf.import.php?rules_preset=valuemap")'))
-		)
-=======
-$widget = (new CWidget())
-	->setTitle(_('Value mapping'))
 	->setControls((new CTag('nav', true,
 		(new CForm())
 			->cleanItems()
 			->addItem((new CList())
-				->addItem(makeAdministrationGeneralMenu('adm.valuemapping.php'))
 				->addItem(new CSubmit('form', _('Create value map')))
 				->addItem((new CButton('form', _('Import')))
 					->onClick('redirect("conf.import.php?rules_preset=valuemap")')
@@ -42,7 +31,6 @@
 			)
 		))
 			->setAttribute('aria-label', _('Content controls'))
->>>>>>> 4010261c
 	);
 
 $form = (new CForm())
