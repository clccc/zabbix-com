<?php
/*
** Zabbix
** Copyright (C) 2001-2018 Zabbix SIA
**
** This program is free software; you can redistribute it and/or modify
** it under the terms of the GNU General Public License as published by
** the Free Software Foundation; either version 2 of the License, or
** (at your option) any later version.
**
** This program is distributed in the hope that it will be useful,
** but WITHOUT ANY WARRANTY; without even the implied warranty of
** MERCHANTABILITY or FITNESS FOR A PARTICULAR PURPOSE. See the
** GNU General Public License for more details.
**
** You should have received a copy of the GNU General Public License
** along with this program; if not, write to the Free Software
** Foundation, Inc., 51 Franklin Street, Fifth Floor, Boston, MA  02110-1301, USA.
**/


<<<<<<< HEAD
$web_layout_mode = CView::getLayoutMode();

$widget = (new CWidget())->setWebLayoutMode($web_layout_mode);

if (in_array($web_layout_mode, [ZBX_LAYOUT_NORMAL, ZBX_LAYOUT_FULLSCREEN])) {
	$widget
		->setTitle(_('Slide shows'))
		->addItem((new CList())
			->addClass(ZBX_STYLE_OBJECT_GROUP)
			->addItem([
				(new CSpan())->addItem(new CLink(_('All slide shows'), 'slideconf.php')),
				'/',
				(new CSpan())
					->addClass(ZBX_STYLE_SELECTED)
					->addItem(
						new CLink($data['screen']['name'], (new CUrl('slides.php'))
							->setArgument('elementid', $data['screen']['slideshowid'])
						)
					)
			])
		);
}
=======
$widget = (new CWidget())
	->setTitle(_('Slide shows'))
	->addItem((new CList())
	->setAttribute('role', 'navigation')
	->setAttribute('aria-label', _x('Hierarchy', 'screen reader'))
	->addClass(ZBX_STYLE_OBJECT_GROUP)
	->addItem([
		(new CSpan())->addItem(new CLink(_('All slide shows'), 'slideconf.php')),
		'/',
		(new CSpan())
			->addClass(ZBX_STYLE_SELECTED)
			->addItem(
				new CLink($data['screen']['name'], (new CUrl('slides.php'))
					->setArgument('elementid', $data['screen']['slideshowid'])
					->setArgument('fullscreen', $data['fullscreen'] ? '1' : null)
				)
			)
	]));
>>>>>>> 32e0ca23

$controls = (new CList())
	->addItem(
		new CComboBox('config', 'slides.php', 'redirect(this.options[this.selectedIndex].value);', [
			'screens.php' => _('Screens'),
			'slides.php' => _('Slide shows')
		])
	);

$favourite_icon = get_icon('favourite', [
	'fav' => 'web.favorite.screenids',
	'elname' => 'slideshowid',
	'elid' => $this->data['elementId']
]);

$refresh_icon = get_icon('screenconf');

if ($this->data['screen']) {
	$refresh_icon->setMenuPopup(CMenuPopupHelper::getRefresh(
		WIDGET_SLIDESHOW,
		'x'.$this->data['refreshMultiplier'],
		true,
		[
			'elementid' => $this->data['elementId']
		]
	));
}

if (isset($this->data['isDynamicItems'])) {
	$controls->addItem([
		new CLabel(_('Group'), 'groupid'),
		(new CDiv())->addClass(ZBX_STYLE_FORM_INPUT_MARGIN),
		$this->data['pageFilter']->getGroupsCB()
	]);
	$controls->addItem([
		new CLabel(_('Host'), 'hostid'),
		(new CDiv())->addClass(ZBX_STYLE_FORM_INPUT_MARGIN),
		$this->data['pageFilter']->getHostsCB()
	]);
}

$widget->setControls((new CList([
	(new CForm('get'))
		->setAttribute('aria-label', _('Main filter'))
		->setName('slideHeaderForm')
		->addItem($controls),
	(new CTag('nav', true, (new CList())
		->addItem($data['screen']['editable']
			? (new CButton('edit', _('Edit slide show')))
				->onClick('redirect("slideconf.php?form=update&slideshowid='.$data['screen']['slideshowid'].'")')
			: null
		)
		->addItem($favourite_icon)
		->addItem($refresh_icon)
		->addItem(get_icon('fullscreen'))
	))
		->setAttribute('aria-label', _('Content controls'))
])));

if (in_array($web_layout_mode, [ZBX_LAYOUT_NORMAL, ZBX_LAYOUT_FULLSCREEN])) {
	$widget->addItem((new CFilter())
		->setProfile($data['timeline']['profileIdx'], $data['timeline']['profileIdx2'])
		->setActiveTab($data['active_tab'])
		->addTimeSelector($data['timeline']['from'], $data['timeline']['to'])
	);
}

$widget->addItem(
	(new CDiv((new CDiv())->addClass('preloader')))
		->setId(WIDGET_SLIDESHOW)
);

require_once dirname(__FILE__).'/js/monitoring.slides.js.php';

return $widget;<|MERGE_RESOLUTION|>--- conflicted
+++ resolved
@@ -19,7 +19,6 @@
 **/
 
 
-<<<<<<< HEAD
 $web_layout_mode = CView::getLayoutMode();
 
 $widget = (new CWidget())->setWebLayoutMode($web_layout_mode);
@@ -28,6 +27,8 @@
 	$widget
 		->setTitle(_('Slide shows'))
 		->addItem((new CList())
+			->setAttribute('role', 'navigation')
+			->setAttribute('aria-label', _x('Hierarchy', 'screen reader'))
 			->addClass(ZBX_STYLE_OBJECT_GROUP)
 			->addItem([
 				(new CSpan())->addItem(new CLink(_('All slide shows'), 'slideconf.php')),
@@ -42,26 +43,6 @@
 			])
 		);
 }
-=======
-$widget = (new CWidget())
-	->setTitle(_('Slide shows'))
-	->addItem((new CList())
-	->setAttribute('role', 'navigation')
-	->setAttribute('aria-label', _x('Hierarchy', 'screen reader'))
-	->addClass(ZBX_STYLE_OBJECT_GROUP)
-	->addItem([
-		(new CSpan())->addItem(new CLink(_('All slide shows'), 'slideconf.php')),
-		'/',
-		(new CSpan())
-			->addClass(ZBX_STYLE_SELECTED)
-			->addItem(
-				new CLink($data['screen']['name'], (new CUrl('slides.php'))
-					->setArgument('elementid', $data['screen']['slideshowid'])
-					->setArgument('fullscreen', $data['fullscreen'] ? '1' : null)
-				)
-			)
-	]));
->>>>>>> 32e0ca23
 
 $controls = (new CList())
 	->addItem(
