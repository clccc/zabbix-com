--- conflicted
+++ resolved
@@ -21,21 +21,7 @@
 
 include('include/views/js/administration.general.triggerSeverity.js.php');
 
-<<<<<<< HEAD
 $widget = new CHeaderMenuWidget(getHeaderWidgetHeaderMenuItems('adm.triggerseverities.php', 'administration.general'));
-=======
-$widget = (new CWidget())
-	->setTitle(_('Trigger severities'))
-	->setControls((new CTag('nav', true,
-		(new CForm())
-			->cleanItems()
-			->addItem((new CList())
-				->addItem(makeAdministrationGeneralMenu('adm.triggerseverities.php'))
-			)
-		))
-			->setAttribute('aria-label', _('Content controls'))
-	);
->>>>>>> 4010261c
 
 $severityTab = (new CFormList())
 	->addRow((new CLabel(_('Not classified'), 'severity_name_0'))->setAsteriskMark(), [
