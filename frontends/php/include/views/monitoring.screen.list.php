<?php
/*
** Zabbix
** Copyright (C) 2001-2018 Zabbix SIA
**
** This program is free software; you can redistribute it and/or modify
** it under the terms of the GNU General Public License as published by
** the Free Software Foundation; either version 2 of the License, or
** (at your option) any later version.
**
** This program is distributed in the hope that it will be useful,
** but WITHOUT ANY WARRANTY; without even the implied warranty of
** MERCHANTABILITY or FITNESS FOR A PARTICULAR PURPOSE. See the
** GNU General Public License for more details.
**
** You should have received a copy of the GNU General Public License
** along with this program; if not, write to the Free Software
** Foundation, Inc., 51 Franklin Street, Fifth Floor, Boston, MA  02110-1301, USA.
**/

<<<<<<< HEAD
$widget = (new CWidget())->setTitle(_('Screens'));

$controls = new CList();

if (!$data['templateid']) {
	$controls->addItem(
		(new CComboBox('config', 'screens.php', 'redirect(this.options[this.selectedIndex].value);', [
			'screens.php' => _('Screens'),
			'slides.php' => _('Slide shows')
		]))->removeId()
	);
}

$controls->addItem((new CSubmit('form', _('Create screen')))->removeId());
=======

$widget = (new CWidget())->setTitle(_('Screens'));
$form = (new CForm('get'))->cleanItems();
>>>>>>> e0100161

$content_control = (new CList())
	->addItem(new CSubmit('form', _('Create screen')));

if ($data['templateid']) {
<<<<<<< HEAD
	$createForm->addItem((new CVar('templateid', $data['templateid']))->removeId());
=======
	$form->addVar('templateid', $data['templateid']);
>>>>>>> e0100161
	$widget->addItem(get_header_host_table('screens', $data['templateid']));
}
else {
	$form->addItem((new CList())
		->addItem(
			new CComboBox('config', 'screens.php', 'redirect(this.options[this.selectedIndex].value);', [
				'screens.php' => _('Screens'),
				'slides.php' => _('Slide shows')
			])
		)
	);
	$content_control->addItem((new CButton('form', _('Import')))->onClick('redirect("screen.import.php?rules_preset=screen")'));
}

$form->addItem($content_control);
$widget->setControls((new CTag('nav', true, $form))
	->setAttribute('aria-label', _('Content controls'))
);

// filter
if (!$data['templateid']) {
	$widget->addItem(
		(new CFilter('web.screenconf.filter.state'))
			->addColumn((new CFormList())->addRow(_('Name'),
				(new CTextBox('filter_name', $data['filter']['name']))
					->setWidth(ZBX_TEXTAREA_FILTER_STANDARD_WIDTH)
					->setAttribute('autofocus', 'autofocus')
			))
	);
}

// create form
$screenForm = (new CForm())
	->setName('screenForm')
	->addVar('templateid', $data['templateid']);

// create table
$screenTable = (new CTableInfo())
	->setHeader([
		(new CColHeader(
			(new CCheckBox('all_screens'))->onClick("checkAll('".$screenForm->getName()."', 'all_screens', 'screens');")
		))->addClass(ZBX_STYLE_CELL_WIDTH),
		make_sorting_header(_('Name'), 'name', $data['sort'], $data['sortorder']),
		_('Dimension (cols x rows)'),
		_('Actions')
	]);

foreach ($data['screens'] as $screen) {
	$user_type = CWebUser::getType();

	if ($data['templateid'] || $user_type == USER_TYPE_SUPER_ADMIN || $user_type == USER_TYPE_ZABBIX_ADMIN
			|| $screen['editable']) {
		$checkbox = new CCheckBox('screens['.$screen['screenid'].']', $screen['screenid']);
		$action = new CLink(_('Properties'), '?form=update&screenid='.$screen['screenid'].url_param('templateid'));
		$constructor = new CLink(_('Constructor'),
			'screenedit.php?screenid='.$screen['screenid'].url_param('templateid')
		);
	}
	else {
		$checkbox = (new CCheckBox('screens['.$screen['screenid'].']', $screen['screenid']))
			->setAttribute('disabled', 'disabled');
		$action = '';
		$constructor = '';
	}

	$screenTable->addRow([
		$checkbox,
		$data['templateid']
			? $screen['name']
			: new CLink($screen['name'], 'screens.php?elementid='.$screen['screenid']),
		$screen['hsize'].' x '.$screen['vsize'],
		new CHorList([$action, $constructor])
	]);
}

// buttons
$buttons = [];

if (!$data['templateid']) {
	$buttons['screen.export'] = ['name' => _('Export')];
}

$buttons['screen.massdelete'] = ['name' => _('Delete'), 'confirm' => _('Delete selected screens?')];

// append table to form
$screenForm->addItem([$screenTable, $data['paging'], new CActionButtonList('action', 'screens', $buttons)]);

// append form to widget
$widget->addItem($screenForm);

return $widget;<|MERGE_RESOLUTION|>--- conflicted
+++ resolved
@@ -18,36 +18,14 @@
 ** Foundation, Inc., 51 Franklin Street, Fifth Floor, Boston, MA  02110-1301, USA.
 **/
 
-<<<<<<< HEAD
-$widget = (new CWidget())->setTitle(_('Screens'));
-
-$controls = new CList();
-
-if (!$data['templateid']) {
-	$controls->addItem(
-		(new CComboBox('config', 'screens.php', 'redirect(this.options[this.selectedIndex].value);', [
-			'screens.php' => _('Screens'),
-			'slides.php' => _('Slide shows')
-		]))->removeId()
-	);
-}
-
-$controls->addItem((new CSubmit('form', _('Create screen')))->removeId());
-=======
 
 $widget = (new CWidget())->setTitle(_('Screens'));
 $form = (new CForm('get'))->cleanItems();
->>>>>>> e0100161
 
-$content_control = (new CList())
-	->addItem(new CSubmit('form', _('Create screen')));
+$content_control = (new CList())->addItem(new CSubmit('form', _('Create screen')));
 
 if ($data['templateid']) {
-<<<<<<< HEAD
-	$createForm->addItem((new CVar('templateid', $data['templateid']))->removeId());
-=======
-	$form->addVar('templateid', $data['templateid']);
->>>>>>> e0100161
+	$form->addItem((new CVar('templateid', $data['templateid']))->removeId());
 	$widget->addItem(get_header_host_table('screens', $data['templateid']));
 }
 else {
