--- conflicted
+++ resolved
@@ -27,46 +27,6 @@
 
 $widget = (new CWidget())
 	->setTitle(_('Users'))
-<<<<<<< HEAD
-	->setControls((new CForm('get'))
-		->cleanItems()
-		->addItem((new CList())
-			->addItem([
-				new CLabel(_('User group'), 'filter_usrgrpid'),
-				(new CDiv())->addClass(ZBX_STYLE_FORM_INPUT_MARGIN),
-				$userGroupComboBox
-			])
-			->addItem(new CSubmit('form', _('Create user')))
-		)
-	)
-	->addItem((new CFilter())
-		->setProfile('web.user.filter', 0)
-		->addFilterTab(_('Filter'), [
-			(new CFormList())->addRow(
-				_('Alias'),
-				(new CTextBox('filter_alias', $data['filter']['alias']))
-					->setWidth(ZBX_TEXTAREA_FILTER_SMALL_WIDTH)
-					->setAttribute('autofocus', 'autofocus')
-			),
-			(new CFormList())->addRow(
-				_('Name'),
-				(new CTextBox('filter_name', $data['filter']['name']))->setWidth(ZBX_TEXTAREA_FILTER_SMALL_WIDTH)
-			),
-			(new CFormList())->addRow(
-				_('Surname'),
-				(new CTextBox('filter_surname', $data['filter']['surname']))->setWidth(ZBX_TEXTAREA_FILTER_SMALL_WIDTH)
-			),
-			(new CFormList())->addRow(
-				_('User type'),
-				(new CRadioButtonList('filter_type', (int) $data['filter']['type']))
-					->addValue(_('Any'), -1)
-					->addValue(user_type2str(USER_TYPE_ZABBIX_USER), USER_TYPE_ZABBIX_USER)
-					->addValue(user_type2str(USER_TYPE_ZABBIX_ADMIN), USER_TYPE_ZABBIX_ADMIN)
-					->addValue(user_type2str(USER_TYPE_SUPER_ADMIN), USER_TYPE_SUPER_ADMIN)
-					->setModern(true)
-			)
-		])
-=======
 	->setControls(new CList([
 		(new CForm('get'))
 			->cleanItems()
@@ -86,27 +46,33 @@
 		))
 			->setAttribute('aria-label', _('Content controls'))
 	]))
-	->addItem((new CFilter('web.user.filter.state'))
-		->addColumn((new CFormList())->addRow(_('Alias'),
-			(new CTextBox('filter_alias', $data['filter']['alias']))
-				->setWidth(ZBX_TEXTAREA_FILTER_SMALL_WIDTH)
-				->setAttribute('autofocus', 'autofocus')
-		))
-		->addColumn((new CFormList())->addRow(_('Name'),
-			(new CTextBox('filter_name', $data['filter']['name']))->setWidth(ZBX_TEXTAREA_FILTER_SMALL_WIDTH)
-		))
-		->addColumn((new CFormList())->addRow(_('Surname'),
-			(new CTextBox('filter_surname', $data['filter']['surname']))->setWidth(ZBX_TEXTAREA_FILTER_SMALL_WIDTH)
-		))
-		->addColumn((new CFormList())->addRow(_('User type'),
-			(new CRadioButtonList('filter_type', (int) $data['filter']['type']))
-				->addValue(_('Any'), -1)
-				->addValue(user_type2str(USER_TYPE_ZABBIX_USER), USER_TYPE_ZABBIX_USER)
-				->addValue(user_type2str(USER_TYPE_ZABBIX_ADMIN), USER_TYPE_ZABBIX_ADMIN)
-				->addValue(user_type2str(USER_TYPE_SUPER_ADMIN), USER_TYPE_SUPER_ADMIN)
-				->setModern(true)
-		))
->>>>>>> b74008f4
+	->addItem((new CFilter())
+		->setProfile('web.user.filter', 0)
+		->addFilterTab(_('Filter'), [
+			(new CFormList())->addRow(
+				_('Alias'),
+				(new CTextBox('filter_alias', $data['filter']['alias']))
+					->setWidth(ZBX_TEXTAREA_FILTER_SMALL_WIDTH)
+					->setAttribute('autofocus', 'autofocus')
+			),
+			(new CFormList())->addRow(
+				_('Name'),
+				(new CTextBox('filter_name', $data['filter']['name']))->setWidth(ZBX_TEXTAREA_FILTER_SMALL_WIDTH)
+			),
+			(new CFormList())->addRow(
+				_('Surname'),
+				(new CTextBox('filter_surname', $data['filter']['surname']))->setWidth(ZBX_TEXTAREA_FILTER_SMALL_WIDTH)
+			),
+			(new CFormList())->addRow(
+				_('User type'),
+				(new CRadioButtonList('filter_type', (int) $data['filter']['type']))
+					->addValue(_('Any'), -1)
+					->addValue(user_type2str(USER_TYPE_ZABBIX_USER), USER_TYPE_ZABBIX_USER)
+					->addValue(user_type2str(USER_TYPE_ZABBIX_ADMIN), USER_TYPE_ZABBIX_ADMIN)
+					->addValue(user_type2str(USER_TYPE_SUPER_ADMIN), USER_TYPE_SUPER_ADMIN)
+					->setModern(true)
+			)
+		])
 	);
 
 // create form
