<?php
/*
** Zabbix
** Copyright (C) 2001-2018 Zabbix SIA
**
** This program is free software; you can redistribute it and/or modify
** it under the terms of the GNU General Public License as published by
** the Free Software Foundation; either version 2 of the License, or
** (at your option) any later version.
**
** This program is distributed in the hope that it will be useful,
** but WITHOUT ANY WARRANTY; without even the implied warranty of
** MERCHANTABILITY or FITNESS FOR A PARTICULAR PURPOSE. See the
** GNU General Public License for more details.
**
** You should have received a copy of the GNU General Public License
** along with this program; if not, write to the Free Software
** Foundation, Inc., 51 Franklin Street, Fifth Floor, Boston, MA  02110-1301, USA.
**/


require_once dirname(__FILE__).'/js/administration.general.gui.php';

<<<<<<< HEAD
$widget = new CHeaderMenuWidget(getHeaderWidgetHeaderMenuItems('adm.gui.php', 'administration.general'));
=======
$widget = (new CWidget())
	->setTitle(_('GUI'))
	->setControls((new CTag('nav', true,
		(new CForm())
			->cleanItems()
			->addItem((new CList())
				->addItem(makeAdministrationGeneralMenu('adm.gui.php'))
			)
		))
			->setAttribute('aria-label', _('Content controls'))
	);
>>>>>>> 4010261c

$guiTab = (new CFormList())
	->addRow(_('Default theme'),
		(new CComboBox('default_theme', $data['default_theme'], null, Z::getThemes()))
			->setAttribute('autofocus', 'autofocus')
	)
	->addRow(_('Dropdown first entry'), [
		new CComboBox('dropdown_first_entry', $data['dropdown_first_entry'], null, [
			ZBX_DROPDOWN_FIRST_NONE => _('None'),
			ZBX_DROPDOWN_FIRST_ALL => _('All')
		]),
		(new CDiv())->addClass(ZBX_STYLE_FORM_INPUT_MARGIN),
		(new CCheckBox('dropdown_first_remember'))
			->setLabel(_('remember selected'))
			->setChecked($data['dropdown_first_remember'] == 1)
	])
	->addRow((new CLabel(_('Limit for search and filter results'), 'search_limit'))->setAsteriskMark(),
		(new CNumericBox('search_limit', $data['search_limit'], 6))
			->setAriaRequired()
			->setWidth(ZBX_TEXTAREA_NUMERIC_STANDARD_WIDTH)
	)
	->addRow((new CLabel(_('Max count of elements to show inside table cell'), 'max_in_table'))->setAsteriskMark(),
		(new CNumericBox('max_in_table', $data['max_in_table'], 5))
			->setAriaRequired()
			->setWidth(ZBX_TEXTAREA_NUMERIC_STANDARD_WIDTH)
	)
	->addRow(_('Enable event acknowledgement'),
		(new CCheckBox('event_ack_enable'))->setChecked($data['event_ack_enable'] == 1)
	)
	->addRow((new CLabel(_('Show events not older than'), 'event_expire'))->setAsteriskMark(),
		(new CTextBox('event_expire', $data['event_expire']))
			->setWidth(ZBX_TEXTAREA_TINY_WIDTH)
			->setAriaRequired()
	)
	->addRow((new CLabel(_('Max count of events per trigger to show'), 'event_show_max'))->setAsteriskMark(),
		(new CTextBox('event_show_max', $data['event_show_max']))
			->setWidth(ZBX_TEXTAREA_TINY_WIDTH)
			->setAriaRequired()
	)
	->addRow(_('Show warning if Zabbix server is down'),
		(new CCheckBox('server_check_interval', SERVER_CHECK_INTERVAL))
			->setChecked($data['server_check_interval'] == SERVER_CHECK_INTERVAL)
	);

$guiView = (new CTabView())
	->addTab('gui', _('GUI'), $guiTab)
	->setFooter(makeFormFooter(new CSubmit('update', _('Update'))));

$guiForm = (new CForm())
	->setAttribute('aria-labeledby', ZBX_STYLE_PAGE_TITLE)
	->addItem($guiView);

$widget->addItem($guiForm);

return $widget;<|MERGE_RESOLUTION|>--- conflicted
+++ resolved
@@ -21,21 +21,7 @@
 
 require_once dirname(__FILE__).'/js/administration.general.gui.php';
 
-<<<<<<< HEAD
 $widget = new CHeaderMenuWidget(getHeaderWidgetHeaderMenuItems('adm.gui.php', 'administration.general'));
-=======
-$widget = (new CWidget())
-	->setTitle(_('GUI'))
-	->setControls((new CTag('nav', true,
-		(new CForm())
-			->cleanItems()
-			->addItem((new CList())
-				->addItem(makeAdministrationGeneralMenu('adm.gui.php'))
-			)
-		))
-			->setAttribute('aria-label', _('Content controls'))
-	);
->>>>>>> 4010261c
 
 $guiTab = (new CFormList())
 	->addRow(_('Default theme'),
