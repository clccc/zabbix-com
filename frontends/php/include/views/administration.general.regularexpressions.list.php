<?php
/*
** Zabbix
** Copyright (C) 2001-2018 Zabbix SIA
**
** This program is free software; you can redistribute it and/or modify
** it under the terms of the GNU General Public License as published by
** the Free Software Foundation; either version 2 of the License, or
** (at your option) any later version.
**
** This program is distributed in the hope that it will be useful,
** but WITHOUT ANY WARRANTY; without even the implied warranty of
** MERCHANTABILITY or FITNESS FOR A PARTICULAR PURPOSE. See the
** GNU General Public License for more details.
**
** You should have received a copy of the GNU General Public License
** along with this program; if not, write to the Free Software
** Foundation, Inc., 51 Franklin Street, Fifth Floor, Boston, MA  02110-1301, USA.
**/


<<<<<<< HEAD
$widget = (new CHeaderMenuWidget(getHeaderWidgetHeaderMenuItems('adm.regexps.php', 'administration.general')))
	->setControls((new CForm())
		->cleanItems()
		->addItem((new CList())->addItem(new CSubmit('form', _('New regular expression'))))
=======
$widget = (new CWidget())
	->setTitle(_('Regular expressions'))
	->setControls((new CTag('nav', true,
		(new CForm())
			->cleanItems()
			->addItem((new CList())
				->addItem(makeAdministrationGeneralMenu('adm.regexps.php'))
				->addItem(new CSubmit('form', _('New regular expression')))
			)
		))
			->setAttribute('aria-label', _('Content controls'))
>>>>>>> 4010261c
	);

$form = (new CForm())->setName('regularExpressionsForm');

$regExpTable = (new CTableInfo())
	->setHeader([
		(new CColHeader(
			(new CCheckBox('all_regexps'))->onClick("checkAll('".$form->getName()."', 'all_regexps', 'regexpids');")
		))->addClass(ZBX_STYLE_CELL_WIDTH),
		_('Name'),
		_('Expressions')
	]);

$expressions = [];
$values = [];
foreach($data['db_exps'] as $exp) {
	if (!isset($expressions[$exp['regexpid']])) {
		$values[$exp['regexpid']] = 1;
	}
	else {
		$values[$exp['regexpid']]++;
	}

	if (!isset($expressions[$exp['regexpid']])) {
		$expressions[$exp['regexpid']] = new CTable();
	}

	$expressions[$exp['regexpid']]->addRow([
		new CCol($values[$exp['regexpid']]),
		new CCol(' &raquo; '),
		new CCol($exp['expression']),
		new CCol(' ['.expression_type2str($exp['expression_type']).']')
	]);
}
foreach($data['regexps'] as $regexpid => $regexp) {
	$regExpTable->addRow([
		new CCheckBox('regexpids['.$regexp['regexpid'].']', $regexp['regexpid']),
		new CLink($regexp['name'], 'adm.regexps.php?form=update'.'&regexpid='.$regexp['regexpid']),
		isset($expressions[$regexpid]) ? $expressions[$regexpid] : ''
	]);
}

// append table to form
$form->addItem([
	$regExpTable,
	new CActionButtonList('action', 'regexpids', [
		'regexp.massdelete' => ['name' => _('Delete'), 'confirm' => _('Delete selected regular expressions?')]
	])
]);

// append form to widget
$widget->addItem($form);

return $widget;<|MERGE_RESOLUTION|>--- conflicted
+++ resolved
@@ -19,24 +19,12 @@
 **/
 
 
-<<<<<<< HEAD
 $widget = (new CHeaderMenuWidget(getHeaderWidgetHeaderMenuItems('adm.regexps.php', 'administration.general')))
 	->setControls((new CForm())
 		->cleanItems()
-		->addItem((new CList())->addItem(new CSubmit('form', _('New regular expression'))))
-=======
-$widget = (new CWidget())
-	->setTitle(_('Regular expressions'))
-	->setControls((new CTag('nav', true,
-		(new CForm())
-			->cleanItems()
-			->addItem((new CList())
-				->addItem(makeAdministrationGeneralMenu('adm.regexps.php'))
-				->addItem(new CSubmit('form', _('New regular expression')))
-			)
-		))
-			->setAttribute('aria-label', _('Content controls'))
->>>>>>> 4010261c
+		->addItem((new CList())
+			->addItem(new CSubmit('form', _('New regular expression')))
+		)
 	);
 
 $form = (new CForm())->setName('regularExpressionsForm');
