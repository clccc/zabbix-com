<?php
/*
** Zabbix
** Copyright (C) 2001-2018 Zabbix SIA
**
** This program is free software; you can redistribute it and/or modify
** it under the terms of the GNU General Public License as published by
** the Free Software Foundation; either version 2 of the License, or
** (at your option) any later version.
**
** This program is distributed in the hope that it will be useful,
** but WITHOUT ANY WARRANTY; without even the implied warranty of
** MERCHANTABILITY or FITNESS FOR A PARTICULAR PURPOSE. See the
** GNU General Public License for more details.
**
** You should have received a copy of the GNU General Public License
** along with this program; if not, write to the Free Software
** Foundation, Inc., 51 Franklin Street, Fifth Floor, Boston, MA  02110-1301, USA.
**/


require_once dirname(__FILE__).'/js/configuration.host.list.js.php';

$widget = (new CWidget())
	->setTitle(_('Hosts'))
	->setControls(new CList([
		(new CForm('get'))
			->cleanItems()
			->setAttribute('aria-label', _('Main filter'))
			->addItem((new CList())
				->addItem([
					new CLabel(_('Group'), 'groupid'),
					(new CDiv())->addClass(ZBX_STYLE_FORM_INPUT_MARGIN),
					$data['pageFilter']->getGroupsCB()
				])
			),
		(new CTag('nav', true, (new CList())
			->addItem(new CRedirectButton(_('Create host'), (new CUrl('hosts.php'))
				->setArgument('form', 'create')
				->getUrl()
			))
			->addItem(
				(new CButton('form', _('Import')))
					->onClick('redirect("conf.import.php?rules_preset=host")')
					->removeId()
			)
		))->setAttribute('aria-label', _('Content controls'))
	]));

$filter_tags = $data['filter']['tags'];
if (!$filter_tags) {
	$filter_tags = [['tag' => '', 'value' => '', 'operator' => TAG_OPERATOR_LIKE]];
}

$filter_tags_table = (new CTable())
	->setId('filter-tags')
	->addRow((new CCol(
		(new CRadioButtonList('filter_evaltype', (int) $data['filter']['evaltype']))
			->addValue(_('And/Or'), TAG_EVAL_TYPE_AND_OR)
			->addValue(_('Or'), TAG_EVAL_TYPE_OR)
			->setModern(true)
		))->setColSpan(4)
	);

$i = 0;
foreach ($filter_tags as $tag) {
	$filter_tags_table->addRow([
		(new CTextBox('filter_tags['.$i.'][tag]', $tag['tag']))
			->setAttribute('placeholder', _('tag'))
			->setWidth(ZBX_TEXTAREA_FILTER_SMALL_WIDTH),
		(new CRadioButtonList('filter_tags['.$i.'][operator]', (int) $tag['operator']))
			->addValue(_('Contains'), TAG_OPERATOR_LIKE)
			->addValue(_('Equals'), TAG_OPERATOR_EQUAL)
			->setModern(true),
		(new CTextBox('filter_tags['.$i.'][value]', $tag['value']))
			->setAttribute('placeholder', _('value'))
			->setWidth(ZBX_TEXTAREA_FILTER_SMALL_WIDTH),
		(new CCol(
			(new CButton('filter_tags['.$i.'][remove]', _('Remove')))
				->addClass(ZBX_STYLE_BTN_LINK)
				->addClass('element-table-remove')
		))->addClass(ZBX_STYLE_NOWRAP)
	], 'form_row');

	$i++;
}
$filter_tags_table->addRow(
	(new CCol(
		(new CButton('filter_tags_add', _('Add')))
			->addClass(ZBX_STYLE_BTN_LINK)
			->addClass('element-table-add')
	))->setColSpan(3)
);

// filter
<<<<<<< HEAD
$filter = new CFilter();
=======
$filter = new CFilter(new CUrl('hosts.php'));

>>>>>>> 32f1f2bb
$filter
	->setProfile($data['profileIdx'])
	->setActiveTab($data['active_tab'])
	->addFilterTab(_('Filter'), [
		(new CFormList())
			->addRow(_('Name'),
				(new CTextBox('filter_host', $data['filter']['host']))
					->setWidth(ZBX_TEXTAREA_MEDIUM_WIDTH)
					->setAttribute('autofocus', 'autofocus')
			)
			->addRow(
				(new CLabel(_('Templates'), 'filter_templates__ms')),
				(new CMultiSelect([
					'name' => 'filter_templates[]',
					'object_name' => 'templates',
					'data' => $data['filter']['templates'],
					'popup' => [
						'parameters' => [
							'srctbl' => 'templates',
							'srcfld1' => 'hostid',
							'srcfld2' => 'host',
							'dstfrm' => $filter->getName(),
							'dstfld1' => 'filter_templates_'
						]
					]
				]))->setWidth(ZBX_TEXTAREA_MEDIUM_WIDTH)
			)
			->addRow(_('DNS'),
				(new CTextBox('filter_dns', $data['filter']['dns']))->setWidth(ZBX_TEXTAREA_MEDIUM_WIDTH)
			)
			->addRow(_('IP'),
				(new CTextBox('filter_ip', $data['filter']['ip']))->setWidth(ZBX_TEXTAREA_MEDIUM_WIDTH)
			)
			->addRow(_('Port'),
				(new CTextBox('filter_port', $data['filter']['port']))->setWidth(ZBX_TEXTAREA_MEDIUM_WIDTH)
			),
		(new CFormList())
			->addRow(_('Monitored by'),
				(new CRadioButtonList('filter_monitored_by', (int) $data['filter']['monitored_by']))
					->addValue(_('Any'), ZBX_MONITORED_BY_ANY)
					->addValue(_('Server'), ZBX_MONITORED_BY_SERVER)
					->addValue(_('Proxy'), ZBX_MONITORED_BY_PROXY)
					->setModern(true)
			)
			->addRow(
				(new CLabel(_('Proxy'), 'filter_proxyids__ms')),
				(new CMultiSelect([
					'name' => 'filter_proxyids[]',
					'object_name' => 'proxies',
					'data' => $data['proxies_ms'],
					'disabled' => ($data['filter']['monitored_by'] != ZBX_MONITORED_BY_PROXY),
					'popup' => [
						'parameters' => [
							'srctbl' => 'proxies',
							'srcfld1' => 'proxyid',
							'srcfld2' => 'host',
							'dstfrm' => 'zbx_filter',
							'dstfld1' => 'filter_proxyids_'
						]
					]
				]))->setWidth(ZBX_TEXTAREA_MEDIUM_WIDTH)
			)
			->addRow(_('Tags'), $filter_tags_table)
	]);

$widget->addItem($filter);

// table hosts
$form = (new CForm())->setName('hosts');

$table = (new CTableInfo())
	->setHeader([
		(new CColHeader(
			(new CCheckBox('all_hosts'))->onClick("checkAll('".$form->getName()."', 'all_hosts', 'hosts');")
		))->addClass(ZBX_STYLE_CELL_WIDTH),
		make_sorting_header(_('Name'), 'name', $data['sortField'], $data['sortOrder'], 'hosts.php'),
		_('Applications'),
		_('Items'),
		_('Triggers'),
		_('Graphs'),
		_('Discovery'),
		_('Web'),
		_('Interface'),
		_('Templates'),
		make_sorting_header(_('Status'), 'status', $data['sortField'], $data['sortOrder'], 'hosts.php'),
		_('Availability'),
		_('Agent encryption'),
		_('Info'),
		_('Tags')
	]);

$current_time = time();

foreach ($data['hosts'] as $host) {
	// Select an interface from the list with highest priority.
	$interface = null;
	foreach ([INTERFACE_TYPE_AGENT, INTERFACE_TYPE_SNMP, INTERFACE_TYPE_JMX, INTERFACE_TYPE_IPMI] as $interface_type) {
		$host_interfaces = array_filter($host['interfaces'], function($host_interface) use($interface_type) {
			return $host_interface['type'] == $interface_type;
		});
		if ($host_interfaces) {
			$interface = reset($host_interfaces);
			break;
		}
	}

	$description = [];

	if ($host['proxy_hostid'] != 0) {
		$description[] = $data['proxies'][$host['proxy_hostid']]['host'];
		$description[] = NAME_DELIMITER;
	}
	if ($host['discoveryRule']) {
		$description[] = (new CLink(CHtml::encode($host['discoveryRule']['name']),
			(new CUrl('host_prototypes.php'))->setArgument('parent_discoveryid', $host['discoveryRule']['itemid'])
		))
			->addClass(ZBX_STYLE_LINK_ALT)
			->addClass(ZBX_STYLE_ORANGE);
		$description[] = NAME_DELIMITER;
	}

	$description[] = new CLink(CHtml::encode($host['name']),
		'hosts.php?form=update&hostid='.$host['hostid'].url_param('groupid')
	);

	$hostInterface = ($interface['useip'] == INTERFACE_USE_IP) ? $interface['ip'] : $interface['dns'];
	$hostInterface .= empty($interface['port']) ? '' : NAME_DELIMITER.$interface['port'];

	if ($host['status'] == HOST_STATUS_MONITORED) {
		if ($host['maintenance_status'] == HOST_MAINTENANCE_STATUS_ON) {
			$statusCaption = _('In maintenance');
			$statusClass = ZBX_STYLE_ORANGE;
		}
		else {
			$statusCaption = _('Enabled');
			$statusClass = ZBX_STYLE_GREEN;
		}

		$confirm_message = _('Disable host?');
		$statusUrl = 'hosts.php?hosts[]='.$host['hostid'].'&action=host.massdisable'.url_param('groupid');
	}
	else {
		$statusCaption = _('Disabled');
		$statusUrl = 'hosts.php?hosts[]='.$host['hostid'].'&action=host.massenable'.url_param('groupid');
		$confirm_message = _('Enable host?');
		$statusClass = ZBX_STYLE_RED;
	}

	$status = (new CLink($statusCaption, $statusUrl))
		->addClass(ZBX_STYLE_LINK_ACTION)
		->addClass($statusClass)
		->addConfirmation($confirm_message)
		->addSID();

	order_result($host['parentTemplates'], 'name');

	$hostTemplates = [];
	$i = 0;

	foreach ($host['parentTemplates'] as $template) {
		$i++;

		if ($i > $data['config']['max_in_table']) {
			$hostTemplates[] = ' &hellip;';

			break;
		}

		if (array_key_exists($template['templateid'], $data['writable_templates'])) {
			$caption = [
				(new CLink(CHtml::encode($template['name']),
					(new CUrl('templates.php'))
						->setArgument('form', 'update')
						->setArgument('templateid', $template['templateid'])
				))
					->addClass(ZBX_STYLE_LINK_ALT)
					->addClass(ZBX_STYLE_GREY)
			];
		}
		else {
			$caption = [
				(new CSpan(CHtml::encode($template['name'])))->addClass(ZBX_STYLE_GREY)
			];
		}

		$parent_templates = $data['templates'][$template['templateid']]['parentTemplates'];

		if ($parent_templates) {
			order_result($parent_templates, 'name');
			$caption[] = ' (';

			foreach ($parent_templates as $parent_template) {
				if (array_key_exists($parent_template['templateid'], $data['writable_templates'])) {
					$caption[] = (new CLink(CHtml::encode($parent_template['name']),
						(new CUrl('templates.php'))
							->setArgument('form', 'update')
							->setArgument('templateid', $parent_template['templateid'])
					))
						->addClass(ZBX_STYLE_LINK_ALT)
						->addClass(ZBX_STYLE_GREY);
				}
				else {
					$caption[] = (new CSpan(CHtml::encode($parent_template['name'])))->addClass(ZBX_STYLE_GREY);
				}
				$caption[] = ', ';
			}
			array_pop($caption);

			$caption[] = ')';
		}

		if ($hostTemplates) {
			$hostTemplates[] = ', ';
		}

		$hostTemplates[] = $caption;
	}

	$info_icons = [];
	if ($host['flags'] == ZBX_FLAG_DISCOVERY_CREATED && $host['hostDiscovery']['ts_delete'] != 0) {
		$info_icons[] = getHostLifetimeIndicator($current_time, $host['hostDiscovery']['ts_delete']);
	}

	if ($host['tls_connect'] == HOST_ENCRYPTION_NONE
			&& ($host['tls_accept'] & HOST_ENCRYPTION_NONE) == HOST_ENCRYPTION_NONE
			&& ($host['tls_accept'] & HOST_ENCRYPTION_PSK) != HOST_ENCRYPTION_PSK
			&& ($host['tls_accept'] & HOST_ENCRYPTION_CERTIFICATE) != HOST_ENCRYPTION_CERTIFICATE) {
		$encryption = (new CDiv((new CSpan(_('None')))->addClass(ZBX_STYLE_STATUS_GREEN)))
			->addClass(ZBX_STYLE_STATUS_CONTAINER);
	}
	else {
		// Incoming encryption.
		if ($host['tls_connect'] == HOST_ENCRYPTION_NONE) {
			$in_encryption = (new CSpan(_('None')))->addClass(ZBX_STYLE_STATUS_GREEN);
		}
		elseif ($host['tls_connect'] == HOST_ENCRYPTION_PSK) {
			$in_encryption = (new CSpan(_('PSK')))->addClass(ZBX_STYLE_STATUS_GREEN);
		}
		else {
			$in_encryption = (new CSpan(_('CERT')))->addClass(ZBX_STYLE_STATUS_GREEN);
		}

		// Outgoing encryption.
		$out_encryption = [];
		if (($host['tls_accept'] & HOST_ENCRYPTION_NONE) == HOST_ENCRYPTION_NONE) {
			$out_encryption[] = (new CSpan(_('None')))->addClass(ZBX_STYLE_STATUS_GREEN);
		}
		else {
			$out_encryption[] = (new CSpan(_('None')))->addClass(ZBX_STYLE_STATUS_GREY);
		}

		if (($host['tls_accept'] & HOST_ENCRYPTION_PSK) == HOST_ENCRYPTION_PSK) {
			$out_encryption[] = (new CSpan(_('PSK')))->addClass(ZBX_STYLE_STATUS_GREEN);
		}
		else {
			$out_encryption[] = (new CSpan(_('PSK')))->addClass(ZBX_STYLE_STATUS_GREY);
		}

		if (($host['tls_accept'] & HOST_ENCRYPTION_CERTIFICATE) == HOST_ENCRYPTION_CERTIFICATE) {
			$out_encryption[] = (new CSpan(_('CERT')))->addClass(ZBX_STYLE_STATUS_GREEN);
		}
		else {
			$out_encryption[] = (new CSpan(_('CERT')))->addClass(ZBX_STYLE_STATUS_GREY);
		}

		$encryption = (new CDiv([$in_encryption, ' ', $out_encryption]))->addClass(ZBX_STYLE_STATUS_CONTAINER);
	}

	$table->addRow([
		new CCheckBox('hosts['.$host['hostid'].']', $host['hostid']),
		(new CCol($description))->addClass(ZBX_STYLE_NOWRAP),
		[
			new CLink(_('Applications'), 'applications.php?groupid='.$data['groupId'].'&hostid='.$host['hostid']),
			CViewHelper::showNum($host['applications'])
		],
		[
			new CLink(_('Items'), 'items.php?filter_set=1&hostid='.$host['hostid']),
			CViewHelper::showNum($host['items'])
		],
		[
			new CLink(_('Triggers'), 'triggers.php?groupid='.$data['groupId'].'&hostid='.$host['hostid']),
			CViewHelper::showNum($host['triggers'])
		],
		[
			new CLink(_('Graphs'), 'graphs.php?groupid='.$data['groupId'].'&hostid='.$host['hostid']),
			CViewHelper::showNum($host['graphs'])
		],
		[
			new CLink(_('Discovery'), 'host_discovery.php?hostid='.$host['hostid']),
			CViewHelper::showNum($host['discoveries'])
		],
		[
			new CLink(_('Web'), 'httpconf.php?&hostid='.$host['hostid']),
			CViewHelper::showNum($host['httpTests'])
		],
		$hostInterface,
		$hostTemplates,
		$status,
		getHostAvailabilityTable($host),
		$encryption,
		makeInformationList($info_icons),
		$data['tags'][$host['hostid']]
	]);
}

$form->addItem([
	$table,
	$data['paging'],
	new CActionButtonList('action', 'hosts',
		[
			'host.massenable' => ['name' => _('Enable'), 'confirm' => _('Enable selected hosts?')],
			'host.massdisable' => ['name' => _('Disable'), 'confirm' => _('Disable selected hosts?')],
			'host.export' => ['name' => _('Export')],
			'host.massupdateform' => ['name' => _('Mass update')],
			'host.massdelete' => ['name' => _('Delete'), 'confirm' => _('Delete selected hosts?')]
		]
	)
]);

$widget->addItem($form);

return $widget;<|MERGE_RESOLUTION|>--- conflicted
+++ resolved
@@ -93,12 +93,7 @@
 );
 
 // filter
-<<<<<<< HEAD
-$filter = new CFilter();
-=======
 $filter = new CFilter(new CUrl('hosts.php'));
-
->>>>>>> 32f1f2bb
 $filter
 	->setProfile($data['profileIdx'])
 	->setActiveTab($data['active_tab'])
