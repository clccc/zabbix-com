<?php
/*
** Zabbix
** Copyright (C) 2001-2018 Zabbix SIA
**
** This program is free software; you can redistribute it and/or modify
** it under the terms of the GNU General Public License as published by
** the Free Software Foundation; either version 2 of the License, or
** (at your option) any later version.
**
** This program is distributed in the hope that it will be useful,
** but WITHOUT ANY WARRANTY; without even the implied warranty of
** MERCHANTABILITY or FITNESS FOR A PARTICULAR PURPOSE. See the
** GNU General Public License for more details.
**
** You should have received a copy of the GNU General Public License
** along with this program; if not, write to the Free Software
** Foundation, Inc., 51 Franklin Street, Fifth Floor, Boston, MA  02110-1301, USA.
**/


require_once dirname(__FILE__).'/js/configuration.host.list.js.php';

$widget = (new CWidget())
	->setTitle(_('Hosts'))
<<<<<<< HEAD
	->setControls((new CForm('get'))
		->cleanItems()
		->addItem((new CList())
			->addItem([
				new CLabel(_('Group'), 'groupid'),
				(new CDiv())->addClass(ZBX_STYLE_FORM_INPUT_MARGIN),
				$data['pageFilter']->getGroupsCB()
			])
			->addItem(new CSubmit('form', _('Create host')))
			->addItem(
				(new CButton('form', _('Import')))
					->onClick('redirect("conf.import.php?rules_preset=host")')
					->removeId()
			)
		)
	);
=======
	->setControls(new CList([
		(new CForm('get'))
			->cleanItems()
			->setAttribute('aria-label', _('Main filter'))
			->addItem((new CList())
				->addItem([
					new CLabel(_('Group'), 'groupid'),
					(new CDiv())->addClass(ZBX_STYLE_FORM_INPUT_MARGIN),
					$data['pageFilter']->getGroupsCB()
				])
			),
		(new CTag('nav', true, (new CList())
			->addItem(new CRedirectButton(_('Create host'), (new CUrl())
				->removeArgument('hostid')
				->setArgument('form', 'create')
				->getUrl()
			))
			->addItem((new CButton('form', _('Import')))->onClick('redirect("conf.import.php?rules_preset=host")'))
		))
			->setAttribute('aria-label', _('Content controls'))
	]));
>>>>>>> e0100161

// filter
$filter = (new CFilter('web.hosts.filter.state'))
	->addColumn(
		(new CFormList())
			->addRow(
				_('Name'),
				(new CTextBox('filter_host', $data['filter']['host']))
					->setWidth(ZBX_TEXTAREA_MEDIUM_WIDTH)
					->setAttribute('autofocus', 'autofocus')
			)
			->addRow(
				_('Monitored by'),
				(new CRadioButtonList('filter_monitored_by', (int) $data['filter']['monitored_by']))
					->addValue(_('Any'), ZBX_MONITORED_BY_ANY)
					->addValue(_('Server'), ZBX_MONITORED_BY_SERVER)
					->addValue(_('Proxy'), ZBX_MONITORED_BY_PROXY)
					->setModern(true)
			)
			->addRow(
				_('Proxy'),
				(new CMultiSelect([
					'name' => 'filter_proxyids[]',
					'objectName' => 'proxies',
					'data' => $data['proxies_ms'],
					'popup' => [
						'parameters' => [
							'srctbl' => 'proxies',
							'srcfld1' => 'proxyid',
							'srcfld2' => 'host',
							'dstfrm' => 'zbx_filter',
							'dstfld1' => 'filter_proxyids_',
							'multiselect' => '1'
						]
					]
				]))->setWidth(ZBX_TEXTAREA_MEDIUM_WIDTH),
				'filter_proxyids_row'
			)
	)
	->addColumn(
		(new CFormList())
			->addRow(
				_('DNS'),
				(new CTextBox('filter_dns', $data['filter']['dns']))->setWidth(ZBX_TEXTAREA_MEDIUM_WIDTH)
			)
			->addRow(
				_('IP'),
				(new CTextBox('filter_ip', $data['filter']['ip']))->setWidth(ZBX_TEXTAREA_MEDIUM_WIDTH)
			)
			->addRow(
				_('Port'),
				(new CTextBox('filter_port', $data['filter']['port']))->setWidth(ZBX_TEXTAREA_MEDIUM_WIDTH)
			)
	);

$widget->addItem($filter);

// table hosts
$form = (new CForm())->setName('hosts');

$table = (new CTableInfo())
	->setHeader([
		(new CColHeader(
			(new CCheckBox('all_hosts'))->onClick("checkAll('".$form->getName()."', 'all_hosts', 'hosts');")
		))->addClass(ZBX_STYLE_CELL_WIDTH),
		make_sorting_header(_('Name'), 'name', $data['sortField'], $data['sortOrder']),
		_('Applications'),
		_('Items'),
		_('Triggers'),
		_('Graphs'),
		_('Discovery'),
		_('Web'),
		_('Interface'),
		_('Templates'),
		make_sorting_header(_('Status'), 'status', $data['sortField'], $data['sortOrder']),
		_('Availability'),
		_('Agent encryption'),
		_('Info')
	]);

$current_time = time();

foreach ($data['hosts'] as $host) {
	// Select an interface from the list with highest priority.
	$interface = null;
	foreach ([INTERFACE_TYPE_AGENT, INTERFACE_TYPE_SNMP, INTERFACE_TYPE_JMX, INTERFACE_TYPE_IPMI] as $interface_type) {
		$host_interfaces = array_filter($host['interfaces'], function($host_interface) use($interface_type) {
			return $host_interface['type'] == $interface_type;
		});
		if ($host_interfaces) {
			$interface = reset($host_interfaces);
			break;
		}
	}

	$description = [];

	if ($host['proxy_hostid'] != 0) {
		$description[] = $data['proxies'][$host['proxy_hostid']]['host'];
		$description[] = NAME_DELIMITER;
	}
	if ($host['discoveryRule']) {
		$description[] = (new CLink(
			$host['discoveryRule']['name'], 'host_prototypes.php?parent_discoveryid='.$host['discoveryRule']['itemid']
		))
			->addClass(ZBX_STYLE_LINK_ALT)
			->addClass(ZBX_STYLE_ORANGE);
		$description[] = NAME_DELIMITER;
	}

	$description[] = new CLink(CHtml::encode($host['name']),
		'hosts.php?form=update&hostid='.$host['hostid'].url_param('groupid')
	);

	$hostInterface = ($interface['useip'] == INTERFACE_USE_IP) ? $interface['ip'] : $interface['dns'];
	$hostInterface .= empty($interface['port']) ? '' : NAME_DELIMITER.$interface['port'];

	if ($host['status'] == HOST_STATUS_MONITORED) {
		if ($host['maintenance_status'] == HOST_MAINTENANCE_STATUS_ON) {
			$statusCaption = _('In maintenance');
			$statusClass = ZBX_STYLE_ORANGE;
		}
		else {
			$statusCaption = _('Enabled');
			$statusClass = ZBX_STYLE_GREEN;
		}

		$confirm_message = _('Disable host?');
		$statusUrl = 'hosts.php?hosts[]='.$host['hostid'].'&action=host.massdisable'.url_param('groupid');
	}
	else {
		$statusCaption = _('Disabled');
		$statusUrl = 'hosts.php?hosts[]='.$host['hostid'].'&action=host.massenable'.url_param('groupid');
		$confirm_message = _('Enable host?');
		$statusClass = ZBX_STYLE_RED;
	}

	$status = (new CLink($statusCaption, $statusUrl))
		->addClass(ZBX_STYLE_LINK_ACTION)
		->addClass($statusClass)
		->addConfirmation($confirm_message)
		->addSID();

	order_result($host['parentTemplates'], 'name');

	$hostTemplates = [];
	$i = 0;

	foreach ($host['parentTemplates'] as $template) {
		$i++;

		if ($i > $data['config']['max_in_table']) {
			$hostTemplates[] = ' &hellip;';

			break;
		}

		if (array_key_exists($template['templateid'], $data['writable_templates'])) {
			$caption = [
				(new CLink(
					CHtml::encode($template['name']), 'templates.php?form=update&templateid='.$template['templateid']
				))
					->addClass(ZBX_STYLE_LINK_ALT)
					->addClass(ZBX_STYLE_GREY)
			];
		}
		else {
			$caption = [
				(new CSpan(CHtml::encode($template['name'])))->addClass(ZBX_STYLE_GREY)
			];
		}

		$parent_templates = $data['templates'][$template['templateid']]['parentTemplates'];

		if ($parent_templates) {
			order_result($parent_templates, 'name');
			$caption[] = ' (';

			foreach ($parent_templates as $parent_template) {
				if (array_key_exists($parent_template['templateid'], $data['writable_templates'])) {
					$caption[] = (new CLink(CHtml::encode($parent_template['name']),
						'templates.php?form=update&templateid='.$parent_template['templateid']
					))
						->addClass(ZBX_STYLE_LINK_ALT)
						->addClass(ZBX_STYLE_GREY);
				}
				else {
					$caption[] = (new CSpan(CHtml::encode($parent_template['name'])))->addClass(ZBX_STYLE_GREY);
				}
				$caption[] = ', ';
			}
			array_pop($caption);

			$caption[] = ')';
		}

		if ($hostTemplates) {
			$hostTemplates[] = ', ';
		}

		$hostTemplates[] = $caption;
	}

	$info_icons = [];
	if ($host['flags'] == ZBX_FLAG_DISCOVERY_CREATED && $host['hostDiscovery']['ts_delete'] != 0) {
		$info_icons[] = getHostLifetimeIndicator($current_time, $host['hostDiscovery']['ts_delete']);
	}

	if ($host['tls_connect'] == HOST_ENCRYPTION_NONE
			&& ($host['tls_accept'] & HOST_ENCRYPTION_NONE) == HOST_ENCRYPTION_NONE
			&& ($host['tls_accept'] & HOST_ENCRYPTION_PSK) != HOST_ENCRYPTION_PSK
			&& ($host['tls_accept'] & HOST_ENCRYPTION_CERTIFICATE) != HOST_ENCRYPTION_CERTIFICATE) {
		$encryption = (new CDiv((new CSpan(_('None')))->addClass(ZBX_STYLE_STATUS_GREEN)))
			->addClass(ZBX_STYLE_STATUS_CONTAINER);
	}
	else {
		// Incoming encryption.
		if ($host['tls_connect'] == HOST_ENCRYPTION_NONE) {
			$in_encryption = (new CSpan(_('None')))->addClass(ZBX_STYLE_STATUS_GREEN);
		}
		elseif ($host['tls_connect'] == HOST_ENCRYPTION_PSK) {
			$in_encryption = (new CSpan(_('PSK')))->addClass(ZBX_STYLE_STATUS_GREEN);
		}
		else {
			$in_encryption = (new CSpan(_('CERT')))->addClass(ZBX_STYLE_STATUS_GREEN);
		}

		// Outgoing encryption.
		$out_encryption = [];
		if (($host['tls_accept'] & HOST_ENCRYPTION_NONE) == HOST_ENCRYPTION_NONE) {
			$out_encryption[] = (new CSpan(_('None')))->addClass(ZBX_STYLE_STATUS_GREEN);
		}
		else {
			$out_encryption[] = (new CSpan(_('None')))->addClass(ZBX_STYLE_STATUS_GREY);
		}

		if (($host['tls_accept'] & HOST_ENCRYPTION_PSK) == HOST_ENCRYPTION_PSK) {
			$out_encryption[] = (new CSpan(_('PSK')))->addClass(ZBX_STYLE_STATUS_GREEN);
		}
		else {
			$out_encryption[] = (new CSpan(_('PSK')))->addClass(ZBX_STYLE_STATUS_GREY);
		}

		if (($host['tls_accept'] & HOST_ENCRYPTION_CERTIFICATE) == HOST_ENCRYPTION_CERTIFICATE) {
			$out_encryption[] = (new CSpan(_('CERT')))->addClass(ZBX_STYLE_STATUS_GREEN);
		}
		else {
			$out_encryption[] = (new CSpan(_('CERT')))->addClass(ZBX_STYLE_STATUS_GREY);
		}

		$encryption = (new CDiv([$in_encryption, ' ', $out_encryption]))->addClass(ZBX_STYLE_STATUS_CONTAINER);
	}

	$table->addRow([
		new CCheckBox('hosts['.$host['hostid'].']', $host['hostid']),
		(new CCol($description))->addClass(ZBX_STYLE_NOWRAP),
		[
			new CLink(_('Applications'), 'applications.php?groupid='.$data['groupId'].'&hostid='.$host['hostid']),
			CViewHelper::showNum($host['applications'])
		],
		[
			new CLink(_('Items'), 'items.php?filter_set=1&hostid='.$host['hostid']),
			CViewHelper::showNum($host['items'])
		],
		[
			new CLink(_('Triggers'), 'triggers.php?groupid='.$data['groupId'].'&hostid='.$host['hostid']),
			CViewHelper::showNum($host['triggers'])
		],
		[
			new CLink(_('Graphs'), 'graphs.php?groupid='.$data['groupId'].'&hostid='.$host['hostid']),
			CViewHelper::showNum($host['graphs'])
		],
		[
			new CLink(_('Discovery'), 'host_discovery.php?hostid='.$host['hostid']),
			CViewHelper::showNum($host['discoveries'])
		],
		[
			new CLink(_('Web'), 'httpconf.php?&hostid='.$host['hostid']),
			CViewHelper::showNum($host['httpTests'])
		],
		$hostInterface,
		$hostTemplates,
		$status,
		getHostAvailabilityTable($host),
		$encryption,
		makeInformationList($info_icons)
	]);
}

$form->addItem([
	$table,
	$data['paging'],
	new CActionButtonList('action', 'hosts',
		[
			'host.massenable' => ['name' => _('Enable'), 'confirm' => _('Enable selected hosts?')],
			'host.massdisable' => ['name' => _('Disable'), 'confirm' => _('Disable selected hosts?')],
			'host.export' => ['name' => _('Export')],
			'host.massupdateform' => ['name' => _('Mass update')],
			'host.massdelete' => ['name' => _('Delete'), 'confirm' => _('Delete selected hosts?')]
		]
	)
]);

$widget->addItem($form);

return $widget;<|MERGE_RESOLUTION|>--- conflicted
+++ resolved
@@ -23,24 +23,6 @@
 
 $widget = (new CWidget())
 	->setTitle(_('Hosts'))
-<<<<<<< HEAD
-	->setControls((new CForm('get'))
-		->cleanItems()
-		->addItem((new CList())
-			->addItem([
-				new CLabel(_('Group'), 'groupid'),
-				(new CDiv())->addClass(ZBX_STYLE_FORM_INPUT_MARGIN),
-				$data['pageFilter']->getGroupsCB()
-			])
-			->addItem(new CSubmit('form', _('Create host')))
-			->addItem(
-				(new CButton('form', _('Import')))
-					->onClick('redirect("conf.import.php?rules_preset=host")')
-					->removeId()
-			)
-		)
-	);
-=======
 	->setControls(new CList([
 		(new CForm('get'))
 			->cleanItems()
@@ -58,11 +40,14 @@
 				->setArgument('form', 'create')
 				->getUrl()
 			))
-			->addItem((new CButton('form', _('Import')))->onClick('redirect("conf.import.php?rules_preset=host")'))
+			->addItem(
+				(new CButton('form', _('Import')))
+					->onClick('redirect("conf.import.php?rules_preset=host")')
+					->removeId()
+			)
 		))
 			->setAttribute('aria-label', _('Content controls'))
 	]));
->>>>>>> e0100161
 
 // filter
 $filter = (new CFilter('web.hosts.filter.state'))
