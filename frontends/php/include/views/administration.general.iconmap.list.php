--- conflicted
+++ resolved
@@ -19,26 +19,15 @@
 **/
 
 
-<<<<<<< HEAD
 $widget = (new CHeaderMenuWidget(getHeaderWidgetHeaderMenuItems('adm.iconmapping.php', 'administration.general')))
-	->setControls((new CForm())
-		->cleanItems()
-		->addItem((new CList())
-			->addItem(new CSubmit('form', _('Create icon map')))
-		)
-=======
-$widget = (new CWidget())
-	->setTitle(_('Icon mapping'))
 	->setControls((new CTag('nav', true,
 		(new CForm())
 			->cleanItems()
 			->addItem((new CList())
-				->addItem(makeAdministrationGeneralMenu('adm.iconmapping.php'))
 				->addItem(new CSubmit('form', _('Create icon map')))
 			)
 		))
 			->setAttribute('aria-label', _('Content controls'))
->>>>>>> 4010261c
 	);
 
 $iconMapTable = (new CTableInfo())
