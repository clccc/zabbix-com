--- conflicted
+++ resolved
@@ -30,23 +30,13 @@
 	->addVar('hostid', $filter['hostId']);
 
 $column1 = (new CFormList())
-<<<<<<< HEAD
-	->addRow(_('Triggers status'),
+	->addRow(_('Trigger status'),
 		(new CRadioButtonList('show_triggers', (int) $filter['showTriggers']))
 			->addValue(_('Any'), TRIGGERS_OPTION_ALL)
 			->addValue(_('Recent problems'), TRIGGERS_OPTION_RECENT_PROBLEM)
 			->addValue(_('Problems'), TRIGGERS_OPTION_IN_PROBLEM)
 			->setModern(true)
 			->setFocused(true)
-=======
-	->addRow(_('Trigger status'),
-		(new CComboBox('show_triggers', $filter['showTriggers'], null, [
-			TRIGGERS_OPTION_ALL => _('Any'),
-			TRIGGERS_OPTION_RECENT_PROBLEM => _('Recent problem'),
-			TRIGGERS_OPTION_IN_PROBLEM => _('Problem')
-		]))
-			->setAttribute('autofocus', 'autofocus')
->>>>>>> 4f128e36
 	);
 
 // ack status
