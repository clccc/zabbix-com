--- conflicted
+++ resolved
@@ -17,15 +17,9 @@
 ** along with this program; if not, write to the Free Software
 ** Foundation, Inc., 51 Franklin Street, Fifth Floor, Boston, MA  02110-1301, USA.
 **/
-<<<<<<< HEAD
-?>
-<?php
+
+
 require_once dirname(__FILE__).'/js/configuration.host.edit.js.php';
-=======
-
-
-include('include/views/js/configuration.host.edit.js.php');
->>>>>>> 77e255c9
 
 $divTabs = new CTabView(array('remember' => 1));
 if (!isset($_REQUEST['form_refresh'])) {
