<?php
/*
** Zabbix
** Copyright (C) 2001-2015 Zabbix SIA
**
** This program is free software; you can redistribute it and/or modify
** it under the terms of the GNU General Public License as published by
** the Free Software Foundation; either version 2 of the License, or
** (at your option) any later version.
**
** This program is distributed in the hope that it will be useful,
** but WITHOUT ANY WARRANTY; without even the implied warranty of
** MERCHANTABILITY or FITNESS FOR A PARTICULAR PURPOSE. See the
** GNU General Public License for more details.
**
** You should have received a copy of the GNU General Public License
** along with this program; if not, write to the Free Software
** Foundation, Inc., 51 Franklin Street, Fifth Floor, Boston, MA  02110-1301, USA.
**/


require_once dirname(__FILE__).'/js/configuration.host.edit.js.php';

$widgetClass = 'host-edit';
if ($data['flags'] == ZBX_FLAG_DISCOVERY_CREATED) {
	$widgetClass .= ' host-edit-discovered';
}
<<<<<<< HEAD
$hostWidget = new CWidget(null, $widgetClass);
$hostWidget->addPageHeader(_('CONFIGURATION OF HOSTS'));
$hostWidget->addItem(get_header_host_table('', $data['hostid']));
=======
$hostWidget = (new CWidget($widgetClass))->setTitle(_('Hosts'))->
	addItem(get_header_host_table('', $data['hostId']));

if ($data['hostId']) {
	$dbHost = $data['dbHost'];

	$originalTemplates = $dbHost['parentTemplates'];
	$originalTemplates = zbx_toHash($originalTemplates, 'templateid');

	// get items that populate host inventory fields
	$hostItemsToInventory = API::Item()->get(array(
		'output' => array('inventory_link', 'itemid', 'hostid', 'name', 'key_'),
		'filter' => array('hostid' => $dbHost['hostid']),
		'preserveKeys' => true,
		'nopermissions' => true
	));
	$hostItemsToInventory = zbx_toHash($hostItemsToInventory, 'inventory_link');

	$hostItemsToInventory = CMacrosResolverHelper::resolveItemNames($hostItemsToInventory);
}
else {
	$dbHost = array();
	$originalTemplates = array();
}

$cloneOrFullClone = ($data['form'] === 'clone' || $data['form'] === 'full_clone');

$cloningDiscoveredHost = (
	$cloneOrFullClone
	&& getRequest('form_refresh') == 1
	&& $dbHost['flags'] == ZBX_FLAG_DISCOVERY_CREATED
);

// Use data from database when host is opened and form is shown for first time or discovered host is being cloned.
if ($data['hostId'] && (!hasRequest('form_refresh') || $cloningDiscoveredHost)) {
	$proxyHostId = $dbHost['proxy_hostid'];
	$host = $dbHost['host'];
	$visibleName = $dbHost['name'];

	// display empty visible name if equal to host name
	if ($visibleName === $host) {
		$visibleName = '';
	}

	$ipmiAuthtype = $dbHost['ipmi_authtype'];
	$ipmiPrivilege = $dbHost['ipmi_privilege'];
	$ipmiUsername = $dbHost['ipmi_username'];
	$ipmiPassword = $dbHost['ipmi_password'];

	$macros = order_macros($dbHost['macros'], 'macro');
	$groupIds = zbx_objectValues($dbHost['groups'], 'groupid');

	if ($cloningDiscoveredHost) {
		$status = getRequest('status', HOST_STATUS_NOT_MONITORED);
		$description = getRequest('description', '');
		$hostInventory = getRequest('host_inventory', array());
	}
	else {
		$status = $dbHost['status'];
		$description = $dbHost['description'];
		$hostInventory = $dbHost['inventory'];
	}

	$inventoryMode = isset($dbHost['inventory']['inventory_mode'])
		? $dbHost['inventory']['inventory_mode']
		: HOST_INVENTORY_DISABLED;

	$templateIds = array();
	foreach ($originalTemplates as $originalTemplate) {
		$templateIds[$originalTemplate['templateid']] = $originalTemplate['templateid'];
	}

	$interfaces = $dbHost['interfaces'];
	foreach ($interfaces as $hinum => $interface) {
		$interfaces[$hinum]['items'] = 0;
		$interfaces[$hinum]['items'] = count($dbHost['interfaces'][$interface['interfaceid']]['items']);

		// check if interface has items that require specific interface type, if so type cannot be changed
		$locked = 0;
		foreach ($dbHost['interfaces'][$interface['interfaceid']]['items'] as $item) {
			$itemInterfaceType = itemTypeInterface($item['type']);
			if (!($itemInterfaceType === false || $itemInterfaceType === INTERFACE_TYPE_ANY)) {
				$locked = 1;
				break;
			}
		}
		$interfaces[$hinum]['locked'] = $locked;
	}

	$clearTemplates = array();

	$newGroupName = '';
}
else {
	$groupIds = getRequest('groups', array());
	if ($data['groupId'] != 0 && !$groupIds) {
		$groupIds[] = $data['groupId'];
	}

	$newGroupName = getRequest('newgroup', '');

	$host = getRequest('host', '');
	$visibleName = getRequest('visiblename', '');
	$proxyHostId = getRequest('proxy_hostid', '');
	$ipmiAuthtype = getRequest('ipmi_authtype', -1);
	$ipmiPrivilege = getRequest('ipmi_privilege', 2);
	$ipmiUsername = getRequest('ipmi_username', '');
	$ipmiPassword = getRequest('ipmi_password', '');
	$inventoryMode = getRequest('inventory_mode', HOST_INVENTORY_DISABLED);
	$hostInventory = getRequest('host_inventory', array());
	$macros = getRequest('macros', array());
	$interfaces = getRequest('interfaces', array());
	$templateIds = getRequest('templates', array());
	$clearTemplates = getRequest('clear_templates', array());
	$description = getRequest('description', '');

	if ($data['hostId'] == 0 && !hasRequest('form_refresh')) {
		$status = HOST_STATUS_MONITORED;
	}
	else {
		$status = getRequest('status', HOST_STATUS_NOT_MONITORED);
	}
}

$mainInterfaces = getRequest('mainInterfaces', array());
foreach (array(INTERFACE_TYPE_AGENT, INTERFACE_TYPE_SNMP, INTERFACE_TYPE_JMX, INTERFACE_TYPE_IPMI) as $interfaceType) {
	if (isset($mainInterfaces[$interfaceType])) {
		$interfaceId = $mainInterfaces[$interfaceType];
		$interfaces[$interfaceId]['main'] = '1';
	}
}

$clearTemplates = array_intersect($clearTemplates, array_keys($originalTemplates));
$clearTemplates = array_diff($clearTemplates, array_keys($templateIds));
natcasesort($templateIds);

// whether this is a discovered host
$isDiscovered = (
	$data['hostId']
	&& $dbHost['flags'] == ZBX_FLAG_DISCOVERY_CREATED
	&& $data['form'] === 'update'
);
>>>>>>> 63092e14

$divTabs = new CTabView();
if (!hasRequest('form_refresh')) {
	$divTabs->setSelected(0);
}

$frmHost = new CForm();
$frmHost->setName('web.hosts.host.php.');

$frmHost->addVar('form', $data['form']);
$frmHost->addVar('clear_templates', $data['clear_templates']);
$frmHost->addVar('flags', $data['flags']);

if ($data['hostid'] != 0) {
	$frmHost->addVar('hostid', $data['hostid']);
}
if ($data['clone_hostid'] != 0) {
	$frmHost->addVar('clone_hostid', $data['clone_hostid']);
}
if ($data['groupid'] != 0) {
	$frmHost->addVar('groupid', $data['groupid']);
}

$hostList = new CFormList('hostlist');

// LLD rule link
if ($data['flags'] == ZBX_FLAG_DISCOVERY_CREATED) {
	$hostList->addRow(
		_('Discovered by'),
		new CLink($data['discoveryRule']['name'],
			'host_prototypes.php?parent_discoveryid='.$data['discoveryRule']['itemid'],
			'highlight underline weight_normal'
		)
	);
}

$host_input = new CTextBox(
	'host', $data['host'], ZBX_TEXTBOX_STANDARD_SIZE, ($data['flags'] == ZBX_FLAG_DISCOVERY_CREATED), 128
);
$host_input->setAttribute('autofocus', 'autofocus');
$hostList->addRow(_('Host name'), $host_input);

$hostList->addRow(_('Visible name'),
	new CTextBox('visiblename', $data['visiblename'], ZBX_TEXTBOX_STANDARD_SIZE, ($data['flags'] == ZBX_FLAG_DISCOVERY_CREATED), 128)
);

if ($data['flags'] != ZBX_FLAG_DISCOVERY_CREATED) {
	// groups for normal hosts
	$groupsTB = new CTweenBox($frmHost, 'groups', $data['groups'], 10);

	foreach ($data['groupsAll'] as $group) {
		if (in_array($group['groupid'], $data['groups'])) {
			$groupsTB->addItem($group['groupid'], $group['name'], null,
				array_key_exists($group['groupid'], $data['groupsAllowed'])
			);
		}
		elseif (array_key_exists($group['groupid'], $data['groupsAllowed'])) {
			$groupsTB->addItem($group['groupid'], $group['name']);
		}
	}

	$hostList->addRow(_('Groups'), $groupsTB->get(_('In groups'), _('Other groups')));

	$newgroupTB = new CTextBox('newgroup', $data['newgroup'], ZBX_TEXTBOX_SMALL_SIZE);
	$newgroupTB->setAttribute('maxlength', 64);
	$tmp_label = _('New group');
	if (CWebUser::$data['type'] != USER_TYPE_SUPER_ADMIN) {
		$tmp_label .= ' '._('(Only super admins can create groups)');
		$newgroupTB->setReadonly(true);
	}
	$hostList->addRow(new CLabel($tmp_label, 'newgroup'), $newgroupTB, null, null, ZBX_STYLE_TABLE_FORMS_TR_NEW);
}
else {
	// groups for discovered hosts
	$groupBox = new CComboBox();
	$groupBox->addClass('openView');
	$groupBox->setEnabled(false);
	$groupBox->setAttribute('size', 10);
	$groupBox->addStyle('width: 170px;');
	foreach ($data['groupsAll'] as $group) {
		if (in_array($group['groupid'], $data['groups'])) {
			$groupBox->addItem($group['groupid'], $group['name'], null, array_key_exists($group['groupid'], $data['groupsAllowed']));
		}
	}
	$hostList->addRow(_('Groups'), $groupBox);
	$hostList->addVar('groups', $data['groups']);
}

// interfaces for normal hosts
if ($data['flags'] != ZBX_FLAG_DISCOVERY_CREATED) {
	zbx_add_post_js($data['interfaces']
		? 'hostInterfacesManager.add('.CJs::encodeJson($data['interfaces']).');'
		: 'hostInterfacesManager.addNew("agent");');

	// table for agent interfaces with footer
	$ifTab = new CTable(null, 'formElementTable');
	$ifTab->setAttribute('id', 'agentInterfaces');
	$ifTab->setAttribute('data-type', 'agent');

	// headers with sizes
	$iconLabel = new CCol(' ', 'interface-drag-control');
	$ipLabel = new CCol(_('IP address'), 'interface-ip');
	$dnsLabel = new CCol(_('DNS name'), 'interface-dns');
	$connectToLabel = new CCol(_('Connect to'), 'interface-connect-to');
	$portLabel = new CCol(_('Port'), 'interface-port');
	$defaultLabel = new CCol(_('Default'), 'interface-default', 2);
	$ifTab->addRow(array($iconLabel, $ipLabel, $dnsLabel, $connectToLabel, $portLabel, $defaultLabel));

	$helpTextWhenDragInterfaceAgent = new CSpan(_('Drag here to change the type of the interface to "agent" type.'));
	$helpTextWhenDragInterfaceAgent->addClass('dragHelpText');
	$buttonCol = new CCol(new CButton('addAgentInterface', _('Add'), null, 'link_menu'), 'interface-add-control', 7);
	$buttonCol->addItem($helpTextWhenDragInterfaceAgent);

	$buttonRow = new CRow(array($buttonCol));
	$buttonRow->setAttribute('id', 'agentInterfacesFooter');

	$ifTab->addRow($buttonRow);

	$hostList->addRow(_('Agent interfaces'), new CDiv($ifTab, 'border_dotted objectgroup inlineblock interface-group'), false, null, 'interface-row interface-row-first');

	// table for SNMP interfaces with footer
	$ifTab = new CTable(null, 'formElementTable');
	$ifTab->setAttribute('id', 'SNMPInterfaces');
	$ifTab->setAttribute('data-type', 'snmp');

	$helpTextWhenDragInterfaceSNMP = new CSpan(_('Drag here to change the type of the interface to "SNMP" type.'));
	$helpTextWhenDragInterfaceSNMP->addClass('dragHelpText');
	$buttonCol = new CCol(new CButton('addSNMPInterface', _('Add'), null, 'link_menu'), 'interface-add-control', 7);
	$buttonCol->addItem($helpTextWhenDragInterfaceSNMP);

	$buttonRow = new CRow(array($buttonCol));
	$buttonRow->setAttribute('id', 'SNMPInterfacesFooter');

	$ifTab->addRow($buttonRow);

	$hostList->addRow(_('SNMP interfaces'), new CDiv($ifTab, 'border_dotted inlineblock objectgroup interface-group'), false, null, 'interface-row');

	// table for JMX interfaces with footer
	$ifTab = new CTable(null, 'formElementTable');
	$ifTab->setAttribute('id', 'JMXInterfaces');
	$ifTab->setAttribute('data-type', 'jmx');
	$helpTextWhenDragInterfaceJMX = new CSpan(_('Drag here to change the type of the interface to "JMX" type.'));
	$helpTextWhenDragInterfaceJMX->addClass('dragHelpText');
	$buttonCol = new CCol(new CButton('addJMXInterface', _('Add'), null, 'link_menu'), 'interface-add-control', 7);
	$buttonCol->addItem($helpTextWhenDragInterfaceJMX);

	$buttonRow = new CRow(array($buttonCol));
	$buttonRow->setAttribute('id', 'JMXInterfacesFooter');
	$ifTab->addRow($buttonRow);

	$hostList->addRow(_('JMX interfaces'), new CDiv($ifTab, 'border_dotted objectgroup inlineblock interface-group'), false, null, 'interface-row');

	// table for IPMI interfaces with footer
	$ifTab = new CTable(null, 'formElementTable');
	$ifTab->setAttribute('id', 'IPMIInterfaces');
	$ifTab->setAttribute('data-type', 'ipmi');
	$helpTextWhenDragInterfaceIPMI = new CSpan(_('Drag here to change the type of the interface to "IPMI" type.'));
	$helpTextWhenDragInterfaceIPMI->addClass('dragHelpText');
	$buttonCol = new CCol(new CButton('addIPMIInterface', _('Add'), null, 'link_menu'), 'interface-add-control', 7);
	$buttonCol->addItem($helpTextWhenDragInterfaceIPMI);

	$buttonRow = new CRow(array($buttonCol));
	$buttonRow->setAttribute('id', 'IPMIInterfacesFooter');

	$ifTab->addRow($buttonRow);
	$hostList->addRow(_('IPMI interfaces'), new CDiv($ifTab, 'border_dotted objectgroup inlineblock interface-group'), false, null, 'interface-row');
}
// interfaces for discovered hosts
else {
	$existingInterfaceTypes = array();
	foreach ($data['interfaces'] as $interface) {
		$existingInterfaceTypes[$interface['type']] = true;
	}
	zbx_add_post_js('hostInterfacesManager.add('.CJs::encodeJson($data['interfaces']).');');
	zbx_add_post_js('hostInterfacesManager.disable();');

	$hostList->addVar('interfaces', $data['interfaces']);

	// table for agent interfaces with footer
	$ifTab = new CTable(null, 'formElementTable');
	$ifTab->setAttribute('id', 'agentInterfaces');
	$ifTab->setAttribute('data-type', 'agent');

	// header
	$ifTab->addRow(array(
		new CCol(null, 'interface-drag-control'),
		new CCol(_('IP address'), 'interface-ip'),
		new CCol(_('DNS name'), 'interface-dns'),
		new CCol(_('Connect to'), 'interface-connect-to'),
		new CCol(_('Port'), 'interface-port'),
		new CCol(_('Default'), 'interface-default'),
		new CCol(null, 'interface-control')
	));

	$row = new CRow(null, null, 'agentInterfacesFooter');
	if (!isset($existingInterfaceTypes[INTERFACE_TYPE_AGENT])) {
		$row->addItem(new CCol(null, 'interface-drag-control'));
		$row->addItem(new CCol(_('No agent interfaces found.'), null, 5));
	}
	$ifTab->addRow($row);

	$hostList->addRow(_('Agent interfaces'), new CDiv($ifTab, 'border_dotted objectgroup interface-group'), false, null, 'interface-row interface-row-first');

	// table for SNMP interfaces with footer
	$ifTab = new CTable(null, 'formElementTable');
	$ifTab->setAttribute('id', 'SNMPInterfaces');
	$ifTab->setAttribute('data-type', 'snmp');

	$row = new CRow(null, null, 'SNMPInterfacesFooter');
	if (!isset($existingInterfaceTypes[INTERFACE_TYPE_SNMP])) {
		$row->addItem(new CCol(null, 'interface-drag-control'));
		$row->addItem(new CCol(_('No SNMP interfaces found.'), null, 5));
	}
	$ifTab->addRow($row);
	$hostList->addRow(_('SNMP interfaces'), new CDiv($ifTab, 'border_dotted objectgroup interface-group'), false, null, 'interface-row');

	// table for JMX interfaces with footer
	$ifTab = new CTable(null, 'formElementTable');
	$ifTab->setAttribute('id', 'JMXInterfaces');
	$ifTab->setAttribute('data-type', 'jmx');

	$row = new CRow(null, null, 'JMXInterfacesFooter');
	if (!isset($existingInterfaceTypes[INTERFACE_TYPE_JMX])) {
		$row->addItem(new CCol(null, 'interface-drag-control'));
		$row->addItem(new CCol(_('No JMX interfaces found.'), null, 5));
	}
	$ifTab->addRow($row);
	$hostList->addRow(_('JMX interfaces'), new CDiv($ifTab, 'border_dotted objectgroup interface-group'), false, null, 'interface-row');

	// table for IPMI interfaces with footer
	$ifTab = new CTable(null, 'formElementTable');
	$ifTab->setAttribute('id', 'IPMIInterfaces');
	$ifTab->setAttribute('data-type', 'ipmi');

	$row = new CRow(null, null, 'IPMIInterfacesFooter');
	if (!isset($existingInterfaceTypes[INTERFACE_TYPE_IPMI])) {
		$row->addItem(new CCol(null, 'interface-drag-control'));
		$row->addItem(new CCol(_('No IPMI interfaces found.'), null, 5));
	}
	$ifTab->addRow($row);
	$hostList->addRow(_('IPMI interfaces'), new CDiv($ifTab, 'border_dotted objectgroup interface-group'), false, null, 'interface-row interface-row-last');
}

$hostList->addRow(_('Description'), new CTextArea('description', $data['description']));

// Proxy
if ($data['flags'] != ZBX_FLAG_DISCOVERY_CREATED) {
	$proxy = new CComboBox('proxy_hostid', $data['proxy_hostid'], null, [0 => _('(no proxy)')] + $data['proxies']);
	$proxy->setEnabled($data['flags'] != ZBX_FLAG_DISCOVERY_CREATED);
}
else {
	$proxy = new CTextBox(null, $data['proxy_hostid'] != 0 ? $data['proxies'][$data['proxy_hostid']] : _('(no proxy)'), null, true);
	$hostList->addVar('proxy_hostid', $data['proxy_hostid']);
}
$hostList->addRow(_('Monitored by proxy'), $proxy);

$hostList->addRow(_('Enabled'),
	new CCheckBox('status', ($data['status'] == HOST_STATUS_MONITORED), null, HOST_STATUS_MONITORED)
);

if ($data['clone_hostid'] != 0) {
	// host applications
	$hostApps = API::Application()->get(array(
		'output' => array('name'),
		'hostids' => array($data['clone_hostid']),
		'inherited' => false,
		'preservekeys' => true
	));

	if ($hostApps) {
		$applicationsList = array();
		foreach ($hostApps as $hostAppId => $hostApp) {
			$applicationsList[$hostAppId] = $hostApp['name'];
		}
		order_result($applicationsList);

		$listBox = new CListBox('applications', null, 8);
		$listBox->setAttribute('disabled', 'disabled');
		$listBox->addItems($applicationsList);
		$hostList->addRow(_('Applications'), $listBox);
	}

	// host items
	$hostItems = API::Item()->get(array(
		'output' => array('itemid', 'hostid', 'key_', 'name'),
		'hostids' => array($data['clone_hostid']),
		'inherited' => false,
		'filter' => array('flags' => ZBX_FLAG_DISCOVERY_NORMAL)
	));

	if ($hostItems) {
		$hostItems = CMacrosResolverHelper::resolveItemNames($hostItems);

		$itemsList = array();
		foreach ($hostItems as $hostItem) {
			$itemsList[$hostItem['itemid']] = $hostItem['name_expanded'];
		}
		order_result($itemsList);

		$listBox = new CListBox('items', null, 8);
		$listBox->setAttribute('disabled', 'disabled');
		$listBox->addItems($itemsList);
		$hostList->addRow(_('Items'), $listBox);
	}

	// host triggers
	$hostTriggers = API::Trigger()->get(array(
		'output' => array('triggerid', 'description'),
		'selectItems' => array('type'),
		'hostids' => array($data['clone_hostid']),
		'inherited' => false,
		'filter' => array('flags' => array(ZBX_FLAG_DISCOVERY_NORMAL))
	));

	if ($hostTriggers) {
		$triggersList = array();

		foreach ($hostTriggers as $hostTrigger) {
			if (httpItemExists($hostTrigger['items'])) {
				continue;
			}
			$triggersList[$hostTrigger['triggerid']] = $hostTrigger['description'];
		}

		if ($triggersList) {
			order_result($triggersList);

			$listBox = new CListBox('triggers', null, 8);
			$listBox->setAttribute('disabled', 'disabled');
			$listBox->addItems($triggersList);
			$hostList->addRow(_('Triggers'), $listBox);
		}
	}

	// host graphs
	$hostGraphs = API::Graph()->get(array(
		'output' => array('graphid', 'name'),
		'selectHosts' => array('hostid'),
		'selectItems' => array('type'),
		'hostids' => array($data['clone_hostid']),
		'inherited' => false,
		'filter' => array('flags' => array(ZBX_FLAG_DISCOVERY_NORMAL))
	));

	if ($hostGraphs) {
		$graphsList = array();
		foreach ($hostGraphs as $hostGraph) {
			if (count($hostGraph['hosts']) > 1) {
				continue;
			}
			if (httpItemExists($hostGraph['items'])) {
				continue;
			}
			$graphsList[$hostGraph['graphid']] = $hostGraph['name'];
		}

		if ($graphsList) {
			order_result($graphsList);

			$listBox = new CListBox('graphs', null, 8);
			$listBox->setAttribute('disabled', 'disabled');
			$listBox->addItems($graphsList);
			$hostList->addRow(_('Graphs'), $listBox);
		}
	}

	// discovery rules
	$hostDiscoveryRuleIds = array();

	$hostDiscoveryRules = API::DiscoveryRule()->get(array(
		'output' => array('itemid', 'hostid', 'key_', 'name'),
		'hostids' => array($data['clone_hostid']),
		'inherited' => false
	));

	if ($hostDiscoveryRules) {
		$hostDiscoveryRules = CMacrosResolverHelper::resolveItemNames($hostDiscoveryRules);

		$discoveryRuleList = array();
		foreach ($hostDiscoveryRules as $discoveryRule) {
			$discoveryRuleList[$discoveryRule['itemid']] = $discoveryRule['name_expanded'];
		}
		order_result($discoveryRuleList);
		$hostDiscoveryRuleIds = array_keys($discoveryRuleList);

		$listBox = new CListBox('discoveryRules', null, 8);
		$listBox->setAttribute('disabled', 'disabled');
		$listBox->addItems($discoveryRuleList);
		$hostList->addRow(_('Discovery rules'), $listBox);
	}

	// item prototypes
	$hostItemPrototypes = API::ItemPrototype()->get(array(
		'output' => array('itemid', 'hostid', 'key_', 'name'),
		'hostids' => array($data['clone_hostid']),
		'discoveryids' => $hostDiscoveryRuleIds,
		'inherited' => false
	));

	if ($hostItemPrototypes) {
		$hostItemPrototypes = CMacrosResolverHelper::resolveItemNames($hostItemPrototypes);

		$prototypeList = array();
		foreach ($hostItemPrototypes as $itemPrototype) {
			$prototypeList[$itemPrototype['itemid']] = $itemPrototype['name_expanded'];
		}
		order_result($prototypeList);

		$listBox = new CListBox('itemsPrototypes', null, 8);
		$listBox->setAttribute('disabled', 'disabled');
		$listBox->addItems($prototypeList);
		$hostList->addRow(_('Item prototypes'), $listBox);
	}

	// Trigger prototypes
	$hostTriggerPrototypes = API::TriggerPrototype()->get(array(
		'output' => array('triggerid', 'description'),
		'selectItems' => array('type'),
		'hostids' => array($data['clone_hostid']),
		'discoveryids' => $hostDiscoveryRuleIds,
		'inherited' => false
	));

	if ($hostTriggerPrototypes) {
		$prototypeList = array();
		foreach ($hostTriggerPrototypes as $triggerPrototype) {
			// skip trigger prototypes with web items
			if (httpItemExists($triggerPrototype['items'])) {
				continue;
			}
			$prototypeList[$triggerPrototype['triggerid']] = $triggerPrototype['description'];
		}

		if ($prototypeList) {
			order_result($prototypeList);

			$listBox = new CListBox('triggerprototypes', null, 8);
			$listBox->setAttribute('disabled', 'disabled');
			$listBox->addItems($prototypeList);
			$hostList->addRow(_('Trigger prototypes'), $listBox);
		}
	}

	// Graph prototypes
	$hostGraphPrototypes = API::GraphPrototype()->get(array(
		'output' => array('graphid', 'name'),
		'selectHosts' => array('hostid'),
		'hostids' => array($data['clone_hostid']),
		'discoveryids' => $hostDiscoveryRuleIds,
		'inherited' => false
	));

	if ($hostGraphPrototypes) {
		$prototypeList = array();
		foreach ($hostGraphPrototypes as $graphPrototype) {
			if (count($graphPrototype['hosts']) == 1) {
				$prototypeList[$graphPrototype['graphid']] = $graphPrototype['name'];
			}
		}
		order_result($prototypeList);

		$listBox = new CListBox('graphPrototypes', null, 8);
		$listBox->setAttribute('disabled', 'disabled');
		$listBox->addItems($prototypeList);
		$hostList->addRow(_('Graph prototypes'), $listBox);
	}

	// host prototypes
	$hostPrototypes = API::HostPrototype()->get(array(
		'output' => array('hostid', 'name'),
		'discoveryids' => $hostDiscoveryRuleIds,
		'inherited' => false
	));

	if ($hostPrototypes) {
		$prototypeList = array();
		foreach ($hostPrototypes as $hostPrototype) {
			$prototypeList[$hostPrototype['hostid']] = $hostPrototype['name'];
		}
		order_result($prototypeList);

		$listBox = new CListBox('hostPrototypes', null, 8);
		$listBox->setAttribute('disabled', 'disabled');
		$listBox->addItems($prototypeList);
		$hostList->addRow(_('Host prototypes'), $listBox);
	}

	// web scenarios
	$httpTests = API::HttpTest()->get(array(
		'output' => array('httptestid', 'name'),
		'hostids' => array($data['clone_hostid']),
		'inherited' => false
	));

	if ($httpTests) {
		$httpTestList = array();

		foreach ($httpTests as $httpTest) {
			$httpTestList[$httpTest['httptestid']] = $httpTest['name'];
		}

		order_result($httpTestList);

		$listBox = new CListBox('httpTests', null, 8);
		$listBox->setAttribute('disabled', 'disabled');
		$listBox->addItems($httpTestList);
		$hostList->addRow(_('Web scenarios'), $listBox);
	}
}

$divTabs->addTab('hostTab', _('Host'), $hostList);

// templates
$tmplList = new CFormList();

// create linked template table
$linkedTemplateTable = new CTable(_('No templates linked.'), 'formElementTable');
$linkedTemplateTable->attr('id', 'linkedTemplateTable');

// templates for normal hosts
if ($data['flags'] != ZBX_FLAG_DISCOVERY_CREATED) {
	$linkedTemplateTable->setHeader(array(_('Name'), _('Action')));
	$ignoredTemplates = array();

	foreach ($data['linked_templates'] as $template) {
		$tmplList->addVar('templates[]', $template['templateid']);
		$templateLink = new CLink($template['name'], 'templates.php?form=update&templateid='.$template['templateid']);
		$templateLink->setTarget('_blank');

		$unlinkButton = new CSubmit('unlink['.$template['templateid'].']', _('Unlink'), null, 'link_menu');
		if (array_key_exists($template['templateid'], $data['original_templates'])) {
			$unlinkAndClearButton = new CSubmit('unlink_and_clear['.$template['templateid'].']', _('Unlink and clear'),
				null, 'link_menu'
			);
			$unlinkAndClearButton->addStyle('margin-left: 8px');
		}
		else {
			$unlinkAndClearButton = null;
		}

		$linkedTemplateTable->addRow([$templateLink, [$unlinkButton, $unlinkAndClearButton]], null,
			'conditions_'.$template['templateid']
		);
		$ignoredTemplates[$template['templateid']] = $template['name'];
	}

	$tmplList->addRow(_('Linked templates'), new CDiv($linkedTemplateTable,
		'template-link-block objectgroup inlineblock border_dotted ui-corner-all')
	);

	// create new linked template table
	$newTemplateTable = new CTable(null, 'formElementTable');
	$newTemplateTable->attr('id', 'newTemplateTable');

	$newTemplateTable->addRow(array(new CMultiSelect(array(
		'name' => 'add_templates[]',
		'objectName' => 'templates',
		'ignored' => $ignoredTemplates,
		'popup' => array(
			'parameters' => 'srctbl=templates&srcfld1=hostid&srcfld2=host&dstfrm='.$frmHost->getName().
				'&dstfld1=add_templates_&templated_hosts=1&multiselect=1'
		)
	))));

	$newTemplateTable->addRow(array(new CSubmit('add_template', _('Add'), null, 'link_menu')));

	$tmplList->addRow(_('Link new templates'), new CDiv($newTemplateTable,
		'template-link-block objectgroup inlineblock border_dotted ui-corner-all')
	);
}
// templates for discovered hosts
else {
	$linkedTemplateTable->setHeader(array(_('Name')));
	foreach ($data['linked_templates'] as $template) {
		$tmplList->addVar('templates[]', $template['templateid']);
		$templateLink = new CLink($template['name'], 'templates.php?form=update&templateid='.$template['templateid']);
		$templateLink->setTarget('_blank');

		$linkedTemplateTable->addRow($templateLink, null, 'conditions_'.$template['templateid']);
	}

	$tmplList->addRow(_('Linked templates'), new CDiv($linkedTemplateTable,
		'template-link-block objectgroup inlineblock border_dotted ui-corner-all')
	);
}

$divTabs->addTab('templateTab', _('Templates'), $tmplList);

/*
 * IPMI
 */
$ipmiList = new CFormList();

<<<<<<< HEAD
if ($data['flags'] != ZBX_FLAG_DISCOVERY_CREATED) {
	$cmbIPMIAuthtype = new CComboBox('ipmi_authtype', $data['ipmi_authtype'], null, ipmiAuthTypes());
	$cmbIPMIAuthtype->addClass('openView');
	$cmbIPMIAuthtype->setAttribute('size', 7);
	$cmbIPMIAuthtype->addStyle('width: 170px;');

	$cmbIPMIPrivilege = new CComboBox('ipmi_privilege', $data['ipmi_privilege'], null, ipmiPrivileges());
	$cmbIPMIPrivilege->addClass('openView');
	$cmbIPMIPrivilege->setAttribute('size', 5);
	$cmbIPMIPrivilege->addStyle('width: 170px;');
=======
// normal hosts
if (!$isDiscovered) {
	$ipmiList->addRow(_('Authentication algorithm'),
		new CListBox('ipmi_authtype', $ipmiAuthtype, 7, null, ipmiAuthTypes())
	);
	$ipmiList->addRow(_('Privilege level'), new CListBox('ipmi_privilege', $ipmiPrivilege, 5, null, ipmiPrivileges()));
>>>>>>> 63092e14
}
else {
<<<<<<< HEAD
	$cmbIPMIAuthtype = [
		new CTextBox('ipmi_authtype_name', ipmiAuthTypes($data['ipmi_authtype']), ZBX_TEXTBOX_SMALL_SIZE, true),
		new CVar('ipmi_authtype', $data['ipmi_authtype'])
	];
	$cmbIPMIPrivilege = [
		new CTextBox('ipmi_privilege_name', ipmiPrivileges($data['ipmi_privilege']), ZBX_TEXTBOX_SMALL_SIZE, true),
		new CVar('ipmi_privilege', $data['ipmi_privilege'])
	];
=======
	$ipmiList->addRow(_('Authentication algorithm'),
		new CTextBox('ipmi_authtype_name', ipmiAuthTypes($dbHost['ipmi_authtype']), ZBX_TEXTBOX_SMALL_SIZE, true)
	);
	$ipmiList->addRow(_('Privilege level'),
		new CTextBox('ipmi_privilege_name', ipmiPrivileges($dbHost['ipmi_privilege']), ZBX_TEXTBOX_SMALL_SIZE, true)
	);
>>>>>>> 63092e14
}

$ipmiList->addRow(_('Authentication algorithm'), $cmbIPMIAuthtype);
$ipmiList->addRow(_('Privilege level'), $cmbIPMIPrivilege);
$ipmiList->addRow(_('Username'), new CTextBox('ipmi_username', $data['ipmi_username'], ZBX_TEXTBOX_SMALL_SIZE, ($data['flags'] == ZBX_FLAG_DISCOVERY_CREATED)));
$ipmiList->addRow(_('Password'), new CTextBox('ipmi_password', $data['ipmi_password'], ZBX_TEXTBOX_SMALL_SIZE, ($data['flags'] == ZBX_FLAG_DISCOVERY_CREATED)));
$divTabs->addTab('ipmiTab', _('IPMI'), $ipmiList);

/*
 * Macros
 */
$macrosView = new CView('hostmacros', array(
	'macros' => $data['macros'],
	'show_inherited_macros' => $data['show_inherited_macros'],
	'readonly' => ($data['flags'] == ZBX_FLAG_DISCOVERY_CREATED)
));
$divTabs->addTab('macroTab', _('Macros'), $macrosView->render());

$inventoryFormList = new CFormList('inventorylist');

// radio buttons for inventory type choice
$inventoryDisabledBtn = new CRadioButton('inventory_mode', HOST_INVENTORY_DISABLED, null,
	'host_inventory_radio_'.HOST_INVENTORY_DISABLED, ($data['inventory_mode'] == HOST_INVENTORY_DISABLED)
);
$inventoryDisabledBtn->setEnabled($data['flags'] != ZBX_FLAG_DISCOVERY_CREATED);

$inventoryManualBtn = new CRadioButton('inventory_mode', HOST_INVENTORY_MANUAL, null,
	'host_inventory_radio_'.HOST_INVENTORY_MANUAL, ($data['inventory_mode'] == HOST_INVENTORY_MANUAL)
);
$inventoryManualBtn->setEnabled($data['flags'] != ZBX_FLAG_DISCOVERY_CREATED);

$inventoryAutomaticBtn = new CRadioButton('inventory_mode', HOST_INVENTORY_AUTOMATIC, null,
	'host_inventory_radio_'.HOST_INVENTORY_AUTOMATIC, ($data['inventory_mode'] == HOST_INVENTORY_AUTOMATIC)
);
$inventoryAutomaticBtn->setEnabled($data['flags'] != ZBX_FLAG_DISCOVERY_CREATED);

$inventoryTypeRadioButton = [
	$inventoryDisabledBtn, new CLabel(_('Disabled'), 'host_inventory_radio_'.HOST_INVENTORY_DISABLED),
	$inventoryManualBtn, new CLabel(_('Manual'), 'host_inventory_radio_'.HOST_INVENTORY_MANUAL),
	$inventoryAutomaticBtn, new CLabel(_('Automatic'), 'host_inventory_radio_'.HOST_INVENTORY_AUTOMATIC)
];
$inventoryFormList->addRow(null, new CDiv($inventoryTypeRadioButton, 'jqueryinputset radioset'));
if ($data['flags'] == ZBX_FLAG_DISCOVERY_CREATED) {
	$inventoryFormList->addVar('inventory_mode', $data['inventory_mode']);
}

$hostInventoryTable = DB::getSchema('host_inventory');
$hostInventoryFields = getHostInventories();

foreach ($hostInventoryFields as $inventoryNo => $inventoryInfo) {
	$field_name = $inventoryInfo['db_field'];

	if (!array_key_exists($field_name, $data['host_inventory'])) {
		$data['host_inventory'][$field_name] = '';
	}

	if ($hostInventoryTable['fields'][$field_name]['type'] == DB::FIELD_TYPE_TEXT) {
		$input = new CTextArea('host_inventory['.$field_name.']', $data['host_inventory'][$field_name]);
		$input->addStyle('width: 64em;');
	}
	else {
		$field_length = $hostInventoryTable['fields'][$field_name]['length'];
		$input = new CTextBox('host_inventory['.$field_name.']', $data['host_inventory'][$field_name]);
		$input->setAttribute('maxlength', $field_length);
		$input->addStyle('width: '.($field_length > 64 ? 64 : $field_length).'em;');
	}

	if ($data['inventory_mode'] == HOST_INVENTORY_DISABLED) {
		$input->setAttribute('disabled', 'disabled');
	}

	// link to populating item at the right side (if any)
	if (array_key_exists($inventoryNo, $data['inventory_items'])) {
		$name = $data['inventory_items'][$inventoryNo]['name_expanded'];

		$link = new CLink($name, 'items.php?form=update&itemid='.$data['inventory_items'][$inventoryNo]['itemid']);
		$link->setAttribute('title', _s('This field is automatically populated by item "%s".', $name));

		$inventory_item = new CSpan(array(' &larr; ', $link), 'populating_item');
		if ($data['inventory_mode'] != HOST_INVENTORY_AUTOMATIC) {
			// those links are visible only in automatic mode
			$inventory_item->addStyle('display: none');
		}

		// this will be used for disabling fields via jquery
		$input->addClass('linked_to_item');
		if ($data['inventory_mode'] == HOST_INVENTORY_AUTOMATIC) {
			$input->setAttribute('disabled', 'disabled');
		}
	}
	else {
		$inventory_item = null;
	}
	$input->addStyle('float: left;');

	$inventoryFormList->addRow($inventoryInfo['title'], array($input, $inventory_item));
}

// clearing the float
$clearFixDiv = new CDiv();
$clearFixDiv->addStyle('clear: both;');
$inventoryFormList->addRow('', $clearFixDiv);

$divTabs->addTab('inventoryTab', _('Host inventory'), $inventoryFormList);

/*
 * footer
 */
// Do not display the clone and delete buttons for clone forms and new host forms.
<<<<<<< HEAD
if ($data['hostid'] != 0) {
	$frmHost->addItem(makeFormFooter(
=======
if ($data['hostId'] && !$cloneOrFullClone) {
	$divTabs->setFooter(makeFormFooter(
>>>>>>> 63092e14
		new CSubmit('update', _('Update')),
		array(
			new CSubmit('clone', _('Clone')),
			new CSubmit('full_clone', _('Full clone')),
			new CButtonDelete(_('Delete selected host?'), url_param('form').url_param('hostid').url_param('groupid')),
			new CButtonCancel(url_param('groupid'))
		)
	));
}
else {
	$divTabs->setFooter(makeFormFooter(
		new CSubmit('add', _('Add')),
		array(new CButtonCancel(url_param('groupid')))
	));
}

$frmHost->addItem($divTabs);

$hostWidget->addItem($frmHost);

return $hostWidget;<|MERGE_RESOLUTION|>--- conflicted
+++ resolved
@@ -25,154 +25,8 @@
 if ($data['flags'] == ZBX_FLAG_DISCOVERY_CREATED) {
 	$widgetClass .= ' host-edit-discovered';
 }
-<<<<<<< HEAD
-$hostWidget = new CWidget(null, $widgetClass);
-$hostWidget->addPageHeader(_('CONFIGURATION OF HOSTS'));
-$hostWidget->addItem(get_header_host_table('', $data['hostid']));
-=======
 $hostWidget = (new CWidget($widgetClass))->setTitle(_('Hosts'))->
-	addItem(get_header_host_table('', $data['hostId']));
-
-if ($data['hostId']) {
-	$dbHost = $data['dbHost'];
-
-	$originalTemplates = $dbHost['parentTemplates'];
-	$originalTemplates = zbx_toHash($originalTemplates, 'templateid');
-
-	// get items that populate host inventory fields
-	$hostItemsToInventory = API::Item()->get(array(
-		'output' => array('inventory_link', 'itemid', 'hostid', 'name', 'key_'),
-		'filter' => array('hostid' => $dbHost['hostid']),
-		'preserveKeys' => true,
-		'nopermissions' => true
-	));
-	$hostItemsToInventory = zbx_toHash($hostItemsToInventory, 'inventory_link');
-
-	$hostItemsToInventory = CMacrosResolverHelper::resolveItemNames($hostItemsToInventory);
-}
-else {
-	$dbHost = array();
-	$originalTemplates = array();
-}
-
-$cloneOrFullClone = ($data['form'] === 'clone' || $data['form'] === 'full_clone');
-
-$cloningDiscoveredHost = (
-	$cloneOrFullClone
-	&& getRequest('form_refresh') == 1
-	&& $dbHost['flags'] == ZBX_FLAG_DISCOVERY_CREATED
-);
-
-// Use data from database when host is opened and form is shown for first time or discovered host is being cloned.
-if ($data['hostId'] && (!hasRequest('form_refresh') || $cloningDiscoveredHost)) {
-	$proxyHostId = $dbHost['proxy_hostid'];
-	$host = $dbHost['host'];
-	$visibleName = $dbHost['name'];
-
-	// display empty visible name if equal to host name
-	if ($visibleName === $host) {
-		$visibleName = '';
-	}
-
-	$ipmiAuthtype = $dbHost['ipmi_authtype'];
-	$ipmiPrivilege = $dbHost['ipmi_privilege'];
-	$ipmiUsername = $dbHost['ipmi_username'];
-	$ipmiPassword = $dbHost['ipmi_password'];
-
-	$macros = order_macros($dbHost['macros'], 'macro');
-	$groupIds = zbx_objectValues($dbHost['groups'], 'groupid');
-
-	if ($cloningDiscoveredHost) {
-		$status = getRequest('status', HOST_STATUS_NOT_MONITORED);
-		$description = getRequest('description', '');
-		$hostInventory = getRequest('host_inventory', array());
-	}
-	else {
-		$status = $dbHost['status'];
-		$description = $dbHost['description'];
-		$hostInventory = $dbHost['inventory'];
-	}
-
-	$inventoryMode = isset($dbHost['inventory']['inventory_mode'])
-		? $dbHost['inventory']['inventory_mode']
-		: HOST_INVENTORY_DISABLED;
-
-	$templateIds = array();
-	foreach ($originalTemplates as $originalTemplate) {
-		$templateIds[$originalTemplate['templateid']] = $originalTemplate['templateid'];
-	}
-
-	$interfaces = $dbHost['interfaces'];
-	foreach ($interfaces as $hinum => $interface) {
-		$interfaces[$hinum]['items'] = 0;
-		$interfaces[$hinum]['items'] = count($dbHost['interfaces'][$interface['interfaceid']]['items']);
-
-		// check if interface has items that require specific interface type, if so type cannot be changed
-		$locked = 0;
-		foreach ($dbHost['interfaces'][$interface['interfaceid']]['items'] as $item) {
-			$itemInterfaceType = itemTypeInterface($item['type']);
-			if (!($itemInterfaceType === false || $itemInterfaceType === INTERFACE_TYPE_ANY)) {
-				$locked = 1;
-				break;
-			}
-		}
-		$interfaces[$hinum]['locked'] = $locked;
-	}
-
-	$clearTemplates = array();
-
-	$newGroupName = '';
-}
-else {
-	$groupIds = getRequest('groups', array());
-	if ($data['groupId'] != 0 && !$groupIds) {
-		$groupIds[] = $data['groupId'];
-	}
-
-	$newGroupName = getRequest('newgroup', '');
-
-	$host = getRequest('host', '');
-	$visibleName = getRequest('visiblename', '');
-	$proxyHostId = getRequest('proxy_hostid', '');
-	$ipmiAuthtype = getRequest('ipmi_authtype', -1);
-	$ipmiPrivilege = getRequest('ipmi_privilege', 2);
-	$ipmiUsername = getRequest('ipmi_username', '');
-	$ipmiPassword = getRequest('ipmi_password', '');
-	$inventoryMode = getRequest('inventory_mode', HOST_INVENTORY_DISABLED);
-	$hostInventory = getRequest('host_inventory', array());
-	$macros = getRequest('macros', array());
-	$interfaces = getRequest('interfaces', array());
-	$templateIds = getRequest('templates', array());
-	$clearTemplates = getRequest('clear_templates', array());
-	$description = getRequest('description', '');
-
-	if ($data['hostId'] == 0 && !hasRequest('form_refresh')) {
-		$status = HOST_STATUS_MONITORED;
-	}
-	else {
-		$status = getRequest('status', HOST_STATUS_NOT_MONITORED);
-	}
-}
-
-$mainInterfaces = getRequest('mainInterfaces', array());
-foreach (array(INTERFACE_TYPE_AGENT, INTERFACE_TYPE_SNMP, INTERFACE_TYPE_JMX, INTERFACE_TYPE_IPMI) as $interfaceType) {
-	if (isset($mainInterfaces[$interfaceType])) {
-		$interfaceId = $mainInterfaces[$interfaceType];
-		$interfaces[$interfaceId]['main'] = '1';
-	}
-}
-
-$clearTemplates = array_intersect($clearTemplates, array_keys($originalTemplates));
-$clearTemplates = array_diff($clearTemplates, array_keys($templateIds));
-natcasesort($templateIds);
-
-// whether this is a discovered host
-$isDiscovered = (
-	$data['hostId']
-	&& $dbHost['flags'] == ZBX_FLAG_DISCOVERY_CREATED
-	&& $data['form'] === 'update'
-);
->>>>>>> 63092e14
+	addItem(get_header_host_table('', $data['hostid']));
 
 $divTabs = new CTabView();
 if (!hasRequest('form_refresh')) {
@@ -247,14 +101,13 @@
 }
 else {
 	// groups for discovered hosts
-	$groupBox = new CComboBox();
-	$groupBox->addClass('openView');
+	$groupBox = new CListBox(null, null, 10);
 	$groupBox->setEnabled(false);
-	$groupBox->setAttribute('size', 10);
-	$groupBox->addStyle('width: 170px;');
 	foreach ($data['groupsAll'] as $group) {
 		if (in_array($group['groupid'], $data['groups'])) {
-			$groupBox->addItem($group['groupid'], $group['name'], null, array_key_exists($group['groupid'], $data['groupsAllowed']));
+			$groupBox->addItem($group['groupid'], $group['name'], null,
+				array_key_exists($group['groupid'], $data['groupsAllowed'])
+			);
 		}
 	}
 	$hostList->addRow(_('Groups'), $groupBox);
@@ -766,28 +619,11 @@
  */
 $ipmiList = new CFormList();
 
-<<<<<<< HEAD
 if ($data['flags'] != ZBX_FLAG_DISCOVERY_CREATED) {
-	$cmbIPMIAuthtype = new CComboBox('ipmi_authtype', $data['ipmi_authtype'], null, ipmiAuthTypes());
-	$cmbIPMIAuthtype->addClass('openView');
-	$cmbIPMIAuthtype->setAttribute('size', 7);
-	$cmbIPMIAuthtype->addStyle('width: 170px;');
-
-	$cmbIPMIPrivilege = new CComboBox('ipmi_privilege', $data['ipmi_privilege'], null, ipmiPrivileges());
-	$cmbIPMIPrivilege->addClass('openView');
-	$cmbIPMIPrivilege->setAttribute('size', 5);
-	$cmbIPMIPrivilege->addStyle('width: 170px;');
-=======
-// normal hosts
-if (!$isDiscovered) {
-	$ipmiList->addRow(_('Authentication algorithm'),
-		new CListBox('ipmi_authtype', $ipmiAuthtype, 7, null, ipmiAuthTypes())
-	);
-	$ipmiList->addRow(_('Privilege level'), new CListBox('ipmi_privilege', $ipmiPrivilege, 5, null, ipmiPrivileges()));
->>>>>>> 63092e14
+	$cmbIPMIAuthtype = new CListBox('ipmi_authtype', $data['ipmi_authtype'], 7, null, ipmiAuthTypes());
+	$cmbIPMIPrivilege = new CListBox('ipmi_privilege', $data['ipmi_privilege'], 5, null, ipmiPrivileges());
 }
 else {
-<<<<<<< HEAD
 	$cmbIPMIAuthtype = [
 		new CTextBox('ipmi_authtype_name', ipmiAuthTypes($data['ipmi_authtype']), ZBX_TEXTBOX_SMALL_SIZE, true),
 		new CVar('ipmi_authtype', $data['ipmi_authtype'])
@@ -796,14 +632,6 @@
 		new CTextBox('ipmi_privilege_name', ipmiPrivileges($data['ipmi_privilege']), ZBX_TEXTBOX_SMALL_SIZE, true),
 		new CVar('ipmi_privilege', $data['ipmi_privilege'])
 	];
-=======
-	$ipmiList->addRow(_('Authentication algorithm'),
-		new CTextBox('ipmi_authtype_name', ipmiAuthTypes($dbHost['ipmi_authtype']), ZBX_TEXTBOX_SMALL_SIZE, true)
-	);
-	$ipmiList->addRow(_('Privilege level'),
-		new CTextBox('ipmi_privilege_name', ipmiPrivileges($dbHost['ipmi_privilege']), ZBX_TEXTBOX_SMALL_SIZE, true)
-	);
->>>>>>> 63092e14
 }
 
 $ipmiList->addRow(_('Authentication algorithm'), $cmbIPMIAuthtype);
@@ -913,13 +741,8 @@
  * footer
  */
 // Do not display the clone and delete buttons for clone forms and new host forms.
-<<<<<<< HEAD
 if ($data['hostid'] != 0) {
-	$frmHost->addItem(makeFormFooter(
-=======
-if ($data['hostId'] && !$cloneOrFullClone) {
 	$divTabs->setFooter(makeFormFooter(
->>>>>>> 63092e14
 		new CSubmit('update', _('Update')),
 		array(
 			new CSubmit('clone', _('Clone')),
