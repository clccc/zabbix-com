--- conflicted
+++ resolved
@@ -252,14 +252,9 @@
 				var sortable_count = $preprocessing.find('li.sortable').length;
 
 				if (sortable_count == 1) {
-<<<<<<< HEAD
 					$preprocessing
 						.sortable('disable')
 						.find('div.<?= ZBX_STYLE_DRAG_ICON ?>').addClass('<?= ZBX_STYLE_DISABLED ?>');
-					$('#preproc_test_all').prop('disabled', false);
-=======
-					$preprocessing.find('div.<?= ZBX_STYLE_DRAG_ICON ?>').addClass('<?= ZBX_STYLE_DISABLED ?>');
->>>>>>> c31e2d59
 				}
 				else if (sortable_count > 1) {
 					$('#preproc_test_all').show();
