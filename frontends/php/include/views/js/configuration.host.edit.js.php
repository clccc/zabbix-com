<script type="text/x-jquery-tmpl" id="hostInterfaceRow">
<tr class="interfaceRow" id="hostInterfaceRow_#{iface.interfaceid}" data-interfaceid="#{iface.interfaceid}">
	<td class="interface-drag-control <?= ZBX_STYLE_TD_DRAG_ICON ?>">
		<div class="<?= ZBX_STYLE_DRAG_ICON ?>"></div>
		<input type="hidden" name="interfaces[#{iface.interfaceid}][items]" value="#{iface.items}" />
		<input type="hidden" name="interfaces[#{iface.interfaceid}][locked]" value="#{iface.locked}" />
	</td>
	<td class="interface-ip">
		<input type="hidden" name="interfaces[#{iface.interfaceid}][isNew]" value="#{iface.isNew}">
		<input type="hidden" name="interfaces[#{iface.interfaceid}][interfaceid]" value="#{iface.interfaceid}">
		<input type="hidden" id="interface_type_#{iface.interfaceid}" name="interfaces[#{iface.interfaceid}][type]" value="#{iface.type}">
		<input name="interfaces[#{iface.interfaceid}][ip]" type="text" style="width: <?= ZBX_TEXTAREA_INTERFACE_IP_WIDTH ?>px" maxlength="64" value="#{iface.ip}">
		<div class="interface-bulk">
<<<<<<< HEAD
			<input class="<?= ZBX_STYLE_CHECKBOX_RADIO ?>" type="checkbox" id="interfaces[#{iface.interfaceid}][bulk]" name="interfaces[#{iface.interfaceid}][bulk]" value="1" #{attrs.checked_bulk}>
			<label for="interfaces[#{iface.interfaceid}][bulk]"><span></span><?= _('Use bulk requests') ?></label>
=======
			<input type="checkbox" id="interfaces_#{iface.interfaceid}_bulk" name="interfaces[#{iface.interfaceid}][bulk]" value="1" #{attrs.checked_bulk}>
			<label for="interfaces_#{iface.interfaceid}_bulk"><?= _('Use bulk requests') ?></label>
>>>>>>> 96271ee7
		</div>
	</td>
	<td class="interface-dns">
		<input name="interfaces[#{iface.interfaceid}][dns]" type="text" style="width: <?= ZBX_TEXTAREA_INTERFACE_DNS_WIDTH ?>px" maxlength="64" value="#{iface.dns}">
	</td>
	<?= (new CCol(
			(new CRadioButtonList('interfaces[#{iface.interfaceid}][useip]', null))
				->addValue(_('IP'), INTERFACE_USE_IP, 'interfaces[#{iface.interfaceid}][useip]['.INTERFACE_USE_IP.']')
				->addValue(_('DNS'), INTERFACE_USE_DNS,
					'interfaces[#{iface.interfaceid}][useip]['.INTERFACE_USE_DNS.']'
				)
				->setModern(true)
		))->toString()
	?>
	<td class="interface-port">
		<input name="interfaces[#{iface.interfaceid}][port]" type="text" style="width: <?= ZBX_TEXTAREA_INTERFACE_PORT_WIDTH ?>px" maxlength="64" value="#{iface.port}">
	</td>
	<td class="interface-default">
		<input class="mainInterface <?= ZBX_STYLE_CHECKBOX_RADIO ?>" type="radio" id="interface_main_#{iface.interfaceid}" name="mainInterfaces[#{iface.type}]" value="#{iface.interfaceid}">
		<label class="checkboxLikeLabel" for="interface_main_#{iface.interfaceid}" style="height: 16px; width: 16px;"><span></span></label>
	</td>
	<td class="<?= ZBX_STYLE_NOWRAP ?> interface-control">
		<button class="<?= ZBX_STYLE_BTN_LINK ?> remove" type="button" id="removeInterface_#{iface.interfaceid}" data-interfaceid="#{iface.interfaceid}" #{attrs.disabled}><?= _('Remove') ?></button>
	</td>
</tr>
</script>

<script type="text/javascript">
	var hostInterfacesManager = (function() {
		'use strict';

		var rowTemplate = new Template(jQuery('#hostInterfaceRow').html()),
			ports = {
				agent: 10050,
				snmp: 161,
				jmx: 12345,
				ipmi: 623
			},
			allHostInterfaces = {};

		function renderHostInterfaceRow(hostInterface) {
			var domAttrs = getDomElementsAttrsForInterface(hostInterface),
				domId = getDomIdForRowInsert(hostInterface.type),
				domRow;

			jQuery(domId).before(rowTemplate.evaluate({iface: hostInterface, attrs: domAttrs}));

			domRow = jQuery('#hostInterfaceRow_' + hostInterface.interfaceid);

			if (hostInterface.type != <?= INTERFACE_TYPE_SNMP ?>) {
				jQuery('.interface-bulk', domRow).remove();
			}

			jQuery('#interfaces_' + hostInterface.interfaceid + '_useip_' + hostInterface.useip).prop('checked', true);

			if (hostInterface.locked > 0) {
				addNotDraggableIcon(domRow);
			}
			else {
				addDraggableIcon(domRow);
			}
		}

		function resetMainInterfaces() {
			var hostInterface,
				typeInterfaces,
				hostInterfaces = getMainInterfacesByType();

			for (var hostInterfaceType in hostInterfaces) {
				typeInterfaces = hostInterfaces[hostInterfaceType];

				if (!typeInterfaces.main && typeInterfaces.all.length) {
					for (var i = 0; i < typeInterfaces.all.length; i++) {
						if (allHostInterfaces[typeInterfaces.all[i]].main === '1') {
							typeInterfaces.main = allHostInterfaces[typeInterfaces.all[i]].interfaceid;
						}
					}
					if (!typeInterfaces.main) {
						typeInterfaces.main = typeInterfaces.all[0];
						allHostInterfaces[typeInterfaces.main].main = '1';
					}
				}
			}

			for (var hostInterfaceType in hostInterfaces){
				typeInterfaces = hostInterfaces[hostInterfaceType];

				if (typeInterfaces.main) {
					jQuery('#interface_main_' + typeInterfaces.main).prop('checked', true);
				}
			}
		}

		function getMainInterfacesByType() {
			var hostInterface,
				types = {};
			types[getHostInterfaceNumericType('agent')] = {main: null, all: []};
			types[getHostInterfaceNumericType('snmp')] = {main: null, all: []};
			types[getHostInterfaceNumericType('jmx')] = {main: null, all: []};
			types[getHostInterfaceNumericType('ipmi')] = {main: null, all: []};

			for (var hostInterfaceId in allHostInterfaces) {
				hostInterface = allHostInterfaces[hostInterfaceId];

				types[hostInterface.type].all.push(hostInterfaceId);
				if (hostInterface.main === '1') {
					if (types[hostInterface.type].main !== null) {
						throw new Error('Multiple default interfaces for same type.');
					}
					types[hostInterface.type].main = hostInterfaceId;
				}
			}
			return types;
		}

		function addDraggableIcon(domElement) {
			domElement.draggable({
				handle: 'div.<?= ZBX_STYLE_DRAG_ICON ?>',
				revert: 'invalid',
				start: function(event, ui) {
					jQuery(this).css({'z-index': '1000'})
				},
				stop: function(event, ui) {
					var hostInterfaceId = jQuery(this).data('interfaceid');
					resetMainInterfaces();
					resetUseipInterface(hostInterfaceId)

					jQuery(this).css({'z-index': ''})
				}
			});
		}

		function addNotDraggableIcon(domElement) {
			jQuery('td.<?= ZBX_STYLE_TD_DRAG_ICON ?> div.<?= ZBX_STYLE_DRAG_ICON ?>', domElement)
				.addClass('<?= ZBX_STYLE_DISABLED ?>')
				.hover(
					function (event) {
						hintBox.showHint(event, this,
							<?= CJs::encodeJson(_('Interface is used by items that require this type of the interface.')) ?>
						);
					},
					function (event) {
						hintBox.hideHint(event, this);
					}
				);
		}

		function getDomElementsAttrsForInterface(hostInterface) {
			var attrs = {
				disabled: ''
			};

			if (hostInterface.items > 0) {
				attrs.disabled = 'disabled="disabled"';
			}

			if (hostInterface.type == <?= INTERFACE_TYPE_SNMP ?>) {
				if (hostInterface.bulk == 1) {
					attrs.checked_bulk = 'checked=checked';
				}
				else {
					attrs.checked_bulk = '';
				}
			}

			return attrs;
		}

		function getDomIdForRowInsert(hostInterfaceType) {
			var footerRowId;

			switch (hostInterfaceType) {
				case getHostInterfaceNumericType('agent'):
					footerRowId = '#agentInterfacesFooter';
					break;
				case getHostInterfaceNumericType('snmp'):
					footerRowId = '#SNMPInterfacesFooter';
					break;
				case getHostInterfaceNumericType('jmx'):
					footerRowId = '#JMXInterfacesFooter';
					break;
				case getHostInterfaceNumericType('ipmi'):
					footerRowId = '#IPMIInterfacesFooter';
					break;
				default:
					throw new Error('Unknown host interface type.');
			}
			return footerRowId;
		}

		function createNewHostInterface(hostInterfaceType) {
			var newInterface = {
				isNew: true,
				useip: 1,
				type: getHostInterfaceNumericType(hostInterfaceType),
				port: ports[hostInterfaceType],
				ip: '127.0.0.1'
			};

			if (newInterface.type == <?= INTERFACE_TYPE_SNMP ?>) {
				newInterface.bulk = 1;
			}

			newInterface.interfaceid = 1;
			while (allHostInterfaces[newInterface.interfaceid] !== void(0)) {
				newInterface.interfaceid++;
			}

			addHostInterface(newInterface);

			return newInterface;
		}

		function addHostInterface(hostInterface) {
			allHostInterfaces[hostInterface.interfaceid] = hostInterface;
		}

		function moveRowToAnotherTypeTable(hostInterfaceId, newHostInterfaceType) {
			var newDomId = getDomIdForRowInsert(newHostInterfaceType);

			jQuery('#interface_main_' + hostInterfaceId).attr('name', 'mainInterfaces[' + newHostInterfaceType + ']');
			jQuery('#interface_main_' + hostInterfaceId).prop('checked', false);
			jQuery('#interface_type_' + hostInterfaceId).val(newHostInterfaceType);
			jQuery('#hostInterfaceRow_' + hostInterfaceId).insertBefore(newDomId);
		}

		function resetUseipInterface(hostInterfaceId) {
			var useip = allHostInterfaces[hostInterfaceId].useip;
			if (useip == 0) {
				jQuery('#radio_dns_' + hostInterfaceId).prop('checked', true);
			}
			else {
				jQuery('#radio_ip_' + hostInterfaceId).prop('checked', true);
			}
		}

		return {
			add: function(hostInterfaces) {
				for (var i = 0; i < hostInterfaces.length; i++) {
					addHostInterface(hostInterfaces[i]);
					renderHostInterfaceRow(hostInterfaces[i]);
				}
				resetMainInterfaces();
			},

			addNew: function(type) {
				var hostInterface = createNewHostInterface(type);

				allHostInterfaces[hostInterface.interfaceid] = hostInterface;
				renderHostInterfaceRow(hostInterface);
				resetMainInterfaces();
			},

			remove: function(hostInterfaceId) {
				delete allHostInterfaces[hostInterfaceId];
			},

			setType: function(hostInterfaceId, typeName) {
				var newTypeNum = getHostInterfaceNumericType(typeName);

				if (allHostInterfaces[hostInterfaceId].type !== newTypeNum) {
					moveRowToAnotherTypeTable(hostInterfaceId, newTypeNum);
					allHostInterfaces[hostInterfaceId].type = newTypeNum;
					allHostInterfaces[hostInterfaceId].main = '0';
				}
			},

			resetMainInterfaces: function() {
				resetMainInterfaces();
			},

			setMainInterface: function(hostInterfaceId) {
				var interfacesByType = getMainInterfacesByType(),
					newMainInterfaceType = allHostInterfaces[hostInterfaceId].type,
					oldMainInterfaceId = interfacesByType[newMainInterfaceType].main;

				if (hostInterfaceId !== oldMainInterfaceId) {
					allHostInterfaces[hostInterfaceId].main = '1';
					allHostInterfaces[oldMainInterfaceId].main = '0';
				}
			},

			setUseipForInterface: function(hostInterfaceId, useip) {
				allHostInterfaces[hostInterfaceId].useip = useip;
			},

			disable: function() {
				jQuery('.interface-drag-control, .interface-control').html('');
				jQuery('.interfaceRow').find('input')
					.removeAttr('id')
					.removeAttr('name');
				jQuery('.interfaceRow').find('input[type="text"]').attr('readonly', true);
				jQuery('.interfaceRow').find('input[type="radio"], input[type="checkbox"]').attr('disabled', true);
			}
		}
	}());

	jQuery(document).ready(function() {
		'use strict';

		jQuery('#hostlist').on('click', 'button.remove', function() {
			var interfaceId = jQuery(this).data('interfaceid');
			jQuery('#hostInterfaceRow_' + interfaceId).remove();
			hostInterfacesManager.remove(interfaceId);
			hostInterfacesManager.resetMainInterfaces();
		});

		jQuery('#hostlist').on('click', 'input[type=radio].mainInterface', function() {
			var interfaceId = jQuery(this).val();
			hostInterfacesManager.setMainInterface(interfaceId);
		});

		// when we start dragging row, all radio buttons are unchecked for some reason, we store radio buttons values
		// to restore them when drag is ended
		jQuery('#hostlist').on('click', 'input[type=radio].interface-useip', function() {
			var interfaceId = jQuery(this).attr('id').match(/\d+/);
			hostInterfacesManager.setUseipForInterface(interfaceId[0], jQuery(this).val());
		});

		jQuery('#tls_connect, #tls_in_psk, #tls_in_cert').change(function() {
			// If certificate is selected or checked.
			if (jQuery('input[name=tls_connect]:checked').val() == <?= HOST_ENCRYPTION_CERTIFICATE ?>
					|| jQuery('#tls_in_cert').is(':checked')) {
				jQuery('#tls_issuer, #tls_subject').closest('li').show();
			}
			else {
				jQuery('#tls_issuer, #tls_subject').closest('li').hide();
			}

			// If PSK is selected or checked.
			if (jQuery('input[name=tls_connect]:checked').val() == <?= HOST_ENCRYPTION_PSK ?>
					|| jQuery('#tls_in_psk').is(':checked')) {
				jQuery('#tls_psk, #tls_psk_identity').closest('li').show();
			}
			else {
				jQuery('#tls_psk, #tls_psk_identity').closest('li').hide();
			}
		});

		jQuery('#agentInterfaces, #SNMPInterfaces, #JMXInterfaces, #IPMIInterfaces').parent().droppable({
			tolerance: 'pointer',
			drop: function(event, ui) {
				var hostInterfaceTypeName = jQuery(this).data('type'),
					hostInterfaceId = ui.draggable.data('interfaceid');

				ui.helper.css({'left': '', 'top': ''});

				if (getHostInterfaceNumericType(hostInterfaceTypeName) == <?= INTERFACE_TYPE_SNMP ?>) {
					if (jQuery('.interface-bulk', jQuery('#hostInterfaceRow_' + hostInterfaceId)).length == 0) {
						var bulkDiv = jQuery('<div>', {
							'class': 'interface-bulk'
						});

						// append checkbox
						bulkDiv.append(jQuery('<input>', {
<<<<<<< HEAD
							id: 'interfaces[' + hostInterfaceId + '][bulk]',
							'class': 'input checkbox <?= ZBX_STYLE_CHECKBOX_RADIO ?> pointer',
=======
							id: 'interfaces_' + hostInterfaceId + '_bulk',
							'class': 'input checkbox pointer',
>>>>>>> 96271ee7
							type: 'checkbox',
							name: 'interfaces[' + hostInterfaceId + '][bulk]',
							value: 1,
							checked: true
						}));

						// append label
<<<<<<< HEAD
						var bulkLabel = jQuery('<label>', {
							'for': 'interfaces[' + hostInterfaceId + '][bulk]',
						});

						bulkLabel.append(jQuery('<span>'));
						bulkLabel.append('<?= _('Use bulk requests') ?>');

						bulkDiv.append(bulkLabel);
=======
						bulkDiv.append(jQuery('<label>', {
							'for': 'interfaces_' + hostInterfaceId + '_bulk',
							text: '<?= _('Use bulk requests') ?>'
						}));
>>>>>>> 96271ee7

						jQuery('.interface-ip', jQuery('#hostInterfaceRow_' + hostInterfaceId)).append(bulkDiv);
					}
				}
				else {
					jQuery('.interface-bulk', jQuery('#hostInterfaceRow_' + hostInterfaceId)).remove();
				}

				hostInterfacesManager.setType(hostInterfaceId, hostInterfaceTypeName);
				hostInterfacesManager.resetMainInterfaces();
			},
			activate: function(event, ui) {
				if (!jQuery(this).find(ui.draggable).length) {
					jQuery(this).addClass('<?= ZBX_STYLE_DRAG_DROP_AREA ?>');
				}
			},
			deactivate: function(event, ui) {
				jQuery(this).removeClass('<?= ZBX_STYLE_DRAG_DROP_AREA ?>');
			}
		});

		jQuery('#addAgentInterface').on('click', function() {
			hostInterfacesManager.addNew('agent');
		});
		jQuery('#addSNMPInterface').on('click', function() {
			hostInterfacesManager.addNew('snmp');
		});
		jQuery('#addJMXInterface').on('click', function() {
			hostInterfacesManager.addNew('jmx');
		});
		jQuery('#addIPMIInterface').on('click', function() {
			hostInterfacesManager.addNew('ipmi');
		});

		// radio button of inventory modes was clicked
		jQuery('input[name=inventory_mode]').click(function() {
			// action depending on which button was clicked
			var inventoryFields = jQuery('#inventorylist :input:gt(2)');

			switch (jQuery(this).val()) {
				case '<?= HOST_INVENTORY_DISABLED ?>':
					inventoryFields.prop('disabled', true);
					jQuery('.populating_item').hide();
					break;
				case '<?= HOST_INVENTORY_MANUAL ?>':
					inventoryFields.prop('disabled', false);
					jQuery('.populating_item').hide();
					break;
				case '<?= HOST_INVENTORY_AUTOMATIC ?>':
					inventoryFields.prop('disabled', false);
					inventoryFields.filter('.linked_to_item').prop('disabled', true);
					jQuery('.populating_item').show();
					break;
			}
		});

		/**
		 * Mass update
		 */
		jQuery('#mass_replace_tpls').on('change', function() {
			jQuery('#mass_clear_tpls').prop('disabled', !this.checked);
		}).change();

		// Refresh field visibility on document load.
		if ((jQuery('#tls_accept').val() & <?= HOST_ENCRYPTION_NONE ?>) == <?= HOST_ENCRYPTION_NONE ?>) {
			jQuery('#tls_in_none').prop('checked', true);
		}
		if ((jQuery('#tls_accept').val() & <?= HOST_ENCRYPTION_PSK ?>) == <?= HOST_ENCRYPTION_PSK ?>) {
			jQuery('#tls_in_psk').prop('checked', true);
		}
		if ((jQuery('#tls_accept').val() & <?= HOST_ENCRYPTION_CERTIFICATE ?>) == <?= HOST_ENCRYPTION_CERTIFICATE ?>) {
			jQuery('#tls_in_cert').prop('checked', true);
		}

		jQuery('input[name=tls_connect]').trigger('change');

		// Depending on checkboxes, create a value for hidden field 'tls_accept'.
		jQuery('#hostForm').submit(function() {
			var tls_accept = 0x00;

			if (jQuery('#tls_in_none').is(':checked')) {
				tls_accept |= <?= HOST_ENCRYPTION_NONE ?>;
			}
			if (jQuery('#tls_in_psk').is(':checked')) {
				tls_accept |= <?= HOST_ENCRYPTION_PSK ?>;
			}
			if (jQuery('#tls_in_cert').is(':checked')) {
				tls_accept |= <?= HOST_ENCRYPTION_CERTIFICATE ?>;
			}

			jQuery('#tls_accept').val(tls_accept);
		});
	});

	function getHostInterfaceNumericType(typeName) {
		var typeNum;

		switch (typeName) {
			case 'agent':
				typeNum = '<?= INTERFACE_TYPE_AGENT ?>';
				break;
			case 'snmp':
				typeNum = '<?= INTERFACE_TYPE_SNMP ?>';
				break;
			case 'jmx':
				typeNum = '<?= INTERFACE_TYPE_JMX ?>';
				break;
			case 'ipmi':
				typeNum = '<?= INTERFACE_TYPE_IPMI ?>';
				break;
			default:
				throw new Error('Unknown host interface type name.');
		}
		return typeNum;
	}
</script><|MERGE_RESOLUTION|>--- conflicted
+++ resolved
@@ -11,13 +11,8 @@
 		<input type="hidden" id="interface_type_#{iface.interfaceid}" name="interfaces[#{iface.interfaceid}][type]" value="#{iface.type}">
 		<input name="interfaces[#{iface.interfaceid}][ip]" type="text" style="width: <?= ZBX_TEXTAREA_INTERFACE_IP_WIDTH ?>px" maxlength="64" value="#{iface.ip}">
 		<div class="interface-bulk">
-<<<<<<< HEAD
-			<input class="<?= ZBX_STYLE_CHECKBOX_RADIO ?>" type="checkbox" id="interfaces[#{iface.interfaceid}][bulk]" name="interfaces[#{iface.interfaceid}][bulk]" value="1" #{attrs.checked_bulk}>
-			<label for="interfaces[#{iface.interfaceid}][bulk]"><span></span><?= _('Use bulk requests') ?></label>
-=======
-			<input type="checkbox" id="interfaces_#{iface.interfaceid}_bulk" name="interfaces[#{iface.interfaceid}][bulk]" value="1" #{attrs.checked_bulk}>
-			<label for="interfaces_#{iface.interfaceid}_bulk"><?= _('Use bulk requests') ?></label>
->>>>>>> 96271ee7
+			<input class="<?= ZBX_STYLE_CHECKBOX_RADIO ?>" type="checkbox" id="interfaces_#{iface.interfaceid}_bulk" name="interfaces[#{iface.interfaceid}][bulk]" value="1" #{attrs.checked_bulk}>
+			<label for="interfaces_#{iface.interfaceid}_bulk"><span></span><?= _('Use bulk requests') ?></label>
 		</div>
 	</td>
 	<td class="interface-dns">
@@ -373,13 +368,8 @@
 
 						// append checkbox
 						bulkDiv.append(jQuery('<input>', {
-<<<<<<< HEAD
-							id: 'interfaces[' + hostInterfaceId + '][bulk]',
+							id: 'interfaces_' + hostInterfaceId + '_bulk',
 							'class': 'input checkbox <?= ZBX_STYLE_CHECKBOX_RADIO ?> pointer',
-=======
-							id: 'interfaces_' + hostInterfaceId + '_bulk',
-							'class': 'input checkbox pointer',
->>>>>>> 96271ee7
 							type: 'checkbox',
 							name: 'interfaces[' + hostInterfaceId + '][bulk]',
 							value: 1,
@@ -387,21 +377,14 @@
 						}));
 
 						// append label
-<<<<<<< HEAD
 						var bulkLabel = jQuery('<label>', {
-							'for': 'interfaces[' + hostInterfaceId + '][bulk]',
+							'for': 'interfaces_' + hostInterfaceId + '_bulk',
 						});
 
 						bulkLabel.append(jQuery('<span>'));
 						bulkLabel.append('<?= _('Use bulk requests') ?>');
 
 						bulkDiv.append(bulkLabel);
-=======
-						bulkDiv.append(jQuery('<label>', {
-							'for': 'interfaces_' + hostInterfaceId + '_bulk',
-							text: '<?= _('Use bulk requests') ?>'
-						}));
->>>>>>> 96271ee7
 
 						jQuery('.interface-ip', jQuery('#hostInterfaceRow_' + hostInterfaceId)).append(bulkDiv);
 					}
