<script type="text/x-jquery-tmpl" id="macro-row-tmpl-inherited">
	<?= (new CRow([
			(new CCol([
				(new CTextAreaFlexible('macros[#{rowNum}][macro]', '', ['add_post_js' => false]))
					->addClass('macro')
					->setWidth(ZBX_TEXTAREA_MACRO_WIDTH)
					->setAttribute('placeholder', '{$MACRO}'),
				$data['show_inherited_macros']
					? new CInput('hidden', 'macros[#{rowNum}][type]', 2)
					: null
			]))->addClass(ZBX_STYLE_TEXTAREA_FLEXIBLE_PARENT),
			'&rArr;',
			(new CCol(
				(new CTextAreaFlexible('macros[#{rowNum}][value]', '', ['add_post_js' => false]))
					->setWidth(ZBX_TEXTAREA_MACRO_VALUE_WIDTH)
					->setAttribute('placeholder', _('value'))
			))->addClass(ZBX_STYLE_TEXTAREA_FLEXIBLE_PARENT),
			(new CCol(
				(new CButton('macros[#{rowNum}][remove]', _('Remove')))
					->addClass(ZBX_STYLE_BTN_LINK)
					->addClass('element-table-remove')
			))->addClass(ZBX_STYLE_NOWRAP),
			[
				new CCol(
					(new CDiv())
						->addClass(ZBX_STYLE_OVERFLOW_ELLIPSIS)
						->setWidth(ZBX_TEXTAREA_MACRO_VALUE_WIDTH)
				),
				new CCol(),
				new CCol(
					(new CDiv())
						->addClass(ZBX_STYLE_OVERFLOW_ELLIPSIS)
						->setWidth(ZBX_TEXTAREA_MACRO_VALUE_WIDTH)
				)
			]
		]))
			->addClass('form_row')
			->toString().
		(new CRow([
			(new CCol(
				(new CTextAreaFlexible('macros[#{rowNum}][description]', '', ['add_post_js' => false]))
					->setMaxlength(DB::getFieldLength('globalmacro' , 'description'))
					->setWidth(ZBX_TEXTAREA_STANDARD_WIDTH)
					->setAttribute('placeholder', _('description'))
			))->addClass(ZBX_STYLE_TEXTAREA_FLEXIBLE_PARENT)->setColSpan(8),
		]))
			->addClass('form_row')
			->toString()
	?>
</script>
<script type="text/x-jquery-tmpl" id="macro-row-tmpl">
	<?= (new CRow([
			(new CCol([
				(new CTextAreaFlexible('macros[#{rowNum}][macro]', '', ['add_post_js' => false]))
					->addClass('macro')
					->setWidth(ZBX_TEXTAREA_MACRO_WIDTH)
					->setAttribute('placeholder', '{$MACRO}'),
				$data['show_inherited_macros']
					? new CInput('hidden', 'macros[#{rowNum}][type]', 2)
					: null
			]))->addClass(ZBX_STYLE_TEXTAREA_FLEXIBLE_PARENT),
			'&rArr;',
			(new CCol(
				(new CTextAreaFlexible('macros[#{rowNum}][value]', '', ['add_post_js' => false]))
					->setWidth(ZBX_TEXTAREA_MACRO_VALUE_WIDTH)
					->setAttribute('placeholder', _('value'))
			))->addClass(ZBX_STYLE_TEXTAREA_FLEXIBLE_PARENT),
			(new CCol(
				(new CTextAreaFlexible('macros[#{rowNum}][description]', '', ['add_post_js' => false]))
					->setMaxlength(DB::getFieldLength('globalmacro' , 'description'))
					->setWidth(ZBX_TEXTAREA_MACRO_VALUE_WIDTH)
					->setAttribute('placeholder', _('description'))
			))->addClass(ZBX_STYLE_TEXTAREA_FLEXIBLE_PARENT),
			(new CCol(
				(new CButton('macros[#{rowNum}][remove]', _('Remove')))
					->addClass(ZBX_STYLE_BTN_LINK)
					->addClass('element-table-remove')
			))->addClass(ZBX_STYLE_NOWRAP)
		]))
			->addClass('form_row')
			->toString()
	?>
</script>

<script type="text/javascript">
	jQuery(function($) {
		$('#tbl_macros')
			.dynamicRows({remove_next_sibling: <?= (int) $data['show_inherited_macros'] ?>,
				template: <?= $data['show_inherited_macros'] ? "'#macro-row-tmpl-inherited'" : "'#macro-row-tmpl'" ?>
			})
			.on('blur', '.<?= ZBX_STYLE_TEXTAREA_FLEXIBLE ?>', function() {
				if ($(this).hasClass('macro')) {
					macroToUpperCase(this);
				}
				$(this).trigger('input');
			})
			.on('click', 'button.element-table-add', function() {
				$('#tbl_macros .<?= ZBX_STYLE_TEXTAREA_FLEXIBLE ?>').textareaFlexible();
			})
			.on('click', 'button.element-table-change', function() {
				var macroNum = $(this).attr('id').split('_')[1];

				if ($('#macros_' + macroNum + '_type').val() & <?= ZBX_PROPERTY_OWN ?>) {
					$('#macros_' + macroNum + '_type')
						.val($('#macros_' + macroNum + '_type').val() & (~<?= ZBX_PROPERTY_OWN ?>));
					$('#macros_' + macroNum + '_value')
						.prop('readonly', true)
<<<<<<< HEAD
						.val($('#macros_' + macroNum + '_inherited_value').val())
						.trigger('input');
=======
						.val($('#macros_' + macroNum + '_inherited_value').val());
					$('#macros_' + macroNum + '_description')
						.prop('readonly', true)
						.val($('#macros_' + macroNum + '_inherited_description').val());
>>>>>>> ab00ed3d
					$('#macros_' + macroNum + '_change')
						.text(<?= CJs::encodeJson(_x('Change', 'verb')) ?>);
				}
				else {
					$('#macros_' + macroNum + '_type')
						.val($('#macros_' + macroNum + '_type').val() | <?= ZBX_PROPERTY_OWN ?>);
					$('#macros_' + macroNum + '_value')
						.prop('readonly', false)
						.focus();
					$('#macros_' + macroNum + '_description')
						.prop('readonly', false);
					$('#macros_' + macroNum + '_change')
						.text(<?= CJs::encodeJson(_('Remove')) ?>);
				}
			});

		$('form[name="hostsForm"], form[name="templatesForm"]').submit(function() {
			$('input.macro').each(function() {
				macroToUpperCase(this);
			});
		});

		function macroToUpperCase(element) {
			var macro = $(element).val(),
				end = macro.indexOf(':');

			if (end == -1) {
				$(element).val(macro.toUpperCase());
			}
			else {
				var macro_part = macro.substr(0, end),
					context_part = macro.substr(end, macro.length);

				$(element).val(macro_part.toUpperCase() + context_part);
			}
		}
	});
</script><|MERGE_RESOLUTION|>--- conflicted
+++ resolved
@@ -105,15 +105,11 @@
 						.val($('#macros_' + macroNum + '_type').val() & (~<?= ZBX_PROPERTY_OWN ?>));
 					$('#macros_' + macroNum + '_value')
 						.prop('readonly', true)
-<<<<<<< HEAD
 						.val($('#macros_' + macroNum + '_inherited_value').val())
 						.trigger('input');
-=======
-						.val($('#macros_' + macroNum + '_inherited_value').val());
 					$('#macros_' + macroNum + '_description')
 						.prop('readonly', true)
 						.val($('#macros_' + macroNum + '_inherited_description').val());
->>>>>>> ab00ed3d
 					$('#macros_' + macroNum + '_change')
 						.text(<?= CJs::encodeJson(_x('Change', 'verb')) ?>);
 				}
