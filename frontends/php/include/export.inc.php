<?php
/*
** ZABBIX
** Copyright (C) 2000-2011 SIA Zabbix
**
** This program is free software; you can redistribute it and/or modify
** it under the terms of the GNU General Public License as published by
** the Free Software Foundation; either version 2 of the License, or
** (at your option) any later version.
**
** This program is distributed in the hope that it will be useful,
** but WITHOUT ANY WARRANTY; without even the implied warranty of
** MERCHANTABILITY or FITNESS FOR A PARTICULAR PURPOSE.  See the
** GNU General Public License for more details.
**
** You should have received a copy of the GNU General Public License
** along with this program; if not, write to the Free Software
** Foundation, Inc., 675 Mass Ave, Cambridge, MA 02139, USA.
**/
?>
<?php

class zbxXML{
	private static $xml = null;
	private static $ZBX_EXPORT_MAP = array(
		XML_TAG_HOST => array(
			'attributes' => array(
				'host' 				=> 'name'
			),
			'elements' => array(
				'proxy_hostid'		=> '',
				'useip'				=> '',
				'dns'				=> '',
				'ip'				=> '',
				'port'				=> '',
				'status'			=> '',
				'useipmi'			=> '',
				'ipmi_ip'			=> '',
				'ipmi_port'			=> '',
				'ipmi_authtype'		=> '',
				'ipmi_privilege'	=> '',
				'ipmi_username'		=> '',
				'ipmi_password'		=> '',
			)
		),
		XML_TAG_MACRO => array(
			'attributes' => array(),
			'elements' => array(
				'value' 			=> '',
				'macro' 			=> 'name'
			)
		),
		XML_TAG_HOSTPROFILE => array(
			'attributes' => array(),
			'elements' => array(
				'devicetype'		=> '',
				'name'				=> '',
				'os'				=> '',
				'serialno'			=> '',
				'tag'				=> '',
				'macaddress'		=> '',
				'hardware'			=> '',
				'software'			=> '',
				'contact'			=> '',
				'location'			=> '',
				'notes'				=> ''
			)
		),
		XML_TAG_HOSTPROFILE_EXT => array(
			'attributes' => array(),
			'elements' => array(
				'device_alias'		=> '',
				'device_type'		=> '',
				'device_chassis'	=> '',
				'device_os'			=> '',
				'device_os_short'	=> '',
				'device_hw_arch'	=> '',
				'device_serial'		=> '',
				'device_model'		=> '',
				'device_tag'		=> '',
				'device_vendor'		=> '',
				'device_contract'	=> '',
				'device_who'		=> '',
				'device_status'		=> '',
				'device_app_01'		=> '',
				'device_app_02'		=> '',
				'device_app_03'		=> '',
				'device_app_04'		=> '',
				'device_app_05'		=> '',
				'device_url_1'		=> '',
				'device_url_2'		=> '',
				'device_url_3'		=> '',
				'device_networks'	=> '',
				'device_notes'		=> '',
				'device_hardware'	=> '',
				'device_software'	=> '',
				'ip_subnet_mask'	=> '',
				'ip_router'			=> '',
				'ip_macaddress'		=> '',
				'oob_ip'			=> '',
				'oob_subnet_mask'	=> '',
				'oob_router'		=> '',
				'date_hw_buy'		=> '',
				'date_hw_install'	=> '',
				'date_hw_expiry'	=> '',
				'date_hw_decomm'	=> '',
				'site_street_1'		=> '',
				'site_street_2'		=> '',
				'site_street_3'		=> '',
				'site_city'			=> '',
				'site_state'		=> '',
				'site_country'		=> '',
				'site_zip'			=> '',
				'site_rack'			=> '',
				'site_notes'		=> '',
				'poc_1_name'		=> '',
				'poc_1_email'		=> '',
				'poc_1_phone_1'		=> '',
				'poc_1_phone_2'		=> '',
				'poc_1_cell'		=> '',
				'poc_1_screen'		=> '',
				'poc_1_notes'		=> '',
				'poc_2_name'		=> '',
				'poc_2_email'		=> '',
				'poc_2_phone_1'		=> '',
				'poc_2_phone_2'		=> '',
				'poc_2_cell'		=> '',
				'poc_2_screen'		=> '',
				'poc_2_notes'		=> ''
			)
		),
		XML_TAG_DEPENDENCY => array(
			'attributes' => array(
				'host_trigger'		=> 'description'),
			'elements' => array(
				'depends'			=> ''
			)
		),
		XML_TAG_ITEM => array(
			'attributes' => array(
				'type'				=> '',
				'key_'				=> 'key',
				'value_type'		=> ''
			),
			'elements' => array(
				'description'		=> '',
				'ipmi_sensor'		=> '',
				'delay'				=> '',
				'history'			=> '',
				'trends'			=> '',
				'status'			=> '',
				'data_type'			=> '',
				'units'				=> '',
				'multiplier'		=> '',
				'delta'				=> '',
				'formula'			=> '',
				'lastlogsize'		=> '',
				'logtimefmt'		=> '',
				'delay_flex'		=> '',
				'authtype'		=> '',
				'username'		=> '',
				'password'		=> '',
				'publickey'		=> '',
				'privatekey'		=> '',
				'params'			=> '',
				'trapper_hosts'		=> '',
				'snmp_community'	=> '',
				'snmp_oid'			=> '',
				'port'			=> '',
				'snmp_port' => '',
				'snmpv3_securityname'	=> '',
				'snmpv3_securitylevel'	=> '',
				'snmpv3_authpassphrase'	=> '',
				'snmpv3_privpassphrase'	=> ''
			)
		),
		XML_TAG_TRIGGER => array(
			'attributes' => array(),
			'elements' => array(
				'description'		=> '',
				'type'				=> '',
				'expression'		=> '',
				'url'				=> '',
				'status'			=> '',
				'priority'			=> '',
				'comments'			=> ''
			)
		),
		XML_TAG_GRAPH => array(
			'attributes' => array(
				'name'				=> '',
				'width'				=> '',
				'height'			=> ''
			),
			'elements' => array(
				'ymin_type'			=> '',
				'ymax_type'			=> '',
				'ymin_item_key'		=> '',
				'ymax_item_key'		=> '',
				'show_work_period'	=> '',
				'show_triggers'		=> '',
				'graphtype'			=> '',
				'yaxismin'			=> '',
				'yaxismax'			=> '',
				'show_legend'		=> '',
				'show_3d'			=> '',
				'percent_left'		=> '',
				'percent_right'		=> ''
			)
		),
		XML_TAG_GRAPH_ELEMENT => array(
			'attributes' => array(
				'host_key_'			=> 'item'
			),
			'elements' => array(
				'drawtype'			=> '',
				'sortorder'			=> '',
				'color'				=> '',
				'yaxisside'			=> '',
				'calc_fnc'			=> '',
				'type'				=> '',
				'periods_cnt'		=> ''
			)
		)
	);

	protected static function createDOMDocument(){
		$doc = new DOMDocument('1.0', 'UTF-8');
		$doc->preserveWhiteSpace = false;
		$doc->formatOutput = true;

		$root = $doc->appendChild(new DOMElement('zabbix_export'));
		$root->setAttributeNode(new DOMAttr('version', '1.0'));
		$root->setAttributeNode(new DOMAttr('date', zbx_date2str(S_EXPORT_DATE_ATTRIBUTE_DATE_FORMAT)));
		$root->setAttributeNode(new DOMAttr('time', zbx_date2str(S_EXPORT_TIME_ATTRIBUTE_DATE_FORMAT)));

		return $root;
	}

	protected static function outputXML($doc){
//		return preg_replace_callback('/^( {2,})/m', array('zbxXML', 'space2tab'), $doc->ownerDocument->saveXML());
		return $doc->ownerDocument->saveXML();
	}

	private static function space2tab($matches){
		return str_repeat("\t", zbx_strlen($matches[0]) / 2 );
	}

	public static function arrayToXML($array){
		$xml = self::createDOMDocument();

		self::arrayToDOM($xml, $array);

		return self::outputXML($xml);
	}

	public static function arrayToDOM(&$dom, $array, $parentKey=null){
		if(!is_null($parentKey)){
			$parentNode = $dom->appendChild(new DOMElement($parentKey));
		}
		else{
			$parentNode = $dom;
		}

 		foreach($array as $key => $value){
			if(is_numeric($key)) $key = rtrim($parentKey, 's');

			if(is_array($value)){
				$child = self::arrayToDOM($dom, $value, $key);
				$parentNode->appendChild($child);
//SDI($dom->saveXML($parentNode));
			}
			else if(!zbx_empty($value)){
				$n = $parentNode->appendChild(new DOMElement($key));
				$n->appendChild(new DOMText($value));
			}
		}

		return $parentNode;
	}

	public static function XMLtoArray($parentNode){
		$array = array();

		foreach($parentNode->childNodes as $node){
			if($node->nodeType == 3){
				if($node->nextSibling) continue;
				if(!$node->isWhitespaceInElementContent()) return $node->nodeValue;
			}

			if($node->hasChildNodes()){
				$nodeName = $node->nodeName;

				if(isset($array[$nodeName])) $nodeName.= count($array);
				$array[$nodeName] = self::XMLtoArray($node);
			}
		}

	return $array;
	}

	private static function addChildData($node, $child_name, $data){
		$child_node = $node->appendChild(new DOMElement($child_name));

		foreach(self::$ZBX_EXPORT_MAP[$child_name]['attributes'] as $attr => $name){
			if($name == '') $name = $attr;
			$child_node->setAttributeNode(new DOMAttr($name, $data[$attr]));
		}
		foreach(self::$ZBX_EXPORT_MAP[$child_name]['elements'] as $el => $name){
			if($name == '') $name = $el;
			$n = $child_node->appendChild(new DOMElement($name));
			$n->appendChild(new DOMText($data[$el]));
		}

	return $child_node;
	}



	private static function mapXML2arr($xml, $tag){
		$array = array();

		foreach(self::$ZBX_EXPORT_MAP[$tag]['attributes'] as $attr => $value){
			if($value == '') $value = $attr;

			if($xml->getAttribute($value) != ''){
				$array[$attr] = $xml->getAttribute($value);
			}
		}

// fill empty values with key if empty
		$map = self::$ZBX_EXPORT_MAP[$tag]['elements'];
		foreach($map as $db_name => $xml_name){
			if($xml_name == '')
				$map[$db_name] = $db_name;
			else
				$map[$xml_name] = $db_name;
		}

		foreach($xml->childNodes as $node){
			if(isset($map[$node->nodeName]))
				$array[$map[$node->nodeName]] = $node->nodeValue;
		}

		return $array;
	}

	public static function import($file){

		libxml_use_internal_errors(true);

		$xml = new DOMDocument();
		if(!$xml->load($file)){
			foreach(libxml_get_errors() as $error){
				$text = '';

				switch($error->level){
					case LIBXML_ERR_WARNING:
						$text .= S_XML_FILE_CONTAINS_ERRORS.'. Warning '.$error->code.': ';
					break;
					case LIBXML_ERR_ERROR:
						$text .= S_XML_FILE_CONTAINS_ERRORS.'. Error '.$error->code.': ';
					break;
					case LIBXML_ERR_FATAL:
						$text .= S_XML_FILE_CONTAINS_ERRORS.'. Fatal Error '.$error->code.': ';
					break;
				}

				$text .= trim($error->message) . ' [ Line: '.$error->line.' | Column: '.$error->column.' ]';
				error($text);
				break;
			}

			libxml_clear_errors();
			return false;
		}

		if($xml->childNodes->item(0)->nodeName != 'zabbix_export'){
			$xml2 = self::createDOMDocument();
			$xml2->appendChild($xml2->ownerDocument->importNode($xml->childNodes->item(0), true));
			self::$xml = $xml2->ownerDocument;
		}
		else
			self::$xml = $xml;

	return true;
	}

	private static function validate($schema){
		libxml_use_internal_errors(true);

		$result = self::$xml->relaxNGValidate($schema);

		if(!$result){
			$errors = libxml_get_errors();
			libxml_clear_errors();

			foreach($errors as $error){
				$text = '';

				switch($error->level){
					case LIBXML_ERR_WARNING:
						$text .= S_XML_FILE_CONTAINS_ERRORS.'. Warning '.$error->code.': ';
					break;
					case LIBXML_ERR_ERROR:
						$text .= S_XML_FILE_CONTAINS_ERRORS.'. Error '.$error->code.': ';
					break;
					case LIBXML_ERR_FATAL:
						$text .= S_XML_FILE_CONTAINS_ERRORS.'. Fatal Error '.$error->code.': ';
					break;
				}

				$text .= trim($error->message) . ' [ Line: '.$error->line.' | Column: '.$error->column.' ]';
				throw new Exception($text);
			}
		}
		return true;
	}

	public static function parseScreen($rules, $xml=null){
		try{
			self::validate(dirname(__FILE__).'/xmlschemas/screens.rng');

			$xml = is_null($xml) ? self::$xml : $xml;
			$importScreens = self::XMLtoArray($xml);
			$importScreens = $importScreens['zabbix_export']['screens'];

			$result = true;
			$screens = array();

			foreach($importScreens as $mnum => &$screen){
				unset($screen['screenid']);
				$exists = API::Screen()->exists(array('name' => $screen['name']));

				if($exists && isset($rules['screens']['exist'])){
					$db_screens = API::Screen()->get(array('filter' => array('name' => $screen['name'])));
					if(empty($db_screens)) throw new Exception(S_NO_PERMISSIONS_FOR_SCREEN.' "'.$screen['name'].'" import');

					$db_screen = reset($db_screens);

					$screen['screenid'] = $db_screen['screenid'];
				}
				else if($exists || !isset($rules['screens']['missed'])){
					info('Screen ['.$screen['name'].'] skipped - user rule');
					unset($importScreens[$mnum]);
					continue; // break if not update exist
				}

				if(!isset($screen['screenitems'])) $screen['screenitems'] = array();

				foreach($screen['screenitems'] as $snum => &$screenitem){
					$nodeCaption = isset($screenitem['resourceid']['node'])?$screenitem['resourceid']['node'].':':'';

					if(!isset($screenitem['resourceid'])) $screenitem['resourceid'] = 0;
					if(is_array($screenitem['resourceid'])){
						switch($screenitem['resourcetype']){
							case SCREEN_RESOURCE_HOSTS_INFO:
							case SCREEN_RESOURCE_TRIGGERS_INFO:
							case SCREEN_RESOURCE_TRIGGERS_OVERVIEW:
							case SCREEN_RESOURCE_DATA_OVERVIEW:
							case SCREEN_RESOURCE_HOSTGROUP_TRIGGERS:
								if(is_array($screenitem['resourceid'])){
									$db_hostgroups = API::HostGroup()->getObjects($screenitem['resourceid']);
									if(empty($db_hostgroups)){
										$error = S_CANNOT_FIND_HOSTGROUP.' "'.$nodeCaption.$screenitem['resourceid']['name'].'" '.S_USED_IN_EXPORTED_SCREEN_SMALL.' "'.$screen['name'].'"';
										throw new Exception($error);
									}

									$tmp = reset($db_hostgroups);
									$screenitem['resourceid'] = $tmp['groupid'];
								}
							break;
							case SCREEN_RESOURCE_HOST_TRIGGERS:
								$db_hosts = API::Host()->getObjects($screenitem['resourceid']);
								if(empty($db_hosts)){
									$error = S_CANNOT_FIND_HOST.' "'.$nodeCaption.$screenitem['resourceid']['host'].'" '.S_USED_IN_EXPORTED_SCREEN_SMALL.' "'.$screen['name'].'"';
									throw new Exception($error);
								}

								$tmp = reset($db_hosts);
								$screenitem['resourceid'] = $tmp['hostid'];
							break;
							case SCREEN_RESOURCE_GRAPH:
								$db_graphs = API::Graph()->getObjects($screenitem['resourceid']);
								if(empty($db_graphs)){
									$error = S_CANNOT_FIND_GRAPH.' "'.$nodeCaption.$screenitem['resourceid']['host'].':'.$screenitem['resourceid']['name'].'" '.S_USED_IN_EXPORTED_SCREEN_SMALL.' "'.$screen['name'].'"';
									throw new Exception($error);
								}

								$tmp = reset($db_graphs);
								$screenitem['resourceid'] = $tmp['graphid'];
							break;
							case SCREEN_RESOURCE_SIMPLE_GRAPH:
							case SCREEN_RESOURCE_PLAIN_TEXT:
								$db_items = API::Item()->getObjects($screenitem['resourceid']);
//SDII($db_items);
								if(empty($db_items)){
									$error = S_CANNOT_FIND_ITEM.' "'.$nodeCaption.$screenitem['resourceid']['host'].':'.$screenitem['resourceid']['key_'].'" '.S_USED_IN_EXPORTED_SCREEN_SMALL.' "'.$screen['name'].'"';
									throw new Exception($error);
								}

								$tmp = reset($db_items);
								$screenitem['resourceid'] = $tmp['itemid'];
							break;
							case SCREEN_RESOURCE_MAP:
								$db_sysmaps = API::Map()->getObjects($screenitem['resourceid']);
								if(empty($db_sysmaps)){
									$error = S_CANNOT_FIND_MAP.' "'.$nodeCaption.$screenitem['resourceid']['name'].'" '.S_USED_IN_EXPORTED_SCREEN_SMALL.' "'.$screen['name'].'"';
									throw new Exception($error);
								}

								$tmp = reset($db_sysmaps);
								$screenitem['resourceid'] = $tmp['sysmapid'];
							break;
							case SCREEN_RESOURCE_SCREEN:
								$db_screens = API::Screen()->get(array('screenids' => $screenitem['resourceid']));
								if(empty($db_screens)){
									$error = S_CANNOT_FIND_SCREEN.' "'.$nodeCaption.$screenitem['resourceid']['name'].'" '.S_USED_IN_EXPORTED_SCREEN_SMALL.' "'.$screen['name'].'"';
									throw new Exception($error);
								}

								$tmp = reset($db_screens);
								$screenitem['resourceid'] = $tmp['screenid'];
							break;
							default:
								$screenitem['resourceid'] = 0;
							break;
						}
					}
				}
				unset($screenitem);

				$screens[] = $screen;
			}
			unset($screen);

			$importScreens = $screens;

			foreach($importScreens as $mnum => $screen){
				if(isset($screen['screenid'])){
					$result = API::Screen()->update($screen);
				}
				else{
					$result = API::Screen()->create($screen);
				}

				if(isset($screen['screenid'])){
					info(S_SCREEN.' ['.$screen['name'].'] '.S_UPDATED_SMALL);
				}
				else{
					info(S_SCREEN.' ['.$screen['name'].'] '.S_ADDED_SMALL);
				}

			}
		}
		catch(Exception $e){
			error($e->getMessage());
			return false;
		}

		return $result;
	}

	public static function parseMap($rules){
		global $USER_DETAILS;
		$importMaps = self::XMLtoArray(self::$xml);

		if(!isset($importMaps['zabbix_export'])){
			$importMaps['zabbix_export'] = $importMaps;
		}

		try{
			if($USER_DETAILS['type'] == USER_TYPE_SUPER_ADMIN){
				$images = $importMaps['zabbix_export']['images'];
				$images_to_add = array();
				$images_to_update = array();
				foreach($images as $inum => $image){
					if(API::Image()->exists($image)){
						if((($image['imagetype'] == IMAGE_TYPE_ICON) && isset($rules['icons']['exist']))
							|| (($image['imagetype'] == IMAGE_TYPE_BACKGROUND) && (isset($rules['background']['exist']))))
						{

							$options = array(
								'filter' => array('name' => $image['name']),
								'output' => API_OUTPUT_SHORTEN
							);
							$imgs = API::Image()->get($options);
							$img = reset($imgs);

							$image['imageid'] = $img['imageid'];
							$image['image'] = $image['encodedImage'];
							unset($image['encodedImage']);

							$images_to_update[] = $image;
						}
					}
					else{
						if((($image['imagetype'] == IMAGE_TYPE_ICON) && isset($rules['icons']['missed']))
							|| (($image['imagetype'] == IMAGE_TYPE_BACKGROUND) && isset($rules['background']['missed'])))
						{

// No need to decode_base64
							$image['image'] = $image['encodedImage'];

							unset($image['encodedImage']);
							$images_to_add[] = $image;
						}
					}
				}
//sdi($images_to_add);
				if(!empty($images_to_add)){
					$result = API::Image()->create($images_to_add);
					if(!$result) throw new Exception(S_CANNOT_ADD_IMAGE);
				}
//sdi($images_to_update);
				if(!empty($images_to_update)){
					$result = API::Image()->update($images_to_update);
					if(!$result) throw new Exception(S_CANNOT_UPDATE_IMAGE);
				}
			}


			$importMaps = $importMaps['zabbix_export']['sysmaps'];
			$sysmaps = array();
			foreach($importMaps as $mnum => &$sysmap){
				unset($sysmap['sysmapid']);
				$exists = API::Map()->exists(array('name' => $sysmap['name']));

				if($exists && isset($rules['maps']['exist'])){
					$db_maps = API::Map()->getObjects(array('name' => $sysmap['name']));
					if(empty($db_maps)) throw new Exception(S_NO_PERMISSIONS_FOR_MAP.' ['.$sysmap['name'].'] import');

					$db_map = reset($db_maps);
					$sysmap['sysmapid'] = $db_map['sysmapid'];
				}
				else if($exists || !isset($rules['maps']['missed'])){
					info('Map ['.$sysmap['name'].'] skipped - user rule');
					unset($importMaps[$mnum]);
					continue; // break if not update exist
				}

				if(isset($sysmap['backgroundid'])){
					$image = getImageByIdent($sysmap['backgroundid']);

					if(!$image){
						error(S_CANNOT_FIND_BACKGROUND_IMAGE.' "'.$sysmap['backgroundid']['name'].'" '.S_USED_IN_EXPORTED_MAP_SMALL.' "'.$sysmap['name'].'"');
						$sysmap['backgroundid'] = 0;
					}
					else{
						$sysmap['backgroundid'] = $image['imageid'];
					}
				}
				else{
					$sysmap['backgroundid'] = 0;
				}

				if(!isset($sysmap['selements'])) $sysmap['selements'] = array();
				if(!isset($sysmap['links'])) $sysmap['links'] = array();

				foreach($sysmap['selements'] as $snum => &$selement){
					$nodeCaption = isset($selement['elementid']['node'])?$selement['elementid']['node'].':':'';

					if(!isset($selement['elementid'])) $selement['elementid'] = 0;
					switch($selement['elementtype']){
						case SYSMAP_ELEMENT_TYPE_MAP:
							$db_sysmaps = API::Map()->getObjects($selement['elementid']);
							if(empty($db_sysmaps)){
								$error = S_CANNOT_FIND_MAP.' "'.$nodeCaption.$selement['elementid']['name'].'" '.S_USED_IN_EXPORTED_MAP_SMALL.' "'.$sysmap['name'].'"';
								throw new Exception($error);
							}

							$tmp = reset($db_sysmaps);
							$selement['elementid'] = $tmp['sysmapid'];
						break;
						case SYSMAP_ELEMENT_TYPE_HOST_GROUP:
							$db_hostgroups = API::HostGroup()->getObjects($selement['elementid']);
							if(empty($db_hostgroups)){
								$error = S_CANNOT_FIND_HOSTGROUP.' "'.$nodeCaption.$selement['elementid']['name'].'" '.S_USED_IN_EXPORTED_MAP_SMALL.' "'.$sysmap['name'].'"';
								throw new Exception($error);
							}

							$tmp = reset($db_hostgroups);
							$selement['elementid'] = $tmp['groupid'];
						break;
						case SYSMAP_ELEMENT_TYPE_HOST:
							$db_hosts = API::Host()->getObjects($selement['elementid']);
							if(empty($db_hosts)){
								$error = S_CANNOT_FIND_HOST.' "'.$nodeCaption.$selement['elementid']['host'].'" '.S_USED_IN_EXPORTED_MAP_SMALL.' "'.$sysmap['name'].'"';
								throw new Exception($error);
							}

							$tmp = reset($db_hosts);
							$selement['elementid'] = $tmp['hostid'];
						break;
						case SYSMAP_ELEMENT_TYPE_TRIGGER:
							$db_triggers = API::Trigger()->getObjects($selement['elementid']);
							if(empty($db_triggers)){
								$error = S_CANNOT_FIND_TRIGGER.' "'.$nodeCaption.$selement['elementid']['host'].':'.$selement['elementid']['description'].'" '.S_USED_IN_EXPORTED_MAP_SMALL.' "'.$sysmap['name'].'"';
								throw new Exception($error);
							}

							$tmp = reset($db_triggers);
							$selement['elementid'] = $tmp['triggerid'];
						break;
						case SYSMAP_ELEMENT_TYPE_IMAGE:
						default:
						break;
					}

					$icons = array('iconid_off','iconid_on','iconid_disabled','iconid_maintenance');
					foreach($icons as $icon){
						if(isset($selement[$icon])){
							$image = getImageByIdent($selement[$icon]);
							if(!$image){
								$error = S_CANNOT_FIND_IMAGE.' "'.$selement[$icon]['name'].'" '.S_USED_IN_EXPORTED_MAP_SMALL.' "'.$sysmap['name'].'"';
								throw new Exception($error);
							}
							$selement[$icon] = $image['imageid'];
						}
						else{
							$selement[$icon] = 0;
						}
					}
				}
				unset($selement);

				foreach($sysmap['links'] as $lnum => &$link){
					if(!isset($link['linktriggers'])) continue;

					foreach($link['linktriggers'] as $ltnum => &$linktrigger){
						$nodeCaption = isset($linktrigger['triggerid']['node'])?$linktrigger['triggerid']['node'].':':'';

						$db_triggers = API::Trigger()->getObjects($linktrigger['triggerid']);
						if(empty($db_triggers)){
							$error = S_CANNOT_FIND_TRIGGER.' "'.$nodeCaption.$linktrigger['triggerid']['host'].':'.$linktrigger['triggerid']['description'].'" '.S_USED_IN_EXPORTED_MAP_SMALL.' "'.$sysmap['name'].'"';
							throw new Exception($error);
						}

						$tmp = reset($db_triggers);
						$linktrigger['triggerid'] = $tmp['triggerid'];
					}
					unset($linktrigger);
				}
				unset($link);

				$sysmaps[] = $sysmap;
			}
			unset($sysmap);

			$importMaps = $sysmaps;
			foreach($importMaps as $mnum => $importMap){
				$sysmap = $importMap;
				if(isset($importMap['sysmapid'])){
					$result = API::Map()->update($importMap);
					$sysmapids = $result['sysmapids'];

// Deleting all selements (with links)
					$db_selementids = array();
					$res = DBselect('SELECT selementid FROM sysmaps_elements WHERE sysmapid='.$sysmap['sysmapid']);
					while($db_selement = DBfetch($res)){
						$db_selementids[$db_selement['selementid']] = $db_selement['selementid'];
					}
					delete_sysmaps_element($db_selementids);
//----
				}
				else{
					$result = API::Map()->create($importMap);
					$sysmapids = $result['sysmapids'];
					$sysmap['sysmapid'] = reset($sysmapids);
				}

				$selements = $importMap['selements'];
				$links = $importMap['links'];

				foreach($selements as $id => $selement){
					if(!isset($selement['elementid']) || ($selement['elementid'] == 0)){
						$selement['elementid'] = 0;
						$selement['elementtype'] = SYSMAP_ELEMENT_TYPE_IMAGE;
					}

					if(!isset($selement['iconid_off']) || ($selement['iconid_off'] == 0)){
						throw new Exception(S_NO_ICON_FOR_MAP_ELEMENT.' '.$sysmap['name'].':'.$selement['label']);
					}

					$selement['sysmapid'] = $sysmap['sysmapid'];
					$selementids = API::Map()->addElements($selement);
					$selementid = reset($selementids);

					foreach($links as $id => &$link){
						if($link['selementid1'] == $selement['selementid']) $links[$id]['selementid1'] = $selementid;
						else if($link['selementid2'] == $selement['selementid']) $links[$id]['selementid2'] = $selementid;
					}
					unset($link);
				}

				foreach($links as $id => $link){
					if(!isset($link['linktriggers'])) $link['linktriggers'] = array();
					$link['sysmapid'] = $sysmap['sysmapid'];

					$result = API::Map()->addLinks($link);
				}

				if(isset($importMap['sysmapid'])){
					info(S_MAP.' ['.$sysmap['name'].'] '.S_UPDATED_SMALL);
				}
				else{
					info(S_MAP.' ['.$sysmap['name'].'] '.S_ADDED_SMALL);
				}
			}

			return true;
		}
		catch(Exception $e){
			error($e->getMessage());
			return false;
		}
	}

	public static function parseMain($rules){
		$triggers_for_dependencies = array();

		try{

			if(isset($rules['host']['exist']) || isset($rules['host']['missed'])){
				$xpath = new DOMXPath(self::$xml);

				$hosts = $xpath->query('hosts/host');

				foreach($hosts as $hnum => $host){
					$host_db = self::mapXML2arr($host, XML_TAG_HOST);

					if(!isset($host_db['status'])) $host_db['status'] = HOST_STATUS_TEMPLATE;
					$current_host = ($host_db['status'] == HOST_STATUS_TEMPLATE) ? API::Template()->exists($host_db) : API::Host()->exists($host_db);
					if(!$current_host && !isset($rules['host']['missed'])){
						info('Host ['.$host_db['host'].'] skipped - user rule');
						continue; // break if update nonexist
					}
					if($current_host && !isset($rules['host']['exist'])){
						info('Host ['.$host_db['host'].'] skipped - user rule');
						continue; // break if not update exist
					}


					// host will have no interfaces - we will be creating them seperatly
					$host_db['interfaces'] = null;

					// it is possible, that data is imported from 1.8, where there was only one network interface per host
					/**
					 * @todo when new XML format will be introduced, this check should be changed to XML version check
					 */
					$old_version_input = $host_db['status'] != HOST_STATUS_TEMPLATE;
					if($old_version_input){
						// rearranging host structure, so it would look more like 2.0 host
						$interfaces = array();

						// the main interface is always "agent" type
						if(!is_null($host_db['ip'])){
							$interfaces[] = array(
								'main' => INTERFACE_PRIMARY,
								'type' => INTERFACE_TYPE_AGENT,
								'useip' => $host_db['useip'],
								'ip' =>  $host_db['ip'],
								'dns' => $host_db['dns'],
								'port' => $host_db['port']
							);
						}

						// did host use ipmi? if so, adding another interface of "ipmi" type
						if(isset($host_db['useipmi']) && $host_db['useipmi']){
							// when saving host in 1.8, it's possible to set use_ipmi=1 and not to fill an IP address
							//  we were not really sure what to do with this host, and decided to take host ip address instead and show info message about this
							if($host_db['ipmi_ip'] == ''){
								$ipmi_ip = $host_db['ip'];
								info(_s('Host "%s" has "use_ipmi" parameter checked, but has no "ipmi_ip" parameter! Using host IP address as an address for IPMI interface.', $host_db['host']));
							}
							else{
								$ipmi_ip = $host_db['ipmi_ip'];
							}
							$interfaces[] = array(
								'main' => INTERFACE_SECONDARY,
								'type' => INTERFACE_TYPE_IPMI,
								'useip' => INTERFACE_USE_DNS,
								'ip' =>  '',
								'dns' => $ipmi_ip,
								'port' => $host_db['ipmi_port']
							);
						}


						// now we need to check if host had SNMP items. If it had, we need and SNMP interface for every different port.
						$items = $xpath->query('items/item', $host);
						$snmp_interface_ports_created = array();
						foreach($items as $item){
							$item_db = self::mapXML2arr($item, XML_TAG_ITEM);
							if(($item_db['type'] == ITEM_TYPE_SNMPV1
								|| $item_db['type'] == ITEM_TYPE_SNMPV2C
								|| $item_db['type'] == ITEM_TYPE_SNMPV3)
								&& !isset($snmp_interface_ports_created[$item_db['snmp_port']])
							){

								$interfaces[] = array(
									'main' => INTERFACE_SECONDARY,
									'type' => INTERFACE_TYPE_SNMP,
									'useip' => $host_db['useip'],
									'ip' =>  $host_db['ip'],
									'dns' => $host_db['dns'],
									'port' => $item_db['snmp_port']
								);
								$snmp_interface_ports_created[$item_db['snmp_port']] = 1;
							}
						}
						unset($snmp_interface_ports_created); // it was a temporary variable
					}


					if($current_host){
						$options = array(
							'filter' => array('host' => $host_db['host']),
							'output' => API_OUTPUT_EXTEND,
							'editable' => 1,
							'selectInterfaces' => API_OUTPUT_EXTEND
						);
						if($host_db['status'] == HOST_STATUS_TEMPLATE)
							$current_host = API::Template()->get($options);
						else
							$current_host = API::Host()->get($options);

						if(empty($current_host)){
							throw new Exception('No permission for host ['.$host_db['host'].']');
						}
						else{
							$current_host = reset($current_host);
						}


						// checking if host already exists - then some of the interfaces may not need to be created
						if($host_db['status'] != HOST_STATUS_TEMPLATE){
							// for every interface we got based on XML
							foreach($interfaces as $i => $interface_db){
								// checking every interface of current host
								foreach($current_host['interfaces'] as $interface){
									// if all parameters of interface are identical
									if(
										$interface['type'] == $interface_db['type']
										&& $interface['ip'] == $interface_db['ip']
										&& $interface['dns'] == $interface_db['dns']
										&& $interface['port'] == $interface_db['port']
										&& $interface['useip'] == $interface_db['useip']
									){
										// this interface is the same as existing one!
										$interfaces[$i]['interfaceid'] = $interface['interfaceid'];
										break;
									}
								}
							}

						}
						$interfaces_created_with_host = false;
					}
					else{
						if ($host_db['status'] != HOST_STATUS_TEMPLATE){
							$host_db['interfaces'] = $interfaces;
							$interfaces_created_with_host = true;
						}
					}

// HOST GROUPS {{{
					$groups = $xpath->query('groups/group', $host);

					$host_db['groups'] = array();
					$groups_to_parse = array();
					foreach($groups as $gnum => $group){
						$groups_to_parse[] = array('name' => $group->nodeValue);
					}
					if(empty($groups_to_parse)){
						$groups_to_parse[] = array('name' => ZBX_DEFAULT_IMPORT_HOST_GROUP);
					}

					foreach($groups_to_parse as $group){
						$current_group = API::HostGroup()->exists($group);

						if($current_group){
							$options = array(
								'filter' => $group,
								'output' => API_OUTPUT_EXTEND,
								'editable' => 1
							);
							$current_group = API::HostGroup()->get($options);
							if(empty($current_group)){
								throw new Exception('No permissions for group '. $group['name']);
							}

							$host_db['groups'][] = reset($current_group);
						}
						else{
							$result = API::HostGroup()->create($group);
							if(!$result){
								throw new Exception();
							}

							$options = array(
								'groupids' => $result['groupids'],
								'output' => API_OUTPUT_EXTEND
							);
							$new_group = API::HostGroup()->get($options);

							$host_db['groups'][] = reset($new_group);
						}
					}
// }}} HOST GROUPS


// MACROS
					$macros = $xpath->query('macros/macro', $host);
					if($macros->length > 0){
						$host_db['macros'] = array();
						foreach($macros as $macro){
							$host_db['macros'][] = self::mapXML2arr($macro, XML_TAG_MACRO);
						}
					}
// }}} MACROS


// TEMPLATES {{{
					if(isset($rules['template']['exist'])){
						$templates = $xpath->query('templates/template', $host);

						$host_db['templates'] = array();
						foreach($templates as $tnum => $template){

							$options = array(
								'filter' => array('host' => $template->nodeValue),
								'output' => API_OUTPUT_EXTEND,
								'editable' => 1
							);
							$current_template = API::Template()->get($options);

							if(empty($current_template)){
								throw new Exception('No permission for Template ['.$template->nodeValue.']');
							}

							$current_template = reset($current_template);


							if(!$current_template && !isset($rules['template']['missed'])){
								info('Template ['.$template->nodeValue.'] skipped - user rule');
								continue;
							}
							if($current_template && !isset($rules['template']['exist'])){
								info('Template ['.$template->nodeValue.'] skipped - user rule');
								continue;
							}

							$host_db['templates'][] = $current_template;
						}
					}
// }}} TEMPLATES


// HOST PROFILES {{{
					$profile_node = $xpath->query('host_profile/*', $host);
					if($profile_node->length > 0){
						$host_db['profile'] = array();
						foreach($profile_node as $num => $field){
							$host_db['profile'][$field->nodeName] = $field->nodeValue;
						}
					}

					$profile_ext_node = $xpath->query('host_profiles_ext/*', $host);
					if($profile_ext_node->length > 0){
						$host_db['extendedProfile'] = array();
						foreach($profile_ext_node as $num => $field){
							$host_db['extendedProfile'][$field->nodeName] = $field->nodeValue;
						}
					}
// }}} HOST PROFILES

// HOSTS
					if(isset($host_db['proxy_hostid'])){
						$proxy_exists = API::Proxy()->get(array('proxyids' => $host_db['proxy_hostid']));
						if(empty($proxy_exists))
							$host_db['proxy_hostid'] = 0;
					}

					if($current_host && isset($rules['host']['exist'])){
						if($host_db['status'] == HOST_STATUS_TEMPLATE){
							$host_db['templateid'] = $current_host['hostid'];
							$result = API::Template()->update($host_db);
						}
						else{
							$host_db['hostid'] = $current_host['hostid'];
							$result = API::Host()->update($host_db);
						}
						if(!$result)
							throw new Exception();
						$current_hostid = $current_host['hostid'];
					}

					if(!$current_host && isset($rules['host']['missed'])){
						if($host_db['status'] == HOST_STATUS_TEMPLATE){
							$result = API::Template()->create($host_db);
							if(!$result)
								throw new Exception();
							$current_hostid = reset($result['templateids']);
						}
						else{
							$result = API::Host()->create($host_db);
							if(!$result)
								throw new Exception();
							$current_hostid = reset($result['hostids']);
						}
					}
					$current_hostname = $host_db['host'];

// ITEMS {{{
					if(isset($rules['item']['exist']) || isset($rules['item']['missed'])){
						$items = $xpath->query('items/item', $host);

						// if this is an export from 1.8, we need to make some adjustments to items
						if($old_version_input){
							if(!$interfaces_created_with_host){
								// if host had another interfaces, we are not touching them: they remain as is
								foreach($interfaces as $i => $interface){
									// interface was not already created
									if(!isset($interface['interfaceid'])){
										// creating interface
										$interface['hostid'] = $current_hostid;
										$ids = API::HostInterface()->create($interface);
										if($ids === false) throw new Exception();
										$interfaces[$i]['interfaceid'] = reset($ids['interfaceids']);
									}
								}
							}
							else{
								$options = array(
									'hostids' => $current_hostid,
									'output' => API_OUTPUT_EXTEND
								);
								$interfaces = API::HostInterface()->get($options);
							}



							// we must know interface ids to assign them to items
							$agent_interface_id = null;
							$ipmi_interface_id = null;
							$snmp_interfaces = array(); //hash 'port' => 'iterfaceid'

							foreach($interfaces as $interface){
								switch($interface['type']){
									case INTERFACE_TYPE_AGENT:
										$agent_interface_id = $interface['interfaceid'];
									break;
									case INTERFACE_TYPE_IPMI:
										$ipmi_interface_id = $interface['interfaceid'];
									break;
									case INTERFACE_TYPE_SNMP:
										$snmp_interfaces[$interface['port']] = $interface['interfaceid'];
									break;
								}
							}
						}

						foreach($items as $inum => $item){
							$item_db = self::mapXML2arr($item, XML_TAG_ITEM);
							$item_db['hostid'] = $current_hostid;

							// item needs interfaces
							if($old_version_input){
								// 'snmp_port' column was renamed to 'port'
								if($item_db['snmp_port'] != 0){
									// zabbix agent items have no ports
									$item_db['port'] = $item_db['snmp_port'];
								}
								unset($item_db['snmp_port']);

								// assigning appropriate interface depending on item type
								switch($item_db['type']){
									// zabbix agent interface
									case ITEM_TYPE_ZABBIX:
									case ITEM_TYPE_SIMPLE:
									case ITEM_TYPE_EXTERNAL:
									case ITEM_TYPE_DB_MONITOR:
									case ITEM_TYPE_SSH:
									case ITEM_TYPE_TELNET:
										$item_db['interfaceid'] = $agent_interface_id;
										break;
									// snmp interface
									case ITEM_TYPE_SNMPV1:
									case ITEM_TYPE_SNMPV2C:
									case ITEM_TYPE_SNMPV3:
										// for an item with different port - different interface
										$item_db['interfaceid'] = $snmp_interfaces[$item_db['port']];
										break;
									case ITEM_TYPE_IPMI:
										$item_db['interfaceid'] = $ipmi_interface_id;
										break;
									// no interfaces required for these item types
									case ITEM_TYPE_HTTPTEST:
									case ITEM_TYPE_CALCULATED:
									case ITEM_TYPE_AGGREGATE:
									case ITEM_TYPE_INTERNAL:
									case ITEM_TYPE_ZABBIX_ACTIVE:
									case ITEM_TYPE_TRAPPER:
										$item_db['interfaceid'] = null;
										break;
								}

							}

							$options = array(
								'filter' => array(
									'hostid' => $item_db['hostid'],
									'key_' => $item_db['key_'],
									'flags' => array(ZBX_FLAG_DISCOVERY_NORMAL, ZBX_FLAG_DISCOVERY_CREATED),
								),
								'webitems' => 1,
								'output' => API_OUTPUT_EXTEND,
								'editable' => 1
							);
							$current_item = API::Item()->get($options);
							$current_item = reset($current_item);

							if(!$current_item && !isset($rules['item']['missed'])){
								info('Item ['.$item_db['key_'].'] skipped - user rule');
								continue; // break if not update exist
							}
							if($current_item && !isset($rules['item']['exist'])){
								info('Item ['.$item_db['key_'].'] skipped - user rule');
								continue; // break if not update exist
							}


// ITEM APPLICATIONS {{{
							$applications = $xpath->query('applications/application', $item);

							$item_applications = array();
							$applications_to_add = array();

							foreach($applications as $application){
								$application_db = array(
									'name' => $application->nodeValue,
									'hostid' => $current_hostid
								);

								$current_application = API::Application()->get(array(
									'filter' => $application_db,
									'output' => API_OUTPUT_EXTEND
								));


								if($current_application){
									$item_applications = array_unique(array_merge($item_applications, $current_application));
								}
								else
									$applications_to_add[] = $application_db;
							}

							if(!empty($applications_to_add)){
								$result = API::Application()->create($applications_to_add);
								if(!$result){
									throw new Exception();
								}

								$options = array(
									'applicationids' => $result['applicationids'],
									'output' => API_OUTPUT_EXTEND
								);
								$new_applications = API::Application()->get($options);

								$item_applications = array_merge($item_applications, $new_applications);
							}
// }}} ITEM APPLICATIONS

							if($current_item && isset($rules['item']['exist'])){
								$item_db['itemid'] = $current_item['itemid'];
								$result = API::Item()->update($item_db);
								if(!$result){
									throw new Exception();
								}

								$options = array(
									'itemids' => $result['itemids'],
									'webitems' => 1,
									'output' => API_OUTPUT_EXTEND
								);
								$current_item = API::Item()->get($options);
							}


							if(!$current_item && isset($rules['item']['missed'])){
								$result = API::Item()->create($item_db);
								if(!$result){
									throw new Exception();
								}

								$options = array(
									'itemids' => $result['itemids'],
									'webitems' => 1,
									'output' => API_OUTPUT_EXTEND
								);
								$current_item = API::Item()->get($options);
							}

							if(!empty($item_applications)){
								$r = API::Application()->massAdd(array(
									'applications' => $item_applications,
									'items' => $current_item
								));
								if($r === false){
									throw new Exception();
								}
							}
						}
					}
// }}} ITEMS


// TRIGGERS {{{
					if(isset($rules['trigger']['exist']) || isset($rules['trigger']['missed'])){
						$triggers = $xpath->query('triggers/trigger', $host);

						$triggers_to_add = array();
						$triggers_to_upd = array();

						foreach($triggers as $trigger){
							$trigger_db = self::mapXML2arr($trigger, XML_TAG_TRIGGER);

							$trigger_db['expression'] = str_replace('{{HOSTNAME}:', '{'.$host_db['host'].':', $trigger_db['expression']);
							$trigger_db['hostid'] = $current_hostid;

							if($current_trigger = API::Trigger()->exists($trigger_db)){
								$ctriggers = API::Trigger()->get(array(
									'filter' => array(
										'description' => $trigger_db['description']
									),
									'hostids' => $current_hostid,
									'output' => API_OUTPUT_EXTEND,
									'editable' => 1
								));

								$current_trigger = false;
								foreach($ctriggers as $tnum => $ct){
									$tmp_exp = explode_exp($ct['expression'], false);
									if(strcmp($trigger_db['expression'], $tmp_exp) == 0){
										$current_trigger = $ct;
										break;
									}
								}
								if(!$current_trigger){
									throw new Exception(_s('No permission for trigger "%s"', $trigger_db['description']));
								}
							}


							if(!$current_trigger && !isset($rules['trigger']['missed'])){
								info('Trigger ['.$trigger_db['description'].'] skipped - user rule');
								continue; // break if not update exist
							}
							if($current_trigger && !isset($rules['trigger']['exist'])){
								info('Trigger ['.$trigger_db['description'].'] skipped - user rule');
								continue; // break if not update exist
							}

							if($current_trigger && isset($rules['trigger']['exist'])){
								$trigger_db['triggerid'] = $current_trigger['triggerid'];
								$triggers_to_upd[] = $trigger_db;
							}
							if(!$current_trigger && isset($rules['trigger']['missed'])){
								$triggers_to_add[] = $trigger_db;
							}
						}

						if(!empty($triggers_to_upd)){
							$result = API::Trigger()->update($triggers_to_upd);
							if(!$result){
								throw new Exception();
							}

							$options = array(
								'triggerids' => $result['triggerids'],
								'output' => API_OUTPUT_EXTEND
							);
							$r = API::Trigger()->get($options);

							$triggers_for_dependencies = array_merge($triggers_for_dependencies, $r);
						}
						if(!empty($triggers_to_add)){
							$result = API::Trigger()->create($triggers_to_add);
							if(!$result){
								throw new Exception();
							}

							$options = array(
								'triggerids' => $result['triggerids'],
								'output' => API_OUTPUT_EXTEND
							);
							$r = API::Trigger()->get($options);
							$triggers_for_dependencies = array_merge($triggers_for_dependencies, $r);
						}
					}
// }}} TRIGGERS


// GRAPHS {{{
					if(isset($rules['graph']['exist']) || isset($rules['graph']['missed'])){
						$graphs = $xpath->query('graphs/graph', $host);

						$graphs_to_add = array();
						$graphs_to_upd = array();
						foreach($graphs as $gnum => $graph){
// GRAPH ITEMS {{{
							$gitems = $xpath->query('graph_elements/graph_element', $graph);

							$graph_hostids = array();
							$graph_items = array();
							foreach($gitems as $ginum => $gitem){
								$gitem_db = self::mapXML2arr($gitem, XML_TAG_GRAPH_ELEMENT);

								$data = explode(':', $gitem_db['host_key_']);
								$gitem_host = array_shift($data);
								$gitem_db['host'] = ($gitem_host == '{HOSTNAME}') ? $host_db['host'] : $gitem_host;
								$gitem_db['key_'] = implode(':', $data);

								if($current_item = API::Item()->exists($gitem_db)){
									$current_item = API::Item()->get(array(
										'filter' => array(
											'key_' => $gitem_db['key_'],
											'flags' => array(ZBX_FLAG_DISCOVERY_NORMAL, ZBX_FLAG_DISCOVERY_CREATED),
										),
										'webitems' => 1,
										'host' => $gitem_db['host'],
										'output' => API_OUTPUT_EXTEND,
										'editable' => 1
									));
									if(empty($current_item)){
										throw new Exception('No permission for Item ['.$gitem_db['key_'].']');
									}
									$current_item = reset($current_item);

									$graph_hostids[] = $current_item['hostid'];
									$gitem_db['itemid'] = $current_item['itemid'];
									$graph_items[] = $gitem_db;
								}
								else{
									throw new Exception('Item ['.$gitem_db['host_key_'].'] does not exists');
								}
							}
// }}} GRAPH ITEMS

							$graph_db = self::mapXML2arr($graph, XML_TAG_GRAPH);
							$graph_db['hostids'] = $graph_hostids;

<<<<<<< HEAD
							$current_graph = API::Graph()->exists($graph_db);
=======

							// do we need to show the graph legend, after it is imported?
							// in 1.8, this setting was present only for pie and exploded graphs
							// for other graph types we are always showing the legend
							if ($graph_db['graphtype'] != GRAPH_TYPE_PIE && $graph_db['graphtype'] != GRAPH_TYPE_EXPLODED){
								$graph_db['show_legend'] = 1;
							}

							$current_graph = CGraph::exists($graph_db);
>>>>>>> 1e529cce

							if($current_graph){
								$current_graph = API::Graph()->get(array(
									'filter' => array('name' => $graph_db['name']),
									'hostids' => $graph_db['hostids'],
									'output' => API_OUTPUT_EXTEND,
									'editable' => 1
								));

								if(empty($current_graph)){
									throw new Exception('No permission for Graph ['.$graph_db['name'].']');
								}
								$current_graph = reset($current_graph);
							}

							if(!$current_graph && !isset($rules['graph']['missed'])){
								info('Graph ['.$graph_db['name'].'] skipped - user rule');
								continue; // break if not update exist
							}
							if($current_graph && !isset($rules['graph']['exist'])){
								info('Graph ['.$graph_db['name'].'] skipped - user rule');
								continue; // break if not update exist
							}

							if(!isset($graph_db['ymin_type'])) {
								throw new APIException(1, _s('No "ymin_type" field for graph "%s"', $graph_db['name']));
							}

							if(!isset($graph_db['ymax_type'])) {
								throw new APIException(1, _s('No "ymax_type" field for graph "%s"', $graph_db['name']));
							}

							if($graph_db['ymin_type'] == GRAPH_YAXIS_TYPE_ITEM_VALUE){
								$item_data = explode(':', $graph_db['ymin_item_key'], 2);
								if(count($item_data) < 2){
									throw new APIException(1, 'Incorrect y min item for graph ['.$graph_db['name'].']');
								}

								if(!$item = get_item_by_key($item_data[1], $item_data[0])){
									throw new APIException(1, 'Missed item ['.$graph_db['ymin_item_key'].'] for host ['.$host_db['host'].']');
								}

								$graph_db['ymin_itemid'] = $item['itemid'];
							}

							if($graph_db['ymax_type'] == GRAPH_YAXIS_TYPE_ITEM_VALUE){
								$item_data = explode(':', $graph_db['ymax_item_key'], 2);
								if(count($item_data) < 2){
									throw new APIException(1, 'Incorrect y max item for graph ['.$graph_db['name'].']');
								}

								if(!$item = get_item_by_key($item_data[1], $item_data[0])){
									throw new APIException(1, 'Missed item ['.$graph_db['ymax_item_key'].'] for host ['.$host_db['host'].']');
								}

								$graph_db['ymax_itemid'] = $item['itemid'];
							}


							$graph_db['gitems'] = $graph_items;
							if($current_graph){
								$graph_db['graphid'] = $current_graph['graphid'];
								$graphs_to_upd[] = $graph_db;
							}
							else{
								$graphs_to_add[] = $graph_db;
							}
						}

						if(!empty($graphs_to_add)){
							$r = API::Graph()->create($graphs_to_add);
							if($r === false){
								throw new Exception();
							}
						}
						if(!empty($graphs_to_upd)){
							$r = API::Graph()->update($graphs_to_upd);
							if($r === false){
								throw new Exception();
							}
						}
					}

// SCREENS
					if(isset($rules['screens']['exist']) || isset($rules['screens']['missed'])){
						$screens_node = $xpath->query('screens', $host);

						if($screens_node->length > 0){
							$importScreens = self::XMLtoArray($screens_node->item(0));

							foreach($importScreens as $mnum => $screen){

								$current_screen = API::TemplateScreen()->get(array(
									'filter' => array('name' => $screen['name']),
									'templateids' => $current_hostid,
									'output' => API_OUTPUT_EXTEND,
									'editable' => 1,
								));
								$current_screen = reset($current_screen);

								if(!$current_screen && !isset($rules['screens']['missed'])){
									info('Screen ['.$screen['name'].'] skipped - user rule');
									continue;
								}
								if($current_screen && !isset($rules['screens']['exist'])){
									info('Screen ['.$screen['name'].'] skipped - user rule');
									continue;
								}

								if(isset($screen['screenitems'])){
									foreach($screen['screenitems'] as $snum => &$screenitem){
										$nodeCaption = isset($screenitem['resourceid']['node'])?$screenitem['resourceid']['node'].':':'';

										if(!isset($screenitem['resourceid']))
											$screenitem['resourceid'] = 0;

										if(is_array($screenitem['resourceid'])){
											switch($screenitem['resourcetype']){
												case SCREEN_RESOURCE_GRAPH:
													$db_graphs = API::Graph()->getObjects($screenitem['resourceid']);

													if(empty($db_graphs)){
														$error = S_CANNOT_FIND_GRAPH.' "'.$nodeCaption.$screenitem['resourceid']['host'].':'.$screenitem['resourceid']['name'].'" '.S_USED_IN_EXPORTED_SCREEN_SMALL.' "'.$screen['name'].'"';
														throw new Exception($error);
													}

													$tmp = reset($db_graphs);
													$screenitem['resourceid'] = $tmp['graphid'];
												break;
												case SCREEN_RESOURCE_SIMPLE_GRAPH:
												case SCREEN_RESOURCE_PLAIN_TEXT:
													$db_items = API::Item()->getObjects($screenitem['resourceid']);

													if(empty($db_items)){
														$error = S_CANNOT_FIND_ITEM.' "'.$nodeCaption.$screenitem['resourceid']['host'].':'.$screenitem['resourceid']['key_'].'" '.S_USED_IN_EXPORTED_SCREEN_SMALL.' "'.$screen['name'].'"';
														throw new Exception($error);
													}

													$tmp = reset($db_items);
													$screenitem['resourceid'] = $tmp['itemid'];
												break;
												default:
													$screenitem['resourceid'] = 0;
												break;
											}
										}
									}
								}

								$screen['templateid'] = $current_hostid;
								if($current_screen){
									$screen['screenid'] = $current_screen['screenid'];

									$result = API::TemplateScreen()->update($screen);
									if(!$result) throw new Exception('Cannot update screen');

									info('['.$current_hostname.'] '.S_SCREEN.' ['.$screen['name'].'] '.S_UPDATED_SMALL);
								}
								else{
									$result = API::TemplateScreen()->create($screen);
									if(!$result) throw new Exception('Cannot create screen');

									info('['.$current_hostname.'] '.S_SCREEN.' ['.$screen['name'].'] '.S_ADDED_SMALL);
								}
							}
						}
					}

				}

// DEPENDENCIES
				$dependencies = $xpath->query('dependencies/dependency');

				if($dependencies->length > 0){
					$triggers_for_dependencies = zbx_objectValues($triggers_for_dependencies, 'triggerid');
					$triggers_for_dependencies = array_flip($triggers_for_dependencies);
					foreach($dependencies as $dependency){
						$triggers_to_add_dep = array();

						$trigger_description = $dependency->getAttribute('description');
						$current_triggerid = get_trigger_by_description($trigger_description);
// sdi('<b><u>Trigger Description: </u></b>'.$trigger_description.' | <b>Current_triggerid: </b>'. $current_triggerid['triggerid']);

						if($current_triggerid && isset($triggers_for_dependencies[$current_triggerid['triggerid']])){
							$depends_on_list = $xpath->query('depends', $dependency);

							foreach($depends_on_list as $depends_on){
								$depends_triggerid = get_trigger_by_description($depends_on->nodeValue);;
// sdi('<b>depends on description: </b>'.$depends_on->nodeValue.' | <b>depends_triggerid: </b>'. $depends_triggerid['triggerid']);
								if($depends_triggerid['triggerid']){
									$triggers_to_add_dep[] = $depends_triggerid['triggerid'];
								}
							}
							$r = API::Trigger()->update(array(
								'triggerid' => $current_triggerid['triggerid'],
								'dependencies' => $triggers_to_add_dep,
							));
							if($r === false){
								throw new Exception();
							}
						}
					}
				}
			}

			return true;
		}
		catch(Exception $e){
			$mes = $e->getMessage();
			if(!empty($mes)) error($mes);
			return false;
		}
	}

	public static function export($data){
		$root = self::createDOMDocument();

		$hosts_node = $root->appendChild(new DOMElement(XML_TAG_HOSTS));

		foreach($data['hosts'] as $host){
// HOST
			$host_node = self::addChildData($hosts_node, XML_TAG_HOST, $host);
// HOST PROFILE
			if(!empty($host['profile']))
				self::addChildData($host_node, XML_TAG_HOSTPROFILE, $host['profile']);
			if(!empty($host['profile_ext']))
				self::addChildData($host_node, XML_TAG_HOSTPROFILE_EXT, $host['profile_ext']);
// GROUPS
			if(isset($data['hosts_groups'])){
				$groups_node = $host_node->appendChild(new DOMElement(XML_TAG_GROUPS));
				foreach($data['hosts_groups'] as $gnum => $group){
					$group['hosts'] = zbx_toHash($group['hosts'], 'hostid');
					if(isset($group['hosts'][$host['hostid']])){
						$n = $groups_node->appendChild(new DOMElement(XML_TAG_GROUP));
						$n->appendChild(new DOMText($group['name']));
					}
				}
			}

// TRIGGERS
			if(isset($data['triggers'])){
				$triggers_node = $host_node->appendChild(new DOMElement(XML_TAG_TRIGGERS));
				foreach($data['triggers'] as $tnum => $trigger){
					$trigger['hosts'] = zbx_toHash($trigger['hosts'], 'hostid');
					if(isset($trigger['hosts'][$host['hostid']])){
						self::addChildData($triggers_node, XML_TAG_TRIGGER, $trigger);
					}
				}
			}

// ITEMS
			if(isset($data['items'])){
				$items_node = $host_node->appendChild(new DOMElement(XML_TAG_ITEMS));
				foreach($data['items'] as $item){
					$item['hosts'] = zbx_toHash($item['hosts'], 'hostid');
					if(isset($item['hosts'][$host['hostid']])){
						$item_node = self::addChildData($items_node, XML_TAG_ITEM, $item);
//sdi('Item: '. date('H i s u'));
						if(isset($data['items_applications'])){
							$applications_node = $item_node->appendChild(new DOMElement(XML_TAG_APPLICATIONS));
							foreach($data['items_applications'] as $application){
								$application['items'] = zbx_toHash($application['items'], 'itemid');
								if(isset($application['items'][$item['itemid']])){
									$n = $applications_node->appendChild(new DOMElement(XML_TAG_APPLICATION));
									$n->appendChild(new DOMText($application['name']));
								}
							}
						}
					}
				}
			}

// TEMPLATES
			if(isset($data['templates'])){
				$templates_node = $host_node->appendChild(new DOMElement(XML_TAG_TEMPLATES));
				foreach($data['templates'] as $template){
					$template['hosts'] = zbx_toHash($template['hosts'], 'hostid');
					if(isset($template['hosts'][$host['hostid']])){
						$n = $templates_node->appendChild(new DOMElement(XML_TAG_TEMPLATE));
						$n->appendChild(new DOMText($template['host']));
					}
				}
			}

// SCREENS
			if(isset($data['screens'])){
				$screens_node = $host_node->appendChild(new DOMElement(XML_TAG_SCREENS));

				foreach($data['screens'] as $screen){
					if($screen['templateid'] == $host['hostid']){
						unset($screen['screenid'], $screen['templateid']);
						self::arrayToDOM($screens_node, $screen, XML_TAG_SCREEN);
					}
				}
			}

// GRAPHS
			if(isset($data['graphs'])){
				$graphs_node = $host_node->appendChild(new DOMElement(XML_TAG_GRAPHS));
				$itemminmaxids = array();

				foreach($data['graphs'] as $num => $graph){
					if($graph['ymin_itemid'] && ($graph['ymin_type'] == GRAPH_YAXIS_TYPE_ITEM_VALUE))
						$itemminmaxids[$graph['ymin_itemid']] = $graph['ymin_itemid'];
					if($graph['ymax_itemid'] && ($graph['ymax_type'] == GRAPH_YAXIS_TYPE_ITEM_VALUE))
						$itemminmaxids[$graph['ymax_itemid']] = $graph['ymax_itemid'];
				}

				$options = array(
					'itemids' => $itemminmaxids,
					'output' => API_OUTPUT_EXTEND,
					'templated_hosts' => 1,
					'nopermissions' => 1
				);
				$itemminmaxs = API::Item()->get($options);
				$itemminmaxs = zbx_toHash($itemminmaxs, 'itemid');


				$hostminmaxs = API::Host()->get($options);
				$hostminmaxs = zbx_toHash($hostminmaxs, 'hostid');


				foreach($data['graphs'] as $num => $graph){
					$graph['hosts'] = zbx_toHash($graph['hosts'], 'hostid');

					if(isset($graph['hosts'][$host['hostid']])){

						if($graph['ymin_type'] == GRAPH_YAXIS_TYPE_ITEM_VALUE){
							$graph['ymin_item_key'] = $hostminmaxs[$itemminmaxs[$graph['ymin_itemid']]['hostid']]['host'].':'.
									$itemminmaxs[$graph['ymin_itemid']]['key_'];
						}
						else{
							$graph['ymin_item_key'] = '';
						}

						if($graph['ymax_type'] == GRAPH_YAXIS_TYPE_ITEM_VALUE){
							$graph['ymax_item_key'] = $hostminmaxs[$itemminmaxs[$graph['ymax_itemid']]['hostid']]['host'].':'.
									$itemminmaxs[$graph['ymax_itemid']]['key_'];
						}
						else{
							$graph['ymax_item_key'] = '';
						}

						$graph_node = self::addChildData($graphs_node, XML_TAG_GRAPH, $graph);

						if(isset($data['graphs_items'])){
							$graph_elements_node = $graph_node->appendChild(new DOMElement(XML_TAG_GRAPH_ELEMENTS));
							foreach($data['graphs_items'] as $ginum => $gitem){
								$gitem['graphs'] = zbx_toHash($gitem['graphs'], 'graphid');
								if(isset($gitem['graphs'][$graph['graphid']])){
									self::addChildData($graph_elements_node, XML_TAG_GRAPH_ELEMENT, $gitem);
								}
							}
						}
					}
				}
			}

// MACROS
			if(isset($data['macros'])){
				$macros_node = $host_node->appendChild(new DOMElement(XML_TAG_MACROS));
				foreach($data['macros'] as $mnum => $macro){
					$macro['hosts'] = zbx_toHash($macro['hosts'], 'hostid');
					if(isset($macro['hosts'][$host['hostid']])){
						self::addChildData($macros_node, XML_TAG_MACRO, $macro);
					}
				}
			}

		}
// DEPENDENCIES
			if(isset($data['dependencies'])){
				$dependencies_node = $root->appendChild(new DOMElement(XML_TAG_DEPENDENCIES));
				foreach($data['dependencies'] as $ddnum => $dep_data){
					$dependeny_node = $dependencies_node->appendChild(new DOMElement(XML_TAG_DEPENDENCY));
					$dependeny_node->setAttributeNode(new DOMAttr('description', $dep_data['trigger']['host_description']));
					foreach($dep_data['depends_on'] as $dtnum => $dep_trigger){
						$n = $dependeny_node->appendChild(new DOMElement('depends'));
						$n->appendChild(new DOMText($dep_trigger['host_description']));
					};
				}
			}

		return self::outputXML($root);
	}


}

?><|MERGE_RESOLUTION|>--- conflicted
+++ resolved
@@ -1451,9 +1451,6 @@
 							$graph_db = self::mapXML2arr($graph, XML_TAG_GRAPH);
 							$graph_db['hostids'] = $graph_hostids;
 
-<<<<<<< HEAD
-							$current_graph = API::Graph()->exists($graph_db);
-=======
 
 							// do we need to show the graph legend, after it is imported?
 							// in 1.8, this setting was present only for pie and exploded graphs
@@ -1462,8 +1459,7 @@
 								$graph_db['show_legend'] = 1;
 							}
 
-							$current_graph = CGraph::exists($graph_db);
->>>>>>> 1e529cce
+							$current_graph = API::Graph()->exists($graph_db);
 
 							if($current_graph){
 								$current_graph = API::Graph()->get(array(
