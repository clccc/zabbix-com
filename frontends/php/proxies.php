--- conflicted
+++ resolved
@@ -86,12 +86,7 @@
 	$proxy = array(
 		'host' => get_request('host'),
 		'status' => get_request('status'),
-<<<<<<< HEAD
-		'interfaces' => get_request('interfaces')
-=======
-		'hosts' => get_request('hosts', array()),
-		'interface' => get_request('interface', array())
->>>>>>> 5e9bfa94
+		'interface' => get_request('interfaces')
 	);
 
 	// skip discovered hosts
