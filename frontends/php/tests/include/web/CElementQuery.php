<?php
/*
** Zabbix
** Copyright (C) 2001-2019 Zabbix SIA
**
** This program is free software; you can redistribute it and/or modify
** it under the terms of the GNU General Public License as published by
** the Free Software Foundation; either version 2 of the License, or
** (at your option) any later version.
**
** This program is distributed in the hope that it will be useful,
** but WITHOUT ANY WARRANTY; without even the implied warranty of
** MERCHANTABILITY or FITNESS FOR A PARTICULAR PURPOSE. See the
** GNU General Public License for more details.
**
** You should have received a copy of the GNU General Public License
** along with this program; if not, write to the Free Software
** Foundation, Inc., 51 Franklin Street, Fifth Floor, Boston, MA  02110-1301, USA.
**/

require_once 'vendor/autoload.php';

require_once dirname(__FILE__).'/CElement.php';
require_once dirname(__FILE__).'/CElementCollection.php';
require_once dirname(__FILE__).'/elements/CNullElement.php';
require_once dirname(__FILE__).'/elements/CFormElement.php';
require_once dirname(__FILE__).'/elements/CTableElement.php';
require_once dirname(__FILE__).'/elements/CTableRowElement.php';
require_once dirname(__FILE__).'/elements/CWidgetElement.php';
require_once dirname(__FILE__).'/elements/CDashboardElement.php';
require_once dirname(__FILE__).'/elements/CDropdownElement.php';
require_once dirname(__FILE__).'/elements/CCheckboxElement.php';
require_once dirname(__FILE__).'/elements/COverlayDialogElement.php';
require_once dirname(__FILE__).'/elements/CMessageElement.php';
require_once dirname(__FILE__).'/elements/CMultiselectElement.php';
require_once dirname(__FILE__).'/elements/CSegmentedRadioElement.php';
require_once dirname(__FILE__).'/elements/CCheckboxListElement.php';
require_once dirname(__FILE__).'/elements/CMultifieldTableElement.php';
require_once dirname(__FILE__).'/elements/CMultilineElement.php';
require_once dirname(__FILE__).'/elements/CColorPickerElement.php';
require_once dirname(__FILE__).'/elements/CCompositeInputElement.php';
require_once dirname(__FILE__).'/elements/CPopupMenuElement.php';
require_once dirname(__FILE__).'/elements/CPopupButtonElement.php';

require_once dirname(__FILE__).'/IWaitable.php';
require_once dirname(__FILE__).'/WaitableTrait.php';
require_once dirname(__FILE__).'/CastableTrait.php';

/**
 * Element selection query.
 */
class CElementQuery implements IWaitable {

	/**
	 * Query can be used as waitable object to wait for elements before retrieving them.
	 */
	use WaitableTrait;

	/**
	 * Query can be used as castable object to cast elements to specific type when elements are retrieved.
	 */
	use CastableTrait;

	/**
	 * Wait iteration step duration.
	 */
	const WAIT_ITERATION = 50;

	/**
	 * Possible wait conditions.
	 */
	const PRESENT = 'present';
	const TEXT_PRESENT = 'text_present';
	const ATTRIBUTES_PRESENT = 'attributes_present';
	const VISIBLE = 'visible';
	const CLICKABLE = 'clickable';
	const READY = 'ready';
	const NOT_PRESENT = 'not present';
	const TEXT_NOT_PRESENT = 'text not present';
	const ATTRIBUTES_NOT_PRESENT = 'attributes_not_present';
	const NOT_VISIBLE = 'not visible';
	const NOT_CLICKABLE = 'not clickable';

	/**
	 * Element selector.
	 *
	 * @var WebDriverBy
	 */
	protected $by;

	/**
	 * Selector context (can be set to specific element or to global level).
	 *
	 * @var mixed
	 */
	protected $context;

	/**
	 * Class to be used to instantiate elements.
	 *
	 * @var string
	 */
	protected $class;

	/**
	 * Options applied to instantiated elements.
	 *
	 * @var array
	 */
	protected $options = [];

	/**
	 * Shared web page instance.
	 *
	 * @var CPage
	 */
	protected static $page;

	/**
	 * Initialize element query by specified selector.
	 *
	 * @param mixed  $type     selector type (method) or selector
	 * @param string $locator  locator part of selector
	 */
	public function __construct($type, $locator = null) {
		$this->class = 'CElement';
		$this->context = static::getDriver();

		if ($type !== null) {
			$this->by = static::getSelector($type, $locator);
		}
	}

	/**
	 * Get selector from type and locator.
	 *
	 * @param mixed  $type     selector type (method) or selector
	 * @param string $locator  locator part of selector
	 *
	 * @return WebDriverBy
	 */
	public static function getSelector($type, $locator = null) {
		if ($type instanceof WebDriverBy) {
			return $type;
		}

		if ($locator === null) {
			$parts = explode(':', $type, 2);
			if (count($parts) !== 2) {
				throw new Exception('Element selector "'.$type.'" is not well formatted.');
			}

			list($type, $locator) = $parts;
		}

		$mapping = [
			'css' => 'cssSelector',
			'class' => 'className',
			'tag' => 'tagName',
			'link' => 'linkText',
			'button' => function () use ($locator) {
				return WebDriverBy::xpath('.//button[contains(text(),'.CXPathHelper::escapeQuotes($locator).')]');
			}
		];

		if (array_key_exists($type, $mapping)) {
			if (is_callable($mapping[$type])) {
				return call_user_func($mapping[$type]);
			}
			else {
				$type = $mapping[$type];
			}
		}

		return call_user_func(['WebDriverBy', $type], $locator);
	}

	/**
	 * Set query context.
	 *
	 * @param CElement $context    context to be set
	 */
	public function setContext($context) {
		$this->context = $context;
	}

	/**
	 * Get query context.
	 *
	 * @return CElement
	 */
	public function getContext() {
		return $this->context;
	}

	/**
	 * Set web page instance.
	 *
	 * @param CPage $page    web page instance to be set
	 */
	public static function setPage($page) {
		self::$page = $page;
	}

	/**
	 * Get web driver instance.
	 *
	 * @return RemoteWebDriver
	 */
	public static function getDriver() {
		if (self::$page === null) {
			return null;
		}

		return self::$page->getDriver();
	}

	/**
	 * Get web page instance.
	 *
	 * @return CPage
	 */
	public static function getPage() {
		return self::$page;
	}

	/**
	 * Apply chained element query.
	 *
	 * @param mixed  $type     selector type (method) or selector
	 * @param string $locator  locator part of selector
	 *
	 * @return $this
	 */
	public function query($type, $locator = null) {
		$prefix = CXPathHelper::fromWebDriverBy($this->by);
		$suffix = CXPathHelper::fromSelector($type, $locator);
		$this->by = static::getSelector('xpath', './'.$prefix.'/'.$suffix);

		return $this;
	}

	/**
	 * Get wait instance.
	 *
	 * @return WebDriverWait
	 */
	public static function wait() {
		return static::getDriver()->wait(20, self::WAIT_ITERATION);
	}

	/**
	 * Get element condition callable name.
	 *
	 * @param string $condition    condition name
	 *
	 * @return array
	 */
	public static function getConditionCallable($condition) {
		$conditions = [
			static::READY => 'getReadyCondition',
			static::PRESENT => 'getPresentCondition',
			static::NOT_PRESENT => 'getNotPresentCondition',
			static::TEXT_PRESENT => 'getTextPresentCondition',
			static::TEXT_NOT_PRESENT => 'getTextNotPresentCondition',
			static::ATTRIBUTES_PRESENT => 'getAttributesPresentCondition',
			static::ATTRIBUTES_NOT_PRESENT => 'getAttributesNotPresentCondition',
			static::VISIBLE => 'getVisibleCondition',
			static::NOT_VISIBLE => 'getNotVisibleCondition',
			static::CLICKABLE => 'getClickableCondition',
			static::NOT_CLICKABLE => 'getNotClickableCondition'
		];

		if (!array_key_exists($condition, $conditions)) {
			throw new Exception('Cannot get element condition callable by name "'.$condition.'"!');
		}

		return $conditions[$condition];
	}

	/**
	 * Wait until condition is met for target.
	 *
	 * @param IWaitable $target       target for wait operation
	 * @param string    $condition    condition to be waited for
	 * @param array     $params       condition params
	 */
	public static function waitUntil($target, $condition, $params = []) {
		$selector = $target->getSelectorAsText();
		if ($selector !== null) {
			$selector = ' located by '.$selector;
		}

		$callable = call_user_func_array([$target, self::getConditionCallable($condition)], $params);
		self::wait()->until($callable, 'Failed to wait for element'.$selector.' to be '.$condition.'.');
	}

	/**
	 * Get one element located by specified query.
	 *
	 * @param boolean $should_exist    if method is allowed to return null as a result
	 *
	 * @return CElement
	 */
	public function one($should_exist = true) {
		$class = $this->class;
		$parent = ($this->context !== static::getDriver()) ? $this->context : null;

		try {
			$element = $this->context->findElement($this->by);
		}
		catch (NoSuchElementException $exception) {
			if (!$should_exist) {
				return new CNullElement(array_merge($this->options, ['parent' => $parent, 'by' => $this->by]));
			}

			throw $exception;
		}

		return new $class($element, array_merge($this->options, ['parent' => $parent, 'by' => $this->by]));
	}

	/**
	 * Get all elements located by specified query.
	 *
	 * @return CElement
	 */
	public function all() {
		$class = $this->class;

		$elements = $this->context->findElements($this->by);

		if ($this->class !== 'RemoteWebElement') {
			foreach ($elements as &$element) {
				$element = new $class($element, $this->options);
			}
			unset($element);
		}

		return new CElementCollection($elements, $class);
	}

	/**
	 * Get count of elements located by specified query.
	 *
	 * @return integer
	 */
	public function count() {
		return $this->all()->count();
	}

	/**
	 * Set element class and options.
	 *
	 * @param string $class      class to be used to instantiate elements
	 * @param array  $options    additional options passed to object
	 *
	 * @return $this
	 */
	public function cast($class, $options = []) {
		$this->class = $class;
		$this->options = $options;

		return $this;
	}

	/**
	 * @inheritdoc
	 */
	public function getClickableCondition() {
		$target = $this;

		return function () use ($target) {
			return $target->one()->isClickable();
		};
	}

	/**
	 * @inheritdoc
	 */
	public function getReadyCondition() {
		$driver = static::getDriver();

		return function () use ($driver) {
			return $driver->executeScript('return document.readyState;') == 'complete';
		};
	}

	/**
	 * @inheritdoc
	 */
	public function getPresentCondition() {
		$target = $this;

		return function () use ($target) {
			return $target->one();
		};
	}

	/**
	 * @inheritdoc
	 */
	public function getTextPresentCondition($text) {
		$target = $this;

		return function () use ($target, $text) {
			return (strpos($target->one()->getText(), $text) !== false);
		};
	}

	/**
	 * @inheritdoc
	 */
	public function getAttributesPresentCondition($attributes) {
		$target = $this;

		return function () use ($target, $attributes) {
			$element = $target->one();

			foreach ($attributes as $key => $value) {
				if (is_numeric($key) && $element->getAttribute($value) === null) {
					return false;
				}
				elseif ($element->getAttribute($key) !== $value) {
					return false;
				}
			}

			return true;
		};
	}

	/**
	 * @inheritdoc
	 */
	public function getVisibleCondition() {
		$target = $this;

		return function () use ($target) {
			return $target->one(false)->isVisible();
		};
	}

	/**
	 * Get input element from container.
	 *
	 * @param CElement     $target    container element
	 * @param string       $prefix    xpath prefix
	 * @param array|string $class     element classes to look for
	 *
	 * @return CElement|CNullElement
	 */
	public static function getInputElement($target, $prefix = './', $class = null) {
		$classes = [
			'CElement'					=> [
				'/input[@name][not(@type) or @type="text" or @type="password"]',
				'/textarea[@name]'
			],
			'CDropdownElement'			=> '/select[@name]',
			'CCheckboxElement'			=> '/input[@name][@type="checkbox" or @type="radio"]',
			'CMultiselectElement'		=> [
				'/div[contains(@class, "multiselect-control")]',
				'/div/div[contains(@class, "multiselect-control")]' // TODO: remove after fix DEV-1071.
			],
			'CSegmentedRadioElement'	=> [
				'/ul[contains(@class, "radio-list-control")]',
				'/div/ul[contains(@class, "radio-list-control")]' // TODO: remove after fix DEV-1071.
			],
			'CCheckboxListElement'		=> [
				'/ul[contains(@class, "checkbox-list")]',
				'/ul[contains(@class, "list-check-radio")]'
			],
<<<<<<< HEAD
			'CCheckboxListElement'		=> [
				'/ul[@class="checkbox-list col-3"]',
				'/ul[@class="list-check-radio"]'
			],
=======
>>>>>>> 3141bc12
			'CTableElement'				=> [
				'/table',
				'/*[contains(@class, "table-forms-separator")]/table'
			],
			'CCompositeInputElement'	=> [
				'/div[contains(@class, "range-control")]',
				'/div[contains(@class, "calendar-control")]'
			],
			'CColorPickerElement'		=> '/div[contains(@class, "input-color-picker")]',
			'CMultilineElement'			=> '/div[contains(@class, "multilineinput-control")]'
		];

		if ($class !== null) {
			if (!is_array($class)) {
				$class = [$class];
			}

			foreach (array_keys($classes) as $name) {
				if (!in_array($name, $class)) {
					unset($classes[$name]);
				}
			}
		}

		foreach ($classes as $class => $selectors) {
			if (!is_array($selectors)) {
				$selectors = [$selectors];
			}

			$xpaths = [];
			foreach ($selectors as $selector) {
				$xpaths[] = $prefix.$selector;
			}

			$element = $target->query('xpath', implode('|', $xpaths))->cast($class)->one(false);
			if ($element->isValid()) {
				return $element;
			}
		}

		return new CNullElement(['locator' => 'input element']);
	}
}<|MERGE_RESOLUTION|>--- conflicted
+++ resolved
@@ -470,13 +470,6 @@
 				'/ul[contains(@class, "checkbox-list")]',
 				'/ul[contains(@class, "list-check-radio")]'
 			],
-<<<<<<< HEAD
-			'CCheckboxListElement'		=> [
-				'/ul[@class="checkbox-list col-3"]',
-				'/ul[@class="list-check-radio"]'
-			],
-=======
->>>>>>> 3141bc12
 			'CTableElement'				=> [
 				'/table',
 				'/*[contains(@class, "table-forms-separator")]/table'
