--- conflicted
+++ resolved
@@ -461,12 +461,6 @@
 				'/ul[contains(@class, "checkbox-list")]',
 				'/ul[contains(@class, "list-check-radio")]'
 			],
-<<<<<<< HEAD
-			'CCheckboxListElement'		=> [
-				'/ul[@class="checkbox-list col-3"]',
-				'/ul[@class="list-check-radio"]'],
-=======
->>>>>>> 00c66125
 			'CTableElement'				=> [
 				'/table',
 				'/*[contains(@class, "table-forms-separator")]/table'
