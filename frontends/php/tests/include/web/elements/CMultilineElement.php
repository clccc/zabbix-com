--- conflicted
+++ resolved
@@ -121,13 +121,9 @@
 	 * @inheritdoc
 	 */
 	public function isEnabled($enabled = true) {
-<<<<<<< HEAD
 		$classes = explode(' ', $this->getAttribute('class'));
 
 		return (parent::isEnabled($enabled)
 				&& !in_array('multilineinput-readonly', $classes));
-=======
-		return in_array('multilineinput-disabled', explode(' ', $this->getAttribute('class'))) !== $enabled;
->>>>>>> ce43b127
 	}
 }