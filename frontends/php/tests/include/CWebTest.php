--- conflicted
+++ resolved
@@ -69,13 +69,8 @@
 	 * @inheritdoc
 	 */
 	protected function onNotSuccessfulTest($exception) {
-<<<<<<< HEAD
 		if ($this->browser_errors !== null && $exception instanceof Exception) {
 			CExceptionHelper::setMessage($exception, $exception->getMessage()."\n\n".$this->browser_errors);
-=======
-		if ($this->errors !== null && $exception instanceof Exception) {
-			CExceptionHelper::setMessage($exception, $exception->getMessage()."\n\n".$this->errors);
->>>>>>> f4e53a1a
 		}
 
 		if ($this->screenshot !== null && $exception instanceof Exception) {
@@ -106,7 +101,6 @@
 	 * @inheritdoc
 	 */
 	protected function tearDown() {
-<<<<<<< HEAD
 		// Check for JS errors.
 		$errors = [];
 		if (self::$shared_page !== null) {
@@ -121,17 +115,6 @@
 				}
 		}
 
-=======
-		$errors = [];
-
-		if (self::$shared_page !== null) {
-			foreach (self::$shared_page->getBrowserLog() as $log) {
-				$errors[] = $log['message'];
-			}
-		}
-
-		// Check for JS errors.
->>>>>>> f4e53a1a
 		if ($errors) {
 			$errors = "Severe browser errors:\n".implode("\n", array_unique($errors));
 
@@ -142,19 +125,11 @@
 				}
 			}
 			else {
-<<<<<<< HEAD
 				$this->browser_errors = $errors;
 			}
 		}
 
 		if ($this->hasFailed() || $this->getStatus() === null || $errors) {
-=======
-				$this->errors = $errors;
-			}
-		}
-
-		if ($this->hasFailed() || $this->getStatus() !== null) {
->>>>>>> f4e53a1a
 			$this->captureScreenshot();
 		}
 	}
