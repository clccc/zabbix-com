--- conflicted
+++ resolved
@@ -21,7 +21,6 @@
 
 class C20ImportConverterTest extends CImportConverterTest {
 
-<<<<<<< HEAD
 	public function testConvertProvider() {
 		return [
 			[
@@ -175,7 +174,11 @@
 								],
 								[
 									'status' => ITEM_STATUS_DISABLED,
-									'filter' => [],
+									'filter' => [
+										'evaltype' => CONDITION_EVAL_TYPE_AND_OR,
+										'formula' => '',
+										'conditions' => []
+									],
 									'item_prototypes' => [],
 									'graph_prototypes' => [],
 									'trigger_prototypes' => [],
@@ -183,7 +186,11 @@
 								],
 								[
 									'status' => ITEM_STATUS_ACTIVE,
-									'filter' => [],
+									'filter' => [
+										'evaltype' => CONDITION_EVAL_TYPE_AND_OR,
+										'formula' => '',
+										'conditions' => []
+									],
 									'item_prototypes' => [],
 									'graph_prototypes' => [],
 									'trigger_prototypes' => [],
@@ -483,7 +490,11 @@
 								],
 								[
 									'status' => ITEM_STATUS_DISABLED,
-									'filter' => [],
+									'filter' => [
+										'evaltype' => CONDITION_EVAL_TYPE_AND_OR,
+										'formula' => '',
+										'conditions' => []
+									],
 									'item_prototypes' => [],
 									'graph_prototypes' => [],
 									'trigger_prototypes' => [],
@@ -491,7 +502,11 @@
 								],
 								[
 									'status' => ITEM_STATUS_ACTIVE,
-									'filter' => [],
+									'filter' => [
+										'evaltype' => CONDITION_EVAL_TYPE_AND_OR,
+										'formula' => '',
+										'conditions' => []
+									],
 									'item_prototypes' => [],
 									'graph_prototypes' => [],
 									'trigger_prototypes' => [],
@@ -599,267 +614,6 @@
 	 */
 	public function testConvert(array $data, array $expected) {
 		$this->assertConvert($this->createExpectedResult($expected), $this->createSource($data));
-=======
-	public function testConvertHosts() {
-		$source = $this->createSource([
-			'hosts' => [
-				[],
-				[
-					'interfaces' => [
-						[
-							'type' => INTERFACE_TYPE_AGENT,
-						],
-						[
-							'type' => INTERFACE_TYPE_SNMP,
-						]
-					]
-				],
-			]
-		]);
-
-		$expectedResult = $this->createExpectedResult([
-			'hosts' => [
-				[],
-				[
-					'interfaces' => [
-						[
-							'type' => INTERFACE_TYPE_AGENT,
-							'bulk' => SNMP_BULK_ENABLED
-						],
-						[
-							'type' => INTERFACE_TYPE_SNMP,
-							'bulk' => SNMP_BULK_ENABLED
-						]
-					]
-				],
-			]
-		]);
-
-		$this->assertConvert($expectedResult, $source);
-	}
-
-	public function testConvertItems() {
-		$source = $this->createSource([
-			'hosts' => [
-				[],
-				[
-					'items' => ''
-				],
-				[
-					'items' => [
-						[],
-						[
-							'status' => ITEM_STATUS_NOTSUPPORTED
-						]
-					]
-				]
-			]
-		]);
-
-		$expectedResult = $this->createExpectedResult([
-			'hosts' => [
-				[],
-				[
-					'items' => ''
-				],
-				[
-					'items' => [
-						[],
-						[
-							'status' => ITEM_STATUS_ACTIVE
-						]
-					]
-				]
-			]
-		]);
-
-		$this->assertConvert($expectedResult, $source);
-	}
-
-	public function testConvertTriggers() {
-		$this->assertConvert(
-			$this->createExpectedResult([]),
-			$this->createSource([])
-		);
-		$this->assertConvert(
-			$this->createExpectedResult(['triggers' => '']),
-			$this->createSource(['triggers' => ''])
-		);
-
-		$source = $this->createSource([
-			'triggers' => [
-				[
-					'expression' => '{host:item.last(0)}#0|{host:item.last(0)}#1'
-				]
-			]
-		]);
-
-		$expectedResult = $this->createExpectedResult([
-			'triggers' => [
-				[
-					'expression' => '{host:item.last(0)}<>0 or {host:item.last(0)}<>1'
-				]
-			]
-		]);
-
-		$this->assertConvert($expectedResult, $source);
-	}
-
-	public function testConvertDiscoveryRules() {
-		$source = $this->createSource([
-			'hosts' => [
-				[],
-				[
-					'discovery_rules' => ''
-				],
-				[
-					'discovery_rules' => [
-						[],
-						[
-							'status' => ITEM_STATUS_NOTSUPPORTED,
-							'filter' => []
-						],
-						[
-							'filter' => ''
-						],
-						[
-							'filter' => ':'
-						],
-						[
-							'filter' => '{#MACRO}:regex'
-						],
-					]
-				]
-			],
-			'templates' => [
-				[
-					'discovery_rules' => [
-						[],
-						[
-							'filter' => []
-						],
-						[
-							'filter' => ''
-						],
-						[
-							'filter' => ':'
-						],
-						[
-							'filter' => '{#MACRO}:regex'
-						],
-					]
-				]
-			]
-		]);
-
-		$expectedResult = $this->createExpectedResult([
-			'hosts' => [
-				[],
-				[
-					'discovery_rules' => ''
-				],
-				[
-					'discovery_rules' => [
-						[],
-						[
-							'status' => ITEM_STATUS_ACTIVE,
-							'filter' => []
-						],
-						[
-							'filter' => ''
-						],
-						[],
-						[
-							'filter' => [
-								'evaltype' => CONDITION_EVAL_TYPE_AND_OR,
-								'formula' => '',
-								'conditions' => [
-									[
-										'macro' => '{#MACRO}',
-										'value' => 'regex',
-										'operator' => CONDITION_OPERATOR_REGEXP,
-									]
-								]
-							]
-						]
-					]
-				]
-			],
-			'templates' => [
-				[
-					'discovery_rules' => [
-						[],
-						[
-							'filter' => []
-						],
-						[
-							'filter' => ''
-						],
-						[],
-						[
-							'filter' => [
-								'evaltype' => CONDITION_EVAL_TYPE_AND_OR,
-								'formula' => '',
-								'conditions' => [
-									[
-										'macro' => '{#MACRO}',
-										'value' => 'regex',
-										'operator' => CONDITION_OPERATOR_REGEXP,
-									]
-								]
-							]
-						]
-					]
-				]
-			]
-		]);
-
-		$this->assertConvert($expectedResult, $source);
-	}
-
-	public function testConvertTriggerPrototypes() {
-		$source = $this->createSource([
-			'hosts' => [
-				[
-					'discovery_rules' => [
-						[],
-						[
-							'trigger_prototypes' => ''
-						],
-						[
-							'trigger_prototypes' => [
-								[
-									'expression' => '{host:item.last(0)}#0|{host:item.last(0)}#1'
-								]
-							]
-						]
-					]
-				]
-			]
-		]);
-
-		$expectedResult = $this->createExpectedResult([
-			'hosts' => [
-				[
-					'discovery_rules' => [
-						[],
-						[
-							'trigger_prototypes' => ''
-						],
-						[
-							'trigger_prototypes' => [
-								[
-									'expression' => '{host:item.last(0)}<>0 or {host:item.last(0)}<>1'
-								]
-							]
-						]
-					]
-				]
-			]
-		]);
-
-		$this->assertConvert($expectedResult, $source);
->>>>>>> 1528113b
 	}
 
 	protected function createSource(array $data = []) {
