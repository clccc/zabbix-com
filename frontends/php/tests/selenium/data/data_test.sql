-- Activate Zabbix Server, set visible name and make it a more unique name
UPDATE hosts SET status=0,name='ЗАББИКС Сервер',host='Test host' WHERE host='Zabbix server';

-- Enabling debug mode
UPDATE usrgrp SET debug_mode = 1 WHERE usrgrpid = 7;

-- More medias for user 'Admin'
INSERT INTO media (mediaid, userid, mediatypeid, sendto, active, severity, period) VALUES (1,1,1,'test@zabbix.com',0,63,'1-7,00:00-24:00');
INSERT INTO media (mediaid, userid, mediatypeid, sendto, active, severity, period) VALUES (2,1,1,'test2@zabbix.com',1,60,'1-7,00:00-24:00');
INSERT INTO media (mediaid, userid, mediatypeid, sendto, active, severity, period) VALUES (3,1,3,'123456789',0,32,'1-7,00:00-24:00');

-- More user scripts
INSERT INTO scripts (scriptid, name, command, host_access, usrgrpid, groupid, description, confirmation) VALUES (4,'Reboot','/sbin/shutdown -r',3,7,4,'This command reboots server.','Do you really want to reboot it?');

-- Add proxies
INSERT INTO hosts (hostid, host, status, description) VALUES (20000, 'Active proxy 1', 5, '');
INSERT INTO hosts (hostid, host, status, description) VALUES (20001, 'Active proxy 2', 5, '');
INSERT INTO hosts (hostid, host, status, description) VALUES (20002, 'Active proxy 3', 5, '');
INSERT INTO hosts (hostid, host, status, description) VALUES (20003, 'Passive proxy 1', 6, '');
INSERT INTO hosts (hostid, host, status, description) VALUES (20004, 'Passive proxy 2', 6, '');
INSERT INTO hosts (hostid, host, status, description) VALUES (20005, 'Passive proxy 3', 6, '');
INSERT INTO hosts (hostid, host, status, description) VALUES (20010, 'Active proxy to delete', 5, '');
INSERT INTO hosts (hostid, host, status, description) VALUES (20011, 'Passive proxy to delete', 6, '');

INSERT INTO interface (interfaceid, hostid, main, type, useip, ip, dns, port) VALUES (10018,20003,1,0,1,'127.0.0.1','proxy1.zabbix.com','10051');
INSERT INTO interface (interfaceid, hostid, main, type, useip, ip, dns, port) VALUES (10019,20004,1,0,1,'127.0.0.1','proxy2.zabbix.com','10333');
INSERT INTO interface (interfaceid, hostid, main, type, useip, ip, dns, port) VALUES (10020,20005,1,0,0,'127.0.0.1','proxy3.zabbix.com','10051');
INSERT INTO interface (interfaceid, hostid, main, type, useip, ip, dns, port) VALUES (10030,10084,1,4,1,'127.0.0.1','jmxagent.zabbix.com','10051');
INSERT INTO interface (interfaceid, hostid, main, type, useip, ip, dns, port) VALUES (10040,20011,1,0,0,'127.0.0.1','proxy4.zabbix.com','10051');

-- create an empty host "Template linkage test host"
INSERT INTO hosts (hostid, host, name, status, description) VALUES (10053, 'Template linkage test host', 'Visible host for template linkage', 0, '');
INSERT INTO interface (interfaceid, hostid, main, type, useip, ip, dns, port) VALUES (10021,10053,1,1,1,'127.0.0.1','','10050');
INSERT INTO interface (interfaceid,hostid,main,type,useip,ip,dns,port) values (10022,10053,1,2,1,'127.0.0.1','','161');
INSERT INTO interface (interfaceid,hostid,main,type,useip,ip,dns,port) values (10023,10053,1,3,1,'127.0.0.1','','623');
INSERT INTO interface (interfaceid,hostid,main,type,useip,ip,dns,port) values (10024,10053,1,4,1,'127.0.0.1','','12345');
INSERT INTO hosts_groups (hostgroupid, hostid, groupid) VALUES (90278, 10053, 4);

-- Add regular expressions
INSERT INTO regexps (regexpid, name, test_string) VALUES (20,'1_regexp_1','first test string');
INSERT INTO regexps (regexpid, name, test_string) VALUES (21,'1_regexp_2','first test string');
INSERT INTO regexps (regexpid, name, test_string) VALUES (22,'2_regexp_1','second test string');
INSERT INTO regexps (regexpid, name, test_string) VALUES (23,'2_regexp_2','second test string');
INSERT INTO regexps (regexpid, name, test_string) VALUES (24,'3_regexp_1','test');
INSERT INTO regexps (regexpid, name, test_string) VALUES (25,'3_regexp_2','test');
INSERT INTO regexps (regexpid, name, test_string) VALUES (26,'4_regexp_1','abcd');
INSERT INTO regexps (regexpid, name, test_string) VALUES (27,'4_regexp_2','abcd');
INSERT INTO regexps (regexpid, name, test_string) VALUES (28,'5_regexp_1','abcd');
INSERT INTO regexps (regexpid, name, test_string) VALUES (29,'5_regexp_2','abcd');

-- Add expressions for regexps
INSERT INTO expressions (expressionid,regexpid,expression,expression_type,exp_delimiter,case_sensitive) VALUES (20,20,'first test string',0,',',1);
INSERT INTO expressions (expressionid,regexpid,expression,expression_type,exp_delimiter,case_sensitive) VALUES (21,21,'first test string2',0,',',1);
INSERT INTO expressions (expressionid,regexpid,expression,expression_type,exp_delimiter,case_sensitive) VALUES (22,22,'second test string',1,',',1);
INSERT INTO expressions (expressionid,regexpid,expression,expression_type,exp_delimiter,case_sensitive) VALUES (23,23,'second string',1,',',1);
INSERT INTO expressions (expressionid,regexpid,expression,expression_type,exp_delimiter,case_sensitive) VALUES (24,24,'abcd test',2,',',1);
INSERT INTO expressions (expressionid,regexpid,expression,expression_type,exp_delimiter,case_sensitive) VALUES (25,25,'test',2,',',1);
INSERT INTO expressions (expressionid,regexpid,expression,expression_type,exp_delimiter,case_sensitive) VALUES (26,26,'abcd',3,',',1);
INSERT INTO expressions (expressionid,regexpid,expression,expression_type,exp_delimiter,case_sensitive) VALUES (27,27,'asdf',3,',',1);
INSERT INTO expressions (expressionid,regexpid,expression,expression_type,exp_delimiter,case_sensitive) VALUES (28,28,'abcd',4,',',1);
INSERT INTO expressions (expressionid,regexpid,expression,expression_type,exp_delimiter,case_sensitive) VALUES (29,29,'asdf',4,',',1);

-- trigger actions
INSERT INTO actions (actionid, name, eventsource, evaltype, status, esc_period, def_shortdata, def_longdata, r_shortdata, r_longdata, ack_longdata) VALUES (10,'Simple action',0,0,0,'60s','{TRIGGER.NAME}: {TRIGGER.STATUS}','{TRIGGER.NAME}: {TRIGGER.STATUS}\r\nLast value: {ITEM.LASTVALUE}\r\n\r\n{TRIGGER.URL}','{TRIGGER.NAME}: {TRIGGER.STATUS}','{TRIGGER.NAME}: {TRIGGER.STATUS}Last value: {ITEM.LASTVALUE}{TRIGGER.URL}', '');
INSERT INTO actions (actionid, name, eventsource, evaltype, status, esc_period, def_shortdata, def_longdata, r_shortdata, r_longdata, ack_longdata) VALUES (11,'Trigger action 1',0,0,0,'1h','{TRIGGER.NAME}: {TRIGGER.STATUS}','{TRIGGER.NAME}: {TRIGGER.STATUS}\r\nLast value: {ITEM.LASTVALUE}\r\n\r\n{TRIGGER.URL}','{TRIGGER.NAME}: {TRIGGER.STATUS}','{TRIGGER.NAME}: {TRIGGER.STATUS}Last value: {ITEM.LASTVALUE}{TRIGGER.URL}', '');
INSERT INTO actions (actionid, name, eventsource, evaltype, status, esc_period, def_shortdata, def_longdata, r_shortdata, r_longdata, ack_longdata) VALUES (12,'Trigger action 2',0,0,0,'60s','{TRIGGER.NAME}: {TRIGGER.STATUS}','{TRIGGER.NAME}: {TRIGGER.STATUS}\r\nLast value: {ITEM.LASTVALUE}\r\n\r\n{TRIGGER.URL}','Recovery: {TRIGGER.NAME}: {TRIGGER.STATUS}','Recovery: {TRIGGER.NAME}: {TRIGGER.STATUS}\r\nLast value: {ITEM.LASTVALUE}{TRIGGER.URL}', '');
INSERT INTO actions (actionid, name, eventsource, evaltype, status, esc_period, def_shortdata, def_longdata, r_shortdata, r_longdata, ack_longdata) VALUES (13,'Trigger action 3',0,0,0,'60s','{TRIGGER.NAME}: {TRIGGER.STATUS}','{TRIGGER.NAME}: {TRIGGER.STATUS}\r\nLast value: {ITEM.LASTVALUE}\r\n\r\n{TRIGGER.URL}','Recovery: {TRIGGER.NAME}: {TRIGGER.STATUS}','Recovery: {TRIGGER.NAME}: {TRIGGER.STATUS}\r\nLast value: {ITEM.LASTVALUE}{TRIGGER.URL}', '');
INSERT INTO actions (actionid, name, eventsource, evaltype, status, esc_period, def_shortdata, def_longdata, r_shortdata, r_longdata, ack_longdata) VALUES (14,'Trigger action 4',0,0,1,'60s','{TRIGGER.NAME}: {TRIGGER.STATUS}','{TRIGGER.NAME}: {TRIGGER.STATUS}\r\nLast value: {ITEM.LASTVALUE}\r\n\r\n{TRIGGER.URL}','Recovery: {TRIGGER.NAME}: {TRIGGER.STATUS}','Recovery: {TRIGGER.NAME}: {TRIGGER.STATUS}\r\nLast value: {ITEM.LASTVALUE}{TRIGGER.URL}', '');

-- auto-registration actions
INSERT INTO actions (actionid, name, eventsource, evaltype, status, esc_period, def_shortdata, def_longdata, r_shortdata, r_longdata, ack_longdata) VALUES (9,'Autoregistration action 1',2,0,0,'1h','{TRIGGER.NAME}: {TRIGGER.STATUS}','{TRIGGER.NAME}: {TRIGGER.STATUS}\r\nLast value: {ITEM.LASTVALUE}\r\n\r\n{TRIGGER.URL}','','', '');
INSERT INTO actions (actionid, name, eventsource, evaltype, status, esc_period, def_shortdata, def_longdata, r_shortdata, r_longdata, ack_longdata) VALUES (15,'Autoregistration action 2',2,0,1,'1h','{TRIGGER.NAME}: {TRIGGER.STATUS}','{TRIGGER.NAME}: {TRIGGER.STATUS}\r\nLast value: {ITEM.LASTVALUE}\r\n\r\n{TRIGGER.URL}','','', '');

INSERT INTO conditions (conditionid, actionid, conditiontype, operator, value) VALUES (500, 9, 22, 3, 'DB2');
INSERT INTO conditions (conditionid, actionid, conditiontype, operator, value) VALUES (501, 9, 22, 2, 'MySQL');
INSERT INTO conditions (conditionid, actionid, conditiontype, operator, value) VALUES (502, 9, 20, 1, '20001');
INSERT INTO conditions (conditionid, actionid, conditiontype, operator, value) VALUES (503, 9, 20, 0, '20000');
INSERT INTO conditions (conditionid, actionid, conditiontype, operator, value) VALUES (504, 10, 16, 11, '');
INSERT INTO conditions (conditionid, actionid, conditiontype, operator, value) VALUES (505, 11, 16, 11, '');
INSERT INTO conditions (conditionid, actionid, conditiontype, operator, value) VALUES (507, 12, 16, 10, '');
INSERT INTO conditions (conditionid, actionid, conditiontype, operator, value) VALUES (508, 12, 15, 3, 'PostgreSQL');
INSERT INTO conditions (conditionid, actionid, conditiontype, operator, value) VALUES (509, 12, 15, 2, 'MYSQL');
INSERT INTO conditions (conditionid, actionid, conditiontype, operator, value) VALUES (510, 12, 15, 0, 'MySQL');
INSERT INTO conditions (conditionid, actionid, conditiontype, operator, value) VALUES (511, 12, 13, 1, '10081');
INSERT INTO conditions (conditionid, actionid, conditiontype, operator, value) VALUES (512, 12, 13, 0, '10001');
INSERT INTO conditions (conditionid, actionid, conditiontype, operator, value) VALUES (513, 12, 6, 7, '6-7,08:00-18:00');
INSERT INTO conditions (conditionid, actionid, conditiontype, operator, value) VALUES (514, 12, 6, 4, '1-7,00:00-24:00');
INSERT INTO conditions (conditionid, actionid, conditiontype, operator, value) VALUES (517, 12, 4, 6, '4');
INSERT INTO conditions (conditionid, actionid, conditiontype, operator, value) VALUES (518, 12, 4, 5, '3');
INSERT INTO conditions (conditionid, actionid, conditiontype, operator, value) VALUES (519, 12, 4, 1, '2');
INSERT INTO conditions (conditionid, actionid, conditiontype, operator, value) VALUES (520, 12, 4, 0, '5');
INSERT INTO conditions (conditionid, actionid, conditiontype, operator, value) VALUES (521, 12, 4, 0, '1');
INSERT INTO conditions (conditionid, actionid, conditiontype, operator, value) VALUES (522, 12, 3, 3, 'DB2');
INSERT INTO conditions (conditionid, actionid, conditiontype, operator, value) VALUES (523, 12, 3, 2, 'Oracle');
INSERT INTO conditions (conditionid, actionid, conditiontype, operator, value) VALUES (524, 12, 2, 1, '13485');
INSERT INTO conditions (conditionid, actionid, conditiontype, operator, value) VALUES (525, 12, 2, 0, '16054');
INSERT INTO conditions (conditionid, actionid, conditiontype, operator, value) VALUES (526, 12, 1, 1, '10084');
INSERT INTO conditions (conditionid, actionid, conditiontype, operator, value) VALUES (527, 12, 1, 0, '10084');
INSERT INTO conditions (conditionid, actionid, conditiontype, operator, value) VALUES (528, 12, 0, 1, '4');
INSERT INTO conditions (conditionid, actionid, conditiontype, operator, value) VALUES (529, 12, 0, 0, '2');
INSERT INTO conditions (conditionid, actionid, conditiontype, operator, value) VALUES (530, 13, 16, 11, '');
INSERT INTO conditions (conditionid, actionid, conditiontype, operator, value) VALUES (532, 13, 15, 3, 'PostgreSQL');
INSERT INTO conditions (conditionid, actionid, conditiontype, operator, value) VALUES (533, 13, 15, 2, 'MYSQL');
INSERT INTO conditions (conditionid, actionid, conditiontype, operator, value) VALUES (534, 13, 15, 0, 'MySQL');
INSERT INTO conditions (conditionid, actionid, conditiontype, operator, value) VALUES (535, 13, 13, 1, '10081');
INSERT INTO conditions (conditionid, actionid, conditiontype, operator, value) VALUES (536, 13, 13, 0, '10001');
INSERT INTO conditions (conditionid, actionid, conditiontype, operator, value) VALUES (537, 13, 6, 7, '6-7,08:00-18:00');
INSERT INTO conditions (conditionid, actionid, conditiontype, operator, value) VALUES (538, 13, 6, 4, '1-7,00:00-24:00');
INSERT INTO conditions (conditionid, actionid, conditiontype, operator, value) VALUES (541, 13, 4, 6, '4');
INSERT INTO conditions (conditionid, actionid, conditiontype, operator, value) VALUES (542, 13, 4, 5, '3');
INSERT INTO conditions (conditionid, actionid, conditiontype, operator, value) VALUES (543, 13, 4, 1, '2');
INSERT INTO conditions (conditionid, actionid, conditiontype, operator, value) VALUES (544, 13, 4, 0, '5');
INSERT INTO conditions (conditionid, actionid, conditiontype, operator, value) VALUES (545, 13, 4, 0, '1');
INSERT INTO conditions (conditionid, actionid, conditiontype, operator, value) VALUES (546, 13, 3, 3, 'DB2');
INSERT INTO conditions (conditionid, actionid, conditiontype, operator, value) VALUES (547, 13, 3, 2, 'Oracle');
INSERT INTO conditions (conditionid, actionid, conditiontype, operator, value) VALUES (548, 13, 2, 1, '13485');
INSERT INTO conditions (conditionid, actionid, conditiontype, operator, value) VALUES (549, 13, 2, 0, '16054');
INSERT INTO conditions (conditionid, actionid, conditiontype, operator, value) VALUES (550, 13, 1, 1, '10084');
INSERT INTO conditions (conditionid, actionid, conditiontype, operator, value) VALUES (551, 13, 1, 0, '10084');
INSERT INTO conditions (conditionid, actionid, conditiontype, operator, value) VALUES (552, 13, 0, 1, '4');
INSERT INTO conditions (conditionid, actionid, conditiontype, operator, value) VALUES (553, 13, 0, 0, '2');
INSERT INTO conditions (conditionid, actionid, conditiontype, operator, value) VALUES (554, 14, 16, 11, '');
INSERT INTO conditions (conditionid, actionid, conditiontype, operator, value) VALUES (556, 14, 15, 3, 'PostgreSQL');
INSERT INTO conditions (conditionid, actionid, conditiontype, operator, value) VALUES (557, 14, 15, 2, 'MYSQL');
INSERT INTO conditions (conditionid, actionid, conditiontype, operator, value) VALUES (558, 14, 15, 0, 'MySQL');
INSERT INTO conditions (conditionid, actionid, conditiontype, operator, value) VALUES (559, 14, 13, 1, '10081');
INSERT INTO conditions (conditionid, actionid, conditiontype, operator, value) VALUES (560, 14, 13, 0, '10001');
INSERT INTO conditions (conditionid, actionid, conditiontype, operator, value) VALUES (561, 14, 6, 7, '6-7,08:00-18:00');
INSERT INTO conditions (conditionid, actionid, conditiontype, operator, value) VALUES (562, 14, 6, 4, '1-7,00:00-24:00');
INSERT INTO conditions (conditionid, actionid, conditiontype, operator, value) VALUES (565, 14, 4, 6, '4');
INSERT INTO conditions (conditionid, actionid, conditiontype, operator, value) VALUES (566, 14, 4, 5, '3');
INSERT INTO conditions (conditionid, actionid, conditiontype, operator, value) VALUES (567, 14, 4, 1, '2');
INSERT INTO conditions (conditionid, actionid, conditiontype, operator, value) VALUES (568, 14, 4, 0, '5');
INSERT INTO conditions (conditionid, actionid, conditiontype, operator, value) VALUES (569, 14, 4, 0, '1');
INSERT INTO conditions (conditionid, actionid, conditiontype, operator, value) VALUES (570, 14, 3, 3, 'DB2');
INSERT INTO conditions (conditionid, actionid, conditiontype, operator, value) VALUES (571, 14, 3, 2, 'Oracle');
INSERT INTO conditions (conditionid, actionid, conditiontype, operator, value) VALUES (572, 14, 2, 1, '13485');
INSERT INTO conditions (conditionid, actionid, conditiontype, operator, value) VALUES (573, 14, 2, 0, '16054');
INSERT INTO conditions (conditionid, actionid, conditiontype, operator, value) VALUES (574, 14, 1, 1, '10084');
INSERT INTO conditions (conditionid, actionid, conditiontype, operator, value) VALUES (575, 14, 1, 0, '10084');
INSERT INTO conditions (conditionid, actionid, conditiontype, operator, value) VALUES (576, 14, 0, 1, '4');
INSERT INTO conditions (conditionid, actionid, conditiontype, operator, value) VALUES (577, 14, 0, 0, '2');
INSERT INTO conditions (conditionid, actionid, conditiontype, operator, value) VALUES (578, 15, 22, 3, 'DB2');
INSERT INTO conditions (conditionid, actionid, conditiontype, operator, value) VALUES (579, 15, 22, 2, 'MySQL');
INSERT INTO conditions (conditionid, actionid, conditiontype, operator, value) VALUES (580, 15, 20, 1, '20001');
INSERT INTO conditions (conditionid, actionid, conditiontype, operator, value) VALUES (581, 15, 20, 0, '20000');

INSERT INTO operations (operationid, actionid, operationtype, esc_period, esc_step_from, esc_step_to, evaltype) VALUES (11, 10, 0, 0, 1, 1, 0);
INSERT INTO operations (operationid, actionid, operationtype, esc_period, esc_step_from, esc_step_to, evaltype) VALUES (12, 11, 0, 0, 1, 1, 0);
INSERT INTO operations (operationid, actionid, operationtype, esc_period, esc_step_from, esc_step_to, evaltype) VALUES (13, 12, 0, 0, 1, 1, 0);
INSERT INTO operations (operationid, actionid, operationtype, esc_period, esc_step_from, esc_step_to, evaltype) VALUES (14, 13, 0, 0, 1, 1, 0);
INSERT INTO operations (operationid, actionid, operationtype, esc_period, esc_step_from, esc_step_to, evaltype) VALUES (15, 13, 0, 3600, 2, 2, 0);
INSERT INTO operations (operationid, actionid, operationtype, esc_period, esc_step_from, esc_step_to, evaltype) VALUES (16, 13, 0, 0, 5, 6, 0);
INSERT INTO operations (operationid, actionid, operationtype, esc_period, esc_step_from, esc_step_to, evaltype) VALUES (17, 14, 0, 0, 1, 1, 0);
INSERT INTO operations (operationid, actionid, operationtype, esc_period, esc_step_from, esc_step_to, evaltype) VALUES (18, 14, 0, 3600, 2, 2, 0);
INSERT INTO operations (operationid, actionid, operationtype, esc_period, esc_step_from, esc_step_to, evaltype) VALUES (19, 14, 0, 0, 5, 6, 0);
INSERT INTO operations (operationid, actionid, operationtype, esc_period, esc_step_from, esc_step_to, evaltype) VALUES (20, 14, 1, 0, 20, 0, 0);

INSERT INTO opmessage (operationid, default_msg, subject, message, mediatypeid) VALUES (11, 1, '{TRIGGER.NAME}: {TRIGGER.STATUS}', '{TRIGGER.NAME}: {TRIGGER.STATUS}Last value: {ITEM.LASTVALUE}{TRIGGER.URL}', NULL);
INSERT INTO opmessage (operationid, default_msg, subject, message, mediatypeid) VALUES (12, 1, '{TRIGGER.NAME}: {TRIGGER.STATUS}', '{TRIGGER.NAME}: {TRIGGER.STATUS}Last value: {ITEM.LASTVALUE}{TRIGGER.URL}', NULL);
INSERT INTO opmessage (operationid, default_msg, subject, message, mediatypeid) VALUES (13, 1, '{TRIGGER.NAME}: {TRIGGER.STATUS}', '{TRIGGER.NAME}: {TRIGGER.STATUS}Last value: {ITEM.LASTVALUE}{TRIGGER.URL}', NULL);
INSERT INTO opmessage (operationid, default_msg, subject, message, mediatypeid) VALUES (14, 1, '{TRIGGER.NAME}: {TRIGGER.STATUS}', '{TRIGGER.NAME}: {TRIGGER.STATUS}Last value: {ITEM.LASTVALUE}{TRIGGER.URL}', NULL);
INSERT INTO opmessage (operationid, default_msg, subject, message, mediatypeid) VALUES (15, 1, '{TRIGGER.NAME}: {TRIGGER.STATUS}', '{TRIGGER.NAME}: {TRIGGER.STATUS}Last value: {ITEM.LASTVALUE}{TRIGGER.URL}', 1);
INSERT INTO opmessage (operationid, default_msg, subject, message, mediatypeid) VALUES (16, 0, 'Custom: {TRIGGER.NAME}: {TRIGGER.STATUS}', 'Custom: {TRIGGER.NAME}: {TRIGGER.STATUS}Last value: {ITEM.LASTVALUE}{TRIGGER.URL}', 1);
INSERT INTO opmessage (operationid, default_msg, subject, message, mediatypeid) VALUES (17, 1, '{TRIGGER.NAME}: {TRIGGER.STATUS}', '{TRIGGER.NAME}: {TRIGGER.STATUS}Last value: {ITEM.LASTVALUE}{TRIGGER.URL}', NULL);
INSERT INTO opmessage (operationid, default_msg, subject, message, mediatypeid) VALUES (18, 1, '{TRIGGER.NAME}: {TRIGGER.STATUS}', '{TRIGGER.NAME}: {TRIGGER.STATUS}Last value: {ITEM.LASTVALUE}{TRIGGER.URL}', 1);
INSERT INTO opmessage (operationid, default_msg, subject, message, mediatypeid) VALUES (19, 0, 'Custom: {TRIGGER.NAME}: {TRIGGER.STATUS}', 'Custom: {TRIGGER.NAME}: {TRIGGER.STATUS}Last value: {ITEM.LASTVALUE}{TRIGGER.URL}', 1);

INSERT INTO opmessage_grp (opmessage_grpid, operationid, usrgrpid) VALUES (10, 11, 7);
INSERT INTO opmessage_grp (opmessage_grpid, operationid, usrgrpid) VALUES (11, 12, 7);
INSERT INTO opmessage_grp (opmessage_grpid, operationid, usrgrpid) VALUES (12, 13, 7);
INSERT INTO opmessage_grp (opmessage_grpid, operationid, usrgrpid) VALUES (13, 14, 7);
INSERT INTO opmessage_grp (opmessage_grpid, operationid, usrgrpid) VALUES (14, 15, 7);
INSERT INTO opmessage_grp (opmessage_grpid, operationid, usrgrpid) VALUES (15, 17, 7);
INSERT INTO opmessage_grp (opmessage_grpid, operationid, usrgrpid) VALUES (16, 18, 7);

INSERT INTO opmessage_usr (opmessage_usrid, operationid, userid) VALUES (2, 16, 1);
INSERT INTO opmessage_usr (opmessage_usrid, operationid, userid) VALUES (3, 19, 1);

INSERT INTO opcommand (operationid, type, scriptid, execute_on, port, authtype, username, password, publickey, privatekey, command) VALUES (20, 0, NULL, 0, '', 0, '', '', '', '', '/sbin/shutdown -r');

INSERT INTO opcommand_hst (opcommand_hstid, operationid, hostid) VALUES (1, 20, NULL);

INSERT INTO opconditions (opconditionid, operationid, conditiontype, operator, value) VALUES (1,15,14,0,'0');
INSERT INTO opconditions (opconditionid, operationid, conditiontype, operator, value) VALUES (2,15,14,0,'1');
INSERT INTO opconditions (opconditionid, operationid, conditiontype, operator, value) VALUES (3,16,14,0,'0');
INSERT INTO opconditions (opconditionid, operationid, conditiontype, operator, value) VALUES (4,18,14,0,'0');
INSERT INTO opconditions (opconditionid, operationid, conditiontype, operator, value) VALUES (5,18,14,0,'1');
INSERT INTO opconditions (opconditionid, operationid, conditiontype, operator, value) VALUES (6,19,14,0,'0');
INSERT INTO opconditions (opconditionid, operationid, conditiontype, operator, value) VALUES (7,20,14,0,'0');

INSERT INTO operations (operationid, actionid, operationtype, esc_period, esc_step_from, esc_step_to, evaltype) VALUES (21, 9, 0, 0, 1, 1, 0);
INSERT INTO operations (operationid, actionid, operationtype, esc_period, esc_step_from, esc_step_to, evaltype) VALUES (22, 9, 0, 0, 1, 1, 0);
INSERT INTO operations (operationid, actionid, operationtype, esc_period, esc_step_from, esc_step_to, evaltype) VALUES (23, 9, 1, 0, 1, 1, 0);
INSERT INTO operations (operationid, actionid, operationtype, esc_period, esc_step_from, esc_step_to, evaltype) VALUES (24, 9, 2, 0, 1, 1, 0);
INSERT INTO operations (operationid, actionid, operationtype, esc_period, esc_step_from, esc_step_to, evaltype) VALUES (25, 9, 9, 0, 1, 1, 0);
INSERT INTO operations (operationid, actionid, operationtype, esc_period, esc_step_from, esc_step_to, evaltype) VALUES (26, 9, 4, 0, 1, 1, 0);
INSERT INTO operations (operationid, actionid, operationtype, esc_period, esc_step_from, esc_step_to, evaltype) VALUES (27, 9, 6, 0, 1, 1, 0);
INSERT INTO operations (operationid, actionid, operationtype, esc_period, esc_step_from, esc_step_to, evaltype) VALUES (28, 15, 0, 0, 1, 1, 0);
INSERT INTO operations (operationid, actionid, operationtype, esc_period, esc_step_from, esc_step_to, evaltype) VALUES (29, 15, 0, 0, 1, 1, 0);
INSERT INTO operations (operationid, actionid, operationtype, esc_period, esc_step_from, esc_step_to, evaltype) VALUES (30, 15, 1, 0, 1, 1, 0);

INSERT INTO opmessage (operationid, default_msg, subject, message, mediatypeid) VALUES (21, 0, 'Special: {TRIGGER.NAME}: {TRIGGER.STATUS}', 'Special: {TRIGGER.NAME}: {TRIGGER.STATUS}Last value: {ITEM.LASTVALUE}{TRIGGER.URL}', NULL);
INSERT INTO opmessage (operationid, default_msg, subject, message, mediatypeid) VALUES (22, 1, '{TRIGGER.NAME}: {TRIGGER.STATUS}', '{TRIGGER.NAME}: {TRIGGER.STATUS}Last value: {ITEM.LASTVALUE}{TRIGGER.URL}', NULL);
INSERT INTO opmessage (operationid, default_msg, subject, message, mediatypeid) VALUES (28, 0, 'Special: {TRIGGER.NAME}: {TRIGGER.STATUS}', 'Special: {TRIGGER.NAME}: {TRIGGER.STATUS}Last value: {ITEM.LASTVALUE}{TRIGGER.URL}', NULL);
INSERT INTO opmessage (operationid, default_msg, subject, message, mediatypeid) VALUES (29, 1, '{TRIGGER.NAME}: {TRIGGER.STATUS}', '{TRIGGER.NAME}: {TRIGGER.STATUS}Last value: {ITEM.LASTVALUE}{TRIGGER.URL}', NULL);

INSERT INTO opmessage_grp (opmessage_grpid, operationid, usrgrpid) VALUES (17, 21, 7);
INSERT INTO opmessage_grp (opmessage_grpid, operationid, usrgrpid) VALUES (18, 22, 7);
INSERT INTO opmessage_grp (opmessage_grpid, operationid, usrgrpid) VALUES (19, 28, 7);
INSERT INTO opmessage_grp (opmessage_grpid, operationid, usrgrpid) VALUES (20, 29, 7);

INSERT INTO opcommand (operationid, type, command) VALUES (23, 0, 'echo TEST');
INSERT INTO opcommand (operationid, type, command) VALUES (30, 0, 'echo TEST');

INSERT INTO opcommand_hst (opcommand_hstid, operationid, hostid) VALUES (2, 23, NULL);
INSERT INTO opcommand_hst (opcommand_hstid, operationid, hostid) VALUES (3, 30, NULL);

INSERT INTO opgroup (opgroupid, operationid, groupid) VALUES (3, 26, 5);

INSERT INTO optemplate (optemplateid, operationid, templateid) VALUES (3, 27, 10001);

-- Add test graph
INSERT INTO graphs (graphid, name, width, height, yaxismin, yaxismax, templateid, show_work_period, show_triggers, graphtype, show_legend, show_3d, percent_left, percent_right, ymin_type, ymax_type, ymin_itemid, ymax_itemid, flags) VALUES (200000,'Test graph 1',900,200,0.0,100.0,NULL,1,0,1,1,0,0.0,0.0,1,1,NULL,NULL,0);

-- Add graph items
INSERT INTO graphs_items (gitemid, graphid, itemid, drawtype, sortorder, color, yaxisside, calc_fnc, type) VALUES (200000, 200000, 29155, 1, 1, 'FF5555', 0, 2, 0);

-- Add more screens
INSERT INTO screens (screenid, name, hsize, vsize, templateid, userid, private) VALUES (200000, 'Test screen (graph)'                          , 1, 1, NULL, 1, 0);
INSERT INTO screens (screenid, name, hsize, vsize, templateid, userid, private) VALUES (200001, 'Test screen (clock)'                          , 1, 1, NULL, 1, 0);
INSERT INTO screens (screenid, name, hsize, vsize, templateid, userid, private) VALUES (200002, 'Test screen (data overview, left align)'      , 1, 1, NULL, 1, 0);
INSERT INTO screens (screenid, name, hsize, vsize, templateid, userid, private) VALUES (200003, 'Test screen (history of actions)'             , 1, 1, NULL, 1, 0);
INSERT INTO screens (screenid, name, hsize, vsize, templateid, userid, private) VALUES (200004, 'Test screen (history of events)'              , 1, 1, NULL, 1, 0);
INSERT INTO screens (screenid, name, hsize, vsize, templateid, userid, private) VALUES (200005, 'Test screen (hosts info, horizontal align)'   , 1, 1, NULL, 1, 0);
INSERT INTO screens (screenid, name, hsize, vsize, templateid, userid, private) VALUES (200006, 'Test screen (hosts info, vertical align)'     , 1, 1, NULL, 1, 0);
INSERT INTO screens (screenid, name, hsize, vsize, templateid, userid, private) VALUES (200007, 'Test screen (map)'                            , 1, 1, NULL, 1, 0);
INSERT INTO screens (screenid, name, hsize, vsize, templateid, userid, private) VALUES (200008, 'Test screen (plain text)'                     , 1, 1, NULL, 1, 0);
INSERT INTO screens (screenid, name, hsize, vsize, templateid, userid, private) VALUES (200010, 'Test screen (server info)'                    , 1, 1, NULL, 1, 0);
INSERT INTO screens (screenid, name, hsize, vsize, templateid, userid, private) VALUES (200011, 'Test screen (simple graph)'                   , 1, 1, NULL, 1, 0);
INSERT INTO screens (screenid, name, hsize, vsize, templateid, userid, private) VALUES (200012, 'Test screen (status of hostgroup triggers)'   , 1, 1, NULL, 1, 0);
INSERT INTO screens (screenid, name, hsize, vsize, templateid, userid, private) VALUES (200013, 'Test screen (status of host triggers)'        , 1, 1, NULL, 1, 0);
INSERT INTO screens (screenid, name, hsize, vsize, templateid, userid, private) VALUES (200014, 'Test screen (system status)'                  , 1, 1, NULL, 1, 0);
INSERT INTO screens (screenid, name, hsize, vsize, templateid, userid, private) VALUES (200015, 'Test screen (triggers info, horizontal align)', 1, 1, NULL, 1, 0);
INSERT INTO screens (screenid, name, hsize, vsize, templateid, userid, private) VALUES (200016, 'Test screen (triggers overview, left align)'  , 1, 1, NULL, 1, 0);
INSERT INTO screens (screenid, name, hsize, vsize, templateid, userid, private) VALUES (200017, 'Test screen (triggers overview, top align)'   , 1, 1, NULL, 1, 0);
INSERT INTO screens (screenid, name, hsize, vsize, templateid, userid, private) VALUES (200018, 'Test screen (url)'                            , 1, 1, NULL, 1, 0);
INSERT INTO screens (screenid, name, hsize, vsize, templateid, userid, private) VALUES (200019, 'Test screen (data overview, top align)'       , 1, 1, NULL, 1, 0);
INSERT INTO screens (screenid, name, hsize, vsize, templateid, userid, private) VALUES (200020, 'Test screen (triggers info, vertical align)'  , 1, 1, NULL, 1, 0);

INSERT INTO screens_items (screenitemid, screenid, resourcetype, resourceid, width, height, x, y, colspan, rowspan, elements, valign, halign, style, url, dynamic, sort_triggers) VALUES (200000,200000,0,200000,500,100,0,0,0,0,0,0,0,0,'',0,0);
INSERT INTO screens_items (screenitemid, screenid, resourcetype, resourceid, width, height, x, y, colspan, rowspan, elements, valign, halign, style, url, dynamic, sort_triggers) VALUES (200001,200001,7,0,500,100,0,0,0,0,0,0,0,0,'',0,0);
INSERT INTO screens_items (screenitemid, screenid, resourcetype, resourceid, width, height, x, y, colspan, rowspan, elements, valign, halign, style, url, dynamic, sort_triggers) VALUES (200002,200002,10,4,500,100,0,0,0,0,0,0,0,0,'',0,0);
INSERT INTO screens_items (screenitemid, screenid, resourcetype, resourceid, width, height, x, y, colspan, rowspan, elements, valign, halign, style, url, dynamic, sort_triggers) VALUES (200003,200003,12,0,500,100,0,0,0,0,25,0,0,0,'',0,0);
INSERT INTO screens_items (screenitemid, screenid, resourcetype, resourceid, width, height, x, y, colspan, rowspan, elements, valign, halign, style, url, dynamic, sort_triggers) VALUES (200004,200004,13,0,500,100,0,0,0,0,25,0,0,0,'',0,0);
INSERT INTO screens_items (screenitemid, screenid, resourcetype, resourceid, width, height, x, y, colspan, rowspan, elements, valign, halign, style, url, dynamic, sort_triggers) VALUES (200005,200005,4,4,500,100,0,0,0,0,0,0,0,0,'',0,0);
INSERT INTO screens_items (screenitemid, screenid, resourcetype, resourceid, width, height, x, y, colspan, rowspan, elements, valign, halign, style, url, dynamic, sort_triggers) VALUES (200006,200006,4,4,500,100,0,0,0,0,0,0,0,1,'',0,0);
INSERT INTO screens_items (screenitemid, screenid, resourcetype, resourceid, width, height, x, y, colspan, rowspan, elements, valign, halign, style, url, dynamic, sort_triggers) VALUES (200007,200007,2,3,500,100,0,0,1,1,0,0,0,0,'',0,0);
INSERT INTO screens_items (screenitemid, screenid, resourcetype, resourceid, width, height, x, y, colspan, rowspan, elements, valign, halign, style, url, dynamic, sort_triggers) VALUES (200008,200008,3,29187,500,100,0,0,0,0,25,0,0,0,'',0,0);
INSERT INTO screens_items (screenitemid, screenid, resourcetype, resourceid, width, height, x, y, colspan, rowspan, elements, valign, halign, style, url, dynamic, sort_triggers) VALUES (200010,200010,6,0,500,100,0,0,0,0,0,0,0,0,'',0,0);
INSERT INTO screens_items (screenitemid, screenid, resourcetype, resourceid, width, height, x, y, colspan, rowspan, elements, valign, halign, style, url, dynamic, sort_triggers) VALUES (200011,200011,1,29141,500,100,0,0,0,0,0,0,0,0,'',0,0);
INSERT INTO screens_items (screenitemid, screenid, resourcetype, resourceid, width, height, x, y, colspan, rowspan, elements, valign, halign, style, url, dynamic, sort_triggers) VALUES (200012,200012,14,2,500,100,0,0,0,0,25,0,0,0,'',0,0);
INSERT INTO screens_items (screenitemid, screenid, resourcetype, resourceid, width, height, x, y, colspan, rowspan, elements, valign, halign, style, url, dynamic, sort_triggers) VALUES (200013,200013,16,10084,500,100,0,0,0,0,25,0,0,0,'',0,0);
INSERT INTO screens_items (screenitemid, screenid, resourcetype, resourceid, width, height, x, y, colspan, rowspan, elements, valign, halign, style, url, dynamic, sort_triggers) VALUES (200014,200014,15,0,500,100,0,0,0,0,0,0,0,0,'',0,0);
INSERT INTO screens_items (screenitemid, screenid, resourcetype, resourceid, width, height, x, y, colspan, rowspan, elements, valign, halign, style, url, dynamic, sort_triggers) VALUES (200015,200015,5,4,500,100,0,0,0,0,0,0,0,0,'',0,0);
INSERT INTO screens_items (screenitemid, screenid, resourcetype, resourceid, width, height, x, y, colspan, rowspan, elements, valign, halign, style, url, dynamic, sort_triggers) VALUES (200016,200016,9,4,500,100,0,0,0,0,0,0,0,0,'',0,0);
INSERT INTO screens_items (screenitemid, screenid, resourcetype, resourceid, width, height, x, y, colspan, rowspan, elements, valign, halign, style, url, dynamic, sort_triggers) VALUES (200017,200017,9,4,500,100,0,0,0,0,0,0,0,1,'',0,0);
INSERT INTO screens_items (screenitemid, screenid, resourcetype, resourceid, width, height, x, y, colspan, rowspan, elements, valign, halign, style, url, dynamic, sort_triggers) VALUES (200018,200018,11,0,500,500,0,0,0,0,0,0,0,0,'http://www.google.com',0,0);
INSERT INTO screens_items (screenitemid, screenid, resourcetype, resourceid, width, height, x, y, colspan, rowspan, elements, valign, halign, style, url, dynamic, sort_triggers) VALUES (200019,200019,10,4,500,100,0,0,0,0,0,0,0,1,'',0,0);
INSERT INTO screens_items (screenitemid, screenid, resourcetype, resourceid, width, height, x, y, colspan, rowspan, elements, valign, halign, style, url, dynamic, sort_triggers) VALUES (200020,200020,5,4,500,100,0,0,0,0,0,0,0,1,'',0,0);

-- Add slide shows
INSERT INTO slideshows (slideshowid, name, delay, userid, private) VALUES (200001, 'Test slide show 1', 10, 1, 0);
INSERT INTO slideshows (slideshowid, name, delay, userid, private) VALUES (200002, 'Test slide show 2', 10, 1, 0);
INSERT INTO slideshows (slideshowid, name, delay, userid, private) VALUES (200003, 'Test slide show 3', 900, 1, 0);

INSERT INTO slides (slideid, slideshowid, screenid, step, delay) VALUES (200000, 200001, 200000, 0, 0);
INSERT INTO slides (slideid, slideshowid, screenid, step, delay) VALUES (200001, 200001, 200001, 1, 0);
INSERT INTO slides (slideid, slideshowid, screenid, step, delay) VALUES (200003, 200002, 200002, 0, 0);
INSERT INTO slides (slideid, slideshowid, screenid, step, delay) VALUES (200004, 200002, 200003, 1, 0);
INSERT INTO slides (slideid, slideshowid, screenid, step, delay) VALUES (200005, 200002, 200004, 2, 15);
INSERT INTO slides (slideid, slideshowid, screenid, step, delay) VALUES (200006, 200002, 200005, 3, 20);
INSERT INTO slides (slideid, slideshowid, screenid, step, delay) VALUES (200007, 200003, 200007, 0, 0);
INSERT INTO slides (slideid, slideshowid, screenid, step, delay) VALUES (200009, 200003, 200016, 1, 15);
INSERT INTO slides (slideid, slideshowid, screenid, step, delay) VALUES (200010, 200003, 200019, 2, 20);
INSERT INTO slides (slideid, slideshowid, screenid, step, delay) VALUES (200011, 200003, 200020, 3, 60);

-- Add maintenance periods
INSERT INTO maintenances (maintenanceid, name, maintenance_type, description, active_since, active_till,tags_evaltype) VALUES (1,'Maintenance period 1 (data collection)',0,'Test description 1',1294760280,1294846680,0);
INSERT INTO maintenances (maintenanceid, name, maintenance_type, description, active_since, active_till,tags_evaltype) VALUES (2,'Maintenance period 2 (no data collection)',1,'Test description 1',1294760280,1294846680,0);
INSERT INTO maintenances (maintenanceid, name, maintenance_type, description, active_since, active_till,tags_evaltype) VALUES (3,'Maintenance for update (data collection)',0,'Test description',1534885200,1534971600,2);

INSERT INTO maintenances_hosts (maintenance_hostid, maintenanceid, hostid) VALUES (1,1,20000);
INSERT INTO maintenances_hosts (maintenance_hostid, maintenanceid, hostid) VALUES (2,2,20000);

INSERT INTO maintenances_groups (maintenance_groupid, maintenanceid, groupid) VALUES (1,1,4);
INSERT INTO maintenances_groups (maintenance_groupid, maintenanceid, groupid) VALUES (2,2,4);
INSERT INTO maintenances_groups (maintenance_groupid, maintenanceid, groupid) VALUES (3,3,4);

INSERT INTO timeperiods (timeperiodid, timeperiod_type, every, month, dayofweek, day, start_time, period, start_date) VALUES (1,0,1,0,0,1,43200,184200,1294760340);
INSERT INTO timeperiods (timeperiodid, timeperiod_type, every, month, dayofweek, day, start_time, period, start_date) VALUES (2,2,2,0,0,1,43200,93780,0);
INSERT INTO timeperiods (timeperiodid, timeperiod_type, every, month, dayofweek, day, start_time, period, start_date) VALUES (3,3,2,0,85,1,85800,300,0);
INSERT INTO timeperiods (timeperiodid, timeperiod_type, every, month, dayofweek, day, start_time, period, start_date) VALUES (4,4,0,1365,0,15,37500,183840,0);
INSERT INTO timeperiods (timeperiodid, timeperiod_type, every, month, dayofweek, day, start_time, period, start_date) VALUES (5,4,1,2730,85,0,84600,1800,0);
INSERT INTO timeperiods (timeperiodid, timeperiod_type, every, month, dayofweek, day, start_time, period, start_date) VALUES (6,0,1,0,0,1,43200,184200,1294760340);
INSERT INTO timeperiods (timeperiodid, timeperiod_type, every, month, dayofweek, day, start_time, period, start_date) VALUES (7,2,2,0,0,1,43200,93780,0);
INSERT INTO timeperiods (timeperiodid, timeperiod_type, every, month, dayofweek, day, start_time, period, start_date) VALUES (8,3,2,0,85,1,85800,300,0);
INSERT INTO timeperiods (timeperiodid, timeperiod_type, every, month, dayofweek, day, start_time, period, start_date) VALUES (9,4,0,1365,0,15,37500,183840,0);
INSERT INTO timeperiods (timeperiodid, timeperiod_type, every, month, dayofweek, day, start_time, period, start_date) VALUES (10,4,1,2730,85,0,84600,1800,0);
INSERT INTO timeperiods (timeperiodid, timeperiod_type, every, month, dayofweek, day, start_time, period, start_date) VALUES (11,0,1,0,0,1,43200,90000,1534950000);

INSERT INTO maintenances_windows (maintenance_timeperiodid, maintenanceid, timeperiodid) VALUES (1,1,1);
INSERT INTO maintenances_windows (maintenance_timeperiodid, maintenanceid, timeperiodid) VALUES (2,1,2);
INSERT INTO maintenances_windows (maintenance_timeperiodid, maintenanceid, timeperiodid) VALUES (3,1,3);
INSERT INTO maintenances_windows (maintenance_timeperiodid, maintenanceid, timeperiodid) VALUES (4,1,4);
INSERT INTO maintenances_windows (maintenance_timeperiodid, maintenanceid, timeperiodid) VALUES (5,1,5);
INSERT INTO maintenances_windows (maintenance_timeperiodid, maintenanceid, timeperiodid) VALUES (6,2,6);
INSERT INTO maintenances_windows (maintenance_timeperiodid, maintenanceid, timeperiodid) VALUES (7,2,7);
INSERT INTO maintenances_windows (maintenance_timeperiodid, maintenanceid, timeperiodid) VALUES (8,2,8);
INSERT INTO maintenances_windows (maintenance_timeperiodid, maintenanceid, timeperiodid) VALUES (9,2,9);
INSERT INTO maintenances_windows (maintenance_timeperiodid, maintenanceid, timeperiodid) VALUES (10,2,10);
INSERT INTO maintenances_windows (maintenance_timeperiodid, maintenanceid, timeperiodid) VALUES (11,3,11);

INSERT INTO maintenance_tag (maintenancetagid, maintenanceid, tag, operator,value) VALUES (1,3,'Tag1',2,'A');
INSERT INTO maintenance_tag (maintenancetagid, maintenanceid, tag, operator,value) VALUES (2,3,'Tag2',0,'B');

-- Add maps
INSERT INTO sysmaps (sysmapid, name, width, height, backgroundid, label_type, label_location, highlight, expandproblem, markelements, show_unack, userid, private) VALUES (3, 'Test map 1', 800, 600, NULL, 0, 0, 1, 1, 1, 2, 1, 0);

INSERT INTO sysmaps_elements (selementid, sysmapid, elementid, elementtype, iconid_off, iconid_on, label, label_location, x, y, iconid_disabled, iconid_maintenance) VALUES (3,3,0,4,7,NULL,'Test phone icon',0,151,101,NULL,NULL);
INSERT INTO sysmaps_elements (selementid, sysmapid, elementid, elementtype, iconid_off, iconid_on, label, label_location, x, y, iconid_disabled, iconid_maintenance) VALUES (4,3,1,1,3,NULL,'Map element (Local network)',0,401,101,NULL,NULL);
INSERT INTO sysmaps_elements (selementid, sysmapid, elementid, elementtype, iconid_off, iconid_on, label, label_location, x, y, iconid_disabled, iconid_maintenance) VALUES (5,3,0,2,15,NULL,'Trigger element (CPU load)',0,101,301,NULL,NULL);
INSERT INTO sysmaps_elements (selementid, sysmapid, elementid, elementtype, iconid_off, iconid_on, label, label_location, x, y, iconid_disabled, iconid_maintenance) VALUES (6,3,2,3,1,NULL,'Host group element (Linux servers)',0,301,351,NULL,NULL);
INSERT INTO sysmaps_elements (selementid, sysmapid, elementid, elementtype, iconid_off, iconid_on, label, label_location, x, y, iconid_disabled, iconid_maintenance) VALUES (7,3,10084,0,19,NULL,'Host element (Zabbix Server)',0,501,301,NULL,NULL);

INSERT INTO sysmap_element_trigger (selement_triggerid, selementid, triggerid) VALUES (1,5,13487);

INSERT INTO sysmaps_links (linkid, sysmapid, selementid1, selementid2, drawtype, color, label) VALUES (1,3,3,4,2,'00CC00','CPU load: {Zabbix Server:system.cpu.load[].last(0)}');
INSERT INTO sysmaps_links (linkid, sysmapid, selementid1, selementid2, drawtype, color, label) VALUES (2,3,3,5,0,'00CC00','');
INSERT INTO sysmaps_links (linkid, sysmapid, selementid1, selementid2, drawtype, color, label) VALUES (3,3,6,5,0,'00CC00','');
INSERT INTO sysmaps_links (linkid, sysmapid, selementid1, selementid2, drawtype, color, label) VALUES (4,3,7,6,0,'00CC00','');
INSERT INTO sysmaps_links (linkid, sysmapid, selementid1, selementid2, drawtype, color, label) VALUES (5,3,4,7,0,'00CC00','');
INSERT INTO sysmaps_links (linkid, sysmapid, selementid1, selementid2, drawtype, color, label) VALUES (6,3,4,5,0,'00CC00','');
INSERT INTO sysmaps_links (linkid, sysmapid, selementid1, selementid2, drawtype, color, label) VALUES (7,3,3,6,0,'00CC00','');
INSERT INTO sysmaps_links (linkid, sysmapid, selementid1, selementid2, drawtype, color, label) VALUES (8,3,7,3,0,'00CC00','');

INSERT INTO sysmaps_link_triggers (linktriggerid, linkid, triggerid, drawtype, color) VALUES (1,1,13545,4,'DD0000');

INSERT INTO sysmap_element_url (sysmapelementurlid, selementid, name, url) VALUES (1,4,'Zabbix home','http://www.zabbix.com');
INSERT INTO sysmap_element_url (sysmapelementurlid, selementid, name, url) VALUES (2,5,'www.wikipedia.org','http://www.wikipedia.org');
-- Add shapes
INSERT INTO sysmap_shape (sysmap_shapeid, sysmapid, type, x, y, width, height, text, font, font_size, font_color, text_halign, text_valign, border_type, border_width, border_color, background_color, zindex) VALUES (100,3,1,425,257,199,135,'',9,11,'000000',0,0,1,2,'000000','FFCCCC',0);
INSERT INTO sysmap_shape (sysmap_shapeid, sysmapid, type, x, y, width, height, text, font, font_size, font_color, text_halign, text_valign, border_type, border_width, border_color, background_color, zindex) VALUES (101,3,0,113,82,124,86,'',9,11,'000000',0,0,3,5,'009900','',1);
INSERT INTO sysmap_shape (sysmap_shapeid, sysmapid, type, x, y, width, height, text, font, font_size, font_color, text_halign, text_valign, border_type, border_width, border_color, background_color, zindex) VALUES (102,3,0,408,0,233,50,'Map name: {MAP.NAME}',10,14,'BB0000',1,2,0,2,'000000','',2);


-- Host inventories
INSERT INTO host_inventory (type,type_full,name,alias,os,os_full,os_short,serialno_a,serialno_b,tag,asset_tag,macaddress_a,macaddress_b,hardware,hardware_full,software,software_full,software_app_a,software_app_b,software_app_c,software_app_d,software_app_e,contact,location,location_lat,location_lon,notes,chassis,model,hw_arch,vendor,contract_number,installer_name,deployment_status,url_a,url_b,url_c,host_networks,host_netmask,host_router,oob_ip,oob_netmask,oob_router,date_hw_purchase,date_hw_install,date_hw_expiry,date_hw_decomm,site_address_a,site_address_b,site_address_c,site_city,site_state,site_country,site_zip,site_rack,site_notes,poc_1_name,poc_1_email,poc_1_phone_a,poc_1_phone_b,poc_1_cell,poc_1_screen,poc_1_notes,poc_2_name,poc_2_email,poc_2_phone_a,poc_2_phone_b,poc_2_cell,poc_2_screen,poc_2_notes,hostid) VALUES ('Type','Type (Full details)','Name','Alias','OS','OS (Full details)','OS (Short)','Serial number A','Serial number B','Tag','Asset tag','MAC address A','MAC address B','Hardware','Hardware (Full details)','Software','Software (Full details)','Software application A','Software application B','Software application C','Software application D','Software application E','Contact','Location','Location latitud','Location longitu','Notes','Chassis','Model','HW architecture','Vendor','Contract number','Installer name','Deployment status','URL A','URL B','URL C','Host networks','Host subnet mask','Host router','OOB IP address','OOB subnet mask','OOB router','Date HW purchased','Date HW installed','Date HW maintenance expires','Date hw decommissioned','Site address A','Site address B','Site address C','Site city','Site state / province','Site country','Site ZIP / postal','Site rack location','Site notes','Primary POC name','Primary POC email','Primary POC phone A','Primary POC phone B','Primary POC cell','Primary POC screen name','Primary POC notes','Secondary POC name','Secondary POC email','Secondary POC phone A','Secondary POC phone B','Secondary POC cell','Secondary POC screen name','Secondary POC notes',10053);

-- delete Discovery Rule
INSERT INTO items (itemid, type, snmp_community, snmp_oid, hostid, description, key_, delay, history, trends, status, value_type, trapper_hosts, units, snmpv3_securityname, snmpv3_securitylevel, snmpv3_authpassphrase, snmpv3_privpassphrase, logtimefmt, templateid, valuemapid, params, ipmi_sensor, authtype, username, password, publickey, privatekey, flags, interfaceid, port, posts, headers) VALUES (22188, 0, '', '', 10053, 'rule', 'key', '30s', '90d', '365d', 0, 0, '', '', '', 0, '', '', '', NULL, NULL, '', '', 0, '', '', '', '', 1, 10021, '', '', '');

-- add some test items
-- first, one that references a non-existent user macro in the key and then references that key parameter in the item name using a positional reference
INSERT INTO items (itemid, name, type, snmp_community, snmp_oid, hostid, description, key_, delay, history, trends, status, value_type, trapper_hosts, units, snmpv3_securityname, snmpv3_securitylevel, snmpv3_authpassphrase, snmpv3_privpassphrase, logtimefmt, templateid, valuemapid, params, ipmi_sensor, authtype, username, password, publickey, privatekey, flags, interfaceid, port, posts, headers) VALUES (23100, 'Item_referencing_a_non-existent_user_macro', 0, '', '', 10053, 'a. i am referencing a non-existent user macro $1', 'key[{$I_DONT_EXIST}]', '30s', '90d', '365d', 0, 0, '', '', '', 0, '', '', '', NULL, NULL, '', '', 0, '', '', '', '', 0, 10021, '', '', '');
INSERT INTO items (itemid, name, type, snmp_community, snmp_oid, hostid, description, key_, delay, history, trends, status, value_type, trapper_hosts, units, snmpv3_securityname, snmpv3_securitylevel, snmpv3_authpassphrase, snmpv3_privpassphrase, logtimefmt, templateid, valuemapid, params, ipmi_sensor, authtype, username, password, publickey, privatekey, flags, interfaceid, port, inventory_link, posts, headers) VALUES (23101, 'Item_populating_filed_Type', 0, '', '', 10053, 'i am populating filed Type', 'key.test.pop.type', '30s', '90d', '365d', 0, 0, '', '', '', 0, '', '', '', NULL, NULL, '', '', 0, '', '', '', '', 0, 10021, '', 1, '', '');

-- test discovery rule
INSERT INTO drules (druleid, proxy_hostid, name, iprange, delay, nextcheck, status) VALUES (3, NULL, 'External network', '192.168.3.1-255', 600, 0, 0);

INSERT INTO dchecks (dcheckid, druleid, type, key_, snmp_community, ports, snmpv3_securityname, snmpv3_securitylevel, snmpv3_authpassphrase, snmpv3_privpassphrase, uniq) VALUES (6, 3, 9, 'system.uname', '', '10050', '', 0, '', '', 0);
INSERT INTO dchecks (dcheckid, druleid, type, key_, snmp_community, ports, snmpv3_securityname, snmpv3_securitylevel, snmpv3_authpassphrase, snmpv3_privpassphrase, uniq) VALUES (7, 3, 3, '', '', '21,1021', '', 0, '', '', 0);
INSERT INTO dchecks (dcheckid, druleid, type, key_, snmp_community, ports, snmpv3_securityname, snmpv3_securitylevel, snmpv3_authpassphrase, snmpv3_privpassphrase, uniq) VALUES (8, 3, 4, '', '', '80,8080', '', 0, '', '', 0);
INSERT INTO dchecks (dcheckid, druleid, type, key_, snmp_community, ports, snmpv3_securityname, snmpv3_securitylevel, snmpv3_authpassphrase, snmpv3_privpassphrase, uniq) VALUES (9, 3, 14, '', '', '443', '', 0, '', '', 0);
INSERT INTO dchecks (dcheckid, druleid, type, key_, snmp_community, ports, snmpv3_securityname, snmpv3_securitylevel, snmpv3_authpassphrase, snmpv3_privpassphrase, uniq) VALUES (10, 3, 12, '', '', '0', '', 0, '', '', 0);
INSERT INTO dchecks (dcheckid, druleid, type, key_, snmp_community, ports, snmpv3_securityname, snmpv3_securitylevel, snmpv3_authpassphrase, snmpv3_privpassphrase, uniq) VALUES (11, 3, 7, '', '', '143-145', '', 0, '', '', 0);
INSERT INTO dchecks (dcheckid, druleid, type, key_, snmp_community, ports, snmpv3_securityname, snmpv3_securitylevel, snmpv3_authpassphrase, snmpv3_privpassphrase, uniq) VALUES (12, 3, 1, '', '', '389', '', 0, '', '', 0);
INSERT INTO dchecks (dcheckid, druleid, type, key_, snmp_community, ports, snmpv3_securityname, snmpv3_securitylevel, snmpv3_authpassphrase, snmpv3_privpassphrase, uniq) VALUES (13, 3, 6, '', '', '119', '', 0, '', '', 0);
INSERT INTO dchecks (dcheckid, druleid, type, key_, snmp_community, ports, snmpv3_securityname, snmpv3_securitylevel, snmpv3_authpassphrase, snmpv3_privpassphrase, uniq) VALUES (14, 3, 5, '', '', '110', '', 0, '', '', 0);
INSERT INTO dchecks (dcheckid, druleid, type, key_, snmp_community, ports, snmpv3_securityname, snmpv3_securitylevel, snmpv3_authpassphrase, snmpv3_privpassphrase, uniq) VALUES (15, 3, 2, '', '', '25', '', 0, '', '', 0);
INSERT INTO dchecks (dcheckid, druleid, type, key_, snmp_community, ports, snmpv3_securityname, snmpv3_securitylevel, snmpv3_authpassphrase, snmpv3_privpassphrase, uniq) VALUES (16, 3, 10, 'ifIndex0', 'public', '161', '', 0, '', '', 0);
INSERT INTO dchecks (dcheckid, druleid, type, key_, snmp_community, ports, snmpv3_securityname, snmpv3_securitylevel, snmpv3_authpassphrase, snmpv3_privpassphrase, uniq) VALUES (17, 3, 11, 'ifInOut0', 'private1', '162', '', 0, '', '', 0);
INSERT INTO dchecks (dcheckid, druleid, type, key_, snmp_community, ports, snmpv3_securityname, snmpv3_securitylevel, snmpv3_authpassphrase, snmpv3_privpassphrase, uniq) VALUES (18, 3, 13, 'ifIn0', '', '161', 'private2', 0, '', '', 0);
INSERT INTO dchecks (dcheckid, druleid, type, key_, snmp_community, ports, snmpv3_securityname, snmpv3_securitylevel, snmpv3_authpassphrase, snmpv3_privpassphrase, uniq) VALUES (19, 3, 0, '', '', '22', '', 0, '', '', 0);
INSERT INTO dchecks (dcheckid, druleid, type, key_, snmp_community, ports, snmpv3_securityname, snmpv3_securitylevel, snmpv3_authpassphrase, snmpv3_privpassphrase, uniq) VALUES (20, 3, 8, '', '', '10000-20000', '', 0, '', '', 0);
INSERT INTO dchecks (dcheckid, druleid, type, key_, snmp_community, ports, snmpv3_securityname, snmpv3_securitylevel, snmpv3_authpassphrase, snmpv3_privpassphrase, uniq) VALUES (21, 3, 15, '', '', '23', '', 0, '', '', 0);
INSERT INTO dchecks (dcheckid, druleid, type, key_, snmp_community, ports, snmpv3_securityname, snmpv3_securitylevel, snmpv3_authpassphrase, snmpv3_privpassphrase, uniq) VALUES (22, 3, 9, 'agent.uname', '', '10050', '', 0, '', '', 0);

INSERT INTO drules (druleid, proxy_hostid, name, iprange, delay, nextcheck, status) VALUES (4, 20003, 'Discovery rule for update', '192.14.3.1-255', 600, 0, 0);
INSERT INTO dchecks (dcheckid, druleid, type, key_, snmp_community, ports, snmpv3_securityname, snmpv3_securitylevel, snmpv3_authpassphrase, snmpv3_privpassphrase, uniq) VALUES (23, 4, 12, '', '', '0', '', 0, '', '', 0);
INSERT INTO drules (druleid, proxy_hostid, name, iprange, delay, nextcheck, status) VALUES (5, 20003, 'Disabled discovery rule for update', '192.15.3.1-255', 600, 0, 1);
INSERT INTO dchecks (dcheckid, druleid, type, key_, snmp_community, ports, snmpv3_securityname, snmpv3_securitylevel, snmpv3_authpassphrase, snmpv3_privpassphrase, uniq) VALUES (24, 5, 12, '', '', '0', '', 0, '', '', 0);
INSERT INTO drules (druleid, proxy_hostid, name, iprange, delay, nextcheck, status) VALUES (6, 20003, 'Discovery rule to check delete', '192.16.3.1-255', 600, 0, 1);
INSERT INTO dchecks (dcheckid, druleid, type, key_, snmp_community, ports, snmpv3_securityname, snmpv3_securitylevel, snmpv3_authpassphrase, snmpv3_privpassphrase, uniq) VALUES (25, 6, 12, '', '', '0', '', 0, '', '', 0);

-- Global macros
INSERT INTO globalmacro (globalmacroid, macro, value, description) VALUES (6,'{$DEFAULT_DELAY}','30','');
INSERT INTO globalmacro (globalmacroid, macro, value, description) VALUES (7,'{$LOCALIP}','127.0.0.1','Test description 2');
INSERT INTO globalmacro (globalmacroid, macro, value, description) VALUES (8,'{$DEFAULT_LINUX_IF}','eth0','');
INSERT INTO globalmacro (globalmacroid, macro, value, description) VALUES (9,'{$0123456789012345678901234567890123456789012345678901234567890}','012345678901234567890123456789012345678901234567890123456789012345678901234567890123456789012345678901234567890123456789012345678901234567890123456789012345678901234567890123456789012345678901234567890123456789012345678901234567890123456789012345678901234','');
INSERT INTO globalmacro (globalmacroid, macro, value, description) VALUES (10,'{$A}','Some text','');
INSERT INTO globalmacro (globalmacroid, macro, value, description) VALUES (11,'{$1}','Numeric macro','Test description 1');
INSERT INTO globalmacro (globalmacroid, macro, value, description) VALUES (12,'{$_}','Underscore','');
INSERT INTO globalmacro (globalmacroid, macro, value, description) VALUES (13,'{$WORKING_HOURS}','1-5,09:00-18:00','Test description 3');

-- Adding records into Auditlog

-- add user
INSERT INTO auditlog (auditid, userid, clock, action, resourcetype, details, ip, resourceid) VALUES (500, 1, 1411543800, 0, 0, 'User alias [Admin] name [Admin] surname [Admin]', '192.168.3.38', 0);
-- update user
INSERT INTO auditlog (auditid, userid, clock, action, resourcetype, details, ip, resourceid) VALUES (501, 1, 1411543800, 1, 0, 'User alias [Admin2] name [Admin2] surname [Admin2]', '192.168.3.38', 0);
-- delete user
INSERT INTO auditlog (auditid, userid, clock, action, resourcetype, details, ip, resourceid) VALUES (502, 1, 1411543800, 2, 0, 'User alias [Admin2] name [Admin2] surname [Admin2]', '192.168.3.38', 0);
-- can check also block user (enable,disable)

-- add host
INSERT INTO auditlog (auditid, userid, clock, action, resourcetype, details, ip, resourceid, resourcename) VALUES (503, 1, 1411543800, 0, 4, '0', '192.168.3.32', 10054, 'H1');

-- update host
INSERT INTO auditlog (auditid, userid, clock, action, resourcetype, details, ip, resourceid, resourcename) VALUES (504, 1, 1411543800, 1, 4, '0', '192.168.3.32', 10054, 'H1 updated');

-- delete host
INSERT INTO auditlog (auditid, userid, clock, action, resourcetype, details, ip, resourceid, resourcename) VALUES (505, 1, 1411543800, 2, 4, '0', '192.168.3.32', 10054, 'H1 updated');

-- enable host, hosts.status: 1 => 0
INSERT INTO auditlog (auditid, userid, clock, action, resourcetype, details, ip, resourceid, resourcename) VALUES (506, 1, 1411543800, 1, 4, '0', '192.168.3.32', 10054, 'H1 updated');
INSERT INTO auditlog_details (auditdetailid, auditid, table_name, field_name, oldvalue, newvalue) VALUES (500, 506, 'hosts', 'status', '1', '0');

-- disable host, hosts.status: 0 => 1
INSERT INTO auditlog (auditid, userid, clock, action, resourcetype, details, ip, resourceid, resourcename) VALUES (507, 1, 1411543800, 1, 4, '0', '192.168.3.32', 10054, 'H1 updated');
INSERT INTO auditlog_details (auditdetailid, auditid, table_name, field_name, oldvalue, newvalue) VALUES (501, 507, 'hosts', 'status', '0', '1');

-- add hostgroup
INSERT INTO auditlog (auditid, userid, clock, action, resourcetype, details, ip, resourceid, resourcename) VALUES (508, 1, 1411543800, 0, 14, '0', '192.168.3.32', 6, 'HG1');

-- update hostgroup
INSERT INTO auditlog (auditid, userid, clock, action, resourcetype, details, ip, resourceid, resourcename) VALUES (509, 1, 1411543800, 1, 14, '0', '192.168.3.32', 6, 'HG1 updated');
INSERT INTO auditlog_details (auditdetailid, auditid, table_name, field_name, oldvalue, newvalue) VALUES (502, 509, 'groups', 'name', 'HG1', 'HG1 updated');

-- delete hostgroup
INSERT INTO auditlog (auditid, userid, clock, action, resourcetype, details, ip, resourceid, resourcename) VALUES (510, 1, 1411543800, 2, 14, '0', '192.168.3.32', 6, 'HG1 updated');

-- add item
INSERT INTO auditlog (auditid, userid, clock, action, resourcetype, details, ip, resourceid, resourcename) VALUES (511, 1, 1411543800, 0, 15, '0', '192.168.3.32', 22500, 'Item added');

-- update item
INSERT INTO auditlog (auditid, userid, clock, action, resourcetype, details, ip, resourceid, resourcename) VALUES (512, 1, 1411543800, 1, 15, '0', '192.168.3.32', 22500, 'Item updated');

-- disable item
INSERT INTO auditlog (auditid, userid, clock, action, resourcetype, details, ip, resourceid, resourcename) VALUES (513, 1, 1411543800, 1, 15, '0', '192.168.3.32', 22500, 'H1 updated:test_item');
INSERT INTO auditlog_details (auditdetailid, auditid, table_name, field_name, oldvalue, newvalue) VALUES (503, 513, 'items', 'status', '0', '1');

-- enable item
INSERT INTO auditlog (auditid, userid, clock, action, resourcetype, details, ip, resourceid, resourcename) VALUES (514, 1, 1411543800, 1, 15, '0', '192.168.3.32', 22500, 'H1 updated:test_item');
INSERT INTO auditlog_details (auditdetailid, auditid, table_name, field_name, oldvalue, newvalue) VALUES (504, 514, 'items', 'status', '1', '0');

-- delete item
INSERT INTO auditlog (auditid, userid, clock, action, resourcetype, details, ip, resourceid, resourcename) VALUES (515, 1, 1411543800, 2, 15, 'Item [agent.version] [22500] Host [H1]', '192.168.3.32', 22500, 'Item deleted');

-- add trigger
INSERT INTO auditlog (auditid, userid, clock, action, resourcetype, details, ip, resourceid, resourcename) VALUES (516, 1, 1411543800, 0, 13, '0', '192.168.3.32', 13000, 'Trigger1');

-- update trigger
INSERT INTO auditlog (auditid, userid, clock, action, resourcetype, details, ip, resourceid, resourcename) VALUES (517, 1, 1411543800, 0, 13, '0', '192.168.3.32', 13000, 'Trigger1');
INSERT INTO auditlog_details (auditdetailid, auditid, table_name, field_name, oldvalue, newvalue) VALUES (505, 517, '', 'description', 'Trigger1', 'Trigger1 updated');

-- disable trigger
INSERT INTO auditlog (auditid, userid, clock, action, resourcetype, details, ip, resourceid, resourcename) VALUES (518, 1, 1411543800, 1, 13, '0', '192.168.3.32', 13000, 'H1 updated:Trigger1');
INSERT INTO auditlog_details (auditdetailid, auditid, table_name, field_name, oldvalue, newvalue) VALUES (506, 518, 'triggers', 'status', '0', '1');

-- enable trigger
INSERT INTO auditlog (auditid, userid, clock, action, resourcetype, details, ip, resourceid, resourcename) VALUES (519, 1, 1411543800, 1, 13, '0', '192.168.3.32', 13000, 'H1 updated:Trigger1');
INSERT INTO auditlog_details (auditdetailid, auditid, table_name, field_name, oldvalue, newvalue) VALUES (507, 519, 'triggers', 'status', '1', '0');

-- TODO: delete trigger

-- add action
INSERT INTO auditlog (auditid, userid, clock, action, resourcetype, details, ip, resourceid, resourcename) VALUES (520, 1, 1411543800, 0, 5, 'Name: Action1', '192.168.3.32', 0, '');

-- update action
INSERT INTO auditlog (auditid, userid, clock, action, resourcetype, details, ip, resourceid, resourcename) VALUES (521, 1, 1411543800, 1, 5, 'Name: Action1 updated', '192.168.3.32', 0, '');

-- disable action
INSERT INTO auditlog (auditid, userid, clock, action, resourcetype, details, ip, resourceid, resourcename) VALUES (522, 1, 1411543800, 1, 5, 'Actions [11] disabled', '192.168.3.32', 0, '');

-- enable action
INSERT INTO auditlog (auditid, userid, clock, action, resourcetype, details, ip, resourceid, resourcename) VALUES (523, 1, 1411543800, 1, 5, 'Actions [11] enabled', '192.168.3.32', 0, '');

-- delete action
INSERT INTO auditlog (auditid, userid, clock, action, resourcetype, details, ip, resourceid, resourcename) VALUES (524, 1, 1411543800, 2, 5, 'Actions [11] deleted', '192.168.3.32', 11, 'Action deleted');

-- add application
INSERT INTO auditlog (auditid, userid, clock, action, resourcetype, details, ip, resourceid, resourcename) VALUES (525, 1, 1411543800, 0, 12, 'Application [App1 ] [177]', '192.168.3.32', 0, '');

-- update application
INSERT INTO auditlog (auditid, userid, clock, action, resourcetype, details, ip, resourceid, resourcename) VALUES (526, 1, 1411543800, 1, 12, 'Application [App1 updated ] []', '192.168.3.32', 0, '');

-- disable application  (work in the same way as update app- disable all items on this host), such records do not exist at this moment
INSERT INTO auditlog (auditid, userid, clock, action, resourcetype, details, ip, resourceid, resourcename) VALUES (527, 1, 1411543800, 1, 12, '0', '192.168.3.32', 22165, 'test_item');
INSERT INTO auditlog_details (auditdetailid, auditid, table_name, field_name, oldvalue, newvalue) VALUES (508, 527, 'items', 'status', '0', '1');

-- enable application (work in the same way as update app- disable all items on this host), such records do not exist at this moment
INSERT INTO auditlog (auditid, userid, clock, action, resourcetype, details, ip, resourceid, resourcename) VALUES (528, 1, 1411543800, 1, 12, '0', '192.168.3.32', 22165, 'test_item');
INSERT INTO auditlog_details (auditdetailid, auditid, table_name, field_name, oldvalue, newvalue) VALUES (509, 528, 'items', 'status', '1', '0');

-- delete application
INSERT INTO auditlog (auditid, userid, clock, action, resourcetype, details, ip, resourceid, resourcename) VALUES (529, 1, 1411543800, 2, 12, 'Application [App1] from host [H1]', '192.168.3.32', 0, '');

-- add graph
INSERT INTO auditlog (auditid, userid, clock, action, resourcetype, details, ip, resourceid, resourcename) VALUES (530, 1, 1411543800, 0, 6, 'Graph [graph1]', '192.168.3.32', 0, '');

-- update graph
INSERT INTO auditlog (auditid, userid, clock, action, resourcetype, details, ip, resourceid, resourcename) VALUES (531, 1, 1411543800, 1, 6, 'Graph [graph1 updated]', '192.168.3.32', 0, '');

-- delete graph, no records in the DB for this operation
INSERT INTO auditlog (auditid, userid, clock, action, resourcetype, details, ip, resourceid, resourcename) VALUES (532, 1, 1411543800, 2, 6, 'Graph ID [386] Graph [graph1]', '192.168.3.32', 0, '');

-- add image
INSERT INTO auditlog (auditid, userid, clock, action, resourcetype, details, ip, resourceid, resourcename) VALUES (533, 1, 1411543800, 0, 16, 'Image [1image] added', '192.168.3.32', 0, '');

-- update image
INSERT INTO auditlog (auditid, userid, clock, action, resourcetype, details, ip, resourceid, resourcename) VALUES (534, 1, 1411543800, 1, 16, 'Image [1image] updated', '192.168.3.32', 0, '');

-- delete image
INSERT INTO auditlog (auditid, userid, clock, action, resourcetype, details, ip, resourceid, resourcename) VALUES (535, 1, 1411543800, 2, 16, 'Image [1image] updated', '192.168.3.32', 0, '');

-- add globalmacro
INSERT INTO auditlog (auditid, userid, clock, action, resourcetype, details, ip, resourceid, resourcename) VALUES (536, 1, 1411543800, 0, 29, '0', '192.168.3.32', 9, '{$B}&nbsp;&rArr;&nbsp;abcd');

-- update globalmacro
INSERT INTO auditlog (auditid, userid, clock, action, resourcetype, details, ip, resourceid, resourcename) VALUES (537, 1, 1411543800, 1, 29, '0', '192.168.3.32', 9, '{$B}&nbsp;&rArr;&nbsp;xyz');

-- delete globalmacro
INSERT INTO auditlog (auditid, userid, clock, action, resourcetype, details, ip, resourceid, resourcename) VALUES (538, 1, 1411543800, 2, 29, '0', '192.168.3.32', 9, 'Array&nbsp;&rArr;&nbsp;xyz');

-- add valuemap
INSERT INTO auditlog (auditid, userid, clock, action, resourcetype, details, ip, resourceid, resourcename) VALUES (539, 1, 1411543800, 0, 17, 'Value map [testvaluemap1]', '192.168.3.32', 0, '');

-- update valuemap
INSERT INTO auditlog (auditid, userid, clock, action, resourcetype, details, ip, resourceid, resourcename) VALUES (540, 1, 1411543800, 1, 17, '0', '192.168.3.32', 0, '');

-- delete valuemap
INSERT INTO auditlog (auditid, userid, clock, action, resourcetype, details, ip, resourceid, resourcename) VALUES (541, 1, 1411543800, 2, 17, '0', '192.168.3.32', 0, '');

-- add maint period
INSERT INTO auditlog (auditid, userid, clock, action, resourcetype, details, ip, resourceid, resourcename) VALUES (542, 1, 1411543800, 0, 27, 'Name: Maintenance1', '192.168.3.32', 0, '');

-- update maint period
INSERT INTO auditlog (auditid, userid, clock, action, resourcetype, details, ip, resourceid, resourcename) VALUES (543, 1, 1411543800, 1, 27, 'Name: Maintenance2', '192.168.3.32', 0, '');

-- delete maint period
INSERT INTO auditlog (auditid, userid, clock, action, resourcetype, details, ip, resourceid, resourcename) VALUES (544, 1, 1411543800, 2, 27, 'Id [3] Name [Maintenance2]', '192.168.3.32', 0, '');

-- add service
INSERT INTO auditlog (auditid, userid, clock, action, resourcetype, details, ip, resourceid, resourcename) VALUES (545, 1, 1411543800, 0, 18, 'Name [service1] id [1]', '192.168.3.32', 0, '');

-- update service
INSERT INTO auditlog (auditid, userid, clock, action, resourcetype, details, ip, resourceid, resourcename) VALUES (546, 1, 1411543800, 1, 18, 'Name [service1] id [1]', '192.168.3.32', 0, '');

-- delete service
INSERT INTO auditlog (auditid, userid, clock, action, resourcetype, details, ip, resourceid, resourcename) VALUES (547, 1, 1411543800, 2, 18, 'Name [service1] id [1]', '192.168.3.32', 0, '');

-- add DRule
INSERT INTO auditlog (auditid, userid, clock, action, resourcetype, details, ip, resourceid, resourcename) VALUES (548, 1, 1411543800, 0, 23, '[10] drule1', '192.168.3.32', 0, '');

-- update DRule
INSERT INTO auditlog (auditid, userid, clock, action, resourcetype, details, ip, resourceid, resourcename) VALUES (549, 1, 1411543800, 1, 23, '[10] drule1-new', '192.168.3.32', 0, '');

-- delete DRule
INSERT INTO auditlog (auditid, userid, clock, action, resourcetype, details, ip, resourceid, resourcename) VALUES (550, 1, 1411543800, 2, 23, 'Discovery rule [10] drule1-new deleted', '192.168.3.32', 0, '');

-- disable DRule
INSERT INTO auditlog (auditid, userid, clock, action, resourcetype, details, ip, resourceid, resourcename) VALUES (551, 1, 1411543800, 1, 23, 'Discovery rule [10] disabled', '192.168.3.32', 0, '');

-- enable DRule
INSERT INTO auditlog (auditid, userid, clock, action, resourcetype, details, ip, resourceid, resourcename) VALUES (552, 1, 1411543800, 1, 23, 'Discovery rule [10] enabled', '192.168.3.32', 0, '');

-- add map
INSERT INTO auditlog (auditid, userid, clock, action, resourcetype, details, ip, resourceid, resourcename) VALUES (553, 1, 1411543800, 0, 19, 'Test Map1', '192.168.3.32', 20, '');

-- update map
INSERT INTO auditlog (auditid, userid, clock, action, resourcetype, details, ip, resourceid, resourcename) VALUES (554, 1, 1411543800, 1, 19, 'Test Map2', '192.168.3.32', 20, '');

-- delete map
INSERT INTO auditlog (auditid, userid, clock, action, resourcetype, details, ip, resourceid, resourcename) VALUES (555, 1, 1411543800, 2, 19, '0', '192.168.3.32', 20, 'Test Map2');

-- add media type
INSERT INTO auditlog (auditid, userid, clock, action, resourcetype, details, ip, resourceid, resourcename) VALUES (556, 1, 1411543800, 0, 3, 'Media type [Media1]', '192.168.3.32', 0, '');

-- update media type
INSERT INTO auditlog (auditid, userid, clock, action, resourcetype, details, ip, resourceid, resourcename) VALUES (557, 1, 1411543800, 1, 3, 'Media type [Media2]', '192.168.3.32', 0, '');

-- disable media type
INSERT INTO auditlog (auditid, userid, clock, action, resourcetype, details, ip, resourceid, resourcename) VALUES (558, 1, 1411543800, 1, 3, 'Media type [Media2]', '192.168.3.32', 0, '');

-- enable media type
INSERT INTO auditlog (auditid, userid, clock, action, resourcetype, details, ip, resourceid, resourcename) VALUES (559, 1, 1411543800, 1, 3, 'Media type [Media2]', '192.168.3.32', 0, '');

-- delete media type
INSERT INTO auditlog (auditid, userid, clock, action, resourcetype, details, ip, resourceid, resourcename) VALUES (560, 1, 1411543800, 2, 3, 'Media type [Media2]', '192.168.3.32', 0, '');

-- add proxy
INSERT INTO auditlog (auditid, userid, clock, action, resourcetype, details, ip, resourceid, resourcename) VALUES (564, 1, 1411543800, 0, 26, '[test_proxy1] [10054]', '192.168.3.32', 0, '');

-- update proxy
INSERT INTO auditlog (auditid, userid, clock, action, resourcetype, details, ip, resourceid, resourcename) VALUES (565, 1, 1411543800, 1, 26, '[test_proxy2] [10054]', '192.168.3.32', 0, '');

-- disable proxy - this will disable all hosts that are monitored by this proxy
INSERT INTO auditlog (auditid, userid, clock, action, resourcetype, details, ip, resourceid, resourcename) VALUES (566, 1, 1411543800, 1, 4, '0', '192.168.3.32', 10053, 'Test host');
INSERT INTO auditlog_details (auditdetailid, auditid, table_name, field_name, oldvalue, newvalue) VALUES (510, 566, 'hosts', 'status', '0', '1');

-- enable proxy - this will enable all hosts that are monitored by this proxy
INSERT INTO auditlog (auditid, userid, clock, action, resourcetype, details, ip, resourceid, resourcename) VALUES (567, 1, 1411543800, 1, 4, '0', '192.168.3.32', 10053, 'Test host');
INSERT INTO auditlog_details (auditdetailid, auditid, table_name, field_name, oldvalue, newvalue) VALUES (511, 567, 'hosts', 'status', '1', '0');

-- delete proxy
INSERT INTO auditlog (auditid, userid, clock, action, resourcetype, details, ip, resourceid, resourcename) VALUES (568, 1, 1411543800, 1, 4, '0', '192.168.3.32', 10053, 'Test host');

-- add web scenario
INSERT INTO auditlog (auditid, userid, clock, action, resourcetype, details, ip, resourceid, resourcename) VALUES (569, 1, 1411543800, 0, 22, 'Web scenario [Scenario1] [1] Host [Test host]', '192.168.3.32', 0, '');

-- update web scenario
INSERT INTO auditlog (auditid, userid, clock, action, resourcetype, details, ip, resourceid, resourcename) VALUES (570, 1, 1411543800, 1, 22, 'Web scenario [Scenario1] [1] Host [Test host]', '192.168.3.32', 0, '');

-- disable scenario
INSERT INTO auditlog (auditid, userid, clock, action, resourcetype, details, ip, resourceid, resourcename) VALUES (571, 1, 1411543800, 6, 22, 'Web scenario [Scenario1] [1] Host [Test host] disabled', '192.168.3.32', 0, '');

-- enable scenario
INSERT INTO auditlog (auditid, userid, clock, action, resourcetype, details, ip, resourceid, resourcename) VALUES (572, 1, 1411543800, 5, 22, 'Web scenario [Scenario1] [1] Host [Test host] activated', '192.168.3.32', 0, '');

-- delete scenario
INSERT INTO auditlog (auditid, userid, clock, action, resourcetype, details, ip, resourceid, resourcename) VALUES (573, 1, 1411543800, 2, 22, 'Web scenario [Scenario1] [1] Host [Test host]', '192.168.3.32', 0, '');

-- add screen
INSERT INTO auditlog (auditid, userid, clock, action, resourcetype, details, ip, resourceid, resourcename) VALUES (574, 1, 1411543800, 0, 20, 'Name [screen1]', '192.168.3.32', 0, '');

-- update screen
INSERT INTO auditlog (auditid, userid, clock, action, resourcetype, details, ip, resourceid, resourcename) VALUES (575, 1, 1411543800, 1, 20, 'Name [screen1]', '192.168.3.32', 0, '');

-- delete screen
INSERT INTO auditlog (auditid, userid, clock, action, resourcetype, details, ip, resourceid, resourcename) VALUES (576, 1, 1411543800, 2, 20, '0', '192.168.3.32', 24, 'screen1');

-- add script
INSERT INTO auditlog (auditid, userid, clock, action, resourcetype, details, ip, resourceid, resourcename) VALUES (577, 1, 1411543800, 0, 25, 'Name [script1] id [4]', '192.168.3.32', 0, '');

-- update script
INSERT INTO auditlog (auditid, userid, clock, action, resourcetype, details, ip, resourceid, resourcename) VALUES (578, 1, 1411543800, 1, 25, 'Name [script1] id [4]', '192.168.3.32', 0, '');

-- delete script
INSERT INTO auditlog (auditid, userid, clock, action, resourcetype, details, ip, resourceid, resourcename) VALUES (579, 1, 1411543800, 2, 25, 'Script [4]', '192.168.3.32', 0, '');

-- add slideshow
INSERT INTO auditlog (auditid, userid, clock, action, resourcetype, details, ip, resourceid, resourcename) VALUES (580, 1, 1411543800, 0, 24, 'Name Slideshow_4', '192.168.3.32', 0, '');

-- update slideshow
INSERT INTO auditlog (auditid, userid, clock, action, resourcetype, details, ip, resourceid, resourcename) VALUES (581, 1, 1411543800, 1, 24, 'Name Slideshow_4', '192.168.3.32', 0, '');

-- delete slideshow
INSERT INTO auditlog (auditid, userid, clock, action, resourcetype, details, ip, resourceid, resourcename) VALUES (582, 1, 1411543800, 2, 24, 'Name Slideshow_4', '192.168.3.32', 0, '');

-- add template
INSERT INTO auditlog (auditid, userid, clock, action, resourcetype, details, ip, resourceid, resourcename) VALUES (583, 1, 1411543800, 0, 30, '', '192.168.3.32', 10055, 'Test_template1');

-- update template
INSERT INTO auditlog (auditid, userid, clock, action, resourcetype, details, ip, resourceid, resourcename) VALUES (584, 1, 1411543800, 1, 30, '', '192.168.3.32', 10055, 'Test_template1');

-- delete template
INSERT INTO auditlog (auditid, userid, clock, action, resourcetype, details, ip, resourceid, resourcename) VALUES (585, 1, 1411543800, 2, 30, '0', '192.168.3.32', 10055, 'Test_template1');

-- updating record "Configuration of Zabbix" in the auditlog
INSERT INTO auditlog (auditid, userid, clock, action, resourcetype, details, ip, resourceid, resourcename) VALUES (700, 1, 1411543800, 1, 2, 'Default theme "originalblue".; Event acknowledges "1".; Dr...', '192.168.3.32', 0, '');

-- adding test data to the 'alerts' table for testing Audit->Actions report
INSERT INTO events (eventid, source, object, objectid, clock, value, acknowledged, ns) VALUES (1, 0, 0, 13545, 1329724790, 1, 0, 0);

INSERT INTO alerts (alertid, actionid, eventid, userid, clock, mediatypeid, sendto, subject, message, status, retries, error, esc_step, alerttype, parameters) VALUES (1, 12, 1, 1, 1329724800, 1, 'igor.danoshaites@zabbix.com', 'PROBLEM: Value of item key1 > 5', 'Event at 2012.02.20 10:00:00 Hostname: H1 Value of item key1 > 5: PROBLEM Last value: 6', 1, 0, '', 1, 0, '');
INSERT INTO alerts (alertid, actionid, eventid, userid, clock, mediatypeid, sendto, subject, message, status, retries, error, esc_step, alerttype, parameters) VALUES (2, 12, 1, 1, 1329724810, 1, 'igor.danoshaites@zabbix.com', 'PROBLEM: Value of item key1 > 6', 'Event at 2012.02.20 10:00:10 Hostname: H1 Value of item key1 > 6: PROBLEM', 1, 0, '', 1, 0, '');
INSERT INTO alerts (alertid, actionid, eventid, userid, clock, mediatypeid, sendto, subject, message, status, retries, error, esc_step, alerttype, parameters) VALUES (3, 12, 1, 1, 1329724820, 1, 'igor.danoshaites@zabbix.com', 'PROBLEM: Value of item key1 > 7', 'Event at 2012.02.20 10:00:20 Hostname: H1 Value of item key1 > 7: PROBLEM', 1, 0, '', 1, 0, '');
INSERT INTO alerts (alertid, actionid, eventid, userid, clock, mediatypeid, sendto, subject, message, status, retries, error, esc_step, alerttype, parameters) VALUES (4, 12, 1, 1, 1329724830, 1, 'igor.danoshaites@zabbix.com', 'PROBLEM: Value of item key1 > 10', 'Event at 2012.02.20 10:00:30 Hostname: H1 Value of item key1 > 10: PROBLEM', 2, 0, 'Get value from agent failed: cannot connect to [[127.0.0.1]:10050]: [111] Connection refused', 1, 0, '');
INSERT INTO alerts (alertid, actionid, eventid, userid, clock, mediatypeid, sendto, subject, message, status, retries, error, esc_step, alerttype, parameters) VALUES (5, 12, 1, 1, 1329724840, 1, 'igor.danoshaites@zabbix.com', 'PROBLEM: Value of item key1 > 20', 'Event at 2012.02.20 10:00:40 Hostname: H1 Value of item key1 > 20: PROBLEM', 0, 0, 'Get value from agent failed: cannot connect to [[127.0.0.1]:10050]: [111] Connection refused', 1, 0, '');
INSERT INTO alerts (alertid, actionid, eventid, userid, clock, mediatypeid, sendto, subject, message, status, retries, error, esc_step, alerttype, parameters) VALUES (6, 12, 1, NULL, 1329724850, NULL, '', '', 'Command: H1:ls -la', 1, 0, '', 1, 1, '');
INSERT INTO alerts (alertid, actionid, eventid, userid, clock, mediatypeid, sendto, subject, message, status, retries, error, esc_step, alerttype, parameters) VALUES (7, 12, 1, NULL, 1329724860, NULL, '', '', 'Command: H1:ls -la', 1, 0, '', 1, 1, '');

-- deleting auditid from the ids table
-- delete from ids where table_name='auditlog' and field_name='auditid'

-- host, item, trigger  for testing macro resolving in trigger description
INSERT INTO hosts (hostid, host, name, status, description) VALUES (20006, 'Host for trigger description macros', 'Host for trigger description macros', 0, '');
INSERT INTO hosts_groups (hostgroupid, hostid, groupid) VALUES (90279, 20006, 4);
INSERT INTO interface (type, ip, dns, useip, port, main, hostid, interfaceid) VALUES (1, '127.0.0.1', '', '1', '10050', '1', 20006, 10025);
INSERT INTO items (itemid, name, key_, hostid, interfaceid, delay, value_type, params, description, posts, headers) VALUES (24338, 'item1', 'key1', 20006, 10025, '30s', 3, '', '', '', '');
INSERT INTO triggers (triggerid, description, value, state, lastchange, comments) VALUES (100029, 'trigger host.host:{HOST.HOST} | host.host2:{HOST.HOST2} | host.name:{HOST.NAME} | item.value:{ITEM.VALUE} | item.value1:{ITEM.VALUE1} | item.lastvalue:{ITEM.LASTVALUE} | host.ip:{HOST.IP} | host.dns:{HOST.DNS} | host.conn:{HOST.CONN}', 0, 1, '1339761311', '');
INSERT INTO functions (functionid, itemid, triggerid, name, parameter) VALUES (99946, 24338, 100029, 'last', '0');

-- inheritance testing
INSERT INTO hosts (hostid, host, name, status, description) VALUES (15000, 'Inheritance test template', 'Inheritance test template', 3, '');
INSERT INTO hosts (hostid, host, name, status, description) VALUES (15002, 'Inheritance test template 2', 'Inheritance test template 2', 3, '');
INSERT INTO hosts (hostid, host, name, status, description) VALUES (15015, 'Inheritance test template for unlink', 'Inheritance test template for unlink', 3, '');
INSERT INTO hosts_groups (hostgroupid, hostid, groupid) VALUES (15000, 15000, 1);
INSERT INTO hosts_groups (hostgroupid, hostid, groupid) VALUES (15002, 15002, 1);
INSERT INTO hosts_groups (hostgroupid, hostid, groupid) VALUES (15015, 15015, 1);

INSERT INTO hosts (hostid, host, name, status, description) VALUES (15001, 'Template inheritance test host', 'Template inheritance test host', 0, '');
INSERT INTO interface (interfaceid, hostid, type, ip, useip, port, main) VALUES (15000, 15001, 1, '127.0.0.1', 1, '10051', 1);
INSERT INTO interface (interfaceid, hostid, type, ip, useip, port, main) VALUES (15001, 15001, 1, '127.0.0.2', 1, '10052', 0);
INSERT INTO interface (interfaceid, hostid, type, ip, useip, port, main) VALUES (15002, 15001, 2, '127.0.0.3', 1, '10053', 1);
INSERT INTO interface (interfaceid, hostid, type, ip, useip, port, main) VALUES (15003, 15001, 3, '127.0.0.4', 1, '10054', 1);
INSERT INTO interface (interfaceid, hostid, type, ip, useip, port, main) VALUES (15004, 15001, 4, '127.0.0.5', 1, '10055', 1);
INSERT INTO hosts_groups (hostgroupid, hostid, groupid) VALUES (15001, 15001, 4);
INSERT INTO hosts_templates (hosttemplateid, hostid, templateid) VALUES (15000, 15001, 15000);
INSERT INTO hosts_templates (hosttemplateid, hostid, templateid) VALUES (15001, 15001, 15002);
INSERT INTO hosts_templates (hosttemplateid, hostid, templateid) VALUES (15003, 15001, 15015);

-- testFormItem.LayoutCheck testInheritanceItem.SimpleUpdate
INSERT INTO items (itemid, hostid, type, name, key_, delay, value_type, formula, params, description, posts, headers) VALUES (15000, 15000, 0, 'itemInheritance'     , 'key-item-inheritance-test', '30s', 3, 1, '', '', '', '');
INSERT INTO items (itemid, hostid, type, name, key_, delay, value_type, formula, params, description, posts, headers) VALUES (15001, 15000, 0, 'testInheritanceItem1', 'test-inheritance-item1'   , '30s', 3, 1, '', '', '', '');
INSERT INTO items (itemid, hostid, type, name, key_, delay, value_type, formula, params, description, posts, headers) VALUES (15002, 15000, 0, 'testInheritanceItem2', 'test-inheritance-item2'   , '30s', 3, 1, '', '', '', '');
INSERT INTO items (itemid, hostid, type, name, key_, delay, value_type, formula, params, description, posts, headers) VALUES (15003, 15000, 0, 'testInheritanceItem3', 'test-inheritance-item3'   , '30s', 3, 1, '', '', '', '');
INSERT INTO items (itemid, hostid, type, name, key_, delay, value_type, formula, params, description, posts, headers) VALUES (15004, 15000, 0, 'testInheritanceItem4', 'test-inheritance-item4'   , '30s', 3, 1, '', '', '', '');
INSERT INTO items (itemid, hostid, type, name, key_, delay, value_type, params, description, posts, headers) VALUES (15093, 15000, 0, 'testInheritanceItemPreprocessing', 'test-inheritance-item-preprocessing'   , '30s', 3, '', '', '', '');
INSERT INTO items (itemid, hostid, type, name, key_, delay, value_type, params, description, interfaceid, templateid, posts, headers) VALUES (15005, 15001, 0, 'itemInheritance'     , 'key-item-inheritance-test', '30s', 3, '', '', 15000, 15000, '', '');
INSERT INTO items (itemid, hostid, type, name, key_, delay, value_type, params, description, interfaceid, templateid, posts, headers) VALUES (15006, 15001, 0, 'testInheritanceItem1', 'test-inheritance-item1'   , '30s', 3, '', '', 15000, 15001, '', '');
INSERT INTO items (itemid, hostid, type, name, key_, delay, value_type, params, description, interfaceid, templateid, posts, headers) VALUES (15007, 15001, 0, 'testInheritanceItem2', 'test-inheritance-item2'   , '30s', 3, '', '', 15000, 15002, '', '');
INSERT INTO items (itemid, hostid, type, name, key_, delay, value_type, params, description, interfaceid, templateid, posts, headers) VALUES (15008, 15001, 0, 'testInheritanceItem3', 'test-inheritance-item3'   , '30s', 3, '', '', 15000, 15003, '', '');
INSERT INTO items (itemid, hostid, type, name, key_, delay, value_type, params, description, interfaceid, templateid, posts, headers) VALUES (15009, 15001, 0, 'testInheritanceItem4', 'test-inheritance-item4'   , '30s', 3, '', '', 15000, 15004, '', '');
INSERT INTO items (itemid, hostid, type, name, key_, delay, value_type, params, description, interfaceid, templateid, posts, headers) VALUES (15094, 15001, 0, 'testInheritanceItemPreprocessing', 'test-inheritance-item-preprocessing', '30s', 3, '', '', 15000, 15093, '', '');
INSERT INTO items (itemid, hostid, type, name, key_, delay, value_type, params, description, interfaceid, posts, headers)             VALUES (15010, 15001, 0, 'itemInheritanceTest' , 'key-test-inheritance'     , '30s', 3, '', '', 15000, '', '');

INSERT INTO items (itemid, hostid, type, name, key_, delay, value_type, params, description, posts, headers) VALUES (15079, 15002, 0, 'testInheritance'     , 'key-item-inheritance'     , '30s', 3, '', '', '', '');
INSERT INTO items (itemid, hostid, type, name, key_, delay, value_type, params, description, interfaceid, templateid, posts, headers) VALUES (15080, 15001, 0, 'testInheritance'     , 'key-item-inheritance'     , '30s', 3, '', '', 15000, 15079, '', '');

-- testFormItem.Preprocessing
INSERT INTO item_preproc (item_preprocid,itemid,step,type,params) VALUES (125,15093,1,1,'123');
INSERT INTO item_preproc (item_preprocid,itemid,step,type,params) VALUES (126,15093,2,2,'abc');
INSERT INTO item_preproc (item_preprocid,itemid,step,type,params) VALUES (127,15093,3,3,'def');
INSERT INTO item_preproc (item_preprocid,itemid,step,type,params) VALUES (128,15093,4,4,'1a2b3c');
INSERT INTO item_preproc (item_preprocid,itemid,step,type,params) VALUES (129,15093,5,5,'regular expression pattern
output formatting template');
INSERT INTO item_preproc (item_preprocid,itemid,step,type,params) VALUES (130,15093,6,6,'');
INSERT INTO item_preproc (item_preprocid,itemid,step,type,params) VALUES (131,15093,7,7,'');
INSERT INTO item_preproc (item_preprocid,itemid,step,type,params) VALUES (132,15093,8,8,'');
INSERT INTO item_preproc (item_preprocid,itemid,step,type,params) VALUES (133,15093,9,9,'');
INSERT INTO item_preproc (item_preprocid,itemid,step,type,params) VALUES (134,15093,10,11,'/document/item/value/text()');
INSERT INTO item_preproc (item_preprocid,itemid,step,type,params) VALUES (135,15093,11,12,'$.document.item.value parameter.');
INSERT INTO item_preproc (item_preprocid,itemid,step,type,params) VALUES (177,15093,12,13,'-5
3');
INSERT INTO item_preproc (item_preprocid,itemid,step,type,params) VALUES (178,15093,13,14,'regular expression pattern for matching');
INSERT INTO item_preproc (item_preprocid,itemid,step,type,params) VALUES (179,15093,14,15,'regular expression pattern for not matching');
INSERT INTO item_preproc (item_preprocid,itemid,step,type,params) VALUES (180,15093,15,16,'/json/path');
INSERT INTO item_preproc (item_preprocid,itemid,step,type,params) VALUES (181,15093,16,17,'/xml/path');
INSERT INTO item_preproc (item_preprocid,itemid,step,type,params) VALUES (182,15093,17,18,'regular expression pattern for error matching
test output');
INSERT INTO item_preproc (item_preprocid,itemid,step,type,params) VALUES (183,15093,18,20,'7');


INSERT INTO item_preproc (item_preprocid,itemid,step,type,params) VALUES (136,15094,1,1,'123');
INSERT INTO item_preproc (item_preprocid,itemid,step,type,params) VALUES (137,15094,2,2,'abc');
INSERT INTO item_preproc (item_preprocid,itemid,step,type,params) VALUES (138,15094,3,3,'def');
INSERT INTO item_preproc (item_preprocid,itemid,step,type,params) VALUES (139,15094,4,4,'1a2b3c');
INSERT INTO item_preproc (item_preprocid,itemid,step,type,params) VALUES (140,15094,5,5,'regular expression pattern
output formatting template');
INSERT INTO item_preproc (item_preprocid,itemid,step,type,params) VALUES (141,15094,6,6,'');
INSERT INTO item_preproc (item_preprocid,itemid,step,type,params) VALUES (142,15094,7,7,'');
INSERT INTO item_preproc (item_preprocid,itemid,step,type,params) VALUES (143,15094,8,8,'');
INSERT INTO item_preproc (item_preprocid,itemid,step,type,params) VALUES (144,15094,9,9,'');
INSERT INTO item_preproc (item_preprocid,itemid,step,type,params) VALUES (145,15094,10,11,'/document/item/value/text()');
INSERT INTO item_preproc (item_preprocid,itemid,step,type,params) VALUES (146,15094,11,12,'$.document.item.value parameter.');
INSERT INTO item_preproc (item_preprocid,itemid,step,type,params) VALUES (170,15094,12,13,'-5
3');
INSERT INTO item_preproc (item_preprocid,itemid,step,type,params) VALUES (171,15094,13,14,'regular expression pattern for matching');
INSERT INTO item_preproc (item_preprocid,itemid,step,type,params) VALUES (172,15094,14,15,'regular expression pattern for not matching');
INSERT INTO item_preproc (item_preprocid,itemid,step,type,params) VALUES (173,15094,15,16,'/json/path');
INSERT INTO item_preproc (item_preprocid,itemid,step,type,params) VALUES (174,15094,16,17,'/xml/path');
INSERT INTO item_preproc (item_preprocid,itemid,step,type,params) VALUES (175,15094,17,18,'regular expression pattern for error matching
test output');
INSERT INTO item_preproc (item_preprocid,itemid,step,type,params) VALUES (176,15094,18,20,'7');


-- testFormTrigger.SimpleUpdate and testInheritanceTrigger.SimpleUpdate
INSERT INTO triggers (triggerid, expression, description, comments)             VALUES (99000, '{99729}=0', 'testInheritanceTrigger1', '');
INSERT INTO triggers (triggerid, expression, description, comments)             VALUES (99001, '{99730}=0', 'testInheritanceTrigger2', '');
INSERT INTO triggers (triggerid, expression, description, comments)             VALUES (99002, '{99731}=0', 'testInheritanceTrigger3', '');
INSERT INTO triggers (triggerid, expression, description, comments)             VALUES (99003, '{99732}=0', 'testInheritanceTrigger4', '');
INSERT INTO triggers (triggerid, expression, description, comments, templateid) VALUES (99004, '{99733}=0', 'testInheritanceTrigger1', '', 99000);
INSERT INTO triggers (triggerid, expression, description, comments, templateid) VALUES (99005, '{99734}=0', 'testInheritanceTrigger2', '', 99001);
INSERT INTO triggers (triggerid, expression, description, comments, templateid) VALUES (99006, '{99735}=0', 'testInheritanceTrigger3', '', 99002);
INSERT INTO triggers (triggerid, expression, description, comments, templateid) VALUES (99007, '{99736}=0', 'testInheritanceTrigger4', '', 99003);
INSERT INTO functions (functionid, triggerid, itemid, name, parameter) VALUES (99729, 99000, 15000, 'last', '');
INSERT INTO functions (functionid, triggerid, itemid, name, parameter) VALUES (99730, 99001, 15000, 'last', '');
INSERT INTO functions (functionid, triggerid, itemid, name, parameter) VALUES (99731, 99002, 15000, 'last', '');
INSERT INTO functions (functionid, triggerid, itemid, name, parameter) VALUES (99732, 99003, 15000, 'last', '');
INSERT INTO functions (functionid, triggerid, itemid, name, parameter) VALUES (99733, 99004, 15005, 'last', '');
INSERT INTO functions (functionid, triggerid, itemid, name, parameter) VALUES (99734, 99005, 15005, 'last', '');
INSERT INTO functions (functionid, triggerid, itemid, name, parameter) VALUES (99735, 99006, 15005, 'last', '');
INSERT INTO functions (functionid, triggerid, itemid, name, parameter) VALUES (99736, 99007, 15005, 'last', '');

-- testFormGraph.LayoutCheck testInheritanceGraph.SimpleUpdate
INSERT INTO graphs (graphid, name)             VALUES (15000, 'testInheritanceGraph1');
INSERT INTO graphs (graphid, name)             VALUES (15001, 'testInheritanceGraph2');
INSERT INTO graphs (graphid, name)             VALUES (15002, 'testInheritanceGraph3');
INSERT INTO graphs (graphid, name)             VALUES (15003, 'testInheritanceGraph4');
INSERT INTO graphs (graphid, name, templateid) VALUES (15004, 'testInheritanceGraph1', 15000);
INSERT INTO graphs (graphid, name, templateid) VALUES (15005, 'testInheritanceGraph2', 15001);
INSERT INTO graphs (graphid, name, templateid) VALUES (15006, 'testInheritanceGraph3', 15002);
INSERT INTO graphs (graphid, name, templateid) VALUES (15007, 'testInheritanceGraph4', 15003);
INSERT INTO graphs_items (gitemid, graphid, itemid, drawtype, sortorder, color) VALUES (15000, 15000, 15001, 1, 1, 'FF5555');
INSERT INTO graphs_items (gitemid, graphid, itemid, drawtype, sortorder, color) VALUES (15001, 15001, 15002, 1, 1, 'FF5555');
INSERT INTO graphs_items (gitemid, graphid, itemid, drawtype, sortorder, color) VALUES (15002, 15002, 15003, 1, 1, 'FF5555');
INSERT INTO graphs_items (gitemid, graphid, itemid, drawtype, sortorder, color) VALUES (15003, 15003, 15004, 1, 1, 'FF5555');
INSERT INTO graphs_items (gitemid, graphid, itemid, drawtype, sortorder, color) VALUES (15004, 15004, 15006, 1, 1, 'FF5555');
INSERT INTO graphs_items (gitemid, graphid, itemid, drawtype, sortorder, color) VALUES (15005, 15005, 15007, 1, 1, 'FF5555');
INSERT INTO graphs_items (gitemid, graphid, itemid, drawtype, sortorder, color) VALUES (15006, 15006, 15008, 1, 1, 'FF5555');
INSERT INTO graphs_items (gitemid, graphid, itemid, drawtype, sortorder, color) VALUES (15007, 15007, 15009, 1, 1, 'FF5555');

-- testInheritanceDiscoveryRule.LayoutCheck and testInheritanceDiscoveryRule.SimpleUpdate
-- testFormItemPrototype, testInheritanceItemPrototype etc. for all prototype testing
INSERT INTO items (itemid, hostid, type, name, key_, delay, trends, value_type, params, description, flags, posts, headers)                          VALUES (15011, 15000, 0, 'testInheritanceDiscoveryRule' , 'inheritance-discovery-rule' , 3600, 0, 4, '', '', 1, '', '');
INSERT INTO items (itemid, hostid, type, name, key_, delay, trends, value_type, params, description, flags, posts, headers)                          VALUES (15012, 15000, 0, 'testInheritanceDiscoveryRule1', 'discovery-rule-inheritance1', 3600, 0, 4, '', '', 1, '', '');
INSERT INTO items (itemid, hostid, type, name, key_, delay, trends, value_type, params, description, flags, posts, headers)                          VALUES (15013, 15000, 0, 'testInheritanceDiscoveryRule2', 'discovery-rule-inheritance2', 3600, 0, 4, '', '', 1, '', '');
INSERT INTO items (itemid, hostid, type, name, key_, delay, trends, value_type, params, description, flags, posts, headers)                          VALUES (15014, 15000, 0, 'testInheritanceDiscoveryRule3', 'discovery-rule-inheritance3', 3600, 0, 4, '', '', 1, '', '');
INSERT INTO items (itemid, hostid, type, name, key_, delay, trends, value_type, params, description, flags, posts, headers)                          VALUES (15015, 15000, 0, 'testInheritanceDiscoveryRule4', 'discovery-rule-inheritance4', 3600, 0, 4, '', '', 1, '', '');
INSERT INTO items (itemid, hostid, type, name, key_, delay, trends, value_type, params, description, flags, interfaceid, templateid, posts, headers) VALUES (15016, 15001, 0, 'testInheritanceDiscoveryRule' , 'inheritance-discovery-rule' , 3600, 0, 4, '', '', 1, 15000, 15011, '', '');
INSERT INTO items (itemid, hostid, type, name, key_, delay, trends, value_type, params, description, flags, interfaceid, templateid, posts, headers) VALUES (15017, 15001, 0, 'testInheritanceDiscoveryRule1', 'discovery-rule-inheritance1', 3600, 0, 4, '', '', 1, 15000, 15012, '', '');
INSERT INTO items (itemid, hostid, type, name, key_, delay, trends, value_type, params, description, flags, interfaceid, templateid, posts, headers) VALUES (15018, 15001, 0, 'testInheritanceDiscoveryRule2', 'discovery-rule-inheritance2', 3600, 0, 4, '', '', 1, 15000, 15013, '', '');
INSERT INTO items (itemid, hostid, type, name, key_, delay, trends, value_type, params, description, flags, interfaceid, templateid, posts, headers) VALUES (15019, 15001, 0, 'testInheritanceDiscoveryRule3', 'discovery-rule-inheritance3', 3600, 0, 4, '', '', 1, 15000, 15014, '', '');
INSERT INTO items (itemid, hostid, type, name, key_, delay, trends, value_type, params, description, flags, interfaceid, templateid, posts, headers) VALUES (15020, 15001, 0, 'testInheritanceDiscoveryRule4', 'discovery-rule-inheritance4', 3600, 0, 4, '', '', 1, 15000, 15015, '', '');

INSERT INTO items (itemid, hostid, type, name, key_, delay, value_type, params, description, flags, posts, headers)                          VALUES (15081, 15002, 0, 'testInheritanceDiscoveryRule5', 'discovery-rule-inheritance5', 3600, 4, '', '', 1, '', '');
INSERT INTO items (itemid, hostid, type, name, key_, delay, value_type, params, description, flags, interfaceid, templateid, posts, headers) VALUES (15082, 15001, 0, 'testInheritanceDiscoveryRule5', 'discovery-rule-inheritance5', 3600, 4, '', '', 1, 15000, 15081, '', '');

-- testInheritanceItemPrototype.SimpleUpdate and testInheritanceItemPrototype.SimpleCreate
INSERT INTO items (itemid, hostid, type, name, key_, delay, value_type, formula, params, description, flags, posts, headers)                          VALUES (15021, 15000, 0, 'itemDiscovery'                , 'item-discovery-prototype', '30s', 3, 1, '', '', 2, '', '');
INSERT INTO items (itemid, hostid, type, name, key_, delay, value_type, formula, params, description, flags, posts, headers)                          VALUES (15022, 15000, 0, 'testInheritanceItemPrototype1', 'item-prototype-test1'    , '30s', 3, 1, '', '', 2, '', '');
INSERT INTO items (itemid, hostid, type, name, key_, delay, value_type, formula, params, description, flags, posts, headers)                          VALUES (15023, 15000, 0, 'testInheritanceItemPrototype2', 'item-prototype-test2'    , '30s', 3, 1, '', '', 2, '', '');
INSERT INTO items (itemid, hostid, type, name, key_, delay, value_type, formula, params, description, flags, posts, headers)                          VALUES (15024, 15000, 0, 'testInheritanceItemPrototype3', 'item-prototype-test3'    , '30s', 3, 1, '', '', 2, '', '');
INSERT INTO items (itemid, hostid, type, name, key_, delay, value_type, formula, params, description, flags, posts, headers)                          VALUES (15025, 15000, 0, 'testInheritanceItemPrototype4', 'item-prototype-test4'    , '30s', 3, 1, '', '', 2, '', '');
INSERT INTO items (itemid, hostid, type, name, key_, delay, value_type, params, description, flags, posts, headers)                          VALUES (15095, 15000, 0, 'testInheritanceItemPrototypePreprocessing', 'item-prototype-preprocessing'    , 30, 3,'', '', 2, '', '');
INSERT INTO items (itemid, hostid, type, name, key_, delay, value_type, params, description, flags, interfaceid, templateid, posts, headers) VALUES (15026, 15001, 0, 'itemDiscovery'                , 'item-discovery-prototype', '30s', 3, '', '', 2, 15000, 15021, '', '');
INSERT INTO items (itemid, hostid, type, name, key_, delay, value_type, params, description, flags, interfaceid, templateid, posts, headers) VALUES (15027, 15001, 0, 'testInheritanceItemPrototype1', 'item-prototype-test1'    , '30s', 3, '', '', 2, 15000, 15022, '', '');
INSERT INTO items (itemid, hostid, type, name, key_, delay, value_type, params, description, flags, interfaceid, templateid, posts, headers) VALUES (15028, 15001, 0, 'testInheritanceItemPrototype2', 'item-prototype-test2'    , '30s', 3, '', '', 2, 15000, 15023, '', '');
INSERT INTO items (itemid, hostid, type, name, key_, delay, value_type, params, description, flags, interfaceid, templateid, posts, headers) VALUES (15029, 15001, 0, 'testInheritanceItemPrototype3', 'item-prototype-test3'    , '30s', 3, '', '', 2, 15000, 15024, '', '');
INSERT INTO items (itemid, hostid, type, name, key_, delay, value_type, params, description, flags, interfaceid, templateid, posts, headers) VALUES (15030, 15001, 0, 'testInheritanceItemPrototype4', 'item-prototype-test4'    , '30s', 3, '', '', 2, 15000, 15025, '', '');
INSERT INTO items (itemid, hostid, type, name, key_, delay, value_type, params, description, flags, interfaceid, templateid, posts, headers) VALUES (15096, 15001, 0, 'testInheritanceItemPrototypePreprocessing', 'item-prototype-preprocessing'    , '30s', 3, '', '', 2, 15000, 15095, '', '');
INSERT INTO item_discovery (itemdiscoveryid, itemid, parent_itemid) values (15021, 15021, 15011);
INSERT INTO item_discovery (itemdiscoveryid, itemid, parent_itemid) values (15022, 15022, 15011);
INSERT INTO item_discovery (itemdiscoveryid, itemid, parent_itemid) values (15023, 15023, 15011);
INSERT INTO item_discovery (itemdiscoveryid, itemid, parent_itemid) values (15024, 15024, 15011);
INSERT INTO item_discovery (itemdiscoveryid, itemid, parent_itemid) values (15025, 15025, 15011);
INSERT INTO item_discovery (itemdiscoveryid, itemid, parent_itemid) values (15026, 15026, 15016);
INSERT INTO item_discovery (itemdiscoveryid, itemid, parent_itemid) values (15027, 15027, 15016);
INSERT INTO item_discovery (itemdiscoveryid, itemid, parent_itemid) values (15028, 15028, 15016);
INSERT INTO item_discovery (itemdiscoveryid, itemid, parent_itemid) values (15029, 15029, 15016);
INSERT INTO item_discovery (itemdiscoveryid, itemid, parent_itemid) values (15030, 15030, 15016);
INSERT INTO item_discovery (itemdiscoveryid, itemid, parent_itemid) values (15031, 15095, 15011);
INSERT INTO item_discovery (itemdiscoveryid, itemid, parent_itemid) values (15032, 15096, 15016);

INSERT INTO items (itemid, hostid, type, name, key_, delay, value_type, params, description, flags, posts, headers)                          VALUES (15083, 15002, 0, 'testInheritanceItemPrototype5', 'item-prototype-test5'    , '30s', 3, '', '', 2, '', '');
INSERT INTO items (itemid, hostid, type, name, key_, delay, value_type, params, description, flags, interfaceid, templateid, posts, headers) VALUES (15084, 15001, 0, 'testInheritanceItemPrototype5', 'item-prototype-test5'    , '30s', 3, '', '', 2, 15000, 15083, '', '');
INSERT INTO item_discovery (itemdiscoveryid, itemid, parent_itemid) values (15083, 15083, 15081);
INSERT INTO item_discovery (itemdiscoveryid, itemid, parent_itemid) values (15084, 15084, 15082);

-- testFormItemPrototype.Preprocessing
INSERT INTO item_preproc (item_preprocid,itemid,step,type,params) VALUES (147,15095,1,1,'123');
INSERT INTO item_preproc (item_preprocid,itemid,step,type,params) VALUES (148,15095,2,2,'abc');
INSERT INTO item_preproc (item_preprocid,itemid,step,type,params) VALUES (149,15095,3,3,'def');
INSERT INTO item_preproc (item_preprocid,itemid,step,type,params) VALUES (150,15095,4,4,'1a2b3c');
INSERT INTO item_preproc (item_preprocid,itemid,step,type,params) VALUES (151,15095,5,5,'regular expression pattern
output formatting template');
INSERT INTO item_preproc (item_preprocid,itemid,step,type,params) VALUES (152,15095,6,6,'');
INSERT INTO item_preproc (item_preprocid,itemid,step,type,params) VALUES (153,15095,7,7,'');
INSERT INTO item_preproc (item_preprocid,itemid,step,type,params) VALUES (154,15095,8,8,'');
INSERT INTO item_preproc (item_preprocid,itemid,step,type,params) VALUES (155,15095,9,9,'');
INSERT INTO item_preproc (item_preprocid,itemid,step,type,params) VALUES (156,15095,10,11,'/document/item/value/text()');
INSERT INTO item_preproc (item_preprocid,itemid,step,type,params) VALUES (157,15095,11,12,'$.document.item.value parameter.');
INSERT INTO item_preproc (item_preprocid,itemid,step,type,params) VALUES (158,15096,1,1,'123');
INSERT INTO item_preproc (item_preprocid,itemid,step,type,params) VALUES (159,15096,2,2,'abc');
INSERT INTO item_preproc (item_preprocid,itemid,step,type,params) VALUES (160,15096,3,3,'def');
INSERT INTO item_preproc (item_preprocid,itemid,step,type,params) VALUES (161,15096,4,4,'1a2b3c');
INSERT INTO item_preproc (item_preprocid,itemid,step,type,params) VALUES (162,15096,5,5,'regular expression pattern
output formatting template');
INSERT INTO item_preproc (item_preprocid,itemid,step,type,params) VALUES (163,15096,6,6,'');
INSERT INTO item_preproc (item_preprocid,itemid,step,type,params) VALUES (164,15096,7,7,'');
INSERT INTO item_preproc (item_preprocid,itemid,step,type,params) VALUES (165,15096,8,8,'');
INSERT INTO item_preproc (item_preprocid,itemid,step,type,params) VALUES (166,15096,9,9,'');
INSERT INTO item_preproc (item_preprocid,itemid,step,type,params) VALUES (167,15096,10,11,'/document/item/value/text()');
INSERT INTO item_preproc (item_preprocid,itemid,step,type,params) VALUES (168,15096,11,12,'$.document.item.value parameter.');

-- testFormGraphPrototype.LayoutCheck and testInheritanceGraphPrototype.SimpleUpdate
INSERT INTO graphs (graphid, name, flags)             VALUES (15008, 'testInheritanceGraphPrototype1', 2);
INSERT INTO graphs (graphid, name, flags)             VALUES (15009, 'testInheritanceGraphPrototype2', 2);
INSERT INTO graphs (graphid, name, flags)             VALUES (15010, 'testInheritanceGraphPrototype3', 2);
INSERT INTO graphs (graphid, name, flags)             VALUES (15011, 'testInheritanceGraphPrototype4', 2);
INSERT INTO graphs (graphid, name, flags, templateid) VALUES (15012, 'testInheritanceGraphPrototype1', 2, 15008);
INSERT INTO graphs (graphid, name, flags, templateid) VALUES (15013, 'testInheritanceGraphPrototype2', 2, 15009);
INSERT INTO graphs (graphid, name, flags, templateid) VALUES (15014, 'testInheritanceGraphPrototype3', 2, 15010);
INSERT INTO graphs (graphid, name, flags, templateid) VALUES (15015, 'testInheritanceGraphPrototype4', 2, 15011);

-- testFormGraphPrototype.LayoutCheck and testInheritanceGraphPrototype.SimpleUpdate
INSERT INTO graphs_items (gitemid, graphid, itemid, drawtype, sortorder, color) VALUES (15008, 15008, 15000, 1, 0, '9999FF');
INSERT INTO graphs_items (gitemid, graphid, itemid, drawtype, sortorder, color) VALUES (15009, 15008, 15021, 1, 1, 'FF9999');
INSERT INTO graphs_items (gitemid, graphid, itemid, drawtype, sortorder, color) VALUES (15010, 15009, 15000, 1, 0, '9999FF');
INSERT INTO graphs_items (gitemid, graphid, itemid, drawtype, sortorder, color) VALUES (15011, 15009, 15021, 1, 1, 'FF9999');
INSERT INTO graphs_items (gitemid, graphid, itemid, drawtype, sortorder, color) VALUES (15012, 15010, 15000, 1, 0, '9999FF');
INSERT INTO graphs_items (gitemid, graphid, itemid, drawtype, sortorder, color) VALUES (15013, 15010, 15021, 1, 1, 'FF9999');
INSERT INTO graphs_items (gitemid, graphid, itemid, drawtype, sortorder, color) VALUES (15014, 15011, 15000, 1, 0, '9999FF');
INSERT INTO graphs_items (gitemid, graphid, itemid, drawtype, sortorder, color) VALUES (15015, 15011, 15021, 1, 1, 'FF9999');
INSERT INTO graphs_items (gitemid, graphid, itemid, drawtype, sortorder, color) VALUES (15016, 15012, 15005, 1, 0, '9999FF');
INSERT INTO graphs_items (gitemid, graphid, itemid, drawtype, sortorder, color) VALUES (15017, 15012, 15026, 1, 1, 'FF9999');
INSERT INTO graphs_items (gitemid, graphid, itemid, drawtype, sortorder, color) VALUES (15018, 15013, 15005, 1, 0, '9999FF');
INSERT INTO graphs_items (gitemid, graphid, itemid, drawtype, sortorder, color) VALUES (15019, 15013, 15026, 1, 1, 'FF9999');
INSERT INTO graphs_items (gitemid, graphid, itemid, drawtype, sortorder, color) VALUES (15020, 15014, 15005, 1, 0, '9999FF');
INSERT INTO graphs_items (gitemid, graphid, itemid, drawtype, sortorder, color) VALUES (15021, 15014, 15026, 1, 1, 'FF9999');
INSERT INTO graphs_items (gitemid, graphid, itemid, drawtype, sortorder, color) VALUES (15022, 15015, 15005, 1, 0, '9999FF');
INSERT INTO graphs_items (gitemid, graphid, itemid, drawtype, sortorder, color) VALUES (15023, 15015, 15026, 1, 1, 'FF9999');

-- testFormTriggerPrototype.LayoutCheck, testInheritanceTriggerPrototype.SimpleUpdate
INSERT INTO triggers (triggerid, expression, description, comments, flags)             VALUES (99008, '{99737}=0', 'testInheritanceTriggerPrototype1', '', 2);
INSERT INTO triggers (triggerid, expression, description, comments, flags)             VALUES (99009, '{99738}=0', 'testInheritanceTriggerPrototype2', '', 2);
INSERT INTO triggers (triggerid, expression, description, comments, flags)             VALUES (99010, '{99739}=0', 'testInheritanceTriggerPrototype3', '', 2);
INSERT INTO triggers (triggerid, expression, description, comments, flags)             VALUES (99011, '{99740}=0', 'testInheritanceTriggerPrototype4', '', 2);
INSERT INTO triggers (triggerid, expression, description, comments, flags, templateid) VALUES (99012, '{99741}=0', 'testInheritanceTriggerPrototype1', '', 2, 99008);
INSERT INTO triggers (triggerid, expression, description, comments, flags, templateid) VALUES (99013, '{99742}=0', 'testInheritanceTriggerPrototype2', '', 2, 99009);
INSERT INTO triggers (triggerid, expression, description, comments, flags, templateid) VALUES (99014, '{99743}=0', 'testInheritanceTriggerPrototype3', '', 2, 99010);
INSERT INTO triggers (triggerid, expression, description, comments, flags, templateid) VALUES (99015, '{99744}=0', 'testInheritanceTriggerPrototype4', '', 2, 99011);
INSERT INTO functions (functionid, itemid, triggerid, name, parameter) VALUES (99737, 15021, 99008, 'last', '');
INSERT INTO functions (functionid, itemid, triggerid, name, parameter) VALUES (99738, 15021, 99009, 'last', '');
INSERT INTO functions (functionid, itemid, triggerid, name, parameter) VALUES (99739, 15021, 99010, 'last', '');
INSERT INTO functions (functionid, itemid, triggerid, name, parameter) VALUES (99740, 15021, 99011, 'last', '');
INSERT INTO functions (functionid, itemid, triggerid, name, parameter) VALUES (99741, 15026, 99012, 'last', '');
INSERT INTO functions (functionid, itemid, triggerid, name, parameter) VALUES (99742, 15026, 99013, 'last', '');
INSERT INTO functions (functionid, itemid, triggerid, name, parameter) VALUES (99743, 15026, 99014, 'last', '');
INSERT INTO functions (functionid, itemid, triggerid, name, parameter) VALUES (99744, 15026, 99015, 'last', '');

-- testInheritanceWeb.SimpleUpdate
INSERT INTO httptest (httptestid, name, delay, agent, hostid)             VALUES (15000, 'testInheritanceWeb1', '1m', 'Mozilla/5.0 (compatible; MSIE 10.0; Windows NT 6.1; Trident/6.0)', 15000);
INSERT INTO httptest (httptestid, name, delay, agent, hostid)             VALUES (15001, 'testInheritanceWeb2', '1m', 'Mozilla/5.0 (compatible; MSIE 10.0; Windows NT 6.1; Trident/6.0)', 15000);
INSERT INTO httptest (httptestid, name, delay, agent, hostid)             VALUES (15002, 'testInheritanceWeb3', '1m', 'Mozilla/5.0 (compatible; MSIE 10.0; Windows NT 6.1; Trident/6.0)', 15000);
INSERT INTO httptest (httptestid, name, delay, agent, hostid)             VALUES (15003, 'testInheritanceWeb4', '1m', 'Mozilla/5.0 (compatible; MSIE 10.0; Windows NT 6.1; Trident/6.0)', 15000);
INSERT INTO httptest (httptestid, name, delay, agent, hostid, templateid) VALUES (15004, 'testInheritanceWeb1', '1m', 'Mozilla/5.0 (compatible; MSIE 10.0; Windows NT 6.1; Trident/6.0)', 15001, 15000);
INSERT INTO httptest (httptestid, name, delay, agent, hostid, templateid) VALUES (15005, 'testInheritanceWeb2', '1m', 'Mozilla/5.0 (compatible; MSIE 10.0; Windows NT 6.1; Trident/6.0)', 15001, 15001);
INSERT INTO httptest (httptestid, name, delay, agent, hostid, templateid) VALUES (15006, 'testInheritanceWeb3', '1m', 'Mozilla/5.0 (compatible; MSIE 10.0; Windows NT 6.1; Trident/6.0)', 15001, 15002);
INSERT INTO httptest (httptestid, name, delay, agent, hostid, templateid) VALUES (15007, 'testInheritanceWeb4', '1m', 'Mozilla/5.0 (compatible; MSIE 10.0; Windows NT 6.1; Trident/6.0)', 15001, 15003);
INSERT INTO httpstep (httpstepid, httptestid, name, no, url, timeout, posts) VALUES (15000, 15000, 'testInheritanceWeb1', 1, 'testInheritanceWeb1', 15, '');
INSERT INTO httpstep (httpstepid, httptestid, name, no, url, timeout, posts) VALUES (15001, 15001, 'testInheritanceWeb2', 1, 'testInheritanceWeb2', 15, '');
INSERT INTO httpstep (httpstepid, httptestid, name, no, url, timeout, posts) VALUES (15002, 15002, 'testInheritanceWeb3', 1, 'testInheritanceWeb3', 15, '');
INSERT INTO httpstep (httpstepid, httptestid, name, no, url, timeout, posts) VALUES (15003, 15003, 'testInheritanceWeb4', 1, 'testInheritanceWeb4', 15, '');
INSERT INTO httpstep (httpstepid, httptestid, name, no, url, timeout, posts) VALUES (15004, 15004, 'testInheritanceWeb1', 1, 'testInheritanceWeb1', 15, '');
INSERT INTO httpstep (httpstepid, httptestid, name, no, url, timeout, posts) VALUES (15005, 15005, 'testInheritanceWeb2', 1, 'testInheritanceWeb2', 15, '');
INSERT INTO httpstep (httpstepid, httptestid, name, no, url, timeout, posts) VALUES (15006, 15006, 'testInheritanceWeb3', 1, 'testInheritanceWeb3', 15, '');
INSERT INTO httpstep (httpstepid, httptestid, name, no, url, timeout, posts) VALUES (15007, 15007, 'testInheritanceWeb4', 1, 'testInheritanceWeb4', 15, '');

INSERT INTO items (itemid, hostid, type, name, key_, delay, value_type, units, params, description, posts, headers)             VALUES (15031, 15000, 9, 'Download speed for scenario "$1".'             , 'web.test.in[testInheritanceWeb1,,bps]'                      , 60, 0, 'Bps', '', '', '', '');
INSERT INTO items (itemid, hostid, type, name, key_, delay, value_type, units, params, description, posts, headers)             VALUES (15032, 15000, 9, 'Failed step of scenario "$1".'                 , 'web.test.fail[testInheritanceWeb1]'                         , 60, 3, ''   , '', '', '', '');
INSERT INTO items (itemid, hostid, type, name, key_, delay, value_type, units, params, description, posts, headers)             VALUES (15033, 15000, 9, 'Last error message of scenario "$1".'          , 'web.test.error[testInheritanceWeb1]'                        , 60, 1, ''   , '', '', '', '');
INSERT INTO items (itemid, hostid, type, name, key_, delay, value_type, units, params, description, posts, headers)             VALUES (15034, 15000, 9, 'Download speed for step "$2" of scenario "$1".', 'web.test.in[testInheritanceWeb1,testInheritanceWeb1,bps]'   , 60, 0, 'Bps', '', '', '', '');
INSERT INTO items (itemid, hostid, type, name, key_, delay, value_type, units, params, description, posts, headers)             VALUES (15035, 15000, 9, 'Response time for step "$2" of scenario "$1".' , 'web.test.time[testInheritanceWeb1,testInheritanceWeb1,resp]', 60, 0, 's'  , '', '', '', '');
INSERT INTO items (itemid, hostid, type, name, key_, delay, value_type, units, params, description, posts, headers)             VALUES (15036, 15000, 9, 'Response code for step "$2" of scenario "$1".' , 'web.test.rspcode[testInheritanceWeb1,testInheritanceWeb1]'  , 60, 3, ''   , '', '', '', '');
INSERT INTO items (itemid, hostid, type, name, key_, delay, value_type, units, params, description, posts, headers)             VALUES (15037, 15000, 9, 'Download speed for scenario "$1".'             , 'web.test.in[testInheritanceWeb2,,bps]'                      , 60, 0, 'Bps', '', '', '', '');
INSERT INTO items (itemid, hostid, type, name, key_, delay, value_type, units, params, description, posts, headers)             VALUES (15038, 15000, 9, 'Failed step of scenario "$1".'                 , 'web.test.fail[testInheritanceWeb2]'                         , 60, 3, ''   , '', '', '', '');
INSERT INTO items (itemid, hostid, type, name, key_, delay, value_type, units, params, description, posts, headers)             VALUES (15039, 15000, 9, 'Last error message of scenario "$1".'          , 'web.test.error[testInheritanceWeb2]'                        , 60, 1, ''   , '', '', '', '');
INSERT INTO items (itemid, hostid, type, name, key_, delay, value_type, units, params, description, posts, headers)             VALUES (15040, 15000, 9, 'Download speed for step "$2" of scenario "$1".', 'web.test.in[testInheritanceWeb2,testInheritanceWeb2,bps]'   , 60, 0, 'Bps', '', '', '', '');
INSERT INTO items (itemid, hostid, type, name, key_, delay, value_type, units, params, description, posts, headers)             VALUES (15041, 15000, 9, 'Response time for step "$2" of scenario "$1".' , 'web.test.time[testInheritanceWeb2,testInheritanceWeb2,resp]', 60, 0, 's'  , '', '', '', '');
INSERT INTO items (itemid, hostid, type, name, key_, delay, value_type, units, params, description, posts, headers)             VALUES (15042, 15000, 9, 'Response code for step "$2" of scenario "$1".' , 'web.test.rspcode[testInheritanceWeb2,testInheritanceWeb2]'  , 60, 3, ''   , '', '', '', '');
INSERT INTO items (itemid, hostid, type, name, key_, delay, value_type, units, params, description, posts, headers)             VALUES (15043, 15000, 9, 'Download speed for scenario "$1".'             , 'web.test.in[testInheritanceWeb3,,bps]'                      , 60, 0, 'Bps', '', '', '', '');
INSERT INTO items (itemid, hostid, type, name, key_, delay, value_type, units, params, description, posts, headers)             VALUES (15044, 15000, 9, 'Failed step of scenario "$1".'                 , 'web.test.fail[testInheritanceWeb3]'                         , 60, 3, ''   , '', '', '', '');
INSERT INTO items (itemid, hostid, type, name, key_, delay, value_type, units, params, description, posts, headers)             VALUES (15045, 15000, 9, 'Last error message of scenario "$1".'          , 'web.test.error[testInheritanceWeb3]'                        , 60, 1, ''   , '', '', '', '');
INSERT INTO items (itemid, hostid, type, name, key_, delay, value_type, units, params, description, posts, headers)             VALUES (15046, 15000, 9, 'Download speed for step "$2" of scenario "$1".', 'web.test.in[testInheritanceWeb3,testInheritanceWeb3,bps]'   , 60, 0, 'Bps', '', '', '', '');
INSERT INTO items (itemid, hostid, type, name, key_, delay, value_type, units, params, description, posts, headers)             VALUES (15047, 15000, 9, 'Response time for step "$2" of scenario "$1".' , 'web.test.time[testInheritanceWeb3,testInheritanceWeb3,resp]', 60, 0, 's'  , '', '', '', '');
INSERT INTO items (itemid, hostid, type, name, key_, delay, value_type, units, params, description, posts, headers)             VALUES (15048, 15000, 9, 'Response code for step "$2" of scenario "$1".' , 'web.test.rspcode[testInheritanceWeb3,testInheritanceWeb3]'  , 60, 3, ''   , '', '', '', '');
INSERT INTO items (itemid, hostid, type, name, key_, delay, value_type, units, params, description, posts, headers)             VALUES (15049, 15000, 9, 'Download speed for scenario "$1".'             , 'web.test.in[testInheritanceWeb4,,bps]'                      , 60, 0, 'Bps', '', '', '', '');
INSERT INTO items (itemid, hostid, type, name, key_, delay, value_type, units, params, description, posts, headers)             VALUES (15050, 15000, 9, 'Failed step of scenario "$1".'                 , 'web.test.fail[testInheritanceWeb4]'                         , 60, 3, ''   , '', '', '', '');
INSERT INTO items (itemid, hostid, type, name, key_, delay, value_type, units, params, description, posts, headers)             VALUES (15051, 15000, 9, 'Last error message of scenario "$1".'          , 'web.test.error[testInheritanceWeb4]'                        , 60, 1, ''   , '', '', '', '');
INSERT INTO items (itemid, hostid, type, name, key_, delay, value_type, units, params, description, posts, headers)             VALUES (15052, 15000, 9, 'Download speed for step "$2" of scenario "$1".', 'web.test.in[testInheritanceWeb4,testInheritanceWeb4,bps]'   , 60, 0, 'Bps', '', '', '', '');
INSERT INTO items (itemid, hostid, type, name, key_, delay, value_type, units, params, description, posts, headers)             VALUES (15053, 15000, 9, 'Response time for step "$2" of scenario "$1".' , 'web.test.time[testInheritanceWeb4,testInheritanceWeb4,resp]', 60, 0, 's'  , '', '', '', '');
INSERT INTO items (itemid, hostid, type, name, key_, delay, value_type, units, params, description, posts, headers)             VALUES (15054, 15000, 9, 'Response code for step "$2" of scenario "$1".' , 'web.test.rspcode[testInheritanceWeb4,testInheritanceWeb4]'  , 60, 3, ''   , '', '', '', '');
INSERT INTO items (itemid, hostid, type, name, key_, delay, value_type, units, params, description, templateid, posts, headers) VALUES (15055, 15001, 9, 'Download speed for scenario "$1".'             , 'web.test.in[testInheritanceWeb1,,bps]'                      , 60, 0, 'Bps', '', '', 15031, '', '');
INSERT INTO items (itemid, hostid, type, name, key_, delay, value_type, units, params, description, templateid, posts, headers) VALUES (15056, 15001, 9, 'Failed step of scenario "$1".'                 , 'web.test.fail[testInheritanceWeb1]'                         , 60, 3, ''   , '', '', 15032, '', '');
INSERT INTO items (itemid, hostid, type, name, key_, delay, value_type, units, params, description, templateid, posts, headers) VALUES (15057, 15001, 9, 'Last error message of scenario "$1".'          , 'web.test.error[testInheritanceWeb1]'                        , 60, 1, ''   , '', '', 15033, '', '');
INSERT INTO items (itemid, hostid, type, name, key_, delay, value_type, units, params, description, templateid, posts, headers) VALUES (15058, 15001, 9, 'Download speed for step "$2" of scenario "$1".', 'web.test.in[testInheritanceWeb1,testInheritanceWeb1,bps]'   , 60, 0, 'Bps', '', '', 15034, '', '');
INSERT INTO items (itemid, hostid, type, name, key_, delay, value_type, units, params, description, templateid, posts, headers) VALUES (15059, 15001, 9, 'Response time for step "$2" of scenario "$1".' , 'web.test.time[testInheritanceWeb1,testInheritanceWeb1,resp]', 60, 0, 's'  , '', '', 15035, '', '');
INSERT INTO items (itemid, hostid, type, name, key_, delay, value_type, units, params, description, templateid, posts, headers) VALUES (15060, 15001, 9, 'Response code for step "$2" of scenario "$1".' , 'web.test.rspcode[testInheritanceWeb1,testInheritanceWeb1]'  , 60, 3, ''   , '', '', 15036, '', '');
INSERT INTO items (itemid, hostid, type, name, key_, delay, value_type, units, params, description, templateid, posts, headers) VALUES (15061, 15001, 9, 'Download speed for scenario "$1".'             , 'web.test.in[testInheritanceWeb2,,bps]'                      , 60, 0, 'Bps', '', '', 15037, '', '');
INSERT INTO items (itemid, hostid, type, name, key_, delay, value_type, units, params, description, templateid, posts, headers) VALUES (15062, 15001, 9, 'Failed step of scenario "$1".'                 , 'web.test.fail[testInheritanceWeb2]'                         , 60, 3, ''   , '', '', 15038, '', '');
INSERT INTO items (itemid, hostid, type, name, key_, delay, value_type, units, params, description, templateid, posts, headers) VALUES (15063, 15001, 9, 'Last error message of scenario "$1".'          , 'web.test.error[testInheritanceWeb2]'                        , 60, 1, ''   , '', '', 15039, '', '');
INSERT INTO items (itemid, hostid, type, name, key_, delay, value_type, units, params, description, templateid, posts, headers) VALUES (15064, 15001, 9, 'Download speed for step "$2" of scenario "$1".', 'web.test.in[testInheritanceWeb2,testInheritanceWeb2,bps]'   , 60, 0, 'Bps', '', '', 15040, '', '');
INSERT INTO items (itemid, hostid, type, name, key_, delay, value_type, units, params, description, templateid, posts, headers) VALUES (15065, 15001, 9, 'Response time for step "$2" of scenario "$1".' , 'web.test.time[testInheritanceWeb2,testInheritanceWeb2,resp]', 60, 0, 's'  , '', '', 15041, '', '');
INSERT INTO items (itemid, hostid, type, name, key_, delay, value_type, units, params, description, templateid, posts, headers) VALUES (15066, 15001, 9, 'Response code for step "$2" of scenario "$1".' , 'web.test.rspcode[testInheritanceWeb2,testInheritanceWeb2]'  , 60, 3, ''   , '', '', 15042, '', '');
INSERT INTO items (itemid, hostid, type, name, key_, delay, value_type, units, params, description, templateid, posts, headers) VALUES (15067, 15001, 9, 'Download speed for scenario "$1".'             , 'web.test.in[testInheritanceWeb3,,bps]'                      , 60, 0, 'Bps', '', '', 15043, '', '');
INSERT INTO items (itemid, hostid, type, name, key_, delay, value_type, units, params, description, templateid, posts, headers) VALUES (15068, 15001, 9, 'Failed step of scenario "$1".'                 , 'web.test.fail[testInheritanceWeb3]'                         , 60, 3, ''   , '', '', 15044, '', '');
INSERT INTO items (itemid, hostid, type, name, key_, delay, value_type, units, params, description, templateid, posts, headers) VALUES (15069, 15001, 9, 'Last error message of scenario "$1".'          , 'web.test.error[testInheritanceWeb3]'                        , 60, 1, ''   , '', '', 15045, '', '');
INSERT INTO items (itemid, hostid, type, name, key_, delay, value_type, units, params, description, templateid, posts, headers) VALUES (15070, 15001, 9, 'Download speed for step "$2" of scenario "$1".', 'web.test.in[testInheritanceWeb3,testInheritanceWeb3,bps]'   , 60, 0, 'Bps', '', '', 15046, '', '');
INSERT INTO items (itemid, hostid, type, name, key_, delay, value_type, units, params, description, templateid, posts, headers) VALUES (15071, 15001, 9, 'Response time for step "$2" of scenario "$1".' , 'web.test.time[testInheritanceWeb3,testInheritanceWeb3,resp]', 60, 0, 's'  , '', '', 15047, '', '');
INSERT INTO items (itemid, hostid, type, name, key_, delay, value_type, units, params, description, templateid, posts, headers) VALUES (15072, 15001, 9, 'Response code for step "$2" of scenario "$1".' , 'web.test.rspcode[testInheritanceWeb3,testInheritanceWeb3]'  , 60, 3, ''   , '', '', 15048, '', '');
INSERT INTO items (itemid, hostid, type, name, key_, delay, value_type, units, params, description, templateid, posts, headers) VALUES (15073, 15001, 9, 'Download speed for scenario "$1".'             , 'web.test.in[testInheritanceWeb4,,bps]'                      , 60, 0, 'Bps', '', '', 15049, '', '');
INSERT INTO items (itemid, hostid, type, name, key_, delay, value_type, units, params, description, templateid, posts, headers) VALUES (15074, 15001, 9, 'Failed step of scenario "$1".'                 , 'web.test.fail[testInheritanceWeb4]'                         , 60, 3, ''   , '', '', 15050, '', '');
INSERT INTO items (itemid, hostid, type, name, key_, delay, value_type, units, params, description, templateid, posts, headers) VALUES (15075, 15001, 9, 'Last error message of scenario "$1".'          , 'web.test.error[testInheritanceWeb4]'                        , 60, 1, ''   , '', '', 15051, '', '');
INSERT INTO items (itemid, hostid, type, name, key_, delay, value_type, units, params, description, templateid, posts, headers) VALUES (15076, 15001, 9, 'Download speed for step "$2" of scenario "$1".', 'web.test.in[testInheritanceWeb4,testInheritanceWeb4,bps]'   , 60, 0, 'Bps', '', '', 15052, '', '');
INSERT INTO items (itemid, hostid, type, name, key_, delay, value_type, units, params, description, templateid, posts, headers) VALUES (15077, 15001, 9, 'Response time for step "$2" of scenario "$1".' , 'web.test.time[testInheritanceWeb4,testInheritanceWeb4,resp]', 60, 0, 's'  , '', '', 15053, '', '');
INSERT INTO items (itemid, hostid, type, name, key_, delay, value_type, units, params, description, templateid, posts, headers) VALUES (15078, 15001, 9, 'Response code for step "$2" of scenario "$1".' , 'web.test.rspcode[testInheritanceWeb4,testInheritanceWeb4]'  , 60, 3, ''   , '', '', 15054, '', '');
INSERT INTO httptestitem (httptestitemid,httptestid,itemid,type) VALUES (15000, 15000, 15031, 2);
INSERT INTO httptestitem (httptestitemid,httptestid,itemid,type) VALUES (15001, 15000, 15032, 3);
INSERT INTO httptestitem (httptestitemid,httptestid,itemid,type) VALUES (15002, 15000, 15033, 4);
INSERT INTO httptestitem (httptestitemid,httptestid,itemid,type) VALUES (15003, 15001, 15037, 2);
INSERT INTO httptestitem (httptestitemid,httptestid,itemid,type) VALUES (15004, 15001, 15038, 3);
INSERT INTO httptestitem (httptestitemid,httptestid,itemid,type) VALUES (15005, 15001, 15039, 4);
INSERT INTO httptestitem (httptestitemid,httptestid,itemid,type) VALUES (15006, 15002, 15043, 2);
INSERT INTO httptestitem (httptestitemid,httptestid,itemid,type) VALUES (15007, 15002, 15044, 3);
INSERT INTO httptestitem (httptestitemid,httptestid,itemid,type) VALUES (15008, 15002, 15045, 4);
INSERT INTO httptestitem (httptestitemid,httptestid,itemid,type) VALUES (15009, 15003, 15049, 2);
INSERT INTO httptestitem (httptestitemid,httptestid,itemid,type) VALUES (15010, 15003, 15050, 3);
INSERT INTO httptestitem (httptestitemid,httptestid,itemid,type) VALUES (15011, 15003, 15051, 4);
INSERT INTO httptestitem (httptestitemid,httptestid,itemid,type) VALUES (15012, 15004, 15055, 2);
INSERT INTO httptestitem (httptestitemid,httptestid,itemid,type) VALUES (15013, 15004, 15056, 3);
INSERT INTO httptestitem (httptestitemid,httptestid,itemid,type) VALUES (15014, 15004, 15057, 4);
INSERT INTO httptestitem (httptestitemid,httptestid,itemid,type) VALUES (15015, 15005, 15061, 2);
INSERT INTO httptestitem (httptestitemid,httptestid,itemid,type) VALUES (15016, 15005, 15062, 3);
INSERT INTO httptestitem (httptestitemid,httptestid,itemid,type) VALUES (15017, 15005, 15063, 4);
INSERT INTO httptestitem (httptestitemid,httptestid,itemid,type) VALUES (15018, 15006, 15067, 2);
INSERT INTO httptestitem (httptestitemid,httptestid,itemid,type) VALUES (15019, 15006, 15068, 3);
INSERT INTO httptestitem (httptestitemid,httptestid,itemid,type) VALUES (15020, 15006, 15069, 4);
INSERT INTO httptestitem (httptestitemid,httptestid,itemid,type) VALUES (15021, 15007, 15073, 2);
INSERT INTO httptestitem (httptestitemid,httptestid,itemid,type) VALUES (15022, 15007, 15074, 3);
INSERT INTO httptestitem (httptestitemid,httptestid,itemid,type) VALUES (15023, 15007, 15075, 4);
INSERT INTO httpstepitem (httpstepitemid,httpstepid,itemid,type) VALUES (15000, 15000, 15034, 2);
INSERT INTO httpstepitem (httpstepitemid,httpstepid,itemid,type) VALUES (15001, 15000, 15035, 1);
INSERT INTO httpstepitem (httpstepitemid,httpstepid,itemid,type) VALUES (15002, 15000, 15036, 0);
INSERT INTO httpstepitem (httpstepitemid,httpstepid,itemid,type) VALUES (15003, 15001, 15040, 2);
INSERT INTO httpstepitem (httpstepitemid,httpstepid,itemid,type) VALUES (15004, 15001, 15041, 1);
INSERT INTO httpstepitem (httpstepitemid,httpstepid,itemid,type) VALUES (15005, 15001, 15042, 0);
INSERT INTO httpstepitem (httpstepitemid,httpstepid,itemid,type) VALUES (15006, 15002, 15046, 2);
INSERT INTO httpstepitem (httpstepitemid,httpstepid,itemid,type) VALUES (15007, 15002, 15047, 1);
INSERT INTO httpstepitem (httpstepitemid,httpstepid,itemid,type) VALUES (15008, 15002, 15048, 0);
INSERT INTO httpstepitem (httpstepitemid,httpstepid,itemid,type) VALUES (15009, 15003, 15052, 2);
INSERT INTO httpstepitem (httpstepitemid,httpstepid,itemid,type) VALUES (15010, 15003, 15053, 1);
INSERT INTO httpstepitem (httpstepitemid,httpstepid,itemid,type) VALUES (15011, 15003, 15054, 0);
INSERT INTO httpstepitem (httpstepitemid,httpstepid,itemid,type) VALUES (15012, 15004, 15058, 2);
INSERT INTO httpstepitem (httpstepitemid,httpstepid,itemid,type) VALUES (15013, 15004, 15059, 1);
INSERT INTO httpstepitem (httpstepitemid,httpstepid,itemid,type) VALUES (15014, 15004, 15060, 0);
INSERT INTO httpstepitem (httpstepitemid,httpstepid,itemid,type) VALUES (15015, 15005, 15064, 2);
INSERT INTO httpstepitem (httpstepitemid,httpstepid,itemid,type) VALUES (15016, 15005, 15065, 1);
INSERT INTO httpstepitem (httpstepitemid,httpstepid,itemid,type) VALUES (15017, 15005, 15066, 0);
INSERT INTO httpstepitem (httpstepitemid,httpstepid,itemid,type) VALUES (15018, 15006, 15070, 2);
INSERT INTO httpstepitem (httpstepitemid,httpstepid,itemid,type) VALUES (15019, 15006, 15071, 1);
INSERT INTO httpstepitem (httpstepitemid,httpstepid,itemid,type) VALUES (15020, 15006, 15072, 0);
INSERT INTO httpstepitem (httpstepitemid,httpstepid,itemid,type) VALUES (15021, 15007, 15076, 2);
INSERT INTO httpstepitem (httpstepitemid,httpstepid,itemid,type) VALUES (15022, 15007, 15077, 1);
INSERT INTO httpstepitem (httpstepitemid,httpstepid,itemid,type) VALUES (15023, 15007, 15078, 0);


-- create Form test template
INSERT INTO hosts (hostid, host, name, status, description) VALUES (40000, 'Form test template', 'Form test template', 3, '');
INSERT INTO hosts_groups (hostgroupid, hostid, groupid) VALUES (40000, 40000, 1);

-- create Simple form test
INSERT INTO hosts (hostid, host, name, status, description) VALUES (40001, 'Simple form test host', 'Simple form test host', 0, '');
INSERT INTO hosts_groups (hostgroupid, hostid, groupid) VALUES (40001, 40001, 4);
INSERT INTO hosts_templates (hosttemplateid, hostid, templateid) VALUES (40000, 40001, 40000);

-- testFormItem interfaces
INSERT INTO interface (interfaceid, hostid, main, type, useip, ip, port) VALUES (40011, 40001, 1, 1, 1, '127.0.5.1', '10051');
INSERT INTO interface (interfaceid, hostid, main, type, useip, ip, port) VALUES (40012, 40001, 1, 2, 1, '127.0.5.2', '10052');
INSERT INTO interface (interfaceid, hostid, main, type, useip, ip, port) VALUES (40013, 40001, 1, 3, 1, '127.0.5.3', '10053');
INSERT INTO interface (interfaceid, hostid, main, type, useip, ip, port) VALUES (40014, 40001, 1, 4, 1, '127.0.5.4', '10054');

-- testFormItem.LayoutCheck testFormItem.SimpleUpdate
INSERT INTO items (itemid, type, hostid, name, description, key_, delay, interfaceid, params, formula, posts, headers) VALUES (99098, 0, 40001, 'testFormItem1', 'testFormItems', 'test-item-form1', 30, 40011, '', 1, '', '');
INSERT INTO items (itemid, type, hostid, name, description, key_, delay, interfaceid, params, formula, posts, headers) VALUES (99099, 0, 40001, 'testFormItem2', 'testFormItems', 'test-item-form2', 30, 40011, '', 1, '', '');
INSERT INTO items (itemid, type, hostid, name, description, key_, delay, interfaceid, params, formula, posts, headers) VALUES (99100, 0, 40001, 'testFormItem3', 'testFormItems', 'test-item-form3', 30, 40011, '', 1, '', '');
INSERT INTO items (itemid, type, hostid, name, description, key_, delay, interfaceid, params, formula, posts, headers) VALUES (99101, 0, 40001, 'testFormItem4', 'testFormItems', 'test-item-form4', 30, 40011, '', 1, '', '');

-- testFormTrigger.SimpleCreate
INSERT INTO items (itemid, type, snmp_community, snmp_oid, hostid, name, description, key_, delay, history, trends, status, value_type, trapper_hosts, units, snmpv3_securityname, snmpv3_securitylevel, snmpv3_authpassphrase, snmpv3_privpassphrase, logtimefmt, templateid, valuemapid, params, ipmi_sensor, authtype, username, password, publickey, privatekey, flags, interfaceid, posts, headers) VALUES (99102, 0, '', '', 40001, 'testFormItem', 'testFormItems', 'test-item-reuse', '30s', '90d', '365d', 0, 0, '', '', '', 0, '', '', '', NULL, NULL, '', '', 0, '', '', '', '', 0, 40011, '', '');

-- testFormTrigger.SimpleUpdate
INSERT INTO triggers (triggerid, expression, description, comments) VALUES (14000, '{14000}=0', 'testFormTrigger1', '');
INSERT INTO functions (functionid, itemid, triggerid, name, parameter) VALUES (14000, 99102, 14000, 'last', '0');

INSERT INTO triggers (triggerid, expression, description, comments) VALUES (14001, '{14001}=0', 'testFormTrigger2', '');
INSERT INTO functions (functionid, itemid, triggerid, name, parameter) VALUES (14001, 99102, 14001, 'last', '0');

INSERT INTO triggers (triggerid, expression, description, comments) VALUES (14002, '{14002}=0', 'testFormTrigger3', '');
INSERT INTO functions (functionid, itemid, triggerid, name, parameter) VALUES (14002, 99102, 14002, 'last', '0');

INSERT INTO triggers (triggerid, expression, description, comments) VALUES (14003, '{14003}=0', 'testFormTrigger4', '');
INSERT INTO functions (functionid, itemid, triggerid, name, parameter) VALUES (14003, 99102, 14003, 'last', '0');

-- testFormGraph.LayoutCheck testFormGraph.SimpleUpdate
INSERT INTO graphs (graphid, name, width, height, yaxismin, yaxismax, templateid, show_work_period, show_triggers, graphtype, show_legend, show_3d, percent_left, percent_right, ymin_type, ymax_type, ymin_itemid, ymax_itemid, flags) VALUES (300000,'testFormGraph1',900,200,0.0,100.0,NULL,1,0,1,1,0,0.0,0.0,1,1,NULL,NULL,0);
INSERT INTO graphs (graphid, name, width, height, yaxismin, yaxismax, templateid, show_work_period, show_triggers, graphtype, show_legend, show_3d, percent_left, percent_right, ymin_type, ymax_type, ymin_itemid, ymax_itemid, flags) VALUES (300001,'testFormGraph2',900,200,0.0,100.0,NULL,1,0,1,1,0,0.0,0.0,1,1,NULL,NULL,0);
INSERT INTO graphs (graphid, name, width, height, yaxismin, yaxismax, templateid, show_work_period, show_triggers, graphtype, show_legend, show_3d, percent_left, percent_right, ymin_type, ymax_type, ymin_itemid, ymax_itemid, flags) VALUES (300002,'testFormGraph3',900,200,0.0,100.0,NULL,1,0,1,1,0,0.0,0.0,1,1,NULL,NULL,0);
INSERT INTO graphs (graphid, name, width, height, yaxismin, yaxismax, templateid, show_work_period, show_triggers, graphtype, show_legend, show_3d, percent_left, percent_right, ymin_type, ymax_type, ymin_itemid, ymax_itemid, flags) VALUES (300003,'testFormGraph4',900,200,0.0,100.0,NULL,1,0,1,1,0,0.0,0.0,1,1,NULL,NULL,0);

-- testFormGraph.LayoutCheck testFormGraph.SimpleUpdate
INSERT INTO graphs_items (gitemid, graphid, itemid, drawtype, sortorder, color, yaxisside, calc_fnc, type) VALUES (300000, 300000, 99102, 1, 1, 'FF5555', 0, 2, 0);
INSERT INTO graphs_items (gitemid, graphid, itemid, drawtype, sortorder, color, yaxisside, calc_fnc, type) VALUES (300001, 300001, 99102, 1, 1, 'FF5555', 0, 2, 0);
INSERT INTO graphs_items (gitemid, graphid, itemid, drawtype, sortorder, color, yaxisside, calc_fnc, type) VALUES (300002, 300002, 99102, 1, 1, 'FF5555', 0, 2, 0);
INSERT INTO graphs_items (gitemid, graphid, itemid, drawtype, sortorder, color, yaxisside, calc_fnc, type) VALUES (300003, 300003, 99102, 1, 1, 'FF5555', 0, 2, 0);

-- testFormDiscoveryRule.SimpleUpdate
INSERT INTO items (name, key_, hostid, value_type, itemid, flags, delay, params, description, interfaceid, posts, headers) VALUES ('testFormDiscoveryRule1', 'discovery-rule-form1', 40001, 4, 33700, 1,  50, '', '', 40011, '', '');
INSERT INTO items (name, key_, hostid, value_type, itemid, flags, delay, params, description, interfaceid, posts, headers) VALUES ('testFormDiscoveryRule2', 'discovery-rule-form2', 40001, 4, 33701, 1,  50, '', '', 40011, '', '');
INSERT INTO items (name, key_, hostid, value_type, itemid, flags, delay, params, description, interfaceid, posts, headers) VALUES ('testFormDiscoveryRule3', 'discovery-rule-form3', 40001, 4, 33702, 1,  50, '', '', 40011, '', '');
INSERT INTO items (name, key_, hostid, value_type, itemid, flags, delay, params, description, interfaceid, posts, headers) VALUES ('testFormDiscoveryRule4', 'discovery-rule-form4', 40001, 4, 33703, 1,  50, '', '', 40011, '', '');

-- testFormItemPrototype.SimpleUpdate
INSERT INTO items (name, key_, hostid, value_type, itemid, flags, delay, params, description, posts, headers) VALUES ('testFormDiscoveryRule', 'discovery-rule-form', 40001, 4, 33800, 1,  50, '', '', '', '');

-- testFormItemPrototype.SimpleUpdate
INSERT INTO items (name, key_, hostid, value_type, itemid, flags, delay, params, description, posts, headers) VALUES ('testFormItemPrototype1', 'item-prototype-form1', 40001, 3, 23800, 2, 5, '', '', '', '');
INSERT INTO item_discovery (itemdiscoveryid, itemid, parent_itemid) values (501, 23800, 33800);
INSERT INTO items (name, key_, hostid, value_type, itemid, flags, delay, params, description, posts, headers) VALUES ('testFormItemPrototype2', 'item-prototype-form2', 40001, 3, 23801, 2, 5, '', '', '', '');
INSERT INTO item_discovery (itemdiscoveryid, itemid, parent_itemid) values (502, 23801, 33800);
INSERT INTO items (name, key_, hostid, value_type, itemid, flags, delay, params, description, posts, headers) VALUES ('testFormItemPrototype3', 'item-prototype-form3', 40001, 3, 23802, 2, 5, '', '', '', '');
INSERT INTO item_discovery (itemdiscoveryid, itemid, parent_itemid) values (503, 23802, 33800);
INSERT INTO items (name, key_, hostid, value_type, itemid, flags, delay, params, description, posts, headers) VALUES ('testFormItemPrototype4', 'item-prototype-form4', 40001, 3, 23803, 2, 5, '', '', '', '');
INSERT INTO item_discovery (itemdiscoveryid, itemid, parent_itemid) values (504, 23803, 33800);

-- testFormTriggerPrototype.SimpleCreate
INSERT INTO items (name, key_, hostid, value_type, itemid, flags, delay, params, description, posts, headers) VALUES ('testFormItemReuse', 'item-prototype-reuse', 40001, 3, 23804, 2, 5, '', '', '', '');
INSERT INTO item_discovery (itemdiscoveryid, itemid, parent_itemid) values (505, 23804, 33800);

-- testFormTriggerPrototype.SimpleUpdate
INSERT INTO triggers (triggerid,expression,description,url,status,value,priority,lastchange,comments,error,templateid,type,state,flags) VALUES (99518,'{99947}=0','testFormTriggerPrototype1','',0,0,0,0,'','',NULL,0,0,2);
INSERT INTO triggers (triggerid,expression,description,url,status,value,priority,lastchange,comments,error,templateid,type,state,flags) VALUES (99519,'{99948}=0','testFormTriggerPrototype2','',0,0,0,0,'','',NULL,0,0,2);
INSERT INTO triggers (triggerid,expression,description,url,status,value,priority,lastchange,comments,error,templateid,type,state,flags) VALUES (99520,'{99949}=0','testFormTriggerPrototype3','',0,0,0,0,'','',NULL,0,0,2);
INSERT INTO triggers (triggerid,expression,description,url,status,value,priority,lastchange,comments,error,templateid,type,state,flags) VALUES (99521,'{99950}=0','testFormTriggerPrototype4','',0,0,0,0,'','',NULL,0,0,2);
INSERT INTO functions (functionid,itemid,triggerid,name,parameter) VALUES (99947,23804,99518,'last','0');
INSERT INTO functions (functionid,itemid,triggerid,name,parameter) VALUES (99948,23804,99519,'last','0');
INSERT INTO functions (functionid,itemid,triggerid,name,parameter) VALUES (99949,23804,99520,'last','0');
INSERT INTO functions (functionid,itemid,triggerid,name,parameter) VALUES (99950,23804,99521,'last','0');

-- testFormGraphPrototype.LayoutCheck and testFormGraphPrototype.SimpleUpdate
INSERT INTO graphs (graphid, name, width, height, yaxismin, yaxismax, templateid, show_work_period, show_triggers, graphtype, show_legend, show_3d, percent_left, percent_right, ymin_type, ymax_type, ymin_itemid, ymax_itemid, flags) VALUES (600000,'testFormGraphPrototype1',900,200,0.0,100.0,NULL,1,0,1,1,0,0.0,0.0,1,1,NULL,NULL,2);
INSERT INTO graphs (graphid, name, width, height, yaxismin, yaxismax, templateid, show_work_period, show_triggers, graphtype, show_legend, show_3d, percent_left, percent_right, ymin_type, ymax_type, ymin_itemid, ymax_itemid, flags) VALUES (600001,'testFormGraphPrototype2',900,200,0.0,100.0,NULL,1,0,1,1,0,0.0,0.0,1,1,NULL,NULL,2);
INSERT INTO graphs (graphid, name, width, height, yaxismin, yaxismax, templateid, show_work_period, show_triggers, graphtype, show_legend, show_3d, percent_left, percent_right, ymin_type, ymax_type, ymin_itemid, ymax_itemid, flags) VALUES (600002,'testFormGraphPrototype3',900,200,0.0,100.0,NULL,1,0,1,1,0,0.0,0.0,1,1,NULL,NULL,2);
INSERT INTO graphs (graphid, name, width, height, yaxismin, yaxismax, templateid, show_work_period, show_triggers, graphtype, show_legend, show_3d, percent_left, percent_right, ymin_type, ymax_type, ymin_itemid, ymax_itemid, flags) VALUES (600003,'testFormGraphPrototype4',900,200,0.0,100.0,NULL,1,0,1,1,0,0.0,0.0,1,1,NULL,NULL,2);

-- testFormGraphPrototype.LayoutCheck and testFormGraphPrototype.SimpleUpdate
INSERT INTO graphs_items (gitemid, graphid, itemid, drawtype, sortorder, color, yaxisside, calc_fnc, type) VALUES (600000, 600000, 99102, 1, 1, 'FF5555', 0, 2, 0);
INSERT INTO graphs_items (gitemid, graphid, itemid, drawtype, sortorder, color, yaxisside, calc_fnc, type) VALUES (600001, 600000, 23804, 1, 1, 'FF5555', 0, 2, 0);
INSERT INTO graphs_items (gitemid, graphid, itemid, drawtype, sortorder, color, yaxisside, calc_fnc, type) VALUES (600002, 600001, 99102, 1, 1, 'FF5555', 0, 2, 0);
INSERT INTO graphs_items (gitemid, graphid, itemid, drawtype, sortorder, color, yaxisside, calc_fnc, type) VALUES (600003, 600001, 23804, 1, 1, 'FF5555', 0, 2, 0);
INSERT INTO graphs_items (gitemid, graphid, itemid, drawtype, sortorder, color, yaxisside, calc_fnc, type) VALUES (600004, 600002, 99102, 1, 1, 'FF5555', 0, 2, 0);
INSERT INTO graphs_items (gitemid, graphid, itemid, drawtype, sortorder, color, yaxisside, calc_fnc, type) VALUES (600005, 600002, 23804, 1, 1, 'FF5555', 0, 2, 0);
INSERT INTO graphs_items (gitemid, graphid, itemid, drawtype, sortorder, color, yaxisside, calc_fnc, type) VALUES (600006, 600003, 99102, 1, 1, 'FF5555', 0, 2, 0);
INSERT INTO graphs_items (gitemid, graphid, itemid, drawtype, sortorder, color, yaxisside, calc_fnc, type) VALUES (600007, 600003, 23804, 1, 1, 'FF5555', 0, 2, 0);

-- testFormWeb.SimpleUpdate
INSERT INTO httptest (httptestid, hostid, name, delay, status, agent) VALUES (94, 40001, 'testFormWeb1', '1m', 0, 'Mozilla/5.0 (compatible; MSIE 10.0; Windows NT 6.1; Trident/6.0)');
INSERT INTO httptest (httptestid, hostid, name, delay, status, agent) VALUES (95, 40001, 'testFormWeb2', '1m', 0, 'Mozilla/5.0 (compatible; MSIE 10.0; Windows NT 6.1; Trident/6.0)');
INSERT INTO httptest (httptestid, hostid, name, delay, status, agent) VALUES (96, 40001, 'testFormWeb3', '1m', 0, 'Mozilla/5.0 (compatible; MSIE 10.0; Windows NT 6.1; Trident/6.0)');
INSERT INTO httptest (httptestid, hostid, name, delay, status, agent) VALUES (97, 40001, 'testFormWeb4', '1m', 0, 'Mozilla/5.0 (compatible; MSIE 10.0; Windows NT 6.1; Trident/6.0)');
INSERT INTO httpstep (httpstepid, httptestid, name, no, url, timeout, posts, required, status_codes) VALUES (94, 94, 'testFormWeb1', 1, 'testFormWeb1', 15, '', '', '');
INSERT INTO httpstep (httpstepid, httptestid, name, no, url, timeout, posts, required, status_codes) VALUES (95, 95, 'testFormWeb2', 1, 'testFormWeb2', 15, '', '', '');
INSERT INTO httpstep (httpstepid, httptestid, name, no, url, timeout, posts, required, status_codes) VALUES (96, 96, 'testFormWeb3', 1, 'testFormWeb3', 15, '', '', '');
INSERT INTO httpstep (httpstepid, httptestid, name, no, url, timeout, posts, required, status_codes) VALUES (97, 97, 'testFormWeb4', 1, 'testFormWeb4', 15, '', '', '');
INSERT INTO items (itemid,type,snmp_community,snmp_oid,hostid,name,key_,delay,history,trends,status,value_type,trapper_hosts,units,snmpv3_securityname,snmpv3_securitylevel,snmpv3_authpassphrase,snmpv3_privpassphrase,logtimefmt,templateid,valuemapid,params,ipmi_sensor,authtype,username,password,publickey,privatekey,flags,interfaceid,port,description,inventory_link,lifetime,snmpv3_authprotocol,snmpv3_privprotocol, posts, headers) VALUES (23420,9,'','',40001,'Download speed for scenario "$1".','web.test.in[testFormWeb1,,bps]','60s','30d','90d',0,0,'','Bps','',0,'','','',NULL,NULL,'','',0,'','','','',0,NULL,'','',0,'30',0,0,'','');
INSERT INTO items (itemid,type,snmp_community,snmp_oid,hostid,name,key_,delay,history,trends,status,value_type,trapper_hosts,units,snmpv3_securityname,snmpv3_securitylevel,snmpv3_authpassphrase,snmpv3_privpassphrase,logtimefmt,templateid,valuemapid,params,ipmi_sensor,authtype,username,password,publickey,privatekey,flags,interfaceid,port,description,inventory_link,lifetime,snmpv3_authprotocol,snmpv3_privprotocol, posts, headers) VALUES (23421,9,'','',40001,'Failed step of scenario "$1".','web.test.fail[testFormWeb1]','60s','30d','90d',0,3,'','','',0,'','','',NULL,NULL,'','',0,'','','','',0,NULL,'','',0,'30',0,0,'','');
INSERT INTO items (itemid,type,snmp_community,snmp_oid,hostid,name,key_,delay,history,trends,status,value_type,trapper_hosts,units,snmpv3_securityname,snmpv3_securitylevel,snmpv3_authpassphrase,snmpv3_privpassphrase,logtimefmt,templateid,valuemapid,params,ipmi_sensor,authtype,username,password,publickey,privatekey,flags,interfaceid,port,description,inventory_link,lifetime,snmpv3_authprotocol,snmpv3_privprotocol, posts, headers) VALUES (23422,9,'','',40001,'Last error message of scenario "$1".','web.test.error[testFormWeb1]','60s','30d','90d',0,1,'','','',0,'','','',NULL,NULL,'','',0,'','','','',0,NULL,'','',0,'30',0,0,'','');
INSERT INTO items (itemid,type,snmp_community,snmp_oid,hostid,name,key_,delay,history,trends,status,value_type,trapper_hosts,units,snmpv3_securityname,snmpv3_securitylevel,snmpv3_authpassphrase,snmpv3_privpassphrase,logtimefmt,templateid,valuemapid,params,ipmi_sensor,authtype,username,password,publickey,privatekey,flags,interfaceid,port,description,inventory_link,lifetime,snmpv3_authprotocol,snmpv3_privprotocol, posts, headers) VALUES (23423,9,'','',40001,'Download speed for step "$2" of scenario "$1".','web.test.in[testFormWeb1,testFormWeb1,bps]','60s','30d','90d',0,0,'','Bps','',0,'','','',NULL,NULL,'','',0,'','','','',0,NULL,'','',0,'30',0,0,'','');
INSERT INTO items (itemid,type,snmp_community,snmp_oid,hostid,name,key_,delay,history,trends,status,value_type,trapper_hosts,units,snmpv3_securityname,snmpv3_securitylevel,snmpv3_authpassphrase,snmpv3_privpassphrase,logtimefmt,templateid,valuemapid,params,ipmi_sensor,authtype,username,password,publickey,privatekey,flags,interfaceid,port,description,inventory_link,lifetime,snmpv3_authprotocol,snmpv3_privprotocol, posts, headers) VALUES (23424,9,'','',40001,'Response time for step "$2" of scenario "$1".','web.test.time[testFormWeb1,testFormWeb1,resp]','60s','30d','90d',0,0,'','s','',0,'','','',NULL,NULL,'','',0,'','','','',0,NULL,'','',0,'30',0,0,'','');
INSERT INTO items (itemid,type,snmp_community,snmp_oid,hostid,name,key_,delay,history,trends,status,value_type,trapper_hosts,units,snmpv3_securityname,snmpv3_securitylevel,snmpv3_authpassphrase,snmpv3_privpassphrase,logtimefmt,templateid,valuemapid,params,ipmi_sensor,authtype,username,password,publickey,privatekey,flags,interfaceid,port,description,inventory_link,lifetime,snmpv3_authprotocol,snmpv3_privprotocol, posts, headers) VALUES (23425,9,'','',40001,'Response code for step "$2" of scenario "$1".','web.test.rspcode[testFormWeb1,testFormWeb1]','60s','30d','90d',0,3,'','','',0,'','','',NULL,NULL,'','',0,'','','','',0,NULL,'','',0,'30',0,0,'','');
INSERT INTO items (itemid,type,snmp_community,snmp_oid,hostid,name,key_,delay,history,trends,status,value_type,trapper_hosts,units,snmpv3_securityname,snmpv3_securitylevel,snmpv3_authpassphrase,snmpv3_privpassphrase,logtimefmt,templateid,valuemapid,params,ipmi_sensor,authtype,username,password,publickey,privatekey,flags,interfaceid,port,description,inventory_link,lifetime,snmpv3_authprotocol,snmpv3_privprotocol, posts, headers) VALUES (23426,9,'','',40001,'Download speed for scenario "$1".','web.test.in[testFormWeb2,,bps]','60s','30d','90d',0,0,'','Bps','',0,'','','',NULL,NULL,'','',0,'','','','',0,NULL,'','',0,'30',0,0,'','');
INSERT INTO items (itemid,type,snmp_community,snmp_oid,hostid,name,key_,delay,history,trends,status,value_type,trapper_hosts,units,snmpv3_securityname,snmpv3_securitylevel,snmpv3_authpassphrase,snmpv3_privpassphrase,logtimefmt,templateid,valuemapid,params,ipmi_sensor,authtype,username,password,publickey,privatekey,flags,interfaceid,port,description,inventory_link,lifetime,snmpv3_authprotocol,snmpv3_privprotocol, posts, headers) VALUES (23427,9,'','',40001,'Failed step of scenario "$1".','web.test.fail[testFormWeb2]','60s','30d','90d',0,3,'','','',0,'','','',NULL,NULL,'','',0,'','','','',0,NULL,'','',0,'30',0,0,'','');
INSERT INTO items (itemid,type,snmp_community,snmp_oid,hostid,name,key_,delay,history,trends,status,value_type,trapper_hosts,units,snmpv3_securityname,snmpv3_securitylevel,snmpv3_authpassphrase,snmpv3_privpassphrase,logtimefmt,templateid,valuemapid,params,ipmi_sensor,authtype,username,password,publickey,privatekey,flags,interfaceid,port,description,inventory_link,lifetime,snmpv3_authprotocol,snmpv3_privprotocol, posts, headers) VALUES (23428,9,'','',40001,'Last error message of scenario "$1".','web.test.error[testFormWeb2]','60s','30d','90d',0,1,'','','',0,'','','',NULL,NULL,'','',0,'','','','',0,NULL,'','',0,'30',0,0,'','');
INSERT INTO items (itemid,type,snmp_community,snmp_oid,hostid,name,key_,delay,history,trends,status,value_type,trapper_hosts,units,snmpv3_securityname,snmpv3_securitylevel,snmpv3_authpassphrase,snmpv3_privpassphrase,logtimefmt,templateid,valuemapid,params,ipmi_sensor,authtype,username,password,publickey,privatekey,flags,interfaceid,port,description,inventory_link,lifetime,snmpv3_authprotocol,snmpv3_privprotocol, posts, headers) VALUES (23429,9,'','',40001,'Download speed for step "$2" of scenario "$1".','web.test.in[testFormWeb2,testFormWeb2,bps]','60s','30d','90d',0,0,'','Bps','',0,'','','',NULL,NULL,'','',0,'','','','',0,NULL,'','',0,'30',0,0,'','');
INSERT INTO items (itemid,type,snmp_community,snmp_oid,hostid,name,key_,delay,history,trends,status,value_type,trapper_hosts,units,snmpv3_securityname,snmpv3_securitylevel,snmpv3_authpassphrase,snmpv3_privpassphrase,logtimefmt,templateid,valuemapid,params,ipmi_sensor,authtype,username,password,publickey,privatekey,flags,interfaceid,port,description,inventory_link,lifetime,snmpv3_authprotocol,snmpv3_privprotocol, posts, headers) VALUES (23430,9,'','',40001,'Response time for step "$2" of scenario "$1".','web.test.time[testFormWeb2,testFormWeb2,resp]','60s','30d','90d',0,0,'','s','',0,'','','',NULL,NULL,'','',0,'','','','',0,NULL,'','',0,'30',0,0,'','');
INSERT INTO items (itemid,type,snmp_community,snmp_oid,hostid,name,key_,delay,history,trends,status,value_type,trapper_hosts,units,snmpv3_securityname,snmpv3_securitylevel,snmpv3_authpassphrase,snmpv3_privpassphrase,logtimefmt,templateid,valuemapid,params,ipmi_sensor,authtype,username,password,publickey,privatekey,flags,interfaceid,port,description,inventory_link,lifetime,snmpv3_authprotocol,snmpv3_privprotocol, posts, headers) VALUES (23431,9,'','',40001,'Response code for step "$2" of scenario "$1".','web.test.rspcode[testFormWeb2,testFormWeb2]','60s','30d','90d',0,3,'','','',0,'','','',NULL,NULL,'','',0,'','','','',0,NULL,'','',0,'30',0,0,'','');
INSERT INTO items (itemid,type,snmp_community,snmp_oid,hostid,name,key_,delay,history,trends,status,value_type,trapper_hosts,units,snmpv3_securityname,snmpv3_securitylevel,snmpv3_authpassphrase,snmpv3_privpassphrase,logtimefmt,templateid,valuemapid,params,ipmi_sensor,authtype,username,password,publickey,privatekey,flags,interfaceid,port,description,inventory_link,lifetime,snmpv3_authprotocol,snmpv3_privprotocol, posts, headers) VALUES (23432,9,'','',40001,'Download speed for scenario "$1".','web.test.in[testFormWeb3,,bps]','60s',30,'90d',0,0,'','Bps','',0,'','','',NULL,NULL,'','',0,'','','','',0,NULL,'','',0,'30',0,0,'','');
INSERT INTO items (itemid,type,snmp_community,snmp_oid,hostid,name,key_,delay,history,trends,status,value_type,trapper_hosts,units,snmpv3_securityname,snmpv3_securitylevel,snmpv3_authpassphrase,snmpv3_privpassphrase,logtimefmt,templateid,valuemapid,params,ipmi_sensor,authtype,username,password,publickey,privatekey,flags,interfaceid,port,description,inventory_link,lifetime,snmpv3_authprotocol,snmpv3_privprotocol, posts, headers) VALUES (23433,9,'','',40001,'Failed step of scenario "$1".','web.test.fail[testFormWeb3]','60s','30d','90d',0,3,'','','',0,'','','',NULL,NULL,'','',0,'','','','',0,NULL,'','',0,'30',0,0,'','');
INSERT INTO items (itemid,type,snmp_community,snmp_oid,hostid,name,key_,delay,history,trends,status,value_type,trapper_hosts,units,snmpv3_securityname,snmpv3_securitylevel,snmpv3_authpassphrase,snmpv3_privpassphrase,logtimefmt,templateid,valuemapid,params,ipmi_sensor,authtype,username,password,publickey,privatekey,flags,interfaceid,port,description,inventory_link,lifetime,snmpv3_authprotocol,snmpv3_privprotocol, posts, headers) VALUES (23434,9,'','',40001,'Last error message of scenario "$1".','web.test.error[testFormWeb3]','60s','30d','90d',0,1,'','','',0,'','','',NULL,NULL,'','',0,'','','','',0,NULL,'','',0,'30',0,0,'','');
INSERT INTO items (itemid,type,snmp_community,snmp_oid,hostid,name,key_,delay,history,trends,status,value_type,trapper_hosts,units,snmpv3_securityname,snmpv3_securitylevel,snmpv3_authpassphrase,snmpv3_privpassphrase,logtimefmt,templateid,valuemapid,params,ipmi_sensor,authtype,username,password,publickey,privatekey,flags,interfaceid,port,description,inventory_link,lifetime,snmpv3_authprotocol,snmpv3_privprotocol, posts, headers) VALUES (23435,9,'','',40001,'Download speed for step "$2" of scenario "$1".','web.test.in[testFormWeb3,testFormWeb3,bps]','60s','30d','90d',0,0,'','Bps','',0,'','','',NULL,NULL,'','',0,'','','','',0,NULL,'','',0,'30',0,0,'','');
INSERT INTO items (itemid,type,snmp_community,snmp_oid,hostid,name,key_,delay,history,trends,status,value_type,trapper_hosts,units,snmpv3_securityname,snmpv3_securitylevel,snmpv3_authpassphrase,snmpv3_privpassphrase,logtimefmt,templateid,valuemapid,params,ipmi_sensor,authtype,username,password,publickey,privatekey,flags,interfaceid,port,description,inventory_link,lifetime,snmpv3_authprotocol,snmpv3_privprotocol, posts, headers) VALUES (23436,9,'','',40001,'Response time for step "$2" of scenario "$1".','web.test.time[testFormWeb3,testFormWeb3,resp]','60s','30d','90d',0,0,'','s','',0,'','','',NULL,NULL,'','',0,'','','','',0,NULL,'','',0,'30',0,0,'','');
INSERT INTO items (itemid,type,snmp_community,snmp_oid,hostid,name,key_,delay,history,trends,status,value_type,trapper_hosts,units,snmpv3_securityname,snmpv3_securitylevel,snmpv3_authpassphrase,snmpv3_privpassphrase,logtimefmt,templateid,valuemapid,params,ipmi_sensor,authtype,username,password,publickey,privatekey,flags,interfaceid,port,description,inventory_link,lifetime,snmpv3_authprotocol,snmpv3_privprotocol, posts, headers) VALUES (23437,9,'','',40001,'Response code for step "$2" of scenario "$1".','web.test.rspcode[testFormWeb3,testFormWeb3]','60s','30d','90d',0,3,'','','',0,'','','',NULL,NULL,'','',0,'','','','',0,NULL,'','',0,'30',0,0,'','');
INSERT INTO items (itemid,type,snmp_community,snmp_oid,hostid,name,key_,delay,history,trends,status,value_type,trapper_hosts,units,snmpv3_securityname,snmpv3_securitylevel,snmpv3_authpassphrase,snmpv3_privpassphrase,logtimefmt,templateid,valuemapid,params,ipmi_sensor,authtype,username,password,publickey,privatekey,flags,interfaceid,port,description,inventory_link,lifetime,snmpv3_authprotocol,snmpv3_privprotocol, posts, headers) VALUES (23438,9,'','',40001,'Download speed for scenario "$1".','web.test.in[testFormWeb4,,bps]','60s','30d','90d',0,0,'','Bps','',0,'','','',NULL,NULL,'','',0,'','','','',0,NULL,'','',0,'30',0,0,'','');
INSERT INTO items (itemid,type,snmp_community,snmp_oid,hostid,name,key_,delay,history,trends,status,value_type,trapper_hosts,units,snmpv3_securityname,snmpv3_securitylevel,snmpv3_authpassphrase,snmpv3_privpassphrase,logtimefmt,templateid,valuemapid,params,ipmi_sensor,authtype,username,password,publickey,privatekey,flags,interfaceid,port,description,inventory_link,lifetime,snmpv3_authprotocol,snmpv3_privprotocol, posts, headers) VALUES (23439,9,'','',40001,'Failed step of scenario "$1".','web.test.fail[testFormWeb4]','60s','30d','90d',0,3,'','','',0,'','','',NULL,NULL,'','',0,'','','','',0,NULL,'','',0,'30',0,0,'','');
INSERT INTO items (itemid,type,snmp_community,snmp_oid,hostid,name,key_,delay,history,trends,status,value_type,trapper_hosts,units,snmpv3_securityname,snmpv3_securitylevel,snmpv3_authpassphrase,snmpv3_privpassphrase,logtimefmt,templateid,valuemapid,params,ipmi_sensor,authtype,username,password,publickey,privatekey,flags,interfaceid,port,description,inventory_link,lifetime,snmpv3_authprotocol,snmpv3_privprotocol, posts, headers) VALUES (23440,9,'','',40001,'Last error message of scenario "$1".','web.test.error[testFormWeb4]','60s','30d','90d',0,1,'','','',0,'','','',NULL,NULL,'','',0,'','','','',0,NULL,'','',0,'30',0,0,'','');
INSERT INTO items (itemid,type,snmp_community,snmp_oid,hostid,name,key_,delay,history,trends,status,value_type,trapper_hosts,units,snmpv3_securityname,snmpv3_securitylevel,snmpv3_authpassphrase,snmpv3_privpassphrase,logtimefmt,templateid,valuemapid,params,ipmi_sensor,authtype,username,password,publickey,privatekey,flags,interfaceid,port,description,inventory_link,lifetime,snmpv3_authprotocol,snmpv3_privprotocol, posts, headers) VALUES (23441,9,'','',40001,'Download speed for step "$2" of scenario "$1".','web.test.in[testFormWeb4,testFormWeb4,bps]','60s','30d','90d',0,0,'','Bps','',0,'','','',NULL,NULL,'','',0,'','','','',0,NULL,'','',0,'30',0,0,'','');
INSERT INTO items (itemid,type,snmp_community,snmp_oid,hostid,name,key_,delay,history,trends,status,value_type,trapper_hosts,units,snmpv3_securityname,snmpv3_securitylevel,snmpv3_authpassphrase,snmpv3_privpassphrase,logtimefmt,templateid,valuemapid,params,ipmi_sensor,authtype,username,password,publickey,privatekey,flags,interfaceid,port,description,inventory_link,lifetime,snmpv3_authprotocol,snmpv3_privprotocol, posts, headers) VALUES (23442,9,'','',40001,'Response time for step "$2" of scenario "$1".','web.test.time[testFormWeb4,testFormWeb4,resp]','60s','30d','90d',0,0,'','s','',0,'','','',NULL,NULL,'','',0,'','','','',0,NULL,'','',0,'30',0,0,'','');
INSERT INTO items (itemid,type,snmp_community,snmp_oid,hostid,name,key_,delay,history,trends,status,value_type,trapper_hosts,units,snmpv3_securityname,snmpv3_securitylevel,snmpv3_authpassphrase,snmpv3_privpassphrase,logtimefmt,templateid,valuemapid,params,ipmi_sensor,authtype,username,password,publickey,privatekey,flags,interfaceid,port,description,inventory_link,lifetime,snmpv3_authprotocol,snmpv3_privprotocol, posts, headers) VALUES (23443,9,'','',40001,'Response code for step "$2" of scenario "$1".','web.test.rspcode[testFormWeb4,testFormWeb4]','60s','30d','90d',0,3,'','','',0,'','','',NULL,NULL,'','',0,'','','','',0,NULL,'','',0,'30',0,0,'','');
INSERT INTO httptestitem (httptestitemid,httptestid,itemid,type) VALUES (910,94,23420,2);
INSERT INTO httptestitem (httptestitemid,httptestid,itemid,type) VALUES (911,94,23421,3);
INSERT INTO httptestitem (httptestitemid,httptestid,itemid,type) VALUES (912,94,23422,4);
INSERT INTO httptestitem (httptestitemid,httptestid,itemid,type) VALUES (913,95,23426,2);
INSERT INTO httptestitem (httptestitemid,httptestid,itemid,type) VALUES (914,95,23427,3);
INSERT INTO httptestitem (httptestitemid,httptestid,itemid,type) VALUES (915,95,23428,4);
INSERT INTO httptestitem (httptestitemid,httptestid,itemid,type) VALUES (916,96,23432,2);
INSERT INTO httptestitem (httptestitemid,httptestid,itemid,type) VALUES (917,96,23433,3);
INSERT INTO httptestitem (httptestitemid,httptestid,itemid,type) VALUES (918,96,23434,4);
INSERT INTO httptestitem (httptestitemid,httptestid,itemid,type) VALUES (919,97,23438,2);
INSERT INTO httptestitem (httptestitemid,httptestid,itemid,type) VALUES (920,97,23439,3);
INSERT INTO httptestitem (httptestitemid,httptestid,itemid,type) VALUES (921,97,23440,4);
INSERT INTO httpstepitem (httpstepitemid,httpstepid,itemid,type) VALUES (910,94,23423,2);
INSERT INTO httpstepitem (httpstepitemid,httpstepid,itemid,type) VALUES (911,94,23424,1);
INSERT INTO httpstepitem (httpstepitemid,httpstepid,itemid,type) VALUES (912,94,23425,0);
INSERT INTO httpstepitem (httpstepitemid,httpstepid,itemid,type) VALUES (913,95,23429,2);
INSERT INTO httpstepitem (httpstepitemid,httpstepid,itemid,type) VALUES (914,95,23430,1);
INSERT INTO httpstepitem (httpstepitemid,httpstepid,itemid,type) VALUES (915,95,23431,0);
INSERT INTO httpstepitem (httpstepitemid,httpstepid,itemid,type) VALUES (916,96,23435,2);
INSERT INTO httpstepitem (httpstepitemid,httpstepid,itemid,type) VALUES (917,96,23436,1);
INSERT INTO httpstepitem (httpstepitemid,httpstepid,itemid,type) VALUES (918,96,23437,0);
INSERT INTO httpstepitem (httpstepitemid,httpstepid,itemid,type) VALUES (919,97,23441,2);
INSERT INTO httpstepitem (httpstepitemid,httpstepid,itemid,type) VALUES (920,97,23442,1);
INSERT INTO httpstepitem (httpstepitemid,httpstepid,itemid,type) VALUES (921,97,23443,0);

-- testZBX6663.MassSelect
INSERT INTO hosts (hostid, host, name, status, description) VALUES (50000, 'Template ZBX6663 First', 'Template ZBX6663 First', 3, '');
INSERT INTO hosts_groups (hostgroupid, hostid, groupid) VALUES (50000, 50000, 1);
INSERT INTO hosts (hostid, host, name, status, description) VALUES (50002, 'Template ZBX6663 Second', 'Template ZBX6663 Second', 3, '');
INSERT INTO hosts_groups (hostgroupid, hostid, groupid) VALUES (50001, 50002, 1);
INSERT INTO hosts (hostid, host, name, status, description) VALUES (50001, 'Host ZBX6663','Host ZBX6663', 0, '');
INSERT INTO hosts_groups (hostgroupid, hostid, groupid) VALUES (50002, 50001, 4);
INSERT INTO hosts_templates (hosttemplateid, hostid, templateid) VALUES (50000, 50001, 50002);
INSERT INTO hosts_templates (hosttemplateid, hostid, templateid) VALUES (50002, 50000, 50002);
INSERT INTO interface (type, ip, dns, useip, port, main, hostid, interfaceid) VALUES (1, '127.0.7.1', '', '1', '10071', '1', 50001, 50015);
INSERT INTO applications (applicationid,hostid,name) VALUES (359,50000,'App ZBX6663 First');
INSERT INTO applications (applicationid,hostid,name) VALUES (362,50000,'App ZBX6663 Second');
INSERT INTO applications (applicationid,hostid,name) VALUES (360,50001,'App ZBX6663');
INSERT INTO applications (applicationid,hostid,name) VALUES (365,50001,'App ZBX6663 Second');
INSERT INTO applications (applicationid,hostid,name) VALUES (361,50002,'App ZBX6663 Second');
INSERT INTO application_template (application_templateid,applicationid,templateid) VALUES (50,365,361);
INSERT INTO application_template (application_templateid,applicationid,templateid) VALUES (51,362,361);
INSERT INTO items (itemid,type,snmp_community,snmp_oid,hostid,name,key_,delay,history,trends,status,value_type,trapper_hosts,units,snmpv3_securityname,snmpv3_securitylevel,snmpv3_authpassphrase,snmpv3_privpassphrase,logtimefmt,templateid,valuemapid,params,ipmi_sensor,authtype,username,password,publickey,privatekey,flags,interfaceid,port,description,inventory_link,lifetime,snmpv3_authprotocol,snmpv3_privprotocol,snmpv3_contextname,posts,headers) VALUES (40008,9,'','',50000,'Download speed for scenario "$1".','web.test.in[Web ZBX6663 First,,bps]','60s','30d','90d',0,0,'','Bps','',0,'','','',NULL,NULL,'','',0,'','','','',0,NULL,'','',0,'30',0,0,'','','');
INSERT INTO items (itemid,type,snmp_community,snmp_oid,hostid,name,key_,delay,history,trends,status,value_type,trapper_hosts,units,snmpv3_securityname,snmpv3_securitylevel,snmpv3_authpassphrase,snmpv3_privpassphrase,logtimefmt,templateid,valuemapid,params,ipmi_sensor,authtype,username,password,publickey,privatekey,flags,interfaceid,port,description,inventory_link,lifetime,snmpv3_authprotocol,snmpv3_privprotocol,snmpv3_contextname,posts,headers) VALUES (40009,9,'','',50000,'Failed step of scenario "$1".','web.test.fail[Web ZBX6663 First]','60s','30d','90d',0,3,'','','',0,'','','',NULL,NULL,'','',0,'','','','',0,NULL,'','',0,'30',0,0,'','','');
INSERT INTO items (itemid,type,snmp_community,snmp_oid,hostid,name,key_,delay,history,trends,status,value_type,trapper_hosts,units,snmpv3_securityname,snmpv3_securitylevel,snmpv3_authpassphrase,snmpv3_privpassphrase,logtimefmt,templateid,valuemapid,params,ipmi_sensor,authtype,username,password,publickey,privatekey,flags,interfaceid,port,description,inventory_link,lifetime,snmpv3_authprotocol,snmpv3_privprotocol,snmpv3_contextname,posts,headers) VALUES (40010,9,'','',50000,'Last error message of scenario "$1".','web.test.error[Web ZBX6663 First]','60s','30d','90d',0,1,'','','',0,'','','',NULL,NULL,'','',0,'','','','',0,NULL,'','',0,'30',0,0,'','','');
INSERT INTO items (itemid,type,snmp_community,snmp_oid,hostid,name,key_,delay,history,trends,status,value_type,trapper_hosts,units,snmpv3_securityname,snmpv3_securitylevel,snmpv3_authpassphrase,snmpv3_privpassphrase,logtimefmt,templateid,valuemapid,params,ipmi_sensor,authtype,username,password,publickey,privatekey,flags,interfaceid,port,description,inventory_link,lifetime,snmpv3_authprotocol,snmpv3_privprotocol,snmpv3_contextname,posts,headers) VALUES (40011,9,'','',50000,'Download speed for step "$2" of scenario "$1".','web.test.in[Web ZBX6663 First,Web ZBX6663 First Step,bps]','60s','30d','90d',0,0,'','Bps','',0,'','','',NULL,NULL,'','',0,'','','','',0,NULL,'','',0,'30',0,0,'','','');
INSERT INTO items (itemid,type,snmp_community,snmp_oid,hostid,name,key_,delay,history,trends,status,value_type,trapper_hosts,units,snmpv3_securityname,snmpv3_securitylevel,snmpv3_authpassphrase,snmpv3_privpassphrase,logtimefmt,templateid,valuemapid,params,ipmi_sensor,authtype,username,password,publickey,privatekey,flags,interfaceid,port,description,inventory_link,lifetime,snmpv3_authprotocol,snmpv3_privprotocol,snmpv3_contextname,posts,headers) VALUES (40012,9,'','',50000,'Response time for step "$2" of scenario "$1".','web.test.time[Web ZBX6663 First,Web ZBX6663 First Step,resp]','60s','30d','90d',0,0,'','s','',0,'','','',NULL,NULL,'','',0,'','','','',0,NULL,'','',0,'30',0,0,'','','');
INSERT INTO items (itemid,type,snmp_community,snmp_oid,hostid,name,key_,delay,history,trends,status,value_type,trapper_hosts,units,snmpv3_securityname,snmpv3_securitylevel,snmpv3_authpassphrase,snmpv3_privpassphrase,logtimefmt,templateid,valuemapid,params,ipmi_sensor,authtype,username,password,publickey,privatekey,flags,interfaceid,port,description,inventory_link,lifetime,snmpv3_authprotocol,snmpv3_privprotocol,snmpv3_contextname,posts,headers) VALUES (40013,9,'','',50000,'Response code for step "$2" of scenario "$1".','web.test.rspcode[Web ZBX6663 First,Web ZBX6663 First Step]','60s','30d','90d',0,3,'','','',0,'','','',NULL,NULL,'','',0,'','','','',0,NULL,'','',0,'30',0,0,'','','');
INSERT INTO items (itemid,type,snmp_community,snmp_oid,hostid,name,key_,delay,history,trends,status,value_type,trapper_hosts,units,snmpv3_securityname,snmpv3_securitylevel,snmpv3_authpassphrase,snmpv3_privpassphrase,logtimefmt,templateid,valuemapid,params,ipmi_sensor,authtype,username,password,publickey,privatekey,flags,interfaceid,port,description,inventory_link,lifetime,snmpv3_authprotocol,snmpv3_privprotocol,snmpv3_contextname,posts,headers) VALUES (40014,9,'','',50002,'Download speed for scenario "$1".','web.test.in[Web ZBX6663 Second,,bps]','60s','30d','90d',0,0,'','Bps','',0,'','','',NULL,NULL,'','',0,'','','','',0,NULL,'','',0,'30',0,0,'','','');
INSERT INTO items (itemid,type,snmp_community,snmp_oid,hostid,name,key_,delay,history,trends,status,value_type,trapper_hosts,units,snmpv3_securityname,snmpv3_securitylevel,snmpv3_authpassphrase,snmpv3_privpassphrase,logtimefmt,templateid,valuemapid,params,ipmi_sensor,authtype,username,password,publickey,privatekey,flags,interfaceid,port,description,inventory_link,lifetime,snmpv3_authprotocol,snmpv3_privprotocol,snmpv3_contextname,posts,headers) VALUES (40015,9,'','',50002,'Failed step of scenario "$1".','web.test.fail[Web ZBX6663 Second]','60s','30d','90d',0,3,'','','',0,'','','',NULL,NULL,'','',0,'','','','',0,NULL,'','',0,'30',0,0,'','','');
INSERT INTO items (itemid,type,snmp_community,snmp_oid,hostid,name,key_,delay,history,trends,status,value_type,trapper_hosts,units,snmpv3_securityname,snmpv3_securitylevel,snmpv3_authpassphrase,snmpv3_privpassphrase,logtimefmt,templateid,valuemapid,params,ipmi_sensor,authtype,username,password,publickey,privatekey,flags,interfaceid,port,description,inventory_link,lifetime,snmpv3_authprotocol,snmpv3_privprotocol,snmpv3_contextname,posts,headers) VALUES (40016,9,'','',50002,'Last error message of scenario "$1".','web.test.error[Web ZBX6663 Second]','60s','30d','90d',0,1,'','','',0,'','','',NULL,NULL,'','',0,'','','','',0,NULL,'','',0,'30',0,0,'','','');
INSERT INTO items (itemid,type,snmp_community,snmp_oid,hostid,name,key_,delay,history,trends,status,value_type,trapper_hosts,units,snmpv3_securityname,snmpv3_securitylevel,snmpv3_authpassphrase,snmpv3_privpassphrase,logtimefmt,templateid,valuemapid,params,ipmi_sensor,authtype,username,password,publickey,privatekey,flags,interfaceid,port,description,inventory_link,lifetime,snmpv3_authprotocol,snmpv3_privprotocol,snmpv3_contextname,posts,headers) VALUES (40017,9,'','',50002,'Download speed for step "$2" of scenario "$1".','web.test.in[Web ZBX6663 Second,Web ZBX6663 Second Step,bps]','60s','30d','90d',0,0,'','Bps','',0,'','','',NULL,NULL,'','',0,'','','','',0,NULL,'','',0,'30',0,0,'','','');
INSERT INTO items (itemid,type,snmp_community,snmp_oid,hostid,name,key_,delay,history,trends,status,value_type,trapper_hosts,units,snmpv3_securityname,snmpv3_securitylevel,snmpv3_authpassphrase,snmpv3_privpassphrase,logtimefmt,templateid,valuemapid,params,ipmi_sensor,authtype,username,password,publickey,privatekey,flags,interfaceid,port,description,inventory_link,lifetime,snmpv3_authprotocol,snmpv3_privprotocol,snmpv3_contextname,posts,headers) VALUES (40018,9,'','',50002,'Response time for step "$2" of scenario "$1".','web.test.time[Web ZBX6663 Second,Web ZBX6663 Second Step,resp]','60s','30d','90d',0,0,'','s','',0,'','','',NULL,NULL,'','',0,'','','','',0,NULL,'','',0,'30',0,0,'','','');
INSERT INTO items (itemid,type,snmp_community,snmp_oid,hostid,name,key_,delay,history,trends,status,value_type,trapper_hosts,units,snmpv3_securityname,snmpv3_securitylevel,snmpv3_authpassphrase,snmpv3_privpassphrase,logtimefmt,templateid,valuemapid,params,ipmi_sensor,authtype,username,password,publickey,privatekey,flags,interfaceid,port,description,inventory_link,lifetime,snmpv3_authprotocol,snmpv3_privprotocol,snmpv3_contextname,posts,headers) VALUES (40019,9,'','',50002,'Response code for step "$2" of scenario "$1".','web.test.rspcode[Web ZBX6663 Second,Web ZBX6663 Second Step]','60s','30d','90d',0,3,'','','',0,'','','',NULL,NULL,'','',0,'','','','',0,NULL,'','',0,'30',0,0,'','','');
INSERT INTO items (itemid,type,snmp_community,snmp_oid,hostid,name,key_,delay,history,trends,status,value_type,trapper_hosts,units,snmpv3_securityname,snmpv3_securitylevel,snmpv3_authpassphrase,snmpv3_privpassphrase,logtimefmt,templateid,valuemapid,params,ipmi_sensor,authtype,username,password,publickey,privatekey,flags,interfaceid,port,description,inventory_link,lifetime,snmpv3_authprotocol,snmpv3_privprotocol,snmpv3_contextname,posts,headers) VALUES (40020,9,'','',50001,'Download speed for scenario "$1".','web.test.in[Web ZBX6663 Second,,bps]','60s','30d','90d',0,0,'','Bps','',0,'','','',40014,NULL,'','',0,'','','','',0,NULL,'','',0,'30',0,0,'','','');
INSERT INTO items (itemid,type,snmp_community,snmp_oid,hostid,name,key_,delay,history,trends,status,value_type,trapper_hosts,units,snmpv3_securityname,snmpv3_securitylevel,snmpv3_authpassphrase,snmpv3_privpassphrase,logtimefmt,templateid,valuemapid,params,ipmi_sensor,authtype,username,password,publickey,privatekey,flags,interfaceid,port,description,inventory_link,lifetime,snmpv3_authprotocol,snmpv3_privprotocol,snmpv3_contextname,posts,headers) VALUES (40021,9,'','',50001,'Failed step of scenario "$1".','web.test.fail[Web ZBX6663 Second]','60s','30d','90d',0,3,'','','',0,'','','',40015,NULL,'','',0,'','','','',0,NULL,'','',0,'30',0,0,'','','');
INSERT INTO items (itemid,type,snmp_community,snmp_oid,hostid,name,key_,delay,history,trends,status,value_type,trapper_hosts,units,snmpv3_securityname,snmpv3_securitylevel,snmpv3_authpassphrase,snmpv3_privpassphrase,logtimefmt,templateid,valuemapid,params,ipmi_sensor,authtype,username,password,publickey,privatekey,flags,interfaceid,port,description,inventory_link,lifetime,snmpv3_authprotocol,snmpv3_privprotocol,snmpv3_contextname,posts,headers) VALUES (40022,9,'','',50001,'Last error message of scenario "$1".','web.test.error[Web ZBX6663 Second]','60s','30d','90d',0,1,'','','',0,'','','',40016,NULL,'','',0,'','','','',0,NULL,'','',0,'30',0,0,'','','');
INSERT INTO items (itemid,type,snmp_community,snmp_oid,hostid,name,key_,delay,history,trends,status,value_type,trapper_hosts,units,snmpv3_securityname,snmpv3_securitylevel,snmpv3_authpassphrase,snmpv3_privpassphrase,logtimefmt,templateid,valuemapid,params,ipmi_sensor,authtype,username,password,publickey,privatekey,flags,interfaceid,port,description,inventory_link,lifetime,snmpv3_authprotocol,snmpv3_privprotocol,snmpv3_contextname,posts,headers) VALUES (40023,9,'','',50001,'Download speed for step "$2" of scenario "$1".','web.test.in[Web ZBX6663 Second,Web ZBX6663 Second Step,bps]','60s','30d','90d',0,0,'','Bps','',0,'','','',40017,NULL,'','',0,'','','','',0,NULL,'','',0,'30',0,0,'','','');
INSERT INTO items (itemid,type,snmp_community,snmp_oid,hostid,name,key_,delay,history,trends,status,value_type,trapper_hosts,units,snmpv3_securityname,snmpv3_securitylevel,snmpv3_authpassphrase,snmpv3_privpassphrase,logtimefmt,templateid,valuemapid,params,ipmi_sensor,authtype,username,password,publickey,privatekey,flags,interfaceid,port,description,inventory_link,lifetime,snmpv3_authprotocol,snmpv3_privprotocol,snmpv3_contextname,posts,headers) VALUES (40024,9,'','',50001,'Response time for step "$2" of scenario "$1".','web.test.time[Web ZBX6663 Second,Web ZBX6663 Second Step,resp]','60s','30d','90d',0,0,'','s','',0,'','','',40018,NULL,'','',0,'','','','',0,NULL,'','',0,'30',0,0,'','','');
INSERT INTO items (itemid,type,snmp_community,snmp_oid,hostid,name,key_,delay,history,trends,status,value_type,trapper_hosts,units,snmpv3_securityname,snmpv3_securitylevel,snmpv3_authpassphrase,snmpv3_privpassphrase,logtimefmt,templateid,valuemapid,params,ipmi_sensor,authtype,username,password,publickey,privatekey,flags,interfaceid,port,description,inventory_link,lifetime,snmpv3_authprotocol,snmpv3_privprotocol,snmpv3_contextname,posts,headers) VALUES (40025,9,'','',50001,'Response code for step "$2" of scenario "$1".','web.test.rspcode[Web ZBX6663 Second,Web ZBX6663 Second Step]','60s','30d','90d',0,3,'','','',0,'','','',40019,NULL,'','',0,'','','','',0,NULL,'','',0,'30',0,0,'','','');
INSERT INTO items (itemid,type,snmp_community,snmp_oid,hostid,name,key_,delay,history,trends,status,value_type,trapper_hosts,units,snmpv3_securityname,snmpv3_securitylevel,snmpv3_authpassphrase,snmpv3_privpassphrase,logtimefmt,templateid,valuemapid,params,ipmi_sensor,authtype,username,password,publickey,privatekey,flags,interfaceid,port,description,inventory_link,lifetime,snmpv3_authprotocol,snmpv3_privprotocol,snmpv3_contextname,posts,headers) VALUES (40026,9,'','',50000,'Download speed for scenario "$1".','web.test.in[Web ZBX6663 Second,,bps]','60s','30d','90d',0,0,'','Bps','',0,'','','',40014,NULL,'','',0,'','','','',0,NULL,'','',0,'30',0,0,'','','');
INSERT INTO items (itemid,type,snmp_community,snmp_oid,hostid,name,key_,delay,history,trends,status,value_type,trapper_hosts,units,snmpv3_securityname,snmpv3_securitylevel,snmpv3_authpassphrase,snmpv3_privpassphrase,logtimefmt,templateid,valuemapid,params,ipmi_sensor,authtype,username,password,publickey,privatekey,flags,interfaceid,port,description,inventory_link,lifetime,snmpv3_authprotocol,snmpv3_privprotocol,snmpv3_contextname,posts,headers) VALUES (40027,9,'','',50000,'Failed step of scenario "$1".','web.test.fail[Web ZBX6663 Second]','60s','30d','90d',0,3,'','','',0,'','','',40015,NULL,'','',0,'','','','',0,NULL,'','',0,'30',0,0,'','','');
INSERT INTO items (itemid,type,snmp_community,snmp_oid,hostid,name,key_,delay,history,trends,status,value_type,trapper_hosts,units,snmpv3_securityname,snmpv3_securitylevel,snmpv3_authpassphrase,snmpv3_privpassphrase,logtimefmt,templateid,valuemapid,params,ipmi_sensor,authtype,username,password,publickey,privatekey,flags,interfaceid,port,description,inventory_link,lifetime,snmpv3_authprotocol,snmpv3_privprotocol,snmpv3_contextname,posts,headers) VALUES (40028,9,'','',50000,'Last error message of scenario "$1".','web.test.error[Web ZBX6663 Second]','60s','30d','90d',0,1,'','','',0,'','','',40016,NULL,'','',0,'','','','',0,NULL,'','',0,'30',0,0,'','','');
INSERT INTO items (itemid,type,snmp_community,snmp_oid,hostid,name,key_,delay,history,trends,status,value_type,trapper_hosts,units,snmpv3_securityname,snmpv3_securitylevel,snmpv3_authpassphrase,snmpv3_privpassphrase,logtimefmt,templateid,valuemapid,params,ipmi_sensor,authtype,username,password,publickey,privatekey,flags,interfaceid,port,description,inventory_link,lifetime,snmpv3_authprotocol,snmpv3_privprotocol,snmpv3_contextname,posts,headers) VALUES (40029,9,'','',50000,'Download speed for step "$2" of scenario "$1".','web.test.in[Web ZBX6663 Second,Web ZBX6663 Second Step,bps]','60s','30d','90d',0,0,'','Bps','',0,'','','',40017,NULL,'','',0,'','','','',0,NULL,'','',0,'30',0,0,'','','');
INSERT INTO items (itemid,type,snmp_community,snmp_oid,hostid,name,key_,delay,history,trends,status,value_type,trapper_hosts,units,snmpv3_securityname,snmpv3_securitylevel,snmpv3_authpassphrase,snmpv3_privpassphrase,logtimefmt,templateid,valuemapid,params,ipmi_sensor,authtype,username,password,publickey,privatekey,flags,interfaceid,port,description,inventory_link,lifetime,snmpv3_authprotocol,snmpv3_privprotocol,snmpv3_contextname,posts,headers) VALUES (40030,9,'','',50000,'Response time for step "$2" of scenario "$1".','web.test.time[Web ZBX6663 Second,Web ZBX6663 Second Step,resp]','60s','30d','90d',0,0,'','s','',0,'','','',40018,NULL,'','',0,'','','','',0,NULL,'','',0,'30',0,0,'','','');
INSERT INTO items (itemid,type,snmp_community,snmp_oid,hostid,name,key_,delay,history,trends,status,value_type,trapper_hosts,units,snmpv3_securityname,snmpv3_securitylevel,snmpv3_authpassphrase,snmpv3_privpassphrase,logtimefmt,templateid,valuemapid,params,ipmi_sensor,authtype,username,password,publickey,privatekey,flags,interfaceid,port,description,inventory_link,lifetime,snmpv3_authprotocol,snmpv3_privprotocol,snmpv3_contextname,posts,headers) VALUES (40031,9,'','',50000,'Response code for step "$2" of scenario "$1".','web.test.rspcode[Web ZBX6663 Second,Web ZBX6663 Second Step]','60s','30d','90d',0,3,'','','',0,'','','',40019,NULL,'','',0,'','','','',0,NULL,'','',0,'30',0,0,'','','');
INSERT INTO items (itemid,type,snmp_community,snmp_oid,hostid,name,key_,delay,history,trends,status,value_type,trapper_hosts,units,snmpv3_securityname,snmpv3_securitylevel,snmpv3_authpassphrase,snmpv3_privpassphrase,logtimefmt,templateid,valuemapid,params,ipmi_sensor,authtype,username,password,publickey,privatekey,flags,interfaceid,port,description,inventory_link,lifetime,snmpv3_authprotocol,snmpv3_privprotocol,snmpv3_contextname,posts,headers) VALUES (40032,9,'','',50001,'Download speed for scenario "$1".','web.test.in[Web ZBX6663,,bps]','60s','30s','90d',0,0,'','Bps','',0,'','','',NULL,NULL,'','',0,'','','','',0,NULL,'','',0,'30',0,0,'','','');
INSERT INTO items (itemid,type,snmp_community,snmp_oid,hostid,name,key_,delay,history,trends,status,value_type,trapper_hosts,units,snmpv3_securityname,snmpv3_securitylevel,snmpv3_authpassphrase,snmpv3_privpassphrase,logtimefmt,templateid,valuemapid,params,ipmi_sensor,authtype,username,password,publickey,privatekey,flags,interfaceid,port,description,inventory_link,lifetime,snmpv3_authprotocol,snmpv3_privprotocol,snmpv3_contextname,posts,headers) VALUES (40033,9,'','',50001,'Failed step of scenario "$1".','web.test.fail[Web ZBX6663]','60s','30d','90d',0,3,'','','',0,'','','',NULL,NULL,'','',0,'','','','',0,NULL,'','',0,'30',0,0,'','','');
INSERT INTO items (itemid,type,snmp_community,snmp_oid,hostid,name,key_,delay,history,trends,status,value_type,trapper_hosts,units,snmpv3_securityname,snmpv3_securitylevel,snmpv3_authpassphrase,snmpv3_privpassphrase,logtimefmt,templateid,valuemapid,params,ipmi_sensor,authtype,username,password,publickey,privatekey,flags,interfaceid,port,description,inventory_link,lifetime,snmpv3_authprotocol,snmpv3_privprotocol,snmpv3_contextname,posts,headers) VALUES (40034,9,'','',50001,'Last error message of scenario "$1".','web.test.error[Web ZBX6663]','60s','30d','90d',0,1,'','','',0,'','','',NULL,NULL,'','',0,'','','','',0,NULL,'','',0,'30',0,0,'','','');
INSERT INTO items (itemid,type,snmp_community,snmp_oid,hostid,name,key_,delay,history,trends,status,value_type,trapper_hosts,units,snmpv3_securityname,snmpv3_securitylevel,snmpv3_authpassphrase,snmpv3_privpassphrase,logtimefmt,templateid,valuemapid,params,ipmi_sensor,authtype,username,password,publickey,privatekey,flags,interfaceid,port,description,inventory_link,lifetime,snmpv3_authprotocol,snmpv3_privprotocol,snmpv3_contextname,posts,headers) VALUES (40035,9,'','',50001,'Download speed for step "$2" of scenario "$1".','web.test.in[Web ZBX6663,Web ZBX6663 Step,bps]','60s','30d','90d',0,0,'','Bps','',0,'','','',NULL,NULL,'','',0,'','','','',0,NULL,'','',0,'30',0,0,'','','');
INSERT INTO items (itemid,type,snmp_community,snmp_oid,hostid,name,key_,delay,history,trends,status,value_type,trapper_hosts,units,snmpv3_securityname,snmpv3_securitylevel,snmpv3_authpassphrase,snmpv3_privpassphrase,logtimefmt,templateid,valuemapid,params,ipmi_sensor,authtype,username,password,publickey,privatekey,flags,interfaceid,port,description,inventory_link,lifetime,snmpv3_authprotocol,snmpv3_privprotocol,snmpv3_contextname,posts,headers) VALUES (40036,9,'','',50001,'Response time for step "$2" of scenario "$1".','web.test.time[Web ZBX6663,Web ZBX6663 Step,resp]','60s','30d','90d',0,0,'','s','',0,'','','',NULL,NULL,'','',0,'','','','',0,NULL,'','',0,'30',0,0,'','','');
INSERT INTO items (itemid,type,snmp_community,snmp_oid,hostid,name,key_,delay,history,trends,status,value_type,trapper_hosts,units,snmpv3_securityname,snmpv3_securitylevel,snmpv3_authpassphrase,snmpv3_privpassphrase,logtimefmt,templateid,valuemapid,params,ipmi_sensor,authtype,username,password,publickey,privatekey,flags,interfaceid,port,description,inventory_link,lifetime,snmpv3_authprotocol,snmpv3_privprotocol,snmpv3_contextname,posts,headers) VALUES (40037,9,'','',50001,'Response code for step "$2" of scenario "$1".','web.test.rspcode[Web ZBX6663,Web ZBX6663 Step]','60s','30d','90d',0,3,'','','',0,'','','',NULL,NULL,'','',0,'','','','',0,NULL,'','',0,'30',0,0,'','','');
INSERT INTO items (itemid,type,snmp_community,snmp_oid,hostid,name,key_,delay,history,trends,status,value_type,trapper_hosts,units,snmpv3_securityname,snmpv3_securitylevel,snmpv3_authpassphrase,snmpv3_privpassphrase,logtimefmt,templateid,valuemapid,params,ipmi_sensor,authtype,username,password,publickey,privatekey,flags,interfaceid,port,description,inventory_link,lifetime,snmpv3_authprotocol,snmpv3_privprotocol,snmpv3_contextname,posts,headers) VALUES (40038,0,'','',50002,'Item ZBX6663 Second','item-ZBX6663-second','30s','90d','365d',0,3,'','','',0,'','','',NULL,NULL,'','',0,'','','','',0,NULL,'','',0,'30',0,0,'','','');
INSERT INTO items (itemid,type,snmp_community,snmp_oid,hostid,name,key_,delay,history,trends,status,value_type,trapper_hosts,units,snmpv3_securityname,snmpv3_securitylevel,snmpv3_authpassphrase,snmpv3_privpassphrase,logtimefmt,templateid,valuemapid,params,ipmi_sensor,authtype,username,password,publickey,privatekey,flags,interfaceid,port,description,inventory_link,lifetime,snmpv3_authprotocol,snmpv3_privprotocol,snmpv3_contextname,posts,headers) VALUES (40039,0,'','',50001,'Item ZBX6663 Second','item-ZBX6663-second','30s','90d','365d',0,3,'','','',0,'','','',40038,NULL,'','',0,'','','','',0,50015,'','',0,'30',0,0,'','','');
INSERT INTO items (itemid,type,snmp_community,snmp_oid,hostid,name,key_,delay,history,trends,status,value_type,trapper_hosts,units,snmpv3_securityname,snmpv3_securitylevel,snmpv3_authpassphrase,snmpv3_privpassphrase,logtimefmt,templateid,valuemapid,params,ipmi_sensor,authtype,username,password,publickey,privatekey,flags,interfaceid,port,description,inventory_link,lifetime,snmpv3_authprotocol,snmpv3_privprotocol,snmpv3_contextname,posts,headers) VALUES (40040,0,'','',50000,'Item ZBX6663 Second','item-ZBX6663-second','30s','90d','365d',0,3,'','','',0,'','','',40038,NULL,'','',0,'','','','',0,NULL,'','',0,'30',0,0,'','','');
INSERT INTO items (itemid,type,snmp_community,snmp_oid,hostid,name,key_,delay,history,trends,status,value_type,trapper_hosts,units,snmpv3_securityname,snmpv3_securitylevel,snmpv3_authpassphrase,snmpv3_privpassphrase,logtimefmt,templateid,valuemapid,params,ipmi_sensor,authtype,username,password,publickey,privatekey,flags,interfaceid,port,description,inventory_link,lifetime,snmpv3_authprotocol,snmpv3_privprotocol,snmpv3_contextname,posts,headers) VALUES (40041,0,'','',50000,'Item ZBX6663 First','item-ZBX6663-first','30s','90d','365d',0,3,'','','',0,'','','',NULL,NULL,'','',0,'','','','',0,NULL,'','',0,'30',0,0,'','','');
INSERT INTO items (itemid,type,snmp_community,snmp_oid,hostid,name,key_,delay,history,trends,status,value_type,trapper_hosts,units,snmpv3_securityname,snmpv3_securitylevel,snmpv3_authpassphrase,snmpv3_privpassphrase,logtimefmt,templateid,valuemapid,params,ipmi_sensor,authtype,username,password,publickey,privatekey,flags,interfaceid,port,description,inventory_link,lifetime,snmpv3_authprotocol,snmpv3_privprotocol,snmpv3_contextname,posts,headers) VALUES (40042,0,'','',50001,'Item ZBX6663','item-ZBX6663','30s','90d','365d',0,3,'','','',0,'','','',NULL,NULL,'','',0,'','','','',0,50015,'','',0,'30',0,0,'','','');
INSERT INTO items (itemid,type,snmp_community,snmp_oid,hostid,name,key_,delay,history,trends,status,value_type,trapper_hosts,units,snmpv3_securityname,snmpv3_securitylevel,snmpv3_authpassphrase,snmpv3_privpassphrase,logtimefmt,templateid,valuemapid,params,ipmi_sensor,authtype,username,password,publickey,privatekey,flags,interfaceid,port,description,inventory_link,lifetime,snmpv3_authprotocol,snmpv3_privprotocol,snmpv3_contextname,posts,headers) VALUES (40043,0,'','',50001,'DiscoveryRule ZBX6663','drule-zbx6663','30s','90d','365d',0,4,'','','',0,'','','',NULL,NULL,'','',0,'','','','',1,50015,'','',0,'30',0,0,'','','');
INSERT INTO items (itemid,type,snmp_community,snmp_oid,hostid,name,key_,delay,history,trends,status,value_type,trapper_hosts,units,snmpv3_securityname,snmpv3_securitylevel,snmpv3_authpassphrase,snmpv3_privpassphrase,logtimefmt,templateid,valuemapid,params,ipmi_sensor,authtype,username,password,publickey,privatekey,flags,interfaceid,port,description,inventory_link,lifetime,snmpv3_authprotocol,snmpv3_privprotocol,snmpv3_contextname,posts,headers) VALUES (40045,0,'','',50002,'DiscoveryRule ZBX6663 Second','drule-ZBX6663-second','30s','90d','365d',0,4,'','','',0,'','','',NULL,NULL,'','',0,'','','','',1,NULL,'','',0,'30',0,0,'','','');
INSERT INTO items (itemid,type,snmp_community,snmp_oid,hostid,name,key_,delay,history,trends,status,value_type,trapper_hosts,units,snmpv3_securityname,snmpv3_securitylevel,snmpv3_authpassphrase,snmpv3_privpassphrase,logtimefmt,templateid,valuemapid,params,ipmi_sensor,authtype,username,password,publickey,privatekey,flags,interfaceid,port,description,inventory_link,lifetime,snmpv3_authprotocol,snmpv3_privprotocol,snmpv3_contextname,posts,headers) VALUES (40046,0,'','',50001,'DiscoveryRule ZBX6663 Second','drule-ZBX6663-second','30s','90d','365d',0,4,'','','',0,'','','',40045,NULL,'','',0,'','','','',1,50015,'','',0,'30',0,0,'','','');
INSERT INTO items (itemid,type,snmp_community,snmp_oid,hostid,name,key_,delay,history,trends,status,value_type,trapper_hosts,units,snmpv3_securityname,snmpv3_securitylevel,snmpv3_authpassphrase,snmpv3_privpassphrase,logtimefmt,templateid,valuemapid,params,ipmi_sensor,authtype,username,password,publickey,privatekey,flags,interfaceid,port,description,inventory_link,lifetime,snmpv3_authprotocol,snmpv3_privprotocol,snmpv3_contextname,posts,headers) VALUES (40047,0,'','',50000,'DiscoveryRule ZBX6663 Second','drule-ZBX6663-second','30s','90d','365d',0,4,'','','',0,'','','',40045,NULL,'','',0,'','','','',1,NULL,'','',0,'30',0,0,'','','');
INSERT INTO items (itemid,type,snmp_community,snmp_oid,hostid,name,key_,delay,history,trends,status,value_type,trapper_hosts,units,snmpv3_securityname,snmpv3_securitylevel,snmpv3_authpassphrase,snmpv3_privpassphrase,logtimefmt,templateid,valuemapid,params,ipmi_sensor,authtype,username,password,publickey,privatekey,flags,interfaceid,port,description,inventory_link,lifetime,snmpv3_authprotocol,snmpv3_privprotocol,snmpv3_contextname,posts,headers) VALUES (40048,0,'','',50002,'ItemProto ZBX6663 Second','item-proto-zbx6663-second','30s','90d','365d',0,3,'','','',0,'','','',NULL,NULL,'','',0,'','','','',2,NULL,'','',0,'30',0,0,'','','');
INSERT INTO items (itemid,type,snmp_community,snmp_oid,hostid,name,key_,delay,history,trends,status,value_type,trapper_hosts,units,snmpv3_securityname,snmpv3_securitylevel,snmpv3_authpassphrase,snmpv3_privpassphrase,logtimefmt,templateid,valuemapid,params,ipmi_sensor,authtype,username,password,publickey,privatekey,flags,interfaceid,port,description,inventory_link,lifetime,snmpv3_authprotocol,snmpv3_privprotocol,snmpv3_contextname,posts,headers) VALUES (40049,0,'','',50001,'ItemProto ZBX6663 Second','item-proto-zbx6663-second','30s','90d','365d',0,3,'','','',0,'','','',40048,NULL,'','',0,'','','','',2,50015,'','',0,'30',0,0,'','','');
INSERT INTO items (itemid,type,snmp_community,snmp_oid,hostid,name,key_,delay,history,trends,status,value_type,trapper_hosts,units,snmpv3_securityname,snmpv3_securitylevel,snmpv3_authpassphrase,snmpv3_privpassphrase,logtimefmt,templateid,valuemapid,params,ipmi_sensor,authtype,username,password,publickey,privatekey,flags,interfaceid,port,description,inventory_link,lifetime,snmpv3_authprotocol,snmpv3_privprotocol,snmpv3_contextname,posts,headers) VALUES (40050,0,'','',50000,'ItemProto ZBX6663 Second','item-proto-zbx6663-second','30s','90d','365d',0,3,'','','',0,'','','',40048,NULL,'','',0,'','','','',2,NULL,'','',0,'30',0,0,'','','');
INSERT INTO items (itemid,type,snmp_community,snmp_oid,hostid,name,key_,delay,history,trends,status,value_type,trapper_hosts,units,snmpv3_securityname,snmpv3_securitylevel,snmpv3_authpassphrase,snmpv3_privpassphrase,logtimefmt,templateid,valuemapid,params,ipmi_sensor,authtype,username,password,publickey,privatekey,flags,interfaceid,port,description,inventory_link,lifetime,snmpv3_authprotocol,snmpv3_privprotocol,snmpv3_contextname,posts,headers) VALUES (40051,0,'','',50000,'DiscoveryRule ZBX6663 First','drule-zbx6663-first','30s','90d','365d',0,4,'','','',0,'','','',NULL,NULL,'','',0,'','','','',1,NULL,'','',0,'30',0,0,'','','');
INSERT INTO items (itemid,type,snmp_community,snmp_oid,hostid,name,key_,delay,history,trends,status,value_type,trapper_hosts,units,snmpv3_securityname,snmpv3_securitylevel,snmpv3_authpassphrase,snmpv3_privpassphrase,logtimefmt,templateid,valuemapid,params,ipmi_sensor,authtype,username,password,publickey,privatekey,flags,interfaceid,port,description,inventory_link,lifetime,snmpv3_authprotocol,snmpv3_privprotocol,snmpv3_contextname,posts,headers) VALUES (40052,0,'','',50001,'ItemProto ZBX6663 HSecond','item-proto-zbx6663-hsecond','30s','90d','365d',0,3,'','','',0,'','','',NULL,NULL,'','',0,'','','','',2,50015,'','',0,'30',0,0,'','','');
INSERT INTO items (itemid,type,snmp_community,snmp_oid,hostid,name,key_,delay,history,trends,status,value_type,trapper_hosts,units,snmpv3_securityname,snmpv3_securitylevel,snmpv3_authpassphrase,snmpv3_privpassphrase,logtimefmt,templateid,valuemapid,params,ipmi_sensor,authtype,username,password,publickey,privatekey,flags,interfaceid,port,description,inventory_link,lifetime,snmpv3_authprotocol,snmpv3_privprotocol,snmpv3_contextname,posts,headers) VALUES (40054,0,'','',50000,'ItemProto ZBX6663 TSecond','item-proto-zbx6663-tsecond','30s','90d','365d',0,3,'','','',0,'','','',NULL,NULL,'','',0,'','','','',2,NULL,'','',0,'30',0,0,'','','');
INSERT INTO item_discovery (itemdiscoveryid,itemid,parent_itemid,key_,lastcheck,ts_delete) VALUES (507,40048,40045,'',0,0);
INSERT INTO item_discovery (itemdiscoveryid,itemid,parent_itemid,key_,lastcheck,ts_delete) VALUES (508,40049,40046,'',0,0);
INSERT INTO item_discovery (itemdiscoveryid,itemid,parent_itemid,key_,lastcheck,ts_delete) VALUES (509,40050,40047,'',0,0);
INSERT INTO item_discovery (itemdiscoveryid,itemid,parent_itemid,key_,lastcheck,ts_delete) VALUES (510,40052,40046,'',0,0);
INSERT INTO item_discovery (itemdiscoveryid,itemid,parent_itemid,key_,lastcheck,ts_delete) VALUES (512,40054,40047,'',0,0);
INSERT INTO triggers (triggerid,expression,description,url,status,value,priority,lastchange,comments,error,templateid,type,state,flags) VALUES (100008,'{100008}=0','Trigger ZBX6663 Second','',0,0,0,0,'','',NULL,0,0,0);
INSERT INTO triggers (triggerid,expression,description,url,status,value,priority,lastchange,comments,error,templateid,type,state,flags) VALUES (100009,'{100009}=0','Trigger ZBX6663 Second','',0,0,0,0,'','',100008,0,0,0);
INSERT INTO triggers (triggerid,expression,description,url,status,value,priority,lastchange,comments,error,templateid,type,state,flags) VALUES (100010,'{100010}=0','Trigger ZBX6663 Second','',0,0,0,0,'','',100008,0,0,0);
INSERT INTO triggers (triggerid,expression,description,url,status,value,priority,lastchange,comments,error,templateid,type,state,flags) VALUES (100011,'{100011}=0','Trigger ZBX6663 First','',0,0,0,0,'','',NULL,0,0,0);
INSERT INTO triggers (triggerid,expression,description,url,status,value,priority,lastchange,comments,error,templateid,type,state,flags) VALUES (100012,'{100012}=0','Trigger ZBX6663','',0,0,0,0,'','',NULL,0,0,0);
INSERT INTO triggers (triggerid,expression,description,url,status,value,priority,lastchange,comments,error,templateid,type,state,flags) VALUES (100013,'{100013}=0','TriggerProto ZBX6663 TSecond','',0,0,0,0,'','',NULL,0,0,2);
INSERT INTO triggers (triggerid,expression,description,url,status,value,priority,lastchange,comments,error,templateid,type,state,flags) VALUES (100014,'{100014}=0','TriggerProto ZBX6663 Second','',0,0,0,0,'','',NULL,0,0,2);
INSERT INTO triggers (triggerid,expression,description,url,status,value,priority,lastchange,comments,error,templateid,type,state,flags) VALUES (100015,'{100015}=0','TriggerProto ZBX6663 Second','',0,0,0,0,'','',100014,0,0,2);
INSERT INTO triggers (triggerid,expression,description,url,status,value,priority,lastchange,comments,error,templateid,type,state,flags) VALUES (100016,'{100016}=0','TriggerProto ZBX6663 Second','',0,0,0,0,'','',100014,0,0,2);
INSERT INTO triggers (triggerid,expression,description,url,status,value,priority,lastchange,comments,error,templateid,type,state,flags) VALUES (100017,'{100017}=0','TriggerProto ZBX6663 HSecond','',0,0,0,0,'','',NULL,0,0,2);
INSERT INTO functions (functionid,itemid,triggerid,name,parameter) VALUES (100008,40038,100008,'last','0');
INSERT INTO functions (functionid,itemid,triggerid,name,parameter) VALUES (100009,40039,100009,'last','0');
INSERT INTO functions (functionid,itemid,triggerid,name,parameter) VALUES (100010,40040,100010,'last','0');
INSERT INTO functions (functionid,itemid,triggerid,name,parameter) VALUES (100011,40041,100011,'last','0');
INSERT INTO functions (functionid,itemid,triggerid,name,parameter) VALUES (100012,40042,100012,'last','0');
INSERT INTO functions (functionid,itemid,triggerid,name,parameter) VALUES (100013,40054,100013,'last','0');
INSERT INTO functions (functionid,itemid,triggerid,name,parameter) VALUES (100014,40048,100014,'last','0');
INSERT INTO functions (functionid,itemid,triggerid,name,parameter) VALUES (100015,40049,100015,'last','0');
INSERT INTO functions (functionid,itemid,triggerid,name,parameter) VALUES (100016,40050,100016,'last','0');
INSERT INTO functions (functionid,itemid,triggerid,name,parameter) VALUES (100017,40052,100017,'last','0');
INSERT INTO graphs (graphid,name,width,height,yaxismin,yaxismax,templateid,show_work_period,show_triggers,graphtype,show_legend,show_3d,percent_left,percent_right,ymin_type,ymax_type,ymin_itemid,ymax_itemid,flags) VALUES (700008,'Graph ZBX6663',900,200,0.0000,100.0000,NULL,1,1,0,1,0,0.0000,0.0000,0,0,NULL,NULL,0);
INSERT INTO graphs (graphid,name,width,height,yaxismin,yaxismax,templateid,show_work_period,show_triggers,graphtype,show_legend,show_3d,percent_left,percent_right,ymin_type,ymax_type,ymin_itemid,ymax_itemid,flags) VALUES (700009,'Graph ZBX6663 Second',900,200,0.0000,100.0000,NULL,1,1,0,1,0,0.0000,0.0000,0,0,NULL,NULL,0);
INSERT INTO graphs (graphid,name,width,height,yaxismin,yaxismax,templateid,show_work_period,show_triggers,graphtype,show_legend,show_3d,percent_left,percent_right,ymin_type,ymax_type,ymin_itemid,ymax_itemid,flags) VALUES (700010,'Graph ZBX6663 Second',900,200,0.0000,100.0000,700009,1,1,0,1,0,0.0000,0.0000,0,0,NULL,NULL,0);
INSERT INTO graphs (graphid,name,width,height,yaxismin,yaxismax,templateid,show_work_period,show_triggers,graphtype,show_legend,show_3d,percent_left,percent_right,ymin_type,ymax_type,ymin_itemid,ymax_itemid,flags) VALUES (700011,'Graph ZBX6663 Second',900,200,0.0000,100.0000,700009,1,1,0,1,0,0.0000,0.0000,0,0,NULL,NULL,0);
INSERT INTO graphs (graphid,name,width,height,yaxismin,yaxismax,templateid,show_work_period,show_triggers,graphtype,show_legend,show_3d,percent_left,percent_right,ymin_type,ymax_type,ymin_itemid,ymax_itemid,flags) VALUES (700012,'Graph ZBX6663 First',900,200,0.0000,100.0000,NULL,1,1,0,1,0,0.0000,0.0000,0,0,NULL,NULL,0);
INSERT INTO graphs (graphid,name,width,height,yaxismin,yaxismax,templateid,show_work_period,show_triggers,graphtype,show_legend,show_3d,percent_left,percent_right,ymin_type,ymax_type,ymin_itemid,ymax_itemid,flags) VALUES (700013,'GraphPrototype ZBX6663 Second',900,200,0.0000,100.0000,NULL,1,1,0,1,0,0.0000,0.0000,0,0,NULL,NULL,2);
INSERT INTO graphs (graphid,name,width,height,yaxismin,yaxismax,templateid,show_work_period,show_triggers,graphtype,show_legend,show_3d,percent_left,percent_right,ymin_type,ymax_type,ymin_itemid,ymax_itemid,flags) VALUES (700014,'GraphPrototype ZBX6663 Second',900,200,0.0000,100.0000,700013,1,1,0,1,0,0.0000,0.0000,0,0,NULL,NULL,2);
INSERT INTO graphs (graphid,name,width,height,yaxismin,yaxismax,templateid,show_work_period,show_triggers,graphtype,show_legend,show_3d,percent_left,percent_right,ymin_type,ymax_type,ymin_itemid,ymax_itemid,flags) VALUES (700015,'GraphPrototype ZBX6663 Second',900,200,0.0000,100.0000,700013,1,1,0,1,0,0.0000,0.0000,0,0,NULL,NULL,2);
INSERT INTO graphs (graphid,name,width,height,yaxismin,yaxismax,templateid,show_work_period,show_triggers,graphtype,show_legend,show_3d,percent_left,percent_right,ymin_type,ymax_type,ymin_itemid,ymax_itemid,flags) VALUES (700016,'GraphProto ZBX6663 TSecond',900,200,0.0000,100.0000,NULL,1,1,0,1,0,0.0000,0.0000,0,0,NULL,NULL,2);
INSERT INTO graphs (graphid,name,width,height,yaxismin,yaxismax,templateid,show_work_period,show_triggers,graphtype,show_legend,show_3d,percent_left,percent_right,ymin_type,ymax_type,ymin_itemid,ymax_itemid,flags) VALUES (700017,'GraphProto ZBX6663 HSecond',900,200,0.0000,100.0000,NULL,1,1,0,1,0,0.0000,0.0000,0,0,NULL,NULL,2);
INSERT INTO graphs_items (gitemid,graphid,itemid,drawtype,sortorder,color,yaxisside,calc_fnc,type) VALUES (700016,700008,40042,0,0,'C80000',0,2,0);
INSERT INTO graphs_items (gitemid,graphid,itemid,drawtype,sortorder,color,yaxisside,calc_fnc,type) VALUES (700017,700009,40038,0,0,'C80000',0,2,0);
INSERT INTO graphs_items (gitemid,graphid,itemid,drawtype,sortorder,color,yaxisside,calc_fnc,type) VALUES (700018,700010,40039,0,0,'C80000',0,2,0);
INSERT INTO graphs_items (gitemid,graphid,itemid,drawtype,sortorder,color,yaxisside,calc_fnc,type) VALUES (700019,700011,40040,0,0,'C80000',0,2,0);
INSERT INTO graphs_items (gitemid,graphid,itemid,drawtype,sortorder,color,yaxisside,calc_fnc,type) VALUES (700020,700012,40041,0,0,'C80000',0,2,0);
INSERT INTO graphs_items (gitemid,graphid,itemid,drawtype,sortorder,color,yaxisside,calc_fnc,type) VALUES (700021,700013,40048,0,0,'C80000',0,2,0);
INSERT INTO graphs_items (gitemid,graphid,itemid,drawtype,sortorder,color,yaxisside,calc_fnc,type) VALUES (700022,700014,40049,0,0,'C80000',0,2,0);
INSERT INTO graphs_items (gitemid,graphid,itemid,drawtype,sortorder,color,yaxisside,calc_fnc,type) VALUES (700023,700015,40050,0,0,'C80000',0,2,0);
INSERT INTO graphs_items (gitemid,graphid,itemid,drawtype,sortorder,color,yaxisside,calc_fnc,type) VALUES (700024,700016,40054,0,0,'C80000',0,2,0);
INSERT INTO graphs_items (gitemid,graphid,itemid,drawtype,sortorder,color,yaxisside,calc_fnc,type) VALUES (700025,700017,40052,0,0,'C80000',0,2,0);
INSERT INTO httptest (httptestid, hostid, templateid, name, delay, status, agent) VALUES (98, 50000, NULL, 'Web ZBX6663 First', 60, 0, 'Mozilla/5.0 (compatible; MSIE 10.0; Windows NT 6.1; Trident/6.0)');
INSERT INTO httptest (httptestid, hostid, templateid, name, delay, status, agent) VALUES (99, 50002, NULL, 'Web ZBX6663 Second', 60, 0, 'Mozilla/5.0 (compatible; MSIE 10.0; Windows NT 6.1; Trident/6.0)');
INSERT INTO httptest (httptestid, hostid, templateid, name, delay, status, agent) VALUES (100, 50001, 99, 'Web ZBX6663 Second', 60, 0, 'Mozilla/5.0 (compatible; MSIE 10.0; Windows NT 6.1; Trident/6.0)');
INSERT INTO httptest (httptestid, hostid, templateid, name, delay, status, agent) VALUES (101, 50000, 99, 'Web ZBX6663 Second', 60, 0, 'Mozilla/5.0 (compatible; MSIE 10.0; Windows NT 6.1; Trident/6.0)');
INSERT INTO httptest (httptestid, hostid, templateid, name, delay, status, agent) VALUES (102, 50001, NULL, 'Web ZBX6663', 60, 0, 'Mozilla/5.0 (compatible; MSIE 10.0; Windows NT 6.1; Trident/6.0)');
INSERT INTO httpstep (httpstepid, httptestid, name, no, url, timeout, posts, required, status_codes) VALUES (98, 98, 'Web ZBX6663 First Step', 1, 'Web ZBX6663 First Url', 15, '', '', '');
INSERT INTO httpstep (httpstepid, httptestid, name, no, url, timeout, posts, required, status_codes) VALUES (99, 99, 'Web ZBX6663 Second Step', 1, 'Web ZBX6663 Second Url', 15, '', '', '');
INSERT INTO httpstep (httpstepid, httptestid, name, no, url, timeout, posts, required, status_codes) VALUES (100, 100, 'Web ZBX6663 Second Step', 1, 'Web ZBX6663 Second Url', 15, '', '', '');
INSERT INTO httpstep (httpstepid, httptestid, name, no, url, timeout, posts, required, status_codes) VALUES (101, 101, 'Web ZBX6663 Second Step', 1, 'Web ZBX6663 Second Url', 15, '', '', '');
INSERT INTO httpstep (httpstepid, httptestid, name, no, url, timeout, posts, required, status_codes) VALUES (102, 102, 'Web ZBX6663 Step', 1, 'Web ZBX6663 Url', 15, '', '', '');
INSERT INTO httptestitem (httptestitemid,httptestid,itemid,type) VALUES (922,98,40008,2);
INSERT INTO httptestitem (httptestitemid,httptestid,itemid,type) VALUES (923,98,40009,3);
INSERT INTO httptestitem (httptestitemid,httptestid,itemid,type) VALUES (924,98,40010,4);
INSERT INTO httptestitem (httptestitemid,httptestid,itemid,type) VALUES (925,99,40014,2);
INSERT INTO httptestitem (httptestitemid,httptestid,itemid,type) VALUES (926,99,40015,3);
INSERT INTO httptestitem (httptestitemid,httptestid,itemid,type) VALUES (927,99,40016,4);
INSERT INTO httptestitem (httptestitemid,httptestid,itemid,type) VALUES (928,100,40020,2);
INSERT INTO httptestitem (httptestitemid,httptestid,itemid,type) VALUES (929,100,40021,3);
INSERT INTO httptestitem (httptestitemid,httptestid,itemid,type) VALUES (930,100,40022,4);
INSERT INTO httptestitem (httptestitemid,httptestid,itemid,type) VALUES (931,101,40026,2);
INSERT INTO httptestitem (httptestitemid,httptestid,itemid,type) VALUES (932,101,40027,3);
INSERT INTO httptestitem (httptestitemid,httptestid,itemid,type) VALUES (933,101,40028,4);
INSERT INTO httptestitem (httptestitemid,httptestid,itemid,type) VALUES (934,102,40032,2);
INSERT INTO httptestitem (httptestitemid,httptestid,itemid,type) VALUES (935,102,40033,3);
INSERT INTO httptestitem (httptestitemid,httptestid,itemid,type) VALUES (936,102,40034,4);

-- testZBX6648.eventsFilter
INSERT INTO hstgrp (groupid,name,internal) VALUES (50000,'ZBX6648 Group No Hosts',0);
INSERT INTO hstgrp (groupid,name,internal) VALUES (50001,'ZBX6648 Disabled Triggers',0);
INSERT INTO hstgrp (groupid,name,internal) VALUES (50002,'ZBX6648 Enabled Triggers',0);
INSERT INTO hstgrp (groupid,name,internal) VALUES (50003,'ZBX6648 All Triggers',0);
INSERT INTO hosts (hostid, host, name, status, description) VALUES (50003, 'ZBX6648 Disabled Triggers Host', 'ZBX6648 Disabled Triggers Host', 0, '');
INSERT INTO hosts (hostid, host, name, status, description) VALUES (50004, 'ZBX6648 Enabled Triggers Host', 'ZBX6648 Enabled Triggers Host', 0, '');
INSERT INTO hosts (hostid, host, name, status, description) VALUES (50005, 'ZBX6648 All Triggers Host', 'ZBX6648 All Triggers Host', 0, '');
INSERT INTO hosts_groups (hostgroupid,hostid,groupid) VALUES (50003,50003,50001);
INSERT INTO hosts_groups (hostgroupid,hostid,groupid) VALUES (50004,50004,50002);
INSERT INTO hosts_groups (hostgroupid,hostid,groupid) VALUES (50005,50005,50003);
INSERT INTO interface (interfaceid,hostid,main,type,useip,ip,dns,port) VALUES (50016,50003,1,1,1,'127.0.7.1','','10071');
INSERT INTO interface (interfaceid,hostid,main,type,useip,ip,dns,port) VALUES (50017,50004,1,1,1,'127.0.7.1','','10071');
INSERT INTO interface (interfaceid,hostid,main,type,useip,ip,dns,port) VALUES (50018,50005,1,1,1,'127.0.7.1','','10071');
INSERT INTO items (itemid,type,snmp_community,snmp_oid,hostid,name,key_,delay,history,trends,status,value_type,trapper_hosts,units,snmpv3_securityname,snmpv3_securitylevel,snmpv3_authpassphrase,snmpv3_privpassphrase,logtimefmt,templateid,valuemapid,params,ipmi_sensor,authtype,username,password,publickey,privatekey,flags,interfaceid,port,description,inventory_link,lifetime,snmpv3_authprotocol,snmpv3_privprotocol,snmpv3_contextname,posts,headers) VALUES (40055,0,'','',50003,'zbx6648 item disabled','zbx6648-item-disabled','30s','90d','365d',0,3,'','','',0,'','','',NULL,NULL,'','',0,'','','','',0,50016,'','',0,'30',0,0,'','','');
INSERT INTO items (itemid,type,snmp_community,snmp_oid,hostid,name,key_,delay,history,trends,status,value_type,trapper_hosts,units,snmpv3_securityname,snmpv3_securitylevel,snmpv3_authpassphrase,snmpv3_privpassphrase,logtimefmt,templateid,valuemapid,params,ipmi_sensor,authtype,username,password,publickey,privatekey,flags,interfaceid,port,description,inventory_link,lifetime,snmpv3_authprotocol,snmpv3_privprotocol,snmpv3_contextname,posts,headers) VALUES (40056,0,'','',50004,'zbx6648 item enabled','zbx6648-item-enabled','30s','90d','365d',0,3,'','','',0,'','','',NULL,NULL,'','',0,'','','','',0,50017,'','',0,'30',0,0,'','','');
INSERT INTO items (itemid,type,snmp_community,snmp_oid,hostid,name,key_,delay,history,trends,status,value_type,trapper_hosts,units,snmpv3_securityname,snmpv3_securitylevel,snmpv3_authpassphrase,snmpv3_privpassphrase,logtimefmt,templateid,valuemapid,params,ipmi_sensor,authtype,username,password,publickey,privatekey,flags,interfaceid,port,description,inventory_link,lifetime,snmpv3_authprotocol,snmpv3_privprotocol,snmpv3_contextname,posts,headers) VALUES (40057,0,'','',50005,'zbx6648 item all','zbx6648-item-all','30s','90d','365d',0,3,'','','',0,'','','',NULL,NULL,'','',0,'','','','',0,50018,'','',0,'30',0,0,'','','');
INSERT INTO triggers (triggerid,expression,description,url,status,value,priority,lastchange,comments,error,templateid,type,state,flags) VALUES (100018,'{100018}=0','zbx6648 trigger disabled','',1,0,0,0,'','',NULL,0,0,0);
INSERT INTO triggers (triggerid,expression,description,url,status,value,priority,lastchange,comments,error,templateid,type,state,flags) VALUES (100019,'{100019}=0','zbx6648 trigger enabled','',0,0,0,0,'','',NULL,0,0,0);
INSERT INTO triggers (triggerid,expression,description,url,status,value,priority,lastchange,comments,error,templateid,type,state,flags) VALUES (100020,'{100020}=0','zbx6648 trigger all enabled','',0,0,0,0,'','',NULL,0,0,0);
INSERT INTO triggers (triggerid,expression,description,url,status,value,priority,lastchange,comments,error,templateid,type,state,flags) VALUES (100021,'{100021}=0','zbx6648 trigger all disabled','',1,0,0,0,'','',NULL,0,0,0);
INSERT INTO functions (functionid,itemid,triggerid,name,parameter) VALUES (100018,40055,100018,'last','0');
INSERT INTO functions (functionid,itemid,triggerid,name,parameter) VALUES (100019,40056,100019,'last','0');
INSERT INTO functions (functionid,itemid,triggerid,name,parameter) VALUES (100020,40057,100020,'last','0');
INSERT INTO functions (functionid,itemid,triggerid,name,parameter) VALUES (100021,40057,100021,'last','0');

-- testPageItems, testPageTriggers, testPageDiscoveryRules, testPageItemPrototype, testPageTriggerPrototype
INSERT INTO hosts (hostid, host, name, status, description) VALUES (50006, 'Template-layout-test-001', 'Template-layout-test-001', 3, '');
INSERT INTO hosts_groups (hostgroupid, hostid, groupid) VALUES (50006, 50006, 1);
INSERT INTO hosts (hostid, host, name, status, description) VALUES (50007, 'Host-layout-test-001', 'Host-layout-test-001', 0, '');
INSERT INTO hosts_groups (hostgroupid, hostid, groupid) VALUES (50007, 50007, 4);
INSERT INTO interface (type, ip, dns, useip, port, main, hostid, interfaceid) VALUES (1, '127.0.7.1', '', '1', '10071', '1', 50007, 50019);
INSERT INTO interface (type, ip, dns, useip, port, main, hostid, interfaceid) VALUES (1, '127.0.7.1', '', '1', '10071', '1', 50006, 50020);
INSERT INTO items (itemid,type,snmp_community,snmp_oid,hostid,name,key_,delay,history,trends,status,value_type,trapper_hosts,units,snmpv3_securityname,snmpv3_securitylevel,snmpv3_authpassphrase,snmpv3_privpassphrase,logtimefmt,templateid,valuemapid,params,ipmi_sensor,authtype,username,password,publickey,privatekey,flags,interfaceid,port,description,inventory_link,lifetime,snmpv3_authprotocol,snmpv3_privprotocol,snmpv3_contextname,posts,headers) VALUES (40058,0,'','',50006,'Discovery-rule-layout-test-001','drule-layout-test001','30s','90d','365d',0,4,'','','',0,'','','',NULL,NULL,'','',0,'','','','',1,NULL,'','',0,'30',0,0,'','','');
INSERT INTO items (itemid,type,snmp_community,snmp_oid,hostid,name,key_,delay,history,trends,status,value_type,trapper_hosts,units,snmpv3_securityname,snmpv3_securitylevel,snmpv3_authpassphrase,snmpv3_privpassphrase,logtimefmt,templateid,valuemapid,params,ipmi_sensor,authtype,username,password,publickey,privatekey,flags,interfaceid,port,description,inventory_link,lifetime,snmpv3_authprotocol,snmpv3_privprotocol,snmpv3_contextname,posts,headers) VALUES (40059,0,'','',50007,'Discovery-rule-layout-test-002','drule-layout-test002','30s','90d','365d',0,4,'','','',0,'','','',NULL,NULL,'','',0,'','','','',1,NULL,'','',0,'30',0,0,'','','');
INSERT INTO items (name, key_, hostid, value_type, itemid, flags, delay, params, description,posts,headers) VALUES ('Item-proto-layout-test-001', 'item-proto-layout-test001', 50006, 3, 40060, 2, 5, '', '','','');
INSERT INTO item_discovery (itemdiscoveryid, itemid, parent_itemid) values (513, 40060, 40058);
INSERT INTO items (name, key_, hostid, value_type, itemid, flags, delay, params, description,posts,headers) VALUES ('Item-proto-layout-test-002', 'item-proto-layout-test002', 50007, 3, 40061, 2, 5, '', '','','');
INSERT INTO item_discovery (itemdiscoveryid, itemid, parent_itemid) values (514, 40061, 40059);
INSERT INTO items (itemid,type,snmp_community,snmp_oid,hostid,name,key_,delay,history,trends,status,value_type,trapper_hosts,units,snmpv3_securityname,snmpv3_securitylevel,snmpv3_authpassphrase,snmpv3_privpassphrase,logtimefmt,templateid,valuemapid,params,ipmi_sensor,authtype,username,password,publickey,privatekey,flags,interfaceid,port,description,inventory_link,lifetime,snmpv3_authprotocol,snmpv3_privprotocol,snmpv3_contextname,posts,headers) VALUES (40062,0,'','',50006,'Item-layout-test-001','item-layout-test-001','30s','90d','365d',0,3,'','','',0,'','','',NULL,NULL,'','',0,'','','','',0,50020,'','',0,'30',0,0,'','','');
INSERT INTO items (itemid,type,snmp_community,snmp_oid,hostid,name,key_,delay,history,trends,status,value_type,trapper_hosts,units,snmpv3_securityname,snmpv3_securitylevel,snmpv3_authpassphrase,snmpv3_privpassphrase,logtimefmt,templateid,valuemapid,params,ipmi_sensor,authtype,username,password,publickey,privatekey,flags,interfaceid,port,description,inventory_link,lifetime,snmpv3_authprotocol,snmpv3_privprotocol,snmpv3_contextname,posts,headers) VALUES (40063,0,'','',50007,'Item-layout-test-002','item-layout-test-002','30s','90d','365d',0,3,'','','',0,'','','',NULL,NULL,'','',0,'','','','',0,50019,'','',0,'30',0,0,'','','');
INSERT INTO triggers (triggerid,expression,description,url,status,value,priority,lastchange,comments,error,templateid,type,state,flags) VALUES (100022,'{100022}=0','Trigger-proto-layout-test-001','',0,0,0,0,'','',NULL,0,0,2);
INSERT INTO functions (functionid,itemid,triggerid,name,parameter) VALUES (100022,40060,100022,'last','0');
INSERT INTO triggers (triggerid, expression, description, comments, flags) VALUES (100023, '{100023}=0', 'Trigger-proto-layout-test-001', '', 2);
INSERT INTO functions (functionid, itemid, triggerid, name, parameter) VALUES (100023, 40061 ,100023,'last',0);
INSERT INTO triggers (triggerid,expression,description,url,status,value,priority,lastchange,comments,error,templateid,type,state,flags) VALUES (100024,'{100024}=0','Trigger-layout-test-001','',1,0,0,0,'','',NULL,0,0,0);
INSERT INTO triggers (triggerid,expression,description,url,status,value,priority,lastchange,comments,error,templateid,type,state,flags) VALUES (100025,'{100025}=0','Trigger-layout-test-002','',0,0,0,0,'','',NULL,0,0,0);
INSERT INTO functions (functionid,itemid,triggerid,name,parameter) VALUES (100024,40063,100024,'last','0');
INSERT INTO functions (functionid,itemid,triggerid,name,parameter) VALUES (100025,40062,100025,'last','0');

-- testFormMap.ZBX6840
INSERT INTO hosts (hostid, host, name, status, description) VALUES (50008, 'Host-map-test-zbx6840', 'Host-map-test-zbx6840', 0, '');
INSERT INTO hosts_groups (hostgroupid, hostid, groupid) VALUES (50008, 50008, 4);
INSERT INTO interface (type, ip, dns, useip, port, main, hostid, interfaceid) VALUES (1, '127.0.7.1', '', '1', '10071', '1', 50008, 50021);
INSERT INTO items (itemid,type,snmp_community,snmp_oid,hostid,name,key_,delay,history,trends,status,value_type,trapper_hosts,units,snmpv3_securityname,snmpv3_securitylevel,snmpv3_authpassphrase,snmpv3_privpassphrase,logtimefmt,templateid,valuemapid,params,ipmi_sensor,authtype,username,password,publickey,privatekey,flags,interfaceid,port,description,inventory_link,lifetime,snmpv3_authprotocol,snmpv3_privprotocol,snmpv3_contextname,posts,headers) VALUES (40065,0,'','',50008,'Item-layout-test-zbx6840','item-layout-test-002','30s','90d','365d',0,3,'','','',0,'','','',NULL,NULL,'','',0,'','','','',0,50021,'','',0,'30',0,0,'','','');
INSERT INTO triggers (triggerid,expression,description,url,status,value,priority,lastchange,comments,error,templateid,type,state,flags) VALUES (100026,'{100026}=0 and {100027}=0','Trigger-map-test-zbx6840','',0,0,0,0,'','',NULL,0,0,0);
INSERT INTO functions (functionid,itemid,triggerid,name,parameter) VALUES (100026,40065,100026,'last','0');
INSERT INTO functions (functionid,itemid,triggerid,name,parameter) VALUES (100027,23287,100026,'last','0');
INSERT INTO sysmaps (sysmapid, name, width, height, backgroundid, label_type, label_location, highlight, expandproblem, markelements, show_unack, grid_size, grid_show, grid_align, label_format, label_type_host, label_type_hostgroup, label_type_trigger, label_type_map, label_type_image, label_string_host, label_string_hostgroup, label_string_trigger, label_string_map, label_string_image, iconmapid, expand_macros, severity_min, userid, private) VALUES (5, 'testZBX6840', 800, 600, NULL, 0, 0, 0, 0, 0, 0, 50, 1, 1, 0, 2, 2, 2, 2, 2, '', '', '', '', '', NULL, 0, 0, 1, 0);
INSERT INTO sysmaps_elements (selementid,sysmapid,elementid,elementtype,iconid_off,iconid_on,label,label_location,x,y,iconid_disabled,iconid_maintenance,elementsubtype,areatype,width,height,viewtype,use_iconmap) VALUES (8,5,10084,0,19,NULL,'Host element (Zabbix Server)',-1,413,268,NULL,NULL,0,0,200,200,0,0);
INSERT INTO sysmaps_elements (selementid,sysmapid,elementid,elementtype,iconid_off,iconid_on,label,label_location,x,y,iconid_disabled,iconid_maintenance,elementsubtype,areatype,width,height,viewtype,use_iconmap) VALUES (9,5,0,2,15,NULL,'Trigger element (zbx6840)',-1,213,218,NULL,NULL,0,0,200,200,0,0);
INSERT INTO sysmap_element_trigger (selement_triggerid, selementid, triggerid) VALUES (2,9,100026);

-- testPageHistory_CheckLayout

INSERT INTO hosts (hostid, host, name, status, description) VALUES (15003, 'testPageHistory_CheckLayout', 'testPageHistory_CheckLayout', 0, '');
INSERT INTO hosts_groups (hostgroupid, hostid, groupid) VALUES (15003, 15003, 4);
INSERT INTO interface (interfaceid, hostid, type, ip, useip, port, main) VALUES (15005, 15003, 1, '127.0.0.1', 1, '10050', 1);

INSERT INTO items (itemid, hostid, interfaceid, type, value_type, name, key_, delay, history, trends, status, units, valuemapid, params, description, flags, posts, headers) VALUES (15085, 15003, 15005, 0, 3, 'item_testPageHistory_CheckLayout_Numeric_Unsigned', 'numeric_unsigned[item_testpagehistory_checklayout]', '30s', '90d', '365d', 0, '', NULL, '', '', 0, '', '');
INSERT INTO items (itemid, hostid, interfaceid, type, value_type, name, key_, delay, history, trends, status, units, valuemapid, params, description, flags, posts, headers) VALUES (15086, 15003, 15005, 0, 0, 'item_testPageHistory_CheckLayout_Numeric_Float'   , 'numeric_float[item_testpagehistory_checklayout]'   , '30s', '90d', '365d', 0, '', NULL, '', '', 0, '', '');
INSERT INTO items (itemid, hostid, interfaceid, type, value_type, name, key_, delay, history,         status,                    params, description, flags, posts, headers) VALUES (15087, 15003, 15005, 0, 1, 'item_testPageHistory_CheckLayout_Character'       , 'character[item_testpagehistory_checklayout]'       , '30s', '90d',      0,           '', 'http://zabbix.com https://www.zabbix.com/career https://www.zabbix.com/contact', 0, '', '');
INSERT INTO items (itemid, hostid, interfaceid, type, value_type, name, key_, delay, history,         status,                    params, description, flags, posts, headers) VALUES (15088, 15003, 15005, 0, 4, 'item_testPageHistory_CheckLayout_Text'            , 'text[item_testpagehistory_checklayout]'            , '30s', '90d',      0,           '', 'These urls should be clickable: https://zabbix.com https://www.zabbix.com/career', 0, '', '');
INSERT INTO items (itemid, hostid, interfaceid, type, value_type, name, key_, delay, history,         status,                    params, description, flags, posts, headers) VALUES (15089, 15003, 15005, 0, 2, 'item_testPageHistory_CheckLayout_Log'             , 'log[item_testpagehistory_checklayout]'             , '30s', '90d',      0,           '', '', 0, '', '');
INSERT INTO items (itemid, hostid, interfaceid, type, value_type, name, key_, delay, history,         status,                    params, description, flags, posts, headers) VALUES (15090, 15003, 15005, 0, 2, 'item_testPageHistory_CheckLayout_Log_2'           , 'log[item_testpagehistory_checklayout, 2]'          , '30s', '90d',      0,           '', 'Non-clickable description', 0, '', '');
INSERT INTO items (itemid, hostid, interfaceid, type, value_type, name, key_, delay, history,         status,                    params, description, flags, posts, headers) VALUES (15091, 15003, 15005, 0, 2, 'item_testPageHistory_CheckLayout_Eventlog'        , 'eventlog[item_testpagehistory_checklayout]'        , '30s', '90d',      0,           '', 'https://zabbix.com', 0, '', '');
INSERT INTO items (itemid, hostid, interfaceid, type, value_type, name, key_, delay, history,         status,                    params, description, flags, posts, headers) VALUES (15092, 15003, 15005, 0, 2, 'item_testPageHistory_CheckLayout_Eventlog_2'      , 'eventlog[item_testpagehistory_checklayout, 2]'     , '30s', '90d',      0,           '', 'The following url should be clickable: https://zabbix.com', 0, '', '');

-- testPageUsers, testFormLogin
INSERT INTO users (userid, alias, passwd, autologin, autologout, lang, refresh, type, theme, attempt_failed, attempt_clock, rows_per_page) VALUES (3, 'test-user', '5fce1b3e34b520afeffb37ce08c7cd66', 0, 0, 'en_GB', 30, 1, 'default', 0, 0, 50);
INSERT INTO users_groups (id, usrgrpid, userid) VALUES (5, 8, 3);
INSERT INTO users (userid, alias, passwd, autologin, autologout, lang, refresh, type, theme, attempt_failed, attempt_clock, rows_per_page) VALUES (6, 'user-for-blocking', '5fce1b3e34b520afeffb37ce08c7cd66', 0, 0, 'en_GB', 30, 1, 'default', 0, 0, 50);
INSERT INTO users_groups (id, usrgrpid, userid) VALUES (8, 8, 6);
INSERT INTO users (userid, alias, passwd, autologin, autologout, lang, refresh, type, theme, attempt_failed, attempt_clock, rows_per_page) VALUES (7, 'disabled-user', '5fce1b3e34b520afeffb37ce08c7cd66', 0, 0, 'en_GB', 30, 1, 'default', 0, 0, 50);
INSERT INTO users_groups (id, usrgrpid, userid) VALUES (9, 9, 7);
INSERT INTO users (userid, alias, passwd, autologin, autologout, lang, refresh, type, theme, attempt_failed, attempt_clock, rows_per_page) VALUES (8, 'no-access-to-the-frontend', '5fce1b3e34b520afeffb37ce08c7cd66', 0, 0, 'en_GB', 30, 1, 'default', 0, 0, 50);
INSERT INTO users_groups (id, usrgrpid, userid) VALUES (10, 12, 8);

-- testUrlUserPermissions
INSERT INTO users (userid, alias, passwd, autologin, autologout, lang, refresh, type, theme, attempt_failed, attempt_clock, rows_per_page) VALUES (4, 'admin-zabbix', '5fce1b3e34b520afeffb37ce08c7cd66', 0, 0, 'en_GB', 30, 2, 'default', 0, 0, 50);
INSERT INTO users_groups (id, usrgrpid, userid) VALUES (6, 7, 4);
INSERT INTO users (userid, alias, passwd, autologin, autologout, lang, refresh, type, theme, attempt_failed, attempt_clock, rows_per_page) VALUES (5, 'user-zabbix', '5fce1b3e34b520afeffb37ce08c7cd66', 0, 0, 'en_GB', 30, 1, 'default', 0, 0, 50);
INSERT INTO users_groups (id, usrgrpid, userid) VALUES (7, 7, 5);

-- testPageDashboard Favorites
INSERT INTO profiles (profileid,userid,idx,value_id,source,type) VALUES (1,1,'web.favorite.sysmapids',1,'sysmapid',1);
INSERT INTO profiles (profileid,userid,idx,value_id,source,type) VALUES (2,1,'web.favorite.graphids',519,'graphid',1);
INSERT INTO profiles (profileid,userid,idx,value_id,source,type) VALUES (3,1,'web.favorite.screenids',16,'screenid',1);

-- testFormAdministrationUserGroups
INSERT INTO usrgrp (usrgrpid, name) VALUES (13, 'Selenium user group');
INSERT INTO usrgrp (usrgrpid, name) VALUES (14, 'Selenium user group in scripts');
INSERT INTO usrgrp (usrgrpid, name) VALUES (15, 'Selenium user group in configuration');
INSERT INTO scripts (scriptid, name, command, host_access, usrgrpid, groupid, description) VALUES (5,'Selenium script','test',2,14,NULL,'selenium script description');
UPDATE config SET alert_usrgrpid = 15 WHERE configid = 1;

-- testPageApplication
INSERT INTO applications (applicationid,hostid,name) VALUES (99000,10084,'Selenium test application');
INSERT INTO items (itemid, hostid, interfaceid, type, value_type, name, key_, delay, history, status, params, description, flags, posts, headers) VALUES (99000, 10084, 1, 0, 2, 'Selenium item for testPageApplication','item-with-app', '30s', '90d', 0, '', '', 0, '', '');
INSERT INTO items_applications (itemappid,applicationid,itemid) VALUES (99000,99000,99000);

-- Disable warning if Zabbix server is down
UPDATE config SET server_check_interval = 0 WHERE configid = 1;
-- Super admin rows per page
UPDATE users SET rows_per_page = 100 WHERE userid = 1;

-- test data for testPageAdministrationGeneralIconMapping and testFormAdministrationGeneralIconMapping
INSERT INTO icon_map (iconmapid, name, default_iconid) VALUES (100, 'Icon mapping one', 10);
INSERT INTO icon_mapping (iconmappingid, iconmapid, iconid, inventory_link, expression, sortorder) VALUES (1, 100, 2, 1, 'expression one', 0);
INSERT INTO icon_mapping (iconmappingid, iconmapid, iconid, inventory_link, expression, sortorder) VALUES (2, 100, 2, 1, 'expression two', 1);
INSERT INTO icon_map (iconmapid, name, default_iconid) VALUES (101, 'Icon mapping for update', 15);
INSERT INTO icon_mapping (iconmappingid, iconmapid, iconid, inventory_link, expression, sortorder) VALUES (3, 101, 5, 4, '(1!@#$%^-=2*)', 0);
INSERT INTO icon_map (iconmapid, name, default_iconid) VALUES (102, 'Icon mapping testForm update expression', 16);
INSERT INTO icon_mapping (iconmappingid, iconmapid, iconid, inventory_link, expression, sortorder) VALUES (4, 102, 6, 5, 'one more expression', 0);
INSERT INTO icon_map (iconmapid, name, default_iconid) VALUES (103, 'Icon mapping to check delete functionality', 10);
INSERT INTO icon_mapping (iconmappingid, iconmapid, iconid, inventory_link, expression, sortorder) VALUES (5, 103, 2, 1, 'expression 1', 0);
INSERT INTO icon_mapping (iconmappingid, iconmapid, iconid, inventory_link, expression, sortorder) VALUES (6, 103, 2, 1, 'expression 2', 1);
INSERT INTO icon_mapping (iconmappingid, iconmapid, iconid, inventory_link, expression, sortorder) VALUES (7, 103, 2, 1, 'expression 3', 2);
INSERT INTO icon_mapping (iconmappingid, iconmapid, iconid, inventory_link, expression, sortorder) VALUES (8, 103, 2, 1, 'expression 4', 3);
INSERT INTO icon_map (iconmapid, name, default_iconid) VALUES (104, 'used_by_map', 9);
INSERT INTO icon_mapping (iconmappingid, iconmapid, iconid, inventory_link, expression, sortorder) VALUES (9, 104, 2, 1, 'This Icon map used by map', 0);
INSERT INTO sysmaps (sysmapid, name, width, height, backgroundid, label_type, label_location, highlight, expandproblem, markelements, show_unack, iconmapid, userid, private) VALUES (6, 'Map with icon mapping', 800, 600, NULL, 0, 0, 0, 1, 0, 0, 104, 1, 1);
INSERT INTO icon_map (iconmapid, name, default_iconid) VALUES (105, 'Icon mapping to check clone functionality', 10);
INSERT INTO icon_mapping (iconmappingid, iconmapid, iconid, inventory_link, expression, sortorder) VALUES (10, 105, 2, 1, 'expression 1 for clone', 0);
INSERT INTO icon_mapping (iconmappingid, iconmapid, iconid, inventory_link, expression, sortorder) VALUES (11, 105, 2, 1, 'expression 2 for clone', 1);
INSERT INTO icon_mapping (iconmappingid, iconmapid, iconid, inventory_link, expression, sortorder) VALUES (12, 105, 2, 1, 'expression 3 for clone', 2);
INSERT INTO icon_mapping (iconmappingid, iconmapid, iconid, inventory_link, expression, sortorder) VALUES (13, 105, 2, 1, 'expression 4 for clone', 3);

-- Create two triggers with event
INSERT INTO triggers (description,expression,recovery_mode,type,url,priority,comments,manual_close,status,correlation_mode,recovery_expression,correlation_tag,triggerid) VALUES ('Test trigger to check tag filter on problem page','{100185}>100','0','0','','3','','1','0','0','','','99250');
INSERT INTO functions (functionid,triggerid,itemid,name,parameter) VALUES ('100185','99250','29192','avg','5m');
INSERT INTO trigger_tag (tag,value,triggerid,triggertagid) VALUES ('Service','abc','99250','97');
INSERT INTO trigger_tag (tag,value,triggerid,triggertagid) VALUES ('service','abcdef','99250','98');
INSERT INTO trigger_tag (tag,value,triggerid,triggertagid) VALUES ('Database','','99250','99');
INSERT INTO events (eventid,source,object,objectid,clock,ns,value,name,severity) VALUES (92,0,0,99250,1540287228,128786843,1,'Test trigger to check tag filter on problem page',3);
INSERT INTO event_tag (eventtagid,eventid,tag,value) VALUES (90,92,'Service','abc'),(91,92,'service','abcdef'),(92,92,'Database',''),(98,92,'Tag4',''),(99,92,'Tag5','5');
INSERT INTO problem (eventid,source,object,objectid,clock,ns,name,severity) VALUES (92,0,0,99250,1540287228,128786843,'Test trigger to check tag filter on problem page',3);
INSERT INTO problem_tag (problemtagid,eventid,tag,value) VALUES (90,92,'Service','abc'),(91,92,'service','abcdef'),(92,92,'Database',''),(98,92,'Tag4',''),(99,92,'Tag5','5');

INSERT INTO triggers (description,expression,recovery_mode,type,url,priority,comments,manual_close,status,correlation_mode,recovery_expression,correlation_tag,triggerid) VALUES ('Test trigger with tag','{100186}>100','0','0','','2','','1','0','0','','','99251');
INSERT INTO functions (functionid,triggerid,itemid,name,parameter) VALUES ('100186','99251','29192','avg','5m');
INSERT INTO trigger_tag (tag,value,triggerid,triggertagid) VALUES ('Service','abc','99251','100');
INSERT INTO events (eventid,source,object,objectid,clock,ns,value,name,severity) VALUES (93,0,0,99251,1540297428,128786843,1,'Test trigger with tag',2);
INSERT INTO event_tag (eventtagid,eventid,tag,value) VALUES (93,93,'Service','abc');
INSERT INTO problem (eventid,source,object,objectid,clock,ns,name,severity) VALUES (93,0,0,99251,1540297428,128786843,'Test trigger with tag',2);
INSERT INTO problem_tag (problemtagid,eventid,tag,value) VALUES (93,93,'Service','abc');

-- Tag based permissions
INSERT INTO usrgrp (usrgrpid, name) VALUES (90, 'Selenium user group for tag permissions AAA');
INSERT INTO usrgrp (usrgrpid, name) VALUES (91, 'Selenium user group for tag permissions BBB');
INSERT INTO users (userid, alias, passwd, autologin, autologout, lang, refresh, type, theme, attempt_failed, attempt_clock, rows_per_page) VALUES (90, 'Tag-user', '5fce1b3e34b520afeffb37ce08c7cd66', 0, 0, 'en_GB', 30, 1, 'default', 0, 0, 50);
INSERT INTO users_groups (id, usrgrpid, userid) VALUES (90, 90, 90);
INSERT INTO users_groups (id, usrgrpid, userid) VALUES (91, 91, 90);
-- Tag based permissions: host group, host, item, two triggers
INSERT INTO hstgrp (groupid, name, internal) VALUES (50004, 'Host group for tag permissions', 0);
INSERT INTO hosts (hostid, host, name, status, description) VALUES (50009, 'Host for tag permissions', 'Host for tag permissions', 0, '');
INSERT INTO hosts_groups (hostgroupid, hostid, groupid) VALUES (90280, 50009, 50004);
INSERT INTO interface (type, ip, dns, useip, port, main, hostid, interfaceid) VALUES (1, '127.0.0.1', '', '1', '10050', '1', 50009, 50022);
INSERT INTO items (itemid, name, key_, hostid, interfaceid, delay, value_type, params, description, posts, headers) VALUES (40066, 'tag.item', 'tag.key', 50009, 50022, '30s', 3, '', '', '', '');
INSERT INTO triggers (triggerid, description, expression, value, state, lastchange, comments) VALUES (100027, 'Trigger for tag permissions MySQL', '{13083}=0', 0, 1, '1339761311', '');
INSERT INTO functions (functionid, itemid, triggerid, name, parameter) VALUES (100028, 40066, 100027, 'last', '0');
INSERT INTO trigger_tag (triggertagid, tag, value, triggerid) VALUES (101, 'Service','MySQL', 100027);
INSERT INTO triggers (triggerid, description, expression, value, state, lastchange, comments) VALUES (100028, 'Trigger for tag permissions Oracle', '{13083}=0', 0, 1, '1339761311', '');
INSERT INTO functions (functionid, itemid, triggerid, name, parameter) VALUES (100029, 40066, 100028, 'last', '0');
INSERT INTO trigger_tag (triggertagid, tag, value, triggerid) VALUES (102, 'Service','Oracle', 100028);
-- Tag based permissions: triggers problems events
INSERT INTO events (eventid,source,object,objectid,clock,ns,value,name) VALUES (94,0,0,100027,1540287328,128786843,1,'Trigger for tag permissions MySQL');
INSERT INTO event_tag (eventtagid,eventid,tag,value) VALUES (94,94,'Service','MySQL');
INSERT INTO problem (eventid,source,object,objectid,clock,ns,name) VALUES (94,0,0,100027,1540287328,128786843,'Trigger for tag permissions MySQL');
INSERT INTO problem_tag (problemtagid,eventid,tag,value) VALUES (94,94,'Service','MySQL');
INSERT INTO events (eventid,source,object,objectid,clock,ns,value,name) VALUES (95,0,0,100028,1540297528,128786843,1,'Trigger for tag permissions Oracle');
INSERT INTO event_tag (eventtagid,eventid,tag,value) VALUES (95,95,'Service','Oracle');
INSERT INTO problem (eventid,source,object,objectid,clock,ns,name) VALUES (95,0,0,100028,1540297528,128786843,'Trigger for tag permissions Oracle');
INSERT INTO problem_tag (problemtagid,eventid,tag,value) VALUES (95,95,'Service','Oracle');
-- Tag based permissions: Read-write permissions to host group
INSERT INTO rights (rightid,groupid,permission,id) VALUES (1,90,3,50004);
INSERT INTO rights (rightid,groupid,permission,id) VALUES (2,91,3,50004);

-- event correlation
INSERT INTO correlation (correlationid, name, description, evaltype, status, formula) VALUES (99000, 'Event correlation for delete', 'Test description delete', 0, 0, '');
INSERT INTO corr_condition (corr_conditionid, correlationid, type) VALUES (99000, 99000, 0);
INSERT INTO corr_condition_tag (corr_conditionid, tag) VALUES (99000, 'delete tag');
INSERT INTO corr_operation (corr_operationid, correlationid, type) VALUES (99000, 99000, 0);

INSERT INTO correlation (correlationid, name, description, evaltype, status, formula) VALUES (99001, 'Event correlation for update', 'Test description update', 0, 0, '');
INSERT INTO corr_condition (corr_conditionid, correlationid, type) VALUES (99001, 99001, 0);
INSERT INTO corr_condition_tag (corr_conditionid, tag) VALUES (99001, 'update tag');
INSERT INTO corr_operation (corr_operationid, correlationid, type) VALUES (99001, 99001, 0);

INSERT INTO correlation (correlationid, name, description, evaltype, status, formula) VALUES (99002, 'Event correlation for cancel', 'Test description cancel', 1, 1, '');
INSERT INTO corr_condition (corr_conditionid, correlationid, type) VALUES (99002, 99002, 0);
INSERT INTO corr_condition_tag (corr_conditionid, tag) VALUES (99002, 'cancel tag');
INSERT INTO corr_operation (corr_operationid, correlationid, type) VALUES (99002, 99002, 0);

INSERT INTO correlation (correlationid, name, description, evaltype, status, formula) VALUES (99003, 'Event correlation for clone', 'Test description clone', 0, 0, '');
INSERT INTO corr_condition (corr_conditionid, correlationid, type) VALUES (99003, 99003, 0);
INSERT INTO corr_condition_tag (corr_conditionid, tag) VALUES (99003, 'clone tag');
INSERT INTO corr_operation (corr_operationid, correlationid, type) VALUES (99003, 99003, 0);

-- host prototypes
INSERT INTO hosts (hostid, host, name, status, description, flags) VALUES (90001, 'Host for host prototype tests', 'Host for host prototype tests', 0, '', 0);
INSERT INTO hosts_groups (hostgroupid, hostid, groupid) VALUES (99000, 90001, 4);
INSERT INTO interface (interfaceid, hostid, main, type, useip, ip, dns, port) values (50024,90001,1,1,1,'127.0.0.1','','10050');
INSERT INTO items (name, key_, hostid, value_type, itemid, interfaceid, flags, delay, params, description, posts, headers) VALUES ('Discovery rule 1', 'key1', 90001, 4, 90001, 50024, 1, '30s', '', '', '', '');
INSERT INTO items (name, key_, hostid, value_type, itemid, interfaceid, flags, delay, params, description, posts, headers) VALUES ('Discovery rule 2', 'key2', 90001, 4, 90002, 50024, 1, '30s', '', '', '', '');
INSERT INTO items (name, key_, hostid, value_type, itemid, interfaceid, flags, delay, params, description, posts, headers) VALUES ('Discovery rule 3', 'key3', 90001, 4, 90003, 50024, 1, '30s', '', '', '', '');
INSERT INTO hosts (hostid, host, name, status, description, flags) VALUES (90002, 'Host prototype {#1}', 'Host prototype {#1}', 0, '', 2);
INSERT INTO hosts (hostid, host, name, status, description, flags) VALUES (90003, 'Host prototype {#2}', 'Host prototype {#2}', 1, '', 2);
INSERT INTO hosts (hostid, host, name, status, description, flags) VALUES (90004, 'Host prototype {#3}', 'Host prototype {#3}', 0, '', 2);
INSERT INTO hosts (hostid, host, name, status, description, flags) VALUES (90005, 'Host prototype {#4}', 'Host prototype {#4}', 0, '', 2);
INSERT INTO hosts (hostid, host, name, status, description, flags) VALUES (90006, 'Host prototype {#5}', 'Host prototype {#5}', 0, '', 2);
INSERT INTO hosts (hostid, host, name, status, description, flags) VALUES (90007, 'Host prototype {#6}', 'Host prototype {#6}', 0, '', 2);
INSERT INTO hosts (hostid, host, name, status, description, flags) VALUES (90008, 'Host prototype {#7}', 'Host prototype {#7}', 0, '', 2);
INSERT INTO hosts (hostid, host, name, status, description, flags) VALUES (90009, 'Host prototype {#8}', 'Host prototype {#8}', 0, '', 2);
INSERT INTO hosts (hostid, host, name, status, description, flags) VALUES (90010, 'Host prototype {#9}', 'Host prototype {#9}', 0, '', 2);
INSERT INTO hosts (hostid, host, name, status, description, flags) VALUES (90011, 'Host prototype {#10}', 'Host prototype {#10}', 0, '', 2);
INSERT INTO hosts (hostid, host, name, status, description, flags) VALUES (90012, 'Host prototype {#33}', 'Host prototype visible name', 0, '', 2);
INSERT INTO host_discovery (hostid, parent_itemid) VALUES (90002, 90001);
INSERT INTO host_discovery (hostid, parent_itemid) VALUES (90003, 90001);
INSERT INTO host_discovery (hostid, parent_itemid) VALUES (90004, 90001);
INSERT INTO host_discovery (hostid, parent_itemid) VALUES (90012, 90001);
INSERT INTO host_discovery (hostid, parent_itemid) VALUES (90005, 90002);
INSERT INTO host_discovery (hostid, parent_itemid) VALUES (90006, 90002);
INSERT INTO host_discovery (hostid, parent_itemid) VALUES (90007, 90002);
INSERT INTO host_discovery (hostid, parent_itemid) VALUES (90008, 90003);
INSERT INTO host_discovery (hostid, parent_itemid) VALUES (90009, 90003);
INSERT INTO host_discovery (hostid, parent_itemid) VALUES (90010, 90003);
INSERT INTO host_discovery (hostid, parent_itemid) VALUES (90011, 90003);
INSERT INTO group_prototype (group_prototypeid, hostid, name, groupid, templateid) VALUES (1000, 90002, '', 5, NULL);
INSERT INTO group_prototype (group_prototypeid, hostid, name, groupid, templateid) VALUES (1001, 90003, '', 5, NULL);
INSERT INTO group_prototype (group_prototypeid, hostid, name, groupid, templateid) VALUES (1019, 90003, '{#FSNAME}', NULL, NULL);
INSERT INTO group_prototype (group_prototypeid, hostid, name, groupid, templateid) VALUES (1020, 90012, '', 5, NULL);
INSERT INTO group_prototype (group_prototypeid, hostid, name, groupid, templateid) VALUES (1002, 90004, '', 5, NULL);
INSERT INTO group_prototype (group_prototypeid, hostid, name, groupid, templateid) VALUES (1003, 90005, '', 5, NULL);
INSERT INTO group_prototype (group_prototypeid, hostid, name, groupid, templateid) VALUES (1004, 90006, '', 5, NULL);
INSERT INTO group_prototype (group_prototypeid, hostid, name, groupid, templateid) VALUES (1005, 90007, '', 5, NULL);
INSERT INTO group_prototype (group_prototypeid, hostid, name, groupid, templateid) VALUES (1006, 90008, '', 5, NULL);
INSERT INTO group_prototype (group_prototypeid, hostid, name, groupid, templateid) VALUES (1007, 90009, '', 5, NULL);
INSERT INTO group_prototype (group_prototypeid, hostid, name, groupid, templateid) VALUES (1008, 90010, '', 5, NULL);
INSERT INTO group_prototype (group_prototypeid, hostid, name, groupid, templateid) VALUES (1009, 90011, '', 5, NULL);

INSERT INTO hosts_templates (hosttemplateid, hostid, templateid) VALUES (50003, 90003, 10001);

-- adding test data to the 'alerts' table for testing Reports-> Notifications
INSERT INTO alerts (alertid, actionid, eventid, userid, clock, mediatypeid, sendto, subject, message, status, retries, error, esc_step, alerttype, parameters) VALUES (8, 12, 1, 1, 1483275171, 1, 'notificatio.report@zabbix.com', 'PROBLEM: problem', 'Event at 2017.01.01 12:52:51', 1, 0, '', 1, 0, '');
INSERT INTO alerts (alertid, actionid, eventid, userid, clock, mediatypeid, sendto, subject, message, status, retries, error, esc_step, alerttype, parameters) VALUES (9, 12, 1, 2, 1486039971, 3, 'notificatio.report@zabbix.com', 'PROBLEM: problem', 'Event at 2017.02.02 12:52:51', 1, 0, '', 1, 0, '');
INSERT INTO alerts (alertid, actionid, eventid, userid, clock, mediatypeid, sendto, subject, message, status, retries, error, esc_step, alerttype, parameters) VALUES (10, 12, 1, 2, 1487030400, 1, 'notificatio.report@zabbix.com', 'PROBLEM: problem', 'Event at 2017.02.14 00:00:00', 1, 0, '', 1, 0, '');
INSERT INTO alerts (alertid, actionid, eventid, userid, clock, mediatypeid, sendto, subject, message, status, retries, error, esc_step, alerttype, parameters) VALUES (11, 12, 1, 3, 1488545571, 3, 'notificatio.report@zabbix.com', 'PROBLEM: problem', 'Event at 2017.03.03 12:52:51', 1, 0, '', 1, 0, '');
INSERT INTO alerts (alertid, actionid, eventid, userid, clock, mediatypeid, sendto, subject, message, status, retries, error, esc_step, alerttype, parameters) VALUES (12, 12, 1, 3, 1488382034, 1, 'notificatio.report@zabbix.com', 'PROBLEM: problem', 'Event at 2017.03.01 15:27:14', 1, 0, '', 1, 0, '');
INSERT INTO alerts (alertid, actionid, eventid, userid, clock, mediatypeid, sendto, subject, message, status, retries, error, esc_step, alerttype, parameters) VALUES (13, 12, 1, 3, 1490701552, 3, 'notificatio.report@zabbix.com', 'PROBLEM: problem', 'Event at 2017.03.28 11:45:52', 1, 0, '', 1, 0, '');
INSERT INTO alerts (alertid, actionid, eventid, userid, clock, mediatypeid, sendto, subject, message, status, retries, error, esc_step, alerttype, parameters) VALUES (14, 12, 1, 4, 1491310371, 1, 'notificatio.report@zabbix.com', 'PROBLEM: problem', 'Event at 2017.04.04 12:52:51', 2, 0, '', 1, 0, '');
INSERT INTO alerts (alertid, actionid, eventid, userid, clock, mediatypeid, sendto, subject, message, status, retries, error, esc_step, alerttype, parameters) VALUES (15, 12, 1, 4, 1493096321, 3, 'notificatio.report@zabbix.com', 'PROBLEM: problem', 'Event at 2017.04.25 04:58:41', 2, 0, '', 1, 0, '');
INSERT INTO alerts (alertid, actionid, eventid, userid, clock, mediatypeid, sendto, subject, message, status, retries, error, esc_step, alerttype, parameters) VALUES (16, 12, 1, 4, 1492456511, 1, 'notificatio.report@zabbix.com', 'PROBLEM: problem', 'Event at 2017.04.17 19:15:11', 2, 0, '', 1, 0, '');
INSERT INTO alerts (alertid, actionid, eventid, userid, clock, mediatypeid, sendto, subject, message, status, retries, error, esc_step, alerttype, parameters) VALUES (17, 12, 1, 4, 1493585245, 3, 'notificatio.report@zabbix.com', 'PROBLEM: problem', 'Event at 2017.04.30 23:47:25', 2, 0, '', 1, 0, '');
INSERT INTO alerts (alertid, actionid, eventid, userid, clock, mediatypeid, sendto, subject, message, status, retries, error, esc_step, alerttype, parameters) VALUES (18, 12, 1, 5, 1493988771, 1, 'notificatio.report@zabbix.com', 'PROBLEM: problem', 'Event at 2017.05.05 12:52:51', 0, 0, '', 1, 0, '');
INSERT INTO alerts (alertid, actionid, eventid, userid, clock, mediatypeid, sendto, subject, message, status, retries, error, esc_step, alerttype, parameters) VALUES (19, 12, 1, 5, 1493693050, 3, 'notificatio.report@zabbix.com', 'PROBLEM: problem', 'Event at 2017.05.02 02:44:10', 0, 0, '', 1, 0, '');
INSERT INTO alerts (alertid, actionid, eventid, userid, clock, mediatypeid, sendto, subject, message, status, retries, error, esc_step, alerttype, parameters) VALUES (20, 12, 1, 5, 1494674768, 1, 'notificatio.report@zabbix.com', 'PROBLEM: problem', 'Event at 2017.05.13 11:26:08', 0, 0, '', 1, 0, '');
INSERT INTO alerts (alertid, actionid, eventid, userid, clock, mediatypeid, sendto, subject, message, status, retries, error, esc_step, alerttype, parameters) VALUES (21, 12, 1, 5, 1495924312, 3, 'notificatio.report@zabbix.com', 'PROBLEM: problem', 'Event at 2017.05.27 22:31:52', 0, 0, '', 1, 0, '');
INSERT INTO alerts (alertid, actionid, eventid, userid, clock, mediatypeid, sendto, subject, message, status, retries, error, esc_step, alerttype, parameters) VALUES (22, 12, 1, 5, 1496256062, 1, 'notificatio.report@zabbix.com', 'PROBLEM: problem', 'Event at 2017.05.31 21:41:02', 0, 0, '', 1, 0, '');
INSERT INTO alerts (alertid, actionid, eventid, userid, clock, mediatypeid, sendto, subject, message, status, retries, error, esc_step, alerttype, parameters) VALUES (23, 12, 1, 6, 1496753571, 3, 'notificatio.report@zabbix.com', 'PROBLEM: problem', 'Event at 2017.06.06 12:52:51', 1, 0, '', 1, 1, '');
INSERT INTO alerts (alertid, actionid, eventid, userid, clock, mediatypeid, sendto, subject, message, status, retries, error, esc_step, alerttype, parameters) VALUES (24, 12, 1, 6, 1496524375, 1, 'notificatio.report@zabbix.com', 'PROBLEM: problem', 'Event at 2017.06.03 21:12:55', 1, 0, '', 1, 1, '');
INSERT INTO alerts (alertid, actionid, eventid, userid, clock, mediatypeid, sendto, subject, message, status, retries, error, esc_step, alerttype, parameters) VALUES (25, 12, 1, 6, 1497731966, 3, 'notificatio.report@zabbix.com', 'PROBLEM: problem', 'Event at 2017.06.17 20:39:26', 1, 0, '', 1, 1, '');
INSERT INTO alerts (alertid, actionid, eventid, userid, clock, mediatypeid, sendto, subject, message, status, retries, error, esc_step, alerttype, parameters) VALUES (26, 12, 1, 6, 1498160557, 1, 'notificatio.report@zabbix.com', 'PROBLEM: problem', 'Event at 2017.06.22 19:42:37', 1, 0, '', 1, 1, '');
INSERT INTO alerts (alertid, actionid, eventid, userid, clock, mediatypeid, sendto, subject, message, status, retries, error, esc_step, alerttype, parameters) VALUES (27, 12, 1, 6, 1498501846, 3, 'notificatio.report@zabbix.com', 'PROBLEM: problem', 'Event at 2017.06.26 18:30:46', 1, 0, '', 1, 1, '');
INSERT INTO alerts (alertid, actionid, eventid, userid, clock, mediatypeid, sendto, subject, message, status, retries, error, esc_step, alerttype, parameters) VALUES (28, 12, 1, 6, 1498759123, 1, 'notificatio.report@zabbix.com', 'PROBLEM: problem', 'Event at 2017.06.29 17:58:43', 1, 0, '', 1, 1, '');
INSERT INTO alerts (alertid, actionid, eventid, userid, clock, mediatypeid, sendto, subject, message, status, retries, error, esc_step, alerttype, parameters) VALUES (29, 12, 1, 7, 1499431971, 3, 'notificatio.report@zabbix.com', 'PROBLEM: problem', 'Event at 2017.07.07 12:52:51', 1, 0, '', 1, 1, '');
INSERT INTO alerts (alertid, actionid, eventid, userid, clock, mediatypeid, sendto, subject, message, status, retries, error, esc_step, alerttype, parameters) VALUES (30, 12, 1, 7, 1498870861, 1, 'notificatio.report@zabbix.com', 'PROBLEM: problem', 'Event at 2017.07.01 01:01:01', 1, 0, '', 1, 1, '');
INSERT INTO alerts (alertid, actionid, eventid, userid, clock, mediatypeid, sendto, subject, message, status, retries, error, esc_step, alerttype, parameters) VALUES (31, 12, 1, 7, 1498960922, 3, 'notificatio.report@zabbix.com', 'PROBLEM: problem', 'Event at 2017.07.02 02:02:02', 1, 0, '', 1, 1, '');
INSERT INTO alerts (alertid, actionid, eventid, userid, clock, mediatypeid, sendto, subject, message, status, retries, error, esc_step, alerttype, parameters) VALUES (32, 12, 1, 7, 1499050983, 1, 'notificatio.report@zabbix.com', 'PROBLEM: problem', 'Event at 2017.07.03 03:03:03', 1, 0, '', 1, 1, '');
INSERT INTO alerts (alertid, actionid, eventid, userid, clock, mediatypeid, sendto, subject, message, status, retries, error, esc_step, alerttype, parameters) VALUES (33, 12, 1, 7, 1499141044, 3, 'notificatio.report@zabbix.com', 'PROBLEM: problem', 'Event at 2017.07.04 04:04:04', 1, 0, '', 1, 1, '');
INSERT INTO alerts (alertid, actionid, eventid, userid, clock, mediatypeid, sendto, subject, message, status, retries, error, esc_step, alerttype, parameters) VALUES (34, 12, 1, 7, 1499231105, 1, 'notificatio.report@zabbix.com', 'PROBLEM: problem', 'Event at 2017.07.05 05:05:05', 1, 0, '', 1, 1, '');
INSERT INTO alerts (alertid, actionid, eventid, userid, clock, mediatypeid, sendto, subject, message, status, retries, error, esc_step, alerttype, parameters) VALUES (35, 12, 1, 7, 1499321166, 3, 'notificatio.report@zabbix.com', 'PROBLEM: problem', 'Event at 2017.07.06 06:06:06', 1, 0, '', 1, 1, '');
INSERT INTO alerts (alertid, actionid, eventid, userid, clock, mediatypeid, sendto, subject, message, status, retries, error, esc_step, alerttype, parameters) VALUES (36, 12, 1, 8, 1502196771, 1, 'notificatio.report@zabbix.com', 'PROBLEM: problem', 'Event at 2017.08.08 12:52:51', 1, 0, '', 1, 1, '');
INSERT INTO alerts (alertid, actionid, eventid, userid, clock, mediatypeid, sendto, subject, message, status, retries, error, esc_step, alerttype, parameters) VALUES (37, 12, 1, 8, 1502269749, 3, 'notificatio.report@zabbix.com', 'PROBLEM: problem', 'Event at 2017.08.09 09:09:09', 1, 0, '', 1, 1, '');
INSERT INTO alerts (alertid, actionid, eventid, userid, clock, mediatypeid, sendto, subject, message, status, retries, error, esc_step, alerttype, parameters) VALUES (38, 12, 1, 8, 1502359810, 1, 'notificatio.report@zabbix.com', 'PROBLEM: problem', 'Event at 2017.08.10 10:10:10', 1, 0, '', 1, 1, '');
INSERT INTO alerts (alertid, actionid, eventid, userid, clock, mediatypeid, sendto, subject, message, status, retries, error, esc_step, alerttype, parameters) VALUES (39, 12, 1, 8, 1502449871, 3, 'notificatio.report@zabbix.com', 'PROBLEM: problem', 'Event at 2017.08.11 11:11:11', 1, 0, '', 1, 1, '');
INSERT INTO alerts (alertid, actionid, eventid, userid, clock, mediatypeid, sendto, subject, message, status, retries, error, esc_step, alerttype, parameters) VALUES (40, 12, 1, 8, 1502539932, 1, 'notificatio.report@zabbix.com', 'PROBLEM: problem', 'Event at 2017.08.12 12:12:12', 1, 0, '', 1, 1, '');
INSERT INTO alerts (alertid, actionid, eventid, userid, clock, mediatypeid, sendto, subject, message, status, retries, error, esc_step, alerttype, parameters) VALUES (41, 12, 1, 8, 1502629993, 3, 'notificatio.report@zabbix.com', 'PROBLEM: problem', 'Event at 2017.08.13 13:13:13', 1, 0, '', 1, 1, '');
INSERT INTO alerts (alertid, actionid, eventid, userid, clock, mediatypeid, sendto, subject, message, status, retries, error, esc_step, alerttype, parameters) VALUES (42, 12, 1, 8, 1502720054, 1, 'notificatio.report@zabbix.com', 'PROBLEM: problem', 'Event at 2017.08.14 14:14:14', 1, 0, '', 1, 1, '');
INSERT INTO alerts (alertid, actionid, eventid, userid, clock, mediatypeid, sendto, subject, message, status, retries, error, esc_step, alerttype, parameters) VALUES (43, 12, 1, 8, 1502810115, 3, 'notificatio.report@zabbix.com', 'PROBLEM: problem', 'Event at 2017.08.15 15:15:15', 1, 0, '', 1, 1, '');
INSERT INTO alerts (alertid, actionid, eventid, userid, clock, mediatypeid, sendto, subject, message, status, retries, error, esc_step, alerttype, parameters) VALUES (44, 12, 1, 1, 1504961571, 1, 'notificatio.report@zabbix.com', 'PROBLEM: problem', 'Event at 2017.09.09 12:52:51', 1, 0, '', 1, 1, '');
INSERT INTO alerts (alertid, actionid, eventid, userid, clock, mediatypeid, sendto, subject, message, status, retries, error, esc_step, alerttype, parameters) VALUES (45, 12, 1, 1, 1505578576, 3, 'notificatio.report@zabbix.com', 'PROBLEM: problem', 'Event at 2017.09.16 16:16:16', 1, 0, '', 1, 1, '');
INSERT INTO alerts (alertid, actionid, eventid, userid, clock, mediatypeid, sendto, subject, message, status, retries, error, esc_step, alerttype, parameters) VALUES (46, 12, 1, 1, 1505668637, 1, 'notificatio.report@zabbix.com', 'PROBLEM: problem', 'Event at 2017.09.17 17:17:17', 1, 0, '', 1, 1, '');
INSERT INTO alerts (alertid, actionid, eventid, userid, clock, mediatypeid, sendto, subject, message, status, retries, error, esc_step, alerttype, parameters) VALUES (47, 12, 1, 1, 1505758698, 3, 'notificatio.report@zabbix.com', 'PROBLEM: problem', 'Event at 2017.09.18 18:18:18', 1, 0, '', 1, 1, '');
INSERT INTO alerts (alertid, actionid, eventid, userid, clock, mediatypeid, sendto, subject, message, status, retries, error, esc_step, alerttype, parameters) VALUES (48, 12, 1, 1, 1505848759, 1, 'notificatio.report@zabbix.com', 'PROBLEM: problem', 'Event at 2017.09.19 19:19:19', 1, 0, '', 1, 1, '');
INSERT INTO alerts (alertid, actionid, eventid, userid, clock, mediatypeid, sendto, subject, message, status, retries, error, esc_step, alerttype, parameters) VALUES (49, 12, 1, 1, 1505938820, 3, 'notificatio.report@zabbix.com', 'PROBLEM: problem', 'Event at 2017.09.20 20:20:20', 1, 0, '', 1, 1, '');
INSERT INTO alerts (alertid, actionid, eventid, userid, clock, mediatypeid, sendto, subject, message, status, retries, error, esc_step, alerttype, parameters) VALUES (50, 12, 1, 1, 1506028881, 1, 'notificatio.report@zabbix.com', 'PROBLEM: problem', 'Event at 2017.09.21 21:21:21', 1, 0, '', 1, 1, '');
INSERT INTO alerts (alertid, actionid, eventid, userid, clock, mediatypeid, sendto, subject, message, status, retries, error, esc_step, alerttype, parameters) VALUES (51, 12, 1, 1, 1506118942, 3, 'notificatio.report@zabbix.com', 'PROBLEM: problem', 'Event at 2017.09.22 22:22:22', 1, 0, '', 1, 1, '');
INSERT INTO alerts (alertid, actionid, eventid, userid, clock, mediatypeid, sendto, subject, message, status, retries, error, esc_step, alerttype, parameters) VALUES (52, 12, 1, 1, 1506209003, 1, 'notificatio.report@zabbix.com', 'PROBLEM: problem', 'Event at 2017.09.23 23:23:23', 1, 0, '', 1, 1, '');
INSERT INTO alerts (alertid, actionid, eventid, userid, clock, mediatypeid, sendto, subject, message, status, retries, error, esc_step, alerttype, parameters) VALUES (53, 12, 1, 2, 1507639971, 3, 'notificatio.report@zabbix.com', 'PROBLEM: problem', 'Event at 2017.10.10 12:52:51', 1, 0, '', 1, 1, '');
INSERT INTO alerts (alertid, actionid, eventid, userid, clock, mediatypeid, sendto, subject, message, status, retries, error, esc_step, alerttype, parameters) VALUES (54, 12, 1, 2, 1508804664, 1, 'notificatio.report@zabbix.com', 'PROBLEM: problem', 'Event at 2017.10.24 00:24:24', 1, 0, '', 1, 1, '');
INSERT INTO alerts (alertid, actionid, eventid, userid, clock, mediatypeid, sendto, subject, message, status, retries, error, esc_step, alerttype, parameters) VALUES (55, 12, 1, 2, 1508894725, 3, 'notificatio.report@zabbix.com', 'PROBLEM: problem', 'Event at 2017.10.25 01:25:25', 1, 0, '', 1, 1, '');
INSERT INTO alerts (alertid, actionid, eventid, userid, clock, mediatypeid, sendto, subject, message, status, retries, error, esc_step, alerttype, parameters) VALUES (56, 12, 1, 2, 1508984786, 1, 'notificatio.report@zabbix.com', 'PROBLEM: problem', 'Event at 2017.10.26 02:26:26', 1, 0, '', 1, 1, '');
INSERT INTO alerts (alertid, actionid, eventid, userid, clock, mediatypeid, sendto, subject, message, status, retries, error, esc_step, alerttype, parameters) VALUES (57, 12, 1, 2, 1509074847, 3, 'notificatio.report@zabbix.com', 'PROBLEM: problem', 'Event at 2017.10.27 03:27:27', 1, 0, '', 1, 1, '');
INSERT INTO alerts (alertid, actionid, eventid, userid, clock, mediatypeid, sendto, subject, message, status, retries, error, esc_step, alerttype, parameters) VALUES (58, 12, 1, 2, 1509164908, 1, 'notificatio.report@zabbix.com', 'PROBLEM: problem', 'Event at 2017.10.28 04:28:28', 1, 0, '', 1, 1, '');
INSERT INTO alerts (alertid, actionid, eventid, userid, clock, mediatypeid, sendto, subject, message, status, retries, error, esc_step, alerttype, parameters) VALUES (59, 12, 1, 2, 1509254969, 3, 'notificatio.report@zabbix.com', 'PROBLEM: problem', 'Event at 2017.10.29 05:29:29', 1, 0, '', 1, 1, '');
INSERT INTO alerts (alertid, actionid, eventid, userid, clock, mediatypeid, sendto, subject, message, status, retries, error, esc_step, alerttype, parameters) VALUES (60, 12, 1, 2, 1509345030, 1, 'notificatio.report@zabbix.com', 'PROBLEM: problem', 'Event at 2017.10.30 06:30:30', 1, 0, '', 1, 1, '');
INSERT INTO alerts (alertid, actionid, eventid, userid, clock, mediatypeid, sendto, subject, message, status, retries, error, esc_step, alerttype, parameters) VALUES (61, 12, 1, 2, 1509435091, 3, 'notificatio.report@zabbix.com', 'PROBLEM: problem', 'Event at 2017.10.31 07:31:31', 1, 0, '', 1, 1, '');
INSERT INTO alerts (alertid, actionid, eventid, userid, clock, mediatypeid, sendto, subject, message, status, retries, error, esc_step, alerttype, parameters) VALUES (62, 12, 1, 2, 1506846752, 1, 'notificatio.report@zabbix.com', 'PROBLEM: problem', 'Event at 2017.10.01 08:32:32', 1, 0, '', 1, 1, '');
INSERT INTO alerts (alertid, actionid, eventid, userid, clock, mediatypeid, sendto, subject, message, status, retries, error, esc_step, alerttype, parameters) VALUES (63, 12, 1, 3, 1510404771, 3, 'notificatio.report@zabbix.com', 'PROBLEM: problem', 'Event at 2017.11.11 12:52:51', 1, 0, '', 1, 1, '');
INSERT INTO alerts (alertid, actionid, eventid, userid, clock, mediatypeid, sendto, subject, message, status, retries, error, esc_step, alerttype, parameters) VALUES (64, 12, 1, 3, 1509615213, 1, 'notificatio.report@zabbix.com', 'PROBLEM: problem', 'Event at 2017.11.02 09:33:33', 1, 0, '', 1, 1, '');
INSERT INTO alerts (alertid, actionid, eventid, userid, clock, mediatypeid, sendto, subject, message, status, retries, error, esc_step, alerttype, parameters) VALUES (65, 12, 1, 3, 1509705274, 3, 'notificatio.report@zabbix.com', 'PROBLEM: problem', 'Event at 2017.11.03 10:34:34', 1, 0, '', 1, 1, '');
INSERT INTO alerts (alertid, actionid, eventid, userid, clock, mediatypeid, sendto, subject, message, status, retries, error, esc_step, alerttype, parameters) VALUES (66, 12, 1, 3, 1509795335, 1, 'notificatio.report@zabbix.com', 'PROBLEM: problem', 'Event at 2017.11.04 11:35:35', 1, 0, '', 1, 1, '');
INSERT INTO alerts (alertid, actionid, eventid, userid, clock, mediatypeid, sendto, subject, message, status, retries, error, esc_step, alerttype, parameters) VALUES (67, 12, 1, 3, 1509885396, 3, 'notificatio.report@zabbix.com', 'PROBLEM: problem', 'Event at 2017.11.05 12:36:36', 1, 0, '', 1, 1, '');
INSERT INTO alerts (alertid, actionid, eventid, userid, clock, mediatypeid, sendto, subject, message, status, retries, error, esc_step, alerttype, parameters) VALUES (68, 12, 1, 3, 1509975457, 1, 'notificatio.report@zabbix.com', 'PROBLEM: problem', 'Event at 2017.11.06 13:37:37', 1, 0, '', 1, 1, '');
INSERT INTO alerts (alertid, actionid, eventid, userid, clock, mediatypeid, sendto, subject, message, status, retries, error, esc_step, alerttype, parameters) VALUES (69, 12, 1, 3, 1510065518, 3, 'notificatio.report@zabbix.com', 'PROBLEM: problem', 'Event at 2017.11.07 14:38:38', 1, 0, '', 1, 1, '');
INSERT INTO alerts (alertid, actionid, eventid, userid, clock, mediatypeid, sendto, subject, message, status, retries, error, esc_step, alerttype, parameters) VALUES (70, 12, 1, 3, 1510155579, 1, 'notificatio.report@zabbix.com', 'PROBLEM: problem', 'Event at 2017.11.08 15:39:39', 1, 0, '', 1, 1, '');
INSERT INTO alerts (alertid, actionid, eventid, userid, clock, mediatypeid, sendto, subject, message, status, retries, error, esc_step, alerttype, parameters) VALUES (71, 12, 1, 3, 1510245640, 3, 'notificatio.report@zabbix.com', 'PROBLEM: problem', 'Event at 2017.11.09 16:40:40', 1, 0, '', 1, 1, '');
INSERT INTO alerts (alertid, actionid, eventid, userid, clock, mediatypeid, sendto, subject, message, status, retries, error, esc_step, alerttype, parameters) VALUES (72, 12, 1, 3, 1510335701, 1, 'notificatio.report@zabbix.com', 'PROBLEM: problem', 'Event at 2017.11.10 17:41:41', 1, 0, '', 1, 1, '');
INSERT INTO alerts (alertid, actionid, eventid, userid, clock, mediatypeid, sendto, subject, message, status, retries, error, esc_step, alerttype, parameters) VALUES (73, 12, 1, 3, 1510425762, 3, 'notificatio.report@zabbix.com', 'PROBLEM: problem', 'Event at 2017.11.11 18:42:42', 1, 0, '', 1, 1, '');
INSERT INTO alerts (alertid, actionid, eventid, userid, clock, mediatypeid, sendto, subject, message, status, retries, error, esc_step, alerttype, parameters) VALUES (74, 12, 1, 4, 1513083171, 1, 'notificatio.report@zabbix.com', 'PROBLEM: problem', 'Event at 2017.12.12 12:52:51', 1, 0, '', 1, 1, '');
INSERT INTO alerts (alertid, actionid, eventid, userid, clock, mediatypeid, sendto, subject, message, status, retries, error, esc_step, alerttype, parameters) VALUES (75, 12, 1, 4, 1513107823, 3, 'notificatio.report@zabbix.com', 'PROBLEM: problem', 'Event at 2017.12.12 19:43:43', 1, 0, '', 1, 1, '');
INSERT INTO alerts (alertid, actionid, eventid, userid, clock, mediatypeid, sendto, subject, message, status, retries, error, esc_step, alerttype, parameters) VALUES (76, 12, 1, 4, 1513197884, 1, 'notificatio.report@zabbix.com', 'PROBLEM: problem', 'Event at 2017.12.13 20:44:44', 1, 0, '', 1, 1, '');
INSERT INTO alerts (alertid, actionid, eventid, userid, clock, mediatypeid, sendto, subject, message, status, retries, error, esc_step, alerttype, parameters) VALUES (77, 12, 1, 4, 1513287945, 3, 'notificatio.report@zabbix.com', 'PROBLEM: problem', 'Event at 2017.12.14 21:45:45', 1, 0, '', 1, 1, '');
INSERT INTO alerts (alertid, actionid, eventid, userid, clock, mediatypeid, sendto, subject, message, status, retries, error, esc_step, alerttype, parameters) VALUES (78, 12, 1, 4, 1513378006, 1, 'notificatio.report@zabbix.com', 'PROBLEM: problem', 'Event at 2017.12.15 22:46:46', 1, 0, '', 1, 1, '');
INSERT INTO alerts (alertid, actionid, eventid, userid, clock, mediatypeid, sendto, subject, message, status, retries, error, esc_step, alerttype, parameters) VALUES (79, 12, 1, 4, 1513468067, 3, 'notificatio.report@zabbix.com', 'PROBLEM: problem', 'Event at 2017.12.16 23:47:47', 1, 0, '', 1, 1, '');
INSERT INTO alerts (alertid, actionid, eventid, userid, clock, mediatypeid, sendto, subject, message, status, retries, error, esc_step, alerttype, parameters) VALUES (80, 12, 1, 4, 1513471728, 1, 'notificatio.report@zabbix.com', 'PROBLEM: problem', 'Event at 2017.12.17 00:48:48', 1, 0, '', 1, 1, '');
INSERT INTO alerts (alertid, actionid, eventid, userid, clock, mediatypeid, sendto, subject, message, status, retries, error, esc_step, alerttype, parameters) VALUES (81, 12, 1, 4, 1513561789, 3, 'notificatio.report@zabbix.com', 'PROBLEM: problem', 'Event at 2017.12.18 01:49:49', 1, 0, '', 1, 1, '');
INSERT INTO alerts (alertid, actionid, eventid, userid, clock, mediatypeid, sendto, subject, message, status, retries, error, esc_step, alerttype, parameters) VALUES (82, 12, 1, 4, 1513651850, 1, 'notificatio.report@zabbix.com', 'PROBLEM: problem', 'Event at 2017.12.19 02:50:50', 1, 0, '', 1, 1, '');
INSERT INTO alerts (alertid, actionid, eventid, userid, clock, mediatypeid, sendto, subject, message, status, retries, error, esc_step, alerttype, parameters) VALUES (83, 12, 1, 4, 1513741911, 3, 'notificatio.report@zabbix.com', 'PROBLEM: problem', 'Event at 2017.12.20 03:51:51', 1, 0, '', 1, 1, '');
INSERT INTO alerts (alertid, actionid, eventid, userid, clock, mediatypeid, sendto, subject, message, status, retries, error, esc_step, alerttype, parameters) VALUES (84, 12, 1, 4, 1513831972, 1, 'notificatio.report@zabbix.com', 'PROBLEM: problem', 'Event at 2017.12.21 04:52:52', 1, 0, '', 1, 1, '');
INSERT INTO alerts (alertid, actionid, eventid, userid, clock, mediatypeid, sendto, subject, message, status, retries, error, esc_step, alerttype, parameters) VALUES (85, 12, 1, 4, 1513922033, 3, 'notificatio.report@zabbix.com', 'PROBLEM: problem', 'Event at 2017.12.22 05:53:53', 1, 0, '', 1, 1, '');
INSERT INTO alerts (alertid, actionid, eventid, userid, clock, mediatypeid, sendto, subject, message, status, retries, error, esc_step, alerttype, parameters) VALUES (86, 12, 1, 5, 1453524894, 1, 'notificatio.report@zabbix.com', 'PROBLEM: problem', 'Event at 2016.01.23 06:54:54', 1, 0, '', 1, 1, '');
INSERT INTO alerts (alertid, actionid, eventid, userid, clock, mediatypeid, sendto, subject, message, status, retries, error, esc_step, alerttype, parameters) VALUES (87, 12, 1, 5, 1453614955, 3, 'notificatio.report@zabbix.com', 'PROBLEM: problem', 'Event at 2016.01.24 07:55:55', 1, 0, '', 1, 1, '');
INSERT INTO alerts (alertid, actionid, eventid, userid, clock, mediatypeid, sendto, subject, message, status, retries, error, esc_step, alerttype, parameters) VALUES (88, 12, 1, 5, 1453705016, 1, 'notificatio.report@zabbix.com', 'PROBLEM: problem', 'Event at 2016.01.25 08:56:56', 1, 0, '', 1, 1, '');
INSERT INTO alerts (alertid, actionid, eventid, userid, clock, mediatypeid, sendto, subject, message, status, retries, error, esc_step, alerttype, parameters) VALUES (89, 12, 1, 5, 1453795077, 3, 'notificatio.report@zabbix.com', 'PROBLEM: problem', 'Event at 2016.01.26 09:57:57', 1, 0, '', 1, 1, '');
INSERT INTO alerts (alertid, actionid, eventid, userid, clock, mediatypeid, sendto, subject, message, status, retries, error, esc_step, alerttype, parameters) VALUES (90, 12, 1, 5, 1453885138, 1, 'notificatio.report@zabbix.com', 'PROBLEM: problem', 'Event at 2016.01.27 10:58:58', 1, 0, '', 1, 1, '');
INSERT INTO alerts (alertid, actionid, eventid, userid, clock, mediatypeid, sendto, subject, message, status, retries, error, esc_step, alerttype, parameters) VALUES (91, 12, 1, 5, 1453975199, 3, 'notificatio.report@zabbix.com', 'PROBLEM: problem', 'Event at 2016.01.28 11:59:59', 1, 0, '', 1, 1, '');
INSERT INTO alerts (alertid, actionid, eventid, userid, clock, mediatypeid, sendto, subject, message, status, retries, error, esc_step, alerttype, parameters) VALUES (92, 12, 1, 5, 1454061600, 1, 'notificatio.report@zabbix.com', 'PROBLEM: problem', 'Event at 2016.01.29 12:00:00', 1, 0, '', 1, 1, '');
INSERT INTO alerts (alertid, actionid, eventid, userid, clock, mediatypeid, sendto, subject, message, status, retries, error, esc_step, alerttype, parameters) VALUES (93, 12, 1, 5, 1454151661, 3, 'notificatio.report@zabbix.com', 'PROBLEM: problem', 'Event at 2016.01.30 13:01:01', 1, 0, '', 1, 1, '');
INSERT INTO alerts (alertid, actionid, eventid, userid, clock, mediatypeid, sendto, subject, message, status, retries, error, esc_step, alerttype, parameters) VALUES (94, 12, 1, 5, 1454241722, 1, 'notificatio.report@zabbix.com', 'PROBLEM: problem', 'Event at 2016.01.31 14:02:02', 1, 0, '', 1, 1, '');
INSERT INTO alerts (alertid, actionid, eventid, userid, clock, mediatypeid, sendto, subject, message, status, retries, error, esc_step, alerttype, parameters) VALUES (95, 12, 1, 5, 1451653383, 3, 'notificatio.report@zabbix.com', 'PROBLEM: problem', 'Event at 2016.01.01 15:03:03', 1, 0, '', 1, 1, '');
INSERT INTO alerts (alertid, actionid, eventid, userid, clock, mediatypeid, sendto, subject, message, status, retries, error, esc_step, alerttype, parameters) VALUES (96, 12, 1, 5, 1451743444, 1, 'notificatio.report@zabbix.com', 'PROBLEM: problem', 'Event at 2016.01.02 16:04:04', 1, 0, '', 1, 1, '');
INSERT INTO alerts (alertid, actionid, eventid, userid, clock, mediatypeid, sendto, subject, message, status, retries, error, esc_step, alerttype, parameters) VALUES (97, 12, 1, 5, 1451833505, 3, 'notificatio.report@zabbix.com', 'PROBLEM: problem', 'Event at 2016.01.03 17:05:05', 1, 0, '', 1, 1, '');
INSERT INTO alerts (alertid, actionid, eventid, userid, clock, mediatypeid, sendto, subject, message, status, retries, error, esc_step, alerttype, parameters) VALUES (98, 12, 1, 5, 1451923566, 3, 'notificatio.report@zabbix.com', 'PROBLEM: problem', 'Event at 2016.01.04 18:06:06', 1, 0, '', 1, 1, '');
INSERT INTO alerts (alertid, actionid, eventid, userid, clock, mediatypeid, sendto, subject, message, status, retries, error, esc_step, alerttype, parameters) VALUES (99, 12, 1, 6, 1467734827, 1, 'notificatio.report@zabbix.com', 'PROBLEM: problem', 'Event at 2016.07.05 19:07:07', 1, 0, '', 1, 1, '');
INSERT INTO alerts (alertid, actionid, eventid, userid, clock, mediatypeid, sendto, subject, message, status, retries, error, esc_step, alerttype, parameters) VALUES (100, 12, 1, 6, 1467824888, 3, 'notificatio.report@zabbix.com', 'PROBLEM: problem', 'Event at 2016.07.06 20:08:08', 1, 0, '', 1, 1, '');
INSERT INTO alerts (alertid, actionid, eventid, userid, clock, mediatypeid, sendto, subject, message, status, retries, error, esc_step, alerttype, parameters) VALUES (101, 12, 1, 6, 1467914949, 1, 'notificatio.report@zabbix.com', 'PROBLEM: problem', 'Event at 2016.07.07 21:09:09', 1, 0, '', 1, 1, '');
INSERT INTO alerts (alertid, actionid, eventid, userid, clock, mediatypeid, sendto, subject, message, status, retries, error, esc_step, alerttype, parameters) VALUES (102, 12, 1, 6, 1468005010, 3, 'notificatio.report@zabbix.com', 'PROBLEM: problem', 'Event at 2016.07.08 22:10:10', 1, 0, '', 1, 1, '');
INSERT INTO alerts (alertid, actionid, eventid, userid, clock, mediatypeid, sendto, subject, message, status, retries, error, esc_step, alerttype, parameters) VALUES (103, 12, 1, 6, 1468095071, 1, 'notificatio.report@zabbix.com', 'PROBLEM: problem', 'Event at 2016.07.09 23:11:11', 1, 0, '', 1, 1, '');
INSERT INTO alerts (alertid, actionid, eventid, userid, clock, mediatypeid, sendto, subject, message, status, retries, error, esc_step, alerttype, parameters) VALUES (104, 12, 1, 6, 1468098732, 3, 'notificatio.report@zabbix.com', 'PROBLEM: problem', 'Event at 2016.07.10 00:12:12', 1, 0, '', 1, 1, '');
INSERT INTO alerts (alertid, actionid, eventid, userid, clock, mediatypeid, sendto, subject, message, status, retries, error, esc_step, alerttype, parameters) VALUES (105, 12, 1, 6, 1468188793, 1, 'notificatio.report@zabbix.com', 'PROBLEM: problem', 'Event at 2016.07.11 01:13:13', 1, 0, '', 1, 1, '');
INSERT INTO alerts (alertid, actionid, eventid, userid, clock, mediatypeid, sendto, subject, message, status, retries, error, esc_step, alerttype, parameters) VALUES (106, 12, 1, 6, 1468278854, 3, 'notificatio.report@zabbix.com', 'PROBLEM: problem', 'Event at 2016.07.12 02:14:14', 1, 0, '', 1, 1, '');
INSERT INTO alerts (alertid, actionid, eventid, userid, clock, mediatypeid, sendto, subject, message, status, retries, error, esc_step, alerttype, parameters) VALUES (107, 12, 1, 6, 1468368915, 1, 'notificatio.report@zabbix.com', 'PROBLEM: problem', 'Event at 2016.07.13 03:15:15', 1, 0, '', 1, 1, '');
INSERT INTO alerts (alertid, actionid, eventid, userid, clock, mediatypeid, sendto, subject, message, status, retries, error, esc_step, alerttype, parameters) VALUES (108, 12, 1, 6, 1468458976, 3, 'notificatio.report@zabbix.com', 'PROBLEM: problem', 'Event at 2016.07.14 04:16:16', 1, 0, '', 1, 1, '');
INSERT INTO alerts (alertid, actionid, eventid, userid, clock, mediatypeid, sendto, subject, message, status, retries, error, esc_step, alerttype, parameters) VALUES (109, 12, 1, 6, 1468549037, 1, 'notificatio.report@zabbix.com', 'PROBLEM: problem', 'Event at 2016.07.15 05:17:17', 1, 0, '', 1, 1, '');
INSERT INTO alerts (alertid, actionid, eventid, userid, clock, mediatypeid, sendto, subject, message, status, retries, error, esc_step, alerttype, parameters) VALUES (110, 12, 1, 6, 1468639098, 3, 'notificatio.report@zabbix.com', 'PROBLEM: problem', 'Event at 2016.07.16 06:18:18', 1, 0, '', 1, 1, '');
INSERT INTO alerts (alertid, actionid, eventid, userid, clock, mediatypeid, sendto, subject, message, status, retries, error, esc_step, alerttype, parameters) VALUES (111, 12, 1, 6, 1468729159, 3, 'notificatio.report@zabbix.com', 'PROBLEM: problem', 'Event at 2016.07.17 07:19:19', 1, 0, '', 1, 1, '');
INSERT INTO alerts (alertid, actionid, eventid, userid, clock, mediatypeid, sendto, subject, message, status, retries, error, esc_step, alerttype, parameters) VALUES (112, 12, 1, 6, 1468819220, 3, 'notificatio.report@zabbix.com', 'PROBLEM: problem', 'Event at 2016.07.18 08:20:20', 1, 0, '', 1, 1, '');
INSERT INTO alerts (alertid, actionid, eventid, userid, clock, mediatypeid, sendto, subject, message, status, retries, error, esc_step, alerttype, parameters) VALUES (113, 12, 1, 7, 1479540081, 1, 'notificatio.report@zabbix.com', 'PROBLEM: problem', 'Event at 2016.11.19 09:21:21', 1, 0, '', 1, 1, '');
INSERT INTO alerts (alertid, actionid, eventid, userid, clock, mediatypeid, sendto, subject, message, status, retries, error, esc_step, alerttype, parameters) VALUES (114, 12, 1, 7, 1479630142, 3, 'notificatio.report@zabbix.com', 'PROBLEM: problem', 'Event at 2016.11.20 10:22:22', 1, 0, '', 1, 1, '');
INSERT INTO alerts (alertid, actionid, eventid, userid, clock, mediatypeid, sendto, subject, message, status, retries, error, esc_step, alerttype, parameters) VALUES (115, 12, 1, 7, 1479720203, 1, 'notificatio.report@zabbix.com', 'PROBLEM: problem', 'Event at 2016.11.21 11:23:23', 1, 0, '', 1, 1, '');
INSERT INTO alerts (alertid, actionid, eventid, userid, clock, mediatypeid, sendto, subject, message, status, retries, error, esc_step, alerttype, parameters) VALUES (116, 12, 1, 7, 1479810264, 3, 'notificatio.report@zabbix.com', 'PROBLEM: problem', 'Event at 2016.11.22 12:24:24', 1, 0, '', 1, 1, '');
INSERT INTO alerts (alertid, actionid, eventid, userid, clock, mediatypeid, sendto, subject, message, status, retries, error, esc_step, alerttype, parameters) VALUES (117, 12, 1, 7, 1479900325, 1, 'notificatio.report@zabbix.com', 'PROBLEM: problem', 'Event at 2016.11.23 13:25:25', 1, 0, '', 1, 1, '');
INSERT INTO alerts (alertid, actionid, eventid, userid, clock, mediatypeid, sendto, subject, message, status, retries, error, esc_step, alerttype, parameters) VALUES (118, 12, 1, 7, 1479990386, 3, 'notificatio.report@zabbix.com', 'PROBLEM: problem', 'Event at 2016.11.24 14:26:26', 1, 0, '', 1, 1, '');
INSERT INTO alerts (alertid, actionid, eventid, userid, clock, mediatypeid, sendto, subject, message, status, retries, error, esc_step, alerttype, parameters) VALUES (119, 12, 1, 7, 1480080447, 1, 'notificatio.report@zabbix.com', 'PROBLEM: problem', 'Event at 2016.11.25 15:27:27', 1, 0, '', 1, 1, '');
INSERT INTO alerts (alertid, actionid, eventid, userid, clock, mediatypeid, sendto, subject, message, status, retries, error, esc_step, alerttype, parameters) VALUES (120, 12, 1, 7, 1480170508, 3, 'notificatio.report@zabbix.com', 'PROBLEM: problem', 'Event at 2016.11.26 16:28:28', 1, 0, '', 1, 1, '');
INSERT INTO alerts (alertid, actionid, eventid, userid, clock, mediatypeid, sendto, subject, message, status, retries, error, esc_step, alerttype, parameters) VALUES (121, 12, 1, 7, 1480260569, 1, 'notificatio.report@zabbix.com', 'PROBLEM: problem', 'Event at 2016.11.27 17:29:29', 1, 0, '', 1, 1, '');
INSERT INTO alerts (alertid, actionid, eventid, userid, clock, mediatypeid, sendto, subject, message, status, retries, error, esc_step, alerttype, parameters) VALUES (122, 12, 1, 7, 1480350630, 3, 'notificatio.report@zabbix.com', 'PROBLEM: problem', 'Event at 2016.11.28 18:30:30', 1, 0, '', 1, 1, '');
INSERT INTO alerts (alertid, actionid, eventid, userid, clock, mediatypeid, sendto, subject, message, status, retries, error, esc_step, alerttype, parameters) VALUES (123, 12, 1, 7, 1480440691, 1, 'notificatio.report@zabbix.com', 'PROBLEM: problem', 'Event at 2016.11.29 19:31:31', 1, 0, '', 1, 1, '');
INSERT INTO alerts (alertid, actionid, eventid, userid, clock, mediatypeid, sendto, subject, message, status, retries, error, esc_step, alerttype, parameters) VALUES (124, 12, 1, 7, 1480530752, 3, 'notificatio.report@zabbix.com', 'PROBLEM: problem', 'Event at 2016.11.30 20:32:32', 1, 0, '', 1, 1, '');
INSERT INTO alerts (alertid, actionid, eventid, userid, clock, mediatypeid, sendto, subject, message, status, retries, error, esc_step, alerttype, parameters) VALUES (125, 12, 1, 7, 1478201613, 3, 'notificatio.report@zabbix.com', 'PROBLEM: problem', 'Event at 2016.11.03 21:33:33', 1, 0, '', 1, 1, '');
INSERT INTO alerts (alertid, actionid, eventid, userid, clock, mediatypeid, sendto, subject, message, status, retries, error, esc_step, alerttype, parameters) VALUES (126, 12, 1, 7, 1478032474, 3, 'notificatio.report@zabbix.com', 'PROBLEM: problem', 'Event at 2016.11.01 22:34:34', 1, 0, '', 1, 1, '');
INSERT INTO alerts (alertid, actionid, eventid, userid, clock, mediatypeid, sendto, subject, message, status, retries, error, esc_step, alerttype, parameters) VALUES (127, 12, 1, 7, 1478122535, 3, 'notificatio.report@zabbix.com', 'PROBLEM: problem', 'Event at 2016.11.02 23:35:35', 1, 0, '', 1, 1, '');

-- testInheritanceHostPrototype
INSERT INTO hstgrp (groupid, name, internal) VALUES (15, 'Inheritance test', 0);
INSERT INTO hosts (hostid, host, name, flags, templateid, description) VALUES (99000, 'testInheritanceHostPrototype {#TEST}', 'testInheritanceHostPrototype {#TEST}', 2, NULL, 'testInheritanceHostPrototype {#TEST}');
INSERT INTO hosts (hostid, host, name, flags, templateid, description) VALUES (99001, 'testInheritanceHostPrototype {#TEST}', 'testInheritanceHostPrototype {#TEST}', 2, 99000, 'testInheritanceHostPrototype {#TEST}');
INSERT INTO host_discovery (hostid, parent_hostid, parent_itemid, host, lastcheck, ts_delete) VALUES (99000, NULL, 15011, '', 0, 0);
INSERT INTO host_discovery (hostid, parent_hostid, parent_itemid, host, lastcheck, ts_delete) VALUES (99001, NULL, 15016, '', 0, 0);
INSERT INTO group_prototype (group_prototypeid, hostid, name, groupid, templateid) VALUES (1010, 99000, '', 15, NULL);
INSERT INTO group_prototype (group_prototypeid, hostid, name, groupid, templateid) VALUES (1011, 99001, '', 15, 1010);
INSERT INTO hosts (hostid, host, name, status, description) VALUES (99006, 'Inheritance test template with host prototype', 'Inheritance test template with host prototype', 3, '');
INSERT INTO hosts_groups (hostgroupid, hostid, groupid) VALUES (99006, 99006, 15);
INSERT INTO items (itemid, hostid, type, name, key_, delay, value_type, formula, params, description, posts, headers, flags) VALUES (99083, 99006, 2, 'Discovery rule for host prototype test', 'key_test', '30s', 4, '', '', '', '', '', 1);
INSERT INTO hosts (hostid, host, name, status, description, flags) VALUES (99007, 'Host prototype for update {#TEST}', 'Host prototype for update {#TEST}', 0, '', 2);
INSERT INTO group_prototype (group_prototypeid, hostid, name, groupid, templateid) VALUES (1012, 99007, '', 15, NULL);
INSERT INTO host_discovery (hostid, parent_hostid, parent_itemid, host, lastcheck, ts_delete) VALUES (99007, NULL, 99083, '', 0, 0);
INSERT INTO hosts (hostid, host, name, status, description, flags) VALUES (99009, 'Host prototype for delete {#TEST}', 'Host prototype for delete {#TEST}', 0, '', 2);
INSERT INTO group_prototype (group_prototypeid, hostid, name, groupid, templateid) VALUES (1013, 99009, '', 15, NULL);
INSERT INTO host_discovery (hostid, parent_hostid, parent_itemid, host, lastcheck, ts_delete) VALUES (99009, NULL, 99083, '', 0, 0);
INSERT INTO hosts (hostid, host, name, status, description) VALUES (99004, 'Host for inheritance host prototype tests', 'Host for inheritance host prototype tests', 0, '');
INSERT INTO interface (interfaceid, hostid, main, type, useip, ip, dns, port) VALUES (10026,99004,1,1,1,'127.0.0.1','','10050');
INSERT INTO hosts_groups (hostgroupid, hostid, groupid) VALUES (99004, 99004, 15);
INSERT INTO hosts_templates (hosttemplateid, hostid, templateid) VALUES (15004, 99004, 99006);
INSERT INTO items (itemid, hostid, type, name, key_, delay, value_type, formula, params, description, posts, headers, templateid, flags) VALUES (99084, 99004, 2, 'Discovery rule for host prototype test', 'key_test', '30s', 4, '', '', '', '', '', 99083, 1);
INSERT INTO hosts (hostid, host, name, status, description, templateid, flags) VALUES (99008, 'Host prototype for update {#TEST}', 'Host prototype for update {#TEST}', 0, '', 99007, 2);
INSERT INTO group_prototype (group_prototypeid, hostid, name, groupid, templateid) VALUES (1014, 99008, '', 15, 1002);
INSERT INTO host_discovery (hostid, parent_hostid, parent_itemid, host, lastcheck, ts_delete) VALUES (99008, NULL, 99084, '', 0, 0);
INSERT INTO hosts (hostid, host, name, status, description, templateid, flags) VALUES (99010, 'Host prototype for delete {#TEST}', 'Host prototype for delete {#TEST}', 0, '', 99009, 2);
INSERT INTO group_prototype (group_prototypeid, hostid, name, groupid, templateid) VALUES (1015, 99010, '', 15, 1004);
INSERT INTO host_discovery (hostid, parent_hostid, parent_itemid, host, lastcheck, ts_delete) VALUES (99010, NULL, 99084, '', 0, 0);

INSERT INTO hosts (hostid, host, name, status, description, flags) VALUES (99060, 'Host prototype for Clone {#TEST}', 'Host prototype for Clone {#TEST}', 1, '', 2);
INSERT INTO group_prototype (group_prototypeid, hostid, name, groupid, templateid) VALUES (1023, 99060, '', 15, NULL);
INSERT INTO group_prototype (group_prototypeid, hostid, name, groupid, templateid) VALUES (1024, 99060, '{#GROUP_PROTO}',NULL, NULL);
INSERT INTO host_discovery (hostid, parent_hostid, parent_itemid, host, lastcheck, ts_delete) VALUES (99060, NULL, 99083, '', 0, 0);

INSERT INTO hosts (hostid, host, name, status, description, templateid, flags) VALUES (99055, 'Host prototype for Clone {#TEST}', 'Host prototype for Clone {#TEST}', 1, '', 99060, 2);
INSERT INTO group_prototype (group_prototypeid, hostid, name, groupid, templateid) VALUES (1025, 99055, '', 15, 1024);
INSERT INTO group_prototype (group_prototypeid, hostid, name, groupid, templateid) VALUES (1026, 99055, '{#GROUP_PROTO}',NULL, 1023);
INSERT INTO host_discovery (hostid, parent_hostid, parent_itemid, host, lastcheck, ts_delete) VALUES (99055, NULL, 99084, '', 0, 0);

-- testFormItemHttpAgent
INSERT INTO hosts (hostid, host, name, status, description) VALUES (50010, 'Host for different item types', 'Host for different items types', 0, '');
INSERT INTO hosts_groups (hostgroupid, hostid, groupid) VALUES (90281, 50010, 4);
INSERT INTO interface (interfaceid, hostid, main, type, useip, ip, dns, port) values (50023,50010,1,1,1,'127.0.0.1','','10050');
INSERT INTO items (itemid, type, hostid, name, description, key_, delay, interfaceid, params, formula, url, posts, query_fields, headers) VALUES (99004, 19, 50010, 'Http agent item form', '', 'http-item-form', 30, 50023, '', '', 'zabbix.com', '', '[{"user":"admin"}]','Content-Type: text/plain');
INSERT INTO items (itemid, type, hostid, name, description, key_, delay, interfaceid, params, formula, url, posts, query_fields, headers) VALUES (99005, 19, 50010, 'Http agent item for update', '', 'http-item-update', 30, 50023, '', '', 'zabbix.com', '', '[{"user":"admin"}]','Content-Type: text/plain');
INSERT INTO items (itemid, type, hostid, name, description, key_, delay, interfaceid, params, formula, url, posts, headers) VALUES (99006, 19, 50010, 'Http agent item for delete', '', 'http-item-delete', 30, 50023, '', '', 'zabbix.com', '', '');

-- testInheritanceApplication
INSERT INTO applications (applicationid, hostid, name) VALUES (99001, 15000, 'Inheritance application');
INSERT INTO applications (applicationid, hostid, name) VALUES (99002, 15001, 'Inheritance application');
INSERT INTO application_template (application_templateid, applicationid, templateid) VALUES (900, 99002, 99001);
INSERT INTO applications (applicationid, hostid, name) VALUES (99003, 15000, 'Inheritance application for delete without items');
INSERT INTO applications (applicationid, hostid, name) VALUES (99004, 15001, 'Inheritance application for delete without items');
INSERT INTO application_template (application_templateid, applicationid, templateid) VALUES (901, 99004, 99003);
INSERT INTO applications (applicationid, hostid, name) VALUES (99005, 15000, 'Inheritance application for delete with items');
INSERT INTO applications (applicationid, hostid, name) VALUES (99006, 15001, 'Inheritance application for delete with items');
INSERT INTO application_template (application_templateid, applicationid, templateid) VALUES (902, 99006, 99005);
INSERT INTO items (itemid, hostid, interfaceid, type, value_type, name, key_, delay, history, status, params, description, flags, posts, headers) VALUES (99085, 15001, 1, 0, 2, 'Item for testInheritanceApplication','item-with-inheritance-app', '30s', '90d', 0, '', '', 0, '', '');
INSERT INTO items_applications (itemappid, applicationid, itemid) VALUES (99001, 99006, 99085);
INSERT INTO applications (applicationid, hostid, name) VALUES (99007, 15000, 'Inheritance application for update');
INSERT INTO applications (applicationid, hostid, name) VALUES (99008, 15001, 'Inheritance application for update');
INSERT INTO application_template (application_templateid, applicationid, templateid) VALUES (903, 99008, 99007);
INSERT INTO applications (applicationid, hostid, name) VALUES (99009, 15001, 'Application on host');

-- testPageProblems_TagPriority
INSERT INTO triggers (description,expression,recovery_mode,type,url,priority,comments,manual_close,status,correlation_mode,recovery_expression,correlation_tag,triggerid) VALUES ('First test trigger with tag priority','{100181}>100','0','1','','2','','1','0','0','','','99252');
INSERT INTO functions (functionid,triggerid,itemid,name,parameter) VALUES ('100181','99252','29192','avg','5m');
INSERT INTO trigger_tag (tag,value,triggerid,triggertagid) VALUES ('Delta','d','99252','105');
INSERT INTO trigger_tag (tag,value,triggerid,triggertagid) VALUES ('Beta','b','99252','106');
INSERT INTO trigger_tag (tag,value,triggerid,triggertagid) VALUES ('Alpha','a','99252','107');
INSERT INTO trigger_tag (tag,value,triggerid,triggertagid) VALUES ('Gamma','g','99252','108');
INSERT INTO events (eventid,source,object,objectid,clock,ns,value,name,severity) VALUES (96,0,0,99252,1534495628,128786843,1,'First test trigger with tag priority',2);
INSERT INTO event_tag (eventtagid,eventid,tag,value) VALUES (100,96,'Delta','d');
INSERT INTO event_tag (eventtagid,eventid,tag,value) VALUES (101,96,'Beta','b');
INSERT INTO event_tag (eventtagid,eventid,tag,value) VALUES (102,96,'Alpha','a');
INSERT INTO event_tag (eventtagid,eventid,tag,value) VALUES (103,96,'Gamma','g');
INSERT INTO problem (eventid,source,object,objectid,clock,ns,name,severity) VALUES (96,0,0,99252,1534495628,128786843,'First test trigger with tag priority',2);
INSERT INTO problem_tag (problemtagid,eventid,tag,value) VALUES (100,96,'Delta','d');
INSERT INTO problem_tag (problemtagid,eventid,tag,value) VALUES (101,96,'Beta','b');
INSERT INTO problem_tag (problemtagid,eventid,tag,value) VALUES (102,96,'Alpha','a');
INSERT INTO problem_tag (problemtagid,eventid,tag,value) VALUES (103,96,'Gamma','g');

INSERT INTO triggers (description,expression,recovery_mode,type,url,priority,comments,manual_close,status,correlation_mode,recovery_expression,correlation_tag,triggerid) VALUES ('Second test trigger with tag priority','{100182}>100','0','1','','2','','1','0','0','','','99253');
INSERT INTO functions (functionid,triggerid,itemid,name,parameter) VALUES ('100182','99253','29192','avg','5m');
INSERT INTO trigger_tag (tag,value,triggerid,triggertagid) VALUES ('Zeta','z','99253','109');
INSERT INTO trigger_tag (tag,value,triggerid,triggertagid) VALUES ('Beta','b','99253','110');
INSERT INTO trigger_tag (tag,value,triggerid,triggertagid) VALUES ('Epsilon','e','99253','111');
INSERT INTO trigger_tag (tag,value,triggerid,triggertagid) VALUES ('Eta','e','99253','112');
INSERT INTO events (eventid,source,object,objectid,clock,ns,value,name,severity) VALUES (97,0,0,99253,1534495628,128786843,1,'Second test trigger with tag priority',2);
INSERT INTO event_tag (eventtagid,eventid,tag,value) VALUES (104,97,'Zeta','z');
INSERT INTO event_tag (eventtagid,eventid,tag,value) VALUES (105,97,'Beta','b');
INSERT INTO event_tag (eventtagid,eventid,tag,value) VALUES (106,97,'Epsilon','e');
INSERT INTO event_tag (eventtagid,eventid,tag,value) VALUES (107,97,'Eta','e');
INSERT INTO problem (eventid,source,object,objectid,clock,ns,name,severity) VALUES (97,0,0,99253,1534495628,128786843,'Second test trigger with tag priority',2);
INSERT INTO problem_tag (problemtagid,eventid,tag,value) VALUES (104,97,'Zeta','z');
INSERT INTO problem_tag (problemtagid,eventid,tag,value) VALUES (105,97,'Beta','b');
INSERT INTO problem_tag (problemtagid,eventid,tag,value) VALUES (106,97,'Epsilon','e');
INSERT INTO problem_tag (problemtagid,eventid,tag,value) VALUES (107,97,'Eta','e');

INSERT INTO triggers (description,expression,recovery_mode,type,url,priority,comments,manual_close,status,correlation_mode,recovery_expression,correlation_tag,triggerid) VALUES ('Third test trigger with tag priority','{100183}>100','0','1','','2','','1','0','0','','','99254');
INSERT INTO functions (functionid,triggerid,itemid,name,parameter) VALUES ('100183','99254','29192','avg','5m');
INSERT INTO trigger_tag (tag,value,triggerid,triggertagid) VALUES ('Kappa','k','99254','113');
INSERT INTO trigger_tag (tag,value,triggerid,triggertagid) VALUES ('Iota','i','99254','114');
INSERT INTO trigger_tag (tag,value,triggerid,triggertagid) VALUES ('Alpha','a','99254','115');
INSERT INTO trigger_tag (tag,value,triggerid,triggertagid) VALUES ('Theta','t','99254','116');
INSERT INTO events (eventid,source,object,objectid,clock,ns,value,name,severity) VALUES (98,0,0,99254,1534495628,128786843,1,'Third test trigger with tag priority',2);
INSERT INTO event_tag (eventtagid,eventid,tag,value) VALUES (108,98,'Kappa','k');
INSERT INTO event_tag (eventtagid,eventid,tag,value) VALUES (109,98,'Iota','i');
INSERT INTO event_tag (eventtagid,eventid,tag,value) VALUES (110,98,'Alpha','a');
INSERT INTO event_tag (eventtagid,eventid,tag,value) VALUES (111,98,'Theta','t');
INSERT INTO problem (eventid,source,object,objectid,clock,ns,name,severity) VALUES (98,0,0,99253,1534495628,128786843,'Third test trigger with tag priority',2);
INSERT INTO problem_tag (problemtagid,eventid,tag,value) VALUES (108,98,'Kappa','k');
INSERT INTO problem_tag (problemtagid,eventid,tag,value) VALUES (109,98,'Iota','i');
INSERT INTO problem_tag (problemtagid,eventid,tag,value) VALUES (110,98,'Alpha','a');
INSERT INTO problem_tag (problemtagid,eventid,tag,value) VALUES (111,98,'Theta','t');

INSERT INTO triggers (description,expression,recovery_mode,type,url,priority,comments,manual_close,status,correlation_mode,recovery_expression,correlation_tag,triggerid) VALUES ('Fourth test trigger with tag priority','{100184}>100','0','1','','2','','1','0','0','','','99255');
INSERT INTO functions (functionid,triggerid,itemid,name,parameter) VALUES ('100184','99255','29192','avg','5m');
INSERT INTO trigger_tag (tag,value,triggerid,triggertagid) VALUES ('Eta','e','99255','117');
INSERT INTO trigger_tag (tag,value,triggerid,triggertagid) VALUES ('Gamma','g','99255','118');
INSERT INTO trigger_tag (tag,value,triggerid,triggertagid) VALUES ('Theta','t','99255','119');
INSERT INTO trigger_tag (tag,value,triggerid,triggertagid) VALUES ('Delta','d','99255','120');
INSERT INTO events (eventid,source,object,objectid,clock,ns,value,name,severity) VALUES (99,0,0,99254,1534495628,128786843,1,'Fourth test trigger with tag priority',2);
INSERT INTO event_tag (eventtagid,eventid,tag,value) VALUES (112,99,'Eta','e');
INSERT INTO event_tag (eventtagid,eventid,tag,value) VALUES (113,99,'Gamma','g');
INSERT INTO event_tag (eventtagid,eventid,tag,value) VALUES (114,99,'Theta','t');
INSERT INTO event_tag (eventtagid,eventid,tag,value) VALUES (115,99,'Delta','t');
INSERT INTO problem (eventid,source,object,objectid,clock,ns,name,severity) VALUES (99,0,0,99253,1534495628,128786843,'Fourth test trigger with tag priority',2);
INSERT INTO problem_tag (problemtagid,eventid,tag,value) VALUES (112,99,'Eta','e');
INSERT INTO problem_tag (problemtagid,eventid,tag,value) VALUES (113,99,'Gamma','g');
INSERT INTO problem_tag (problemtagid,eventid,tag,value) VALUES (114,99,'Theta','t');
INSERT INTO problem_tag (problemtagid,eventid,tag,value) VALUES (115,99,'Delta','t');

-- Problem suppression test: host, item, trigger, maintenance, event, problem, tags
INSERT INTO hstgrp (groupid, name, internal) VALUES (50013, 'Host group for suppression', 0);
INSERT INTO hosts (hostid, host, name, status, description) VALUES (99011, 'Host for suppression', 'Host for suppression', 0, '');
INSERT INTO hosts_groups (hostgroupid, hostid, groupid) VALUES (99007, 99011, 50013);
INSERT INTO interface (interfaceid, hostid, main, type, useip, ip, dns, port) values (50025,99011,1,1,1,'127.0.0.1','','10050');
INSERT INTO items (itemid, type, hostid, name, description, key_, delay, interfaceid, params, formula, url, posts, query_fields, headers) VALUES (99087, 2, 99011, 'Trapper_for_suppression', '', 'trapper_sup', 30, NULL, '', '', '', '', '','');
INSERT INTO triggers (triggerid, description, expression, value, priority, state, lastchange, comments) VALUES (100031, 'Trigger_for_suppression', '{100031}>0', 1, 3, 0, '1535012391', '');
INSERT INTO functions (functionid, itemid, triggerid, name, parameter) VALUES (100031, 99087, 100031, 'last', '0');
INSERT INTO trigger_tag (triggertagid, tag, value, triggerid) VALUES (104, 'SupTag','A', 100031);

INSERT INTO maintenances (maintenanceid, name, maintenance_type, description, active_since, active_till,tags_evaltype) VALUES (4,'Maintenance for suppression test',0,'',1534971600,2147378400,2);
INSERT INTO maintenances_hosts (maintenance_hostid, maintenanceid, hostid) VALUES (3,4,99011);
INSERT INTO timeperiods (timeperiodid, timeperiod_type, every, month, dayofweek, day, start_time, period, start_date) VALUES (12,0,1,0,0,1,43200,86399940,1535021880);
INSERT INTO maintenances_windows (maintenance_timeperiodid, maintenanceid, timeperiodid) VALUES (12,4,12);
INSERT INTO maintenance_tag (maintenancetagid, maintenanceid, tag, operator,value) VALUES (3,4,'SupTag',2,'A');

INSERT INTO events (eventid,source,object,objectid,clock,ns,value,name,severity) VALUES (175,0,0,100031,1535012391,445429746,1,'Trigger_for_suppression',3);
INSERT INTO event_tag (eventtagid,eventid,tag,value) VALUES (200,175,'SupTag','A');
INSERT INTO event_suppress (event_suppressid,eventid,maintenanceid,suppress_until) VALUES (1,175,4,1621329420);
INSERT INTO problem (eventid,source,object,objectid,clock,ns,name,severity) VALUES (175,0,0,100031,1535012391,445429746,'Trigger_for_suppression',3);
INSERT INTO problem_tag (problemtagid,eventid,tag,value) VALUES (200,175,'SupTag','A');

-- testPageHostGraph
INSERT INTO hstgrp (groupid,name,internal) VALUES (50005,'Group for host graph check',0);
INSERT INTO hosts (hostid, host, name, status, description) VALUES (99012, 'Host to check graph 1', 'Host to check graph 1', 0, '');
INSERT INTO hosts_groups (hostgroupid, hostid, groupid) VALUES (99008, 99012, 50005);
INSERT INTO interface (interfaceid, hostid, main, type, useip, ip, dns, port) values (50026,99012,1,1,1,'127.0.0.1','','10050');
INSERT INTO items (itemid, type, hostid, name, description, key_, delay, interfaceid, params, formula, url, posts, query_fields, headers) VALUES (99007, 2, 99012, 'Item to check graph', '', 'graph[1]', 0, NULL, '', '', 'zabbix.com', '', '','');
INSERT INTO graphs (graphid, name, width, height, yaxismin, yaxismax, templateid, show_work_period, show_triggers, graphtype, show_legend, show_3d, percent_left, percent_right, ymin_type, ymax_type, ymin_itemid, ymax_itemid, flags) VALUES (700018,'Check graph 1',900,200,0.0,100.0,NULL,1,1,0,1,0,0.0,0.0,0,0,NULL,NULL,0);
INSERT INTO graphs (graphid, name, width, height, yaxismin, yaxismax, templateid, show_work_period, show_triggers, graphtype, show_legend, show_3d, percent_left, percent_right, ymin_type, ymax_type, ymin_itemid, ymax_itemid, flags) VALUES (700019,'Check graph 2',900,200,0.0,100.0,NULL,1,1,0,1,0,0.0,0.0,0,0,NULL,NULL,0);
INSERT INTO graphs_items (gitemid, graphid, itemid, drawtype, sortorder, color, yaxisside, calc_fnc, type) VALUES (700026, 700018, 99007, 0, 0, '1A7C11', 0, 2, 0);
INSERT INTO graphs_items (gitemid, graphid, itemid, drawtype, sortorder, color, yaxisside, calc_fnc, type) VALUES (700027, 700019, 99007, 0, 0, '1A7C11', 0, 2, 0);
INSERT INTO hosts (hostid, host, name, status, description) VALUES (99013, 'Host to delete graphs', 'Host to delete graphs', 0, '');
INSERT INTO hosts_groups (hostgroupid, hostid, groupid) VALUES (99009, 99013, 50005);
INSERT INTO interface (interfaceid, hostid, main, type, useip, ip, dns, port) values (50027,99013,1,1,1,'127.0.0.1','','10050');
INSERT INTO items (itemid, type, hostid, name, description, key_, delay, interfaceid, params, formula, url, posts, query_fields, headers) VALUES (99008, 2, 99013, 'Item to delete graph', '', 'graph[1]', 0, NULL, '', '', 'zabbix.com', '', '','');
INSERT INTO graphs (graphid, name, width, height, yaxismin, yaxismax, templateid, show_work_period, show_triggers, graphtype, show_legend, show_3d, percent_left, percent_right, ymin_type, ymax_type, ymin_itemid, ymax_itemid, flags) VALUES (700020,'Delete graph 1',900,200,0.0,100.0,NULL,1,1,0,1,0,0.0,0.0,0,0,NULL,NULL,0);
INSERT INTO graphs (graphid, name, width, height, yaxismin, yaxismax, templateid, show_work_period, show_triggers, graphtype, show_legend, show_3d, percent_left, percent_right, ymin_type, ymax_type, ymin_itemid, ymax_itemid, flags) VALUES (700021,'Delete graph 2',900,200,0.0,100.0,NULL,1,1,0,1,0,0.0,0.0,0,0,NULL,NULL,0);
INSERT INTO graphs (graphid, name, width, height, yaxismin, yaxismax, templateid, show_work_period, show_triggers, graphtype, show_legend, show_3d, percent_left, percent_right, ymin_type, ymax_type, ymin_itemid, ymax_itemid, flags) VALUES (700022,'Delete graph 3',900,200,0.0,100.0,NULL,1,1,0,1,0,0.0,0.0,0,0,NULL,NULL,0);
INSERT INTO graphs (graphid, name, width, height, yaxismin, yaxismax, templateid, show_work_period, show_triggers, graphtype, show_legend, show_3d, percent_left, percent_right, ymin_type, ymax_type, ymin_itemid, ymax_itemid, flags) VALUES (700023,'Delete graph 4',900,200,0.0,100.0,NULL,1,1,0,1,0,0.0,0.0,0,0,NULL,NULL,0);
INSERT INTO graphs (graphid, name, width, height, yaxismin, yaxismax, templateid, show_work_period, show_triggers, graphtype, show_legend, show_3d, percent_left, percent_right, ymin_type, ymax_type, ymin_itemid, ymax_itemid, flags) VALUES (700024,'Delete graph 5',900,200,0.0,100.0,NULL,1,1,0,1,0,0.0,0.0,0,0,NULL,NULL,0);
INSERT INTO graphs_items (gitemid, graphid, itemid, drawtype, sortorder, color, yaxisside, calc_fnc, type) VALUES (700028, 700020, 99008, 0, 0, '1A7C11', 0, 2, 0);
INSERT INTO graphs_items (gitemid, graphid, itemid, drawtype, sortorder, color, yaxisside, calc_fnc, type) VALUES (700029, 700021, 99008, 0, 0, '1A7C11', 0, 2, 0);
INSERT INTO graphs_items (gitemid, graphid, itemid, drawtype, sortorder, color, yaxisside, calc_fnc, type) VALUES (700030, 700022, 99008, 0, 0, '1A7C11', 0, 2, 0);
INSERT INTO graphs_items (gitemid, graphid, itemid, drawtype, sortorder, color, yaxisside, calc_fnc, type) VALUES (700031, 700023, 99008, 0, 0, '1A7C11', 0, 2, 0);
INSERT INTO graphs_items (gitemid, graphid, itemid, drawtype, sortorder, color, yaxisside, calc_fnc, type) VALUES (700032, 700024, 99008, 0, 0, '1A7C11', 0, 2, 0);
INSERT INTO hosts (hostid, host, name, status, description) VALUES (99014, 'Empty template', 'Empty template', 3, '');
INSERT INTO hosts_groups (hostgroupid, hostid, groupid) VALUES (99010, 99014, 1);
INSERT INTO hstgrp (groupid,name,internal) VALUES (50006,'Empty group',0);
INSERT INTO hosts (hostid, host, name, status, description) VALUES (99015, 'Empty host', 'Empty host', 0, '');
INSERT INTO hosts_groups (hostgroupid, hostid, groupid) VALUES (99011, 99015, 50006);
INSERT INTO interface (interfaceid, hostid, main, type, useip, ip, dns, port) values (50028,99015,1,1,1,'127.0.0.1','','10050');
INSERT INTO hosts (hostid, host, name, status, description) VALUES (99016, 'Template to test graphs', 'Template to test graphs', 3, '');
INSERT INTO hosts_groups (hostgroupid, hostid, groupid) VALUES (99012, 99016, 1);
INSERT INTO items (itemid, type, hostid, name, description, key_, delay, interfaceid, params, formula, url, posts, query_fields, headers) VALUES (99009, 2, 99016, 'Item to check graph', '', 'graph[2]', 0, NULL, '', '', 'zabbix.com', '', '','');
INSERT INTO graphs (graphid, name, width, height, yaxismin, yaxismax, templateid, show_work_period, show_triggers, graphtype, show_legend, show_3d, percent_left, percent_right, ymin_type, ymax_type, ymin_itemid, ymax_itemid, flags) VALUES (700025,'Graph to check copy',900,200,0.0,100.0,NULL,1,1,0,1,0,0.0,0.0,0,0,NULL,NULL,0);
INSERT INTO graphs_items (gitemid, graphid, itemid, drawtype, sortorder, color, yaxisside, calc_fnc, type) VALUES (700033, 700025, 99009, 0, 0, '1A7C11', 0, 2, 0);
INSERT INTO hstgrp (groupid,name,internal) VALUES (50007,'Group to copy graph',0);
INSERT INTO hosts (hostid, host, name, status, description) VALUES (99017, 'Host with item and without graph 1', 'Host with item and without graph 1', 0, '');
INSERT INTO hosts_groups (hostgroupid, hostid, groupid) VALUES (99013, 99017, 50007);
INSERT INTO interface (interfaceid, hostid, main, type, useip, ip, dns, port) values (50029,99017,1,1,1,'127.0.0.1','','10050');
INSERT INTO items (itemid, type, hostid, name, description, key_, delay, interfaceid, params, formula, url, posts, query_fields, headers) VALUES (99010, 2, 99017, 'Item', '', 'graph[1]', 0, NULL, '', '', 'zabbix.com', '', '','');
INSERT INTO hosts (hostid, host, name, status, description) VALUES (99018, 'Host with item and without graph 2', 'Host with item and without graph 2', 0, '');
INSERT INTO hosts_groups (hostgroupid, hostid, groupid) VALUES (99014, 99018, 50007);
INSERT INTO interface (interfaceid, hostid, main, type, useip, ip, dns, port) values (50030,99018,1,1,1,'127.0.0.1','','10050');
INSERT INTO items (itemid, type, hostid, name, description, key_, delay, interfaceid, params, formula, url, posts, query_fields, headers) VALUES (99011, 2, 99018, 'Item', '', 'graph[1]', 0, NULL, '', '', 'zabbix.com', '', '','');
INSERT INTO hstgrp (groupid,name,internal) VALUES (50008,'Group to copy all graph',0);
INSERT INTO hosts (hostid, host, name, status, description) VALUES (99019, 'Host with item to copy all graphs 1', 'Host with item to copy all graphs 1', 0, '');
INSERT INTO hosts_groups (hostgroupid, hostid, groupid) VALUES (99015, 99019, 50008);
INSERT INTO interface (interfaceid, hostid, main, type, useip, ip, dns, port) values (50031,99019,1,1,1,'127.0.0.1','','10050');
INSERT INTO items (itemid, type, hostid, name, description, key_, delay, interfaceid, params, formula, url, posts, query_fields, headers) VALUES (99012, 2, 99019, 'Item', '', 'graph[1]', 0, NULL, '', '', 'zabbix.com', '', '','');
INSERT INTO hosts (hostid, host, name, status, description) VALUES (99020, 'Host with item to copy all graphs 2', 'Host with item to copy all graphs 2', 0, '');
INSERT INTO hosts_groups (hostgroupid, hostid, groupid) VALUES (99016, 99020, 50008);
INSERT INTO interface (interfaceid, hostid, main, type, useip, ip, dns, port) values (50032,99020,1,1,1,'127.0.0.1','','10050');
INSERT INTO items (itemid, type, hostid, name, description, key_, delay, interfaceid, params, formula, url, posts, query_fields, headers) VALUES (99013, 2, 99020, 'Item', '', 'graph[1]', 0, NULL, '', '', 'zabbix.com', '', '','');
INSERT INTO hosts (hostid, host, name, status, description) VALUES (99021, 'Host to check graph 2', 'Host to check graph 2', 0, '');
INSERT INTO hosts_groups (hostgroupid, hostid, groupid) VALUES (99017, 99021, 50005);
INSERT INTO interface (interfaceid, hostid, main, type, useip, ip, dns, port) values (50033,99021,1,1,1,'127.0.0.1','','10050');
INSERT INTO items (itemid, type, hostid, name, description, key_, delay, interfaceid, params, formula, url, posts, query_fields, headers) VALUES (99014, 2, 99021, 'Item to check graph', '', 'graph[1]', 0, NULL, '', '', 'zabbix.com', '', '','');
INSERT INTO hosts (hostid, host, name, status, description) VALUES (99022, 'Template with item graph', 'Template with item graph', 3, '');
INSERT INTO hosts_groups (hostgroupid, hostid, groupid) VALUES (99018, 99022, 1);
INSERT INTO items (itemid, type, hostid, name, description, key_, delay, interfaceid, params, formula, url, posts, query_fields, headers) VALUES (99015, 2, 99022, 'Item', '', 'graph[1]', 0, NULL, '', '', 'zabbix.com', '', '','');
INSERT INTO hosts (hostid, host, name, status, description) VALUES (99023, 'Template with item graph for copy all graph', 'Template with item graph for copy all graph', 3, '');
INSERT INTO hosts_groups (hostgroupid, hostid, groupid) VALUES (99019, 99023, 1);
INSERT INTO items (itemid, type, hostid, name, description, key_, delay, interfaceid, params, formula, url, posts, query_fields, headers) VALUES (99016, 2, 99023, 'Item', '', 'graph[1]', 0, NULL, '', '', 'zabbix.com', '', '','');
INSERT INTO hosts (hostid, host, name, status, description) VALUES (99029, 'Template to copy graph to several templates 1', 'Template to copy graph to several templates 1', 3, '');
INSERT INTO hosts_groups (hostgroupid, hostid, groupid) VALUES (99020, 99029, 1);
INSERT INTO items (itemid, type, hostid, name, description, key_, delay, interfaceid, params, formula, url, posts, query_fields, headers) VALUES (99022, 2, 99029, 'Item', '', 'graph[1]', 0, NULL, '', '', 'zabbix.com', '', '','');
INSERT INTO hosts (hostid, host, name, status, description) VALUES (99030, 'Template to copy graph to several templates 2', 'Template to copy graph to several templates 2', 3, '');
INSERT INTO hosts_groups (hostgroupid, hostid, groupid) VALUES (99021, 99030, 1);
INSERT INTO items (itemid, type, hostid, name, description, key_, delay, interfaceid, params, formula, url, posts, query_fields, headers) VALUES (99023, 2, 99030, 'Item', '', 'graph[1]', 0, NULL, '', '', 'zabbix.com', '', '','');
INSERT INTO hosts (hostid, host, name, status, description) VALUES (99024, 'Host to check graph 3', 'Host to check graph 3', 0, '');
INSERT INTO hosts_groups (hostgroupid, hostid, groupid) VALUES (99022, 99024, 50005);
INSERT INTO interface (interfaceid, hostid, main, type, useip, ip, dns, port) values (50034,99024,1,1,1,'127.0.0.1','','10050');
INSERT INTO items (itemid, type, hostid, name, description, key_, delay, interfaceid, params, formula, url, posts, query_fields, headers) VALUES (99017, 2, 99024, 'Item to check graph', '', 'graph[1]', 0, NULL, '', '', 'zabbix.com', '', '','');
INSERT INTO hosts (hostid, host, name, status, description) VALUES (99025, 'Host to check graph 4', 'Host to check graph 4', 0, '');
INSERT INTO hosts_groups (hostgroupid, hostid, groupid) VALUES (99023, 99025, 50005);
INSERT INTO interface (interfaceid, hostid, main, type, useip, ip, dns, port) values (50035,99025,1,1,1,'127.0.0.1','','10050');
INSERT INTO items (itemid, type, hostid, name, description, key_, delay, interfaceid, params, formula, url, posts, query_fields, headers) VALUES (99018, 2, 99025, 'Item to check graph', '', 'graph[1]', 0, NULL, '', '', 'zabbix.com', '', '','');
INSERT INTO hosts (hostid, host, name, status, description) VALUES (99026, 'Host to check graph 5', 'Host to check graph 5', 0, '');
INSERT INTO hosts_groups (hostgroupid, hostid, groupid) VALUES (99024, 99026, 50005);
INSERT INTO interface (interfaceid, hostid, main, type, useip, ip, dns, port) values (50036,99026,1,1,1,'127.0.0.1','','10050');
INSERT INTO items (itemid, type, hostid, name, description, key_, delay, interfaceid, params, formula, url, posts, query_fields, headers) VALUES (99019, 2, 99026, 'Item to check graph', '', 'graph[1]', 0, NULL, '', '', 'zabbix.com', '', '','');
INSERT INTO hstgrp (groupid,name,internal) VALUES (50009,'Copy graph to several groups 1',0);
INSERT INTO hosts (hostid, host, name, status, description) VALUES (99027, 'Host 1 from first group', 'Host 1 from first group', 0, '');
INSERT INTO hosts_groups (hostgroupid, hostid, groupid) VALUES (99025, 99027, 50009);
INSERT INTO interface (interfaceid, hostid, main, type, useip, ip, dns, port) values (50037,99027,1,1,1,'127.0.0.1','','10050');
INSERT INTO items (itemid, type, hostid, name, description, key_, delay, interfaceid, params, formula, url, posts, query_fields, headers) VALUES (99020, 2, 99027, 'Item to check graph', '', 'graph[1]', 0, NULL, '', '', 'zabbix.com', '', '','');
INSERT INTO hstgrp (groupid,name,internal) VALUES (50010,'Copy graph to several groups 2',0);
INSERT INTO hosts (hostid, host, name, status, description) VALUES (99028, 'Host 1 from second group', 'Host 1 from second group', 0, '');
INSERT INTO hosts_groups (hostgroupid, hostid, groupid) VALUES (99026, 99028, 50010);
INSERT INTO interface (interfaceid, hostid, main, type, useip, ip, dns, port) values (50038,99028,1,1,1,'127.0.0.1','','10050');
INSERT INTO items (itemid, type, hostid, name, description, key_, delay, interfaceid, params, formula, url, posts, query_fields, headers) VALUES (99021, 2, 99028, 'Item to check graph', '', 'graph[1]', 0, NULL, '', '', 'zabbix.com', '', '','');

-- testPageTriggers tags filtering test
INSERT INTO hosts (hostid, host, name, status, description) VALUES (99050, 'Host for trigger tags filtering', 'Host for trigger tags filtering', 0, '');
INSERT INTO hosts_groups (hostgroupid, hostid, groupid) VALUES (99910, 99050, 4);
INSERT INTO interface (interfaceid, hostid, main, type, useip, ip, dns, port) values (55030,99050,1,1,1,'127.0.0.1','','10050');
INSERT INTO items (itemid, type, hostid, name, description, key_, delay, interfaceid, params, formula, url, posts, query_fields, headers) VALUES (99090, 2, 99050, 'Trapper', '', 'trap', 30, NULL, '', '', '', '', '','');

INSERT INTO triggers (triggerid, description, expression, value, priority, state, lastchange, comments) VALUES (100060, 'First trigger for tag filtering', '{100060}>0', 0, 1, 0, '0', '');
INSERT INTO functions (functionid, itemid, triggerid, name, parameter) VALUES (100060, 99090, 100060, 'last', '');
INSERT INTO trigger_tag (triggertagid, tag, value, triggerid) VALUES (130, 'TagA','A', 100060);
INSERT INTO trigger_tag (triggertagid, tag, value, triggerid) VALUES (131, 'TagB','b', 100060);
INSERT INTO trigger_tag (triggertagid, tag, value, triggerid) VALUES (132, 'TagD','d', 100060);
INSERT INTO trigger_tag (triggertagid, tag, value, triggerid) VALUES (133, 'TagG','g', 100060);

INSERT INTO triggers (triggerid, description, expression, value, priority, state, lastchange, comments) VALUES (100061, 'Second trigger for tag filtering', '{100061}>0', 0, 2, 0, '0', '');
INSERT INTO functions (functionid, itemid, triggerid, name, parameter) VALUES (100061, 99090, 100061, 'last', '');
INSERT INTO trigger_tag (triggertagid, tag, value, triggerid) VALUES (134, 'TagB','b', 100061);
INSERT INTO trigger_tag (triggertagid, tag, value, triggerid) VALUES (135, 'TagE','e', 100061);
INSERT INTO trigger_tag (triggertagid, tag, value, triggerid) VALUES (136, 'TagE1','e', 100061);
INSERT INTO trigger_tag (triggertagid, tag, value, triggerid) VALUES (137, 'TagZ','z', 100061);

INSERT INTO triggers (triggerid, description, expression, value, priority, state, lastchange, comments) VALUES (100062, 'Third trigger for tag filtering', '{100062}>0', 0, 3, 0, '0', '');
INSERT INTO functions (functionid, itemid, triggerid, name, parameter) VALUES (100062, 99090, 100062, 'last', '');
INSERT INTO trigger_tag (triggertagid, tag, value, triggerid) VALUES (138, 'TagA','a', 100062);
INSERT INTO trigger_tag (triggertagid, tag, value, triggerid) VALUES (139, 'TagI','i', 100062);
INSERT INTO trigger_tag (triggertagid, tag, value, triggerid) VALUES (140, 'TagK','k', 100062);
INSERT INTO trigger_tag (triggertagid, tag, value, triggerid) VALUES (141, 'TagT','t', 100062);

INSERT INTO triggers (triggerid, description, expression, value, priority, state, lastchange, comments) VALUES (100063, 'Fourth trigger for tag filtering', '{100063}>0', 0, 4, 0, '0', '');
INSERT INTO functions (functionid, itemid, triggerid, name, parameter) VALUES (100063, 99090, 100063, 'last', '');
INSERT INTO trigger_tag (triggertagid, tag, value, triggerid) VALUES (142, 'TagD','d', 100063);
INSERT INTO trigger_tag (triggertagid, tag, value, triggerid) VALUES (143, 'TagE1','e', 100063);
INSERT INTO trigger_tag (triggertagid, tag, value, triggerid) VALUES (144, 'TagG','g', 100063);
INSERT INTO trigger_tag (triggertagid, tag, value, triggerid) VALUES (145, 'TagT','t', 100063);

INSERT INTO triggers (triggerid, description, expression, value, priority, state, lastchange, comments) VALUES (100064, 'Fifth trigger for tag filtering (no tags)', '{100064}>0', 0, 5, 0, '0', '');
INSERT INTO functions (functionid, itemid, triggerid, name, parameter) VALUES (100064, 99090, 100064, 'last', '');

-- testPageMonitoringOverview
INSERT INTO hstgrp (groupid, name, internal) VALUES (50011, 'Group to check Overview', 0);
INSERT INTO hstgrp (groupid, name, internal) VALUES (50012, 'Another group to check Overview', 0);
INSERT INTO hosts (hostid, host, name, status, description) VALUES (50011, '1_Host_to_check_Monitoring_Overview', '1_Host_to_check_Monitoring_Overview', 0, '');
INSERT INTO hosts (hostid, host, name, status, description) VALUES (50012, '3_Host_to_check_Monitoring_Overview', '3_Host_to_check_Monitoring_Overview', 0, '');
INSERT INTO hosts (hostid, host, name, status, description) VALUES (50013, '4_Host_to_check_Monitoring_Overview', '4_Host_to_check_Monitoring_Overview', 0, '');
INSERT INTO host_inventory (type, type_full, name, alias, os, os_full, os_short, serialno_a, serialno_b, tag, asset_tag, macaddress_a, macaddress_b, hardware, hardware_full, software, software_full, software_app_a, software_app_b, software_app_c, software_app_d, software_app_e, contact, location, location_lat, location_lon, notes, chassis, model, hw_arch, vendor, contract_number, installer_name, deployment_status, url_a, url_b, url_c, host_networks, host_netmask, host_router, oob_ip, oob_netmask, oob_router, date_hw_purchase, date_hw_install, date_hw_expiry, date_hw_decomm, site_address_a, site_address_b, site_address_c, site_city, site_state, site_country, site_zip, site_rack, site_notes, poc_1_name, poc_1_email, poc_1_phone_a, poc_1_phone_b, poc_1_cell, poc_1_screen, poc_1_notes, poc_2_name, poc_2_email, poc_2_phone_a, poc_2_phone_b, poc_2_cell, poc_2_screen, poc_2_notes, hostid) VALUES ('Type', 'Type (Full details)', 'Name', 'Alias', 'OS', 'OS (Full details)', 'OS (Short)', 'Serial number A', 'Serial number B', 'Tag','Asset tag', 'MAC address A', 'MAC address B', 'Hardware', 'Hardware (Full details)', 'Software', 'Software (Full details)', 'Software application A', 'Software application B', 'Software application C', 'Software application D', 'Software application E', 'Contact', 'Location', 'Location latitud', 'Location longitu', 'Notes', 'Chassis', 'Model', 'HW architecture', 'Vendor', 'Contract number', 'Installer name', 'Deployment status', 'URL A', 'URL B', 'URL C', 'Host networks', 'Host subnet mask', 'Host router', 'OOB IP address', 'OOB subnet mask', 'OOB router', 'Date HW purchased', 'Date HW installed', 'Date HW maintenance expires', 'Date hw decommissioned', 'Site address A', 'Site address B', 'Site address C', 'Site city', 'Site state / province', 'Site country', 'Site ZIP / postal', 'Site rack location', 'Site notes', 'Primary POC name', 'Primary POC email', 'Primary POC phone A', 'Primary POC phone B', 'Primary POC cell', 'Primary POC screen name', 'Primary POC notes', 'Secondary POC name', 'Secondary POC email', 'Secondary POC phone A', 'Secondary POC phone B', 'Secondary POC cell', 'Secondary POC screen name', 'Secondary POC notes', 50012);
INSERT INTO hosts_groups (hostgroupid, hostid, groupid) VALUES (90282, 50011, 50011);
INSERT INTO hosts_groups (hostgroupid, hostid, groupid) VALUES (90283, 50012, 50011);
INSERT INTO hosts_groups (hostgroupid, hostid, groupid) VALUES (90284, 50013, 50012);
INSERT INTO interface (interfaceid, hostid, main, type, useip, ip, dns, port) values (50039,50011,1,1,1,'127.0.0.1','','10050');
INSERT INTO interface (interfaceid, hostid, main, type, useip, ip, dns, port) values (50040,50012,1,1,1,'127.0.0.1','','10050');
INSERT INTO interface (interfaceid, hostid, main, type, useip, ip, dns, port) values (50041,50013,1,1,1,'127.0.0.1','','10050');
INSERT INTO applications (applicationid, hostid, name) VALUES (99010, 50011, '1 application');
INSERT INTO applications (applicationid, hostid, name) VALUES (99011, 50011, '2 application');
INSERT INTO applications (applicationid, hostid, name) VALUES (99012, 50012, '3 application');
INSERT INTO applications (applicationid, hostid, name) VALUES (99013, 50013, '4 application');
INSERT INTO items (itemid, hostid, interfaceid, type, value_type, name, key_, delay, history, status, params, description, flags, posts, headers) VALUES (99086, 50011, 50039, 2, 3, '1_item','trap[1]', '30s', '90d', 0, '', '', 0, '', '');
INSERT INTO items_applications (itemappid, applicationid, itemid) VALUES (99002, 99010, 99086);
INSERT INTO items (itemid, hostid, interfaceid, type, value_type, name, key_, delay, history, status, params, description, flags, posts, headers) VALUES (99091, 50011, 50039, 2, 3, '2_item','trap[2]', '30s', '90d', 0, '', '', 0, '', '');
INSERT INTO items_applications (itemappid, applicationid, itemid) VALUES (99003, 99011, 99091);
INSERT INTO items (itemid, hostid, interfaceid, type, value_type, name, key_, delay, history, status, params, description, flags, posts, headers) VALUES (99088, 50012, 50040, 2, 3, '3_item','trap[3]', '30s', '90d', 0, '', '', 0, '', '');
INSERT INTO items_applications (itemappid, applicationid, itemid) VALUES (99004, 99012, 99088);
INSERT INTO items (itemid, hostid, interfaceid, type, value_type, name, key_, delay, history, status, params, description, flags, posts, headers) VALUES (99089, 50013, 50041, 2, 3, '4_item','trap[4]', '30s', '90d', 0, '', '', 0, '', '');
INSERT INTO items_applications (itemappid, applicationid, itemid) VALUES (99005, 99013, 99089);
INSERT INTO triggers (triggerid, description, expression, value, state, lastchange, comments, priority, url) VALUES (100032, '1_trigger_Not_classified', '{100032}>0', 1, 0, '1533555726', '', 0, 'tr_events.php?triggerid={TRIGGER.ID}&eventid={EVENT.ID}');
INSERT INTO triggers (triggerid, description, expression, value, state, lastchange, comments, priority) VALUES (100033, '1_trigger_Warning', '{100033}>0', 1, 0, '1533555726', '', 2);
INSERT INTO triggers (triggerid, description, expression, value, state, lastchange, comments, priority, url) VALUES (100034, '1_trigger_Average', '{100034}>0', 1, 0, '1533555726', '', 3, 'tr_events.php?triggerid={TRIGGER.ID}&eventid={EVENT.ID}');
INSERT INTO triggers (triggerid, description, expression, value, state, lastchange, comments, priority) VALUES (100035, '1_trigger_High', '{100035}>0', 1, 0, '1533555726', '', 4);
INSERT INTO triggers (triggerid, description, expression, value, state, lastchange, comments, priority) VALUES (100036, '1_trigger_Disaster', '{100036}>0', 1, 0, '1533555726', '', 5);
INSERT INTO triggers (triggerid, description, expression, value, state, lastchange, comments, priority) VALUES (100037, '2_trigger_Information', '{100037}>0', 1, 0, '1533555726', '', 1);
INSERT INTO triggers (triggerid, description, expression, value, state, lastchange, comments, priority) VALUES (100038, '3_trigger_Average', '{100038}>0', 1, 0, '1533555726', '', 3);
INSERT INTO triggers (triggerid, description, expression, value, state, lastchange, comments, priority, url) VALUES (100039, '3_trigger_Disaster', '{100039}>0', 0, 0, '1533555726', '', 5, 'triggers.php?form=update&triggerid={TRIGGER.ID}');
INSERT INTO triggers (triggerid, description, expression, value, state, lastchange, comments, priority) VALUES (100040, '4_trigger_Average', '{100040}>0', 1, 0, '1533555726', '', 3);
INSERT INTO functions (functionid, itemid, triggerid, name, parameter) VALUES (100032, 99086, 100032, 'last', '0');
INSERT INTO functions (functionid, itemid, triggerid, name, parameter) VALUES (100033, 99086, 100033, 'last', '0');
INSERT INTO functions (functionid, itemid, triggerid, name, parameter) VALUES (100034, 99086, 100034, 'last', '0');
INSERT INTO functions (functionid, itemid, triggerid, name, parameter) VALUES (100035, 99086, 100035, 'last', '0');
INSERT INTO functions (functionid, itemid, triggerid, name, parameter) VALUES (100036, 99086, 100036, 'last', '0');
INSERT INTO functions (functionid, itemid, triggerid, name, parameter) VALUES (100037, 99091, 100037, 'last', '0');
INSERT INTO functions (functionid, itemid, triggerid, name, parameter) VALUES (100038, 99088, 100038, 'last', '0');
INSERT INTO functions (functionid, itemid, triggerid, name, parameter) VALUES (100039, 99088, 100039, 'last', '0');
INSERT INTO functions (functionid, itemid, triggerid, name, parameter) VALUES (100040, 99089, 100040, 'last', '0');
INSERT INTO history_uint (itemid, clock, value, ns) VALUES (99086, 1533555726, 1, 726692808);
INSERT INTO history_uint (itemid, clock, value, ns) VALUES (99091, 1533555726, 2, 726692808);
INSERT INTO history_uint (itemid, clock, value, ns) VALUES (99088, 1533555726, 3, 726692808);
INSERT INTO history_uint (itemid, clock, value, ns) VALUES (99089, 1533555726, 4, 726692808);
INSERT INTO events (eventid, source, object, objectid, clock, ns, value, name, severity) VALUES (9000, 0, 0, 100032, 1533555726, 726692808, 1, '1_trigger_Not_classified', 0);
INSERT INTO events (eventid, source, object, objectid, clock, ns, value, name, severity) VALUES (9001, 0, 0, 100033, 1533555726, 726692808, 1, '1_trigger_Warning', 2);
INSERT INTO events (eventid, source, object, objectid, clock, ns, value, name, severity) VALUES (9002, 0, 0, 100034, 1533555726, 726692808, 1, '1_trigger_Average', 3);
INSERT INTO events (eventid, source, object, objectid, clock, ns, value, name, severity) VALUES (9003, 0, 0, 100035, 1533555726, 726692808, 1, '1_trigger_High', 4);
INSERT INTO events (eventid, source, object, objectid, clock, ns, value, name, severity) VALUES (9004, 0, 0, 100036, 1533555726, 726692808, 1, '1_trigger_Disaster', 5);
INSERT INTO events (eventid, source, object, objectid, clock, ns, value, name, severity, acknowledged) VALUES (9005, 0, 0, 100037, 1533555726, 726692808, 1, '2_trigger_Information', 1, 1);
INSERT INTO events (eventid, source, object, objectid, clock, ns, value, name, severity, acknowledged) VALUES (9006, 0, 0, 100038, 1533555726, 726692808, 1, '3_trigger_Average', 3, 1);
INSERT INTO events (eventid, source, object, objectid, clock, ns, value, name, severity) VALUES (9007, 0, 0, 100040, 1533555726, 726692808, 1, '4_trigger_Average', 3);
INSERT INTO problem (eventid, source, object, objectid, clock, ns, name, severity) VALUES ( 9000, 0, 0, 100032, 1533555726, 726692808, '1_trigger_Not_classified', 0);
INSERT INTO problem (eventid, source, object, objectid, clock, ns, name, severity) VALUES ( 9001, 0, 0, 100033, 1533555726, 726692808, '1_trigger_Warning', 2);
INSERT INTO problem (eventid, source, object, objectid, clock, ns, name, severity) VALUES ( 9002, 0, 0, 100034, 1533555726, 726692808, '1_trigger_Average', 3);
INSERT INTO problem (eventid, source, object, objectid, clock, ns, name, severity) VALUES ( 9003, 0, 0, 100035, 1533555726, 726692808, '1_trigger_High', 4);
INSERT INTO problem (eventid, source, object, objectid, clock, ns, name, severity) VALUES ( 9004, 0, 0, 100036, 1533555726, 726692808, '1_trigger_Disaster', 5);
INSERT INTO problem (eventid, source, object, objectid, clock, ns, name, severity, acknowledged) VALUES ( 9005, 0, 0, 100037, 1533555726, 726692808, '2_trigger_Information', 1, 1);
INSERT INTO problem (eventid, source, object, objectid, clock, ns, name, severity, acknowledged) VALUES ( 9006, 0, 0, 100038, 1533555726, 726692808, '3_trigger_Average', 3, 1);
INSERT INTO problem (eventid, source, object, objectid, clock, ns, name, severity, acknowledged) VALUES ( 9007, 0, 0, 100040, 1533555726, 726692808, '4_trigger_Average', 3, 1);
INSERT INTO acknowledges (acknowledgeid, userid, eventid, clock, message, action, old_severity, new_severity) VALUES (1, 1, 9005, 1533629135, '1 acknowledged', 2, 0, 0);
INSERT INTO acknowledges (acknowledgeid, userid, eventid, clock, message, action, old_severity, new_severity) VALUES (2, 1, 9006, 1533629135, '2 acknowledged', 2, 0, 0);
INSERT INTO task (taskid, type, status, clock, ttl, proxy_hostid) VALUES (1, 4, 1, 1533631968, 0, NULL);
INSERT INTO task (taskid, type, status, clock, ttl, proxy_hostid) VALUES (2, 4, 1, 1533631968, 0, NULL);
INSERT INTO task_acknowledge (taskid, acknowledgeid) VALUES (1, 1);
INSERT INTO task_acknowledge (taskid, acknowledgeid) VALUES (2, 2);

-- Hosts with proxies for Hosts filtering test
INSERT INTO hosts (hostid, host, status, description) VALUES (99051, 'Proxy_1 for filter', 5, '');
INSERT INTO hosts (hostid, host, status, description) VALUES (99052, 'Proxy_2 for filter', 5, '');
INSERT INTO hosts (hostid, proxy_hostid, host, name, status, description) VALUES (99053, 99051, 'Host_1 with proxy', 'Host_1 with proxy', 0, '');
INSERT INTO hosts (hostid, proxy_hostid, host, name, status, description) VALUES (99054, 99052, 'Host_2 with proxy', 'Host_2 with proxy', 0, '');
INSERT INTO interface (interfaceid, hostid, type, ip, useip, port, main) VALUES (55031, 99053, 1, '127.0.0.1', 1, '10050', 1);
INSERT INTO interface (interfaceid, hostid, type, ip, useip, port, main) VALUES (55032, 99054, 1, '127.0.0.1', 1, '10050', 1);
INSERT INTO hosts_groups (hostgroupid, hostid, groupid) VALUES (99911, 99053, 4);
INSERT INTO hosts_groups (hostgroupid, hostid, groupid) VALUES (99912, 99054, 4);

-- Dashboard for problem hosts widget
INSERT INTO dashboard (dashboardid, name, userid, private) VALUES (100, 'Dashboard for Problem hosts widget', 1, 1);
INSERT INTO widget (widgetid, dashboardid, type, name, x, y, width, height) VALUES (100, 100, 'problemhosts', '', 0, 0, 8, 8);
INSERT INTO profiles (profileid,userid,idx,value_id,source,type) VALUES (4, 1, 'web.dashbrd.dashboardid', 1, '', 1);

-- testPageAvailabilityReport SLA reports
INSERT INTO hosts (hostid, host, name, status, description) VALUES (50014, 'SLA reports host', 'SLA reports host', 0, '');
INSERT INTO interface (interfaceid, hostid, main, type, useip, ip, port) VALUES (50042, 50014, 1, 1, 1, '127.0.0.1', '10051');
INSERT INTO hosts_groups (hostgroupid, hostid, groupid) VALUES (50013, 50014, 4);
INSERT INTO items (itemid, type, hostid, name, key_, params, description, posts, headers) VALUES (40067, 2, 50014, 'Item A', 'A', '', '', '', '');
INSERT INTO items (itemid, type, hostid, name, key_, params, description, posts, headers) VALUES (40068, 2, 50014, 'Item B', 'B', '', '', '', '');
INSERT INTO items (itemid, type, hostid, name, key_, params, description, posts, headers) VALUES (40069, 2, 50014, 'Item C', 'C', '', '', '', '');
INSERT INTO triggers (triggerid, expression, description, comments) VALUES (100001, '{100001}=0', 'A trigger', '');
INSERT INTO triggers (triggerid, expression, description, comments) VALUES (100002, '{100002}=0', 'B trigger', '');
INSERT INTO triggers (triggerid, expression, description, comments) VALUES (100003, '{100003}=0', 'C trigger', '');
INSERT INTO functions (functionid, itemid, triggerid, name, parameter) VALUES (16028, 40067, 100001,'last','0');
INSERT INTO functions (functionid, itemid, triggerid, name, parameter) VALUES (16029, 40068, 100002,'last','0');
INSERT INTO functions (functionid, itemid, triggerid, name, parameter) VALUES (16030, 40069, 100003,'last','0');

-- testPageTriggers triggers filtering
INSERT INTO hosts (hostid, host, name, status, description) VALUES (99061, 'Inheritance template for triggers filtering', 'Inheritance template for triggers filtering', 3, '');
INSERT INTO hosts_groups (hostgroupid, hostid, groupid) VALUES (99913, 99061, 1);
INSERT INTO items (itemid, type, hostid, name, description, key_, interfaceid, params, posts, headers) VALUES (99092, 2, 99061, 'Inheritance item for triggers filtering', '', 'trap', NULL, '', '', '');
INSERT INTO triggers (triggerid, description, expression, priority, state, comments) VALUES (100065, 'Inheritance trigger with tags', '{100065}>0',3, 1, '');
INSERT INTO functions (functionid, itemid, triggerid, name, parameter) VALUES (100065, 99092, 100065, 'last', '');
INSERT INTO trigger_tag (triggertagid, tag, value, triggerid) VALUES (146, 'server','selenium', 100065);
INSERT INTO trigger_tag (triggertagid, tag, value, triggerid) VALUES (147, 'Street','dzelzavas', 100065);

INSERT INTO hosts (hostid, host, name, status, description) VALUES (99062, 'Host for triggers filtering', 'Host for triggers filtering', 0, '');
INSERT INTO hstgrp (groupid, name, internal) VALUES (50014,'Group to check triggers filtering',0);
INSERT INTO hosts_groups (hostgroupid, hostid, groupid) VALUES (99914, 99062, 50014);
INSERT INTO hosts_templates (hosttemplateid, hostid, templateid) VALUES (50004, 99062, 99061);
INSERT INTO interface (interfaceid, hostid, main, type, useip, ip, dns, port) values (55033, 99062, 1, 1, 1, '127.0.0.1', '', '10050');

INSERT INTO items (itemid, type, hostid, name, description, key_, interfaceid, params, posts, templateid, headers) VALUES (99093, 2, 99062, 'Inheritance item for triggers filtering', '', 'trap', NULL, '', '', 99092,'');
INSERT INTO items (itemid, type, hostid, name, description, key_, interfaceid, params, posts, headers) VALUES (99094, 2, 99062, 'Item for triggers filtering', '', 'trap1', NULL, '', '', '');

INSERT INTO triggers (triggerid, description, expression, value, comments, templateid, state, error) VALUES (100066, 'Inheritance trigger with tags', '{100067}=0', 1,'', 100065, 1, 'selenium trigger cannot be evaluated for some reason');
INSERT INTO functions (functionid, triggerid, itemid, name, parameter) VALUES (100067, 100066, 99093, 'last', '');
INSERT INTO trigger_tag (triggertagid, tag, value, triggerid) VALUES (148, 'server','selenium', 100066);
INSERT INTO trigger_tag (triggertagid, tag, value, triggerid) VALUES (149, 'Street','Dzelzavas', 100066);
INSERT INTO events (eventid, source, object, objectid, clock, ns, value, name, severity) VALUES (9008, 0, 0, 100066, 1535012391, 445429746,1, 'Inheritance trigger with tags', 3);
INSERT INTO event_tag (eventtagid, eventid, tag, value) VALUES (116, 9008, 'server', 'selenium');
INSERT INTO event_tag (eventtagid, eventid, tag, value) VALUES (117, 9008, 'Street', 'Dzelzavas');
INSERT INTO problem (eventid, source, object, objectid, clock, ns, name, severity) VALUES (9008, 0, 0, 100066, 1535012391, 445429746, 'Inheritance trigger with tags', 3);
INSERT INTO problem_tag (problemtagid, eventid, tag, value) VALUES (116, 9008, 'server', 'selenium');
INSERT INTO problem_tag (problemtagid, eventid, tag, value) VALUES (117, 9008, 'Street', 'Dzelzavas');
INSERT INTO triggers (triggerid, description, expression, status, value, priority, comments, state) VALUES (100067, 'Trigger disabled with tags', '{100067}>0', 1, 0, 3, '', 0);
INSERT INTO functions (functionid, itemid, triggerid, name, parameter) VALUES (100068, 99094, 100067, 'last', '');
INSERT INTO trigger_tag (triggertagid, tag, value, triggerid) VALUES (150, 'Street','Dzelzavas', 100067);
INSERT INTO trigger_tag (triggertagid, tag, value, triggerid) VALUES (151, 'country','latvia', 100067);
INSERT INTO trigger_depends (triggerdepid, triggerid_down, triggerid_up) VALUES (99000, 100066, 100067);
INSERT INTO triggers (triggerid, description, expression, status, value, priority, comments, state) VALUES (100070, 'Dependent trigger ONE', '{100067}>0', 0, 0, 4, '', 0);
INSERT INTO functions (functionid, itemid, triggerid, name, parameter) VALUES (100071, 99094, 100070, 'last', '');
INSERT INTO trigger_depends (triggerdepid, triggerid_down, triggerid_up) VALUES (99001, 100070, 100067);

INSERT INTO items (itemid, type, hostid, name, description, key_, interfaceid, flags, params, posts, headers) VALUES (99095, 2, 99062, 'Discovery rule for triggers filtering', '', 'lld', NULL, 1,'','','');
INSERT INTO items (itemid, type, hostid, name, description, key_, interfaceid, flags, params, posts, headers) VALUES (99096, 2, 99062, 'Discovered item {#TEST}', '', 'lld[{#TEST}]', NULL, 2, '', '', '');
INSERT INTO item_discovery (itemdiscoveryid, itemid, parent_itemid, lastcheck, ts_delete) VALUES (15085, 99096, 99095, 0, 0);
INSERT INTO items (itemid, type, hostid, name, description, key_, interfaceid, flags, params, posts, headers) VALUES (99097, 2, 99062, 'Discovered item one', '', 'lld[one]', NULL, 4, '', '', '');
INSERT INTO item_discovery (itemdiscoveryid, itemid, parent_itemid, key_) values (15086, 99097, 99096, 'lld[one]');
INSERT INTO triggers (triggerid, description, expression, status, value, priority, comments, state, flags) VALUES (100068, 'Discovered trigger {#TEST}', '{100069}>0', 0, 0, 5, '', 0, 2);
INSERT INTO functions (functionid, itemid, triggerid, name, parameter) VALUES (100069, 99096, 100068, 'last', '');
INSERT INTO triggers (triggerid, description, expression, status, value, priority, comments, state, flags) VALUES (100069, 'Discovered trigger one', '{100070}>0', 0, 0, 5, '', 0, 4);
INSERT INTO functions (functionid, itemid, triggerid, name, parameter) VALUES (100070, 99097, 100069, 'last', '');
INSERT INTO trigger_discovery (triggerid, parent_triggerid) VALUES (100069, 100068);

-- host/template level tags tests
INSERT INTO host_tag (hosttagid, hostid, tag, value) VALUES (311, 40001, 'action', 'simple');
INSERT INTO host_tag (hosttagid, hostid, tag, value) VALUES (312, 40001, 'tag', 'HOST');
INSERT INTO host_tag (hosttagid, hostid, tag, value) VALUES (313, 40001, 'test', 'test_tag');

INSERT INTO hosts (hostid, host, name, status, description) VALUES (99092, 'Host with tags for cloning', 'Host with tags for cloning', 0, '');
INSERT INTO interface (interfaceid, hostid, main, type, useip, ip, port) VALUES (10900, 99092, 1, 1, 1, '127.0.0.1', '10051');
INSERT INTO hosts_groups (hostgroupid, hostid, groupid) VALUES (99944, 99092, 4);
INSERT INTO host_tag (hosttagid, hostid, tag, value) VALUES (307, 99092, 'action', 'clone');
INSERT INTO host_tag (hosttagid, hostid, tag, value) VALUES (310, 99092, 'tag', 'host');

INSERT INTO hosts (hostid, host, name, status, description) VALUES (99109, 'Host with tags for updating', 'Host with tags for updating', 0, '');
INSERT INTO interface (interfaceid, hostid, main, type, useip, ip, port) VALUES (10901, 99109, 1, 1, 1, '127.0.0.1', '10051');
INSERT INTO hosts_groups (hostgroupid, hostid, groupid) VALUES (99961, 99109, 4);
INSERT INTO host_tag (hosttagid, hostid, tag, value) VALUES (308, 99109, 'action', 'update');
INSERT INTO host_tag (hosttagid, hostid, tag, value) VALUES (309, 99109, 'tag', 'host');

INSERT INTO host_tag (hosttagid, hostid, tag, value) VALUES (319, 40000, 'action', 'simple');
INSERT INTO host_tag (hosttagid, hostid, tag, value) VALUES (321, 40000, 'test', 'test_tag');
INSERT INTO host_tag (hosttagid, hostid, tag, value) VALUES (408, 40000, 'tag', 'TEMPLATE');

INSERT INTO hosts (hostid, host, name, status, description) VALUES (99127, 'Template with tags for cloning', 'Template with tags for cloning', 3, '');
INSERT INTO hosts_groups (hostgroupid, hostid, groupid) VALUES (99979, 99127, 4);
INSERT INTO host_tag (hosttagid, hostid, tag, value) VALUES (315, 99127, 'action', 'clone');
INSERT INTO host_tag (hosttagid, hostid, tag, value) VALUES (316, 99127, 'tag', 'template');

INSERT INTO hosts (hostid, host, name, status, description) VALUES (99128, 'Template with tags for updating', 'Template with tags for updating', 3, '');
INSERT INTO hosts_groups (hostgroupid, hostid, groupid) VALUES (99980, 99128, 4);
INSERT INTO host_tag (hosttagid, hostid, tag, value) VALUES (317, 99128, 'action', 'update');
INSERT INTO host_tag (hosttagid, hostid, tag, value) VALUES (318, 99128, 'tag', 'template');

INSERT INTO trigger_tag (triggertagid, triggerid, tag, value) VALUES (452, 14003, 'test', 'test_tag');
INSERT INTO trigger_tag (triggertagid, triggerid, tag, value) VALUES (453, 14003, 'action', 'simple');
INSERT INTO trigger_tag (triggertagid, triggerid, tag, value) VALUES (454, 14003, 'tag', 'TRIGGER');

INSERT INTO triggers (triggerid, expression, description, comments) VALUES (100113, '{100114}=0', 'Trigger with tags for cloning', '');
INSERT INTO functions (functionid, itemid, triggerid, name, parameter) VALUES (100114, 99102, 100113, 'last', '0');
INSERT INTO trigger_tag (triggertagid, triggerid, tag, value) VALUES (186, 100113, 'action', 'clone');
INSERT INTO trigger_tag (triggertagid, triggerid, tag, value) VALUES (187, 100113, 'tag', 'trigger');

INSERT INTO triggers (triggerid, expression, description, comments) VALUES (100112, '{100113}=0', 'Trigger with tags for updating', '');
INSERT INTO functions (functionid, itemid, triggerid, name, parameter) VALUES (100113, 99102, 100112, 'last', '0');
INSERT INTO trigger_tag (triggertagid, triggerid, tag, value) VALUES (184, 100112, 'action', 'update');
INSERT INTO trigger_tag (triggertagid, triggerid, tag, value) VALUES (185, 100112, 'tag', 'trigger');

-- testFormAdministrationMediaTypes
INSERT INTO media_type (mediatypeid, type, name, exec_path, status, script, description) VALUES (100, 1, 'Test script', 'Selenium test script', 1, '', '');

-- testFormUser
INSERT INTO usrgrp (usrgrpid, name, gui_access, users_status,debug_mode) VALUES (16,'LDAP user group',2,0,0);
INSERT INTO sysmaps (sysmapid, name, width, height, backgroundid, label_type, label_location, highlight, expandproblem, markelements, show_unack, userid, private) VALUES (10, 'Public map with image', 800, 600, NULL, 0, 0, 1, 1, 1, 2, 1, 0);
INSERT INTO sysmaps_elements (selementid, sysmapid, elementid, elementtype, iconid_off, iconid_on, label, label_location, x, y, iconid_disabled, iconid_maintenance) VALUES (10,10,0,4,7,NULL,'Test phone icon',0,151,101,NULL,NULL);

-- testHostAvailabilityWidget
INSERT INTO dashboard (dashboardid, name, userid, private) VALUES (101, 'Dashboard for Host availability widget', 1, 1);
INSERT INTO widget (widgetid, dashboardid, type, name, x, y, width, height) VALUES (101, 101, 'hostavail', 'Reference HA widget', 0, 0, 6, 3);
INSERT INTO widget (widgetid, dashboardid, type, name, x, y, width, height) VALUES (102, 101, 'hostavail', 'Reference HA widget to delete', 0, 3, 6, 3);
INSERT INTO widget_field (widget_fieldid, widgetid, type, name, value_int, value_groupid) VALUES (900, 102, 2, 'groupids', 0, 4);
INSERT INTO widget_field (widget_fieldid, widgetid, type, name, value_int) VALUES (901, 102, 0, 'layout', 1);
INSERT INTO hstgrp (groupid,name,internal) VALUES (50015,'Group for Host availability widget',0);
INSERT INTO hstgrp (groupid,name,internal) VALUES (50016,'Group in maintenance for Host availability widget',0);

INSERT INTO maintenances (maintenanceid, name, maintenance_type, description, active_since, active_till,tags_evaltype) VALUES (5,'Maintenance for Host availability widget',0,'Maintenance for checking Show hosts in maintenance option in Host availability widget',1534971600,2147378400,0);
INSERT INTO timeperiods (timeperiodid, timeperiod_type, every, month, dayofweek, day, start_time, period, start_date) VALUES (14,0,1,0,0,1,43200,612406800,1534971600);
INSERT INTO maintenances_windows (maintenance_timeperiodid, maintenanceid, timeperiodid) VALUES (14,5,14);
INSERT INTO maintenances_groups (maintenance_groupid, maintenanceid, groupid) VALUES (4,5,50016);

INSERT INTO hosts (hostid, host, name, status, available, ipmi_available, snmp_available, jmx_available, description) VALUES (99130, 'Not available host', 'Not available host', 0, 2, 2, 2, 2, 'Not available host for Host availability widget');
INSERT INTO hosts_groups (hostgroupid, hostid, groupid) VALUES (99050, 99130, 50015);
INSERT INTO interface (interfaceid, hostid, type, ip, dns, useip, port, main) VALUES (55040, 99130, 1, '127.0.0.1', 'zabbixzabbixzabbix.com', '0', '10050', '1');
INSERT INTO interface (interfaceid, hostid, type, ip, dns, useip, port, main) VALUES (55041, 99130, 2, '127.0.0.1', 'zabbixzabbixzabbix.com', '0', '10050', '1');
INSERT INTO interface (interfaceid, hostid, type, ip, dns, useip, port, main) VALUES (55042, 99130, 3, '127.0.0.1', 'zabbixzabbixzabbix.com', '0', '10050', '1');
INSERT INTO interface (interfaceid, hostid, type, ip, dns, useip, port, main) VALUES (55043, 99130, 4, '127.0.0.1', 'zabbixzabbixzabbix.com', '0', '10050', '1');

INSERT INTO hosts (hostid, host, name, status, available, ipmi_available, snmp_available, jmx_available, description, maintenanceid, maintenance_status, maintenance_type, maintenance_from) VALUES (99131, 'Not available host in maintenance', 'Not available host in maintenance', 0, 2, 2, 2, 2, 'Not available host in maintenance for Host availability widget', 5, 1, 0, 1534971600);
INSERT INTO hosts_groups (hostgroupid, hostid, groupid) VALUES (99051, 99131, 50016);
INSERT INTO interface (interfaceid, hostid, type, ip, dns, useip, port, main) VALUES (55044, 99131, 1, '127.0.0.1', 'zabbixzabbixzabbix.com', '0', '10050', '1');
INSERT INTO interface (interfaceid, hostid, type, ip, dns, useip, port, main) VALUES (55045, 99131, 2, '127.0.0.1', 'zabbixzabbixzabbix.com', '0', '10050', '1');
INSERT INTO interface (interfaceid, hostid, type, ip, dns, useip, port, main) VALUES (55046, 99131, 3, '127.0.0.1', 'zabbixzabbixzabbix.com', '0', '10050', '1');
INSERT INTO interface (interfaceid, hostid, type, ip, dns, useip, port, main) VALUES (55047, 99131, 4, '127.0.0.1', 'zabbixzabbixzabbix.com', '0', '10050', '1');

INSERT INTO hosts (hostid, host, name, status, available, description) VALUES (99132, 'Unknown host', 'Unknown host', 0, 0,'Unknown host for Host availability widget');
INSERT INTO hosts_groups (hostgroupid, hostid, groupid) VALUES (99052, 99132, 50015);
INSERT INTO interface (interfaceid, hostid, type, ip, dns, useip, port, main) VALUES (55048, 99132, 1, '127.0.0.1', 'zabbixzabbixzabbix.com', '0', '10050', '1');

INSERT INTO hosts (hostid, host, name, status, available, description, maintenanceid, maintenance_status, maintenance_type, maintenance_from) VALUES (99133, 'Unknown host in maintenance', 'Unknown host in maintenance', 0, 0,'Unknown host for Host availability widget in maintenance', 5, 1, 0, 1534971600);
INSERT INTO hosts_groups (hostgroupid, hostid, groupid) VALUES (99053, 99133, 50016);
INSERT INTO interface (interfaceid, hostid, type, ip, dns, useip, port, main) VALUES (55049, 99133, 1, '127.0.0.1', 'zabbixzabbixzabbix.com', '0', '10050', '1');

INSERT INTO hosts (hostid, host, name, status, available, ipmi_available, snmp_available, jmx_available, description) VALUES (99134, 'Available host', 'Available host', 0, 1, 1, 1, 1, 'Available host for Host availability widget');
INSERT INTO hosts_groups (hostgroupid, hostid, groupid) VALUES (99054, 99134, 50015);
INSERT INTO interface (interfaceid, hostid, type, ip, dns, useip, port, main) VALUES (55050, 99134, 1, '127.0.0.1', '', '1', '10050', '1');
INSERT INTO interface (interfaceid, hostid, type, ip, dns, useip, port, main) VALUES (55051, 99134, 2, '127.0.0.1', 'zabbixzabbixzabbix.com', '0', '10050', '1');
INSERT INTO interface (interfaceid, hostid, type, ip, dns, useip, port, main) VALUES (55052, 99134, 3, '127.0.0.1', 'zabbixzabbixzabbix.com', '0', '10050', '1');
INSERT INTO interface (interfaceid, hostid, type, ip, dns, useip, port, main) VALUES (55053, 99134, 4, '127.0.0.1', 'zabbixzabbixzabbix.com', '0', '10050', '1');

INSERT INTO hosts (hostid, host, name, status, available, ipmi_available, snmp_available, jmx_available, description, maintenanceid, maintenance_status, maintenance_type, maintenance_from) VALUES (99135, 'Available host in maintenance', 'Available host in maintenance', 0, 1, 1, 1, 1, 'Available host in maintenance for Host availability widget', 5, 1, 0, 1534971600);
INSERT INTO hosts_groups (hostgroupid, hostid, groupid) VALUES (99055, 99135, 50016);
<<<<<<< HEAD
INSERT INTO interface (interfaceid, hostid, type, ip, dns, useip, port, main) VALUES (55054, 99135, 1, '127.0.0.1', '', '1', '10050', '1');
INSERT INTO interface (interfaceid, hostid, type, ip, dns, useip, port, main) VALUES (55055, 99135, 2, '127.0.0.1', '', '1', '10050', '1');
INSERT INTO interface (interfaceid, hostid, type, ip, dns, useip, port, main) VALUES (55056, 99135, 3, '127.0.0.1', '', '1', '10050', '1');
INSERT INTO interface (interfaceid, hostid, type, ip, dns, useip, port, main) VALUES (55057, 99135, 4, '127.0.0.1', '', '1', '10050', '1');
=======
INSERT INTO interface (interfaceid, hostid, type, ip, dns, useip, port, main) VALUES (55045, 99135, 1, '127.0.0.1', '', '1', '10050', '1');

-- testHostMacros
INSERT INTO hostmacro (hostmacroid, hostid, macro, value, description) VALUES (90100, 20006, '{$MACRO1}', '', '');
INSERT INTO hostmacro (hostmacroid, hostid, macro, value, description) VALUES (90101, 20006, '{$MACRO2}', '', '');

INSERT INTO hosts (hostid, host, name, status, description) VALUES (30010, 'Host for macros remove', 'Host for macros remove', 0, '');
INSERT INTO hosts_groups (hostgroupid, hostid, groupid) VALUES (90900, 30010, 4);
INSERT INTO interface (type, ip, dns, useip, port, main, hostid, interfaceid) VALUES (1, '127.0.0.1', '', '1', '10050', '1', 30010, 20030);
INSERT INTO hostmacro (hostmacroid, hostid, macro, value, description) VALUES (90102, 30010, '{$MACRO_FOR_REMOVE1}', '', '');
INSERT INTO hostmacro (hostmacroid, hostid, macro, value, description) VALUES (90103, 30010, '{$MACRO_FOR_REMOVE2}', '', '');

INSERT INTO hostmacro (hostmacroid, hostid, macro, value, description) VALUES (90104, 40000, '{$TEMPLATE_MACRO1}', '', '');
INSERT INTO hostmacro (hostmacroid, hostid, macro, value, description) VALUES (90105, 40000, '{$TEMPLATE_MACRO2}', '', '');

INSERT INTO hostmacro (hostmacroid, hostid, macro, value, description) VALUES (90106, 99016, '{$TEMPLATE_MACRO_FOR_REMOVE1}', '', '');
INSERT INTO hostmacro (hostmacroid, hostid, macro, value, description) VALUES (90107, 99016, '{$TEMPLATE_MACRO_FOR_REMOVE2}', '', '');

-- testPageTriggerUrl
INSERT INTO dashboard (dashboardid, name, userid, private) VALUES (102, 'Dashboard for Trigger overview widget', 1, 1);
INSERT INTO widget (widgetid, dashboardid, type, name, x, y, width, height) VALUES (103, 102, 'trigover', 'Group to check Overview', 0, 0, 12, 7);
INSERT INTO widget_field (widget_fieldid, widgetid, type, name, value_int) VALUES (902, 103, 0, 'style', 1);
INSERT INTO widget_field (widget_fieldid, widgetid, type, name, value_int, value_groupid) VALUES (903, 103, 2, 'groupids', 0, 50011);
INSERT INTO screens (screenid, name, hsize, vsize, templateid, userid, private) VALUES (200021, 'Screen to check trigger url', 1, 3, NULL, 1, 0);
INSERT INTO screens_items (screenitemid, screenid, resourcetype, resourceid, width, height, x, y, colspan, rowspan, elements, valign, halign, style, url, dynamic, sort_triggers) VALUES (200021, 200021, 9, 50011, 500, 100, 0, 0, 1, 1, 0, 0, 0, 1, '', 0, 0);
INSERT INTO screens_items (screenitemid, screenid, resourcetype, resourceid, width, height, x, y, colspan, rowspan, elements, valign, halign, style, url, dynamic, sort_triggers) VALUES (200022, 200021, 16, 50011, 500, 100, 0, 1, 1, 1, 25, 0, 0, 0, '', 0, 0);
INSERT INTO screens_items (screenitemid, screenid, resourcetype, resourceid, width, height, x, y, colspan, rowspan, elements, valign, halign, style, url, dynamic, sort_triggers) VALUES (200023, 200021, 14, 50011, 500, 100, 0, 2, 1, 1, 25, 0, 0, 0, '', 0, 0);

-- Dashboard for graph widget
INSERT INTO dashboard (dashboardid, name, userid, private) VALUES (103, 'Dashboard for graph widgets', 1, 1);
INSERT INTO widget (widgetid, dashboardid, type, name, x, y, width, height) VALUES (104, 103, 'svggraph', 'Test cases for update', 0, 0, 6, 5);
INSERT INTO widget (widgetid, dashboardid, type, name, x, y, width, height) VALUES (105, 103, 'svggraph', 'Test cases for simple update and deletion', 6, 0, 6, 5);
-- widget "Test cases for simple update and deletion"
INSERT INTO widget_field (widget_fieldid, widgetid, type, name, value_int, value_str) VALUES (90006, 105, 0, 'righty', 0, '');
INSERT INTO widget_field (widget_fieldid, widgetid, type, name, value_int, value_str) VALUES (90008, 105, 1, 'ds.hosts.0.0', 0, 'Host*');
INSERT INTO widget_field (widget_fieldid, widgetid, type, name, value_int, value_str) VALUES (90009, 105, 1, 'ds.items.0.0', 0, 'Available memory');
-- widget "Test cases for update"
INSERT INTO widget_field (widget_fieldid, widgetid, type, name, value_int, value_str) VALUES (90011, 104, 0, 'ds.axisy.0', 1, '');
INSERT INTO widget_field (widget_fieldid, widgetid, type, name, value_int, value_str) VALUES (90012, 104, 0, 'ds.pointsize.0', 4, '');
INSERT INTO widget_field (widget_fieldid, widgetid, type, name, value_int, value_str) VALUES (90013, 104, 0, 'ds.transparency.0', 6, '');
INSERT INTO widget_field (widget_fieldid, widgetid, type, name, value_int, value_str) VALUES (90014, 104, 0, 'ds.type.0', 1, '');
INSERT INTO widget_field (widget_fieldid, widgetid, type, name, value_int, value_str) VALUES (90015, 104, 0, 'graph_time', 1, '');
INSERT INTO widget_field (widget_fieldid, widgetid, type, name, value_int, value_str) VALUES (90016, 104, 0, 'lefty', 0, '');
INSERT INTO widget_field (widget_fieldid, widgetid, type, name, value_int, value_str) VALUES (90017, 104, 0, 'legend_lines', 2, '');
INSERT INTO widget_field (widget_fieldid, widgetid, type, name, value_int, value_str) VALUES (90018, 104, 0, 'or.pointsize.0', 1, '');
INSERT INTO widget_field (widget_fieldid, widgetid, type, name, value_int, value_str) VALUES (90019, 104, 0, 'righty_units', 1, '');
INSERT INTO widget_field (widget_fieldid, widgetid, type, name, value_int, value_str) VALUES (90020, 104, 0, 'severities', 0, '');
INSERT INTO widget_field (widget_fieldid, widgetid, type, name, value_int, value_str) VALUES (90021, 104, 0, 'show_problems', 1, '');
INSERT INTO widget_field (widget_fieldid, widgetid, type, name, value_int, value_str) VALUES (90022, 104, 0, 'source', 2, '');
INSERT INTO widget_field (widget_fieldid, widgetid, type, name, value_int, value_str) VALUES (90024, 104, 1, 'ds.hosts.0.0', 0, 'update host');
INSERT INTO widget_field (widget_fieldid, widgetid, type, name, value_int, value_str) VALUES (90025, 104, 1, 'ds.items.0.0', 0, 'update item');
INSERT INTO widget_field (widget_fieldid, widgetid, type, name, value_int, value_str) VALUES (90026, 104, 1, 'ds.timeshift.0', 0, '1m');
INSERT INTO widget_field (widget_fieldid, widgetid, type, name, value_int, value_str) VALUES (90027, 104, 1, 'or.hosts.0.0', 0, 'override host');
INSERT INTO widget_field (widget_fieldid, widgetid, type, name, value_int, value_str) VALUES (90028, 104, 1, 'or.items.0.0', 0, 'override item');
INSERT INTO widget_field (widget_fieldid, widgetid, type, name, value_int, value_str) VALUES (90029, 104, 1, 'problemhosts.0', 0, 'ЗАББИКС Сервер');
INSERT INTO widget_field (widget_fieldid, widgetid, type, name, value_int, value_str) VALUES (90030, 104, 1, 'righty_max', 0, '5');
INSERT INTO widget_field (widget_fieldid, widgetid, type, name, value_int, value_str) VALUES (90031, 104, 1, 'righty_min', 0, '-2');
INSERT INTO widget_field (widget_fieldid, widgetid, type, name, value_int, value_str) VALUES (90032, 104, 1, 'righty_static_units', 0, 'KB');
INSERT INTO widget_field (widget_fieldid, widgetid, type, name, value_int, value_str) VALUES (90033, 104, 1, 'time_from', 0, 'now-10m');
INSERT INTO widget_field (widget_fieldid, widgetid, type, name, value_int, value_str) VALUES (90034, 104, 1, 'time_to', 0, 'now-5m');

-- testProblemsBySeverityWidget
INSERT INTO dashboard (dashboardid, name, userid, private) VALUES (104, 'Dashboard for Problems by severity', 1, 1);
INSERT INTO widget (widgetid, dashboardid, type, name, x, y, width, height) VALUES (106, 104, 'problemsbysv', 'Reference widget', 0, 0, 12, 5);
INSERT INTO widget (widgetid, dashboardid, type, name, x, y, width, height) VALUES (107, 104, 'problemsbysv', 'Reference PBS widget to delete', 0, 5, 12, 5);
INSERT INTO widget (widgetid, dashboardid, type, name, x, y, width, height) VALUES (108, 104, 'problemsbysv', 'Totals reference widget', 12, 0, 12, 5);
INSERT INTO widget_field (widgetid, widget_fieldid, type, name, value_int) VALUES (108, 136, 0, 'show_type', 1);
INSERT INTO widget (widgetid, dashboardid, type, name, x, y, width, height) VALUES (109, 104, 'problemsbysv', 'Totals reference PBS widget to delete',12, 5, 12, 5);
INSERT INTO widget_field (widgetid, widget_fieldid, type, name, value_int) VALUES (109, 137, 0, 'show_type', 1);
INSERT INTO widget_field (widgetid, widget_fieldid, type, name, value_int) VALUES (109, 138, 0, 'layout', 1);
>>>>>>> 3141bc12
<|MERGE_RESOLUTION|>--- conflicted
+++ resolved
@@ -2240,13 +2240,10 @@
 
 INSERT INTO hosts (hostid, host, name, status, available, ipmi_available, snmp_available, jmx_available, description, maintenanceid, maintenance_status, maintenance_type, maintenance_from) VALUES (99135, 'Available host in maintenance', 'Available host in maintenance', 0, 1, 1, 1, 1, 'Available host in maintenance for Host availability widget', 5, 1, 0, 1534971600);
 INSERT INTO hosts_groups (hostgroupid, hostid, groupid) VALUES (99055, 99135, 50016);
-<<<<<<< HEAD
 INSERT INTO interface (interfaceid, hostid, type, ip, dns, useip, port, main) VALUES (55054, 99135, 1, '127.0.0.1', '', '1', '10050', '1');
 INSERT INTO interface (interfaceid, hostid, type, ip, dns, useip, port, main) VALUES (55055, 99135, 2, '127.0.0.1', '', '1', '10050', '1');
 INSERT INTO interface (interfaceid, hostid, type, ip, dns, useip, port, main) VALUES (55056, 99135, 3, '127.0.0.1', '', '1', '10050', '1');
 INSERT INTO interface (interfaceid, hostid, type, ip, dns, useip, port, main) VALUES (55057, 99135, 4, '127.0.0.1', '', '1', '10050', '1');
-=======
-INSERT INTO interface (interfaceid, hostid, type, ip, dns, useip, port, main) VALUES (55045, 99135, 1, '127.0.0.1', '', '1', '10050', '1');
 
 -- testHostMacros
 INSERT INTO hostmacro (hostmacroid, hostid, macro, value, description) VALUES (90100, 20006, '{$MACRO1}', '', '');
@@ -2315,5 +2312,4 @@
 INSERT INTO widget_field (widgetid, widget_fieldid, type, name, value_int) VALUES (108, 136, 0, 'show_type', 1);
 INSERT INTO widget (widgetid, dashboardid, type, name, x, y, width, height) VALUES (109, 104, 'problemsbysv', 'Totals reference PBS widget to delete',12, 5, 12, 5);
 INSERT INTO widget_field (widgetid, widget_fieldid, type, name, value_int) VALUES (109, 137, 0, 'show_type', 1);
-INSERT INTO widget_field (widgetid, widget_fieldid, type, name, value_int) VALUES (109, 138, 0, 'layout', 1);
->>>>>>> 3141bc12
+INSERT INTO widget_field (widgetid, widget_fieldid, type, name, value_int) VALUES (109, 138, 0, 'layout', 1);