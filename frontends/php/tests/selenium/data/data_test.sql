--- conflicted
+++ resolved
@@ -2090,49 +2090,6 @@
 INSERT INTO sysmaps (sysmapid, name, width, height, backgroundid, label_type, label_location, highlight, expandproblem, markelements, show_unack, userid, private) VALUES (10, 'Public map with image', 800, 600, NULL, 0, 0, 1, 1, 1, 2, 1, 0);
 INSERT INTO sysmaps_elements (selementid, sysmapid, elementid, elementtype, iconid_off, iconid_on, label, label_location, x, y, iconid_disabled, iconid_maintenance) VALUES (10,10,0,4,7,NULL,'Test phone icon',0,151,101,NULL,NULL);
 
-<<<<<<< HEAD
--- Dashboard for graph widget
-INSERT INTO dashboard (dashboardid, name, userid, private) VALUES (102, 'Dashboard for graph widgets', 1, 1);
-INSERT INTO widget (widgetid, dashboardid, type, name, x, y, width, height) VALUES (103, 102, 'svggraph', 'Test cases for update', 0, 0, 6, 5);
-INSERT INTO widget (widgetid, dashboardid, type, name, x, y, width, height) VALUES (104, 102, 'svggraph', 'Test cases for simple update and deletion', 6, 0, 6, 5);
--- widget "Test cases for simple update and deletion"
-INSERT INTO widget_field (widget_fieldid, widgetid, type, name, value_int, value_str) VALUES (90000, 104, 0, 'ds.axisy.0', 0, '');
-INSERT INTO widget_field (widget_fieldid, widgetid, type, name, value_int, value_str) VALUES (90001, 104, 0, 'ds.fill.0', 3, '');
-INSERT INTO widget_field (widget_fieldid, widgetid, type, name, value_int, value_str) VALUES (90002, 104, 0, 'ds.missingdatafunc.0', 0, '');
-INSERT INTO widget_field (widget_fieldid, widgetid, type, name, value_int, value_str) VALUES (90003, 104, 0, 'ds.transparency.0', 5, '');
-INSERT INTO widget_field (widget_fieldid, widgetid, type, name, value_int, value_str) VALUES (90004, 104, 0, 'ds.type.0', 0, '');
-INSERT INTO widget_field (widget_fieldid, widgetid, type, name, value_int, value_str) VALUES (90005, 104, 0, 'ds.width.0', 1, '');
-INSERT INTO widget_field (widget_fieldid, widgetid, type, name, value_int, value_str) VALUES (90006, 104, 0, 'righty', 0, '');
-INSERT INTO widget_field (widget_fieldid, widgetid, type, name, value_int, value_str) VALUES (90007, 104, 1, 'ds.color.0', 0, 'FF465C');
-INSERT INTO widget_field (widget_fieldid, widgetid, type, name, value_int, value_str) VALUES (90008, 104, 1, 'ds.hosts.0.0', 0, 'Host*');
-INSERT INTO widget_field (widget_fieldid, widgetid, type, name, value_int, value_str) VALUES (90009, 104, 1, 'ds.items.0.0', 0, 'Available memory');
-INSERT INTO widget_field (widget_fieldid, widgetid, type, name, value_int, value_str) VALUES (90010, 104, 1, 'ds.timeshift.0', 0, '');
--- widget "Test cases for update"
-INSERT INTO widget_field (widget_fieldid, widgetid, type, name, value_int, value_str) VALUES (90011, 103, 0, 'ds.axisy.0', 1, '');
-INSERT INTO widget_field (widget_fieldid, widgetid, type, name, value_int, value_str) VALUES (90012, 103, 0, 'ds.pointsize.0', 4, '');
-INSERT INTO widget_field (widget_fieldid, widgetid, type, name, value_int, value_str) VALUES (90013, 103, 0, 'ds.transparency.0', 6, '');
-INSERT INTO widget_field (widget_fieldid, widgetid, type, name, value_int, value_str) VALUES (90014, 103, 0, 'ds.type.0', 1, '');
-INSERT INTO widget_field (widget_fieldid, widgetid, type, name, value_int, value_str) VALUES (90015, 103, 0, 'graph_time', 1, '');
-INSERT INTO widget_field (widget_fieldid, widgetid, type, name, value_int, value_str) VALUES (90016, 103, 0, 'lefty', 0, '');
-INSERT INTO widget_field (widget_fieldid, widgetid, type, name, value_int, value_str) VALUES (90017, 103, 0, 'legend_lines', 2, '');
-INSERT INTO widget_field (widget_fieldid, widgetid, type, name, value_int, value_str) VALUES (90018, 103, 0, 'or.pointsize.0', 1, '');
-INSERT INTO widget_field (widget_fieldid, widgetid, type, name, value_int, value_str) VALUES (90019, 103, 0, 'righty_units', 1, '');
-INSERT INTO widget_field (widget_fieldid, widgetid, type, name, value_int, value_str) VALUES (90020, 103, 0, 'severities', 0, '');
-INSERT INTO widget_field (widget_fieldid, widgetid, type, name, value_int, value_str) VALUES (90021, 103, 0, 'show_problems', 1, '');
-INSERT INTO widget_field (widget_fieldid, widgetid, type, name, value_int, value_str) VALUES (90022, 103, 0, 'source', 2, '');
-INSERT INTO widget_field (widget_fieldid, widgetid, type, name, value_int, value_str) VALUES (90023, 103, 1, 'ds.color.0', 0, 'FF465C');
-INSERT INTO widget_field (widget_fieldid, widgetid, type, name, value_int, value_str) VALUES (90024, 103, 1, 'ds.hosts.0.0', 0, 'update host');
-INSERT INTO widget_field (widget_fieldid, widgetid, type, name, value_int, value_str) VALUES (90025, 103, 1, 'ds.items.0.0', 0, 'update item');
-INSERT INTO widget_field (widget_fieldid, widgetid, type, name, value_int, value_str) VALUES (90026, 103, 1, 'ds.timeshift.0', 0, '1m');
-INSERT INTO widget_field (widget_fieldid, widgetid, type, name, value_int, value_str) VALUES (90027, 103, 1, 'or.hosts.0.0', 0, 'override host');
-INSERT INTO widget_field (widget_fieldid, widgetid, type, name, value_int, value_str) VALUES (90028, 103, 1, 'or.items.0.0', 0, 'override item');
-INSERT INTO widget_field (widget_fieldid, widgetid, type, name, value_int, value_str) VALUES (90029, 103, 1, 'problemhosts.0', 0, 'ЗАББИКС Сервер');
-INSERT INTO widget_field (widget_fieldid, widgetid, type, name, value_int, value_str) VALUES (90030, 103, 1, 'righty_max', 0, '5');
-INSERT INTO widget_field (widget_fieldid, widgetid, type, name, value_int, value_str) VALUES (90031, 103, 1, 'righty_min', 0, '-2');
-INSERT INTO widget_field (widget_fieldid, widgetid, type, name, value_int, value_str) VALUES (90032, 103, 1, 'righty_static_units', 0, 'KB');
-INSERT INTO widget_field (widget_fieldid, widgetid, type, name, value_int, value_str) VALUES (90033, 103, 1, 'time_from', 0, 'now-10m');
-INSERT INTO widget_field (widget_fieldid, widgetid, type, name, value_int, value_str) VALUES (90034, 103, 1, 'time_to', 0, 'now-5m');
-=======
 -- testPageTriggerUrl
 INSERT INTO dashboard (dashboardid, name, userid, private) VALUES (102, 'Dashboard for Trigger overview widget', 1, 1);
 INSERT INTO widget (widgetid, dashboardid, type, name, x, y, width, height) VALUES (103, 102, 'trigover', 'Group to check Overview', 0, 0, 12, 7);
@@ -2142,4 +2099,45 @@
 INSERT INTO screens_items (screenitemid, screenid, resourcetype, resourceid, width, height, x, y, colspan, rowspan, elements, valign, halign, style, url, dynamic, sort_triggers) VALUES (200021, 200021, 9, 50011, 500, 100, 0, 0, 1, 1, 0, 0, 0, 1, '', 0, 0);
 INSERT INTO screens_items (screenitemid, screenid, resourcetype, resourceid, width, height, x, y, colspan, rowspan, elements, valign, halign, style, url, dynamic, sort_triggers) VALUES (200022, 200021, 16, 50011, 500, 100, 0, 1, 1, 1, 25, 0, 0, 0, '', 0, 0);
 INSERT INTO screens_items (screenitemid, screenid, resourcetype, resourceid, width, height, x, y, colspan, rowspan, elements, valign, halign, style, url, dynamic, sort_triggers) VALUES (200023, 200021, 14, 50011, 500, 100, 0, 2, 1, 1, 25, 0, 0, 0, '', 0, 0);
->>>>>>> 1d14b9af
+
+-- Dashboard for graph widget
+INSERT INTO dashboard (dashboardid, name, userid, private) VALUES (103, 'Dashboard for graph widgets', 1, 1);
+INSERT INTO widget (widgetid, dashboardid, type, name, x, y, width, height) VALUES (104, 103, 'svggraph', 'Test cases for update', 0, 0, 6, 5);
+INSERT INTO widget (widgetid, dashboardid, type, name, x, y, width, height) VALUES (105, 103, 'svggraph', 'Test cases for simple update and deletion', 6, 0, 6, 5);
+-- widget "Test cases for simple update and deletion"
+INSERT INTO widget_field (widget_fieldid, widgetid, type, name, value_int, value_str) VALUES (90000, 105, 0, 'ds.axisy.0', 0, '');
+INSERT INTO widget_field (widget_fieldid, widgetid, type, name, value_int, value_str) VALUES (90001, 105, 0, 'ds.fill.0', 3, '');
+INSERT INTO widget_field (widget_fieldid, widgetid, type, name, value_int, value_str) VALUES (90002, 105, 0, 'ds.missingdatafunc.0', 0, '');
+INSERT INTO widget_field (widget_fieldid, widgetid, type, name, value_int, value_str) VALUES (90003, 105, 0, 'ds.transparency.0', 5, '');
+INSERT INTO widget_field (widget_fieldid, widgetid, type, name, value_int, value_str) VALUES (90004, 105, 0, 'ds.type.0', 0, '');
+INSERT INTO widget_field (widget_fieldid, widgetid, type, name, value_int, value_str) VALUES (90005, 105, 0, 'ds.width.0', 1, '');
+INSERT INTO widget_field (widget_fieldid, widgetid, type, name, value_int, value_str) VALUES (90006, 105, 0, 'righty', 0, '');
+INSERT INTO widget_field (widget_fieldid, widgetid, type, name, value_int, value_str) VALUES (90007, 105, 1, 'ds.color.0', 0, 'FF465C');
+INSERT INTO widget_field (widget_fieldid, widgetid, type, name, value_int, value_str) VALUES (90008, 105, 1, 'ds.hosts.0.0', 0, 'Host*');
+INSERT INTO widget_field (widget_fieldid, widgetid, type, name, value_int, value_str) VALUES (90009, 105, 1, 'ds.items.0.0', 0, 'Available memory');
+INSERT INTO widget_field (widget_fieldid, widgetid, type, name, value_int, value_str) VALUES (90010, 105, 1, 'ds.timeshift.0', 0, '');
+-- widget "Test cases for update"
+INSERT INTO widget_field (widget_fieldid, widgetid, type, name, value_int, value_str) VALUES (90011, 104, 0, 'ds.axisy.0', 1, '');
+INSERT INTO widget_field (widget_fieldid, widgetid, type, name, value_int, value_str) VALUES (90012, 104, 0, 'ds.pointsize.0', 4, '');
+INSERT INTO widget_field (widget_fieldid, widgetid, type, name, value_int, value_str) VALUES (90013, 104, 0, 'ds.transparency.0', 6, '');
+INSERT INTO widget_field (widget_fieldid, widgetid, type, name, value_int, value_str) VALUES (90014, 104, 0, 'ds.type.0', 1, '');
+INSERT INTO widget_field (widget_fieldid, widgetid, type, name, value_int, value_str) VALUES (90015, 104, 0, 'graph_time', 1, '');
+INSERT INTO widget_field (widget_fieldid, widgetid, type, name, value_int, value_str) VALUES (90016, 104, 0, 'lefty', 0, '');
+INSERT INTO widget_field (widget_fieldid, widgetid, type, name, value_int, value_str) VALUES (90017, 104, 0, 'legend_lines', 2, '');
+INSERT INTO widget_field (widget_fieldid, widgetid, type, name, value_int, value_str) VALUES (90018, 104, 0, 'or.pointsize.0', 1, '');
+INSERT INTO widget_field (widget_fieldid, widgetid, type, name, value_int, value_str) VALUES (90019, 104, 0, 'righty_units', 1, '');
+INSERT INTO widget_field (widget_fieldid, widgetid, type, name, value_int, value_str) VALUES (90020, 104, 0, 'severities', 0, '');
+INSERT INTO widget_field (widget_fieldid, widgetid, type, name, value_int, value_str) VALUES (90021, 104, 0, 'show_problems', 1, '');
+INSERT INTO widget_field (widget_fieldid, widgetid, type, name, value_int, value_str) VALUES (90022, 104, 0, 'source', 2, '');
+INSERT INTO widget_field (widget_fieldid, widgetid, type, name, value_int, value_str) VALUES (90023, 104, 1, 'ds.color.0', 0, 'FF465C');
+INSERT INTO widget_field (widget_fieldid, widgetid, type, name, value_int, value_str) VALUES (90024, 104, 1, 'ds.hosts.0.0', 0, 'update host');
+INSERT INTO widget_field (widget_fieldid, widgetid, type, name, value_int, value_str) VALUES (90025, 104, 1, 'ds.items.0.0', 0, 'update item');
+INSERT INTO widget_field (widget_fieldid, widgetid, type, name, value_int, value_str) VALUES (90026, 104, 1, 'ds.timeshift.0', 0, '1m');
+INSERT INTO widget_field (widget_fieldid, widgetid, type, name, value_int, value_str) VALUES (90027, 104, 1, 'or.hosts.0.0', 0, 'override host');
+INSERT INTO widget_field (widget_fieldid, widgetid, type, name, value_int, value_str) VALUES (90028, 104, 1, 'or.items.0.0', 0, 'override item');
+INSERT INTO widget_field (widget_fieldid, widgetid, type, name, value_int, value_str) VALUES (90029, 104, 1, 'problemhosts.0', 0, 'ЗАББИКС Сервер');
+INSERT INTO widget_field (widget_fieldid, widgetid, type, name, value_int, value_str) VALUES (90030, 104, 1, 'righty_max', 0, '5');
+INSERT INTO widget_field (widget_fieldid, widgetid, type, name, value_int, value_str) VALUES (90031, 104, 1, 'righty_min', 0, '-2');
+INSERT INTO widget_field (widget_fieldid, widgetid, type, name, value_int, value_str) VALUES (90032, 104, 1, 'righty_static_units', 0, 'KB');
+INSERT INTO widget_field (widget_fieldid, widgetid, type, name, value_int, value_str) VALUES (90033, 104, 1, 'time_from', 0, 'now-10m');
+INSERT INTO widget_field (widget_fieldid, widgetid, type, name, value_int, value_str) VALUES (90034, 104, 1, 'time_to', 0, 'now-5m');