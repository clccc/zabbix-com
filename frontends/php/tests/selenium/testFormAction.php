--- conflicted
+++ resolved
@@ -1168,20 +1168,9 @@
 						'Event acknowledged'
 				]);
 
-<<<<<<< HEAD
 				$this->zbxTestAssertVisibleXpath('//div[@id="overlay_dialogue"]//label[text()="equals"]');
 				$this->zbxTestAssertVisibleXpath('//div[@id="overlay_dialogue"]//ul[@id="value" and @class="radio-list-control"]');
 				$this->zbxTestAssertElementPresentXpath('//label[text()="No"]/../input[@checked]');
-=======
-				$this->zbxTestAssertVisibleXpath('//label[text()="equals"]');
-
-				$this->zbxTestAssertVisibleXpath('//select[@id=\'value\']');
-				$this->zbxTestDropdownAssertSelected('value', 'Not Ack');
-				$this->zbxTestDropdownHasOptions('value', [
-						'Not Ack',
-						'Ack'
-				]);
->>>>>>> 7fa58295
 				$this->zbxTestClickXpathWait('//div[@id="overlay_dialogue"][2]//button[text()="Add"]');
 				$this->zbxTestWaitUntilElementNotVisible(WebDriverBy::xpath('//div[@id="overlay_dialogue"][2]'));
 			}
