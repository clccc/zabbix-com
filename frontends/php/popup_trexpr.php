<?php
/*
** Zabbix
** Copyright (C) 2000-2011 Zabbix SIA
**
** This program is free software; you can redistribute it and/or modify
** it under the terms of the GNU General Public License as published by
** the Free Software Foundation; either version 2 of the License, or
** (at your option) any later version.
**
** This program is distributed in the hope that it will be useful,
** but WITHOUT ANY WARRANTY; without even the implied warranty of
** MERCHANTABILITY or FITNESS FOR A PARTICULAR PURPOSE.  See the
** GNU General Public License for more details.
**
** You should have received a copy of the GNU General Public License
** along with this program; if not, write to the Free Software
** Foundation, Inc., 51 Franklin Street, Fifth Floor, Boston, MA  02110-1301, USA.
**/
?>
<?php
require_once dirname(__FILE__).'/include/config.inc.php';
require_once dirname(__FILE__).'/include/users.inc.php';

$page['title'] = _('Condition');
$page['file'] = 'popup_trexpr.php';

define('ZBX_PAGE_NO_MENU', 1);

require_once dirname(__FILE__).'/include/page_header.php';
?>
<?php
$operators = array(
	'<' => '<',
	'>' => '>',
	'=' => '=',
	'#' => 'NOT'
);
$limited_operators = array(
	'=' => '=',
	'#' => 'NOT'
);
$metrics = array(
	PARAM_TYPE_SECONDS => _('Seconds'),
	PARAM_TYPE_COUNTS => _('Count')
);
$param1_sec_count = array(
	array(
		'C' => _('Last of').' (T)',// caption
		'T' => T_ZBX_INT, // type
		'M' => $metrics // metrcis
	),
	array(
		'C' => _('Time shift').' ', // caption
		'T' => T_ZBX_INT // type
	)
);
$param1_sec = array(
	array(
		'C' => _('Last of').' (T)', // caption
		'T' => T_ZBX_INT // type
	)
);
$param1_str = array(
	array(
		'C' => 'T', // caption
		'T' => T_ZBX_STR
	)
);
$param2_sec_count = array(
	array(
		'C' => 'V', // caption
		'T' => T_ZBX_STR
	),
	array(
		'C' => _('Last of').' (T)', // caption
		'T' => T_ZBX_INT, // type
		'M' => $metrics // metrcis
	)
);
$param3_sec_val = array(
	array(
		'C' => _('Last of').' (T)', // caption
		'T' => T_ZBX_INT, // type
		'M' => $metrics // metrcis
	),
	array(
		'C' => 'V', // caption
		'T' => T_ZBX_STR
	),
	array(
		'C' => 'O', // caption
		'T' => T_ZBX_STR
	),
	array(
		'C' => _('Time shift').' ', // caption
		'T' => T_ZBX_INT // type
	)
);
$allowed_types_any = array(
	ITEM_VALUE_TYPE_FLOAT => 1,
	ITEM_VALUE_TYPE_STR => 1,
	ITEM_VALUE_TYPE_LOG => 1,
	ITEM_VALUE_TYPE_UINT64 => 1,
	ITEM_VALUE_TYPE_TEXT => 1
);
$allowed_types_numeric = array(
	ITEM_VALUE_TYPE_FLOAT => 1,
	ITEM_VALUE_TYPE_UINT64 => 1
);
$allowed_types_str = array(
	ITEM_VALUE_TYPE_STR => 1,
	ITEM_VALUE_TYPE_LOG => 1,
	ITEM_VALUE_TYPE_TEXT => 1
);
$allowed_types_log = array(
	ITEM_VALUE_TYPE_LOG => 1
);

$functions = array(
	'abschange[<]' => array(
		'description' =>  _('Absolute difference between last and previous value is < N'),
		'allowed_types' => $allowed_types_any
	),
	'abschange[>]' => array(
		'description' =>  _('Absolute difference between last and previous value is > N'),
		'allowed_types' => $allowed_types_any
	),
	'abschange[=]' => array(
		'description' =>  _('Absolute difference between last and previous value is = N'),
		'allowed_types' => $allowed_types_any
	),
	'abschange[#]' => array(
		'description' =>  _('Absolute difference between last and previous value is NOT N'),
		'allowed_types' => $allowed_types_any
	),
	'avg[<]' => array(
		'description' =>  _('Average value of a period T is < N'),
		'params' => $param1_sec_count,
		'allowed_types' => $allowed_types_numeric
	),
	'avg[>]' => array(
		'description' =>  _('Average value of a period T is > N'),
		'params' => $param1_sec_count,
		'allowed_types' => $allowed_types_numeric
	),
	'avg[=]' => array(
		'description' =>  _('Average value of a period T is = N'),
		'params' => $param1_sec_count,
		'allowed_types' => $allowed_types_numeric
	),
	'avg[#]' => array(
		'description' =>  _('Average value of a period T is NOT N'),
		'params' => $param1_sec_count,
		'allowed_types' => $allowed_types_numeric
	),
	'delta[<]' => array(
		'description' =>  _('Difference between MAX and MIN value of a period T is < N'),
		'params' => $param1_sec_count,
		'allowed_types' => $allowed_types_numeric
	),
	'delta[>]' => array(
		'description' =>  _('Difference between MAX and MIN value of a period T is > N'),
		'params' => $param1_sec_count,
		'allowed_types' => $allowed_types_numeric
	),
	'delta[=]' => array(
		'description' =>  _('Difference between MAX and MIN value of a period T is = N'),
		'params' => $param1_sec_count,
		'allowed_types' => $allowed_types_numeric
	),
	'delta[#]' => array(
		'description' =>  _('Difference between MAX and MIN value of a period T is NOT N'),
		'params' => $param1_sec_count,
		'allowed_types' => $allowed_types_numeric
	),
	'change[<]' => array(
		'description' =>  _('Difference between last and previous value is < N'),
		'allowed_types' => $allowed_types_any
	),
	'change[>]' => array(
		'description' =>  _('Difference between last and previous value is > N'),
		'allowed_types' => $allowed_types_any
	),
	'change[=]' => array(
		'description' =>  _('Difference between last and previous value is = N'),
		'allowed_types' => $allowed_types_any
	),
	'change[#]' => array(
		'description' =>  _('Difference between last and previous value is NOT N'),
		'allowed_types' => $allowed_types_any
	),
	'count[<]' => array(
		'description' =>  _('Number of successfully retrieved values V (which fulfill operator O) for period of time T > N'),
		'params' => $param3_sec_val,
		'allowed_types' => $allowed_types_any
	),
	'count[>]' => array(
		'description' =>  _('Number of successfully retrieved values V (which fulfill operator O) for period of time T < N'),
		'params' => $param3_sec_val,
		'allowed_types' => $allowed_types_any
	),
	'count[=]' => array(
		'description' =>  _('Number of successfully retrieved values V (which fulfill operator O) for period of time T = N'),
		'params' => $param3_sec_val,
		'allowed_types' => $allowed_types_any
	),
	'count[#]' => array(
		'description' =>  _('Number of successfully retrieved values V (which fulfill operator O) for period of time T NOT N'),
		'params' => $param3_sec_val,
		'allowed_types' => $allowed_types_any
	),
	'diff[=]' => array(
		'description' =>  _('Difference between last and preceding values, then N = 1, 0 - otherwise'),
		'allowed_types' => $allowed_types_any
	),
	'diff[#]' => array(
		'description' =>  _('Difference between last and preceding values, then N NOT 1, 0 - otherwise'),
		'allowed_types' => $allowed_types_any
	),
	'last[<]' => array(
		'description' =>  _('Last (most recent) T value is < N'),
		'params' => $param1_sec_count,
		'allowed_types' => $allowed_types_any
	),
	'last[>]' => array(
		'description' =>  _('Last (most recent) T value is > N'),
		'params' => $param1_sec_count,
		'allowed_types' => $allowed_types_any
	),
	'last[=]' => array(
		'description' =>  _('Last (most recent) T value is = N'),
		'params' => $param1_sec_count,
		'allowed_types' => $allowed_types_any
	),
	'last[#]' => array(
		'description' =>  _('Last (most recent) T value is NOT N'),
		'params' => $param1_sec_count,
		'allowed_types' => $allowed_types_any
	),
	'max[<]' => array(
		'description' =>  _('Maximum value for period of time is T < N'),
		'params' => $param1_sec_count,
		'allowed_types' => $allowed_types_numeric
	),
	'max[>]' => array(
		'description' =>  _('Maximum value for period of time is T > N'),
		'params' => $param1_sec_count,
		'allowed_types' => $allowed_types_numeric
	),
	'max[=]' => array(
		'description' =>  _('Maximum value for period of time is T = N'),
		'params' => $param1_sec_count,
		'allowed_types' => $allowed_types_numeric
	),
	'max[#]' => array(
		'description' =>  _('Maximum value for period of time is T NOT N'),
		'params' => $param1_sec_count,
		'allowed_types' => $allowed_types_numeric
	),
	'min[<]' => array(
		'description' =>  _('Minimum value for period of time is T < N'),
		'params' => $param1_sec_count,
		'allowed_types' => $allowed_types_numeric
		),
	'min[>]' => array(
		'description' =>  _('Minimum value for period of time is T > N'),
		'params' => $param1_sec_count,
		'allowed_types' => $allowed_types_numeric
		),
	'min[=]' => array(
		'description' =>  _('Minimum value for period of time is T = N'),
		'params' => $param1_sec_count,
		'allowed_types' => $allowed_types_numeric
		),
	'min[#]' => array(
		'description' =>  _('Minimum value for period of time is T NOT N'),
		'params' => $param1_sec_count,
		'allowed_types' => $allowed_types_numeric
		),
	'prev[<]' => array(
		'description' =>  _('Previous value is < N'),
		'allowed_types' => $allowed_types_any
	),
	'prev[>]' => array(
		'description' =>  _('Previous value is > N'),
		'allowed_types' => $allowed_types_any
	),
	'prev[=]' => array(
		'description' =>  _('Previous value is = N'),
		'allowed_types' => $allowed_types_any
	),
	'prev[#]' => array(
		'description' =>  _('Previous value is NOT N'),
		'allowed_types' => $allowed_types_any
	),
	'str[=]' => array(
		'description' =>  _('Find string V in last (most recent) value. N = 1 - if found, 0 - otherwise'),
		'params' => $param2_sec_count,
		'allowed_types' => $allowed_types_any
	),
	'str[#]' => array(
		'description' =>  _('Find string V in last (most recent) value. N NOT 1 - if found, 0 - otherwise'),
		'params' => $param2_sec_count,
		'allowed_types' => $allowed_types_any
	),
	'strlen[<]' => array(
		'description' =>  _('Length of last (most recent) T value in characters is < N'),
		'params' => $param1_sec_count,
		'allowed_types' => $allowed_types_str
	),
	'strlen[>]' => array(
		'description' =>  _('Length of last (most recent) T value in characters is > N'),
		'params' => $param1_sec_count,
		'allowed_types' => $allowed_types_str
	),
	'strlen[=]' => array(
		'description' =>  _('Length of last (most recent) T value in characters is = N'),
		'params' => $param1_sec_count,
		'allowed_types' => $allowed_types_str
	),
	'strlen[#]' => array(
		'description' =>  _('Length of last (most recent) T value in characters is NOT N'),
		'params' => $param1_sec_count,
		'allowed_types' => $allowed_types_str
	),
	'sum[<]' => array(
		'description' =>  _('Sum of values for period of time is T < N'),
		'params' => $param1_sec_count,
		'allowed_types' => $allowed_types_numeric
	),
	'sum[>]' => array(
		'description' =>  _('Sum of values of a period T is > N'),
		'params' => $param1_sec_count,
		'allowed_types' => $allowed_types_numeric
	),
	'sum[=]' => array(
		'description' =>  _('Sum of values of a period T is = N'),
		'params' => $param1_sec_count,
		'allowed_types' => $allowed_types_numeric
	),
	'sum[#]' => array(
		'description' =>  _('Sum of values for period of time is T NOT N'),
		'params' => $param1_sec_count,
		'allowed_types' => $allowed_types_numeric
	),
	'date[<]' => array(
		'description' =>  _('Current date is < N'),
		'allowed_types' => $allowed_types_any
	),
	'date[>]' => array(
		'description' =>  _('Current date is > N'),
		'allowed_types' => $allowed_types_any
	),
	'date[=]' => array(
		'description' =>  _('Current date is = N'),
		'allowed_types' => $allowed_types_any
	),
	'date[#]' => array(
		'description' =>  _('Current date is NOT N'),
		'allowed_types' => $allowed_types_any
	),
	'dayofweek[<]' => array(
		'description' =>  _('Day of week is < N'),
		'allowed_types' => $allowed_types_any
	),
	'dayofweek[>]' => array(
		'description' =>  _('Day of week is > N'),
		'allowed_types' => $allowed_types_any
	),
	'dayofweek[=]' => array(
		'description' =>  _('Day of week is = N'),
		'allowed_types' => $allowed_types_any
	),
	'dayofweek[#]' => array(
		'description' =>  _('Day of week is NOT N'),
		'allowed_types' => $allowed_types_any
	),
	'dayofmonth[<]' => array(
		'description' =>  _('Day of month is < N'),
		'allowed_types' => $allowed_types_any
	),
	'dayofmonth[>]' => array(
		'description' =>  _('Day of month is > N'),
		'allowed_types' => $allowed_types_any
	),
	'dayofmonth[=]' => array(
		'description' =>  _('Day of month is = N'),
		'allowed_types' => $allowed_types_any
	),
	'dayofmonth[#]' => array(
		'description' =>  _('Day of month is NOT N'),
		'allowed_types' => $allowed_types_any
	),
	'fuzzytime[=]' => array(
		'description' =>  _('Timestamp not different from Zabbix server time for more than T seconds, then N = 1, 0 - otherwise'),
		'params' => $param1_sec,
		'allowed_types' => $allowed_types_any
	),
	'fuzzytime[#]' => array(
		'description' =>  _('Timestamp not different from Zabbix server time for more than T seconds, then N NOT 1, 0 - otherwise'),
		'params' => $param1_sec,
		'allowed_types' => $allowed_types_any
	),
	'regexp[=]' => array(
		'description' =>  _('Regular expression V matching last value in period T, then N = 1, 0 - otherwise'),
		'params' => $param2_sec_count,
		'allowed_types' => $allowed_types_any
	),
	'regexp[#]' => array(
		'description' =>  _('Regular expression V matching last value in period T, then N NOT 1, 0 - otherwise'),
		'params' => $param2_sec_count,
		'allowed_types' => $allowed_types_any
	),
	'iregexp[=]' => array(
		'description' =>  _('Regular expression V matching last value in period T, then N = 1, 0 - otherwise (non case-sensitive)'),
		'params' => $param2_sec_count,
		'allowed_types' => $allowed_types_any
	),
	'iregexp[#]' => array(
		'description' =>  _('Regular expression V matching last value in period T, then N NOT 1, 0 - otherwise (non case-sensitive)'),
		'params' => $param2_sec_count,
		'allowed_types' => $allowed_types_any
	),
	'logeventid[=]' => array(
		'description' =>  _('Event ID of last log entry matching regular expression T, then N = 1, 0 - otherwise'),
		'params' => $param1_str,
		'allowed_types' => $allowed_types_log
	),
	'logeventid[#]' => array(
		'description' =>  _('Event ID of last log entry matching regular expression T, then N NOT 1, 0 - otherwise'),
		'params' => $param1_str,
		'allowed_types' => $allowed_types_log
	),
	'logseverity[<]' => array(
		'description' =>  _('Log severity of the last log entry is < N'),
		'allowed_types' => $allowed_types_log
	),
	'logseverity[>]' => array(
		'description' =>  _('Log severity of the last log entry is > N'),
		'allowed_types' => $allowed_types_log
	),
	'logseverity[=]' => array(
		'description' =>  _('Log severity of the last log entry is = N'),
		'allowed_types' => $allowed_types_log
	),
	'logseverity[#]' => array(
		'description' =>  _('Log severity of the last log entry is NOT N'),
		'allowed_types' => $allowed_types_log
	),
	'logsource[<]' => array(
		'description' =>  _('Log source of the last log entry matching parameter T, then N < 1, 0 - otherwise'),
		'params' => $param1_str,
		'allowed_types' => $allowed_types_log
	),
	'logsource[>]' => array(
		'description' =>  _('Log source of the last log entry matching parameter T, then N > 1, 0 - otherwise'),
		'params' => $param1_str,
		'allowed_types' => $allowed_types_log
	),
	'logsource[=]' => array(
		'description' =>  _('Log source of the last log entry matching parameter T, then N = 1, 0 - otherwise'),
		'params' => $param1_str,
		'allowed_types' => $allowed_types_log
	),
	'logsource[#]' => array(
		'description' =>  _('Log source of the last log entry matching parameter T, then N NOT 1, 0 - otherwise'),
		'params' => $param1_str,
		'allowed_types' => $allowed_types_log
	),
	'now[<]' => array(
		'description' =>  _('Number of seconds since the Epoch is < N'),
		'allowed_types' => $allowed_types_any
	),
	'now[>]' => array(
		'description' =>  _('Number of seconds since the Epoch is > N'),
		'allowed_types' => $allowed_types_any
	),
	'now[=]' => array(
		'description' =>  _('Number of seconds since the Epoch is = N'),
		'allowed_types' => $allowed_types_any
	),
	'now[#]' => array(
		'description' =>  _('Number of seconds since the Epoch is NOT N'),
		'allowed_types' => $allowed_types_any
	),
	'time[<]' => array(
		'description' =>  _('Current time is < N'),
		'allowed_types' => $allowed_types_any
	),
	'time[>]' => array(
		'description' =>  _('Current time is > N'),
		'allowed_types' => $allowed_types_any
	),
	'time[=]' => array(
		'description' =>  _('Current time is = N'),
		'allowed_types' => $allowed_types_any
	),
	'time[#]' => array(
		'description' =>  _('Current time is NOT N'),
		'allowed_types' => $allowed_types_any
	),
	'nodata[=]' => array(
		'description' =>  _('No data received during period of time T, if N = 1, 0 - otherwise'),
		'params' => $param1_sec,
		'allowed_types' => $allowed_types_any
	),
	'nodata[#]' => array(
		'description' =>  _('No data received during period of time T, if N NOT 1, 0 - otherwise'),
		'params' => $param1_sec,
		'allowed_types' => $allowed_types_any
	)
);

//	VAR		TYPE	OPTIONAL FLAGS	VALIDATION	EXCEPTION
$fields = array(
	'dstfrm' =>				array(T_ZBX_STR, O_MAND, P_SYS, NOT_EMPTY,	null),
	'dstfld1' =>			array(T_ZBX_STR, O_MAND, P_SYS, NOT_EMPTY,	null),
	'expression' =>			array(T_ZBX_STR, O_OPT, null,	null,		null),
	'itemid' =>				array(T_ZBX_INT, O_OPT, null,	null,		'isset({insert})'),
	'parent_discoveryid' =>	array(T_ZBX_INT, O_OPT, null,	null,		null),
	'expr_type'=>			array(T_ZBX_STR, O_OPT, null,	NOT_EMPTY,	'isset({insert})'),
	'param' =>				array(T_ZBX_STR, O_OPT, null,	0,			'isset({insert})'),
	'paramtype' =>			array(T_ZBX_INT, O_OPT, null,	IN(PARAM_TYPE_SECONDS.','.PARAM_TYPE_COUNTS), 'isset({insert})'),
	'value' =>				array(T_ZBX_STR, O_OPT, null,	NOT_EMPTY,	'isset({insert})'),
	// action
	'insert' =>				array(T_ZBX_STR, O_OPT, P_SYS|P_ACT, null,	null),
	'cancel' =>				array(T_ZBX_STR, O_OPT, P_SYS,	null,		null),
);
check_fields($fields);

if (isset($_REQUEST['expression']) && $_REQUEST['dstfld1'] == 'expr_temp') {
	$_REQUEST['expression'] = utf8RawUrlDecode($_REQUEST['expression']);

	$expressionData = new CTriggerExpression();

	if ($expressionData->parse($_REQUEST['expression']) && count($expressionData->expressions) == 1) {
		$exprPart = reset($expressionData->expressions);
		preg_match('/\}([=><#]{1})([0-9]+)$/', $_REQUEST['expression'], $exprSymbols);

		if (isset($exprSymbols[1])) {
			$_REQUEST['expr_type'] = $exprPart['functionName'].'['.$exprSymbols[1].']';
		}

		$_REQUEST['description'] = $exprPart['host'] .':'. $exprPart['item'];
		$_REQUEST['param'] = $exprPart['functionParamList'];

		$param_no = in_array($exprPart['functionName'], array('regexp', 'iregexp', 'str')) ? 1 : 0;
		if (isset($_REQUEST['param'][$param_no][0]) && $_REQUEST['param'][$param_no][0] == '#') {
			$_REQUEST['paramtype'] = PARAM_TYPE_COUNTS;
			$_REQUEST['param'][$param_no] = substr($_REQUEST['param'][$param_no], 1);
		}
		else {
			$_REQUEST['paramtype'] = PARAM_TYPE_SECONDS;
		}

		if (isset($exprSymbols[2])) {
			$_REQUEST['value'] = $exprSymbols[2];
		}
<<<<<<< HEAD

		$myItem = API::Item()->get(array(
			'filter' => array('host' => $exprPart['host'], 'key_' => $exprPart['item']),
			'output' => API_OUTPUT_EXTEND,
			'webitems' => true
		));
		$myItem = reset($myItem);
		if (isset($myItem['itemid'])) {
			$_REQUEST['itemid'] = $myItem['itemid'];
=======
		if (isset($expr['host']) && isset($expr['item'])) {
			$_REQUEST['description'] = $expr['host'] .':'. $expr['item'];
			$myItem = API::Item()->get(array(
				'filter' => array('host' => $expr['host'], 'key_' => $expr['item'], 'flags' => null),
				'output' => API_OUTPUT_EXTEND,
				'webitems' => true
			));
			$myItem = reset($myItem);
			if (isset($myItem['itemid'])) {
				$_REQUEST['itemid'] = $myItem['itemid'];
			}
>>>>>>> 03cd8736
		}
	}
}

$expr_type = get_request('expr_type', 'last[=]');
if (preg_match('/^([a-z]+)\[(['.implode('', array_keys($operators)).'])\]$/i', $expr_type, $expr_res)) {
	$function = $expr_res[1];
	$operator = $expr_res[2];
	if (!isset($functions[$expr_type])) {
		unset($function);
	}
}

$dstfrm = get_request('dstfrm', 0);
$dstfld1 = get_request('dstfld1', '');
$itemid = get_request('itemid', 0);
$value = get_request('value', 0);
$param = get_request('param', 0);
$paramtype = get_request('paramtype');

if (!isset($function)) {
	$function = 'last[=]';
	$expr_type = $function;
}

if ($itemid) {
	$items_data = API::Item()->get(array(
		'output' => API_OUTPUT_EXTEND,
		'itemids' => $itemid,
		'webitems' => true,
		'selectHosts' => API_OUTPUT_EXTEND,
		'filter' => array('flags' => null)
	));
	$item_data = reset($items_data);
	$item_key = $item_data['key_'];
	$item_host = reset($item_data['hosts']);
	$item_host = $item_host['host'];
	$description = $item_host.':'.itemName($item_data);
}
else {
	$item_key = $item_host = $description = '';
}

if (is_null($paramtype) && isset($functions[$expr_type]['params']['M'])) {
	$paramtype = is_array($functions[$expr_type]['params']['M']) ? reset($functions[$expr_type]['params']['M']) : $functions[$expr_type]['params']['M'];
}
elseif (is_null($paramtype)) {
	$paramtype = PARAM_TYPE_SECONDS;
}

if (!is_array($param)) {
	if (isset($functions[$expr_type]['params'])) {
		$param = explode(',', $param, count($functions[$expr_type]['params']));
	}
	else {
		$param = array($param);
	}
}

/*
 * Display
 */
$data = array(
	'parent_discoveryid' => get_request('parent_discoveryid', null),
	'dstfrm' => $dstfrm,
	'dstfld1' => $dstfld1,
	'itemid' => $itemid,
	'value' => $value,
	'param' => $param,
	'paramtype' => $paramtype,
	'description' => $description,
	'functions' => $functions,
	'function' => $function,
	'operator' => $operator,
	'item_host' => $item_host,
	'item_key' => $item_key,
	'itemValueType' => null,
	'expr_type' => $expr_type,
	'insert' => get_request('insert', null),
	'cancel' => get_request('cancel', null)
);

// if user has already selected an item
if (!empty($itemid)) {
	// getting type of return value for the item user selected
	$selectedItems = API::Item()->get(array(
		'itemids' => array($itemid),
		'output' => API_OUTPUT_EXTEND,
		'filter' => array('flags' => null)
	));
	if ($selectedItem = reset($selectedItems)) {
		$data['itemValueType'] = $selectedItem['value_type'];
	}
}

// render view
$expressionView = new CView('configuration.triggers.expression', $data);
$expressionView->render();
$expressionView->show();

require_once dirname(__FILE__).'/include/page_footer.php';
?><|MERGE_RESOLUTION|>--- conflicted
+++ resolved
@@ -557,29 +557,15 @@
 		if (isset($exprSymbols[2])) {
 			$_REQUEST['value'] = $exprSymbols[2];
 		}
-<<<<<<< HEAD
 
 		$myItem = API::Item()->get(array(
-			'filter' => array('host' => $exprPart['host'], 'key_' => $exprPart['item']),
+			'filter' => array('host' => $exprPart['host'], 'key_' => $exprPart['item'], 'flags' => null),
 			'output' => API_OUTPUT_EXTEND,
 			'webitems' => true
 		));
 		$myItem = reset($myItem);
 		if (isset($myItem['itemid'])) {
 			$_REQUEST['itemid'] = $myItem['itemid'];
-=======
-		if (isset($expr['host']) && isset($expr['item'])) {
-			$_REQUEST['description'] = $expr['host'] .':'. $expr['item'];
-			$myItem = API::Item()->get(array(
-				'filter' => array('host' => $expr['host'], 'key_' => $expr['item'], 'flags' => null),
-				'output' => API_OUTPUT_EXTEND,
-				'webitems' => true
-			));
-			$myItem = reset($myItem);
-			if (isset($myItem['itemid'])) {
-				$_REQUEST['itemid'] = $myItem['itemid'];
-			}
->>>>>>> 03cd8736
 		}
 	}
 }
