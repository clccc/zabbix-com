<?php
/*
** Zabbix
** Copyright (C) 2000-2012 Zabbix SIA
**
** This program is free software; you can redistribute it and/or modify
** it under the terms of the GNU General Public License as published by
** the Free Software Foundation; either version 2 of the License, or
** (at your option) any later version.
**
** This program is distributed in the hope that it will be useful,
** but WITHOUT ANY WARRANTY; without even the implied warranty of
** MERCHANTABILITY or FITNESS FOR A PARTICULAR PURPOSE. See the
** GNU General Public License for more details.
**
** You should have received a copy of the GNU General Public License
** along with this program; if not, write to the Free Software
** Foundation, Inc., 51 Franklin Street, Fifth Floor, Boston, MA 02110-1301, USA.
**/


require_once dirname(__FILE__).'/include/config.inc.php';

$page['title'] = _('Step of scenario');
$page['file'] = 'popup_httpstep.php';

define('ZBX_PAGE_NO_MENU', 1);

require_once dirname(__FILE__).'/include/page_header.php';

<<<<<<< HEAD
//	VAR		TYPE	OPTIONAL FLAGS	VALIDATION	EXCEPTION
=======
// VAR	TYPE	OPTIONAL	FLAGS	VALIDATION	EXCEPTION
>>>>>>> 43045c18
$fields = array(
	'dstfrm' =>			array(T_ZBX_STR, O_MAND, P_SYS,	NOT_EMPTY,			null),
	'stepid' =>			array(T_ZBX_INT, O_OPT, P_SYS,	BETWEEN(0,65535),	null),
	'list_name' =>		array(T_ZBX_STR, O_OPT, P_SYS,	NOT_EMPTY,			'isset({save})&&isset({stepid})'),
	'name' =>			array(T_ZBX_STR, O_OPT, null,	NOT_EMPTY.KEY_PARAM(), 'isset({save})', _('Name')),
	'url' =>			array(T_ZBX_STR, O_OPT, null,	NOT_EMPTY,			'isset({save})', _('URL')),
	'posts' =>			array(T_ZBX_STR, O_OPT, null,	null,				'isset({save})'),
	'timeout' =>		array(T_ZBX_INT, O_OPT, null,	BETWEEN(0,65535),	'isset({save})', _('Timeout')),
	'required' =>		array(T_ZBX_STR, O_OPT, null,	null,				'isset({save})'),
	'status_codes' =>	array(T_ZBX_INT_RANGE, O_OPT, null, null,			'isset({save})'),
	// actions
	'save' =>			array(T_ZBX_STR, O_OPT, P_SYS|P_ACT, null,			null),
	'form' =>			array(T_ZBX_STR, O_OPT, P_SYS,	null,				null),
	'form_refresh' =>	array(T_ZBX_STR, O_OPT, null,	null,				null)
);
check_fields($fields);
<<<<<<< HEAD

=======
>>>>>>> 43045c18

// render view
$httpPopupView = new CView('configuration.httpconf.popup');
if (!empty($httpPopupView)) {
	$httpPopupView->render();
	$httpPopupView->show();
}

require_once dirname(__FILE__).'/include/page_footer.php';<|MERGE_RESOLUTION|>--- conflicted
+++ resolved
@@ -28,11 +28,7 @@
 
 require_once dirname(__FILE__).'/include/page_header.php';
 
-<<<<<<< HEAD
-//	VAR		TYPE	OPTIONAL FLAGS	VALIDATION	EXCEPTION
-=======
 // VAR	TYPE	OPTIONAL	FLAGS	VALIDATION	EXCEPTION
->>>>>>> 43045c18
 $fields = array(
 	'dstfrm' =>			array(T_ZBX_STR, O_MAND, P_SYS,	NOT_EMPTY,			null),
 	'stepid' =>			array(T_ZBX_INT, O_OPT, P_SYS,	BETWEEN(0,65535),	null),
@@ -49,10 +45,7 @@
 	'form_refresh' =>	array(T_ZBX_STR, O_OPT, null,	null,				null)
 );
 check_fields($fields);
-<<<<<<< HEAD
 
-=======
->>>>>>> 43045c18
 
 // render view
 $httpPopupView = new CView('configuration.httpconf.popup');
