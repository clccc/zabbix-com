--- conflicted
+++ resolved
@@ -564,12 +564,7 @@
 {
 	ZBX_TASK_EX	t;
 #ifdef _WINDOWS
-<<<<<<< HEAD
-	int		r;
-=======
 	int		ret;
-#endif
->>>>>>> 8db5658f
 
 	/* Provide, so our process handles errors instead of the system itself. */
 	/* Attention!!! */
