/*
** Zabbix
** Copyright (C) 2001-2017 Zabbix SIA
**
** This program is free software; you can redistribute it and/or modify
** it under the terms of the GNU General Public License as published by
** the Free Software Foundation; either version 2 of the License, or
** (at your option) any later version.
**
** This program is distributed in the hope that it will be useful,
** but WITHOUT ANY WARRANTY; without even the implied warranty of
** MERCHANTABILITY or FITNESS FOR A PARTICULAR PURPOSE. See the
** GNU General Public License for more details.
**
** You should have received a copy of the GNU General Public License
** along with this program; if not, write to the Free Software
** Foundation, Inc., 51 Franklin Street, Fifth Floor, Boston, MA  02110-1301, USA.
**/

#include "common.h"
#include "active.h"
#include "zbxconf.h"
#include "zbxself.h"

#include "cfg.h"
#include "log.h"
#include "sysinfo.h"
#include "logfiles.h"
#ifdef _WINDOWS
#	include "eventlog.h"
#	include "winmeta.h"
#	include <delayimp.h>
#endif
#include "comms.h"
#include "threads.h"
#include "zbxjson.h"
#include "alias.h"

extern unsigned char			program_type;
extern ZBX_THREAD_LOCAL unsigned char	process_type;
extern ZBX_THREAD_LOCAL int		server_num, process_num;

#if defined(ZABBIX_SERVICE)
#	include "service.h"
#elif defined(ZABBIX_DAEMON)
#	include "daemon.h"
#endif

#include "../libs/zbxcrypto/tls.h"

ZBX_THREAD_LOCAL static ZBX_ACTIVE_BUFFER	buffer;
ZBX_THREAD_LOCAL static zbx_vector_ptr_t	active_metrics;
ZBX_THREAD_LOCAL static zbx_vector_ptr_t	regexps;

#ifdef _WINDOWS
LONG WINAPI	DelayLoadDllExceptionFilter(PEXCEPTION_POINTERS excpointers)
{
	LONG		disposition = EXCEPTION_EXECUTE_HANDLER;
	PDelayLoadInfo	delayloadinfo = (PDelayLoadInfo)(excpointers->ExceptionRecord->ExceptionInformation[0]);

	switch (excpointers->ExceptionRecord->ExceptionCode)
	{
		case VcppException(ERROR_SEVERITY_ERROR, ERROR_MOD_NOT_FOUND):
			zabbix_log(LOG_LEVEL_DEBUG, "function %s was not found in %s",
					delayloadinfo->dlp.szProcName, delayloadinfo->szDll);
			break;
		case VcppException(ERROR_SEVERITY_ERROR, ERROR_PROC_NOT_FOUND):
			if (delayloadinfo->dlp.fImportByName)
			{
				zabbix_log(LOG_LEVEL_DEBUG, "function %s was not found in %s",
						delayloadinfo->dlp.szProcName, delayloadinfo->szDll);
			}
			else
			{
				zabbix_log(LOG_LEVEL_DEBUG, "function ordinal %d was not found in %s",
						delayloadinfo->dlp.dwOrdinal, delayloadinfo->szDll);
			}
			break;
		default:
			disposition = EXCEPTION_CONTINUE_SEARCH;
			break;
	}

	return disposition;
}
#endif

static void	init_active_metrics(void)
{
	const char	*__function_name = "init_active_metrics";
	size_t		sz;

	zabbix_log(LOG_LEVEL_DEBUG, "In %s()", __function_name);

	if (NULL == buffer.data)
	{
		zabbix_log(LOG_LEVEL_DEBUG, "buffer: first allocation for %d elements", CONFIG_BUFFER_SIZE);
		sz = CONFIG_BUFFER_SIZE * sizeof(ZBX_ACTIVE_BUFFER_ELEMENT);
		buffer.data = (ZBX_ACTIVE_BUFFER_ELEMENT *)zbx_malloc(buffer.data, sz);
		memset(buffer.data, 0, sz);
		buffer.count = 0;
		buffer.pcount = 0;
		buffer.lastsent = (int)time(NULL);
		buffer.first_error = 0;
	}

	zbx_vector_ptr_create(&active_metrics);
	zbx_vector_ptr_create(&regexps);

	zabbix_log(LOG_LEVEL_DEBUG, "End of %s()", __function_name);
}

static void	free_active_metric(ZBX_ACTIVE_METRIC *metric)
{
	int	i;

	zbx_free(metric->key);
	zbx_free(metric->key_orig);

	for (i = 0; i < metric->logfiles_num; i++)
		zbx_free(metric->logfiles[i].filename);

	zbx_free(metric->logfiles);
	zbx_free(metric);
}

#ifdef _WINDOWS
static void	free_active_metrics(void)
{
	const char	*__function_name = "free_active_metrics";

	zabbix_log(LOG_LEVEL_DEBUG, "In %s()", __function_name);

	zbx_regexp_clean_expressions(&regexps);
	zbx_vector_ptr_destroy(&regexps);

	zbx_vector_ptr_clear_ext(&active_metrics, (zbx_clean_func_t)free_active_metric);
	zbx_vector_ptr_destroy(&active_metrics);

	zabbix_log(LOG_LEVEL_DEBUG, "End of %s()", __function_name);
}
#endif

static int	metric_ready_to_process(const ZBX_ACTIVE_METRIC *metric)
{
	if (ITEM_STATE_NOTSUPPORTED == metric->state && 0 == metric->refresh_unsupported)
		return FAIL;

	return SUCCEED;
}

static int	get_min_nextcheck(void)
{
	const char	*__function_name = "get_min_nextcheck";
	int		i, min = -1;

	zabbix_log(LOG_LEVEL_DEBUG, "In %s()", __function_name);

	for (i = 0; i < active_metrics.values_num; i++)
	{
		const ZBX_ACTIVE_METRIC	*metric = (const ZBX_ACTIVE_METRIC *)active_metrics.values[i];

		if (SUCCEED != metric_ready_to_process(metric))
			continue;

		if (metric->nextcheck < min || -1 == min)
			min = metric->nextcheck;
	}

	if (-1 == min)
		min = FAIL;

	zabbix_log(LOG_LEVEL_DEBUG, "End of %s():%d", __function_name, min);

	return min;
}

static void	add_check(const char *key, const char *key_orig, int refresh, zbx_uint64_t lastlogsize, int mtime)
{
	const char		*__function_name = "add_check";
	ZBX_ACTIVE_METRIC	*metric;
	int			i;

	zabbix_log(LOG_LEVEL_DEBUG, "In %s() key:'%s' refresh:%d lastlogsize:" ZBX_FS_UI64 " mtime:%d",
			__function_name, key, refresh, lastlogsize, mtime);

	for (i = 0; i < active_metrics.values_num; i++)
	{
		metric = (ZBX_ACTIVE_METRIC *)active_metrics.values[i];

		if (0 != strcmp(metric->key_orig, key_orig))
			continue;

		if (0 != strcmp(metric->key, key))
		{
			int	j;

			zbx_free(metric->key);
			metric->key = zbx_strdup(NULL, key);
			metric->lastlogsize = lastlogsize;
			metric->mtime = mtime;
			metric->big_rec = 0;
			metric->use_ino = 0;
			metric->error_count = 0;

			for (j = 0; j < metric->logfiles_num; j++)
				zbx_free(metric->logfiles[j].filename);

			zbx_free(metric->logfiles);
			metric->logfiles_num = 0;
			metric->start_time = 0.0;
			metric->processed_bytes = 0;
		}

		/* replace metric */
		if (metric->refresh != refresh)
		{
			metric->nextcheck = 0;
			metric->refresh = refresh;
		}

		if (ITEM_STATE_NOTSUPPORTED == metric->state)
		{
			/* Currently receiving list of active checks works as a signal to refresh unsupported */
			/* items. Hopefully in the future this will be controlled by server (ZBXNEXT-2633). */
			metric->refresh_unsupported = 1;
			metric->start_time = 0.0;
			metric->processed_bytes = 0;
		}

		goto out;
	}

	metric = (ZBX_ACTIVE_METRIC *)zbx_malloc(NULL, sizeof(ZBX_ACTIVE_METRIC));

	/* add new metric */
	metric->key = zbx_strdup(NULL, key);
	metric->key_orig = zbx_strdup(NULL, key_orig);
	metric->refresh = refresh;
	metric->nextcheck = 0;
	metric->state = ITEM_STATE_NORMAL;
	metric->refresh_unsupported = 0;
	metric->lastlogsize = lastlogsize;
	metric->mtime = mtime;
	/* existing log[], log.count[] and eventlog[] data can be skipped */
	metric->skip_old_data = (0 != metric->lastlogsize ? 0 : 1);
	metric->big_rec = 0;
	metric->use_ino = 0;
	metric->error_count = 0;
	metric->logfiles_num = 0;
	metric->logfiles = NULL;
	metric->flags = ZBX_METRIC_FLAG_NEW;

	if ('l' == metric->key[0] && 'o' == metric->key[1] && 'g' == metric->key[2])
	{
		if ('[' == metric->key[3])					/* log[ */
			metric->flags |= ZBX_METRIC_FLAG_LOG_LOG;
		else if (0 == strncmp(metric->key + 3, "rt[", 3))		/* logrt[ */
			metric->flags |= ZBX_METRIC_FLAG_LOG_LOGRT;
		else if (0 == strncmp(metric->key + 3, ".count[", 7))		/* log.count[ */
			metric->flags |= ZBX_METRIC_FLAG_LOG_LOG | ZBX_METRIC_FLAG_LOG_COUNT;
		else if (0 == strncmp(metric->key + 3, "rt.count[", 9))		/* logrt.count[ */
			metric->flags |= ZBX_METRIC_FLAG_LOG_LOGRT | ZBX_METRIC_FLAG_LOG_COUNT;
	}
	else if (0 == strncmp(metric->key, "eventlog[", 9))
		metric->flags |= ZBX_METRIC_FLAG_LOG_EVENTLOG;

	metric->start_time = 0.0;
	metric->processed_bytes = 0;

	zbx_vector_ptr_append(&active_metrics, metric);
out:
	zabbix_log(LOG_LEVEL_DEBUG, "End of %s()", __function_name);
}

/******************************************************************************
 *                                                                            *
 * Function: parse_list_of_checks                                             *
 *                                                                            *
 * Purpose: Parse list of active checks received from server                  *
 *                                                                            *
 * Parameters: str  - NULL terminated string received from server             *
 *             host - address of host                                         *
 *             port - port number on host                                     *
 *                                                                            *
 * Return value: returns SUCCEED on successful parsing,                       *
 *               FAIL on an incorrect format of string                        *
 *                                                                            *
 * Author: Eugene Grigorjev, Alexei Vladishev (new json protocol)             *
 *                                                                            *
 * Comments:                                                                  *
 *    String represented as "ZBX_EOF" termination list                        *
 *    With '\n' delimiter between elements.                                   *
 *    Each element represented as:                                            *
 *           <key>:<refresh time>:<last log size>:<modification time>         *
 *                                                                            *
 ******************************************************************************/
static int	parse_list_of_checks(char *str, const char *host, unsigned short port)
{
	const char		*__function_name = "parse_list_of_checks";
	const char		*p;
	char			name[MAX_STRING_LEN], key_orig[MAX_STRING_LEN], expression[MAX_STRING_LEN],
				tmp[MAX_STRING_LEN], exp_delimiter;
	zbx_uint64_t		lastlogsize;
	struct zbx_json_parse	jp;
	struct zbx_json_parse	jp_data, jp_row;
	ZBX_ACTIVE_METRIC	*metric;
	zbx_vector_str_t	received_metrics;
	int			delay, mtime, expression_type, case_sensitive, i, j, ret = FAIL;

	zabbix_log(LOG_LEVEL_DEBUG, "In %s()", __function_name);

	zbx_vector_str_create(&received_metrics);

	if (SUCCEED != zbx_json_open(str, &jp))
	{
		zabbix_log(LOG_LEVEL_ERR, "cannot parse list of active checks: %s", zbx_json_strerror());
		goto out;
	}

	if (SUCCEED != zbx_json_value_by_name(&jp, ZBX_PROTO_TAG_RESPONSE, tmp, sizeof(tmp)))
	{
		zabbix_log(LOG_LEVEL_ERR, "cannot parse list of active checks: %s", zbx_json_strerror());
		goto out;
	}

	if (0 != strcmp(tmp, ZBX_PROTO_VALUE_SUCCESS))
	{
		if (SUCCEED == zbx_json_value_by_name(&jp, ZBX_PROTO_TAG_INFO, tmp, sizeof(tmp)))
			zabbix_log(LOG_LEVEL_WARNING, "no active checks on server [%s:%hu]: %s", host, port, tmp);
		else
			zabbix_log(LOG_LEVEL_WARNING, "no active checks on server");

		goto out;
	}

	if (SUCCEED != zbx_json_brackets_by_name(&jp, ZBX_PROTO_TAG_DATA, &jp_data))
	{
		zabbix_log(LOG_LEVEL_ERR, "cannot parse list of active checks: %s", zbx_json_strerror());
		goto out;
	}

 	p = NULL;
	while (NULL != (p = zbx_json_next(&jp_data, p)))
	{
/* {"data":[{"key":"system.cpu.num",...,...},{...},...]}
 *          ^------------------------------^
 */ 		if (SUCCEED != zbx_json_brackets_open(p, &jp_row))
		{
			zabbix_log(LOG_LEVEL_ERR, "cannot parse list of active checks: %s", zbx_json_strerror());
			goto out;
		}

		if (SUCCEED != zbx_json_value_by_name(&jp_row, ZBX_PROTO_TAG_KEY, name, sizeof(name)) || '\0' == *name)
		{
			zabbix_log(LOG_LEVEL_WARNING, "cannot retrieve value of tag \"%s\"", ZBX_PROTO_TAG_KEY);
			continue;
		}

		if (SUCCEED != zbx_json_value_by_name(&jp_row, ZBX_PROTO_TAG_KEY_ORIG, key_orig, sizeof(key_orig))
				|| '\0' == *key_orig) {
			zbx_strlcpy(key_orig, name, sizeof(key_orig));
		}

		if (SUCCEED != zbx_json_value_by_name(&jp_row, ZBX_PROTO_TAG_DELAY, tmp, sizeof(tmp)) || '\0' == *tmp)
		{
			zabbix_log(LOG_LEVEL_WARNING, "cannot retrieve value of tag \"%s\"", ZBX_PROTO_TAG_DELAY);
			continue;
		}

		delay = atoi(tmp);

		if (SUCCEED != zbx_json_value_by_name(&jp_row, ZBX_PROTO_TAG_LASTLOGSIZE, tmp, sizeof(tmp)) ||
				SUCCEED != is_uint64(tmp, &lastlogsize))
		{
			zabbix_log(LOG_LEVEL_WARNING, "cannot retrieve value of tag \"%s\"", ZBX_PROTO_TAG_LASTLOGSIZE);
			continue;
		}

		if (SUCCEED != zbx_json_value_by_name(&jp_row, ZBX_PROTO_TAG_MTIME, tmp, sizeof(tmp)) || '\0' == *tmp)
		{
			zabbix_log(LOG_LEVEL_WARNING, "cannot retrieve value of tag \"%s\"", ZBX_PROTO_TAG_MTIME);
			mtime = 0;
		}
		else
			mtime = atoi(tmp);

		add_check(zbx_alias_get(name), key_orig, delay, lastlogsize, mtime);

		/* remember what was received */
		zbx_vector_str_append(&received_metrics, zbx_strdup(NULL, key_orig));
	}

	/* remove what wasn't received */
	for (i = 0; i < active_metrics.values_num; i++)
	{
		int	found = 0;

		metric = (ZBX_ACTIVE_METRIC *)active_metrics.values[i];

		for (j = 0; j < received_metrics.values_num; j++)
		{
			if (0 == strcmp(metric->key_orig, received_metrics.values[j]))
			{
				found = 1;
				break;
			}
		}

		if (0 == found)
		{
			zbx_vector_ptr_remove_noorder(&active_metrics, i);
			free_active_metric(metric);
			i--;	/* consider the same index on the next run */
		}
	}

	zbx_regexp_clean_expressions(&regexps);

	if (SUCCEED == zbx_json_brackets_by_name(&jp, ZBX_PROTO_TAG_REGEXP, &jp_data))
	{
	 	p = NULL;
		while (NULL != (p = zbx_json_next(&jp_data, p)))
		{
/* {"regexp":[{"name":"regexp1",...,...},{...},...]}
 *            ^------------------------^
 */			if (SUCCEED != zbx_json_brackets_open(p, &jp_row))
			{
				zabbix_log(LOG_LEVEL_ERR, "cannot parse list of active checks: %s", zbx_json_strerror());
				goto out;
			}

			if (SUCCEED != zbx_json_value_by_name(&jp_row, "name", name, sizeof(name)))
			{
				zabbix_log(LOG_LEVEL_WARNING, "cannot retrieve value of tag \"%s\"", "name");
				continue;
			}

			if (SUCCEED != zbx_json_value_by_name(&jp_row, "expression", expression, sizeof(expression)) ||
					'\0' == *expression)
			{
				zabbix_log(LOG_LEVEL_WARNING, "cannot retrieve value of tag \"%s\"", "expression");
				continue;
			}

			if (SUCCEED != zbx_json_value_by_name(&jp_row, "expression_type", tmp, sizeof(tmp)) ||
					'\0' == *tmp)
			{
				zabbix_log(LOG_LEVEL_WARNING, "cannot retrieve value of tag \"%s\"", "expression_type");
				continue;
			}

			expression_type = atoi(tmp);

			if (SUCCEED != zbx_json_value_by_name(&jp_row, "exp_delimiter", tmp, sizeof(tmp)))
			{
				zabbix_log(LOG_LEVEL_WARNING, "cannot retrieve value of tag \"%s\"", "exp_delimiter");
				continue;
			}

			exp_delimiter = tmp[0];

			if (SUCCEED != zbx_json_value_by_name(&jp_row, "case_sensitive", tmp,
					sizeof(tmp)) || '\0' == *tmp)
			{
				zabbix_log(LOG_LEVEL_WARNING, "cannot retrieve value of tag \"%s\"", "case_sensitive");
				continue;
			}

			case_sensitive = atoi(tmp);

			add_regexp_ex(&regexps, name, expression, expression_type, exp_delimiter, case_sensitive);
		}
	}

	ret = SUCCEED;
out:
	zbx_vector_str_clear_ext(&received_metrics, zbx_ptr_free);
	zbx_vector_str_destroy(&received_metrics);

	zabbix_log(LOG_LEVEL_DEBUG, "End of %s():%s", __function_name, zbx_result_string(ret));

	return ret;
}

/******************************************************************************
 *                                                                            *
 * Function: refresh_active_checks                                            *
 *                                                                            *
 * Purpose: Retrieve from Zabbix server list of active checks                 *
 *                                                                            *
 * Parameters: host - IP or Hostname of Zabbix server                         *
 *             port - port of Zabbix server                                   *
 *                                                                            *
 * Return value: returns SUCCEED on successful parsing,                       *
 *               FAIL on other cases                                          *
 *                                                                            *
 * Author: Eugene Grigorjev, Alexei Vladishev (new json protocol)             *
 *                                                                            *
 * Comments:                                                                  *
 *                                                                            *
 ******************************************************************************/
static int	refresh_active_checks(const char *host, unsigned short port)
{
	const char	*__function_name = "refresh_active_checks";

	ZBX_THREAD_LOCAL static int	last_ret = SUCCEED;
	int				ret;
	char				*tls_arg1, *tls_arg2;
	zbx_socket_t			s;
	struct zbx_json			json;

	zabbix_log(LOG_LEVEL_DEBUG, "In %s() host:'%s' port:%hu", __function_name, host, port);

	zbx_json_init(&json, ZBX_JSON_STAT_BUF_LEN);

	zbx_json_addstring(&json, ZBX_PROTO_TAG_REQUEST, ZBX_PROTO_VALUE_GET_ACTIVE_CHECKS, ZBX_JSON_TYPE_STRING);
	zbx_json_addstring(&json, ZBX_PROTO_TAG_HOST, CONFIG_HOSTNAME, ZBX_JSON_TYPE_STRING);

	if (NULL != CONFIG_HOST_METADATA)
	{
		zbx_json_addstring(&json, ZBX_PROTO_TAG_HOST_METADATA, CONFIG_HOST_METADATA, ZBX_JSON_TYPE_STRING);
	}
	else if (NULL != CONFIG_HOST_METADATA_ITEM)
	{
		char		**value;
		AGENT_RESULT	result;

		init_result(&result);

		if (SUCCEED == process(CONFIG_HOST_METADATA_ITEM, PROCESS_LOCAL_COMMAND | PROCESS_WITH_ALIAS, &result) &&
				NULL != (value = GET_STR_RESULT(&result)) && NULL != *value)
		{
			if (SUCCEED != zbx_is_utf8(*value))
			{
				zabbix_log(LOG_LEVEL_WARNING, "cannot get host metadata using \"%s\" item specified by"
						" \"HostMetadataItem\" configuration parameter: returned value is not"
						" an UTF-8 string", CONFIG_HOST_METADATA_ITEM);
			}
			else
			{
				if (HOST_METADATA_LEN < zbx_strlen_utf8(*value))
				{
					size_t	bytes;

					zabbix_log(LOG_LEVEL_WARNING, "the returned value of \"%s\" item specified by"
							" \"HostMetadataItem\" configuration parameter is too long,"
							" using first %d characters", CONFIG_HOST_METADATA_ITEM,
							HOST_METADATA_LEN);

					bytes = zbx_strlen_utf8_nchars(*value, HOST_METADATA_LEN);
					(*value)[bytes] = '\0';
				}
				zbx_json_addstring(&json, ZBX_PROTO_TAG_HOST_METADATA, *value, ZBX_JSON_TYPE_STRING);
			}
		}
		else
			zabbix_log(LOG_LEVEL_WARNING, "cannot get host metadata using \"%s\" item specified by"
					" \"HostMetadataItem\" configuration parameter", CONFIG_HOST_METADATA_ITEM);

		free_result(&result);
	}

	if (NULL != CONFIG_LISTEN_IP)
	{
		char	*p;

		if (NULL != (p = strchr(CONFIG_LISTEN_IP, ',')))
			*p = '\0';

		zbx_json_addstring(&json, ZBX_PROTO_TAG_IP, CONFIG_LISTEN_IP, ZBX_JSON_TYPE_STRING);

		if (NULL != p)
			*p = ',';
	}

	if (ZBX_DEFAULT_AGENT_PORT != CONFIG_LISTEN_PORT)
		zbx_json_adduint64(&json, ZBX_PROTO_TAG_PORT, CONFIG_LISTEN_PORT);

	switch (configured_tls_connect_mode)
	{
		case ZBX_TCP_SEC_UNENCRYPTED:
			tls_arg1 = NULL;
			tls_arg2 = NULL;
			break;
#if defined(HAVE_POLARSSL) || defined(HAVE_GNUTLS) || defined(HAVE_OPENSSL)
		case ZBX_TCP_SEC_TLS_CERT:
			tls_arg1 = CONFIG_TLS_SERVER_CERT_ISSUER;
			tls_arg2 = CONFIG_TLS_SERVER_CERT_SUBJECT;
			break;
		case ZBX_TCP_SEC_TLS_PSK:
			tls_arg1 = CONFIG_TLS_PSK_IDENTITY;
			tls_arg2 = NULL;	/* zbx_tls_connect() will find PSK */
			break;
#endif
		default:
			THIS_SHOULD_NEVER_HAPPEN;
			ret = FAIL;
			goto out;
	}

	if (SUCCEED == (ret = zbx_tcp_connect(&s, CONFIG_SOURCE_IP, host, port, CONFIG_TIMEOUT,
			configured_tls_connect_mode, tls_arg1, tls_arg2)))
	{
		zabbix_log(LOG_LEVEL_DEBUG, "sending [%s]", json.buffer);

		if (SUCCEED == (ret = zbx_tcp_send(&s, json.buffer)))
		{
			zabbix_log(LOG_LEVEL_DEBUG, "before read");

			if (SUCCEED == (ret = SUCCEED_OR_FAIL(zbx_tcp_recv_ext(&s, ZBX_TCP_READ_UNTIL_CLOSE, 0))))
			{
				zabbix_log(LOG_LEVEL_DEBUG, "got [%s]", s.buffer);

				if (SUCCEED != last_ret)
				{
					zabbix_log(LOG_LEVEL_WARNING, "active check configuration update from [%s:%hu]"
							" is working again", host, port);
				}
				parse_list_of_checks(s.buffer, host, port);
			}
		}

		zbx_tcp_close(&s);
	}
out:
	if (SUCCEED != ret && SUCCEED == last_ret)
	{
		zabbix_log(LOG_LEVEL_WARNING,
				"active check configuration update from [%s:%hu] started to fail (%s)",
				host, port, zbx_socket_strerror());
	}

	last_ret = ret;

	zbx_json_free(&json);

	zabbix_log(LOG_LEVEL_DEBUG, "End of %s():%s", __function_name, zbx_result_string(ret));

	return ret;
}

/******************************************************************************
 *                                                                            *
 * Function: check_response                                                   *
 *                                                                            *
 * Purpose: Check whether JSON response is SUCCEED                            *
 *                                                                            *
 * Parameters: JSON response from Zabbix trapper                              *
 *                                                                            *
 * Return value:  SUCCEED - processed successfully                            *
 *                FAIL - an error occurred                                    *
 *                                                                            *
 * Author: Alexei Vladishev                                                   *
 *                                                                            *
 * Comments: zabbix_sender has almost the same function!                      *
 *                                                                            *
 ******************************************************************************/
static int	check_response(char *response)
{
	const char		*__function_name = "check_response";

	struct zbx_json_parse	jp;
	char			value[MAX_STRING_LEN];
	char			info[MAX_STRING_LEN];
	int			ret;

	zabbix_log(LOG_LEVEL_DEBUG, "In %s() response:'%s'", __function_name, response);

	ret = zbx_json_open(response, &jp);

	if (SUCCEED == ret)
		ret = zbx_json_value_by_name(&jp, ZBX_PROTO_TAG_RESPONSE, value, sizeof(value));

	if (SUCCEED == ret && 0 != strcmp(value, ZBX_PROTO_VALUE_SUCCESS))
		ret = FAIL;

	if (SUCCEED == ret && SUCCEED == zbx_json_value_by_name(&jp, ZBX_PROTO_TAG_INFO, info, sizeof(info)))
		zabbix_log(LOG_LEVEL_DEBUG, "info from server: '%s'", info);

	zabbix_log(LOG_LEVEL_DEBUG, "End of %s():%s", __function_name, zbx_result_string(ret));

	return ret;
}

/******************************************************************************
 *                                                                            *
 * Function: send_buffer                                                      *
 *                                                                            *
 * Purpose: Send value stored in the buffer to Zabbix server                  *
 *                                                                            *
 * Parameters: host - IP or Hostname of Zabbix server                         *
 *             port - port number                                             *
 *                                                                            *
 * Return value: returns SUCCEED on successful sending,                       *
 *               FAIL on other cases                                          *
 *                                                                            *
 * Author: Alexei Vladishev                                                   *
 *                                                                            *
 ******************************************************************************/
static int	send_buffer(const char *host, unsigned short port)
{
	const char			*__function_name = "send_buffer";
	ZBX_ACTIVE_BUFFER_ELEMENT	*el;
	int				ret = SUCCEED, i, now;
	char				*tls_arg1, *tls_arg2;
	zbx_timespec_t			ts;
	const char			*err_send_step = "";
	zbx_socket_t			s;
	struct zbx_json 		json;

	zabbix_log(LOG_LEVEL_DEBUG, "In %s() host:'%s' port:%d entries:%d/%d",
			__function_name, host, port, buffer.count, CONFIG_BUFFER_SIZE);

	if (0 == buffer.count)
		goto ret;

	now = (int)time(NULL);

	if (CONFIG_BUFFER_SIZE / 2 > buffer.pcount && CONFIG_BUFFER_SIZE > buffer.count &&
			CONFIG_BUFFER_SEND > now - buffer.lastsent)
	{
		zabbix_log(LOG_LEVEL_DEBUG, "%s() now:%d lastsent:%d now-lastsent:%d BufferSend:%d; will not send now",
				__function_name, now, buffer.lastsent, now - buffer.lastsent, CONFIG_BUFFER_SEND);
		goto ret;
	}

	zbx_json_init(&json, ZBX_JSON_STAT_BUF_LEN);
	zbx_json_addstring(&json, ZBX_PROTO_TAG_REQUEST, ZBX_PROTO_VALUE_AGENT_DATA, ZBX_JSON_TYPE_STRING);
	zbx_json_addarray(&json, ZBX_PROTO_TAG_DATA);

	for (i = 0; i < buffer.count; i++)
	{
		el = &buffer.data[i];

		zbx_json_addobject(&json, NULL);
		zbx_json_addstring(&json, ZBX_PROTO_TAG_HOST, el->host, ZBX_JSON_TYPE_STRING);
		zbx_json_addstring(&json, ZBX_PROTO_TAG_KEY, el->key, ZBX_JSON_TYPE_STRING);

		if (NULL != el->value)
			zbx_json_addstring(&json, ZBX_PROTO_TAG_VALUE, el->value, ZBX_JSON_TYPE_STRING);

		if (ITEM_STATE_NOTSUPPORTED == el->state)
		{
			zbx_json_adduint64(&json, ZBX_PROTO_TAG_STATE, ITEM_STATE_NOTSUPPORTED);
		}
		else
		{
			/* add item meta information only for items in normal state */
			if (0 != (ZBX_METRIC_FLAG_LOG & el->flags))
				zbx_json_adduint64(&json, ZBX_PROTO_TAG_LASTLOGSIZE, el->lastlogsize);
			if (0 != (ZBX_METRIC_FLAG_LOG_LOGRT & el->flags))
				zbx_json_adduint64(&json, ZBX_PROTO_TAG_MTIME, el->mtime);
		}

		if (0 != el->timestamp)
			zbx_json_adduint64(&json, ZBX_PROTO_TAG_LOGTIMESTAMP, el->timestamp);

		if (NULL != el->source)
			zbx_json_addstring(&json, ZBX_PROTO_TAG_LOGSOURCE, el->source, ZBX_JSON_TYPE_STRING);

		if (0 != el->severity)
			zbx_json_adduint64(&json, ZBX_PROTO_TAG_LOGSEVERITY, el->severity);

		if (0 != el->logeventid)
			zbx_json_adduint64(&json, ZBX_PROTO_TAG_LOGEVENTID, el->logeventid);

		zbx_json_adduint64(&json, ZBX_PROTO_TAG_CLOCK, el->ts.sec);
		zbx_json_adduint64(&json, ZBX_PROTO_TAG_NS, el->ts.ns);
		zbx_json_close(&json);
	}

	zbx_json_close(&json);

	switch (configured_tls_connect_mode)
	{
		case ZBX_TCP_SEC_UNENCRYPTED:
			tls_arg1 = NULL;
			tls_arg2 = NULL;
			break;
#if defined(HAVE_POLARSSL) || defined(HAVE_GNUTLS) || defined(HAVE_OPENSSL)
		case ZBX_TCP_SEC_TLS_CERT:
			tls_arg1 = CONFIG_TLS_SERVER_CERT_ISSUER;
			tls_arg2 = CONFIG_TLS_SERVER_CERT_SUBJECT;
			break;
		case ZBX_TCP_SEC_TLS_PSK:
			tls_arg1 = CONFIG_TLS_PSK_IDENTITY;
			tls_arg2 = NULL;	/* zbx_tls_connect() will find PSK */
			break;
#endif
		default:
			THIS_SHOULD_NEVER_HAPPEN;
			ret = FAIL;
			goto out;
	}

	if (SUCCEED == (ret = zbx_tcp_connect(&s, CONFIG_SOURCE_IP, host, port, MIN(buffer.count * CONFIG_TIMEOUT, 60),
			configured_tls_connect_mode, tls_arg1, tls_arg2)))
	{
		zbx_timespec(&ts);
		zbx_json_adduint64(&json, ZBX_PROTO_TAG_CLOCK, ts.sec);
		zbx_json_adduint64(&json, ZBX_PROTO_TAG_NS, ts.ns);

		zabbix_log(LOG_LEVEL_DEBUG, "JSON before sending [%s]", json.buffer);

		if (SUCCEED == (ret = zbx_tcp_send(&s, json.buffer)))
		{
			if (SUCCEED == zbx_tcp_recv(&s))
			{
				zabbix_log(LOG_LEVEL_DEBUG, "JSON back [%s]", s.buffer);

				if (NULL == s.buffer || SUCCEED != check_response(s.buffer))
					zabbix_log(LOG_LEVEL_DEBUG, "NOT OK");
				else
					zabbix_log(LOG_LEVEL_DEBUG, "OK");
			}
			else
				err_send_step = "[recv] ";
		}
		else
			err_send_step = "[send] ";

		zbx_tcp_close(&s);
	}
	else
		err_send_step = "[connect] ";
out:
	zbx_json_free(&json);

	if (SUCCEED == ret)
	{
		/* free buffer */
		for (i = 0; i < buffer.count; i++)
		{
			el = &buffer.data[i];

			zbx_free(el->host);
			zbx_free(el->key);
			zbx_free(el->value);
			zbx_free(el->source);
		}
		buffer.count = 0;
		buffer.pcount = 0;
		buffer.lastsent = now;
		if (0 != buffer.first_error)
		{
			zabbix_log(LOG_LEVEL_WARNING, "active check data upload to [%s:%hu] is working again",
					host, port);
			buffer.first_error = 0;
		}
	}
	else
	{
		if (0 == buffer.first_error)
		{
			zabbix_log(LOG_LEVEL_WARNING, "active check data upload to [%s:%hu] started to fail (%s%s)",
					host, port, err_send_step, zbx_socket_strerror());
			buffer.first_error = now;
		}
		zabbix_log(LOG_LEVEL_DEBUG, "send value error: %s%s", err_send_step, zbx_socket_strerror());
	}
ret:
	zabbix_log(LOG_LEVEL_DEBUG, "End of %s():%s", __function_name, zbx_result_string(ret));

	return ret;
}

/******************************************************************************
 *                                                                            *
 * Function: process_value                                                    *
 *                                                                            *
 * Purpose: Buffer new value or send the whole buffer to the server           *
 *                                                                            *
 * Parameters: server      - IP or Hostname of Zabbix server                  *
 *             port        - port of Zabbix server                            *
 *             host        - name of host in Zabbix database                  *
 *             key         - name of metric                                   *
 *             value       - key value or error message why an item became    *
 *                           NOTSUPPORTED                                     *
 *             state       - ITEM_STATE_NORMAL or ITEM_STATE_NOTSUPPORTED     *
 *             lastlogsize - size of read logfile                             *
 *             mtime       - time of last file modification                   *
 *             timestamp   - timestamp of read value                          *
 *             source      - name of logged data source                       *
 *             severity    - severity of logged data sources                  *
 *             logeventid  - the application-specific identifier for          *
 *                           the event; used for monitoring of Windows        *
 *                           event logs                                       *
 *             flags       - metric flags                                     *
 *                                                                            *
 * Return value: returns SUCCEED on successful parsing,                       *
 *               FAIL on other cases                                          *
 *                                                                            *
 * Author: Alexei Vladishev                                                   *
 *                                                                            *
 * Comments: ATTENTION! This function's address and pointers to arguments     *
 *           are described in Zabbix defined type "zbx_process_value_func_t"  *
 *           and used when calling process_log(), process_logrt() and         *
 *           zbx_read2(). If you ever change this process_value() arguments   *
 *           or return value do not forget to synchronize changes with the    *
 *           defined type "zbx_process_value_func_t" and implementations of   *
 *           process_log(), process_logrt(), zbx_read2() and their callers.   *
 *                                                                            *
 ******************************************************************************/
static int	process_value(const char *server, unsigned short port, const char *host, const char *key,
		const char *value, unsigned char state, zbx_uint64_t *lastlogsize, int *mtime, unsigned long *timestamp,
		const char *source, unsigned short *severity, unsigned long *logeventid, unsigned char flags)
{
	const char			*__function_name = "process_value";
	ZBX_ACTIVE_BUFFER_ELEMENT	*el = NULL;
	int				i, ret = FAIL;
	size_t				sz;

	zabbix_log(LOG_LEVEL_DEBUG, "In %s() key:'%s:%s' value:'%s'", __function_name, host, key, ZBX_NULL2STR(value));

	send_buffer(server, port);

	if (0 != (ZBX_METRIC_FLAG_PERSISTENT & flags) && CONFIG_BUFFER_SIZE / 2 <= buffer.pcount)
	{
		zabbix_log(LOG_LEVEL_WARNING, "buffer is full, cannot store persistent value");
		goto out;
	}

	if (CONFIG_BUFFER_SIZE > buffer.count)
	{
		zabbix_log(LOG_LEVEL_DEBUG, "buffer: new element %d", buffer.count);
		el = &buffer.data[buffer.count];
		buffer.count++;
	}
	else
	{
		if (0 == (ZBX_METRIC_FLAG_PERSISTENT & flags))
		{
			for (i = 0; i < buffer.count; i++)
			{
				el = &buffer.data[i];
				if (0 == strcmp(el->host, host) && 0 == strcmp(el->key, key))
					break;
			}
		}

		if (0 != (ZBX_METRIC_FLAG_PERSISTENT & flags) || i == buffer.count)
		{
			for (i = 0; i < buffer.count; i++)
			{
				el = &buffer.data[i];
				if (0 == (ZBX_METRIC_FLAG_PERSISTENT & el->flags))
					break;
			}
		}

		zabbix_log(LOG_LEVEL_DEBUG, "remove element [%d] Key:'%s:%s'", i, el->host, el->key);

		zbx_free(el->host);
		zbx_free(el->key);
		zbx_free(el->value);
		zbx_free(el->source);

		sz = (CONFIG_BUFFER_SIZE - i - 1) * sizeof(ZBX_ACTIVE_BUFFER_ELEMENT);
		memmove(&buffer.data[i], &buffer.data[i + 1], sz);

		zabbix_log(LOG_LEVEL_DEBUG, "buffer full: new element %d", buffer.count - 1);

		el = &buffer.data[CONFIG_BUFFER_SIZE - 1];
	}

	memset(el, 0, sizeof(ZBX_ACTIVE_BUFFER_ELEMENT));
	el->host = zbx_strdup(NULL, host);
	el->key = zbx_strdup(NULL, key);
	if (NULL != value)
		el->value = zbx_strdup(NULL, value);
	el->state = state;

	if (NULL != source)
		el->source = strdup(source);
	if (NULL != severity)
		el->severity = *severity;
	if (NULL != lastlogsize)
		el->lastlogsize = *lastlogsize;
	if (NULL != mtime)
		el->mtime = *mtime;
	if (NULL != timestamp)
		el->timestamp = *timestamp;
	if (NULL != logeventid)
		el->logeventid = (int)*logeventid;

	zbx_timespec(&el->ts);
	el->flags = flags;

	if (0 != (ZBX_METRIC_FLAG_PERSISTENT & flags))
		buffer.pcount++;

	ret = SUCCEED;
out:
	zabbix_log(LOG_LEVEL_DEBUG, "End of %s():%s", __function_name, zbx_result_string(ret));

	return ret;
}

static int	need_meta_update(ZBX_ACTIVE_METRIC *metric, zbx_uint64_t lastlogsize_sent, int mtime_sent,
		unsigned char old_state, zbx_uint64_t lastlogsize_last, int mtime_last)
{
	const char	*__function_name = "need_meta_update";

	int		ret = FAIL;

	zabbix_log(LOG_LEVEL_DEBUG, "In %s() key:%s", __function_name, metric->key);

	if (0 != (ZBX_METRIC_FLAG_LOG & metric->flags))
	{
		/* meta information update is needed if:                                              */
		/* - lastlogsize or mtime changed since we last sent within this check                */
		/* - nothing was sent during this check and state changed from notsupported to normal */
		/* - nothing was sent during this check and it's a new metric                         */
		if (lastlogsize_sent != metric->lastlogsize || mtime_sent != metric->mtime ||
				(lastlogsize_last == lastlogsize_sent && mtime_last == mtime_sent &&
						(old_state != metric->state ||
						0 != (ZBX_METRIC_FLAG_NEW & metric->flags))))
		{
			/* needs meta information update */
			ret = SUCCEED;
		}
	}

	zabbix_log(LOG_LEVEL_DEBUG, "End of %s():%s", __function_name, zbx_result_string(ret));

	return ret;
}

static int	global_regexp_exists(const char *name)
{
	int	i;

	if (0 == regexps.values_num)
		return FAIL;

	for (i = 0; i < regexps.values_num; i++)
	{
		zbx_expression_t	*regexp = (zbx_expression_t *)regexps.values[i];

		if (0 == strcmp(regexp->name, name))
			break;
	}

	return (i == regexps.values_num ? FAIL : SUCCEED);
}

static int	check_number_of_parameters(unsigned char flags, const AGENT_REQUEST *request, char **error)
{
	int	parameter_num, max_parameter_num;

	if (0 == (parameter_num = get_rparams_num(request)))
	{
		*error = zbx_strdup(*error, "Invalid number of parameters.");
		return FAIL;
	}

	if (0 != (ZBX_METRIC_FLAG_LOG_LOG & flags) && 0 != (ZBX_METRIC_FLAG_LOG_COUNT & flags))	/* log.count */
		max_parameter_num = 6;
	else if (0 != (ZBX_METRIC_FLAG_LOG_LOGRT & flags) && 0 == (ZBX_METRIC_FLAG_LOG_COUNT & flags))	/* logrt */
		max_parameter_num = 8;
	else
		max_parameter_num = 7;	/* log or logrt.count */

	if (max_parameter_num < parameter_num)
	{
		*error = zbx_strdup(*error, "Too many parameters.");
		return FAIL;
	}

	return SUCCEED;
}

static int	init_max_lines_per_sec(int is_count_item, const AGENT_REQUEST *request, int *max_lines_per_sec,
		char **error)
{
	const char	*p;
	int		rate;

	if (NULL == (p = get_rparam(request, 3)) || '\0' == *p)
	{
		if (0 == is_count_item)				/* log[], logrt[] */
			*max_lines_per_sec = CONFIG_MAX_LINES_PER_SECOND;
		else						/* log.count[], logrt.count[] */
			*max_lines_per_sec = MAX_VALUE_LINES_MULTIPLIER * CONFIG_MAX_LINES_PER_SECOND;

		return SUCCEED;
	}

	if (MIN_VALUE_LINES > (rate = atoi(p)) ||
			(0 == is_count_item && MAX_VALUE_LINES < rate) ||
			(1 == is_count_item && MAX_VALUE_LINES_MULTIPLIER * MAX_VALUE_LINES < rate))
	{
		*error = zbx_strdup(*error, "Invalid fourth parameter.");
		return FAIL;
	}

	*max_lines_per_sec = rate;
	return SUCCEED;
}

static int	init_max_delay(int is_count_item, const AGENT_REQUEST *request, float *max_delay, char **error)
{
	const char	*max_delay_str;
	float		max_delay_tmp;
	int		max_delay_par_nr;

	/* <maxdelay> is parameter 6 for log[], logrt[], but parameter 5 for log.count[], logrt.count[] */

	if (0 == is_count_item)
		max_delay_par_nr = 6;
	else
		max_delay_par_nr = 5;

	if (NULL == (max_delay_str = get_rparam(request, max_delay_par_nr)) || '\0' == *max_delay_str)
	{
		*max_delay = 0.0f;
		return SUCCEED;
	}

	if (SUCCEED != is_double(max_delay_str) || 0.0f > (max_delay_tmp = (float)atof(max_delay_str)))
	{
		*error = zbx_dsprintf(*error, "Invalid %s parameter.", (5 == max_delay_par_nr) ? "sixth" : "seventh");
		return FAIL;
	}

	*max_delay = max_delay_tmp;
	return SUCCEED;
}

static int	init_rotation_type(unsigned char flags, const AGENT_REQUEST *request, int *rotation_type, char **error)
{
	if (0 != (ZBX_METRIC_FLAG_LOG_LOGRT & flags))
	{
		char	*options;
		int	options_par_nr;

		if (0 == (ZBX_METRIC_FLAG_LOG_COUNT & flags))	/* logrt */
			options_par_nr = 7;
		else						/* logrt.count */
			options_par_nr = 6;

		if (NULL != (options = get_rparam(request, options_par_nr)))
		{
			if (0 == strcmp(options, "copytruncate"))
			{
				*rotation_type = ZBX_LOG_ROTATION_LOGCPT;
				return SUCCEED;
			}

			if (0 != strcmp(options, "rotate"))
			{
				*error = zbx_dsprintf(*error, "Invalid %s parameter.", (6 == options_par_nr) ?
						"seventh" : "eighth");
				return FAIL;
			}
		}
	}

	*rotation_type = ZBX_LOG_ROTATION_LOGRT;	/* default */
	return SUCCEED;
}

static int	process_log_check(char *server, unsigned short port, ZBX_ACTIVE_METRIC *metric,
		zbx_uint64_t *lastlogsize_sent, int *mtime_sent, char **error)
{
	AGENT_REQUEST		request;
<<<<<<< HEAD
	const char		*filename, *regexp, *encoding, *skip, *output_templ;
	char			*encoding_uc = NULL;
	int			max_lines_per_sec, ret = FAIL, s_count, p_count, s_count_orig, is_count_item,
				mtime_orig, big_rec_orig, logfiles_num_new = 0, jumped = 0, rotation_type;
=======
	const char		*filename, *pattern, *encoding, *maxlines_persec, *skip, *output_template;
	char			*encoding_uc = NULL, *max_delay_str;
	int			rate, ret = FAIL, s_count, p_count, s_count_orig, is_count_item, max_delay_par_nr,
				mtime_orig, big_rec_orig, logfiles_num_new = 0, jumped = 0;
>>>>>>> 380459bd
	zbx_uint64_t		lastlogsize_orig;
	float			max_delay;
	struct st_logfile	*logfiles_new = NULL;

	if (0 != (ZBX_METRIC_FLAG_LOG_COUNT & metric->flags))
		is_count_item = 1;
	else
		is_count_item = 0;

	init_request(&request);

	/* Expected parameters by item: */
	/* log        [file,       <regexp>,<encoding>,<maxlines>,    <mode>,<output>,<maxdelay>]            7 params */
	/* log.count  [file,       <regexp>,<encoding>,<maxproclines>,<mode>,         <maxdelay>]            6 params */
	/* logrt      [file_regexp,<regexp>,<encoding>,<maxlines>,    <mode>,<output>,<maxdelay>, <options>] 8 params */
	/* logrt.count[file_regexp,<regexp>,<encoding>,<maxproclines>,<mode>,         <maxdelay>, <options>] 7 params */

	if (SUCCEED != parse_item_key(metric->key, &request))
	{
		*error = zbx_strdup(*error, "Invalid item key format.");
		goto out;
	}

	if (SUCCEED != check_number_of_parameters(metric->flags, &request, error))
		goto out;

	/* parameter 'file' or 'file_regexp' */

	if (NULL == (filename = get_rparam(&request, 0)) || '\0' == *filename)
	{
		*error = zbx_strdup(*error, "Invalid first parameter.");
		goto out;
	}

	/* parameter 'regexp' */

	if (NULL == (regexp = get_rparam(&request, 1)))
	{
		regexp = "";
	}
	else if ('@' == *regexp && SUCCEED != global_regexp_exists(regexp + 1))
	{
		*error = zbx_dsprintf(*error, "Global regular expression \"%s\" does not exist.", regexp + 1);
		goto out;
	}

	/* parameter 'encoding' */

	if (NULL == (encoding = get_rparam(&request, 2)))
	{
		encoding = "";
	}
	else
	{
		encoding_uc = zbx_strdup(encoding_uc, encoding);
		zbx_strupper(encoding_uc);
		encoding = encoding_uc;
	}

	/* parameter 'maxlines' or 'maxproclines' */
	if (SUCCEED !=  init_max_lines_per_sec(is_count_item, &request, &max_lines_per_sec, error))
		goto out;

	/* parameter 'mode' */

	if (NULL == (skip = get_rparam(&request, 4)) || '\0' == *skip || 0 == strcmp(skip, "all"))
	{
		metric->skip_old_data = 0;
	}
	else if (0 != strcmp(skip, "skip"))
	{
		*error = zbx_strdup(*error, "Invalid fifth parameter.");
		goto out;
	}

<<<<<<< HEAD
	/* parameter 'output' (not used for log.count[], logrt.count[]) */
	if (1 == is_count_item || (NULL == (output_templ = get_rparam(&request, 5))))
		output_templ = "";
=======
	/* parameter 5 is <output> for log[], logrt[], but <maxdelay> for log.count[], logrt.count[] */

	if (1 == is_count_item || (NULL == (output_template = get_rparam(&request, 5))))
		output_template = "";
>>>>>>> 380459bd

	/* parameter 'maxdelay' */
	if (SUCCEED != init_max_delay(is_count_item, &request, &max_delay, error))
		goto out;

	/* parameter 'options' */
	if (SUCCEED != init_rotation_type(metric->flags, &request, &rotation_type, error))
		goto out;

	/* jumping over fast growing log files is not supported with 'copytruncate' */
	if (ZBX_LOG_ROTATION_LOGCPT == rotation_type && 0.0f != max_delay)
	{
		*error = zbx_strdup(*error, "maxdelay > 0 is not supported with copytruncate option.");
		goto out;
	}

	/* do not flood Zabbix server if file grows too fast */
	s_count = max_lines_per_sec * metric->refresh;

	/* do not flood local system if file grows too fast */
	if (0 == is_count_item)
	{
		p_count = MAX_VALUE_LINES_MULTIPLIER * s_count;	/* log[], logrt[] */
	}
	else
	{
		/* In log.count[] and logrt.count[] items the variable 's_count' (max number of lines allowed to be */
		/* sent to server) is used for counting matching lines in logfile(s). 's_count' is counted from max */
		/* value down towards 0. */

		p_count = s_count_orig = s_count;

		/* remember current state, we may need to restore it if log.count[] or logrt.count[] result cannot */
		/* be sent to server */

		lastlogsize_orig = metric->lastlogsize;
		mtime_orig = metric->mtime;
		big_rec_orig = metric->big_rec;

		/* process_logrt() may modify old log file list 'metric->logfiles' but currently modifications are */
		/* limited to 'retry' flag in existing list elements. We do not preserve original 'retry' flag values */
		/* as there is no need to "rollback" their modifications if log.count[] or logrt.count[] result can */
		/* not be sent to server. */
	}

	ret = process_logrt(metric->flags, filename, &metric->lastlogsize, &metric->mtime, lastlogsize_sent, mtime_sent,
			&metric->skip_old_data, &metric->big_rec, &metric->use_ino, error, &metric->logfiles,
<<<<<<< HEAD
			&metric->logfiles_num, &logfiles_new, &logfiles_num_new, encoding, &regexps, regexp,
			output_templ, &p_count, &s_count, process_value, server, port, CONFIG_HOSTNAME,
			metric->key_orig, &jumped, max_delay, &metric->start_time, &metric->processed_bytes,
			rotation_type);
=======
			&metric->logfiles_num, &logfiles_new, &logfiles_num_new, encoding, &regexps, pattern, output_template,
			&p_count, &s_count, process_value, server, port, CONFIG_HOSTNAME, metric->key_orig, &jumped,
			max_delay, &metric->start_time, &metric->processed_bytes);
>>>>>>> 380459bd

	if (0 == is_count_item && NULL != logfiles_new)
	{
		/* for log[] and logrt[] items - switch to the new log file list */

		destroy_logfile_list(&metric->logfiles, NULL, &metric->logfiles_num);
		metric->logfiles = logfiles_new;
		metric->logfiles_num = logfiles_num_new;
	}

	if (SUCCEED == ret)
	{
		metric->error_count = 0;

		if (1 == is_count_item)
		{
			/* send log.count[] or logrt.count[] item value to server */

			int	match_count;			/* number of matching lines */
			char	buf[ZBX_MAX_UINT64_LEN];

			match_count = s_count_orig - s_count;

			zbx_snprintf(buf, sizeof(buf), "%d", match_count);

			if (SUCCEED == process_value(server, port, CONFIG_HOSTNAME, metric->key_orig, buf,
					ITEM_STATE_NORMAL, &metric->lastlogsize, &metric->mtime, NULL, NULL, NULL, NULL,
					metric->flags | ZBX_METRIC_FLAG_PERSISTENT) || 0 != jumped)
			{
				/* if process_value() fails (i.e. log(rt).count result cannot be sent to server) but */
				/* a jump took place to meet <maxdelay> then we discard the result and keep the state */
				/* after jump */

				*lastlogsize_sent = metric->lastlogsize;
				*mtime_sent = metric->mtime;

				/* switch to the new log file list */
				destroy_logfile_list(&metric->logfiles, NULL, &metric->logfiles_num);
				metric->logfiles = logfiles_new;
				metric->logfiles_num = logfiles_num_new;
			}
			else
			{
				/* unable to send data and no jump took place, restore original state to try again */
				/* during the next check */

				metric->lastlogsize = lastlogsize_orig;
				metric->mtime =  mtime_orig;
				metric->big_rec = big_rec_orig;

				/* the old log file list 'metric->logfiles' stays in its place, drop the new list */
				destroy_logfile_list(&logfiles_new, NULL, &logfiles_num_new);
			}
		}
	}
	else
	{
		metric->error_count++;

		if (1 == is_count_item)
		{
			/* restore original state to try again during the next check */

			metric->lastlogsize = lastlogsize_orig;
			metric->mtime =  mtime_orig;
			metric->big_rec = big_rec_orig;

			/* the old log file list 'metric->logfiles' stays in its place, drop the new list */
			destroy_logfile_list(&logfiles_new, NULL, &logfiles_num_new);
		}

		/* suppress first two errors */
		if (3 > metric->error_count)
		{
			zabbix_log(LOG_LEVEL_DEBUG, "suppressing log(rt)(.count) processing error #%d: %s",
					metric->error_count, NULL != *error ? *error : "unknown error");

			zbx_free(*error);
			ret = SUCCEED;
		}
	}
out:
	zbx_free(encoding_uc);
	free_request(&request);

	return ret;
}

static int	process_eventlog_check(char *server, unsigned short port, ZBX_ACTIVE_METRIC *metric,
		zbx_uint64_t *lastlogsize_sent, char **error)
{
	int 		ret = FAIL;

#ifdef _WINDOWS
	AGENT_REQUEST	request;
	const char	*filename, *pattern, *key_severity, *key_source, *key_logeventid, *maxlines_persec, *skip,
			*str_severity;
	int		rate, s_count, p_count, match = SUCCEED, send_err = SUCCEED;
	char		*value = NULL, *provider = NULL, *source = NULL, str_logeventid[8];
	zbx_uint64_t	lastlogsize;
	unsigned long	timestamp, logeventid;
	unsigned short	severity;
	OSVERSIONINFO	versionInfo;
	zbx_uint64_t	keywords;
	EVT_HANDLE	eventlog6_render_context = NULL;
	EVT_HANDLE	eventlog6_query = NULL;
	zbx_uint64_t	eventlog6_firstid = 0;
	zbx_uint64_t	eventlog6_lastid = 0;

	init_request(&request);

	if (SUCCEED != parse_item_key(metric->key, &request))
	{
		*error = zbx_strdup(*error, "Invalid item key format.");
		goto out;
	}

	if (0 == get_rparams_num(&request))
	{
		*error = zbx_strdup(*error, "Invalid number of parameters.");
		goto out;
	}

	if (7 < get_rparams_num(&request))
	{
		*error = zbx_strdup(*error, "Too many parameters.");
		goto out;
	}

	if (NULL == (filename = get_rparam(&request, 0)) || '\0' == *filename)
	{
		*error = zbx_strdup(*error, "Invalid first parameter.");
		goto out;
	}

	if (NULL == (pattern = get_rparam(&request, 1)))
	{
		pattern = "";
	}
	else if ('@' == *pattern && SUCCEED != global_regexp_exists(pattern + 1))
	{
		*error = zbx_dsprintf(*error, "Global regular expression \"%s\" does not exist.", pattern + 1);
		goto out;
	}

	if (NULL == (key_severity = get_rparam(&request, 2)))
	{
		key_severity = "";
	}
	else if ('@' == *key_severity && SUCCEED != global_regexp_exists(key_severity + 1))
	{
		*error = zbx_dsprintf(*error, "Global regular expression \"%s\" does not exist.", key_severity + 1);
		goto out;
	}

	if (NULL == (key_source = get_rparam(&request, 3)))
	{
		key_source = "";
	}
	else if ('@' == *key_source && SUCCEED != global_regexp_exists(key_source + 1))
	{
		*error = zbx_dsprintf(*error, "Global regular expression \"%s\" does not exist.", key_source + 1);
		goto out;
	}

	if (NULL == (key_logeventid = get_rparam(&request, 4)))
	{
		key_logeventid = "";
	}
	else if ('@' == *key_logeventid && SUCCEED != global_regexp_exists(key_logeventid + 1))
	{
		*error = zbx_dsprintf(*error, "Global regular expression \"%s\" does not exist.", key_logeventid + 1);
		goto out;
	}

	if (NULL == (maxlines_persec = get_rparam(&request, 5)) || '\0' == *maxlines_persec)
	{
		rate = CONFIG_MAX_LINES_PER_SECOND;
	}
	else if (MIN_VALUE_LINES > (rate = atoi(maxlines_persec)) || MAX_VALUE_LINES < rate)
	{
		*error = zbx_strdup(*error, "Invalid sixth parameter.");
		goto out;
	}

	if (NULL == (skip = get_rparam(&request, 6)) || '\0' == *skip || 0 == strcmp(skip, "all"))
	{
		metric->skip_old_data = 0;
	}
	else if (0 != strcmp(skip, "skip"))
	{
		*error = zbx_strdup(*error, "Invalid seventh parameter.");
		goto out;
	}

	s_count = 0;
	p_count = 0;
	lastlogsize = metric->lastlogsize;

	versionInfo.dwOSVersionInfoSize = sizeof(OSVERSIONINFO);
	GetVersionEx(&versionInfo);

	if (versionInfo.dwMajorVersion >= 6)	/* Windows Vista, 7 or Server 2008 */
	{
		__try
		{
			if (SUCCEED != initialize_eventlog6(filename, &lastlogsize, &eventlog6_firstid,
					&eventlog6_lastid, &eventlog6_render_context, &eventlog6_query))
			{
				finalize_eventlog6(&eventlog6_render_context, &eventlog6_query);
				goto out;
			}

			while (SUCCEED == (ret = process_eventlog6(filename, &lastlogsize, &timestamp, &provider,
					&source, &severity, &value, &logeventid, &eventlog6_firstid, &eventlog6_lastid,
					&eventlog6_render_context, &eventlog6_query, &keywords, metric->skip_old_data)))
			{
				metric->skip_old_data = 0;

				/* End of file. */
				/* The eventlog could become empty, must save `lastlogsize'. */
				if (NULL == value)
				{
					metric->lastlogsize = lastlogsize;
					break;
				}

				switch (severity)
				{
					case WINEVENT_LEVEL_LOG_ALWAYS:
					case WINEVENT_LEVEL_INFO:
						if (0 != (keywords & WINEVENT_KEYWORD_AUDIT_FAILURE))
						{
							severity = ITEM_LOGTYPE_FAILURE_AUDIT;
							str_severity = AUDIT_FAILURE;
							break;
						}
						else if (0 != (keywords & WINEVENT_KEYWORD_AUDIT_SUCCESS))
						{
							severity = ITEM_LOGTYPE_SUCCESS_AUDIT;
							str_severity = AUDIT_SUCCESS;
							break;
						}
						else
							severity = ITEM_LOGTYPE_INFORMATION;
							str_severity = INFORMATION_TYPE;
							break;
					case WINEVENT_LEVEL_WARNING:
						severity = ITEM_LOGTYPE_WARNING;
						str_severity = WARNING_TYPE;
						break;
					case WINEVENT_LEVEL_ERROR:
						severity = ITEM_LOGTYPE_ERROR;
						str_severity = ERROR_TYPE;
						break;
					case WINEVENT_LEVEL_CRITICAL:
						severity = ITEM_LOGTYPE_CRITICAL;
						str_severity = CRITICAL_TYPE;
						break;
					case WINEVENT_LEVEL_VERBOSE:
						severity = ITEM_LOGTYPE_VERBOSE;
						str_severity = VERBOSE_TYPE;
						break;
				}

				zbx_snprintf(str_logeventid, sizeof(str_logeventid), "%lu", logeventid);

				if (0 == p_count)
				{
					int	ret1, ret2, ret3, ret4;

					if (FAIL == (ret1 = regexp_match_ex(&regexps, value, pattern,
							ZBX_CASE_SENSITIVE)))
					{
						*error = zbx_strdup(*error,
								"Invalid regular expression in the second parameter.");
						match = FAIL;
					}
					else if (FAIL == (ret2 = regexp_match_ex(&regexps, str_severity, key_severity,
							ZBX_IGNORE_CASE)))
					{
						*error = zbx_strdup(*error,
								"Invalid regular expression in the third parameter.");
						match = FAIL;
					}
					else if (FAIL == (ret3 = regexp_match_ex(&regexps, provider, key_source,
							ZBX_IGNORE_CASE)))
					{
						*error = zbx_strdup(*error,
								"Invalid regular expression in the fourth parameter.");
						match = FAIL;
					}
					else if (FAIL == (ret4 = regexp_match_ex(&regexps, str_logeventid,
							key_logeventid, ZBX_CASE_SENSITIVE)))
					{
						*error = zbx_strdup(*error,
								"Invalid regular expression in the fifth parameter.");
						match = FAIL;
					}

					if (FAIL == match)
					{
						zbx_free(source);
						zbx_free(provider);
						zbx_free(value);

						ret = FAIL;
						break;
					}

					match = (ZBX_REGEXP_MATCH == ret1 && ZBX_REGEXP_MATCH == ret2 &&
							ZBX_REGEXP_MATCH == ret3 && ZBX_REGEXP_MATCH == ret4);
				}
				else
				{
					match = (ZBX_REGEXP_MATCH == regexp_match_ex(&regexps, value, pattern,
								ZBX_CASE_SENSITIVE) &&
							ZBX_REGEXP_MATCH == regexp_match_ex(&regexps, str_severity,
								key_severity, ZBX_IGNORE_CASE) &&
							ZBX_REGEXP_MATCH == regexp_match_ex(&regexps, provider,
								key_source, ZBX_IGNORE_CASE) &&
							ZBX_REGEXP_MATCH == regexp_match_ex(&regexps, str_logeventid,
								key_logeventid, ZBX_CASE_SENSITIVE));
				}

				if (1 == match)
				{
					send_err = process_value(server, port, CONFIG_HOSTNAME, metric->key_orig, value,
							ITEM_STATE_NORMAL, &lastlogsize, NULL, &timestamp, provider,
							&severity, &logeventid,
							metric->flags | ZBX_METRIC_FLAG_PERSISTENT);

					if (SUCCEED == send_err)
					{
						*lastlogsize_sent = lastlogsize;
						s_count++;
					}
				}
				p_count++;

				zbx_free(source);
				zbx_free(provider);
				zbx_free(value);

				if (SUCCEED == send_err)
				{
					metric->lastlogsize = lastlogsize;
				}
				else
				{
					/* buffer is full, stop processing active checks */
					/* till the buffer is cleared */
					lastlogsize = metric->lastlogsize;
					break;
				}

				/* do not flood Zabbix server if file grows too fast */
				if (s_count >= (rate * metric->refresh))
					break;

				/* do not flood local system if file grows too fast */
				if (p_count >= (MAX_VALUE_LINES_MULTIPLIER * rate * metric->refresh))
					break;

			}	/* while processing an eventlog */

			finalize_eventlog6(&eventlog6_render_context, &eventlog6_query);
		}
		__except (DelayLoadDllExceptionFilter(GetExceptionInformation()))
		{
			zabbix_log(LOG_LEVEL_WARNING, "failed to process eventlog");
		}
	}
	else if (versionInfo.dwMajorVersion < 6)    /* Windows versions before Vista */
	{
		while (SUCCEED == (ret = process_eventlog(filename, &lastlogsize, &timestamp, &source, &severity,
				&value, &logeventid, metric->skip_old_data)))
		{
			metric->skip_old_data = 0;

			/* End of file. */
			/* The eventlog could become empty, must save `lastlogsize'. */
			if (NULL == value)
			{
				metric->lastlogsize = lastlogsize;
				break;
			}

			switch (severity)
			{
				case EVENTLOG_SUCCESS:
				case EVENTLOG_INFORMATION_TYPE:
					severity = ITEM_LOGTYPE_INFORMATION;
					str_severity = INFORMATION_TYPE;
					break;
				case EVENTLOG_WARNING_TYPE:
					severity = ITEM_LOGTYPE_WARNING;
					str_severity = WARNING_TYPE;
					break;
				case EVENTLOG_ERROR_TYPE:
					severity = ITEM_LOGTYPE_ERROR;
					str_severity = ERROR_TYPE;
					break;
				case EVENTLOG_AUDIT_FAILURE:
					severity = ITEM_LOGTYPE_FAILURE_AUDIT;
					str_severity = AUDIT_FAILURE;
					break;
				case EVENTLOG_AUDIT_SUCCESS:
					severity = ITEM_LOGTYPE_SUCCESS_AUDIT;
					str_severity = AUDIT_SUCCESS;
					break;
			}

			zbx_snprintf(str_logeventid, sizeof(str_logeventid), "%lu", logeventid);

			if (0 == p_count)
			{
				int	ret1, ret2, ret3, ret4;

				if (FAIL == (ret1 = regexp_match_ex(&regexps, value, pattern, ZBX_CASE_SENSITIVE)))
				{
					*error = zbx_strdup(*error,
							"Invalid regular expression in the second parameter.");
					match = FAIL;
				}
				else if (FAIL == (ret2 = regexp_match_ex(&regexps, str_severity, key_severity,
						ZBX_IGNORE_CASE)))
				{
					*error = zbx_strdup(*error,
							"Invalid regular expression in the third parameter.");
					match = FAIL;
				}
				else if (FAIL == (ret3 = regexp_match_ex(&regexps, source, key_source,
						ZBX_IGNORE_CASE)))
				{
					*error = zbx_strdup(*error,
							"Invalid regular expression in the fourth parameter.");
					match = FAIL;
				}
				else if (FAIL == (ret4 = regexp_match_ex(&regexps, str_logeventid, key_logeventid,
						ZBX_CASE_SENSITIVE)))
				{
					*error = zbx_strdup(*error,
							"Invalid regular expression in the fifth parameter.");
					match = FAIL;
				}

				if (FAIL == match)
				{
					zbx_free(source);
					zbx_free(value);

					ret = FAIL;
					break;
				}

				match = (ZBX_REGEXP_MATCH == ret1 && ZBX_REGEXP_MATCH == ret2 &&
						ZBX_REGEXP_MATCH == ret3 && ZBX_REGEXP_MATCH == ret4);
			}
			else
			{
				match = (ZBX_REGEXP_MATCH == regexp_match_ex(&regexps, value, pattern,
							ZBX_CASE_SENSITIVE) &&
						ZBX_REGEXP_MATCH == regexp_match_ex(&regexps, str_severity,
							key_severity, ZBX_IGNORE_CASE) &&
						ZBX_REGEXP_MATCH == regexp_match_ex(&regexps, source,
							key_source, ZBX_IGNORE_CASE) &&
						ZBX_REGEXP_MATCH == regexp_match_ex(&regexps, str_logeventid,
							key_logeventid, ZBX_CASE_SENSITIVE));
			}

			if (1 == match)
			{
				send_err = process_value(server, port, CONFIG_HOSTNAME, metric->key_orig, value,
						ITEM_STATE_NORMAL, &lastlogsize, NULL, &timestamp, source, &severity,
						&logeventid, metric->flags | ZBX_METRIC_FLAG_PERSISTENT);

				if (SUCCEED == send_err)
				{
					*lastlogsize_sent = lastlogsize;
					s_count++;
				}
			}
			p_count++;

			zbx_free(source);
			zbx_free(value);

			if (SUCCEED == send_err)
			{
				metric->lastlogsize = lastlogsize;
			}
			else
			{
				/* buffer is full, stop processing active checks */
				/* till the buffer is cleared */
				lastlogsize = metric->lastlogsize;
				break;
			}

			/* do not flood Zabbix server if file grows too fast */
			if (s_count >= (rate * metric->refresh))
				break;

			/* do not flood local system if file grows too fast */
			if (p_count >= (MAX_VALUE_LINES_MULTIPLIER * rate * metric->refresh))
				break;
		} /* while processing an eventlog */
	}
out:
	free_request(&request);
#else	/* not _WINDOWS */
	ZBX_UNUSED(server);
	ZBX_UNUSED(port);
	ZBX_UNUSED(metric);
	ZBX_UNUSED(lastlogsize_sent);
	ZBX_UNUSED(error);
#endif	/* _WINDOWS */

	return ret;
}

static int	process_common_check(char *server, unsigned short port, ZBX_ACTIVE_METRIC *metric, char **error)
{
	int		ret;
	AGENT_RESULT	result;
	char		**pvalue;

	init_result(&result);

	if (SUCCEED != (ret = process(metric->key, 0, &result)))
	{
		if (NULL != (pvalue = GET_MSG_RESULT(&result)))
			*error = zbx_strdup(*error, *pvalue);
		goto out;
	}

	if (NULL != (pvalue = GET_TEXT_RESULT(&result)))
	{
		zabbix_log(LOG_LEVEL_DEBUG, "for key [%s] received value [%s]", metric->key, *pvalue);

		process_value(server, port, CONFIG_HOSTNAME, metric->key_orig, *pvalue, ITEM_STATE_NORMAL, NULL, NULL,
				NULL, NULL, NULL, NULL, metric->flags);
	}
out:
	free_result(&result);

	return ret;
}

static void	process_active_checks(char *server, unsigned short port)
{
	const char	*__function_name = "process_active_checks";
	char		*error = NULL;
	int		i, now, ret;

	zabbix_log(LOG_LEVEL_DEBUG, "In %s() server:'%s' port:%hu", __function_name, server, port);

	now = (int)time(NULL);

	for (i = 0; i < active_metrics.values_num; i++)
	{
		zbx_uint64_t		lastlogsize_last, lastlogsize_sent;
		int			mtime_last, mtime_sent;
		ZBX_ACTIVE_METRIC	*metric;

		metric = (ZBX_ACTIVE_METRIC *)active_metrics.values[i];

		if (metric->nextcheck > now)
			continue;

		if (SUCCEED != metric_ready_to_process(metric))
			continue;

		/* for meta information update we need to know if something was sent at all during the check */
		lastlogsize_last = metric->lastlogsize;
		mtime_last = metric->mtime;

		lastlogsize_sent = metric->lastlogsize;
		mtime_sent = metric->mtime;

		/* before processing make sure refresh is not 0 to avoid overload */
		if (0 == metric->refresh)
		{
			ret = FAIL;
			error = zbx_strdup(error, "Incorrect update interval.");
		}
		else if (0 != ((ZBX_METRIC_FLAG_LOG_LOG | ZBX_METRIC_FLAG_LOG_LOGRT) & metric->flags))
			ret = process_log_check(server, port, metric, &lastlogsize_sent, &mtime_sent, &error);
		else if (0 != (ZBX_METRIC_FLAG_LOG_EVENTLOG & metric->flags))
			ret = process_eventlog_check(server, port, metric, &lastlogsize_sent, &error);
		else
			ret = process_common_check(server, port, metric, &error);

		if (SUCCEED != ret)
		{
			const char	*perror;

			perror = (NULL != error ? error : ZBX_NOTSUPPORTED_MSG);

			metric->state = ITEM_STATE_NOTSUPPORTED;
			metric->refresh_unsupported = 0;
			metric->error_count = 0;
			metric->start_time = 0.0;
			metric->processed_bytes = 0;

			zabbix_log(LOG_LEVEL_WARNING, "active check \"%s\" is not supported: %s", metric->key, perror);

			process_value(server, port, CONFIG_HOSTNAME, metric->key_orig, perror, ITEM_STATE_NOTSUPPORTED,
					&metric->lastlogsize, &metric->mtime, NULL, NULL, NULL, NULL, metric->flags);

			zbx_free(error);
		}
		else
		{
			if (0 == metric->error_count)
			{
				unsigned char	old_state;

				old_state = metric->state;

				if (ITEM_STATE_NOTSUPPORTED == metric->state)
				{
					/* item became supported */
					metric->state = ITEM_STATE_NORMAL;
					metric->refresh_unsupported = 0;
				}

				if (SUCCEED == need_meta_update(metric, lastlogsize_sent, mtime_sent, old_state,
						lastlogsize_last, mtime_last))
				{
					/* meta information update */
					process_value(server, port, CONFIG_HOSTNAME, metric->key_orig, NULL,
							metric->state, &metric->lastlogsize, &metric->mtime, NULL, NULL,
							NULL, NULL, metric->flags);
				}

				/* remove "new metric" flag */
				metric->flags &= ~ZBX_METRIC_FLAG_NEW;
			}
		}

		metric->nextcheck = (int)time(NULL) + metric->refresh;
	}

	zabbix_log(LOG_LEVEL_DEBUG, "End of %s()", __function_name);
}

/******************************************************************************
 *                                                                            *
 * Function: update_schedule                                                  *
 *                                                                            *
 * Purpose: update active check and send buffer schedule by the specified     *
 *          time delta                                                        *
 *                                                                            *
 * Parameters: delta - [IN] the time delta in seconds                         *
 *                                                                            *
 * Comments: This function is used to update checking and sending schedules   *
 *           if the system time was rolled back.                              *
 *                                                                            *
 ******************************************************************************/
static void	update_schedule(int delta)
{
	int	i;

	for (i = 0; i < active_metrics.values_num; i++)
	{
		ZBX_ACTIVE_METRIC	*metric = (ZBX_ACTIVE_METRIC *)active_metrics.values[i];
		metric->nextcheck += delta;
	}

	buffer.lastsent += delta;
}

ZBX_THREAD_ENTRY(active_checks_thread, args)
{
	ZBX_THREAD_ACTIVECHK_ARGS activechk_args;

	time_t	nextcheck = 0, nextrefresh = 0, nextsend = 0, now, delta, lastcheck = 0;

	assert(args);
	assert(((zbx_thread_args_t *)args)->args);

	process_type = ((zbx_thread_args_t *)args)->process_type;
	server_num = ((zbx_thread_args_t *)args)->server_num;
	process_num = ((zbx_thread_args_t *)args)->process_num;

	zabbix_log(LOG_LEVEL_INFORMATION, "%s #%d started [%s #%d]", get_program_type_string(program_type),
			server_num, get_process_type_string(process_type), process_num);

	activechk_args.host = zbx_strdup(NULL, ((ZBX_THREAD_ACTIVECHK_ARGS *)((zbx_thread_args_t *)args)->args)->host);
	activechk_args.port = ((ZBX_THREAD_ACTIVECHK_ARGS *)((zbx_thread_args_t *)args)->args)->port;

	zbx_free(args);

#if defined(HAVE_POLARSSL) || defined(HAVE_GNUTLS) || defined(HAVE_OPENSSL)
	zbx_tls_init_child();
#endif
	init_active_metrics();

	while (ZBX_IS_RUNNING())
	{
		zbx_handle_log();

		now = time(NULL);

		if (now >= nextsend)
		{
			send_buffer(activechk_args.host, activechk_args.port);
			nextsend = time(NULL) + 1;
		}

		if (now >= nextrefresh)
		{
			zbx_setproctitle("active checks #%d [getting list of active checks]", process_num);

			if (FAIL == refresh_active_checks(activechk_args.host, activechk_args.port))
			{
				nextrefresh = time(NULL) + 60;
			}
			else
			{
				nextrefresh = time(NULL) + CONFIG_REFRESH_ACTIVE_CHECKS;
			}
		}

		if (now >= nextcheck && CONFIG_BUFFER_SIZE / 2 > buffer.pcount)
		{
			zbx_setproctitle("active checks #%d [processing active checks]", process_num);

			process_active_checks(activechk_args.host, activechk_args.port);

			if (CONFIG_BUFFER_SIZE / 2 <= buffer.pcount)	/* failed to complete processing active checks */
				goto next;

			nextcheck = get_min_nextcheck();
			if (FAIL == nextcheck)
				nextcheck = time(NULL) + 60;
		}
		else
		{
			if (0 > (delta = now - lastcheck))
			{
				zabbix_log(LOG_LEVEL_WARNING, "the system time has been pushed back,"
						" adjusting active check schedule");
				update_schedule((int)delta);
				nextcheck += delta;
				nextsend += delta;
				nextrefresh += delta;
			}

			zbx_setproctitle("active checks #%d [idle 1 sec]", process_num);
			zbx_sleep(1);
		}

		lastcheck = now;
next:
#if !defined(_WINDOWS) && defined(HAVE_RESOLV_H)
		zbx_update_resolver_conf();	/* handle /etc/resolv.conf update */
#else
		;
#endif
	}

#ifdef _WINDOWS
	zbx_free(activechk_args.host);
	free_active_metrics();

	ZBX_DO_EXIT();

	zbx_thread_exit(EXIT_SUCCESS);
#endif
}<|MERGE_RESOLUTION|>--- conflicted
+++ resolved
@@ -1165,17 +1165,10 @@
 		zbx_uint64_t *lastlogsize_sent, int *mtime_sent, char **error)
 {
 	AGENT_REQUEST		request;
-<<<<<<< HEAD
-	const char		*filename, *regexp, *encoding, *skip, *output_templ;
+	const char		*filename, *regexp, *encoding, *skip, *output_template;
 	char			*encoding_uc = NULL;
 	int			max_lines_per_sec, ret = FAIL, s_count, p_count, s_count_orig, is_count_item,
 				mtime_orig, big_rec_orig, logfiles_num_new = 0, jumped = 0, rotation_type;
-=======
-	const char		*filename, *pattern, *encoding, *maxlines_persec, *skip, *output_template;
-	char			*encoding_uc = NULL, *max_delay_str;
-	int			rate, ret = FAIL, s_count, p_count, s_count_orig, is_count_item, max_delay_par_nr,
-				mtime_orig, big_rec_orig, logfiles_num_new = 0, jumped = 0;
->>>>>>> 380459bd
 	zbx_uint64_t		lastlogsize_orig;
 	float			max_delay;
 	struct st_logfile	*logfiles_new = NULL;
@@ -1251,16 +1244,9 @@
 		goto out;
 	}
 
-<<<<<<< HEAD
 	/* parameter 'output' (not used for log.count[], logrt.count[]) */
-	if (1 == is_count_item || (NULL == (output_templ = get_rparam(&request, 5))))
-		output_templ = "";
-=======
-	/* parameter 5 is <output> for log[], logrt[], but <maxdelay> for log.count[], logrt.count[] */
-
 	if (1 == is_count_item || (NULL == (output_template = get_rparam(&request, 5))))
 		output_template = "";
->>>>>>> 380459bd
 
 	/* parameter 'maxdelay' */
 	if (SUCCEED != init_max_delay(is_count_item, &request, &max_delay, error))
@@ -1308,16 +1294,10 @@
 
 	ret = process_logrt(metric->flags, filename, &metric->lastlogsize, &metric->mtime, lastlogsize_sent, mtime_sent,
 			&metric->skip_old_data, &metric->big_rec, &metric->use_ino, error, &metric->logfiles,
-<<<<<<< HEAD
 			&metric->logfiles_num, &logfiles_new, &logfiles_num_new, encoding, &regexps, regexp,
-			output_templ, &p_count, &s_count, process_value, server, port, CONFIG_HOSTNAME,
+			output_template, &p_count, &s_count, process_value, server, port, CONFIG_HOSTNAME,
 			metric->key_orig, &jumped, max_delay, &metric->start_time, &metric->processed_bytes,
 			rotation_type);
-=======
-			&metric->logfiles_num, &logfiles_new, &logfiles_num_new, encoding, &regexps, pattern, output_template,
-			&p_count, &s_count, process_value, server, port, CONFIG_HOSTNAME, metric->key_orig, &jumped,
-			max_delay, &metric->start_time, &metric->processed_bytes);
->>>>>>> 380459bd
 
 	if (0 == is_count_item && NULL != logfiles_new)
 	{
