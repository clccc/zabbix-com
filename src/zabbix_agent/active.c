--- conflicted
+++ resolved
@@ -776,15 +776,10 @@
 			goto out;
 	}
 
-<<<<<<< HEAD
-	/* do nothing if ZBX_TCP_SEC_UNENCRYPTED == configured_tls_connect_mode */
-#endif
 	/* do not count time spent on sending data to server */
 	if (NULL != stopwatch)
 		zbx_stopwatch_stop(stopwatch);
 
-=======
->>>>>>> 749b7ba6
 	if (SUCCEED == (ret = zbx_tcp_connect(&s, CONFIG_SOURCE_IP, host, port, MIN(buffer.count * CONFIG_TIMEOUT, 60),
 			configured_tls_connect_mode, tls_arg1, tls_arg2)))
 	{
@@ -815,14 +810,10 @@
 	}
 	else
 		err_send_step = "[connect] ";
-<<<<<<< HEAD
-
+out:
 	if (NULL != stopwatch)
 		zbx_stopwatch_start(stopwatch);
 
-=======
-out:
->>>>>>> 749b7ba6
 	zbx_json_free(&json);
 
 	if (SUCCEED == ret)
