--- conflicted
+++ resolved
@@ -1055,7 +1055,6 @@
 	int	nextcheck = 0, nextrefresh = 0, nextsend = 0;
 	char	*p = NULL;
 
-<<<<<<< HEAD
 	assert(args);
 	assert(((zbx_thread_args_t *)args)->args);
 
@@ -1066,12 +1065,9 @@
 
 	zbx_free(args);
 
-#if defined(ZABBIX_DAEMON)
-=======
 #ifdef ZABBIX_DAEMON
->>>>>>> 0f535762
 	set_child_signal_handler();
-#endif	/* ZABBIX_DAEMON */
+#endif
 
 	if (NULL != (p = strchr(activechk_args.host, ',')))
 		*p = '\0';
