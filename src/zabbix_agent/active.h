/*
** ZABBIX
** Copyright (C) 2000-2005 SIA Zabbix
**
** This program is free software; you can redistribute it and/or modify
** it under the terms of the GNU General Public License as published by
** the Free Software Foundation; either version 2 of the License, or
** (at your option) any later version.
**
** This program is distributed in the hope that it will be useful,
** but WITHOUT ANY WARRANTY; without even the implied warranty of
** MERCHANTABILITY or FITNESS FOR A PARTICULAR PURPOSE.  See the
** GNU General Public License for more details.
**
** You should have received a copy of the GNU General Public License
** along with this program; if not, write to the Free Software
** Foundation, Inc., 675 Mass Ave, Cambridge, MA 02139, USA.
**/

#ifndef ZABBIX_ACTIVE_H
#define ZABBIX_ACTIVE_H

#include "threads.h"

extern char	*CONFIG_SOURCE_IP;
extern char	*CONFIG_HOSTNAME;
extern int	CONFIG_REFRESH_ACTIVE_CHECKS;
extern int	CONFIG_BUFFER_SEND;
extern int	CONFIG_BUFFER_SIZE;
extern int	CONFIG_MAX_LINES_PER_SECOND;

/* define minimal and maximal values of lines to send by agent */
/* per second for checks `log' and `eventlog', used to parse key parameters */
#define	MIN_VALUE_LINES	1
#define	MAX_VALUE_LINES	1000

<<<<<<< HEAD
/*Windows event types for `eventlog' check*/
#ifdef _WINDOWS
#	ifndef INFORMATION_TYPE
#		define INFORMATION_TYPE	"Information"
#	endif
#	ifndef WARNING_TYPE
#		define WARNING_TYPE	"Warning"
#	endif
#	ifndef ERROR_TYPE
#		define ERROR_TYPE	"Error"
#	endif
#	ifndef AUDIT_FAILURE
#		define AUDIT_FAILURE	"Failure Audit"
#	endif
#	ifndef AUDIT_SUCCESS
#		define AUDIT_SUCCESS	"Success Audit"
#	endif
#endif	/* _WINDOWS */
=======
/* Windows event types for `eventlog' check */
#if defined (_WINDOWS)
#ifndef INFORMATION_TYPE
#define INFORMATION_TYPE	"Information"
#endif
#ifndef WARNING_TYPE
#define WARNING_TYPE		"Warning"
#endif
#ifndef ERROR_TYPE
#define ERROR_TYPE		"Error"
#endif
#ifndef AUDIT_FAILURE
#define AUDIT_FAILURE		"Failure Audit"
#endif
#ifndef AUDIT_SUCCESS
#define AUDIT_SUCCESS		"Success Audit"
#endif
#endif	/*if defined (_WINDOWS)*/
>>>>>>> 0f535762

typedef struct
{
	char	*key, *key_orig;
	int	refresh;
	int	nextcheck;
	int	status;
/* must be long for fseek() */
	long	lastlogsize;
	int	mtime;
}
ZBX_ACTIVE_METRIC;

typedef struct
{
	char		*host;
	unsigned short	port;
}
ZBX_THREAD_ACTIVECHK_ARGS;

typedef struct
{
	char		*host;
	char		*key;
	char		*value;
	int		timestamp;
	char		*source;
	int		severity;
	long		lastlogsize;
	int		clock;
	int		logeventid;
	int		mtime;
	unsigned char	persistent;
}
ZBX_ACTIVE_BUFFER_ELEMENT;

typedef struct
{
	ZBX_ACTIVE_BUFFER_ELEMENT	*data;
	int	count, pcount, lastsent;
}
ZBX_ACTIVE_BUFFER;

ZBX_THREAD_ENTRY(active_checks_thread, args);

#endif	/* ZABBIX_ACTIVE_H */<|MERGE_RESOLUTION|>--- conflicted
+++ resolved
@@ -34,8 +34,7 @@
 #define	MIN_VALUE_LINES	1
 #define	MAX_VALUE_LINES	1000
 
-<<<<<<< HEAD
-/*Windows event types for `eventlog' check*/
+/* Windows event types for `eventlog' check */
 #ifdef _WINDOWS
 #	ifndef INFORMATION_TYPE
 #		define INFORMATION_TYPE	"Information"
@@ -53,26 +52,6 @@
 #		define AUDIT_SUCCESS	"Success Audit"
 #	endif
 #endif	/* _WINDOWS */
-=======
-/* Windows event types for `eventlog' check */
-#if defined (_WINDOWS)
-#ifndef INFORMATION_TYPE
-#define INFORMATION_TYPE	"Information"
-#endif
-#ifndef WARNING_TYPE
-#define WARNING_TYPE		"Warning"
-#endif
-#ifndef ERROR_TYPE
-#define ERROR_TYPE		"Error"
-#endif
-#ifndef AUDIT_FAILURE
-#define AUDIT_FAILURE		"Failure Audit"
-#endif
-#ifndef AUDIT_SUCCESS
-#define AUDIT_SUCCESS		"Success Audit"
-#endif
-#endif	/*if defined (_WINDOWS)*/
->>>>>>> 0f535762
 
 typedef struct
 {
