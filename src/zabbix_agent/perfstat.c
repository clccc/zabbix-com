/*
** ZABBIX
** Copyright (C) 2000-2005 SIA Zabbix
**
** This program is free software; you can redistribute it and/or modify
** it under the terms of the GNU General Public License as published by
** the Free Software Foundation; either version 2 of the License, or
** (at your option) any later version.
**
** This program is distributed in the hope that it will be useful,
** but WITHOUT ANY WARRANTY; without even the implied warranty of
** MERCHANTABILITY or FITNESS FOR A PARTICULAR PURPOSE.  See the
** GNU General Public License for more details.
**
** You should have received a copy of the GNU General Public License
** along with this program; if not, write to the Free Software
** Foundation, Inc., 675 Mass Ave, Cambridge, MA 02139, USA.
**/

#include "common.h"
#include "stats.h"
#include "perfstat.h"
#include "alias.h"
#include "log.h"
#include "mutexs.h"

#ifdef _WINDOWS

/* Static data */
static ZBX_PERF_STAT_DATA *ppsd = NULL;
static ZBX_MUTEX perfstat_access;

static void	deactivate_perf_counter(PERF_COUNTERS *counter)
{
	counter->status = PERF_COUNTER_NOTSUPPORTED;
	counter->CurrentCounter = 0;
	counter->CurrentNum = 0;
}

PERF_COUNTERS	*add_perf_counter(const char *name, const char *counterpath, int interval)
{
	const char	*__function_name = "add_perf_counter";
	PERF_COUNTERS	*cptr;
	char		*alias_name;
	PDH_STATUS	pdh_status;
	int		result = FAIL;

	assert(counterpath);

	zabbix_log(LOG_LEVEL_DEBUG, "In %s() [counter:%s] [interval:%d]", __function_name, counterpath, interval);

	if (NULL == ppsd->pdh_query)
	{
		zabbix_log(LOG_LEVEL_WARNING, "PerfCounter '%s' FAILED: Collector is not started!", counterpath);
		return NULL;
	}

	if (1 > interval || 900 < interval)
	{
		zabbix_log(LOG_LEVEL_WARNING, "PerfCounter '%s' FAILED: Interval value out of range", counterpath);
		return NULL;
	}

	for (cptr = ppsd->pPerfCounterList; ; cptr = cptr->next)
	{
		/* Add new parameters */
		if (NULL == cptr)
		{
			cptr = (PERF_COUNTERS *)zbx_malloc(cptr, sizeof(PERF_COUNTERS));

			memset(cptr, 0, sizeof(PERF_COUNTERS));
			if (NULL != name)
				cptr->name = strdup(name);
			cptr->counterpath = strdup(counterpath);
			cptr->interval = interval;
			cptr->rawValueArray = (PDH_RAW_COUNTER *)zbx_malloc(cptr->rawValueArray, sizeof(PDH_RAW_COUNTER) * interval);

			/* Add the counter to the query */
			pdh_status = zbx_PdhAddCounter(__function_name, cptr, ppsd->pdh_query, counterpath, &cptr->handle);

			zbx_mutex_lock(&perfstat_access);
			cptr->next = ppsd->pPerfCounterList;
			ppsd->pPerfCounterList = cptr;
			zbx_mutex_unlock(&perfstat_access);

			if (ERROR_SUCCESS != pdh_status && PDH_CSTATUS_NO_INSTANCE != pdh_status)
				cptr = NULL; /* indicate a failure */

			result = SUCCEED;
			break;
		}

		if (NULL != name && 0 == strcmp(cptr->name, name))
			break;

		if (NULL == name && 0 == strcmp(cptr->counterpath, counterpath) && cptr->interval == interval)
			break;
	}

	if (FAIL == result)
	{
		zabbix_log(LOG_LEVEL_DEBUG, "%s() counter '%s' (interval: %d) already exists", __function_name, counterpath, interval);
	}
	else if (NULL != name)
	{
		alias_name = zbx_dsprintf(NULL, "__UserPerfCounter[%s]", name);
		result = add_alias(name, alias_name);
		zbx_free(alias_name);
	}

	return cptr;
}

int	add_perfs_from_config(const char *line)
{
	char	name[MAX_STRING_LEN], counterpath[PDH_MAX_COUNTER_PATH], interval[MAX_STRING_LEN];
	LPTSTR	wcounterPath = NULL;
	int	ret = FAIL;
	
	assert(line);

	if (3 < num_param(line))
		goto lbl_syntax_error;

        if (0 != get_param(line, 1, name, sizeof(name)))
		goto lbl_syntax_error;

	if (0 != get_param(line, 2, counterpath, sizeof(counterpath)))
		goto lbl_syntax_error;

        if (0 != get_param(line, 3, interval, sizeof(interval)))
		goto lbl_syntax_error;

	wcounterPath = zbx_acp_to_unicode(counterpath);
	zbx_unicode_to_utf8_static(wcounterPath, counterpath, PDH_MAX_COUNTER_PATH);
	zbx_free(wcounterPath);

	if (FAIL == check_counter_path(counterpath))
		goto lbl_syntax_error;

	if (NULL != add_perf_counter(name, counterpath, atoi(interval)))
		ret = SUCCEED;

	return  ret;
lbl_syntax_error:
	zabbix_log(LOG_LEVEL_WARNING, "PerfCounter \"%s\" FAILED: Invalid format.", line);

	return FAIL;
}

<<<<<<< HEAD
void	remove_perf_counter(PERF_COUNTERS *counter)
{
	PERF_COUNTERS	*cptr;

	if (NULL == counter || NULL == ppsd->pPerfCounterList)
		return;

	zbx_mutex_lock(&perfstat_access);
	if (counter == ppsd->pPerfCounterList)
	{
		ppsd->pPerfCounterList = counter->next;
	}
	else
	{
		for (cptr = ppsd->pPerfCounterList; ; cptr = cptr->next)
		{
			if (cptr->next == counter)
			{
				cptr->next = counter->next;
				break;
			}
		}
	}
	zbx_mutex_unlock(&perfstat_access);

	PdhRemoveCounter(counter->handle);
	zbx_free(counter->name);
	zbx_free(counter->counterpath);
	zbx_free(counter->rawValueArray);
	zbx_free(counter);
}

void	perfs_list_free(void)
=======
/******************************************************************************
 *                                                                            *
 * Function: perfs_list_free                                                  *
 *                                                                            *
 * Purpose: free PerfCounter list                                             *
 *                                                                            *
 * Return value:                                                              *
 *                                                                            *
 * Author: Eugene Grigorjev                                                   *
 *                                                                            *
 * Comments:                                                                  *
 *                                                                            *
 ******************************************************************************/
void	perfs_list_free()
>>>>>>> fb77c6ab
{
	PERF_COUNTERS	*cptr;

	zbx_mutex_lock(&perfstat_access);

	while (NULL != ppsd->pPerfCounterList)
	{
		cptr = ppsd->pPerfCounterList;
		ppsd->pPerfCounterList = cptr->next;

		zbx_free(cptr->name);
		zbx_free(cptr->counterpath);
		zbx_free(cptr->rawValueArray);
		zbx_free(cptr);
	}
	zbx_mutex_unlock(&perfstat_access);
}

double	compute_counter_statistics(const char *function, PERF_COUNTERS *counter, int interval)
{
	PDH_STATISTICS	statData;
	PDH_STATUS	pdh_status;

	if (PERF_COUNTER_ACTIVE != counter->status)
		return 0;

	if (USE_DEFAULT_INTERVAL == interval)
		interval = counter->interval;

	if (ERROR_SUCCESS != (pdh_status = PdhComputeCounterStatistics(
		counter->handle,
		PDH_FMT_DOUBLE,
		(counter->CurrentNum < interval) ? 0 : (counter->CurrentCounter - interval) % counter->interval,
		(counter->CurrentNum < interval) ? counter->CurrentNum : interval,
		counter->rawValueArray,
		&statData
		)))
	{ /* rate counters need multiple values, deactivate otherwise */
		if (1 < counter->CurrentNum || PDH_CSTATUS_INVALID_DATA != pdh_status)
			deactivate_perf_counter(counter);

		zabbix_log(LOG_LEVEL_DEBUG, "%s(): Can't calculate counter statistics \"%s\": %s",
				function, counter->counterpath, strerror_from_module(pdh_status, L"PDH.DLL"));
		return 0;
	}
	counter->status = PERF_COUNTER_ACTIVE;

	return statData.mean.doubleValue;
}

int	init_perf_collector(ZBX_PERF_STAT_DATA *pperf)
{
	const char	*__function_name = "init_perf_collector";

	zabbix_log(LOG_LEVEL_DEBUG, "In %s()", __function_name);
	ppsd = pperf;

	if (ZBX_MUTEX_ERROR == zbx_mutex_create_force(&perfstat_access, ZBX_MUTEX_PERFSTAT))
	{
		zbx_error("Unable to create mutex for performance counters");
		exit(FAIL);
	}

	if (ERROR_SUCCESS != zbx_PdhOpenQuery(__function_name, &ppsd->pdh_query))
		return FAIL;

	ppsd->nextcheck = time(NULL) + UNSUPPORTED_REFRESH_PERIOD;

	zabbix_log(LOG_LEVEL_DEBUG, "End of %s()", __function_name);
	return SUCCEED;
}

<<<<<<< HEAD
void	close_perf_collector()
=======
/******************************************************************************
 *                                                                            *
 * Function: free_perf_collector                                              *
 *                                                                            *
 * Purpose: Clear state of data calculation                                   *
 *                                                                            *
 * Parameters:                                                                *
 *                                                                            *
 * Return value:                                                              *
 *                                                                            *
 * Author: Eugene Grigorjev                                                   *
 *                                                                            *
 * Comments:                                                                  *
 *                                                                            *
 ******************************************************************************/
void	free_perf_collector()
>>>>>>> fb77c6ab
{
	PERF_COUNTERS *cptr;

	if (NULL == ppsd->pdh_query)
		return;

	for (cptr = ppsd->pPerfCounterList; cptr != NULL; cptr = cptr->next)
		if (NULL != cptr->handle) {
			PdhRemoveCounter(cptr->handle);
			cptr->handle = NULL;
		}

	PdhCloseQuery(ppsd->pdh_query);
	ppsd->pdh_query = NULL;

	perfs_list_free();

	zbx_mutex_destroy(&perfstat_access);
}

void	collect_perfstat()
{
	const char	*__function_name = "collect_perfstat";
	PERF_COUNTERS	*cptr;
	PDH_STATUS	pdh_status;
	time_t		now;

	if (NULL == ppsd->pdh_query)	/* collector is not started */
		return;

	if (NULL == ppsd->pPerfCounterList)	/* no counters */
		return;

	zabbix_log(LOG_LEVEL_DEBUG, "In %s()", __function_name);
	now = time(NULL);

	/* refresh unsupported counters */
	if (ppsd->nextcheck <= now)
	{
		for (cptr = ppsd->pPerfCounterList; cptr != NULL; cptr = cptr->next)
 		{
			if (PERF_COUNTER_NOTSUPPORTED != cptr->status)
				continue;

			zbx_PdhAddCounter(__function_name, cptr, ppsd->pdh_query, cptr->counterpath, &cptr->handle);
		}

		ppsd->nextcheck = now + UNSUPPORTED_REFRESH_PERIOD;
	}

	if (ERROR_SUCCESS != (pdh_status = PdhCollectQueryData(ppsd->pdh_query)))
	{
		for (cptr = ppsd->pPerfCounterList; NULL != cptr; cptr = cptr->next)
		{
			if (PERF_COUNTER_NOTSUPPORTED != cptr->status)
				deactivate_perf_counter(cptr);
		}
		zabbix_log(LOG_LEVEL_DEBUG, "Call to PdhCollectQueryData() failed: %s", strerror_from_module(pdh_status, L"PDH.DLL"));
		return;
	}

	/* process counters */
	for (cptr = ppsd->pPerfCounterList; NULL != cptr; cptr = cptr->next)
	{
		if (PERF_COUNTER_NOTSUPPORTED == cptr->status)
			continue;

		if (ERROR_SUCCESS != zbx_PdhGetRawCounterValue(__function_name, cptr->counterpath,
				cptr->handle, &cptr->rawValueArray[cptr->CurrentCounter]))
		{
			deactivate_perf_counter(cptr);
			continue;
		}
		cptr->status = PERF_COUNTER_ACTIVE;
		cptr->CurrentCounter = (cptr->CurrentCounter + 1) % cptr->interval;
		if (cptr->CurrentNum < cptr->interval)
			cptr->CurrentNum++;
	}
}
#endif /* _WINDOWS */<|MERGE_RESOLUTION|>--- conflicted
+++ resolved
@@ -148,7 +148,6 @@
 	return FAIL;
 }
 
-<<<<<<< HEAD
 void	remove_perf_counter(PERF_COUNTERS *counter)
 {
 	PERF_COUNTERS	*cptr;
@@ -181,23 +180,7 @@
 	zbx_free(counter);
 }
 
-void	perfs_list_free(void)
-=======
-/******************************************************************************
- *                                                                            *
- * Function: perfs_list_free                                                  *
- *                                                                            *
- * Purpose: free PerfCounter list                                             *
- *                                                                            *
- * Return value:                                                              *
- *                                                                            *
- * Author: Eugene Grigorjev                                                   *
- *                                                                            *
- * Comments:                                                                  *
- *                                                                            *
- ******************************************************************************/
 void	perfs_list_free()
->>>>>>> fb77c6ab
 {
 	PERF_COUNTERS	*cptr;
 
@@ -270,26 +253,7 @@
 	return SUCCEED;
 }
 
-<<<<<<< HEAD
-void	close_perf_collector()
-=======
-/******************************************************************************
- *                                                                            *
- * Function: free_perf_collector                                              *
- *                                                                            *
- * Purpose: Clear state of data calculation                                   *
- *                                                                            *
- * Parameters:                                                                *
- *                                                                            *
- * Return value:                                                              *
- *                                                                            *
- * Author: Eugene Grigorjev                                                   *
- *                                                                            *
- * Comments:                                                                  *
- *                                                                            *
- ******************************************************************************/
 void	free_perf_collector()
->>>>>>> fb77c6ab
 {
 	PERF_COUNTERS *cptr;
 
