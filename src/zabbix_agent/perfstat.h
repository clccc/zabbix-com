--- conflicted
+++ resolved
@@ -22,36 +22,11 @@
 
 #ifdef _WINDOWS
 
-<<<<<<< HEAD
-#define PERF_COLLECTOR_STARTED(collector)	((collector) && (collector)->perfs.pdh_query)
-#define UNSUPPORTED_REFRESH_PERIOD		600
-#define USE_DEFAULT_INTERVAL			0
+#	define PERF_COLLECTOR_STARTED(collector)	((collector) && (collector)->perfs.pdh_query)
+#	define UNSUPPORTED_REFRESH_PERIOD		600
+#	define USE_DEFAULT_INTERVAL			0
 
 typedef struct s_perfs_stat_data
-=======
-#	include "perfmon.h"
-
-#	define PERF_COLLECTOR_STARTED(collector)	((collector) && (collector)->perfs.pdh_query)
-#	define UNSUPPORTED_REFRESH_PERIOD		600
-
-typedef struct perf_counters_s
-{
-	struct perf_counters_s	*next;
-	char			*name;
-	char			*counterPath;
-	int			interval;
-	PDH_RAW_COUNTER		*rawValueArray;
-	HCOUNTER		handle;
-	double			lastValue;
-	int			CurrentCounter;
-	int			CurrentNum;
-	int			status;
-	char			*error;
-}
-PERF_COUNTERS;
-
-typedef struct
->>>>>>> fb77c6ab
 {
 	PERF_COUNTERS	*pPerfCounterList;
 	PDH_HQUERY	pdh_query;
@@ -59,7 +34,6 @@
 }
 ZBX_PERF_STAT_DATA;
 
-<<<<<<< HEAD
 PERF_COUNTERS	*add_perf_counter(const char *name, const char *counterpath, int interval);
 int		add_perfs_from_config(const char *line);
 void		remove_perf_counter(PERF_COUNTERS *counter);
@@ -67,17 +41,9 @@
 double		compute_counter_statistics(const char *function, PERF_COUNTERS *counter, int interval);
 
 int		init_perf_collector(ZBX_PERF_STAT_DATA *pperf);
+void		free_perf_collector();
 void		collect_perfstat();
-void		close_perf_collector();
-=======
-int	add_perf_counter(const char *name, const char *counterPath, int interval);
-int	add_perfs_from_config(const char *line);
-void	perfs_list_free();
 
-int	init_perf_collector(ZBX_PERF_STAT_DATA *pperf);
-void	free_perf_collector();
-void	collect_perfstat();
->>>>>>> fb77c6ab
 #endif /* _WINDOWS */
 
 #endif /* ZABBIX_PERFSTAT_H */