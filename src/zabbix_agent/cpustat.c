--- conflicted
+++ resolved
@@ -20,73 +20,29 @@
 #include "common.h"
 #include "stats.h"
 #include "cpustat.h"
-<<<<<<< HEAD
+#include "mutexs.h"
 #include "log.h"
 
-int	init_cpu_collector(ZBX_CPUS_STAT_DATA *pcpus)
-{
-#ifdef	_WINDOWS
-	const char			*__function_name = "init_cpu_collector";
-	TCHAR				cpu[8];
-	char				counterPath[PDH_MAX_COUNTER_PATH];
-	PDH_COUNTER_PATH_ELEMENTS	cpe;
-	int				i, ret = FAIL;
-
-
-	zabbix_log(LOG_LEVEL_DEBUG, "In %s()", __function_name);
-=======
-#include "mutexs.h"
-
-#include "log.h"
-
-#ifdef _WINDOWS
-#	include "perfmon.h"
-#else
+#ifndef _WINDOWS
 #	define LOCK_CPUSTATS	zbx_mutex_lock(&cpustats_lock)
 #	define UNLOCK_CPUSTATS	zbx_mutex_unlock(&cpustats_lock)
 static ZBX_MUTEX	cpustats_lock;
 #endif
 
-/******************************************************************************
- *                                                                            *
- * Function: init_cpu_collector                                               *
- *                                                                            *
- * Purpose: Initialize statistic structure and prepare state                  *
- *          for data calculation                                              *
- *                                                                            *
- * Parameters:  pcpus - pointer to the structure                              *
- *                      of ZBX_CPUS_STAT_DATA type                            *
- *                                                                            *
- * Return value: If the function succeeds, return 0,                          *
- *               bigger than 0 on an error                                    *
- *                                                                            *
- * Author: Eugene Grigorjev                                                   *
- *                                                                            *
- * Comments:                                                                  *
- *                                                                            *
- ******************************************************************************/
 int	init_cpu_collector(ZBX_CPUS_STAT_DATA *pcpus)
 {
 	const char			*__function_name = "init_cpu_collector";
-#ifdef _WINDOWS
-	PDH_STATUS			status;
-	TCHAR				cpu[8], counter_path[PDH_MAX_COUNTER_PATH];
+	int				ret = FAIL;
+#ifdef	_WINDOWS
+	TCHAR				cpu[8];
+	char				counterPath[PDH_MAX_COUNTER_PATH];
 	PDH_COUNTER_PATH_ELEMENTS	cpe;
 	int				i;
-	DWORD				dwSize;
 #endif
 
 	zabbix_log(LOG_LEVEL_DEBUG, "In %s()", __function_name);
 
 #ifdef _WINDOWS
-	if (ERROR_SUCCESS != (status = PdhOpenQuery(NULL, 0, &pcpus->pdh_query)))
-	{
-		zabbix_log(LOG_LEVEL_ERR, "call to PdhOpenQuery() failed: %s",
-				strerror_from_module(status, TEXT("PDH.DLL")));
-		return 1;
-	}
->>>>>>> fb77c6ab
-
 	cpe.szMachineName = NULL;
 	cpe.szObjectName = get_counter_name(PCI_PROCESSOR);
 	cpe.szInstanceName = cpu;
@@ -94,56 +50,22 @@
 	cpe.dwInstanceIndex = -1;
 	cpe.szCounterName = get_counter_name(PCI_PROCESSOR_TIME);
 
-<<<<<<< HEAD
-	for(i = 0; i <= pcpus->count; i++)
-=======
 	for (i = 0; i <= pcpus->count; i++)
->>>>>>> fb77c6ab
 	{
 		if (0 == i)
 			zbx_wsnprintf(cpu, sizeof(cpu) / sizeof(TCHAR), TEXT("_Total"));
 		else
 			_itow_s(i - 1, cpu, sizeof(cpu) / sizeof(TCHAR), 10);
 
-<<<<<<< HEAD
 		if (ERROR_SUCCESS != zbx_PdhMakeCounterPath(__function_name, &cpe, counterPath))
 			goto clean;
 
 		if (NULL == (pcpus->cpu_counter[i] = add_perf_counter(NULL, counterPath, MAX_CPU_HISTORY)))
 			goto clean;
 	}
-=======
-		dwSize = PDH_MAX_COUNTER_PATH;
-		if (ERROR_SUCCESS != (status = PdhMakeCounterPath(&cpe, counter_path, &dwSize, 0)))
-		{
-			zabbix_log(LOG_LEVEL_ERR, "call to PdhMakeCounterPath() failed: %s",
-					strerror_from_module(status, TEXT("PDH.DLL")));
-			return 1;
-		}
-
-		if (ERROR_SUCCESS != (status = PdhAddCounter(pcpus->pdh_query, counter_path, 0,
-				&pcpus->cpu[i].usage_counter)))
-		{
-			zabbix_log(LOG_LEVEL_ERR, "unable to add performance counter to query: %s",
-					strerror_from_module(status, TEXT("PDH.DLL")));
-			return 2;
-		}
-	}
-
-	if (ERROR_SUCCESS != (status = PdhCollectQueryData(pcpus->pdh_query)))
-	{
-		zabbix_log(LOG_LEVEL_ERR, "call to PdhCollectQueryData() failed: %s",
-				strerror_from_module(status, TEXT("PDH.DLL")));
-		return 3;
-	}
-
-	for (i = 1; i <= pcpus->count; i++)
-		PdhGetRawCounterValue(pcpus->cpu[i].usage_counter, NULL, &pcpus->cpu[i].usage_old);
->>>>>>> fb77c6ab
 
 	cpe.szObjectName = get_counter_name(PCI_SYSTEM);
 	cpe.szInstanceName = NULL;
-<<<<<<< HEAD
 	cpe.szCounterName = get_counter_name(PCI_PROCESSOR_QUEUE_LENGTH);
 
 	if (ERROR_SUCCESS != zbx_PdhMakeCounterPath(__function_name, &cpe, counterPath))
@@ -151,24 +73,7 @@
 
 	if (NULL == (pcpus->queue_counter = add_perf_counter(NULL, counterPath, MAX_CPU_HISTORY)))
 		goto clean;
-=======
-	cpe.szCounterName = GetCounterName(PCI_PROCESSOR_QUEUE_LENGTH);
-
-	dwSize = PDH_MAX_COUNTER_PATH;
-	if (ERROR_SUCCESS != (status = PdhMakeCounterPath(&cpe, counter_path, &dwSize, 0)))
-	{
-		zabbix_log(LOG_LEVEL_ERR, "call to PdhMakeCounterPath() failed: %s",
-				strerror_from_module(status, TEXT("PDH.DLL")));
-		return 1;
-	}
-
-	/* prepare for CPU execution queue usage collection */
-	if (ERROR_SUCCESS != (status = PdhAddCounter(pcpus->pdh_query, counter_path, 0, &pcpus->queue_counter)))
-	{
-		zabbix_log(LOG_LEVEL_ERR, "unable to add performance counter to query: %s",
-				strerror_from_module(status, TEXT("PDH.DLL")));
-		return 2;
-	}
+
 #else	/* not _WINDOWS */
 	if (ZBX_MUTEX_ERROR == zbx_mutex_create_force(&cpustats_lock, ZBX_MUTEX_CPUSTATS))
 	{
@@ -176,102 +81,30 @@
 		exit(FAIL);
 	}
 #endif	/* _WINDOWS */
-
-	zabbix_log(LOG_LEVEL_DEBUG, "End of %s()", __function_name);
->>>>>>> fb77c6ab
 
 	ret = SUCCEED;
 clean:
 	zabbix_log(LOG_LEVEL_DEBUG, "End of %s()", __function_name);
 	return ret;
-#else
-	return 0;
-#endif	/* _WINDOWS */
-}
-
-<<<<<<< HEAD
-void	close_cpu_collector(ZBX_CPUS_STAT_DATA *pcpus)
-=======
-/******************************************************************************
- *                                                                            *
- * Function: free_cpu_collector                                               *
- *                                                                            *
- * Purpose: Clear state of data calculation                                   *
- *                                                                            *
- * Parameters:  pcpus - pointer to the structure                              *
- *                      of ZBX_CPUS_STAT_DATA type                            *
- *                                                                            *
- * Return value:                                                              *
- *                                                                            *
- * Author: Eugene Grigorjev                                                   *
- *                                                                            *
- * Comments:                                                                  *
- *                                                                            *
- ******************************************************************************/
+}
+
 void	free_cpu_collector(ZBX_CPUS_STAT_DATA *pcpus)
->>>>>>> fb77c6ab
 {
 	const char	*__function_name = "free_cpu_collector";
 #ifdef _WINDOWS
-<<<<<<< HEAD
-	const char	*__function_name = "close_cpu_collector";
 	int		i;
+#endif
 
 	zabbix_log(LOG_LEVEL_DEBUG, "In %s()", __function_name);
 
+#ifdef _WINDOWS
 	remove_perf_counter(pcpus->queue_counter);
 	pcpus->queue_counter = NULL;
-=======
-	int		i;
-#endif
-
-	zabbix_log(LOG_LEVEL_DEBUG, "In %s()", __function_name);
-
-#ifdef _WINDOWS
-	if (pcpus->queue_counter)
-	{
-		PdhRemoveCounter(pcpus->queue_counter);
-		pcpus->queue_counter = NULL;
-	}
->>>>>>> fb77c6ab
 
 	for (i = 0; i <= pcpus->count; i++)
 	{
-<<<<<<< HEAD
 		remove_perf_counter(pcpus->cpu_counter[i]);
 		pcpus->cpu_counter[i] = NULL;
-	}
-
-	zabbix_log(LOG_LEVEL_DEBUG, "End of %s()", __function_name);
-#endif /* _WINDOWS */
-}
-
-#ifndef _WINDOWS
-
-static int	get_cpustat(
-		int cpuid,
-		int *now,
-		zbx_uint64_t *cpu_user,
-		zbx_uint64_t *cpu_system,
-		zbx_uint64_t *cpu_nice,
-		zbx_uint64_t *cpu_idle,
-		zbx_uint64_t *cpu_interrupt,
-		zbx_uint64_t *cpu_iowait,
-		zbx_uint64_t *cpu_softirq,
-		zbx_uint64_t *cpu_steal
-	)
-=======
-		if (NULL == pcpus->cpu[i].usage_counter)
-			continue;
-
-		PdhRemoveCounter(pcpus->cpu[i].usage_counter);
-		pcpus->cpu[i].usage_counter = NULL;
-	}
-
-	if (pcpus->pdh_query)
-	{
-		PdhCloseQuery(pcpus->pdh_query);
-		pcpus->pdh_query = NULL;
 	}
 #else	/* not _WINDOWS */
 	zbx_mutex_destroy(&cpustats_lock);
@@ -303,7 +136,6 @@
 }
 
 static void	update_cpustats(ZBX_CPUS_STAT_DATA *pcpus)
->>>>>>> fb77c6ab
 {
 	const char	*__function_name = "update_cpustats";
 	int		cpu_num;
@@ -561,102 +393,9 @@
 
 void	collect_cpustat(ZBX_CPUS_STAT_DATA *pcpus)
 {
-<<<<<<< HEAD
 #ifndef _WINDOWS
-	register int	i = 0;
-	int		now = 0;
-=======
-#ifdef _WINDOWS
-
-	const char		*__function_name = "collect_cpustat";
-	PDH_FMT_COUNTERVALUE	value;
-	PDH_STATUS		status;
-	int			i, n;
-
-	zabbix_log(LOG_LEVEL_DEBUG, "In %s()", __function_name);
-
-	if (!pcpus->pdh_query)
-		return;
-
-	if (ERROR_SUCCESS != (status = PdhCollectQueryData(pcpus->pdh_query)))
-	{
-		zabbix_log(LOG_LEVEL_ERR, "call to PdhCollectQueryData() failed: %s",
-				strerror_from_module(status, TEXT("PDH.DLL")));
-		return;
-	}
-
-	for (i = 0; i <= pcpus->count; i++)
-	{
-		ZBX_SINGLE_CPU_STAT_DATA	*curr_cpu = &pcpus->cpu[i];
-
-		if (!curr_cpu->usage_counter)
-			continue;
-
-		PdhGetRawCounterValue(curr_cpu->usage_counter, NULL, &curr_cpu->usage);
-		PdhCalculateCounterFromRawValue(curr_cpu->usage_counter, PDH_FMT_LONG,
-				&curr_cpu->usage, &curr_cpu->usage_old, &value);
-			
-		curr_cpu->usage_old = curr_cpu->usage;
-
-		/* calculate average CPU usage */
-
-		curr_cpu->util15sum -= curr_cpu->h_usage[curr_cpu->h_usage_index];
-		curr_cpu->h_usage[curr_cpu->h_usage_index] = value.longValue;
-		curr_cpu->util15sum += value.longValue;
-
-		n = curr_cpu->h_usage_index - 5 * SEC_PER_MIN;
-		curr_cpu->util5sum -= curr_cpu->h_usage[n < 0 ? n + MAX_CPU_HISTORY : n];
-		curr_cpu->util5sum += value.longValue;
-
-		n = curr_cpu->h_usage_index - 1 * SEC_PER_MIN;
-		curr_cpu->util1sum -= curr_cpu->h_usage[n < 0 ? n + MAX_CPU_HISTORY : n];
-		curr_cpu->util1sum += value.longValue;
-
-		curr_cpu->util15 = curr_cpu->util15sum / (double)MAX_CPU_HISTORY;
-		curr_cpu->util5 = curr_cpu->util5sum / (double)(5 * SEC_PER_MIN);
-		curr_cpu->util1 = curr_cpu->util1sum / (double)(1 * SEC_PER_MIN);
-
-		if (MAX_CPU_HISTORY == ++curr_cpu->h_usage_index)
-			curr_cpu->h_usage_index = 0;
-	}
-
-	if (pcpus->queue_counter)
-	{
-		/* process CPU queue length data */
-
-		PdhGetRawCounterValue(pcpus->queue_counter, NULL, &pcpus->queue);
-		PdhCalculateCounterFromRawValue(pcpus->queue_counter, PDH_FMT_LONG, &pcpus->queue, NULL, &value);
-
-		/* calculate average processor load */
-
-		pcpus->load15sum -= pcpus->h_queue[pcpus->h_queue_index];
-		pcpus->h_queue[pcpus->h_queue_index] = value.longValue;
-		pcpus->load15sum += value.longValue;
-		
-		n = pcpus->h_queue_index - 5 * SEC_PER_MIN;
-		pcpus->load5sum -= pcpus->h_queue[n < 0 ? n + MAX_CPU_HISTORY : n];
-		pcpus->load5sum += value.longValue;
-
-		n = pcpus->h_queue_index - 1 * SEC_PER_MIN;
-		pcpus->load1sum -= pcpus->h_queue[n < 0 ? n + MAX_CPU_HISTORY : n];
-		pcpus->load1sum += value.longValue;
-
-		pcpus->load15 = pcpus->load15sum / (double)MAX_CPU_HISTORY;
-		pcpus->load5 = pcpus->load5sum / (double)(5 * SEC_PER_MIN);
-		pcpus->load1 = pcpus->load1sum / (double)(1 * SEC_PER_MIN);
-
-		if (MAX_CPU_HISTORY == ++pcpus->h_queue_index)
-			pcpus->h_queue_index = 0;
-	}
-	
-	zabbix_log(LOG_LEVEL_DEBUG, "End of %s()", __function_name);
-
-#else	/* not _WINDOWS */
-
 	update_cpustats(pcpus);
->>>>>>> fb77c6ab
-
-#endif	/* _WINDOWS */
+#endif	/* not _WINDOWS */
 }
 
 #ifndef _WINDOWS
@@ -690,7 +429,6 @@
 		SET_MSG_RESULT(result, strdup("Collector is not started!"));
 		return SYSINFO_RET_FAIL;
 	}
-
 	if (0 > cpu_num || cpu_num > collector->cpus.count)
 		return SYSINFO_RET_FAIL;
 
@@ -701,10 +439,6 @@
 		SET_DBL_RESULT(result, 0);
 		return SYSINFO_RET_OK;
 	}
-<<<<<<< HEAD
-#endif /* _WINDOWS */
-}
-=======
 
 	LOCK_CPUSTATS;
 
@@ -734,5 +468,4 @@
 	return SYSINFO_RET_OK;
 }
 
-#endif	/* not _WINDOWS */
->>>>>>> fb77c6ab
+#endif	/* not _WINDOWS */