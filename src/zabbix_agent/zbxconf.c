--- conflicted
+++ resolved
@@ -205,7 +205,7 @@
 	/* performance counters */
 	init_collector_data();	/* required for reading PerfCounter */
 
-	add_perfs_from_config(CONFIG_PERF_COUNTERS);
+	add_perf_counters_from_config(CONFIG_PERF_COUNTERS);
 #endif /* _WINDOWS */
 }
 
@@ -259,7 +259,6 @@
 
 	if (SUCCEED == process("system.hostname", 0, &result))
 	{
-<<<<<<< HEAD
 		if (NULL == (value = GET_STR_RESULT(&result)))
 		{
 			zabbix_log(LOG_LEVEL_CRIT, "failed to get default hostname (system.hostname)");
@@ -267,26 +266,6 @@
 		}
 
 		assert(*value);
-=======
-		/* PARAMETER,			VAR,					FUNC,
-			TYPE,		MANDATORY,	MIN,			MAX */
-		{"EnableRemoteCommands",	&CONFIG_ENABLE_REMOTE_COMMANDS,		NULL,
-			TYPE_INT,	PARM_OPT,	0,			1},
-		{"LogRemoteCommands",		&CONFIG_LOG_REMOTE_COMMANDS,		NULL,
-			TYPE_INT,	PARM_OPT,	0,			1},
-		{"UnsafeUserParameters",	&CONFIG_UNSAFE_USER_PARAMETERS,		NULL,
-			TYPE_INT,	PARM_OPT,	0,			1},
-		{"Alias",			NULL,					&add_alias_from_config,
-			TYPE_STRING,	PARM_OPT,	0,			0},
-		{"UserParameter",		NULL,					&add_parameter,
-			0,		0,		0,			0},
-#ifdef _WINDOWS
-		{"PerfCounter",			NULL,					&add_perf_counter_from_config,
-			TYPE_STRING,	PARM_OPT,	0,			0},
-#endif	/* _WINDOWS */
-		{NULL}
-	};
->>>>>>> 4236e155
 
 		CONFIG_HOSTNAME = zbx_strdup(CONFIG_HOSTNAME, *value);
 		if (strlen(CONFIG_HOSTNAME) > HOST_HOST_LEN)
