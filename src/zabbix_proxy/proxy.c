/*
** ZABBIX
** Copyright (C) 2000-2005 SIA Zabbix
**
** This program is free software; you can redistribute it and/or modify
** it under the terms of the GNU General Public License as published by
** the Free Software Foundation; either version 2 of the License, or
** (at your option) any later version.
**
** This program is distributed in the hope that it will be useful,
** but WITHOUT ANY WARRANTY; without even the implied warranty of
** MERCHANTABILITY or FITNESS FOR A PARTICULAR PURPOSE.  See the
** GNU General Public License for more details.
**
** You should have received a copy of the GNU General Public License
** along with this program; if not, write to the Free Software
** Foundation, Inc., 675 Mass Ave, Cambridge, MA 02139, USA.
**/

#include "common.h"

#include "cfg.h"
#include "pid.h"
#include "db.h"
#include "dbcache.h"
#include "log.h"
#include "zbxgetopt.h"
#include "mutexs.h"
#include "proxy.h"

#include "sysinfo.h"
#include "zbxserver.h"

#include "daemon.h"
#include "zbxself.h"

#include "../zabbix_server/dbsyncer/dbsyncer.h"
#include "../zabbix_server/discoverer/discoverer.h"
#include "../zabbix_server/httppoller/httppoller.h"
#include "housekeeper/housekeeper.h"
#include "../zabbix_server/pinger/pinger.h"
#include "../zabbix_server/poller/poller.h"
#include "../zabbix_server/poller/checks_ipmi.h"
#include "../zabbix_server/trapper/trapper.h"
#include "proxyconfig/proxyconfig.h"
#include "datasender/datasender.h"
#include "heart/heart.h"
#include "../zabbix_server/selfmon/selfmon.h"

const char	*progname = NULL;
const char	title_message[] = "Zabbix Proxy";
const char	usage_message[] = "[-hV] [-c <file>]";

#ifndef HAVE_GETOPT_LONG
const char	*help_message[] = {
	"Options:",
	"  -c <file>       absolute path to the configuration file",
	"  -h              give this help",
	"  -V              display version number",
	0 /* end of text */
};
#else
const char	*help_message[] = {
	"Options:",
	"  -c --config <file>       absolute path to the configuration file",
	"  -h --help                give this help",
	"  -V --version             display version number",
	0 /* end of text */
};
#endif

/* COMMAND LINE OPTIONS */

/* long options */

static struct zbx_option longopts[] =
{
	{"config",	1,	0,	'c'},
	{"help",	0,	0,	'h'},
	{"version",	0,	0,	'V'},
	{0,0,0,0}
};

/* short options */

static char	shortopts[] = "c:n:hV";

/* end of COMMAND LINE OPTIONS */

int	threads_num = 0;
pid_t	*threads = NULL;

static unsigned char	zbx_process = ZBX_PROCESS_PROXY_ACTIVE;

int		process_num		= 0;
unsigned char	process_type		= ZBX_PROCESS_TYPE_UNKNOWN;

int	CONFIG_PROXYMODE		= ZBX_PROXYMODE_ACTIVE;
int	CONFIG_DATASENDER_FORKS		= 1;
int	CONFIG_DISCOVERER_FORKS		= 1;
int	CONFIG_HOUSEKEEPER_FORKS	= 1;
int	CONFIG_PINGER_FORKS		= 1;
int	CONFIG_POLLER_FORKS		= 5;
int	CONFIG_UNREACHABLE_POLLER_FORKS	= 1;
int	CONFIG_HTTPPOLLER_FORKS		= 0;
int	CONFIG_IPMIPOLLER_FORKS		= 0;
int	CONFIG_TRAPPER_FORKS		= 5;
int	CONFIG_SELFMON_FORKS		= 0;
int	CONFIG_PROXYPOLLER_FORKS	= 0;
int	CONFIG_ESCALATOR_FORKS		= 0;
int	CONFIG_ALERTER_FORKS		= 0;
int	CONFIG_TIMER_FORKS		= 0;
int	CONFIG_NODEWATCHER_FORKS	= 0;
int	CONFIG_WATCHDOG_FORKS		= 0;
int	CONFIG_HEARTBEAT_FORKS		= 1;

int	CONFIG_LISTEN_PORT		= 10051;
char	*CONFIG_LISTEN_IP		= NULL;
char	*CONFIG_SOURCE_IP		= NULL;
int	CONFIG_TRAPPER_TIMEOUT		= 300;

int	CONFIG_HOUSEKEEPING_FREQUENCY	= 1;
int	CONFIG_PROXY_LOCAL_BUFFER	= 0;
int	CONFIG_PROXY_OFFLINE_BUFFER	= 1;

int	CONFIG_HEARTBEAT_FREQUENCY	= 60;

int	CONFIG_PROXYCONFIG_FREQUENCY	= 3600; /* 1h */
int	CONFIG_PROXYDATA_FREQUENCY	= 1;

int	CONFIG_SENDER_FREQUENCY		= 30;
int	CONFIG_HISTSYNCER_FORKS		= 4;
int	CONFIG_HISTSYNCER_FREQUENCY	= 5;
int	CONFIG_CONFSYNCER_FORKS		= 1;
int	CONFIG_CONFSYNCER_FREQUENCY	= 60;
int	CONFIG_CONF_CACHE_SIZE		= 8388608;	/* 8MB */
int	CONFIG_HISTORY_CACHE_SIZE	= 8388608;	/* 8MB */
int	CONFIG_TRENDS_CACHE_SIZE	= 4194304;	/* 4MB */
int	CONFIG_TEXT_CACHE_SIZE		= 16777216;	/* 16MB */
int	CONFIG_UNREACHABLE_PERIOD	= 45;
int	CONFIG_UNREACHABLE_DELAY	= 15;
int	CONFIG_UNAVAILABLE_DELAY	= 60;
int	CONFIG_LOG_LEVEL		= LOG_LEVEL_WARNING;
char	*CONFIG_ALERT_SCRIPTS_PATH	= NULL;
char	*CONFIG_EXTERNALSCRIPTS		= NULL;
char	*CONFIG_TMPDIR			= NULL;
char	*CONFIG_FPING_LOCATION		= NULL;
#ifdef HAVE_IPV6
char	*CONFIG_FPING6_LOCATION		= NULL;
#endif
char	*CONFIG_DBHOST			= NULL;
char	*CONFIG_DBNAME			= NULL;
char	*CONFIG_DBSCHEMA		= NULL;
char	*CONFIG_DBUSER			= NULL;
char	*CONFIG_DBPASSWORD		= NULL;
char	*CONFIG_DBSOCKET		= NULL;
int	CONFIG_DBPORT			= 0;
int	CONFIG_ENABLE_REMOTE_COMMANDS	= 0;
int	CONFIG_LOG_REMOTE_COMMANDS	= 0;
int	CONFIG_UNSAFE_USER_PARAMETERS	= 0;

char	*CONFIG_SERVER			= NULL;
int	CONFIG_SERVER_PORT		= 10051;
char	*CONFIG_HOSTNAME		= NULL;
char	*CONFIG_HOSTNAME_ITEM		= NULL;
int	CONFIG_NODEID			= -1;
int	CONFIG_MASTER_NODEID		= 0;
int	CONFIG_NODE_NOHISTORY		= 0;

char	*CONFIG_SSH_KEY_LOCATION	= NULL;

int	CONFIG_LOG_SLOW_QUERIES		= 0;	/* ms; 0 - disable */

/* Global variable to control if we should write warnings to log[] */
int	CONFIG_ENABLE_LOG		= 1;

int	CONFIG_REFRESH_UNSUPPORTED	= 600;

/* Zabbix server startup time */
int	CONFIG_SERVER_STARTUP_TIME	= 0;

/* Mutex for node syncs; not used in proxy */
ZBX_MUTEX	node_sync_access;

/******************************************************************************
 *                                                                            *
 * Function: zbx_set_defaults                                                 *
 *                                                                            *
 * Purpose: set configuration defaults                                        *
 *                                                                            *
 * Author: Rudolfs Kreicbergs                                                 *
 *                                                                            *
 ******************************************************************************/
static void	zbx_set_defaults()
{
	AGENT_RESULT	result;
	char		**value = NULL;

	if (NULL == CONFIG_HOSTNAME)
	{
		if (NULL == CONFIG_HOSTNAME_ITEM)
			CONFIG_HOSTNAME_ITEM = zbx_strdup(CONFIG_HOSTNAME_ITEM, "system.hostname");

		init_result(&result);

		if (SUCCEED == process(CONFIG_HOSTNAME_ITEM, PROCESS_LOCAL_COMMAND, &result) &&
				NULL != (value = GET_STR_RESULT(&result)))
		{
			assert(*value);

			if (MAX_ZBX_HOSTNAME_LEN < strlen(*value))
			{
				(*value)[MAX_ZBX_HOSTNAME_LEN] = '\0';
				zabbix_log(LOG_LEVEL_WARNING, "proxy name truncated to [%s])", *value);
			}

			CONFIG_HOSTNAME = zbx_strdup(CONFIG_HOSTNAME, *value);
		}
		else
			zabbix_log(LOG_LEVEL_WARNING, "failed to get proxy name from [%s])", CONFIG_HOSTNAME_ITEM);

		free_result(&result);
	}
	else if (NULL != CONFIG_HOSTNAME_ITEM)
		zabbix_log(LOG_LEVEL_WARNING, "both Hostname and HostnameItem defined, using [%s]", CONFIG_HOSTNAME);

	if (NULL == CONFIG_PID_FILE)
		CONFIG_PID_FILE = zbx_strdup(CONFIG_PID_FILE, "/tmp/zabbix_proxy.pid");

	if (NULL == CONFIG_TMPDIR)
		CONFIG_TMPDIR = zbx_strdup(CONFIG_TMPDIR, "/tmp");

	if (NULL == CONFIG_FPING_LOCATION)
		CONFIG_FPING_LOCATION = zbx_strdup(CONFIG_FPING_LOCATION, "/usr/sbin/fping");

#ifdef HAVE_IPV6
	if (NULL == CONFIG_FPING6_LOCATION)
		CONFIG_FPING6_LOCATION = zbx_strdup(CONFIG_FPING6_LOCATION, "/usr/sbin/fping6");
#endif

	if (NULL == CONFIG_EXTERNALSCRIPTS)
		CONFIG_EXTERNALSCRIPTS = zbx_strdup(CONFIG_EXTERNALSCRIPTS, "/etc/zabbix/externalscripts");

	if (ZBX_PROXYMODE_ACTIVE != CONFIG_PROXYMODE || 0 == CONFIG_HEARTBEAT_FREQUENCY)
		CONFIG_HEARTBEAT_FORKS = 0;
}

/******************************************************************************
 *                                                                            *
 * Function: zbx_validate_config                                              *
 *                                                                            *
 * Purpose: validate configuration parameters                                 *
 *                                                                            *
 * Author: Alexei Vladishev, Rudolfs Kreicbergs                               *
 *                                                                            *
 ******************************************************************************/
static void	zbx_validate_config()
{
	if (ZBX_PROXYMODE_ACTIVE == CONFIG_PROXYMODE &&	NULL == CONFIG_SERVER)
	{
		zabbix_log(LOG_LEVEL_CRIT, "missing active proxy mandatory parameter [Server] in config file [%s]", CONFIG_FILE);
		exit(FAIL);
	}

	if (NULL == CONFIG_HOSTNAME)
	{
		zabbix_log(LOG_LEVEL_CRIT, "hostname is not defined");
		exit(FAIL);
	}

	if (FAIL == zbx_check_hostname(CONFIG_HOSTNAME))
	{
		zabbix_log(LOG_LEVEL_CRIT, "invalid host name: [%s]", CONFIG_HOSTNAME);
		exit(FAIL);
	}
}

/******************************************************************************
 *                                                                            *
 * Function: zbx_load_config                                                  *
 *                                                                            *
 * Purpose: parse config file and update configuration parameters             *
 *                                                                            *
 * Author: Alexei Vladishev                                                   *
 *                                                                            *
 * Comments: will terminate process if parsing fails                          *
 *                                                                            *
 ******************************************************************************/
static void	zbx_load_config()
{
	static struct cfg_line	cfg[] =
	{
		/* PARAMETER,			VAR,					TYPE,
			MANDATORY,	MIN,			MAX */
		{"ProxyMode",			&CONFIG_PROXYMODE,			TYPE_INT,
			PARM_OPT,	ZBX_PROXYMODE_ACTIVE,	ZBX_PROXYMODE_PASSIVE},
		{"Server",			&CONFIG_SERVER,				TYPE_STRING,
			PARM_OPT,	0,			0},
		{"ServerPort",			&CONFIG_SERVER_PORT,			TYPE_INT,
			PARM_OPT,	1024,			32767},
		{"Hostname",			&CONFIG_HOSTNAME,			TYPE_STRING,
			PARM_OPT,	0,			0},
		{"HostnameItem",		&CONFIG_HOSTNAME_ITEM,			TYPE_STRING,
			PARM_OPT,	0,			0},
		{"StartDBSyncers",		&CONFIG_HISTSYNCER_FORKS,		TYPE_INT,
			PARM_OPT,	1,			100},
		{"StartDiscoverers",		&CONFIG_DISCOVERER_FORKS,		TYPE_INT,
			PARM_OPT,	0,			250},
		{"StartHTTPPollers",		&CONFIG_HTTPPOLLER_FORKS,		TYPE_INT,
			PARM_OPT,	0,			1000},
		{"StartPingers",		&CONFIG_PINGER_FORKS,			TYPE_INT,
			PARM_OPT,	0,			1000},
		{"StartPollers",		&CONFIG_POLLER_FORKS,			TYPE_INT,
			PARM_OPT,	0,			1000},
		{"StartPollersUnreachable",	&CONFIG_UNREACHABLE_POLLER_FORKS,	TYPE_INT,
			PARM_OPT,	0,			1000},
		{"StartIPMIPollers",		&CONFIG_IPMIPOLLER_FORKS,		TYPE_INT,
			PARM_OPT,	0,			1000},
		{"StartTrappers",		&CONFIG_TRAPPER_FORKS,			TYPE_INT,
			PARM_OPT,	0,			1000},
		{"CacheSize",			&CONFIG_CONF_CACHE_SIZE,		TYPE_INT,
			PARM_OPT,	128 * ZBX_KIBIBYTE,	ZBX_GIBIBYTE},
		{"HistoryCacheSize",		&CONFIG_HISTORY_CACHE_SIZE,		TYPE_INT,
			PARM_OPT,	128 * ZBX_KIBIBYTE,	ZBX_GIBIBYTE},
		{"TrendCacheSize",		&CONFIG_TRENDS_CACHE_SIZE,		TYPE_INT,
			PARM_OPT,	128 * ZBX_KIBIBYTE,	ZBX_GIBIBYTE},
		{"HistoryTextCacheSize",	&CONFIG_TEXT_CACHE_SIZE,		TYPE_INT,
			PARM_OPT,	128 * ZBX_KIBIBYTE,	ZBX_GIBIBYTE},
		{"CacheUpdateFrequency",	&CONFIG_CONFSYNCER_FREQUENCY,		TYPE_INT,
			PARM_OPT,	1,			SEC_PER_HOUR},
		{"HousekeepingFrequency",	&CONFIG_HOUSEKEEPING_FREQUENCY,		TYPE_INT,
			PARM_OPT,	1,			24},
		{"ProxyLocalBuffer",		&CONFIG_PROXY_LOCAL_BUFFER,		TYPE_INT,
			PARM_OPT,	0,			720},
		{"ProxyOfflineBuffer",		&CONFIG_PROXY_OFFLINE_BUFFER,		TYPE_INT,
			PARM_OPT,	1,			720},
		{"HeartbeatFrequency",		&CONFIG_HEARTBEAT_FREQUENCY,		TYPE_INT,
			PARM_OPT,	0,			SEC_PER_HOUR},
		{"ConfigFrequency",		&CONFIG_PROXYCONFIG_FREQUENCY,		TYPE_INT,
			PARM_OPT,	1,			SEC_PER_WEEK},
		{"DataSenderFrequency",		&CONFIG_PROXYDATA_FREQUENCY,		TYPE_INT,
			PARM_OPT,	1,			SEC_PER_HOUR},
		{"TmpDir",			&CONFIG_TMPDIR,				TYPE_STRING,
			PARM_OPT,	0,			0},
		{"FpingLocation",		&CONFIG_FPING_LOCATION,			TYPE_STRING,
			PARM_OPT,	0,			0},
#ifdef HAVE_IPV6
		{"Fping6Location",		&CONFIG_FPING6_LOCATION,		TYPE_STRING,
			PARM_OPT,	0,			0},
#endif
		{"Timeout",			&CONFIG_TIMEOUT,			TYPE_INT,
			PARM_OPT,	1,			30},
		{"TrapperTimeout",		&CONFIG_TRAPPER_TIMEOUT,		TYPE_INT,
			PARM_OPT,	1,			300},
		{"UnreachablePeriod",		&CONFIG_UNREACHABLE_PERIOD,		TYPE_INT,
			PARM_OPT,	1,			SEC_PER_HOUR},
		{"UnreachableDelay",		&CONFIG_UNREACHABLE_DELAY,		TYPE_INT,
			PARM_OPT,	1,			SEC_PER_HOUR},
		{"UnavailableDelay",		&CONFIG_UNAVAILABLE_DELAY,		TYPE_INT,
			PARM_OPT,	1,			SEC_PER_HOUR},
		{"ListenIP",			&CONFIG_LISTEN_IP,			TYPE_STRING,
			PARM_OPT,	0,			0},
		{"ListenPort",			&CONFIG_LISTEN_PORT,			TYPE_INT,
			PARM_OPT,	1024,			32767},
		{"SourceIP",			&CONFIG_SOURCE_IP,			TYPE_STRING,
			PARM_OPT,	0,			0},
		{"DebugLevel",			&CONFIG_LOG_LEVEL,			TYPE_INT,
			PARM_OPT,	0,			4},
		{"PidFile",			&CONFIG_PID_FILE,			TYPE_STRING,
			PARM_OPT,	0,			0},
		{"LogFile",			&CONFIG_LOG_FILE,			TYPE_STRING,
			PARM_OPT,	0,			0},
		{"LogFileSize",			&CONFIG_LOG_FILE_SIZE,			TYPE_INT,
			PARM_OPT,	0,			1024},
		{"ExternalScripts",		&CONFIG_EXTERNALSCRIPTS,		TYPE_STRING,
			PARM_OPT,	0,			0},
		{"DBHost",			&CONFIG_DBHOST,				TYPE_STRING,
			PARM_OPT,	0,			0},
		{"DBName",			&CONFIG_DBNAME,				TYPE_STRING,
			PARM_MAND,	0,			0},
		{"DBSchema",			&CONFIG_DBSCHEMA,			TYPE_STRING,
			PARM_OPT,	0,			0},
		{"DBUser",			&CONFIG_DBUSER,				TYPE_STRING,
			PARM_OPT,	0,			0},
		{"DBPassword",			&CONFIG_DBPASSWORD,			TYPE_STRING,
			PARM_OPT,	0,			0},
		{"DBSocket",			&CONFIG_DBSOCKET,			TYPE_STRING,
			PARM_OPT,	0,			0},
		{"DBPort",			&CONFIG_DBPORT,				TYPE_INT,
			PARM_OPT,	1024,			65535},
		{"SSHKeyLocation",		&CONFIG_SSH_KEY_LOCATION,		TYPE_STRING,
			PARM_OPT,	0,			0},
		{"LogSlowQueries",		&CONFIG_LOG_SLOW_QUERIES,		TYPE_INT,
			PARM_OPT,	0,			3600000},
		{NULL}
	};

	CONFIG_SERVER_STARTUP_TIME = time(NULL);

	parse_cfg_file(CONFIG_FILE, cfg, ZBX_CFG_FILE_REQUIRED, ZBX_CFG_STRICT);

	if (ZBX_PROXYMODE_PASSIVE == CONFIG_PROXYMODE)
	{
		CONFIG_CONFSYNCER_FORKS = CONFIG_DATASENDER_FORKS = 0;
		zbx_process = ZBX_PROCESS_PROXY_PASSIVE;
	}
	else
		zbx_process = ZBX_PROCESS_PROXY_ACTIVE;

	zbx_set_defaults();

<<<<<<< HEAD
	zbx_validate_config();
=======
	if (NULL == CONFIG_TMPDIR)
	{
		CONFIG_TMPDIR = zbx_strdup(CONFIG_TMPDIR, "/tmp");
	}

	if (NULL == CONFIG_FPING_LOCATION)
	{
		CONFIG_FPING_LOCATION = zbx_strdup(CONFIG_FPING_LOCATION, "/usr/sbin/fping");
	}
#ifdef HAVE_IPV6
	if (NULL == CONFIG_FPING6_LOCATION)
	{
		CONFIG_FPING6_LOCATION = zbx_strdup(CONFIG_FPING6_LOCATION, "/usr/sbin/fping6");
	}
#endif

	if (NULL == CONFIG_EXTERNALSCRIPTS)
	{
		CONFIG_EXTERNALSCRIPTS = zbx_strdup(CONFIG_EXTERNALSCRIPTS, "/etc/zabbix/externalscripts");
	}

	if (ZBX_PROXYMODE_ACTIVE != CONFIG_PROXYMODE || 0 == CONFIG_HEARTBEAT_FREQUENCY)
		CONFIG_HEARTBEAT_FORKS = 0;
>>>>>>> 8db5658f
}

/******************************************************************************
 *                                                                            *
 * Function: main                                                             *
 *                                                                            *
 * Purpose: executes server processes                                         *
 *                                                                            *
 * Author: Eugene Grigorjev                                                   *
 *                                                                            *
 ******************************************************************************/
int	main(int argc, char **argv)
{
	char	ch;

	progname = get_program_name(argv[0]);

	/* Parse the command-line. */
	while ((ch = (char)zbx_getopt_long(argc, argv, shortopts, longopts,NULL)) != (char)EOF)
	{
		switch (ch)
		{
			case 'c':
				CONFIG_FILE = zbx_strdup(CONFIG_FILE, zbx_optarg);
				break;
			case 'h':
				help();
				exit(-1);
				break;
			case 'V':
				version();
				exit(-1);
				break;
			default:
				usage();
				exit(-1);
				break;
		}
	}

	if (NULL == CONFIG_FILE)
		CONFIG_FILE = zbx_strdup(CONFIG_FILE, "/etc/zabbix/zabbix_proxy.conf");

	/* Required for simple checks */
	init_metrics();

	zbx_load_config();

#ifdef HAVE_OPENIPMI
	init_ipmi_handler();
#endif

	return daemon_start(CONFIG_ALLOW_ROOT);
}

int	MAIN_ZABBIX_ENTRY()
{
	int		i, server_num = 0;
	pid_t		pid;
	zbx_sock_t	listen_sock;

	if (NULL == CONFIG_LOG_FILE || '\0' == *CONFIG_LOG_FILE)
		zabbix_open_log(LOG_TYPE_SYSLOG, CONFIG_LOG_LEVEL, NULL);
	else
		zabbix_open_log(LOG_TYPE_FILE, CONFIG_LOG_LEVEL, CONFIG_LOG_FILE);

#ifdef	HAVE_SNMP
#	define SNMP_FEATURE_STATUS "YES"
#else
#	define SNMP_FEATURE_STATUS " NO"
#endif
#ifdef	HAVE_OPENIPMI
#	define IPMI_FEATURE_STATUS "YES"
#else
#	define IPMI_FEATURE_STATUS " NO"
#endif
#ifdef	HAVE_ODBC
#	define ODBC_FEATURE_STATUS "YES"
#else
#	define ODBC_FEATURE_STATUS " NO"
#endif
#ifdef	HAVE_SSH2
#	define SSH2_FEATURE_STATUS "YES"
#else
#	define SSH2_FEATURE_STATUS " NO"
#endif
#ifdef	HAVE_IPV6
#	define IPV6_FEATURE_STATUS "YES"
#else
#	define IPV6_FEATURE_STATUS " NO"
#endif

	zabbix_log(LOG_LEVEL_INFORMATION, "Starting Zabbix Proxy [%s]. Zabbix %s (revision %s).",
			CONFIG_HOSTNAME, ZABBIX_VERSION, ZABBIX_REVISION);

	zabbix_log(LOG_LEVEL_INFORMATION, "**** Enabled features ****");
	zabbix_log(LOG_LEVEL_INFORMATION, "SNMP monitoring:       " SNMP_FEATURE_STATUS);
	zabbix_log(LOG_LEVEL_INFORMATION, "IPMI monitoring:       " IPMI_FEATURE_STATUS);
	zabbix_log(LOG_LEVEL_INFORMATION, "ODBC:                  " ODBC_FEATURE_STATUS);
	zabbix_log(LOG_LEVEL_INFORMATION, "SSH2 support:          " SSH2_FEATURE_STATUS);
	zabbix_log(LOG_LEVEL_INFORMATION, "IPv6 support:          " IPV6_FEATURE_STATUS);
	zabbix_log(LOG_LEVEL_INFORMATION, "**************************");

	DBinit();

	init_database_cache(zbx_process);
	init_configuration_cache();
	init_selfmon_collector();

	DBconnect(ZBX_DB_CONNECT_EXIT);
	DCsync_configuration();
	DBclose();

	threads_num = 1 + CONFIG_CONFSYNCER_FORKS + CONFIG_DATASENDER_FORKS + CONFIG_POLLER_FORKS
			+ CONFIG_UNREACHABLE_POLLER_FORKS + CONFIG_TRAPPER_FORKS + CONFIG_PINGER_FORKS
			+ CONFIG_HOUSEKEEPER_FORKS + CONFIG_HTTPPOLLER_FORKS + CONFIG_DISCOVERER_FORKS
			+ CONFIG_HISTSYNCER_FORKS + CONFIG_IPMIPOLLER_FORKS + CONFIG_SELFMON_FORKS;
	threads = calloc(threads_num, sizeof(pid_t));

	if (CONFIG_TRAPPER_FORKS > 0)
	{
		if (FAIL == zbx_tcp_listen(&listen_sock, CONFIG_LISTEN_IP, (unsigned short)CONFIG_LISTEN_PORT))
		{
			zabbix_log(LOG_LEVEL_CRIT, "Listener failed with error: %s.", zbx_tcp_strerror());
			exit(1);
		}
	}

	for (i = 1; i <= CONFIG_CONFSYNCER_FORKS + CONFIG_DATASENDER_FORKS + CONFIG_POLLER_FORKS
			+ CONFIG_UNREACHABLE_POLLER_FORKS + CONFIG_TRAPPER_FORKS + CONFIG_PINGER_FORKS
			+ CONFIG_HOUSEKEEPER_FORKS + CONFIG_HTTPPOLLER_FORKS + CONFIG_DISCOVERER_FORKS
			+ CONFIG_HISTSYNCER_FORKS + CONFIG_IPMIPOLLER_FORKS + CONFIG_SELFMON_FORKS;
		i++)
	{
		if (0 == (pid = zbx_fork()))
		{
			server_num = i;
			break;
		}
		else
			threads[i] = pid;
	}

	/* Main process */
	if (server_num == 0)
	{
		set_parent_signal_handler();

		if (0 != CONFIG_HEARTBEAT_FORKS)
		{
			process_type = ZBX_PROCESS_TYPE_HEARTBEAT;
			process_num = 1;

			zabbix_log(LOG_LEVEL_WARNING, "server #%d started [%s]",
					server_num, get_process_type_string(process_type));

			main_heart_loop();
		}
		else
		{
			zabbix_log(LOG_LEVEL_WARNING, "server #%d started");

			for (;;)
				zbx_sleep(SEC_PER_HOUR);
		}
	}
	else if (server_num <= CONFIG_CONFSYNCER_FORKS)
	{
		process_type = ZBX_PROCESS_TYPE_CONFSYNCER;
		process_num = server_num;

		zabbix_log(LOG_LEVEL_WARNING, "server #%d started [%s]",
				server_num, get_process_type_string(process_type));

		main_proxyconfig_loop(server_num);
	}
	else if (server_num <= CONFIG_CONFSYNCER_FORKS + CONFIG_DATASENDER_FORKS)
	{
		process_type = ZBX_PROCESS_TYPE_DATASENDER;
		process_num = server_num - CONFIG_CONFSYNCER_FORKS;

		zabbix_log(LOG_LEVEL_WARNING, "server #%d started [%s]",
				server_num, get_process_type_string(process_type));

		main_datasender_loop();
	}
	else if (server_num <= CONFIG_CONFSYNCER_FORKS + CONFIG_DATASENDER_FORKS
			+ CONFIG_POLLER_FORKS)
	{
#ifdef HAVE_SNMP
		init_snmp("zabbix_server");
#endif

		process_type = ZBX_PROCESS_TYPE_POLLER;
		process_num = server_num - CONFIG_CONFSYNCER_FORKS - CONFIG_DATASENDER_FORKS;

		zabbix_log(LOG_LEVEL_WARNING, "server #%d started [%s]",
				server_num, get_process_type_string(process_type));

		main_poller_loop(zbx_process, ZBX_POLLER_TYPE_NORMAL);
	}
	else if (server_num <= CONFIG_CONFSYNCER_FORKS + CONFIG_DATASENDER_FORKS
			+ CONFIG_POLLER_FORKS + CONFIG_UNREACHABLE_POLLER_FORKS)
	{
#ifdef HAVE_SNMP
		init_snmp("zabbix_server");
#endif

		process_type = ZBX_PROCESS_TYPE_UNREACHABLE;
		process_num = server_num - CONFIG_CONFSYNCER_FORKS - CONFIG_DATASENDER_FORKS
				- CONFIG_POLLER_FORKS;

		zabbix_log(LOG_LEVEL_WARNING, "server #%d started [%s]",
				server_num, get_process_type_string(process_type));

		main_poller_loop(zbx_process, ZBX_POLLER_TYPE_UNREACHABLE);
	}
	else if (server_num <= CONFIG_CONFSYNCER_FORKS + CONFIG_DATASENDER_FORKS
			+ CONFIG_POLLER_FORKS + CONFIG_UNREACHABLE_POLLER_FORKS
			+ CONFIG_TRAPPER_FORKS)
	{
		process_type = ZBX_PROCESS_TYPE_TRAPPER;
		process_num = server_num - CONFIG_CONFSYNCER_FORKS - CONFIG_DATASENDER_FORKS
				- CONFIG_POLLER_FORKS - CONFIG_UNREACHABLE_POLLER_FORKS;

		zabbix_log(LOG_LEVEL_WARNING, "server #%d started [%s]",
				server_num, get_process_type_string(process_type));

		main_trapper_loop(zbx_process, &listen_sock);
	}
	else if (server_num <= CONFIG_CONFSYNCER_FORKS + CONFIG_DATASENDER_FORKS
			+ CONFIG_POLLER_FORKS + CONFIG_UNREACHABLE_POLLER_FORKS
			+ CONFIG_TRAPPER_FORKS + CONFIG_PINGER_FORKS)
	{
		process_type = ZBX_PROCESS_TYPE_PINGER;
		process_num = server_num - CONFIG_CONFSYNCER_FORKS - CONFIG_DATASENDER_FORKS
				- CONFIG_POLLER_FORKS - CONFIG_UNREACHABLE_POLLER_FORKS
				- CONFIG_TRAPPER_FORKS;

		zabbix_log(LOG_LEVEL_WARNING, "server #%d started [%s]",
				server_num, get_process_type_string(process_type));

		main_pinger_loop();
	}
	else if (server_num <= CONFIG_CONFSYNCER_FORKS + CONFIG_DATASENDER_FORKS
			+ CONFIG_POLLER_FORKS + CONFIG_UNREACHABLE_POLLER_FORKS
			+ CONFIG_TRAPPER_FORKS + CONFIG_PINGER_FORKS
			+ CONFIG_HOUSEKEEPER_FORKS)
	{
		process_type = ZBX_PROCESS_TYPE_HOUSEKEEPER;
		process_num = server_num - CONFIG_CONFSYNCER_FORKS - CONFIG_DATASENDER_FORKS
				- CONFIG_POLLER_FORKS - CONFIG_UNREACHABLE_POLLER_FORKS
				- CONFIG_TRAPPER_FORKS - CONFIG_PINGER_FORKS;

		zabbix_log(LOG_LEVEL_WARNING, "server #%d started [%s]",
				server_num, get_process_type_string(process_type));

		main_housekeeper_loop();
	}
	else if (server_num <= CONFIG_CONFSYNCER_FORKS + CONFIG_DATASENDER_FORKS
			+ CONFIG_POLLER_FORKS + CONFIG_UNREACHABLE_POLLER_FORKS
			+ CONFIG_TRAPPER_FORKS + CONFIG_PINGER_FORKS
			+ CONFIG_HOUSEKEEPER_FORKS + CONFIG_HTTPPOLLER_FORKS)
	{
		process_type = ZBX_PROCESS_TYPE_HTTPPOLLER;
		process_num = server_num - CONFIG_CONFSYNCER_FORKS - CONFIG_DATASENDER_FORKS
				- CONFIG_POLLER_FORKS - CONFIG_UNREACHABLE_POLLER_FORKS
				- CONFIG_TRAPPER_FORKS - CONFIG_PINGER_FORKS
				- CONFIG_HOUSEKEEPER_FORKS;

		zabbix_log(LOG_LEVEL_WARNING, "server #%d started [%s]",
				server_num, get_process_type_string(process_type));

		main_httppoller_loop();
	}
	else if (server_num <= CONFIG_CONFSYNCER_FORKS + CONFIG_DATASENDER_FORKS
			+ CONFIG_POLLER_FORKS + CONFIG_UNREACHABLE_POLLER_FORKS
			+ CONFIG_TRAPPER_FORKS + CONFIG_PINGER_FORKS
			+ CONFIG_HOUSEKEEPER_FORKS + CONFIG_HTTPPOLLER_FORKS
			+ CONFIG_DISCOVERER_FORKS)
	{
#ifdef HAVE_SNMP
		init_snmp("zabbix_server");
#endif

		process_type = ZBX_PROCESS_TYPE_DISCOVERER;
		process_num = server_num - CONFIG_CONFSYNCER_FORKS - CONFIG_DATASENDER_FORKS
				- CONFIG_POLLER_FORKS - CONFIG_UNREACHABLE_POLLER_FORKS
				- CONFIG_TRAPPER_FORKS - CONFIG_PINGER_FORKS
				- CONFIG_HOUSEKEEPER_FORKS - CONFIG_HTTPPOLLER_FORKS;

		zabbix_log(LOG_LEVEL_WARNING, "server #%d started [%s]",
				server_num, get_process_type_string(process_type));

		main_discoverer_loop(zbx_process);
	}
	else if (server_num <= CONFIG_CONFSYNCER_FORKS + CONFIG_DATASENDER_FORKS
			+ CONFIG_POLLER_FORKS + CONFIG_UNREACHABLE_POLLER_FORKS
			+ CONFIG_TRAPPER_FORKS + CONFIG_PINGER_FORKS
			+ CONFIG_HOUSEKEEPER_FORKS + CONFIG_HTTPPOLLER_FORKS
			+ CONFIG_DISCOVERER_FORKS + CONFIG_HISTSYNCER_FORKS)
	{
		process_type = ZBX_PROCESS_TYPE_HISTSYNCER;
		process_num = server_num - CONFIG_CONFSYNCER_FORKS - CONFIG_DATASENDER_FORKS
				- CONFIG_POLLER_FORKS - CONFIG_UNREACHABLE_POLLER_FORKS
				- CONFIG_TRAPPER_FORKS - CONFIG_PINGER_FORKS
				- CONFIG_HOUSEKEEPER_FORKS - CONFIG_HTTPPOLLER_FORKS
				- CONFIG_DISCOVERER_FORKS;

		zabbix_log(LOG_LEVEL_WARNING, "server #%d started [%s]",
				server_num, get_process_type_string(process_type));

		main_dbsyncer_loop();
	}
	else if (server_num <= CONFIG_CONFSYNCER_FORKS + CONFIG_DATASENDER_FORKS
			+ CONFIG_POLLER_FORKS + CONFIG_UNREACHABLE_POLLER_FORKS
			+ CONFIG_TRAPPER_FORKS + CONFIG_PINGER_FORKS
			+ CONFIG_HOUSEKEEPER_FORKS + CONFIG_HTTPPOLLER_FORKS
			+ CONFIG_DISCOVERER_FORKS + CONFIG_HISTSYNCER_FORKS
			+ CONFIG_IPMIPOLLER_FORKS)
	{
		process_type = ZBX_PROCESS_TYPE_IPMIPOLLER;
		process_num = server_num - CONFIG_CONFSYNCER_FORKS - CONFIG_DATASENDER_FORKS
				- CONFIG_POLLER_FORKS - CONFIG_UNREACHABLE_POLLER_FORKS
				- CONFIG_TRAPPER_FORKS - CONFIG_PINGER_FORKS
				- CONFIG_HOUSEKEEPER_FORKS - CONFIG_HTTPPOLLER_FORKS
				- CONFIG_DISCOVERER_FORKS - CONFIG_HISTSYNCER_FORKS;

		zabbix_log(LOG_LEVEL_WARNING, "server #%d started [%s]",
				server_num, get_process_type_string(process_type));

		main_poller_loop(zbx_process, ZBX_POLLER_TYPE_IPMI);
	}
	else if (server_num <= CONFIG_CONFSYNCER_FORKS + CONFIG_DATASENDER_FORKS
			+ CONFIG_POLLER_FORKS + CONFIG_UNREACHABLE_POLLER_FORKS
			+ CONFIG_TRAPPER_FORKS + CONFIG_PINGER_FORKS
			+ CONFIG_HOUSEKEEPER_FORKS + CONFIG_HTTPPOLLER_FORKS
			+ CONFIG_DISCOVERER_FORKS + CONFIG_HISTSYNCER_FORKS
			+ CONFIG_IPMIPOLLER_FORKS + CONFIG_SELFMON_FORKS)
	{
		process_type = ZBX_PROCESS_TYPE_SELFMON;
		process_num = server_num - CONFIG_CONFSYNCER_FORKS - CONFIG_DATASENDER_FORKS
				- CONFIG_POLLER_FORKS - CONFIG_UNREACHABLE_POLLER_FORKS
				- CONFIG_TRAPPER_FORKS - CONFIG_PINGER_FORKS
				- CONFIG_HOUSEKEEPER_FORKS - CONFIG_HTTPPOLLER_FORKS
				- CONFIG_DISCOVERER_FORKS - CONFIG_HISTSYNCER_FORKS
				- CONFIG_IPMIPOLLER_FORKS;

		zabbix_log(LOG_LEVEL_WARNING, "server #%d started [%s]",
				server_num, get_process_type_string(process_type));

		main_selfmon_loop();
	}

	return SUCCEED;
}

void	zbx_on_exit()
{
	zabbix_log(LOG_LEVEL_DEBUG, "zbx_on_exit() called");

	if (NULL != threads)
	{
		int		i;
		sigset_t	set;

		/* ignore SIGCHLD signals in order for zbx_sleep() to work  */
		sigemptyset(&set);
		sigaddset(&set, SIGCHLD);
		sigprocmask(SIG_BLOCK, &set, NULL);

		for (i = 1; i <= CONFIG_CONFSYNCER_FORKS + CONFIG_DATASENDER_FORKS
				+ CONFIG_POLLER_FORKS + CONFIG_UNREACHABLE_POLLER_FORKS
				+ CONFIG_TRAPPER_FORKS + CONFIG_PINGER_FORKS
				+ CONFIG_HOUSEKEEPER_FORKS + CONFIG_HTTPPOLLER_FORKS
				+ CONFIG_DISCOVERER_FORKS + CONFIG_HISTSYNCER_FORKS
				+ CONFIG_IPMIPOLLER_FORKS + CONFIG_SELFMON_FORKS; i++)
		{
			if (threads[i])
			{
				kill(threads[i], SIGTERM);
				threads[i] = ZBX_THREAD_HANDLE_NULL;
			}
		}

		zbx_free(threads);
	}

#ifdef USE_PID_FILE
	daemon_stop();
#endif

	free_metrics();

	zbx_sleep(2); /* wait for all threads closing */

	DBconnect(ZBX_DB_CONNECT_EXIT);
	free_database_cache();
	free_configuration_cache();
	DBclose();

#ifdef HAVE_OPENIPMI
	free_ipmi_handler();
#endif

#ifdef HAVE_SQLITE3
	php_sem_remove(&sqlite_access);
#endif

	free_selfmon_collector();

	zabbix_log(LOG_LEVEL_INFORMATION, "Zabbix Proxy stopped. Zabbix %s (revision %s).",
			ZABBIX_VERSION, ZABBIX_REVISION);

	zabbix_close_log();

	exit(SUCCEED);
}<|MERGE_RESOLUTION|>--- conflicted
+++ resolved
@@ -409,33 +409,7 @@
 
 	zbx_set_defaults();
 
-<<<<<<< HEAD
 	zbx_validate_config();
-=======
-	if (NULL == CONFIG_TMPDIR)
-	{
-		CONFIG_TMPDIR = zbx_strdup(CONFIG_TMPDIR, "/tmp");
-	}
-
-	if (NULL == CONFIG_FPING_LOCATION)
-	{
-		CONFIG_FPING_LOCATION = zbx_strdup(CONFIG_FPING_LOCATION, "/usr/sbin/fping");
-	}
-#ifdef HAVE_IPV6
-	if (NULL == CONFIG_FPING6_LOCATION)
-	{
-		CONFIG_FPING6_LOCATION = zbx_strdup(CONFIG_FPING6_LOCATION, "/usr/sbin/fping6");
-	}
-#endif
-
-	if (NULL == CONFIG_EXTERNALSCRIPTS)
-	{
-		CONFIG_EXTERNALSCRIPTS = zbx_strdup(CONFIG_EXTERNALSCRIPTS, "/etc/zabbix/externalscripts");
-	}
-
-	if (ZBX_PROXYMODE_ACTIVE != CONFIG_PROXYMODE || 0 == CONFIG_HEARTBEAT_FREQUENCY)
-		CONFIG_HEARTBEAT_FORKS = 0;
->>>>>>> 8db5658f
 }
 
 /******************************************************************************
