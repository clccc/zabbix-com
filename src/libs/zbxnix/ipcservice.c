#include <errno.h>
#include <string.h>
#include <sys/socket.h>
#include <sys/types.h>
#include <sys/stat.h>
#include <sys/un.h>
#include <sys/ioctl.h>

#include "common.h"
#include "zbxtypes.h"
#include "zbxalgo.h"
#include "log.h"

#ifdef HAVE_IPCSERVICE

#include <event.h>

#include "zbxipcservice.h"

#define ZBX_IPC_PATH_MAX	sizeof(((struct sockaddr_un *)0)->sun_path)

#define ZBX_IPC_DATA_DUMP_SIZE		128

static char	ipc_path[ZBX_IPC_PATH_MAX] = {0};
static size_t	ipc_path_root_len = 0;

#define ZBX_IPC_CLIENT_STATE_NONE	0
#define ZBX_IPC_CLIENT_STATE_QUEUED	1

extern unsigned char	program_type;

struct zbx_ipc_client
{
	zbx_ipc_socket_t	csocket;
	zbx_ipc_service_t	*service;

	zbx_uint32_t		rx_header[2];
	unsigned char		*rx_data;
	zbx_uint32_t		rx_bytes;
	zbx_queue_ptr_t		rx_queue;
	struct event		*rx_event;

	zbx_uint32_t		tx_header[2];
	unsigned char		*tx_data;
	zbx_uint32_t		tx_bytes;
	zbx_queue_ptr_t		tx_queue;
	struct event		*tx_event;

	zbx_uint64_t		id;
	unsigned char		state;

	zbx_uint32_t		refcount;
};

/*
 * Private API
 */
#define ZBX_IPC_CLIENT_STATE_PENDING	0
#define ZBX_IPC_CLIENT_STATE_QUEUED	1

#define ZBX_IPC_HEADER_SIZE	(int)(sizeof(zbx_uint32_t) * 2)

#define ZBX_IPC_MESSAGE_CODE	0
#define ZBX_IPC_MESSAGE_SIZE	1

#define ZBX_IPC_TX_DONE		0
#define ZBX_IPC_TX_MORE		1

#if !defined(_EVENT_NUMERIC_VERSION) || _EVENT_NUMERIC_VERSION < 0x2000000
typedef int evutil_socket_t;

static struct event	*event_new(struct event_base *ev, evutil_socket_t fd, short what,
		void(*cb_func)(int, short, void *), void *cb_arg)
{
	struct event	*event;

	event = zbx_malloc(NULL, sizeof(struct event));
	event_set(event, fd, what, cb_func, cb_arg);
	event_base_set(ev, event);

	return event;
}

static void	event_free(struct event *event)
{
	event_del(event);
	zbx_free(event);
}

#endif

static void	ipc_client_read_event_cb(evutil_socket_t fd, short what, void *arg);
static void	ipc_client_write_event_cb(evutil_socket_t fd, short what, void *arg);

static const char	*ipc_get_path()
{
	ipc_path[ipc_path_root_len] = '\0';

	return ipc_path;
}

#define ZBX_IPC_SOCKET_PREFIX	"/zabbix_"
#define ZBX_IPC_SOCKET_SUFFIX	".sock"

#define ZBX_IPC_CLASS_PREFIX_NONE	""
#define ZBX_IPC_CLASS_PREFIX_SERVER	"server_"
#define ZBX_IPC_CLASS_PREFIX_PROXY	"proxy_"
#define ZBX_IPC_CLASS_PREFIX_AGENT	"agent_"

/******************************************************************************
 *                                                                            *
 * Function: ipc_make_path                                                    *
 *                                                                            *
 * Purpose: makes socket path from the service name                           *
 *                                                                            *
 * Parameters: service_name - [IN] the service name                           *
 *                                                                            *
 * Return value: The created path or NULL if the path exceeds unix domain     *
 *               socket path maximum length                                   *
 *                                                                            *
 ******************************************************************************/
static const char	*ipc_make_path(const char *service_name)
{
	int	path_len, offset;
	char	*prefix;
	size_t	prefix_len;


	path_len = strlen(service_name);

	switch (program_type)
	{
		case ZBX_PROGRAM_TYPE_SERVER:
			prefix = ZBX_IPC_CLASS_PREFIX_SERVER;
			prefix_len = ZBX_CONST_STRLEN(ZBX_IPC_CLASS_PREFIX_SERVER);
			break;
		case ZBX_PROGRAM_TYPE_PROXY_ACTIVE:
		case ZBX_PROGRAM_TYPE_PROXY_PASSIVE:
			prefix = ZBX_IPC_CLASS_PREFIX_PROXY;
			prefix_len = ZBX_CONST_STRLEN(ZBX_IPC_CLASS_PREFIX_PROXY);
			break;
		case ZBX_PROGRAM_TYPE_AGENTD:
			prefix = ZBX_IPC_CLASS_PREFIX_AGENT;
			prefix_len = ZBX_CONST_STRLEN(ZBX_IPC_CLASS_PREFIX_AGENT);
			break;
		default:
			prefix = ZBX_IPC_CLASS_PREFIX_NONE;
			prefix_len = ZBX_CONST_STRLEN(ZBX_IPC_CLASS_PREFIX_NONE);
			break;
	}

	if (ZBX_IPC_PATH_MAX < ipc_path_root_len + path_len + 1 + ZBX_CONST_STRLEN(ZBX_IPC_SOCKET_PREFIX) +
			ZBX_CONST_STRLEN(ZBX_IPC_SOCKET_SUFFIX) + prefix_len)
	{
		return NULL;
	}

	offset = ipc_path_root_len;
	memcpy(ipc_path + offset , ZBX_IPC_SOCKET_PREFIX, ZBX_CONST_STRLEN(ZBX_IPC_SOCKET_PREFIX));
	offset += ZBX_CONST_STRLEN(ZBX_IPC_SOCKET_PREFIX);
	memcpy(ipc_path + offset, prefix, prefix_len);
	offset += prefix_len;
	memcpy(ipc_path + offset, service_name, path_len);
	offset += path_len;
	memcpy(ipc_path + offset, ZBX_IPC_SOCKET_SUFFIX, ZBX_CONST_STRLEN(ZBX_IPC_SOCKET_SUFFIX) + 1);

	return ipc_path;
}

/******************************************************************************
 *                                                                            *
 * Function: ipc_write_data                                                   *
 *                                                                            *
 * Purpose: writes data to a socket                                           *
 *                                                                            *
 * Parameters: fd        - [IN] the socket file descriptor                    *
 *             data      - [IN] the data                                      *
 *             size      - [IN] the data size                                 *
 *             size_sent - [IN] the actual size written to socket             *
 *                                                                            *
 * Return value: SUCCEED - no socket errors were detected. Either the data or *
 *                         a part of it was written to socket or a write to   *
 *                         non-blocking socket would block                    *
 *               FAIL    - otherwise                                          *
 *                                                                            *
 ******************************************************************************/
static int	ipc_write_data(int fd, const unsigned char *data, zbx_uint32_t size, zbx_uint32_t *size_sent)
{
	zbx_uint32_t	offset = 0;
	int		n, ret = SUCCEED;

	while (offset != size)
	{
		n = write(fd, data + offset, size - offset);

		if (-1 == n)
		{
			if (EINTR == errno)
				continue;

			if (EWOULDBLOCK == errno || EAGAIN == errno)
				break;

			zabbix_log(LOG_LEVEL_WARNING, "cannot write to IPC socket: %s", strerror(errno));
			ret = FAIL;
			break;
		}
		offset += n;
	}

	*size_sent = offset;

	return ret;
}

/******************************************************************************
 *                                                                            *
 * Function: ipc_read_data                                                    *
 *                                                                            *
 * Purpose: reads data from a socket                                          *
 *                                                                            *
 * Parameters: fd        - [IN] the socket file descriptor                    *
 *             data      - [IN] the data                                      *
 *             size      - [IN] the data size                                 *
 *             size_sent - [IN] the actual size read from socket              *
 *                                                                            *
 * Return value: SUCCEED - the data was successfully read                     *
 *               FAIL    - otherwise                                          *
 *                                                                            *
 * Comments: When reading data from non-blocking sockets SUCCEED will be      *
 *           returned also if there were no more data to read.                *
 *                                                                            *
 ******************************************************************************/
static int	ipc_read_data(int fd, unsigned char *buffer, zbx_uint32_t size, zbx_uint32_t *read_size)
{
	int	n;

	*read_size = 0;

	while (-1 == (n = read(fd, buffer + *read_size, size - *read_size)))
	{
		if (EINTR == errno)
			continue;

		if (EWOULDBLOCK == errno || EAGAIN == errno)
			return SUCCEED;

		return FAIL;
	}

	if (0 == n)
		return FAIL;

	*read_size += n;

	return SUCCEED;
}

/******************************************************************************
 *                                                                            *
 * Function: ipc_read_data_full                                               *
 *                                                                            *
 * Purpose: reads data from a socket until the requested data has been read   *
 *                                                                            *
 * Parameters: fd        - [IN] the socket file descriptor                    *
 *             buffer    - [IN] the data                                      *
 *             size      - [IN] the data size                                 *
 *             read_size - [IN] the actual size read from socket              *
 *                                                                            *
 * Return value: SUCCEED - the data was successfully read                     *
 *               FAIL    - otherwise                                          *
 *                                                                            *
 * Comments: When reading data from non-blocking sockets this function will   *
 *           return SUCCEED if there are no data to read, even if not all of  *
 *           the requested data has been read.                                *
 *                                                                            *
 ******************************************************************************/
static int	ipc_read_data_full(int fd, unsigned char *buffer, zbx_uint32_t size, zbx_uint32_t *read_size)
{
	int		ret = FAIL;
	zbx_uint32_t	offset = 0, chunk_size;

	*read_size = 0;

	while (offset < size)
	{
		if (FAIL == ipc_read_data(fd, buffer + offset, size - offset, &chunk_size))
			goto out;

		if (0 == chunk_size)
			break;

		offset += chunk_size;
	}

	ret = SUCCEED;
out:
	*read_size = offset;

	return ret;
}

/******************************************************************************
 *                                                                            *
 * Function: ipc_socket_write_message                                         *
 *                                                                            *
 * Purpose: writes IPC message to socket                                      *
 *                                                                            *
 * Parameters: csocket - [IN] the IPC socket                                  *
 *             code    - [IN] the message code                                *
 *             data    - [IN] the data                                        *
 *             size    - [IN] the data size                                   *
 *             tx_size - [IN] the actual size written to socket               *
 *                                                                            *
 * Return value: SUCCEED - no socket errors were detected. Either the data or *
 *                         a part of it was written to socket or a write to   *
 *                         non-blocking socket would block                    *
 *               FAIL    - otherwise                                          *
 *                                                                            *
 * Comments: When using non-blocking sockets the tx_size parameter must be    *
 *           checked in addition to return value to tell if the message was   *
 *           sent successfully.                                               *
 *                                                                            *
 ******************************************************************************/
static int	ipc_socket_write_message(zbx_ipc_socket_t *csocket, zbx_uint32_t code, const unsigned char *data,
		zbx_uint32_t size, zbx_uint32_t *tx_size)
{
	int		ret;
	zbx_uint32_t	size_data, buffer[ZBX_IPC_SOCKET_BUFFER_SIZE / sizeof(zbx_uint32_t)];

	buffer[0] = code;
	buffer[1] = size;

	if (ZBX_IPC_SOCKET_BUFFER_SIZE - ZBX_IPC_HEADER_SIZE >= size)
	{
		memcpy(buffer + 2, data, size);
		return ipc_write_data(csocket->fd, (unsigned char *)buffer, size + ZBX_IPC_HEADER_SIZE, tx_size);
	}

	if (FAIL == ipc_write_data(csocket->fd, (unsigned char *)buffer, ZBX_IPC_HEADER_SIZE, tx_size))
		return FAIL;

	/* in the case of non-blocking sockets only a part of the header might be sent */
	if (ZBX_IPC_HEADER_SIZE != *tx_size)
		return SUCCEED;

	ret = ipc_write_data(csocket->fd, data, size, &size_data);
	*tx_size += size_data;

	return ret;
}

/******************************************************************************
 *                                                                            *
 * Function: ipc_read_buffer                                                  *
 *                                                                            *
 * Purpose: reads message header and data from buffer                         *
 *                                                                            *
 * Parameters: header      - [IN/OUT] the message header                      *
 *             data        - [OUT] the message data                           *
 *             rx_bytes    - [IN] the number of bytes stored in message       *
 *                                (including header)                          *
 *             buffer      - [IN] the buffer to parse                         *
 *             size        - [IN] the number of bytes to parse                *
 *             read_size   - [OUT] the number of bytes read                   *
 *                                                                            *
 * Return value: SUCCEED - message was successfully parsed                    *
 *               FAIL - not enough data                                       *
 *                                                                            *
 ******************************************************************************/
static int	ipc_read_buffer(zbx_uint32_t *header, unsigned char **data, zbx_uint32_t rx_bytes,
		const unsigned char *buffer, zbx_uint32_t size, zbx_uint32_t *read_size)
{
	zbx_uint32_t	copy_size, data_size, data_offset;

	*read_size = 0;

	if (ZBX_IPC_HEADER_SIZE > rx_bytes)
	{
		copy_size = MIN(ZBX_IPC_HEADER_SIZE - rx_bytes, size);
		memcpy((char *)header + rx_bytes, buffer, copy_size);
		*read_size += copy_size;

		if (ZBX_IPC_HEADER_SIZE > rx_bytes + copy_size)
			return FAIL;

		data_size = header[ZBX_IPC_MESSAGE_SIZE];

		if (0 == data_size)
		{
			*data = NULL;
			return SUCCEED;
		}

		*data = zbx_malloc(NULL, data_size);
		data_offset = 0;
	}
	else
	{
		data_size = header[ZBX_IPC_MESSAGE_SIZE];
		data_offset = rx_bytes - ZBX_IPC_HEADER_SIZE;
	}

	copy_size = MIN(data_size - data_offset, size - *read_size);
	memcpy(*data + data_offset, buffer + *read_size, copy_size);
	*read_size += copy_size;

	return (rx_bytes + *read_size == data_size + ZBX_IPC_HEADER_SIZE ? SUCCEED : FAIL);
}

/******************************************************************************
 *                                                                            *
 * Function: ipc_message_is_completed                                         *
 *                                                                            *
 * Purpose: checks if IPC message has been completed                          *
 *                                                                            *
 * Parameters: header   - [IN] the message header                             *
 *             rx_bytes - [IN] the number of bytes set in message             *
 *                             (including header)                             *
 *                                                                            *
 * Return value:  SUCCEED - message has been completed                        *
 *                FAIL - otherwise                                            *
 *                                                                            *
 ******************************************************************************/
static int	ipc_message_is_completed(const zbx_uint32_t *header, zbx_uint32_t rx_bytes)
{
	if (ZBX_IPC_HEADER_SIZE > rx_bytes)
		return FAIL;

	if (header[ZBX_IPC_MESSAGE_SIZE] + ZBX_IPC_HEADER_SIZE != rx_bytes)
		return FAIL;

	return SUCCEED;
}

/******************************************************************************
 *                                                                            *
 * Function: ipc_socket_read_message                                          *
 *                                                                            *
 * Purpose: reads IPC message from buffered client socket                     *
 *                                                                            *
 * Parameters: csocket  - [IN] the source socket                              *
 *             header   - [OUT] the header of the message                     *
 *             data     - [OUT] the data of the message                       *
 *             rx_bytes - [IN/OUT] the total message size read (including     *
 *                                 header                                     *
 *                                                                            *
 * Return value:  SUCCEED - data was read successfully, check rx_bytes to     *
 *                          determine if the message was completed.           *
 *                FAIL - failed to read message (socket error or connection   *
 *                       was closed).                                         *
 *                                                                            *
 ******************************************************************************/
static int	ipc_socket_read_message(zbx_ipc_socket_t *csocket, zbx_uint32_t *header, unsigned char **data,
		zbx_uint32_t *rx_bytes)
{
	zbx_uint32_t	data_size, offset, read_size = 0;
	int		ret = FAIL;

	/* try to read message from socket buffer */
	if (csocket->rx_buffer_bytes > csocket->rx_buffer_offset)
	{
		ret = ipc_read_buffer(header, data, *rx_bytes, csocket->rx_buffer + csocket->rx_buffer_offset,
				csocket->rx_buffer_bytes - csocket->rx_buffer_offset, &read_size);

		csocket->rx_buffer_offset += read_size;
		*rx_bytes += read_size;

		if (SUCCEED == ret)
		{
			goto out;
		}
	}

	/* not enough data in socket buffer, try to read more until message is completed or no data to read */
	while (SUCCEED != ret)
	{
		csocket->rx_buffer_offset = 0;
		csocket->rx_buffer_bytes = 0;

		if (ZBX_IPC_HEADER_SIZE < *rx_bytes)
		{
			offset = *rx_bytes - ZBX_IPC_HEADER_SIZE;
			data_size = header[ZBX_IPC_MESSAGE_SIZE] - offset;

			/* long messages will be read directly into message buffer */
			if (ZBX_IPC_SOCKET_BUFFER_SIZE * 0.75 < data_size)
			{
				ret = ipc_read_data_full(csocket->fd, *data + offset, data_size, &read_size);
				*rx_bytes += read_size;
				goto out;
			}
		}

		if (FAIL == ipc_read_data(csocket->fd, csocket->rx_buffer, ZBX_IPC_SOCKET_BUFFER_SIZE, &read_size))
			goto out;

		/* it's possible that nothing will be read on non-blocking sockets, return success */
		if (0 == read_size)
		{
			ret = SUCCEED;
			goto out;
		}

		csocket->rx_buffer_bytes = read_size;

		ret = ipc_read_buffer(header, data, *rx_bytes, csocket->rx_buffer, csocket->rx_buffer_bytes,
				&read_size);

		csocket->rx_buffer_offset += read_size;
		*rx_bytes += read_size;
	}
out:
	return ret;
}

/******************************************************************************
 *                                                                            *
 * Function: ipc_client_free_event                                            *
 *                                                                            *
 * Purpose: frees client's libevent event                                     *
 *                                                                            *
 * Parameters: client - [IN] the client                                       *
 *                                                                            *
 ******************************************************************************/
static void	ipc_client_free_events(zbx_ipc_client_t *client)
{
	if (NULL != client->rx_event)
	{
		event_free(client->rx_event);
		client->rx_event = NULL;
	}

	if (NULL != client->tx_event)
	{
		event_free(client->tx_event);
		client->tx_event = NULL;
	}
}

/******************************************************************************
 *                                                                            *
 * Function: ipc_client_free                                                  *
 *                                                                            *
 * Purpose: frees IPC service client                                          *
 *                                                                            *
 * Parameters: client - [IN] the client to free                               *
 *                                                                            *
 ******************************************************************************/
static void	ipc_client_free(zbx_ipc_client_t *client)
{
	zbx_ipc_message_t	*message;

	zbx_ipc_socket_close(&client->csocket);

	while (NULL != (message = zbx_queue_ptr_pop(&client->rx_queue)))
		zbx_ipc_message_free(message);

	zbx_queue_ptr_destroy(&client->rx_queue);
	zbx_free(client->rx_data);

	while (NULL != (message = zbx_queue_ptr_pop(&client->tx_queue)))
		zbx_ipc_message_free(message);

	zbx_queue_ptr_destroy(&client->tx_queue);
	zbx_free(client->tx_data);

	ipc_client_free_events(client);

	zbx_free(client);
}

/******************************************************************************
 *                                                                            *
 * Function: ipc_client_push_rx_message                                       *
 *                                                                            *
 * Purpose: adds message to received messages queue                           *
 *                                                                            *
 * Parameters: client - [IN] the client to read                               *
 *                                                                            *
 ******************************************************************************/
static void	ipc_client_push_rx_message(zbx_ipc_client_t *client)
{
	zbx_ipc_message_t	*message;

	message = (zbx_ipc_message_t *)zbx_malloc(NULL, sizeof(zbx_ipc_message_t));
	message->code = client->rx_header[ZBX_IPC_MESSAGE_CODE];
	message->size = client->rx_header[ZBX_IPC_MESSAGE_SIZE];
	message->data = client->rx_data;
	zbx_queue_ptr_push(&client->rx_queue, message);

	client->rx_data = NULL;
	client->rx_bytes = 0;
}

/******************************************************************************
 *                                                                            *
 * Function: ipc_client_pop_tx_message                                        *
 *                                                                            *
 * Purpose: prepares to send the next message in send queue                   *
 *                                                                            *
 * Parameters: client - [IN] the client                                       *
 *                                                                            *
 ******************************************************************************/
static void	ipc_client_pop_tx_message(zbx_ipc_client_t *client)
{
	zbx_ipc_message_t	*message;

	zbx_free(client->tx_data);
	client->tx_bytes = 0;

	if (NULL == (message = zbx_queue_ptr_pop(&client->tx_queue)))
		return;

	client->tx_bytes = ZBX_IPC_HEADER_SIZE + message->size;
	client->tx_header[ZBX_IPC_MESSAGE_CODE] = message->code;
	client->tx_header[ZBX_IPC_MESSAGE_SIZE] = message->size;
	client->tx_data = message->data;
}

/******************************************************************************
 *                                                                            *
 * Function: ipc_client_read                                                  *
 *                                                                            *
 * Purpose: reads data from IPC service client                                *
 *                                                                            *
 * Parameters: client - [IN] the client to read                               *
 *                                                                            *
 * Return value:  FAIL - read error/connection was closed                     *
 *                                                                            *
 * Comments: This function reads data from socket, parses it and adds         *
 *           parsed messages to received messages queue.                      *
 *                                                                            *
 ******************************************************************************/
static int	ipc_client_read(zbx_ipc_client_t *client)
{
	int	rc;

	do
	{
		if (FAIL == ipc_socket_read_message(&client->csocket, client->rx_header, &client->rx_data,
				&client->rx_bytes))
		{
			zbx_free(client->rx_data);
			client->rx_bytes = 0;
			return FAIL;
		}

		if (SUCCEED == (rc = ipc_message_is_completed(client->rx_header, client->rx_bytes)))
			ipc_client_push_rx_message(client);
	}

	while (SUCCEED == rc);

	return SUCCEED;
}

/******************************************************************************
 *                                                                            *
 * Function: ipc_client_write                                                 *
 *                                                                            *
 * Purpose: writes queued data to IPC service client                          *
 *                                                                            *
 * Parameters: client - [IN] the client                                       *
 *                                                                            *
 * Return value: SUCCEED - the data was sent successfully                     *
 *               FAIL    - otherwise                                          *
 *                                                                            *
 ******************************************************************************/
static int	ipc_client_write(zbx_ipc_client_t *client)
{
	zbx_uint32_t	data_size, write_size;

	data_size = client->tx_header[ZBX_IPC_MESSAGE_SIZE];

	if (data_size < client->tx_bytes)
	{
		zbx_uint32_t	size, offset;

		size = client->tx_bytes - data_size;
		offset = ZBX_IPC_HEADER_SIZE - size;

		if (SUCCEED != ipc_write_data(client->csocket.fd, (unsigned char *)client->tx_header + offset, size,
				&write_size))
		{
			return FAIL;
		}

		client->tx_bytes -= write_size;

		if (data_size < client->tx_bytes)
			return SUCCEED;
	}

	while (0 < client->tx_bytes)
	{
		if (SUCCEED != ipc_write_data(client->csocket.fd, client->tx_data + data_size - client->tx_bytes,
				client->tx_bytes, &write_size))
		{
			return FAIL;
		}

		if (0 == write_size)
			return SUCCEED;

		client->tx_bytes -= write_size;
	}

	if (0 == client->tx_bytes)
		ipc_client_pop_tx_message(client);

	return SUCCEED;
}

/******************************************************************************
 *                                                                            *
 * Function: ipc_service_pop_client                                           *
 *                                                                            *
 * Purpose: gets the next client with messages/closed socket from recv queue  *
 *                                                                            *
 * Parameters: service - [IN] the IPC service                                 *
 *                                                                            *
 * Return value: The client with messages/closed socket                       *
 *                                                                            *
 ******************************************************************************/
static zbx_ipc_client_t	*ipc_service_pop_client(zbx_ipc_service_t *service)
{
	zbx_ipc_client_t	*client;

	if (NULL != (client = (zbx_ipc_client_t *)zbx_queue_ptr_pop(&service->clients_recv)))
		client->state = ZBX_IPC_CLIENT_STATE_NONE;

	return client;
}

/******************************************************************************
 *                                                                            *
 * Function: ipc_service_push_client                                          *
 *                                                                            *
 * Purpose: pushes client to the recv queue if needed                         *
 *                                                                            *
 * Parameters: service - [IN] the IPC service                                 *
 *             client  - [IN] the IPC client                                  *
 *                                                                            *
 * Comments: The client is pushed to the recv queue if it isn't already there *
 *           and there is messages to return or the client connection was     *
 *           closed.                                                          *
 *                                                                            *
 ******************************************************************************/
static void	ipc_service_push_client(zbx_ipc_service_t *service, zbx_ipc_client_t *client)
{
	if (ZBX_IPC_CLIENT_STATE_QUEUED == client->state)
		return;

	if (0 == zbx_queue_ptr_values_num(&client->rx_queue) && NULL != client->rx_event)
		return;

	client->state = ZBX_IPC_CLIENT_STATE_QUEUED;
	zbx_queue_ptr_push(&service->clients_recv, client);
}

/******************************************************************************
 *                                                                            *
 * Function: ipc_service_add_client                                           *
 *                                                                            *
 * Purpose: adds a new IPC service client                                     *
 *                                                                            *
 * Parameters: service - [IN] the IPC service                                 *
 *             fd      - [IN] the client socket descriptor                    *
 *                                                                            *
 ******************************************************************************/
static void	ipc_service_add_client(zbx_ipc_service_t *service, int fd)
{
	const char		*__function_name = "ipc_service_add_client";
	static zbx_uint64_t	next_clientid = 1;
	zbx_ipc_client_t	*client;
	int			flags;

	zabbix_log(LOG_LEVEL_DEBUG, "In %s()", __function_name);

	client = (zbx_ipc_client_t *)zbx_malloc(NULL, sizeof(zbx_ipc_client_t));
	memset(client, 0, sizeof(zbx_ipc_client_t));

	if (-1 == (flags = fcntl(fd, F_GETFL, 0)))
	{
		zabbix_log(LOG_LEVEL_CRIT, "cannot get IPC client socket flags");
		exit(EXIT_FAILURE);
	}

	if (-1 == fcntl(fd, F_SETFL, flags | O_NONBLOCK))
	{
		zabbix_log(LOG_LEVEL_CRIT, "cannot set non-blocking mode for IPC client socket");
		exit(EXIT_FAILURE);
	}

	client->csocket.fd = fd;
	client->csocket.rx_buffer_bytes = 0;
	client->csocket.rx_buffer_offset = 0;
	client->id = next_clientid++;
	client->state = ZBX_IPC_CLIENT_STATE_NONE;
	client->refcount = 1;

	zbx_queue_ptr_create(&client->rx_queue);
	zbx_queue_ptr_create(&client->tx_queue);

	client->service = service;
	client->rx_event = event_new(service->ev, fd, EV_READ | EV_PERSIST, ipc_client_read_event_cb, (void *)client);
	client->tx_event = event_new(service->ev, fd, EV_WRITE | EV_PERSIST, ipc_client_write_event_cb, (void *)client);
	event_add(client->rx_event, NULL);

	zbx_vector_ptr_append(&service->clients, client);

	zabbix_log(LOG_LEVEL_DEBUG, "End of %s() clientid:%d", __function_name, client->id);
}

/******************************************************************************
 *                                                                            *
 * Function: ipc_service_remove_client                                        *
 *                                                                            *
 * Purpose: adds a new IPC service client                                     *
 *                                                                            *
 * Parameters: service - [IN] the IPC service                                 *
 *             client  - [IN] the client to remove                            *
 *                                                                            *
 ******************************************************************************/
static void	ipc_service_remove_client(zbx_ipc_service_t *service, zbx_ipc_client_t *client)
{
	const char	*__function_name = "ipc_service_remove_client";
	int		i;

	zabbix_log(LOG_LEVEL_DEBUG, "In %s() clientid:%d", __function_name, client->id);

	zbx_ipc_socket_close(&client->csocket);

	for (i = 0; i < service->clients.values_num; i++)
	{
		if (service->clients.values[i] == client)
			zbx_vector_ptr_remove_noorder(&service->clients, i);
	}

	zbx_queue_ptr_remove_value(&service->clients_recv, client);

	zbx_ipc_client_release(client);

	zabbix_log(LOG_LEVEL_DEBUG, "End of %s()", __function_name);
}

/******************************************************************************
 *                                                                            *
 * Function: ipc_client_read_event_cb                                         *
 *                                                                            *
 * Purpose: client read event libevent callback                               *
 *                                                                            *
 ******************************************************************************/
static void	ipc_client_read_event_cb(evutil_socket_t fd, short what, void *arg)
{
	zbx_ipc_client_t	*client = (zbx_ipc_client_t *)arg;

	ZBX_UNUSED(fd);
	ZBX_UNUSED(what);

	if (SUCCEED != ipc_client_read(client))
		ipc_client_free_events(client);

	ipc_service_push_client(client->service, client);
}

/******************************************************************************
 *                                                                            *
 * Function: ipc_client_write_event_cb                                        *
 *                                                                            *
 * Purpose: client write event libevent callback                              *
 *                                                                            *
 ******************************************************************************/
static void	ipc_client_write_event_cb(evutil_socket_t fd, short what, void *arg)
{
	zbx_ipc_client_t	*client = (zbx_ipc_client_t *)arg;

	ZBX_UNUSED(fd);
	ZBX_UNUSED(what);

	if (SUCCEED != ipc_client_write(client))
	{
		zabbix_log(LOG_LEVEL_CRIT, "cannot send data to IPC client");
		ipc_client_free_events(client);
		ipc_service_remove_client(client->service, client);
		return;
	}

	if (0 == client->tx_bytes)
		event_del(client->tx_event);
}

/******************************************************************************
 *                                                                            *
 * Function: ipc_service_accept                                               *
 *                                                                            *
 * Purpose: accepts a new client connection                                   *
 *                                                                            *
 * Parameters: service - [IN] the IPC service                                 *
 *                                                                            *
 ******************************************************************************/
static int	ipc_service_accept(zbx_ipc_service_t *service)
{
	const char	*__function_name = "ipc_service_accept";
	int		fd, ret = FAIL;

	zabbix_log(LOG_LEVEL_DEBUG, "In %s()", __function_name);

	if (-1 == (fd = accept(service->fd, NULL, NULL)))
		goto out;

	ipc_service_add_client(service, fd);

	ret = SUCCEED;
out:
	zabbix_log(LOG_LEVEL_DEBUG, "End of %s():%s", __function_name, zbx_result_string(ret));

	return ret;
}

/******************************************************************************
 *                                                                            *
 * Function: ipc_message_create                                               *
 *                                                                            *
 * Purpose: creates IPC message                                               *
 *                                                                            *
 * Parameters: code    - [IN] the message code                                *
 *             data    - [IN] the data                                        *
 *             size    - [IN] the data size                                   *
 *                                                                            *
 * Return value: The created message.                                         *
 *                                                                            *
 ******************************************************************************/
static zbx_ipc_message_t	*ipc_message_create(zbx_uint32_t code, const unsigned char *data, zbx_uint32_t size)
{
	zbx_ipc_message_t	*message;

	message = (zbx_ipc_message_t *)zbx_malloc(NULL, sizeof(zbx_ipc_message_t));

	message->code = code;
	message->size = size;

	if (0 != size)
	{
		message->data = zbx_malloc(NULL, size);
		memcpy(message->data, data, size);
	}
	else
		message->data = NULL;

	return message;
}

/******************************************************************************
 *                                                                            *
 * Function: ipc_service_event_log                                            *
 *                                                                            *
 * Purpose: libevent logging callback                                         *
 *                                                                            *
 ******************************************************************************/
static void ipc_service_event_log_cb(int severity, const char *msg)
{
	int	loglevel;

	switch (severity)
	{
		case _EVENT_LOG_DEBUG:
			loglevel = LOG_LEVEL_TRACE;
			break;
		case _EVENT_LOG_MSG:
			loglevel = LOG_LEVEL_DEBUG;
			break;
		case _EVENT_LOG_WARN:
			loglevel = LOG_LEVEL_WARNING;
			break;
		case _EVENT_LOG_ERR:
			loglevel = LOG_LEVEL_DEBUG;
			break;
		default:
			loglevel = LOG_LEVEL_DEBUG;
			break;
	}

	zabbix_log(loglevel, "IPC service: %s", msg);
}

/******************************************************************************
 *                                                                            *
 * Function: ipc_service_init_libevent                                        *
 *                                                                            *
 * Purpose: initialize libevent library                                       *
 *                                                                            *
 ******************************************************************************/
static void	ipc_service_init_libevent()
{
	event_set_log_callback(ipc_service_event_log_cb);
}

/******************************************************************************
 *                                                                            *
 * Function: ipc_service_free_libevent                                        *
 *                                                                            *
 * Purpose: uninitialize libevent library                                     *
 *                                                                            *
 ******************************************************************************/
static void	ipc_service_free_libevent()
{
}

/******************************************************************************
 *                                                                            *
 * Function: ipc_service_client_connected_cb                                  *
 *                                                                            *
 * Purpose: libevent listener callback                                        *
 *                                                                            *
 ******************************************************************************/
static void	ipc_service_client_connected_cb(evutil_socket_t fd, short what, void *arg)
{
	zbx_ipc_service_t	*service = (zbx_ipc_service_t *)arg;

	ZBX_UNUSED(fd);
	ZBX_UNUSED(what);

	ipc_service_accept(service);
}

/******************************************************************************
 *                                                                            *
 * Function: ipc_service_timer_cb                                             *
 *                                                                            *
 * Purpose: timer callback                                                    *
 *                                                                            *
 ******************************************************************************/
static void	ipc_service_timer_cb(evutil_socket_t fd, short what, void *arg)
{
	ZBX_UNUSED(fd);
	ZBX_UNUSED(what);
	ZBX_UNUSED(arg);
<<<<<<< HEAD
=======
}

/******************************************************************************
 *                                                                            *
 * Function: ipc_check_running_service                                        *
 *                                                                            *
 * Purpose: checks if an IPC service is already running                       *
 *                                                                            *
 * Parameters: service_name - [IN]                                            *
 *                                                                            *
 ******************************************************************************/
static int	ipc_check_running_service(const char *service_name)
{
	zbx_ipc_socket_t	csocket;
	int			ret;
	char			*error = NULL;

	if (SUCCEED == (ret = zbx_ipc_socket_open(&csocket, service_name, 0, &error)))
		zbx_ipc_socket_close(&csocket);
	else
		zbx_free(error);

	return ret;
>>>>>>> 419a0934
}

/*
 * Public client API
 */

/******************************************************************************
 *                                                                            *
 * Function: zbx_ipc_socket_open                                              *
 *                                                                            *
 * Purpose: opens socket to an IPC service listening on the specified path    *
 *                                                                            *
 * Parameters: csocket      - [OUT] the IPC socket to the service             *
 *             service_name - [IN] the IPC service name                       *
 *             timeout      - [IN] the connection timeout                     *
 *             error        - [OUT] the error message                         *
 *                                                                            *
 * Return value: SUCCEED - the socket was successfully opened                 *
 *               FAIL    - otherwise                                          *
 *                                                                            *
 ******************************************************************************/
int	zbx_ipc_socket_open(zbx_ipc_socket_t *csocket, const char *service_name, int timeout, char **error)
{
	const char		*__function_name = "zbx_ipc_socket_open";
	struct sockaddr_un	addr;
	time_t			start;
	struct timespec		ts = {0, 100000000};
	const char		*socket_path;
	int			ret = FAIL;

	zabbix_log(LOG_LEVEL_DEBUG, "In %s()", __function_name);

	if (NULL == (socket_path = ipc_make_path(service_name)))
	{
		*error = zbx_dsprintf(*error, "Invalid service name \"%s\".", service_name);
		goto out;
	}

	if (-1 == (csocket->fd = socket(AF_UNIX, SOCK_STREAM, 0)))
	{
		*error = zbx_dsprintf(*error, "Cannot create client socket: %s.", zbx_strerror(errno));
		goto out;
	}

	memset(&addr, 0, sizeof(addr));
	addr.sun_family = AF_UNIX;
	memcpy(addr.sun_path, socket_path, sizeof(addr.sun_path));

	start = time(NULL);

	while (0 != connect(csocket->fd, (struct sockaddr*)&addr, sizeof(addr)))
	{
		if (time(NULL) - start > timeout)
		{
			*error = zbx_dsprintf(*error, "Cannot connect to service \"%s\": %s.", service_name,
					zbx_strerror(errno));
			goto out;
		}

		nanosleep(&ts, NULL);
	}

	csocket->rx_buffer_bytes = 0;
	csocket->rx_buffer_offset = 0;

	ret = SUCCEED;
out:
	zabbix_log(LOG_LEVEL_DEBUG, "End of %s():%s", __function_name, zbx_result_string(ret));
	return ret;
}

/******************************************************************************
 *                                                                            *
 * Function: zbx_ipc_socket_close                                             *
 *                                                                            *
 * Purpose: closes socket to an IPC service                                   *
 *                                                                            *
 * Parameters: csocket - [IN/OUT] the IPC socket to close                     *
 *                                                                            *
 ******************************************************************************/
void	zbx_ipc_socket_close(zbx_ipc_socket_t *csocket)
{
	const char	*__function_name = "zbx_ipc_socket_close";

	zabbix_log(LOG_LEVEL_DEBUG, "In %s()", __function_name);

	close(csocket->fd);

	zabbix_log(LOG_LEVEL_DEBUG, "End of %s()", __function_name);
}

/******************************************************************************
 *                                                                            *
 * Function: zbx_ipc_socket_write                                             *
 *                                                                            *
 * Purpose: writes a message to IPC service                                   *
 *                                                                            *
 * Parameters: csocket - [IN] an opened IPC socket to the servic              *
 *             code    - [IN] the message code                                *
 *             data    - [IN] the data                                        *
 *             size    - [IN] the data size                                   *
 *                                                                            *
 * Return value: SUCCEED - the message was successfully written               *
 *               FAIL    - otherwise                                          *
 *                                                                            *
 ******************************************************************************/
int	zbx_ipc_socket_write(zbx_ipc_socket_t *csocket, zbx_uint32_t code, const unsigned char *data, zbx_uint32_t size)
{
	const char	*__function_name = "zbx_ipc_socket_write";
	int		ret;
	zbx_uint32_t	size_sent;

	zabbix_log(LOG_LEVEL_DEBUG, "In %s()", __function_name);

	if (SUCCEED == ipc_socket_write_message(csocket, code, data, size, &size_sent) &&
			size_sent == size + ZBX_IPC_HEADER_SIZE)
	{
		ret = SUCCEED;
	}
	else
		ret = FAIL;

	zabbix_log(LOG_LEVEL_DEBUG, "End of %s():%s", __function_name, zbx_result_string(ret));

	return ret;
}

/******************************************************************************
 *                                                                            *
 * Function: zbx_ipc_socket_read                                              *
 *                                                                            *
 * Purpose: reads a message from IPC service                                  *
 *                                                                            *
 * Parameters: csocket - [IN] an opened IPC socket to the service             *
 *             message - [OUT] the received message                           *
 *                                                                            *
 * Return value: SUCCEED - the message was successfully received              *
 *               FAIL    - otherwise                                          *
 *                                                                            *
 * Comments: If this function succeeds the message must be cleaned/freed by   *
 *           the caller.                                                      *
 *                                                                            *
 ******************************************************************************/
int	zbx_ipc_socket_read(zbx_ipc_socket_t *csocket, zbx_ipc_message_t *message)
{
	const char	*__function_name = "zbx_ipc_socket_read";
	int		ret = FAIL;
	zbx_uint32_t	rx_bytes = 0, header[2];
	unsigned char	*data = NULL;

	zabbix_log(LOG_LEVEL_DEBUG, "In %s()", __function_name);

	if (SUCCEED != ipc_socket_read_message(csocket, header, &data, &rx_bytes))
		goto out;

	if (SUCCEED != ipc_message_is_completed(header, rx_bytes))
	{
		zbx_free(data);
		goto out;
	}

	message->code = header[ZBX_IPC_MESSAGE_CODE];
	message->size = header[ZBX_IPC_MESSAGE_SIZE];
	message->data = data;

	if (SUCCEED == zabbix_check_log_level(LOG_LEVEL_TRACE))
	{
		char	*data = NULL;

		zbx_ipc_message_format(message, &data);

		zabbix_log(LOG_LEVEL_DEBUG, "%s() %s", __function_name, data);

		zbx_free(data);
	}

	ret = SUCCEED;
out:
	zabbix_log(LOG_LEVEL_DEBUG, "End of %s():%s", __function_name, zbx_result_string(ret));

	return ret;
}

/******************************************************************************
 *                                                                            *
 * Function: zbx_ipc_message_free                                             *
 *                                                                            *
 * Purpose: frees the resources allocated to store IPC message data           *
 *                                                                            *
 * Parameters: message - [IN] the message to free                             *
 *                                                                            *
 ******************************************************************************/
void	zbx_ipc_message_free(zbx_ipc_message_t *message)
{
	if (NULL != message)
	{
		zbx_free(message->data);
		zbx_free(message);
	}
}

/******************************************************************************
 *                                                                            *
 * Function: zbx_ipc_message_clean                                            *
 *                                                                            *
 * Purpose: frees the resources allocated to store IPC message data           *
 *                                                                            *
 * Parameters: message - [IN] the message to clean                            *
 *                                                                            *
 ******************************************************************************/
void	zbx_ipc_message_clean(zbx_ipc_message_t *message)
{
	zbx_free(message->data);
}

/******************************************************************************
 *                                                                            *
 * Function: zbx_ipc_message_init                                             *
 *                                                                            *
 * Purpose: initializes IPC message                                           *
 *                                                                            *
 * Parameters: message - [IN] the message to initialize                       *
 *                                                                            *
 ******************************************************************************/
void	zbx_ipc_message_init(zbx_ipc_message_t *message)
{
	memset(message, 0, sizeof(zbx_ipc_message_t));
}


/******************************************************************************
 *                                                                            *
 * Function: zbx_ipc_message_format                                           *
 *                                                                            *
 * Purpose: formats message to readable format for debug messages             *
 *                                                                            *
 * Parameters: message - [IN] the message                                     *
 *             data    - [OUT] the formatted message                          *
 *                                                                            *
 ******************************************************************************/
void	zbx_ipc_message_format(const zbx_ipc_message_t *message, char **data)
{
	size_t		data_alloc = ZBX_IPC_DATA_DUMP_SIZE * 4 + 32, data_offset = 0;
	zbx_uint32_t	i, data_num;

	if (NULL == message)
		return;

	data_num = message->size;

	if (ZBX_IPC_DATA_DUMP_SIZE < data_num)
		data_num = ZBX_IPC_DATA_DUMP_SIZE;

	*data = zbx_malloc(*data, data_alloc);
	zbx_snprintf_alloc(data, &data_alloc, &data_offset, "code:%u size:%u data:", message->code, message->size);

	for (i = 0; i < data_num; i++)
	{
		if (0 != i)
			zbx_strcpy_alloc(data, &data_alloc, &data_offset, (0 == (i & 7) ? " | " : " "));

		zbx_snprintf_alloc(data, &data_alloc, &data_offset, "%02x", (int)message->data[i]);
	}

	(*data)[data_offset] = '\0';
}

/******************************************************************************
 *                                                                            *
 * Function: zbx_ipc_message_copy                                             *
 *                                                                            *
 * Purpose: copies ipc message                                                *
 *                                                                            *
 * Parameters: dst - [IN] the destination message                             *
 *             src - [IN] the source message                                  *
 *                                                                            *
 ******************************************************************************/
void	zbx_ipc_message_copy(zbx_ipc_message_t *dst, const zbx_ipc_message_t *src)
{
	dst->code = src->code;
	dst->size = src->size;
	dst->data = zbx_malloc(NULL, src->size);
	memcpy(dst->data, src->data, src->size);
}

/*
 * Public service API
 */

/******************************************************************************
 *                                                                            *
 * Function: zbx_ipc_service_init_env                                         *
 *                                                                            *
 * Purpose: initializes IPC service environment                               *
 *                                                                            *
 * Parameters: path    - [IN] the service root path                           *
 *             error   - [OUT] the error message                              *
 *                                                                            *
 * Return value: SUCCEED - the environment was initialized successfully.      *
 *               FAIL    - otherwise                                          *
 *                                                                            *
 ******************************************************************************/
int	zbx_ipc_service_init_env(const char *path, char **error)
{
	const char	*__function_name = "zbx_ipc_service_init_env";
	struct stat	fs;
	int		ret = FAIL;

	zabbix_log(LOG_LEVEL_DEBUG, "In %s() path:%s", __function_name, path);

	if (0 != ipc_path_root_len)
	{
		*error = zbx_dsprintf(*error, "The IPC service environment has been already initialized with"
				" root directory at \"%s\".", ipc_get_path());
		goto out;
	}

	if (0 != stat(path, &fs))
	{
		*error = zbx_dsprintf(*error, "Failed to stat the specified path \"%s\": %s.", path,
				zbx_strerror(errno));
		goto out;
	}

	if (0 == S_ISDIR(fs.st_mode))
	{
		*error = zbx_dsprintf(*error, "The specified path \"%s\" is not a directory.", path);
		goto out;
	}

	if (0 != access(path, W_OK | R_OK))
	{
		*error = zbx_dsprintf(*error, "Cannot access path \"%s\": %s.", path, zbx_strerror(errno));
		goto out;
	}

	ipc_path_root_len = strlen(path);
	if (ZBX_IPC_PATH_MAX < ipc_path_root_len + 3)
	{
		*error = zbx_dsprintf(*error, "The IPC root path \"%s\" is too long.", path);
		goto out;
	}

	memcpy(ipc_path, path, ipc_path_root_len + 1);

	while (1 < ipc_path_root_len && '/' == ipc_path[ipc_path_root_len - 1])
		ipc_path[--ipc_path_root_len] = '\0';

	ipc_service_init_libevent();

	ret = SUCCEED;
out:
	zabbix_log(LOG_LEVEL_DEBUG, "End of %s():%s", __function_name, zbx_result_string(ret));

	return ret;
}

/******************************************************************************
 *                                                                            *
 * Function: zbx_ipc_service_free_env                                         *
 *                                                                            *
 * Purpose: frees IPC service environment                                     *
 *                                                                            *
 ******************************************************************************/
void	zbx_ipc_service_free_env()
{
	ipc_service_free_libevent();
}


/******************************************************************************
 *                                                                            *
 * Function: zbx_ipc_service_start                                            *
 *                                                                            *
 * Purpose: starts IPC service on the specified path                          *
 *                                                                            *
 * Parameters: service      - [IN/OUT] the IPC service                        *
 *             service_name - [IN] the unix domain socket path                *
 *             error        - [OUT] the error message                         *
 *                                                                            *
 * Return value: SUCCEED - the service was initialized successfully.          *
 *               FAIL    - otherwise                                          *
 *                                                                            *
 ******************************************************************************/
int	zbx_ipc_service_start(zbx_ipc_service_t *service, const char *service_name, char **error)
{
	const char		*__function_name = "zbx_ipc_service_start";
	struct sockaddr_un	addr;
	const char		*socket_path;
	int			ret = FAIL;
	mode_t			mode;

	zabbix_log(LOG_LEVEL_DEBUG, "In %s() service:%s", __function_name, service_name);

	mode = umask(077);

	if (NULL == (socket_path = ipc_make_path(service_name)))
	{
		*error = zbx_dsprintf(*error, "Invalid service name \"%s\".", service_name);
		goto out;
	}

	if (0 == access(socket_path, F_OK))
	{
		if (0 != access(socket_path, W_OK))
		{
			*error = zbx_dsprintf(*error, "The file \"%s\" is used by another process.", socket_path);
			goto out;
		}

		if (SUCCEED == ipc_check_running_service(service_name))
		{
			*error = zbx_dsprintf(*error, "\"%s\" service is already running.", service_name);
			goto out;
		}

		unlink(socket_path);
	}

	if (-1 == (service->fd = socket(AF_UNIX, SOCK_STREAM, 0)))
	{
		*error = zbx_dsprintf(*error, "Cannot create socket: %s.", zbx_strerror(errno));
		goto out;
	}

	memset(&addr, 0, sizeof(addr));
	addr.sun_family = AF_UNIX;
	memcpy(addr.sun_path, socket_path, sizeof(addr.sun_path));

	if (0 != bind(service->fd, (struct sockaddr*)&addr, sizeof(addr)))
	{
		*error = zbx_dsprintf(*error, "Cannot bind socket to \"%s\": %s.", socket_path, zbx_strerror(errno));
		goto out;
	}

	if (0 != listen(service->fd, SOMAXCONN))
	{
		*error = zbx_dsprintf(*error, "Cannot listen socket: %s.", zbx_strerror(errno));
		goto out;
	}

	service->path = zbx_strdup(NULL, service_name);
	zbx_vector_ptr_create(&service->clients);
	zbx_queue_ptr_create(&service->clients_recv);

	service->ev = event_base_new();
	service->ev_listener = event_new(service->ev, service->fd, EV_READ | EV_PERSIST,
			ipc_service_client_connected_cb, service);
	event_add(service->ev_listener, NULL);

	service->ev_timer = event_new(service->ev, -1, 0, ipc_service_timer_cb, service);

	ret = SUCCEED;
out:
	umask(mode);

	zabbix_log(LOG_LEVEL_DEBUG, "End of %s():%s", __function_name, zbx_result_string(ret));

	return ret;
}

/******************************************************************************
 *                                                                            *
 * Function: zbx_ipc_service_close                                            *
 *                                                                            *
 * Purpose: closes IPC service and frees the resources allocated by it        *
 *                                                                            *
 * Parameters: service - [IN/OUT] the IPC service                             *
 *                                                                            *
 ******************************************************************************/
void	zbx_ipc_service_close(zbx_ipc_service_t *service)
{
	const char	*__function_name = "zbx_ipc_service_close";
	int		i;

	zabbix_log(LOG_LEVEL_DEBUG, "In %s() path:%s", __function_name, service->path);

	close(service->fd);

	for (i = 0; i < service->clients.values_num; i++)
		ipc_client_free(service->clients.values[i]);

	zbx_free(service->path);

	zbx_vector_ptr_destroy(&service->clients);
	zbx_queue_ptr_destroy(&service->clients_recv);

	event_free(service->ev_timer);
	event_free(service->ev_listener);
	event_base_free(service->ev);

	zabbix_log(LOG_LEVEL_DEBUG, "End of %s()", __function_name);
}

/******************************************************************************
 *                                                                            *
 * Function: zbx_ipc_service_recv                                             *
 *                                                                            *
 * Purpose: receives ipc message from a connected client                      *
 *                                                                            *
 * Parameters: service - [IN] the IPC service                                 *
 *             timeout - [IN] the timeout                                     *
 *             client  - [OUT] the client that sent the message or            *
 *                             NULL if there are no messages and the          *
 *                             specified timeout passed.                      *
 *                             The client must be released by caller with     *
 *                             zbx_ipc_client_release() function.             *
 *             message - [OUT] the received message or NULL if the client     *
 *                             connection was closed.                         *
 *                             The message must be freed by caller with       *
 *                             ipc_message_free() function.                   *
 *                                                                            *
 * Return value: ZBX_IPC_RECV_IMMEDIATE - returned immediately without        *
 *                                        waiting for socket events           *
 *                                        (pending events are processed)      *
 *               ZBX_IPC_RECV_WAIT      - returned after receiving socket     *
 *                                        event                               *
 *               ZBX_IPC_RECV_TIMEOUT   - returned after timeout expired      *
 *                                                                            *
 ******************************************************************************/
int	zbx_ipc_service_recv(zbx_ipc_service_t *service, int timeout, zbx_ipc_client_t **client,
		zbx_ipc_message_t **message)
{
	const char	*__function_name = "zbx_ipc_service_recv";

	int		ret, flags;

	zabbix_log(LOG_LEVEL_DEBUG, "In %s() timeout:%d", __function_name, timeout);

	if (timeout != 0 && SUCCEED == zbx_queue_ptr_empty(&service->clients_recv))
	{
		struct timeval	tv = {timeout, 0};

		evtimer_add(service->ev_timer, &tv);
		flags = EVLOOP_ONCE;
	}
	else
		flags = EVLOOP_NONBLOCK;

	event_base_loop(service->ev, flags);

	if (NULL != (*client = ipc_service_pop_client(service)))
	{
		if (NULL != (*message = zbx_queue_ptr_pop(&(*client)->rx_queue)))
		{
			if (SUCCEED == zabbix_check_log_level(LOG_LEVEL_TRACE))
			{
				char	*data = NULL;

				zbx_ipc_message_format(*message, &data);
				zabbix_log(LOG_LEVEL_DEBUG, "%s() %s", __function_name, data);

				zbx_free(data);
			}

			ipc_service_push_client(service, *client);
			zbx_ipc_client_addref(*client);
		}

		ret = (EVLOOP_NONBLOCK == flags ? ZBX_IPC_RECV_IMMEDIATE : ZBX_IPC_RECV_WAIT);
	}
	else
	{	ret = ZBX_IPC_RECV_TIMEOUT;
		*client = NULL;
		*message = NULL;
	}

	zabbix_log(LOG_LEVEL_DEBUG, "End of %s():%d", __function_name, ret);

	return ret;
}

/******************************************************************************
 *                                                                            *
 * Function: zbx_ipc_client_send                                              *
 *                                                                            *
 * Purpose: Sends IPC message to client                                       *
 *                                                                            *
 * Parameters: client - [IN] the IPC client                                   *
 *             code   - [IN] the message code                                 *
 *             data   - [IN] the data                                         *
 *             size   - [IN] the data size                                    *
 *                                                                            *
 * Comments: If data can't be written directly to socket (buffer full) then   *
 *           the message is queued and sent during zbx_ipc_service_recv()     *
 *           messaging loop whenever socket becomes ready.                    *
 *                                                                            *
 ******************************************************************************/
int	zbx_ipc_client_send(zbx_ipc_client_t *client, zbx_uint32_t code, const unsigned char *data, zbx_uint32_t size)
{
	const char		*__function_name = "zbx_ipc_client_send";
	zbx_uint32_t		tx_size = 0;
	zbx_ipc_message_t	*message;
	int			ret = FAIL;

	zabbix_log(LOG_LEVEL_DEBUG, "In %s() client:" ZBX_FS_UI64, __function_name, client, client->id);

	if (0 != client->tx_bytes)
	{
		message = ipc_message_create(code, data, size);
		zbx_queue_ptr_push(&client->tx_queue, message);
		ret = SUCCEED;
		goto out;
	}

	if (FAIL == ipc_socket_write_message(&client->csocket, code, data, size, &tx_size))
		goto out;

	if (tx_size != ZBX_IPC_HEADER_SIZE + size)
	{
		client->tx_header[ZBX_IPC_MESSAGE_CODE] = code;
		client->tx_header[ZBX_IPC_MESSAGE_SIZE] = size;
		client->tx_data = zbx_malloc(NULL, size);
		memcpy(client->tx_data, data, size);
		client->tx_bytes = ZBX_IPC_HEADER_SIZE + size - tx_size;
		event_add(client->tx_event, NULL);
	}

	ret = SUCCEED;
out:
	zabbix_log(LOG_LEVEL_DEBUG, "End of %s():%s", __function_name, zbx_result_string(ret));

	return ret;
}

/******************************************************************************
 *                                                                            *
 * Function: zbx_ipc_client_close                                             *
 *                                                                            *
 * Purpose: closes client socket and frees resources allocated for client     *
 *                                                                            *
 * Parameters: csocket - [IN] the client socket.                              *
 *                                                                            *
 ******************************************************************************/
void	zbx_ipc_client_close(zbx_ipc_client_t *client)
{
	const char	*__function_name = "zbx_ipc_client_close";

	zabbix_log(LOG_LEVEL_DEBUG, "In %s()", __function_name);

	ipc_service_remove_client(client->service, client);

	zabbix_log(LOG_LEVEL_DEBUG, "End of %s()", __function_name);
}

void	zbx_ipc_client_addref(zbx_ipc_client_t *client)
{
	client->refcount++;
}

void	zbx_ipc_client_release(zbx_ipc_client_t *client)
{
	if (0 == --client->refcount)
		ipc_client_free(client);
}

int	zbx_ipc_client_connected(zbx_ipc_client_t *client)
{
	return (NULL == client->rx_event ? FAIL : SUCCEED);
}

#endif
<|MERGE_RESOLUTION|>--- conflicted
+++ resolved
@@ -1037,8 +1037,6 @@
 	ZBX_UNUSED(fd);
 	ZBX_UNUSED(what);
 	ZBX_UNUSED(arg);
-<<<<<<< HEAD
-=======
 }
 
 /******************************************************************************
@@ -1062,7 +1060,6 @@
 		zbx_free(error);
 
 	return ret;
->>>>>>> 419a0934
 }
 
 /*
