/*
** Zabbix
** Copyright (C) 2001-2018 Zabbix SIA
**
** This program is free software; you can redistribute it and/or modify
** it under the terms of the GNU General Public License as published by
** the Free Software Foundation; either version 2 of the License, or
** (at your option) any later version.
**
** This program is distributed in the hope that it will be useful,
** but WITHOUT ANY WARRANTY; without even the implied warranty of
** MERCHANTABILITY or FITNESS FOR A PARTICULAR PURPOSE. See the
** GNU General Public License for more details.
**
** You should have received a copy of the GNU General Public License
** along with this program; if not, write to the Free Software
** Foundation, Inc., 51 Franklin Street, Fifth Floor, Boston, MA  02110-1301, USA.
**/

#include "common.h"
#include "db.h"
#include "dbupgrade.h"
#include "log.h"

extern unsigned char	program_type;

/*
 * 4.2 development database patches
 */

#ifndef HAVE_SQLITE3

static int	DBpatch_4010001(void)
{
	const ZBX_FIELD	field = {"content_type", "1", NULL, NULL, 0, ZBX_TYPE_INT, ZBX_NOTNULL, 0};

	return DBadd_field("media_type", &field);
}

static int	DBpatch_4010002(void)
{
	if (0 == (program_type & ZBX_PROGRAM_TYPE_SERVER))
		return SUCCEED;

	if (ZBX_DB_OK > DBexecute("update media_type set content_type=0"))
		return FAIL;

	return SUCCEED;
}

static int	DBpatch_4010003(void)
{
<<<<<<< HEAD
	const ZBX_TABLE table =
			{"lld_macro_path", "lld_macro_pathid", 0,
				{
					{"lld_macro_pathid", NULL, NULL, NULL, 0, ZBX_TYPE_ID, ZBX_NOTNULL, 0},
					{"itemid", NULL, NULL, NULL, 0, ZBX_TYPE_ID, ZBX_NOTNULL, 0},
					{"lld_macro", "", NULL, NULL, 255, ZBX_TYPE_CHAR, ZBX_NOTNULL, 0},
					{"path", "", NULL, NULL, 255, ZBX_TYPE_CHAR, ZBX_NOTNULL, 0},
					{0}
				},
				NULL
			};

	return DBcreate_table(&table);
=======
	const ZBX_FIELD	field = {"error_handler", "0", NULL, NULL, 0, ZBX_TYPE_INT, ZBX_NOTNULL, 0};

	return DBadd_field("item_preproc", &field);
>>>>>>> 48a01449
}

static int	DBpatch_4010004(void)
{
<<<<<<< HEAD
	return DBcreate_index("lld_macro_path", "lld_macro_path_1", "itemid,lld_macro", 1);
}

static int	DBpatch_4010005(void)
{
	const ZBX_FIELD	field = {"itemid", NULL, "items", "itemid", 0, 0, 0, ZBX_FK_CASCADE_DELETE};

	return DBadd_foreign_key("lld_macro_path", 1, &field);
}

=======
	const ZBX_FIELD	field = {"error_handler_params", "", NULL, NULL, 255, ZBX_TYPE_CHAR, ZBX_NOTNULL, 0};

	return DBadd_field("item_preproc", &field);
}
>>>>>>> 48a01449
#endif

DBPATCH_START(4010)

/* version, duplicates flag, mandatory flag */

DBPATCH_ADD(4010001, 0, 1)
DBPATCH_ADD(4010002, 0, 1)
DBPATCH_ADD(4010003, 0, 1)
DBPATCH_ADD(4010004, 0, 1)
<<<<<<< HEAD
DBPATCH_ADD(4010005, 0, 1)
=======
>>>>>>> 48a01449

DBPATCH_END()<|MERGE_RESOLUTION|>--- conflicted
+++ resolved
@@ -50,7 +50,20 @@
 
 static int	DBpatch_4010003(void)
 {
-<<<<<<< HEAD
+	const ZBX_FIELD	field = {"error_handler", "0", NULL, NULL, 0, ZBX_TYPE_INT, ZBX_NOTNULL, 0};
+
+	return DBadd_field("item_preproc", &field);
+}
+
+static int	DBpatch_4010004(void)
+{
+	const ZBX_FIELD	field = {"error_handler_params", "", NULL, NULL, 255, ZBX_TYPE_CHAR, ZBX_NOTNULL, 0};
+
+	return DBadd_field("item_preproc", &field);
+}
+
+static int	DBpatch_4010005(void)
+{
 	const ZBX_TABLE table =
 			{"lld_macro_path", "lld_macro_pathid", 0,
 				{
@@ -64,32 +77,20 @@
 			};
 
 	return DBcreate_table(&table);
-=======
-	const ZBX_FIELD	field = {"error_handler", "0", NULL, NULL, 0, ZBX_TYPE_INT, ZBX_NOTNULL, 0};
-
-	return DBadd_field("item_preproc", &field);
->>>>>>> 48a01449
 }
 
-static int	DBpatch_4010004(void)
+static int	DBpatch_4010006(void)
 {
-<<<<<<< HEAD
 	return DBcreate_index("lld_macro_path", "lld_macro_path_1", "itemid,lld_macro", 1);
 }
 
-static int	DBpatch_4010005(void)
+static int	DBpatch_4010007(void)
 {
 	const ZBX_FIELD	field = {"itemid", NULL, "items", "itemid", 0, 0, 0, ZBX_FK_CASCADE_DELETE};
 
 	return DBadd_foreign_key("lld_macro_path", 1, &field);
 }
 
-=======
-	const ZBX_FIELD	field = {"error_handler_params", "", NULL, NULL, 255, ZBX_TYPE_CHAR, ZBX_NOTNULL, 0};
-
-	return DBadd_field("item_preproc", &field);
-}
->>>>>>> 48a01449
 #endif
 
 DBPATCH_START(4010)
@@ -100,9 +101,8 @@
 DBPATCH_ADD(4010002, 0, 1)
 DBPATCH_ADD(4010003, 0, 1)
 DBPATCH_ADD(4010004, 0, 1)
-<<<<<<< HEAD
 DBPATCH_ADD(4010005, 0, 1)
-=======
->>>>>>> 48a01449
+DBPATCH_ADD(4010006, 0, 1)
+DBPATCH_ADD(4010007, 0, 1)
 
 DBPATCH_END()