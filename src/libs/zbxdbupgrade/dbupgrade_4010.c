/*
** Zabbix
** Copyright (C) 2001-2019 Zabbix SIA
**
** This program is free software; you can redistribute it and/or modify
** it under the terms of the GNU General Public License as published by
** the Free Software Foundation; either version 2 of the License, or
** (at your option) any later version.
**
** This program is distributed in the hope that it will be useful,
** but WITHOUT ANY WARRANTY; without even the implied warranty of
** MERCHANTABILITY or FITNESS FOR A PARTICULAR PURPOSE. See the
** GNU General Public License for more details.
**
** You should have received a copy of the GNU General Public License
** along with this program; if not, write to the Free Software
** Foundation, Inc., 51 Franklin Street, Fifth Floor, Boston, MA  02110-1301, USA.
**/

#include "common.h"
#include "db.h"
#include "dbupgrade.h"
#include "log.h"

extern unsigned char	program_type;

/*
 * 4.2 development database patches
 */

#ifndef HAVE_SQLITE3

static int	DBpatch_4010001(void)
{
	const ZBX_FIELD	field = {"content_type", "1", NULL, NULL, 0, ZBX_TYPE_INT, ZBX_NOTNULL, 0};

	return DBadd_field("media_type", &field);
}

static int	DBpatch_4010002(void)
{
	if (0 == (program_type & ZBX_PROGRAM_TYPE_SERVER))
		return SUCCEED;

	if (ZBX_DB_OK > DBexecute("update media_type set content_type=0"))
		return FAIL;

	return SUCCEED;
}

static int	DBpatch_4010003(void)
{
	const ZBX_FIELD	field = {"error_handler", "0", NULL, NULL, 0, ZBX_TYPE_INT, ZBX_NOTNULL, 0};

	return DBadd_field("item_preproc", &field);
}

static int	DBpatch_4010004(void)
{
	const ZBX_FIELD	field = {"error_handler_params", "", NULL, NULL, 255, ZBX_TYPE_CHAR, ZBX_NOTNULL, 0};

	return DBadd_field("item_preproc", &field);
}

static int	DBpatch_4010005(void)
{
	const ZBX_TABLE table =
			{"lld_macro_path", "lld_macro_pathid", 0,
				{
					{"lld_macro_pathid", NULL, NULL, NULL, 0, ZBX_TYPE_ID, ZBX_NOTNULL, 0},
					{"itemid", NULL, NULL, NULL, 0, ZBX_TYPE_ID, ZBX_NOTNULL, 0},
					{"lld_macro", "", NULL, NULL, 255, ZBX_TYPE_CHAR, ZBX_NOTNULL, 0},
					{"path", "", NULL, NULL, 255, ZBX_TYPE_CHAR, ZBX_NOTNULL, 0},
					{0}
				},
				NULL
			};

	return DBcreate_table(&table);
}

static int	DBpatch_4010006(void)
{
	return DBcreate_index("lld_macro_path", "lld_macro_path_1", "itemid,lld_macro", 1);
}

static int	DBpatch_4010007(void)
{
	const ZBX_FIELD	field = {"itemid", NULL, "items", "itemid", 0, 0, 0, ZBX_FK_CASCADE_DELETE};

	return DBadd_foreign_key("lld_macro_path", 1, &field);
}

static int	DBpatch_4010008(void)
{
<<<<<<< HEAD
	if (0 == (program_type & ZBX_PROGRAM_TYPE_SERVER))
		return SUCCEED;

	if (ZBX_DB_OK > DBexecute("update profiles set idx='web.items.filter_groupids'"
				" where idx='web.items.filter_groupid'"))
		return FAIL;

	return SUCCEED;
}


static int	DBpatch_4010009(void)
{
	if (0 == (program_type & ZBX_PROGRAM_TYPE_SERVER))
		return SUCCEED;

	if (ZBX_DB_OK > DBexecute("update profiles set idx='web.items.filter_hostids'"
				" where idx='web.items.filter_hostid'"))
		return FAIL;

	return SUCCEED;
}

static int	DBpatch_4010010(void)
{
	if (0 == (program_type & ZBX_PROGRAM_TYPE_SERVER))
		return SUCCEED;

	if (ZBX_DB_OK > DBexecute("update profiles set idx='web.items.filter_inherited'"
				" where idx='web.items.filter_templated_items'"))
		return FAIL;

	return SUCCEED;
}

static int	DBpatch_4010011(void)
{
	if (0 == (program_type & ZBX_PROGRAM_TYPE_SERVER))
		return SUCCEED;

	if (ZBX_DB_OK > DBexecute("delete from profiles where idx='web.triggers.filter_priority' and value_int='-1'"))
		return FAIL;

	return SUCCEED;
=======
	const ZBX_FIELD	field = {"db_extension", "", NULL, NULL, 32, ZBX_TYPE_CHAR, ZBX_NOTNULL, 0};

	return DBadd_field("config", &field);
>>>>>>> ff30bee4
}

#endif

DBPATCH_START(4010)

/* version, duplicates flag, mandatory flag */

DBPATCH_ADD(4010001, 0, 1)
DBPATCH_ADD(4010002, 0, 1)
DBPATCH_ADD(4010003, 0, 1)
DBPATCH_ADD(4010004, 0, 1)
DBPATCH_ADD(4010005, 0, 1)
DBPATCH_ADD(4010006, 0, 1)
DBPATCH_ADD(4010007, 0, 1)
DBPATCH_ADD(4010008, 0, 1)
<<<<<<< HEAD
DBPATCH_ADD(4010009, 0, 1)
DBPATCH_ADD(4010010, 0, 1)
DBPATCH_ADD(4010011, 0, 1)
=======
>>>>>>> ff30bee4

DBPATCH_END()<|MERGE_RESOLUTION|>--- conflicted
+++ resolved
@@ -93,7 +93,13 @@
 
 static int	DBpatch_4010008(void)
 {
-<<<<<<< HEAD
+	const ZBX_FIELD	field = {"db_extension", "", NULL, NULL, 32, ZBX_TYPE_CHAR, ZBX_NOTNULL, 0};
+
+	return DBadd_field("config", &field);
+}
+
+static int	DBpatch_4010009(void)
+{
 	if (0 == (program_type & ZBX_PROGRAM_TYPE_SERVER))
 		return SUCCEED;
 
@@ -105,7 +111,7 @@
 }
 
 
-static int	DBpatch_4010009(void)
+static int	DBpatch_4010010(void)
 {
 	if (0 == (program_type & ZBX_PROGRAM_TYPE_SERVER))
 		return SUCCEED;
@@ -117,7 +123,7 @@
 	return SUCCEED;
 }
 
-static int	DBpatch_4010010(void)
+static int	DBpatch_4010011(void)
 {
 	if (0 == (program_type & ZBX_PROGRAM_TYPE_SERVER))
 		return SUCCEED;
@@ -129,7 +135,7 @@
 	return SUCCEED;
 }
 
-static int	DBpatch_4010011(void)
+static int	DBpatch_4010012(void)
 {
 	if (0 == (program_type & ZBX_PROGRAM_TYPE_SERVER))
 		return SUCCEED;
@@ -138,11 +144,6 @@
 		return FAIL;
 
 	return SUCCEED;
-=======
-	const ZBX_FIELD	field = {"db_extension", "", NULL, NULL, 32, ZBX_TYPE_CHAR, ZBX_NOTNULL, 0};
-
-	return DBadd_field("config", &field);
->>>>>>> ff30bee4
 }
 
 #endif
@@ -159,11 +160,9 @@
 DBPATCH_ADD(4010006, 0, 1)
 DBPATCH_ADD(4010007, 0, 1)
 DBPATCH_ADD(4010008, 0, 1)
-<<<<<<< HEAD
 DBPATCH_ADD(4010009, 0, 1)
 DBPATCH_ADD(4010010, 0, 1)
 DBPATCH_ADD(4010011, 0, 1)
-=======
->>>>>>> ff30bee4
+DBPATCH_ADD(4010012, 0, 1)
 
 DBPATCH_END()