--- conflicted
+++ resolved
@@ -225,7 +225,13 @@
 
 static int	DBpatch_4010024(void)
 {
-<<<<<<< HEAD
+	const ZBX_FIELD	field = {"height", "2", NULL, NULL, 0, ZBX_TYPE_INT, ZBX_NOTNULL, 0};
+
+	return DBmodify_field_type("widget", &field, NULL);
+}
+
+static int	DBpatch_4010025(void)
+{
 	DB_ROW		row;
 	DB_RESULT	result;
 	zbx_uint64_t	nextid;
@@ -254,7 +260,7 @@
 	return SUCCEED;
 }
 
-static int	DBpatch_4010025(void)
+static int	DBpatch_4010026(void)
 {
 	if (0 != (program_type & ZBX_PROGRAM_TYPE_SERVER))
 		return SUCCEED;
@@ -263,13 +269,7 @@
 		return FAIL;
 
 	return SUCCEED;
-=======
-	const ZBX_FIELD	field = {"height", "2", NULL, NULL, 0, ZBX_TYPE_INT, ZBX_NOTNULL, 0};
-
-	return DBmodify_field_type("widget", &field, NULL);
->>>>>>> 6258f8c9
-}
-
+}
 #endif
 
 DBPATCH_START(4010)
@@ -300,9 +300,7 @@
 DBPATCH_ADD(4010022, 0, 1)
 DBPATCH_ADD(4010023, 0, 1)
 DBPATCH_ADD(4010024, 0, 1)
-<<<<<<< HEAD
 DBPATCH_ADD(4010025, 0, 1)
-=======
->>>>>>> 6258f8c9
+DBPATCH_ADD(4010026, 0, 1)
 
 DBPATCH_END()