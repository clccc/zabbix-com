--- conflicted
+++ resolved
@@ -192,7 +192,46 @@
 
 static int	DBpatch_4050015(void)
 {
-<<<<<<< HEAD
+	DB_RESULT		result;
+	DB_ROW			row;
+	zbx_uint64_t		time_period_id, every;
+	int			invalidate = 0;
+	const ZBX_TABLE		*timeperiods;
+	const ZBX_FIELD		*field;
+
+	if (NULL != (timeperiods = DBget_table("timeperiods")) &&
+			NULL != (field = DBget_field(timeperiods, "every")))
+	{
+		ZBX_STR2UINT64(every, field->default_value);
+	}
+	else
+	{
+		THIS_SHOULD_NEVER_HAPPEN;
+		return FAIL;
+	}
+
+	result = DBselect("select timeperiodid from timeperiods where every=0");
+
+	while (NULL != (row = DBfetch(result)))
+	{
+		ZBX_STR2UINT64(time_period_id, row[0]);
+
+		zabbix_log(LOG_LEVEL_WARNING, "Invalid maintenance time period found: "ZBX_FS_UI64
+				", changing \"every\" to "ZBX_FS_UI64, time_period_id, every);
+		invalidate = 1;
+	}
+
+	DBfree_result(result);
+
+	if (0 != invalidate &&
+			ZBX_DB_OK > DBexecute("update timeperiods set every=1 where timeperiodid!=0 and every=0"))
+		return FAIL;
+
+	return SUCCEED;
+}
+
+static int	DBpatch_4050016(void)
+{
 	const ZBX_TABLE	table =
 			{"media_type_message", "mediatype_messageid", 0,
 				{
@@ -210,26 +249,26 @@
 	return DBcreate_table(&table);
 }
 
-static int	DBpatch_4050016(void)
+static int	DBpatch_4050017(void)
 {
 	const ZBX_FIELD	field = {"mediatypeid", NULL, "media_type", "mediatypeid", 0, 0, 0, ZBX_FK_CASCADE_DELETE};
 
 	return DBadd_foreign_key("media_type_message", 1, &field);
 }
 
-static int	DBpatch_4050017(void)
+static int	DBpatch_4050018(void)
 {
 	return DBcreate_index("media_type_message", "media_type_message_1", "mediatypeid,eventsource,recovery", 1);
 }
 
-static int	DBpatch_4050018(void)
+static int	DBpatch_4050019(void)
 {
 	const ZBX_FIELD	field = {"default_msg", "1", NULL, NULL, 0, ZBX_TYPE_INT, ZBX_NOTNULL, 0};
 
 	return DBset_default("opmessage", &field);
 }
 
-static int	DBpatch_4050019(void)
+static int	DBpatch_4050020(void)
 {
 	DB_ROW		row;
 	DB_RESULT	result;
@@ -271,7 +310,7 @@
 	return ret;
 }
 
-static int	DBpatch_4050020(void)
+static int	DBpatch_4050021(void)
 {
 	char	*messages[3][3][4] =
 			{
@@ -459,72 +498,34 @@
 	return ret;
 }
 
-static int	DBpatch_4050021(void)
+static int	DBpatch_4050022(void)
 {
 	return DBdrop_field("actions", "def_shortdata");
 }
 
-static int	DBpatch_4050022(void)
+static int	DBpatch_4050023(void)
 {
 	return DBdrop_field("actions", "def_longdata");
 }
 
-static int	DBpatch_4050023(void)
+static int	DBpatch_4050024(void)
 {
 	return DBdrop_field("actions", "r_shortdata");
 }
 
-static int	DBpatch_4050024(void)
+static int	DBpatch_4050025(void)
 {
 	return DBdrop_field("actions", "r_longdata");
 }
 
-static int	DBpatch_4050025(void)
+static int	DBpatch_4050026(void)
 {
 	return DBdrop_field("actions", "ack_shortdata");
 }
 
-static int	DBpatch_4050026(void)
+static int	DBpatch_4050027(void)
 {
 	return DBdrop_field("actions", "ack_longdata");
-=======
-	DB_RESULT		result;
-	DB_ROW			row;
-	zbx_uint64_t		time_period_id, every;
-	int			invalidate = 0;
-	const ZBX_TABLE		*timeperiods;
-	const ZBX_FIELD		*field;
-
-	if (NULL != (timeperiods = DBget_table("timeperiods")) &&
-			NULL != (field = DBget_field(timeperiods, "every")))
-	{
-		ZBX_STR2UINT64(every, field->default_value);
-	}
-	else
-	{
-		THIS_SHOULD_NEVER_HAPPEN;
-		return FAIL;
-	}
-
-	result = DBselect("select timeperiodid from timeperiods where every=0");
-
-	while (NULL != (row = DBfetch(result)))
-	{
-		ZBX_STR2UINT64(time_period_id, row[0]);
-
-		zabbix_log(LOG_LEVEL_WARNING, "Invalid maintenance time period found: "ZBX_FS_UI64
-				", changing \"every\" to "ZBX_FS_UI64, time_period_id, every);
-		invalidate = 1;
-	}
-
-	DBfree_result(result);
-
-	if (0 != invalidate &&
-			ZBX_DB_OK > DBexecute("update timeperiods set every=1 where timeperiodid!=0 and every=0"))
-		return FAIL;
-
-	return SUCCEED;
->>>>>>> e8b60b9c
 }
 
 #endif
@@ -545,7 +546,6 @@
 DBPATCH_ADD(4050013, 0, 1)
 DBPATCH_ADD(4050014, 0, 1)
 DBPATCH_ADD(4050015, 0, 1)
-<<<<<<< HEAD
 DBPATCH_ADD(4050016, 0, 1)
 DBPATCH_ADD(4050017, 0, 1)
 DBPATCH_ADD(4050018, 0, 1)
@@ -557,7 +557,6 @@
 DBPATCH_ADD(4050024, 0, 1)
 DBPATCH_ADD(4050025, 0, 1)
 DBPATCH_ADD(4050026, 0, 1)
-=======
->>>>>>> e8b60b9c
+DBPATCH_ADD(4050027, 0, 1)
 
 DBPATCH_END()