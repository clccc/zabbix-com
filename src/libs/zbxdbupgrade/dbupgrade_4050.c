--- conflicted
+++ resolved
@@ -551,25 +551,6 @@
 	return SUCCEED;
 }
 
-<<<<<<< HEAD
-static int DBpatch_4050031(void)
-{
-	return DBcreate_index("auditlog", "auditlog_3", "resourcetype,resourceid", 0);
-}
-
-static int DBpatch_4050032(void)
-{
-	const ZBX_FIELD	field = {"note", "0", NULL, NULL, 128, ZBX_TYPE_CHAR, ZBX_NOTNULL, 0};
-
-	return DBrename_field("auditlog", "details", &field);
-}
-
-static int DBpatch_4050033(void)
-{
-	const ZBX_FIELD	field = {"note", "", NULL, NULL, 128, ZBX_TYPE_CHAR, ZBX_NOTNULL, 0};
-
-	return DBset_default("auditlog", &field);
-=======
 static int	DBpatch_4050031(void)
 {
 	const ZBX_TABLE table =
@@ -621,7 +602,25 @@
 	const ZBX_FIELD	field = {"taskid", NULL, "task", "taskid", 0, 0, 0, ZBX_FK_CASCADE_DELETE};
 
 	return DBadd_foreign_key("task_result", 1, &field);
->>>>>>> 14d84241
+}
+
+static int DBpatch_4050036(void)
+{
+	return DBcreate_index("auditlog", "auditlog_3", "resourcetype,resourceid", 0);
+}
+
+static int DBpatch_4050037(void)
+{
+	const ZBX_FIELD	field = {"note", "0", NULL, NULL, 128, ZBX_TYPE_CHAR, ZBX_NOTNULL, 0};
+
+	return DBrename_field("auditlog", "details", &field);
+}
+
+static int DBpatch_4050038(void)
+{
+	const ZBX_FIELD	field = {"note", "", NULL, NULL, 128, ZBX_TYPE_CHAR, ZBX_NOTNULL, 0};
+
+	return DBset_default("auditlog", &field);
 }
 
 #endif
@@ -659,11 +658,11 @@
 DBPATCH_ADD(4050031, 0, 1)
 DBPATCH_ADD(4050032, 0, 1)
 DBPATCH_ADD(4050033, 0, 1)
-<<<<<<< HEAD
-=======
 DBPATCH_ADD(4050034, 0, 1)
 DBPATCH_ADD(4050035, 0, 1)
-
->>>>>>> 14d84241
+DBPATCH_ADD(4050036, 0, 1)
+DBPATCH_ADD(4050037, 0, 1)
+DBPATCH_ADD(4050038, 0, 1)
+
 
 DBPATCH_END()