/*
** Zabbix
** Copyright (C) 2001-2018 Zabbix SIA
**
** This program is free software; you can redistribute it and/or modify
** it under the terms of the GNU General Public License as published by
** the Free Software Foundation; either version 2 of the License, or
** (at your option) any later version.
**
** This program is distributed in the hope that it will be useful,
** but WITHOUT ANY WARRANTY; without even the implied warranty of
** MERCHANTABILITY or FITNESS FOR A PARTICULAR PURPOSE. See the
** GNU General Public License for more details.
**
** You should have received a copy of the GNU General Public License
** along with this program; if not, write to the Free Software
** Foundation, Inc., 51 Franklin Street, Fifth Floor, Boston, MA  02110-1301, USA.
**/

#include "common.h"
#include "db.h"
#include "dbupgrade.h"
#include "zbxtasks.h"
#include "zbxregexp.h"
#include "log.h"

extern unsigned char	program_type;

/*
 * 4.0 development database patches
 */

#ifndef HAVE_SQLITE3

static int	DBpatch_3050000(void)
{
	const ZBX_FIELD	field = {"proxy_address", "", NULL, NULL, 255, ZBX_TYPE_CHAR, ZBX_NOTNULL, 0};

	return DBadd_field("hosts", &field);
}

static int	DBpatch_3050001(void)
{
	DB_RESULT	result;
	DB_ROW		row;
	int		ret = FAIL;

	/* type : 'problem' - WIDGET_PROBLEMS */
	result = DBselect(
			"select wf.widgetid,wf.name"
			" from widget w,widget_field wf"
			" where w.widgetid=wf.widgetid"
				" and w.type='problems'"
				" and wf.name like 'tags.tag.%%'");

	while (NULL != (row = DBfetch(result)))
	{
		const char	*p;
		int		index;
		zbx_uint64_t	widget_fieldid;

		if (NULL == (p = strrchr(row[1], '.')) || SUCCEED != is_uint31(p + 1, &index))
			continue;

		widget_fieldid = DBget_maxid_num("widget_field", 1);

		/* type      : 0 - ZBX_WIDGET_FIELD_TYPE_INT32 */
		/* value_int : 0 - TAG_OPERATOR_LIKE */
		if (ZBX_DB_OK > DBexecute(
				"insert into widget_field (widget_fieldid,widgetid,type,name,value_int)"
				"values (" ZBX_FS_UI64 ",%s,0,'tags.operator.%d',0)", widget_fieldid, row[0], index)) {
			goto clean;
		}
	}

	ret = SUCCEED;
clean:
	DBfree_result(result);

	return ret;
}

static int	DBpatch_3050004(void)
{
	const ZBX_FIELD	field = {"name", "", NULL, NULL, 2048, ZBX_TYPE_CHAR, ZBX_NOTNULL, 0};

	if (SUCCEED != DBadd_field("events", &field))
		return FAIL;

	return SUCCEED;
}

static int	DBpatch_3050005(void)
{
	const ZBX_FIELD	field = {"name", "", NULL, NULL, 2048, ZBX_TYPE_CHAR, ZBX_NOTNULL, 0};

	if (SUCCEED != DBadd_field("problem", &field))
		return FAIL;

	return SUCCEED;
}

#define	ZBX_DEFAULT_INTERNAL_TRIGGER_EVENT_NAME	"Cannot calculate trigger expression."
#define	ZBX_DEFAULT_INTERNAL_ITEM_EVENT_NAME	"Cannot obtain item value."

static int	DBpatch_3050008(void)
{
	int		res;
	char		*trdefault = (char *)ZBX_DEFAULT_INTERNAL_TRIGGER_EVENT_NAME;

	if (0 == (program_type & ZBX_PROGRAM_TYPE_SERVER))
		return SUCCEED;

	res = DBexecute("update events set name='%s' where source=%d and object=%d and value=%d", trdefault,
			EVENT_SOURCE_INTERNAL, EVENT_OBJECT_TRIGGER, EVENT_STATUS_PROBLEM);

	if (ZBX_DB_OK > res)
		return FAIL;

	return SUCCEED;
}

static int	DBpatch_3050009(void)
{
	int		res;
	char		*trdefault = (char *)ZBX_DEFAULT_INTERNAL_TRIGGER_EVENT_NAME;

	if (0 == (program_type & ZBX_PROGRAM_TYPE_SERVER))
		return SUCCEED;

	res = DBexecute("update problem set name='%s' where source=%d and object=%d ", trdefault,
			EVENT_SOURCE_INTERNAL, EVENT_OBJECT_TRIGGER);

	if (ZBX_DB_OK > res)
		return FAIL;

	return SUCCEED;
}

static int	DBpatch_3050010(void)
{
	int		res;
	char		*itdefault = (char *)ZBX_DEFAULT_INTERNAL_ITEM_EVENT_NAME;

	if (0 == (program_type & ZBX_PROGRAM_TYPE_SERVER))
		return SUCCEED;

	res = DBexecute("update events set name='%s' where source=%d and object=%d and value=%d", itdefault,
			EVENT_SOURCE_INTERNAL, EVENT_OBJECT_ITEM, EVENT_STATUS_PROBLEM);

	if (ZBX_DB_OK > res)
		return FAIL;

	return SUCCEED;
}

static int	DBpatch_3050011(void)
{
	int		res;
	char		*itdefault = (char *)ZBX_DEFAULT_INTERNAL_ITEM_EVENT_NAME;

	if (0 == (program_type & ZBX_PROGRAM_TYPE_SERVER))
		return SUCCEED;

	res = DBexecute("update problem set name='%s' where source=%d and object=%d", itdefault,
			EVENT_SOURCE_INTERNAL, EVENT_OBJECT_ITEM);

	if (ZBX_DB_OK > res)
		return FAIL;

	return SUCCEED;
}

static int	DBpatch_3050012(void)
{
	int		res;

	if (0 == (program_type & ZBX_PROGRAM_TYPE_SERVER))
		return SUCCEED;

	res = DBexecute("update profiles set idx='web.problem.filter.name' where idx='web.problem.filter.problem'");

	if (ZBX_DB_OK > res)
		return FAIL;

	return SUCCEED;
}

static int	DBpatch_3050013(void)
{
	const ZBX_FIELD	field = {"dns", "", NULL, NULL, 255, ZBX_TYPE_CHAR, ZBX_NOTNULL, 0};

	return DBmodify_field_type("interface", &field, NULL);
}

static int	DBpatch_3050014(void)
{
	const ZBX_FIELD	field = {"dns", "", NULL, NULL, 255, ZBX_TYPE_CHAR, ZBX_NOTNULL, 0};

	return DBmodify_field_type("proxy_dhistory", &field, NULL);
}

static int	DBpatch_3050015(void)
{
	const ZBX_FIELD	field = {"listen_dns", "", NULL, NULL, 255, ZBX_TYPE_CHAR, ZBX_NOTNULL, 0};

	return DBmodify_field_type("autoreg_host", &field, NULL);
}

static int	DBpatch_3050016(void)
{
	const ZBX_FIELD	field = {"listen_dns", "", NULL, NULL, 255, ZBX_TYPE_CHAR, ZBX_NOTNULL, 0};

	return DBmodify_field_type("proxy_autoreg_host", &field, NULL);
}

static int	DBpatch_3050017(void)
{
	const ZBX_FIELD	field = {"dns", "", NULL, NULL, 255, ZBX_TYPE_CHAR, ZBX_NOTNULL, 0};

	return DBmodify_field_type("dservices", &field, NULL);
}

static int	DBpatch_3050018(void)
{
	return DBdrop_table("graph_theme");
}

static int	DBpatch_3050019(void)
{
	const ZBX_TABLE table =
		{"graph_theme",	"graphthemeid",	0,
			{
				{"graphthemeid", NULL, NULL, NULL, 0, ZBX_TYPE_ID, ZBX_NOTNULL, 0},
				{"theme", "", NULL, NULL, 64, ZBX_TYPE_CHAR, ZBX_NOTNULL, 0},
				{"backgroundcolor", "", NULL, NULL, 6, ZBX_TYPE_CHAR, ZBX_NOTNULL, 0},
				{"graphcolor", "", NULL, NULL, 6, ZBX_TYPE_CHAR, ZBX_NOTNULL, 0},
				{"gridcolor", "", NULL, NULL, 6, ZBX_TYPE_CHAR, ZBX_NOTNULL, 0},
				{"maingridcolor", "", NULL, NULL, 6, ZBX_TYPE_CHAR, ZBX_NOTNULL, 0},
				{"gridbordercolor", "", NULL, NULL, 6, ZBX_TYPE_CHAR, ZBX_NOTNULL, 0},
				{"textcolor", "", NULL, NULL, 6, ZBX_TYPE_CHAR, ZBX_NOTNULL, 0},
				{"highlightcolor", "", NULL, NULL, 6, ZBX_TYPE_CHAR, ZBX_NOTNULL, 0},
				{"leftpercentilecolor", "", NULL, NULL, 6, ZBX_TYPE_CHAR, ZBX_NOTNULL, 0},
				{"rightpercentilecolor", "", NULL, NULL, 6, ZBX_TYPE_CHAR, ZBX_NOTNULL, 0},
				{"nonworktimecolor", "", NULL, NULL, 6, ZBX_TYPE_CHAR, ZBX_NOTNULL, 0},
				{"colorpalette", "", NULL, NULL, 255, ZBX_TYPE_CHAR, ZBX_NOTNULL, 0},
				{0}
			},
			NULL
		};

	return DBcreate_table(&table);
}

static int	DBpatch_3050020(void)
{
	return DBcreate_index("graph_theme", "graph_theme_1", "theme", 1);
}

#define ZBX_COLORPALETTE_LIGHT	"1A7C11,F63100,2774A4,A54F10,FC6EA3,6C59DC,AC8C14,611F27,F230E0,5CCD18,BB2A02,"	\
				"5A2B57,89ABF8,7EC25C,274482,2B5429,8048B4,FD5434,790E1F,87AC4D,E89DF4"
#define ZBX_COLORPALETTE_DARK	"199C0D,F63100,2774A4,F7941D,FC6EA3,6C59DC,C7A72D,BA2A5D,F230E0,5CCD18,BB2A02,"	\
				"AC41A5,89ABF8,7EC25C,3165D5,79A277,AA73DE,FD5434,F21C3E,87AC4D,E89DF4"

static int	DBpatch_3050021(void)
{
	if (0 == (ZBX_PROGRAM_TYPE_SERVER & program_type))
		return SUCCEED;

	if (ZBX_DB_OK <= DBexecute(
			"insert into graph_theme"
			" values (1,'blue-theme','FFFFFF','FFFFFF','CCD5D9','ACBBC2','ACBBC2','1F2C33','E33734',"
				"'429E47','E33734','EBEBEB','" ZBX_COLORPALETTE_LIGHT "')"))
	{
		return SUCCEED;
	}

	return FAIL;
}

static int	DBpatch_3050022(void)
{
	if (0 == (ZBX_PROGRAM_TYPE_SERVER & program_type))
		return SUCCEED;

	if (ZBX_DB_OK <= DBexecute(
			"insert into graph_theme"
			" values (2,'dark-theme','2B2B2B','2B2B2B','454545','4F4F4F','4F4F4F','F2F2F2','E45959',"
				"'59DB8F','E45959','333333','" ZBX_COLORPALETTE_DARK "')"))
	{
		return SUCCEED;
	}

	return FAIL;
}

static int	DBpatch_3050023(void)
{
	if (0 == (ZBX_PROGRAM_TYPE_SERVER & program_type))
		return SUCCEED;

	if (ZBX_DB_OK <= DBexecute(
			"insert into graph_theme"
			" values (3,'hc-light','FFFFFF','FFFFFF','555555','000000','333333','000000','333333',"
				"'000000','000000','EBEBEB','" ZBX_COLORPALETTE_LIGHT "')"))
	{
		return SUCCEED;
	}

	return FAIL;
}

static int	DBpatch_3050024(void)
{
	if (0 == (ZBX_PROGRAM_TYPE_SERVER & program_type))
		return SUCCEED;

	if (ZBX_DB_OK <= DBexecute(
			"insert into graph_theme"
			" values (4,'hc-dark','000000','000000','666666','888888','4F4F4F','FFFFFF','FFFFFF',"
				"'FFFFFF','FFFFFF','333333','" ZBX_COLORPALETTE_DARK "')"))
	{
		return SUCCEED;
	}

	return FAIL;
}

#undef ZBX_COLORPALETTE_LIGHT
#undef ZBX_COLORPALETTE_DARK

static int	DBpatch_3050025(void)
{
	zbx_db_insert_t	db_insert;
	int		ret;

	if (0 == (program_type & ZBX_PROGRAM_TYPE_SERVER))
		return SUCCEED;

	zbx_db_insert_prepare(&db_insert, "task", "taskid", "type", "status", "clock", NULL);
	zbx_db_insert_add_values(&db_insert, __UINT64_C(0), ZBX_TM_TASK_UPDATE_EVENTNAMES, ZBX_TM_STATUS_NEW,
			time(NULL));
	zbx_db_insert_autoincrement(&db_insert, "taskid");
	ret = zbx_db_insert_execute(&db_insert);
	zbx_db_insert_clean(&db_insert);

	return ret;
}

static int	DBpatch_3050026(void)
{
	int	res;

	if (0 == (program_type & ZBX_PROGRAM_TYPE_SERVER))
		return SUCCEED;

	res = DBexecute("update profiles set value_str='name' where idx='web.problem.sort' and value_str='problem'");

	if (ZBX_DB_OK > res)
		return FAIL;

	return SUCCEED;
}

static int	DBpatch_3050027(void)
{
	const ZBX_FIELD	field = {"sendto", "", NULL, NULL, 1024, ZBX_TYPE_CHAR, ZBX_NOTNULL, 0};

	return DBmodify_field_type("media", &field, NULL);
}

static int	DBpatch_3050028(void)
{
	const ZBX_FIELD	field = {"sendto", "", NULL, NULL, 1024, ZBX_TYPE_CHAR, ZBX_NOTNULL, 0};

	return DBmodify_field_type("alerts", &field, NULL);
}

extern int	DBpatch_3040006(void);

static int	DBpatch_3050029(void)
{
	return DBpatch_3040006();
}

static int	DBpatch_3050030(void)
{
	const ZBX_FIELD	field = {"custom_color", "0", NULL, NULL, 0, ZBX_TYPE_INT, ZBX_NOTNULL, 0};

	return DBadd_field("config", &field);
}

static int	DBpatch_3050031(void)
{
	const ZBX_FIELD	field = {"problem_unack_color", "CC0000", NULL, NULL, 6, ZBX_TYPE_CHAR, ZBX_NOTNULL, 0};

	return DBset_default("config", &field);
}

static int	DBpatch_3050032(void)
{
	const ZBX_FIELD	field = {"problem_ack_color", "CC0000", NULL, NULL, 6, ZBX_TYPE_CHAR, ZBX_NOTNULL, 0};

	return DBset_default("config", &field);
}

static int	DBpatch_3050033(void)
{
	const ZBX_FIELD	field = {"ok_unack_color", "009900", NULL, NULL, 6, ZBX_TYPE_CHAR, ZBX_NOTNULL, 0};

	return DBset_default("config", &field);
}

static int	DBpatch_3050034(void)
{
	const ZBX_FIELD	field = {"ok_ack_color", "009900", NULL, NULL, 6, ZBX_TYPE_CHAR, ZBX_NOTNULL, 0};

	return DBset_default("config", &field);
}

static int	DBpatch_3050035(void)
{
	int	res;

	res = DBexecute(
		"update config"
		" set custom_color=1"
		" where problem_unack_color<>'DC0000'"
			" or problem_ack_color<>'DC0000'"
			" or ok_unack_color<>'00AA00'"
			" or ok_ack_color<>'00AA00'");

	if (ZBX_DB_OK > res)
		return FAIL;

	return SUCCEED;
}

static int	DBpatch_3050036(void)
{
	int	res;

	res = DBexecute(
		"update config"
		" set problem_unack_color='CC0000',"
			"problem_ack_color='CC0000',"
			"ok_unack_color='009900',"
			"ok_ack_color='009900'"
		" where problem_unack_color='DC0000'"
			" and problem_ack_color='DC0000'"
			" and ok_unack_color='00AA00'"
			" and ok_ack_color='00AA00'");

	if (ZBX_DB_OK > res)
		return FAIL;

	return SUCCEED;
}

extern int	DBpatch_3040007(void);

static int	DBpatch_3050037(void)
{
	return DBpatch_3040007();
}

static int	DBpatch_3050038(void)
{
	const ZBX_TABLE table =
			{"tag_filter", "tag_filterid", 0,
				{
					{"tag_filterid", NULL, NULL, NULL, 0, ZBX_TYPE_ID, ZBX_NOTNULL, 0},
					{"usrgrpid", NULL, NULL, NULL, 0, ZBX_TYPE_ID, ZBX_NOTNULL, 0},
					{"groupid", NULL, NULL, NULL, 0, ZBX_TYPE_ID, ZBX_NOTNULL, 0},
					{"tag", "", NULL, NULL, 255, ZBX_TYPE_CHAR, ZBX_NOTNULL, 0},
					{"value", "", NULL, NULL, 255, ZBX_TYPE_CHAR, ZBX_NOTNULL, 0},
					{0}
				},
				NULL
			};

	return DBcreate_table(&table);
}

static int	DBpatch_3050039(void)
{
	const ZBX_FIELD	field = {"usrgrpid", NULL, "usrgrp", "usrgrpid", 0, 0, 0, ZBX_FK_CASCADE_DELETE};

	return DBadd_foreign_key("tag_filter", 1, &field);
}

static int	DBpatch_3050040(void)
{
	const ZBX_FIELD	field = {"groupid", NULL, "groups", "groupid", 0, 0, 0, ZBX_FK_CASCADE_DELETE};

	return DBadd_foreign_key("tag_filter", 2, &field);
}

static int	DBpatch_3050041(void)
{
	const ZBX_TABLE table =
			{"task_check_now", "taskid", 0,
				{
					{"taskid", NULL, NULL, NULL, 0, ZBX_TYPE_ID, ZBX_NOTNULL, 0},
					{"itemid", NULL, NULL, NULL, 0, ZBX_TYPE_ID, ZBX_NOTNULL, 0},
					{0}
				},
				NULL
			};

	return DBcreate_table(&table);
}

static int	DBpatch_3050042(void)
{
	const ZBX_FIELD	field = {"taskid", NULL, "task", "taskid", 0, 0, 0, ZBX_FK_CASCADE_DELETE};

	return DBadd_foreign_key("task_check_now", 1, &field);
}

static int	DBpatch_3050043(void)
{
	const char	*sql =
		"update widget_field"
		" set value_int=3"
		" where name='show_tags'"
			" and exists ("
				"select null"
				" from widget w"
				" where widget_field.widgetid=w.widgetid"
					" and w.type='problems'"
			")";

	if (0 == (program_type & ZBX_PROGRAM_TYPE_SERVER))
		return SUCCEED;

	if (ZBX_DB_OK <= DBexecute("%s", sql))
		return SUCCEED;

	return FAIL;
}

static int	DBpatch_3050044(void)
{
	const char	*sql =
		"delete from profiles"
		" where idx in ('web.paging.lastpage','web.menu.view.last') and value_str='tr_status.php'"
			" or idx like 'web.tr_status%'";

	if (0 == (program_type & ZBX_PROGRAM_TYPE_SERVER))
		return SUCCEED;

	if (ZBX_DB_OK <= DBexecute("%s", sql))
		return SUCCEED;

	return FAIL;
}

static int	DBpatch_3050045(void)
{
	const char	*sql = "update users set url='zabbix.php?action=problem.view' where url like '%tr_status.php%'";

	if (0 == (program_type & ZBX_PROGRAM_TYPE_SERVER))
		return SUCCEED;

	if (ZBX_DB_OK <= DBexecute("%s", sql))
		return SUCCEED;

	return FAIL;
}

static int	DBpatch_3050046(void)
{
	const ZBX_FIELD field = {"timeout", "3s", NULL, NULL, 255, ZBX_TYPE_CHAR, ZBX_NOTNULL | ZBX_PROXY, 0};

	return DBadd_field("items", &field);
}

static int	DBpatch_3050047(void)
{
	const ZBX_FIELD field = {"url", "", NULL, NULL, 2048, ZBX_TYPE_CHAR, ZBX_NOTNULL | ZBX_PROXY, 0};

	return DBadd_field("items", &field);
}

static int	DBpatch_3050048(void)
{
	const ZBX_FIELD field = {"query_fields", "", NULL, NULL, 2048, ZBX_TYPE_CHAR, ZBX_NOTNULL | ZBX_PROXY, 0};

	return DBadd_field("items", &field);
}

static int	DBpatch_3050049(void)
{
	const ZBX_FIELD	field = {"posts", "", NULL, NULL, 0, ZBX_TYPE_SHORTTEXT, ZBX_NOTNULL | ZBX_PROXY, 0};

	return DBadd_field("items", &field);
}

static int	DBpatch_3050050(void)
{
	const ZBX_FIELD field = {"status_codes", "200", NULL, NULL, 255, ZBX_TYPE_CHAR, ZBX_NOTNULL | ZBX_PROXY, 0};

	return DBadd_field("items", &field);
}

static int	DBpatch_3050051(void)
{
	const ZBX_FIELD field = {"follow_redirects", "1", NULL, NULL, 0, ZBX_TYPE_INT, ZBX_NOTNULL | ZBX_PROXY, 0};

	return DBadd_field("items", &field);
}

static int	DBpatch_3050052(void)
{
	const ZBX_FIELD field = {"post_type", "0", NULL, NULL, 0, ZBX_TYPE_INT, ZBX_NOTNULL | ZBX_PROXY, 0};

	return DBadd_field("items", &field);
}

static int	DBpatch_3050053(void)
{
	const ZBX_FIELD field = {"http_proxy", "", NULL, NULL, 255, ZBX_TYPE_CHAR, ZBX_NOTNULL | ZBX_PROXY, 0};

	return DBadd_field("items", &field);
}

static int	DBpatch_3050054(void)
{
	const ZBX_FIELD	field = {"headers", "", NULL, NULL, 0, ZBX_TYPE_SHORTTEXT, ZBX_NOTNULL | ZBX_PROXY, 0};

	return DBadd_field("items", &field);
}

static int	DBpatch_3050055(void)
{
	const ZBX_FIELD field = {"retrieve_mode", "0", NULL, NULL, 0, ZBX_TYPE_INT, ZBX_NOTNULL | ZBX_PROXY, 0};

	return DBadd_field("items", &field);
}

static int	DBpatch_3050056(void)
{
	const ZBX_FIELD field = {"request_method", "1", NULL, NULL, 0, ZBX_TYPE_INT, ZBX_NOTNULL | ZBX_PROXY, 0};

	return DBadd_field("items", &field);
}

static int	DBpatch_3050057(void)
{
	const ZBX_FIELD field = {"output_format", "0", NULL, NULL, 0, ZBX_TYPE_INT, ZBX_NOTNULL | ZBX_PROXY, 0};

	return DBadd_field("items", &field);
}

static int	DBpatch_3050058(void)
{
	const ZBX_FIELD field = {"ssl_cert_file", "", NULL, NULL, 255, ZBX_TYPE_CHAR, ZBX_NOTNULL | ZBX_PROXY, 0};

	return DBadd_field("items", &field);
}

static int	DBpatch_3050059(void)
{
	const ZBX_FIELD field = {"ssl_key_file", "", NULL, NULL, 255, ZBX_TYPE_CHAR, ZBX_NOTNULL | ZBX_PROXY, 0};

	return DBadd_field("items", &field);
}

static int	DBpatch_3050060(void)
{
	const ZBX_FIELD field = {"ssl_key_password", "", NULL, NULL, 64, ZBX_TYPE_CHAR, ZBX_NOTNULL | ZBX_PROXY, 0};

	return DBadd_field("items", &field);
}

static int	DBpatch_3050061(void)
{
	const ZBX_FIELD field = {"verify_peer", "0", NULL, NULL, 0, ZBX_TYPE_INT, ZBX_NOTNULL | ZBX_PROXY, 0};

	return DBadd_field("items", &field);
}

static int	DBpatch_3050062(void)
{
	const ZBX_FIELD field = {"verify_host", "0", NULL, NULL, 0, ZBX_TYPE_INT, ZBX_NOTNULL | ZBX_PROXY, 0};

	return DBadd_field("items", &field);
}

static int	DBpatch_3050063(void)
{
	const ZBX_FIELD field = {"allow_traps", "0", NULL, NULL, 0, ZBX_TYPE_INT, ZBX_NOTNULL | ZBX_PROXY, 0};

	return DBadd_field("items", &field);
}

static int	DBpatch_3050064(void)
{
	const ZBX_FIELD	field = {"auto_compress", "1", NULL, NULL, 0, ZBX_TYPE_INT, ZBX_NOTNULL, 0};

	return DBadd_field("hosts", &field);
}

static int	DBpatch_3050065(void)
{
	int	ret;

	if (0 == (program_type & ZBX_PROGRAM_TYPE_SERVER))
		return SUCCEED;

	/* 5 - HOST_STATUS_PROXY_ACTIVE, 6 - HOST_STATUS_PROXY_PASSIVE */
	ret = DBexecute("update hosts set auto_compress=0 where status=5 or status=6");

	if (ZBX_DB_OK > ret)
		return FAIL;

	return SUCCEED;
}

static int	DBpatch_3050066(void)
{
	int		i;
	const char      *types[] = {
			"actlog", "actionlog",
			"dscvry", "discovery",
			"favgrph", "favgraphs",
			"favmap", "favmaps",
			"favscr", "favscreens",
			"hoststat", "problemhosts",
			"navigationtree", "navtree",
			"stszbx", "systeminfo",
			"sysmap", "map",
			"syssum", "problemsbysv",
			"webovr", "web",
			NULL
		};

	if (0 == (program_type & ZBX_PROGRAM_TYPE_SERVER))
		return SUCCEED;

	for (i = 0; NULL != types[i]; i += 2)
	{
		if (ZBX_DB_OK > DBexecute("update widget set type='%s' where type='%s'", types[i + 1], types[i]))
			return FAIL;
	}

	return SUCCEED;
}

static int	DBpatch_3050067(void)
{
	return DBdrop_field("config", "event_expire");
}

static int	DBpatch_3050068(void)
{
	return DBdrop_field("config", "event_show_max");
}

static int	DBpatch_3050069(void)
{
	int	res;

	res = DBexecute(
		"update widget_field"
		" set name='itemids'"
		" where name='itemid'"
			" and exists ("
				"select null"
				" from widget w"
				" where widget_field.widgetid=w.widgetid"
					" and w.type='plaintext'"
			")");

	if (ZBX_DB_OK > res)
		return FAIL;

	return SUCCEED;
}
/* remove references to table that is about to be renamed, this is required on IBM DB2 */

static int	DBpatch_3050070(void)
{
#ifdef HAVE_IBM_DB2
	return DBdrop_foreign_key("group_prototype", 2);
#else
	return SUCCEED;
#endif
}

static int	DBpatch_3050071(void)
{
#ifdef HAVE_IBM_DB2
	return DBdrop_foreign_key("group_discovery", 1);
#else
	return SUCCEED;
#endif
}

static int	DBpatch_3050072(void)
{
#ifdef HAVE_IBM_DB2
	return DBdrop_foreign_key("scripts", 2);
#else
	return SUCCEED;
#endif
}

static int	DBpatch_3050073(void)
{
#ifdef HAVE_IBM_DB2
	return DBdrop_foreign_key("opcommand_grp", 2);
#else
	return SUCCEED;
#endif
}

static int	DBpatch_3050074(void)
{
#ifdef HAVE_IBM_DB2
	return DBdrop_foreign_key("opgroup", 2);
#else
	return SUCCEED;
#endif
}

static int	DBpatch_3050075(void)
{
#ifdef HAVE_IBM_DB2
	return DBdrop_foreign_key("config", 2);
#else
	return SUCCEED;
#endif
}

static int	DBpatch_3050076(void)
{
#ifdef HAVE_IBM_DB2
	return DBdrop_foreign_key("hosts_groups", 2);
#else
	return SUCCEED;
#endif
}

static int	DBpatch_3050077(void)
{
#ifdef HAVE_IBM_DB2
	return DBdrop_foreign_key("rights", 2);
#else
	return SUCCEED;
#endif
}

static int	DBpatch_3050078(void)
{
#ifdef HAVE_IBM_DB2
	return DBdrop_foreign_key("maintenances_groups", 2);
#else
	return SUCCEED;
#endif
}

static int	DBpatch_3050079(void)
{
#ifdef HAVE_IBM_DB2
	return DBdrop_foreign_key("tag_filter", 2);
#else
	return SUCCEED;
#endif
}

static int	DBpatch_3050080(void)
{
#ifdef HAVE_IBM_DB2
	return DBdrop_foreign_key("corr_condition_group", 2);
#else
	return SUCCEED;
#endif
}

static int	DBpatch_3050081(void)
{
#ifdef HAVE_IBM_DB2
	return DBdrop_foreign_key("widget_field", 2);
#else
	return SUCCEED;
#endif
}

/* groups is reserved keyword since MySQL 8.0 */

static int	DBpatch_3050082(void)
{
	return DBrename_table("groups", "hstgrp");
}

static int	DBpatch_3050083(void)
{
	return DBrename_index("hstgrp", "groups_1", "hstgrp_1", "name", 0);
}

/* restore references after renaming table on IBM DB2 */

static int	DBpatch_3050084(void)
{
#ifdef HAVE_IBM_DB2
	const ZBX_FIELD	field = {"groupid", NULL, "hstgrp", "groupid", 0, 0, 0, 0};

	return DBadd_foreign_key("group_prototype", 2, &field);
#else
	return SUCCEED;
#endif
}

static int	DBpatch_3050085(void)
{
#ifdef HAVE_IBM_DB2
	const ZBX_FIELD	field = {"groupid", NULL, "hstgrp", "groupid", 0, 0, 0, ZBX_FK_CASCADE_DELETE};

	return DBadd_foreign_key("group_discovery", 1, &field);
#else
	return SUCCEED;
#endif
}

static int	DBpatch_3050086(void)
{
#ifdef HAVE_IBM_DB2
	const ZBX_FIELD	field = {"groupid", NULL, "hstgrp", "groupid", 0, 0, 0, 0};

	return DBadd_foreign_key("scripts", 2, &field);
#else
	return SUCCEED;
#endif
}

static int	DBpatch_3050087(void)
{
#ifdef HAVE_IBM_DB2
	const ZBX_FIELD	field = {"groupid", NULL, "hstgrp", "groupid", 0, 0, 0, 0};

	return DBadd_foreign_key("opcommand_grp", 2, &field);
#else
	return SUCCEED;
#endif
}

static int	DBpatch_3050088(void)
{
#ifdef HAVE_IBM_DB2
	const ZBX_FIELD	field = {"groupid", NULL, "hstgrp", "groupid", 0, 0, 0, 0};

	return DBadd_foreign_key("opgroup", 2, &field);
#else
	return SUCCEED;
#endif
}

static int	DBpatch_3050089(void)
{
#ifdef HAVE_IBM_DB2
	const ZBX_FIELD	field = {"discovery_groupid", NULL, "hstgrp", "groupid", 0, 0, 0, 0};

	return DBadd_foreign_key("config", 2, &field);
#else
	return SUCCEED;
#endif
}

static int	DBpatch_3050090(void)
{
#ifdef HAVE_IBM_DB2
	const ZBX_FIELD	field = {"groupid", NULL, "hstgrp", "groupid", 0, 0, 0, ZBX_FK_CASCADE_DELETE};

	return DBadd_foreign_key("hosts_groups", 2, &field);
#else
	return SUCCEED;
#endif
}

static int	DBpatch_3050091(void)
{
#ifdef HAVE_IBM_DB2
	const ZBX_FIELD	field = {"id",	NULL, "hstgrp", "groupid", 0, 0, 0, ZBX_FK_CASCADE_DELETE};

	return DBadd_foreign_key("rights", 2, &field);
#else
	return SUCCEED;
#endif
}

static int	DBpatch_3050092(void)
{
#ifdef HAVE_IBM_DB2
	const ZBX_FIELD	field = {"groupid", NULL, "hstgrp", "groupid", 0, 0, 0, ZBX_FK_CASCADE_DELETE};

	return DBadd_foreign_key("maintenances_groups", 2, &field);
#else
	return SUCCEED;
#endif
}

static int	DBpatch_3050093(void)
{
#ifdef HAVE_IBM_DB2
	const ZBX_FIELD	field = {"groupid", NULL, "hstgrp", "groupid", 0, 0, 0, ZBX_FK_CASCADE_DELETE};

	return DBadd_foreign_key("tag_filter", 2, &field);
#else
	return SUCCEED;
#endif
}

static int	DBpatch_3050094(void)
{
#ifdef HAVE_IBM_DB2
	const ZBX_FIELD	field = {"groupid", NULL, "hstgrp", "groupid", 0, ZBX_TYPE_ID, ZBX_NOTNULL, 0};

	return DBadd_foreign_key("corr_condition_group", 2, &field);
#else
	return SUCCEED;
#endif
}

static int	DBpatch_3050095(void)
{
#ifdef HAVE_IBM_DB2
	const ZBX_FIELD	field = {"value_groupid", NULL, "hstgrp", "groupid", 0, 0, 0, ZBX_FK_CASCADE_DELETE};

	return DBadd_foreign_key("widget_field", 2, &field);
#else
	return SUCCEED;
#endif
}

/* function is reserved keyword since MySQL 8.0 */

static int	DBpatch_3050096(void)
{
#ifdef HAVE_IBM_DB2
	return DBdrop_foreign_key("functions", 1);
#else
	return SUCCEED;
#endif
}

static int	DBpatch_3050097(void)
{
#ifdef HAVE_IBM_DB2
	return DBdrop_index("functions", "functions_2");
#else
	return SUCCEED;
#endif
}

static int	DBpatch_3050098(void)
{
	const ZBX_FIELD	field = {"name", "", NULL, NULL, 12, ZBX_TYPE_CHAR, ZBX_NOTNULL, 0};

	return DBrename_field("functions", "function", &field);
}

static int	DBpatch_3050099(void)
{
#ifdef HAVE_IBM_DB2
	return DBcreate_index("functions", "functions_2", "itemid,name,parameter", 0);
#else
	return SUCCEED;
#endif
}

static int	DBpatch_3050100(void)
{
#ifdef HAVE_IBM_DB2
	const ZBX_FIELD	field = {"itemid", NULL, "items", "itemid", 0, 0, 0, ZBX_FK_CASCADE_DELETE};

	return DBadd_foreign_key("functions", 1, &field);
#else
	return SUCCEED;
#endif
}

static int	DBpatch_3050101(void)
{
#ifdef HAVE_POSTGRESQL
	if (FAIL == DBindex_exists("hstgrp", "groups_pkey"))
		return SUCCEED;
	return DBrename_index("hstgrp", "groups_pkey", "hstgrp_pkey", "groupid", 0);
#else
	return SUCCEED;
#endif
}

static int	DBpatch_3050102(void)
{
	DB_RESULT		result;
	DB_ROW			row;
	int			ret = SUCCEED;
	zbx_vector_uint64_t	ids;

	zbx_vector_uint64_create(&ids);

	result = DBselect(
			"select a.autoreg_hostid,a.proxy_hostid,h.proxy_hostid"
			" from autoreg_host a"
			" left join hosts h"
				" on h.host=a.host");

	while (NULL != (row = DBfetch(result)))
	{
		zbx_uint64_t	autoreg_proxy_hostid, host_proxy_hostid;

		ZBX_DBROW2UINT64(autoreg_proxy_hostid, row[1]);
		ZBX_DBROW2UINT64(host_proxy_hostid, row[2]);

		if (autoreg_proxy_hostid != host_proxy_hostid)
		{
			zbx_uint64_t	id;

			ZBX_STR2UINT64(id, row[0]);
			zbx_vector_uint64_append(&ids, id);
		}
	}
	DBfree_result(result);

	if (0 != ids.values_num)
	{
		char	*sql = NULL;
		size_t	sql_alloc = 0, sql_offset = 0;

		zbx_snprintf_alloc(&sql, &sql_alloc, &sql_offset, "delete from autoreg_host where");
		DBadd_condition_alloc(&sql, &sql_alloc, &sql_offset, "autoreg_hostid", ids.values, ids.values_num);

		if (ZBX_DB_OK > DBexecute("%s", sql))
			ret = FAIL;

		zbx_free(sql);
	}

	zbx_vector_uint64_destroy(&ids);

	return ret;
}

static int	DBpatch_3050103(void)
{
	return DBcreate_index("autoreg_host", "autoreg_host_2", "proxy_hostid", 0);
}

static int	DBpatch_3050104(void)
{
	return DBdrop_index("autoreg_host", "autoreg_host_1");
}

static int	DBpatch_3050105(void)
{
	return DBcreate_index("autoreg_host", "autoreg_host_1", "host", 0);
}

static int	DBpatch_3050106(void)
{
	int	res;

	if (0 == (program_type & ZBX_PROGRAM_TYPE_SERVER))
		return SUCCEED;

	res = DBexecute("update profiles set value_int=2 where idx='web.problem.filter.evaltype' and value_int=1");

	if (ZBX_DB_OK > res)
		return FAIL;

	return SUCCEED;
}

static int	DBpatch_3050107(void)
{
	int	res;

	if (0 == (program_type & ZBX_PROGRAM_TYPE_SERVER))
		return SUCCEED;

	res = DBexecute(
		"update widget_field"
		" set value_int=2"
		" where name='evaltype'"
			" and value_int=1"
			" and exists ("
				"select null"
				" from widget w"
				" where widget_field.widgetid=w.widgetid"
					" and w.type='problems'"
			")");

	if (ZBX_DB_OK > res)
		return FAIL;

	return SUCCEED;
}

static int	DBpatch_3050108(void)
{
	int	res;

	if (0 == (program_type & ZBX_PROGRAM_TYPE_SERVER))
		return SUCCEED;

	res = DBexecute(
		"delete from profiles"
		" where idx like '%%.filter.state'"
			" or idx like '%%.timelinefixed'"
			" or idx like '%%.period'"
			" or idx like '%%.stime'"
			" or idx like '%%.isnow'"
	);

	if (ZBX_DB_OK > res)
		return FAIL;

	return SUCCEED;
}

static int	DBpatch_3050109(void)
{
	const ZBX_FIELD	field = {"ok_period", "5m", NULL, NULL, 32, ZBX_TYPE_CHAR, ZBX_NOTNULL, 0};

	return DBset_default("config", &field);
}

static int	DBpatch_3050110(void)
{
	const ZBX_FIELD	field = {"blink_period", "2m", NULL, NULL, 32, ZBX_TYPE_CHAR, ZBX_NOTNULL, 0};

	return DBset_default("config", &field);
}

static int	DBpatch_3050111(void)
{
	const ZBX_FIELD	field = {"severity", "0", NULL, NULL, 0, ZBX_TYPE_INT, ZBX_NOTNULL, 0};

	return DBadd_field("events", &field);
}

static int	DBpatch_3050112(void)
{
	const ZBX_FIELD	field = {"acknowledged", "0", NULL, NULL, 0, ZBX_TYPE_INT, ZBX_NOTNULL, 0};

	return DBadd_field("problem", &field);
}

static int	DBpatch_3050113(void)
{
	const ZBX_FIELD	field = {"severity", "0", NULL, NULL, 0, ZBX_TYPE_INT, ZBX_NOTNULL, 0};

	return DBadd_field("problem", &field);
}

static int	DBpatch_3050114(void)
{
	const ZBX_FIELD	field = {"old_severity", "0", NULL, NULL, 0, ZBX_TYPE_INT, ZBX_NOTNULL, 0};

	return DBadd_field("acknowledges", &field);
}

static int	DBpatch_3050115(void)
{
	const ZBX_FIELD	field = {"new_severity", "0", NULL, NULL, 0, ZBX_TYPE_INT, ZBX_NOTNULL, 0};

	return DBadd_field("acknowledges", &field);
}

static int	DBpatch_3050116(void)
{
	return DBdrop_field("config", "event_ack_enable");
}

static int	DBpatch_3050117(void)
{
	int	ret;

	if (0 == (program_type & ZBX_PROGRAM_TYPE_SERVER))
		return SUCCEED;

	ret = DBexecute("update problem set acknowledged="
			"(select acknowledged from events where events.eventid=problem.eventid)");

	if (ZBX_DB_OK > ret)
		return FAIL;

	return SUCCEED;
}

static int	DBpatch_3050118(void)
{
	DB_ROW		row;
	DB_RESULT	result;
	int		ret = SUCCEED;
	char		*sql = NULL;
	size_t		sql_alloc = 0, sql_offset = 0;

	if (0 == (program_type & ZBX_PROGRAM_TYPE_SERVER))
		return SUCCEED;

	DBbegin_multiple_update(&sql, &sql_alloc, &sql_offset);

	result = DBselect(
			"select e.eventid,t.priority"
			" from events e"
			" inner join triggers t"
				" on e.objectid=t.triggerid"
			" where e.source=0"
				" and e.object=0"
				" and e.value=1"
			);

	while (NULL != (row = DBfetch(result)))
	{
		zbx_snprintf_alloc(&sql, &sql_alloc, &sql_offset, "update events set severity=%s where eventid=%s;\n",
				row[1], row[0]);

		if (SUCCEED != (ret = DBexecute_overflowed_sql(&sql, &sql_alloc, &sql_offset)))
			goto out;
	}
	DBend_multiple_update(&sql, &sql_alloc, &sql_offset);

	if (16 < sql_offset && ZBX_DB_OK > DBexecute("%s", sql))
		ret = FAIL;
out:
	DBfree_result(result);
	zbx_free(sql);

	return ret;
}

static int	DBpatch_3050119(void)
{
	DB_ROW		row;
	DB_RESULT	result;
	int		ret = SUCCEED;
	char		*sql = NULL;
	size_t		sql_alloc = 0, sql_offset = 0;

	if (0 == (program_type & ZBX_PROGRAM_TYPE_SERVER))
		return SUCCEED;

	DBbegin_multiple_update(&sql, &sql_alloc, &sql_offset);

	result = DBselect(
			"select p.eventid,t.priority"
			" from problem p"
			" inner join triggers t"
				" on p.objectid=t.triggerid"
			" where p.source=0"
				" and p.object=0"
			);

	while (NULL != (row = DBfetch(result)))
	{
		zbx_snprintf_alloc(&sql, &sql_alloc, &sql_offset, "update problem set severity=%s where eventid=%s;\n",
				row[1], row[0]);

		if (SUCCEED != (ret = DBexecute_overflowed_sql(&sql, &sql_alloc, &sql_offset)))
			goto out;
	}

	DBend_multiple_update(&sql, &sql_alloc, &sql_offset);

	if (16 < sql_offset && ZBX_DB_OK > DBexecute("%s", sql))
		ret = FAIL;
out:
	DBfree_result(result);
	zbx_free(sql);

	return ret;
}

static int	DBpatch_3050120(void)
{
	int		ret = SUCCEED, action;
	zbx_uint64_t	ackid, eventid;
	zbx_hashset_t	eventids;
	DB_RESULT	result;
	DB_ROW		row;
	char		*sql;
	size_t		sql_alloc = 4096, sql_offset = 0;

	if (0 == (program_type & ZBX_PROGRAM_TYPE_SERVER))
		return SUCCEED;

	sql = zbx_malloc(NULL, sql_alloc);
	zbx_hashset_create(&eventids, 1000, ZBX_DEFAULT_UINT64_HASH_FUNC, ZBX_DEFAULT_UINT64_COMPARE_FUNC);

	DBbegin_multiple_update(&sql, &sql_alloc, &sql_offset);

	result = DBselect("select acknowledgeid,eventid,action from acknowledges order by clock");
	while (NULL != (row = DBfetch(result)))
	{
		ZBX_STR2UINT64(ackid, row[0]);
		ZBX_STR2UINT64(eventid, row[1]);
		action = atoi(row[2]);

		/* 0x04 - ZBX_ACKNOWLEDGE_ACTION_COMMENT */
		action |= 0x04;

		if (NULL == zbx_hashset_search(&eventids, &eventid))
		{
			zbx_hashset_insert(&eventids, &eventid, sizeof(eventid));
			/* 0x02 - ZBX_ACKNOWLEDGE_ACTION_ACKNOWLEDGE */
			action |= 0x02;
		}

		zbx_snprintf_alloc(&sql, &sql_alloc, &sql_offset,
				"update acknowledges set action=%d where acknowledgeid=" ZBX_FS_UI64 ";\n",
				action, ackid);

		if (SUCCEED != (ret = DBexecute_overflowed_sql(&sql, &sql_alloc, &sql_offset)))
			goto out;
	}

	DBend_multiple_update(&sql, &sql_alloc, &sql_offset);

	if (16 < sql_offset && ZBX_DB_OK > DBexecute("%s", sql))
		ret = FAIL;
out:
	zbx_hashset_destroy(&eventids);
	DBfree_result(result);
	zbx_free(sql);

	return ret;
}

static int	DBpatch_3050121(void)
{
	int	res;

	if (0 == (program_type & ZBX_PROGRAM_TYPE_SERVER))
		return SUCCEED;

	res = DBexecute(
		"update profiles set value_str='severity' where idx='web.problem.sort' and value_str='priority'");

	if (ZBX_DB_OK > res)
		return FAIL;

	return SUCCEED;
}

static void	DBpatch_3050122_add_anchors(const char *src, char *dst, size_t src_len)
{
	*dst++ = '^';				/* start anchor */

	if (0 != src_len)
	{
		memcpy(dst, src, src_len);	/* parameter body */
		dst += src_len;
	}

	*dst++ = '$';				/* end anchor */
	*dst = '\0';
}

static int	DBpatch_3050122(void)
{
	DB_ROW		row;
	DB_RESULT	result;
	int		ret = FAIL;
	char		*sql = NULL;
	size_t		sql_alloc = 0, sql_offset = 0;

	DBbegin_multiple_update(&sql, &sql_alloc, &sql_offset);

	result = DBselect("select functionid,parameter from functions where name='logsource'");

	while (NULL != (row = DBfetch(result)))
	{
		const char	*orig_param = row[1];
		char		*processed_parameter = NULL, *unquoted_parameter, *parameter_anchored = NULL,
				*db_parameter_esc;
		size_t		param_pos, param_len, sep_pos, param_alloc = 0, param_offset = 0, current_len;
		int		was_quoted;

		zbx_function_param_parse(orig_param, &param_pos, &param_len, &sep_pos);

		/* copy leading whitespace (if any) or empty string */
		zbx_strncpy_alloc(&processed_parameter, &param_alloc, &param_offset, orig_param, param_pos);

		unquoted_parameter = zbx_function_param_unquote_dyn(orig_param + param_pos, param_len, &was_quoted);

		zbx_regexp_escape(&unquoted_parameter);

		current_len = strlen(unquoted_parameter);

		/* increasing length by 3 for ^, $, '\0' */
		parameter_anchored = (char *)zbx_malloc(NULL, current_len + 3);
		DBpatch_3050122_add_anchors(unquoted_parameter, parameter_anchored, current_len);
		zbx_free(unquoted_parameter);

		if (SUCCEED != zbx_function_param_quote(&parameter_anchored, was_quoted))
		{
			zabbix_log(LOG_LEVEL_WARNING, "Cannot convert parameter \"%s\" of trigger function"
					" logsource (functionid: %s) to regexp during database upgrade. The"
					" parameter needs to but cannot be quoted after conversion.",
					row[1], row[0]);

			zbx_free(parameter_anchored);
			zbx_free(processed_parameter);
			continue;
		}

		/* copy the parameter */
		zbx_strcpy_alloc(&processed_parameter, &param_alloc, &param_offset, parameter_anchored);
		zbx_free(parameter_anchored);

		/* copy trailing whitespace (if any) or empty string */
		zbx_strncpy_alloc(&processed_parameter, &param_alloc, &param_offset, orig_param + param_pos + param_len,
				sep_pos - param_pos - param_len + 1);

		if (FUNCTION_PARAM_LEN < (current_len = zbx_strlen_utf8(processed_parameter)))
		{
			zabbix_log(LOG_LEVEL_WARNING, "Cannot convert parameter \"%s\" of trigger function logsource"
					" (functionid: %s) to regexp during database upgrade. The converted"
					" value is too long for field \"parameter\" - " ZBX_FS_SIZE_T " characters."
					" Allowed length is %d characters.",
					row[1], row[0], (zbx_fs_size_t)current_len, FUNCTION_PARAM_LEN);

			zbx_free(processed_parameter);
			continue;
		}

		db_parameter_esc = DBdyn_escape_string_len(processed_parameter, FUNCTION_PARAM_LEN);
		zbx_free(processed_parameter);

		zbx_snprintf_alloc(&sql, &sql_alloc, &sql_offset,
				"update functions set parameter='%s' where functionid=%s;\n",
				db_parameter_esc, row[0]);

		zbx_free(db_parameter_esc);

		if (SUCCEED != DBexecute_overflowed_sql(&sql, &sql_alloc, &sql_offset))
			goto out;
	}

	DBend_multiple_update(&sql, &sql_alloc, &sql_offset);

	if (16 < sql_offset)
	{
		if (ZBX_DB_OK > DBexecute("%s", sql))
			goto out;
	}

	ret = SUCCEED;
out:
	DBfree_result(result);
	zbx_free(sql);

	return ret;
}

static int	DBpatch_3050123(void)
{
	int	res;

	if (0 == (program_type & ZBX_PROGRAM_TYPE_SERVER))
		return SUCCEED;

	res = DBexecute(
		"delete from profiles where idx in ("
			"'web.toptriggers.filter.from','web.toptriggers.filter.till','web.avail_report.0.timesince',"
			"'web.avail_report.0.timetill','web.avail_report.1.timesince','web.avail_report.1.timetill'"
		")");

	if (ZBX_DB_OK > res)
		return FAIL;

	return SUCCEED;
}

static int	DBpatch_3050124(void)
{
	const ZBX_FIELD	field = {"request_method", "0", NULL, NULL, 0, ZBX_TYPE_INT, ZBX_NOTNULL, 0};

	return DBset_default("items", &field);
}

static int	DBpatch_3050125(void)
{
<<<<<<< HEAD
	const ZBX_TABLE table =
		{"event_suppress", "event_suppressid",	0,
			{
				{"event_suppressid", NULL, NULL, NULL, 0, ZBX_TYPE_ID, ZBX_NOTNULL, 0},
				{"eventid", NULL, NULL, NULL, 0, ZBX_TYPE_ID, ZBX_NOTNULL, 0},
				{"maintenanceid", NULL, NULL, NULL, 0, ZBX_TYPE_ID, 0, 0},
				{"suppress_until", "0", NULL, NULL, 0, ZBX_TYPE_INT, ZBX_NOTNULL, 0},
				{0}
			},
			NULL
		};

	return DBcreate_table(&table);
=======
	return DBcreate_index("problem_tag", "problem_tag_3", "eventid,tag,value", 0);
>>>>>>> 4252c42a
}

static int	DBpatch_3050126(void)
{
<<<<<<< HEAD
	return DBcreate_index("event_suppress", "event_suppress_1", "eventid,maintenanceid", 1);
=======
	return DBdrop_index("problem_tag", "problem_tag_1");
>>>>>>> 4252c42a
}

static int	DBpatch_3050127(void)
{
<<<<<<< HEAD
	return DBcreate_index("event_suppress", "event_suppress_2", "suppress_until", 0);
=======
	return DBdrop_index("problem_tag", "problem_tag_2");
>>>>>>> 4252c42a
}

static int	DBpatch_3050128(void)
{
<<<<<<< HEAD
	return DBcreate_index("event_suppress", "event_suppress_3", "maintenanceid", 0);
}

static int	DBpatch_3050129(void)
{
	const ZBX_FIELD	field = {"eventid", NULL, "events", "eventid", 0, 0, 0, ZBX_FK_CASCADE_DELETE};

	return DBadd_foreign_key("event_suppress", 1, &field);
}

static int	DBpatch_3050130(void)
{
	const ZBX_FIELD	field = {"maintenanceid", NULL, "maintenances", "maintenanceid", 0, 0, 0, ZBX_FK_CASCADE_DELETE};

	return DBadd_foreign_key("event_suppress", 2, &field);
}

static int	DBpatch_3050131(void)
{
	const ZBX_TABLE table =
		{"maintenance_tag", "maintenancetagid", 0,
			{
				{"maintenancetagid", NULL, NULL, NULL, 0, ZBX_TYPE_ID, ZBX_NOTNULL, 0},
				{"maintenanceid", NULL, NULL, NULL, 0, ZBX_TYPE_ID, ZBX_NOTNULL, 0},
				{"tag", "", NULL, NULL, 255, ZBX_TYPE_CHAR, ZBX_NOTNULL, 0},
				{"operator", "2", NULL, NULL, 0, ZBX_TYPE_INT, ZBX_NOTNULL, 0},
				{"value", "", NULL, NULL, 255, ZBX_TYPE_CHAR, ZBX_NOTNULL, 0},
				{0}
			},
			NULL
		};

	return DBcreate_table(&table);
}

static int	DBpatch_3050132(void)
{
	return DBcreate_index("maintenance_tag", "maintenance_tag_1", "maintenanceid", 0);
}

static int	DBpatch_3050133(void)
{
	const ZBX_FIELD	field = {"maintenanceid", NULL, "maintenances", "maintenanceid", 0, 0, 0, ZBX_FK_CASCADE_DELETE};

	return DBadd_foreign_key("maintenance_tag", 1, &field);
}

static int	DBpatch_3050134(void)
{
	const ZBX_FIELD	field = {"show_suppressed", "0", NULL, NULL, 0, ZBX_TYPE_INT, ZBX_NOTNULL, 0};

	return DBadd_field("sysmaps", &field);
}

static int	DBpatch_3050135(void)
{
	const ZBX_FIELD	field = {"tags_evaltype", "0", NULL, NULL, 0, ZBX_TYPE_INT, ZBX_NOTNULL, 0};

	return DBadd_field("maintenances", &field);
}

static int	DBpatch_3050136(void)
{
	const ZBX_FIELD	field = {"pause_suppressed", "1", NULL, NULL, 0, ZBX_TYPE_INT, ZBX_NOTNULL, 0};

	return DBrename_field("actions", "maintenance_mode", &field);
}

static int	DBpatch_3050137(void)
{
	int		ret;

	if (0 == (program_type & ZBX_PROGRAM_TYPE_SERVER))
		return SUCCEED;

	ret = DBexecute("update profiles"
			" set idx='web.problem.filter.show_suppressed'"
			" where idx='web.problem.filter.maintenance'");

	if (ZBX_DB_OK > ret)
		return FAIL;

	return SUCCEED;
}

static int	DBpatch_3050138(void)
{
	int		ret;

	if (0 == (program_type & ZBX_PROGRAM_TYPE_SERVER))
		return SUCCEED;

	ret = DBexecute("update profiles"
			" set idx='web.overview.filter.show_suppressed'"
			" where idx='web.overview.filter.show_maintenance'");

	if (ZBX_DB_OK > ret)
		return FAIL;

	return SUCCEED;
}

static int	DBpatch_3050139(void)
{
	int	ret;

	if (0 == (program_type & ZBX_PROGRAM_TYPE_SERVER))
		return SUCCEED;

	ret = DBexecute("update widget_field"
			" set name='show_suppressed'"
			" where name='maintenance'"
				" and exists (select null"
					" from widget"
					" where widget.widgetid=widget_field.widgetid"
						" and widget.type in ('problems','problemhosts','problemsbysv'))");

	if (ZBX_DB_OK > ret)
		return FAIL;

	return SUCCEED;
}

static int	DBpatch_3050140(void)
{
	DB_RESULT	result;
	DB_ROW		row;
	int		ret = FAIL;
	zbx_db_insert_t	db_insert;

	if (0 == (program_type & ZBX_PROGRAM_TYPE_SERVER))
		return SUCCEED;

	zbx_db_insert_prepare(&db_insert, "widget_field", "widget_fieldid", "widgetid", "type", "name", "value_int",
			NULL);

	/* type : 'problem' - WIDGET_PROBLEMS */
	result = DBselect("select w.widgetid"
			" from widget w"
			" where w.type in ('problems','problemhosts','problemsbysv')"
				" and not exists (select null"
					" from widget_field wf"
					" where w.widgetid=wf.widgetid"
						" and wf.name='show_suppressed')");

	while (NULL != (row = DBfetch(result)))
	{
		zbx_uint64_t	widgetid;

		ZBX_STR2UINT64(widgetid, row[0]);
		zbx_db_insert_add_values(&db_insert, __UINT64_C(0), widgetid, 0, "show_suppressed", 1);
	}
	DBfree_result(result);

	zbx_db_insert_autoincrement(&db_insert, "widget_fieldid");
	ret = zbx_db_insert_execute(&db_insert);
	zbx_db_insert_clean(&db_insert);

	return ret;
}

static int	DBpatch_3050141(void)
{
	int	ret;

	if (0 == (program_type & ZBX_PROGRAM_TYPE_SERVER))
		return SUCCEED;

	/* CONDITION_OPERATOR_IN (4) -> CONDITION_OPERATOR_YES (10) */
	/* for conditiontype CONDITION_TYPE_SUPPRESSED (16)         */
	ret = DBexecute("update conditions"
			" set operator=10"
			" where conditiontype=16"
				" and operator=4");

	if (ZBX_DB_OK > ret)
		return FAIL;

	return SUCCEED;
}

static int	DBpatch_3050142(void)
{
	int	ret;

	if (0 == (program_type & ZBX_PROGRAM_TYPE_SERVER))
		return SUCCEED;

	/* CONDITION_OPERATOR_NOT_IN (7) -> CONDITION_OPERATOR_NO (11) */
	/* for conditiontype CONDITION_TYPE_SUPPRESSED (16)            */
	ret = DBexecute("update conditions"
			" set operator=11"
			" where conditiontype=16"
				" and operator=7");

	if (ZBX_DB_OK > ret)
		return FAIL;

	return SUCCEED;
=======
	return DBrename_index("problem_tag", "problem_tag_3", "problem_tag_1", "eventid,tag,value", 0);
>>>>>>> 4252c42a
}

#endif

DBPATCH_START(3050)

/* version, duplicates flag, mandatory flag */

DBPATCH_ADD(3050000, 0, 1)
DBPATCH_ADD(3050001, 0, 1)
DBPATCH_ADD(3050004, 0, 1)
DBPATCH_ADD(3050005, 0, 1)
DBPATCH_ADD(3050008, 0, 1)
DBPATCH_ADD(3050009, 0, 1)
DBPATCH_ADD(3050010, 0, 1)
DBPATCH_ADD(3050011, 0, 1)
DBPATCH_ADD(3050012, 0, 1)
DBPATCH_ADD(3050013, 0, 1)
DBPATCH_ADD(3050014, 0, 1)
DBPATCH_ADD(3050015, 0, 1)
DBPATCH_ADD(3050016, 0, 1)
DBPATCH_ADD(3050017, 0, 1)
DBPATCH_ADD(3050018, 0, 1)
DBPATCH_ADD(3050019, 0, 1)
DBPATCH_ADD(3050020, 0, 1)
DBPATCH_ADD(3050021, 0, 1)
DBPATCH_ADD(3050022, 0, 1)
DBPATCH_ADD(3050023, 0, 1)
DBPATCH_ADD(3050024, 0, 1)
DBPATCH_ADD(3050025, 0, 1)
DBPATCH_ADD(3050026, 0, 1)
DBPATCH_ADD(3050027, 0, 1)
DBPATCH_ADD(3050028, 0, 1)
DBPATCH_ADD(3050029, 0, 0)
DBPATCH_ADD(3050030, 0, 1)
DBPATCH_ADD(3050031, 0, 1)
DBPATCH_ADD(3050032, 0, 1)
DBPATCH_ADD(3050033, 0, 1)
DBPATCH_ADD(3050034, 0, 1)
DBPATCH_ADD(3050035, 0, 1)
DBPATCH_ADD(3050036, 0, 1)
DBPATCH_ADD(3050037, 0, 1)
DBPATCH_ADD(3050038, 0, 1)
DBPATCH_ADD(3050039, 0, 1)
DBPATCH_ADD(3050040, 0, 1)
DBPATCH_ADD(3050041, 0, 1)
DBPATCH_ADD(3050042, 0, 1)
DBPATCH_ADD(3050043, 0, 1)
DBPATCH_ADD(3050044, 0, 1)
DBPATCH_ADD(3050045, 0, 1)
DBPATCH_ADD(3050046, 0, 1)
DBPATCH_ADD(3050047, 0, 1)
DBPATCH_ADD(3050048, 0, 1)
DBPATCH_ADD(3050049, 0, 1)
DBPATCH_ADD(3050050, 0, 1)
DBPATCH_ADD(3050051, 0, 1)
DBPATCH_ADD(3050052, 0, 1)
DBPATCH_ADD(3050053, 0, 1)
DBPATCH_ADD(3050054, 0, 1)
DBPATCH_ADD(3050055, 0, 1)
DBPATCH_ADD(3050056, 0, 1)
DBPATCH_ADD(3050057, 0, 1)
DBPATCH_ADD(3050058, 0, 1)
DBPATCH_ADD(3050059, 0, 1)
DBPATCH_ADD(3050060, 0, 1)
DBPATCH_ADD(3050061, 0, 1)
DBPATCH_ADD(3050062, 0, 1)
DBPATCH_ADD(3050063, 0, 1)
DBPATCH_ADD(3050064, 0, 1)
DBPATCH_ADD(3050065, 0, 1)
DBPATCH_ADD(3050066, 0, 1)
DBPATCH_ADD(3050067, 0, 1)
DBPATCH_ADD(3050068, 0, 1)
DBPATCH_ADD(3050069, 0, 1)
DBPATCH_ADD(3050070, 0, 1)
DBPATCH_ADD(3050071, 0, 1)
DBPATCH_ADD(3050072, 0, 1)
DBPATCH_ADD(3050073, 0, 1)
DBPATCH_ADD(3050074, 0, 1)
DBPATCH_ADD(3050075, 0, 1)
DBPATCH_ADD(3050076, 0, 1)
DBPATCH_ADD(3050077, 0, 1)
DBPATCH_ADD(3050078, 0, 1)
DBPATCH_ADD(3050079, 0, 1)
DBPATCH_ADD(3050080, 0, 1)
DBPATCH_ADD(3050081, 0, 1)
DBPATCH_ADD(3050082, 0, 1)
DBPATCH_ADD(3050083, 0, 1)
DBPATCH_ADD(3050084, 0, 1)
DBPATCH_ADD(3050085, 0, 1)
DBPATCH_ADD(3050086, 0, 1)
DBPATCH_ADD(3050087, 0, 1)
DBPATCH_ADD(3050088, 0, 1)
DBPATCH_ADD(3050089, 0, 1)
DBPATCH_ADD(3050090, 0, 1)
DBPATCH_ADD(3050091, 0, 1)
DBPATCH_ADD(3050092, 0, 1)
DBPATCH_ADD(3050093, 0, 1)
DBPATCH_ADD(3050094, 0, 1)
DBPATCH_ADD(3050095, 0, 1)
DBPATCH_ADD(3050096, 0, 1)
DBPATCH_ADD(3050097, 0, 1)
DBPATCH_ADD(3050098, 0, 1)
DBPATCH_ADD(3050099, 0, 1)
DBPATCH_ADD(3050100, 0, 1)
DBPATCH_ADD(3050101, 0, 1)
DBPATCH_ADD(3050102, 0, 1)
DBPATCH_ADD(3050103, 0, 1)
DBPATCH_ADD(3050104, 0, 1)
DBPATCH_ADD(3050105, 0, 1)
DBPATCH_ADD(3050106, 0, 1)
DBPATCH_ADD(3050107, 0, 1)
DBPATCH_ADD(3050108, 0, 1)
DBPATCH_ADD(3050109, 0, 1)
DBPATCH_ADD(3050110, 0, 1)
DBPATCH_ADD(3050111, 0, 1)
DBPATCH_ADD(3050112, 0, 1)
DBPATCH_ADD(3050113, 0, 1)
DBPATCH_ADD(3050114, 0, 1)
DBPATCH_ADD(3050115, 0, 1)
DBPATCH_ADD(3050116, 0, 1)
DBPATCH_ADD(3050117, 0, 1)
DBPATCH_ADD(3050118, 0, 1)
DBPATCH_ADD(3050119, 0, 1)
DBPATCH_ADD(3050120, 0, 1)
DBPATCH_ADD(3050121, 0, 1)
DBPATCH_ADD(3050122, 0, 1)
DBPATCH_ADD(3050123, 0, 1)
DBPATCH_ADD(3050124, 0, 1)
DBPATCH_ADD(3050125, 0, 1)
DBPATCH_ADD(3050126, 0, 1)
DBPATCH_ADD(3050127, 0, 1)
DBPATCH_ADD(3050128, 0, 1)
<<<<<<< HEAD
DBPATCH_ADD(3050129, 0, 1)
DBPATCH_ADD(3050130, 0, 1)
DBPATCH_ADD(3050131, 0, 1)
DBPATCH_ADD(3050132, 0, 1)
DBPATCH_ADD(3050133, 0, 1)
DBPATCH_ADD(3050134, 0, 1)
DBPATCH_ADD(3050135, 0, 1)
DBPATCH_ADD(3050136, 0, 1)
DBPATCH_ADD(3050137, 0, 1)
DBPATCH_ADD(3050138, 0, 1)
DBPATCH_ADD(3050139, 0, 1)
DBPATCH_ADD(3050140, 0, 1)
DBPATCH_ADD(3050141, 0, 1)
DBPATCH_ADD(3050142, 0, 1)

DBPATCH_END()
=======

DBPATCH_END()
>>>>>>> 4252c42a
<|MERGE_RESOLUTION|>--- conflicted
+++ resolved
@@ -1584,7 +1584,26 @@
 
 static int	DBpatch_3050125(void)
 {
-<<<<<<< HEAD
+	return DBcreate_index("problem_tag", "problem_tag_3", "eventid,tag,value", 0);
+}
+
+static int	DBpatch_3050126(void)
+{
+	return DBdrop_index("problem_tag", "problem_tag_1");
+}
+
+static int	DBpatch_3050127(void)
+{
+	return DBdrop_index("problem_tag", "problem_tag_2");
+}
+
+static int	DBpatch_3050128(void)
+{
+	return DBrename_index("problem_tag", "problem_tag_3", "problem_tag_1", "eventid,tag,value", 0);
+}
+
+static int	DBpatch_3050129(void)
+{
 	const ZBX_TABLE table =
 		{"event_suppress", "event_suppressid",	0,
 			{
@@ -1598,50 +1617,38 @@
 		};
 
 	return DBcreate_table(&table);
-=======
-	return DBcreate_index("problem_tag", "problem_tag_3", "eventid,tag,value", 0);
->>>>>>> 4252c42a
-}
-
-static int	DBpatch_3050126(void)
-{
-<<<<<<< HEAD
+}
+
+static int	DBpatch_3050130(void)
+{
 	return DBcreate_index("event_suppress", "event_suppress_1", "eventid,maintenanceid", 1);
-=======
-	return DBdrop_index("problem_tag", "problem_tag_1");
->>>>>>> 4252c42a
-}
-
-static int	DBpatch_3050127(void)
-{
-<<<<<<< HEAD
+}
+
+static int	DBpatch_3050131(void)
+{
 	return DBcreate_index("event_suppress", "event_suppress_2", "suppress_until", 0);
-=======
-	return DBdrop_index("problem_tag", "problem_tag_2");
->>>>>>> 4252c42a
-}
-
-static int	DBpatch_3050128(void)
-{
-<<<<<<< HEAD
+}
+
+static int	DBpatch_3050132(void)
+{
 	return DBcreate_index("event_suppress", "event_suppress_3", "maintenanceid", 0);
 }
 
-static int	DBpatch_3050129(void)
+static int	DBpatch_3050133(void)
 {
 	const ZBX_FIELD	field = {"eventid", NULL, "events", "eventid", 0, 0, 0, ZBX_FK_CASCADE_DELETE};
 
 	return DBadd_foreign_key("event_suppress", 1, &field);
 }
 
-static int	DBpatch_3050130(void)
+static int	DBpatch_3050134(void)
 {
 	const ZBX_FIELD	field = {"maintenanceid", NULL, "maintenances", "maintenanceid", 0, 0, 0, ZBX_FK_CASCADE_DELETE};
 
 	return DBadd_foreign_key("event_suppress", 2, &field);
 }
 
-static int	DBpatch_3050131(void)
+static int	DBpatch_3050135(void)
 {
 	const ZBX_TABLE table =
 		{"maintenance_tag", "maintenancetagid", 0,
@@ -1659,40 +1666,40 @@
 	return DBcreate_table(&table);
 }
 
-static int	DBpatch_3050132(void)
+static int	DBpatch_3050136(void)
 {
 	return DBcreate_index("maintenance_tag", "maintenance_tag_1", "maintenanceid", 0);
 }
 
-static int	DBpatch_3050133(void)
+static int	DBpatch_3050137(void)
 {
 	const ZBX_FIELD	field = {"maintenanceid", NULL, "maintenances", "maintenanceid", 0, 0, 0, ZBX_FK_CASCADE_DELETE};
 
 	return DBadd_foreign_key("maintenance_tag", 1, &field);
 }
 
-static int	DBpatch_3050134(void)
+static int	DBpatch_3050138(void)
 {
 	const ZBX_FIELD	field = {"show_suppressed", "0", NULL, NULL, 0, ZBX_TYPE_INT, ZBX_NOTNULL, 0};
 
 	return DBadd_field("sysmaps", &field);
 }
 
-static int	DBpatch_3050135(void)
+static int	DBpatch_3050139(void)
 {
 	const ZBX_FIELD	field = {"tags_evaltype", "0", NULL, NULL, 0, ZBX_TYPE_INT, ZBX_NOTNULL, 0};
 
 	return DBadd_field("maintenances", &field);
 }
 
-static int	DBpatch_3050136(void)
+static int	DBpatch_3050140(void)
 {
 	const ZBX_FIELD	field = {"pause_suppressed", "1", NULL, NULL, 0, ZBX_TYPE_INT, ZBX_NOTNULL, 0};
 
 	return DBrename_field("actions", "maintenance_mode", &field);
 }
 
-static int	DBpatch_3050137(void)
+static int	DBpatch_3050141(void)
 {
 	int		ret;
 
@@ -1709,7 +1716,7 @@
 	return SUCCEED;
 }
 
-static int	DBpatch_3050138(void)
+static int	DBpatch_3050142(void)
 {
 	int		ret;
 
@@ -1726,7 +1733,7 @@
 	return SUCCEED;
 }
 
-static int	DBpatch_3050139(void)
+static int	DBpatch_3050143(void)
 {
 	int	ret;
 
@@ -1747,7 +1754,7 @@
 	return SUCCEED;
 }
 
-static int	DBpatch_3050140(void)
+static int	DBpatch_3050144(void)
 {
 	DB_RESULT	result;
 	DB_ROW		row;
@@ -1785,7 +1792,7 @@
 	return ret;
 }
 
-static int	DBpatch_3050141(void)
+static int	DBpatch_3050145(void)
 {
 	int	ret;
 
@@ -1805,7 +1812,7 @@
 	return SUCCEED;
 }
 
-static int	DBpatch_3050142(void)
+static int	DBpatch_3050146(void)
 {
 	int	ret;
 
@@ -1823,9 +1830,6 @@
 		return FAIL;
 
 	return SUCCEED;
-=======
-	return DBrename_index("problem_tag", "problem_tag_3", "problem_tag_1", "eventid,tag,value", 0);
->>>>>>> 4252c42a
 }
 
 #endif
@@ -1959,7 +1963,6 @@
 DBPATCH_ADD(3050126, 0, 1)
 DBPATCH_ADD(3050127, 0, 1)
 DBPATCH_ADD(3050128, 0, 1)
-<<<<<<< HEAD
 DBPATCH_ADD(3050129, 0, 1)
 DBPATCH_ADD(3050130, 0, 1)
 DBPATCH_ADD(3050131, 0, 1)
@@ -1974,9 +1977,9 @@
 DBPATCH_ADD(3050140, 0, 1)
 DBPATCH_ADD(3050141, 0, 1)
 DBPATCH_ADD(3050142, 0, 1)
+DBPATCH_ADD(3050143, 0, 1)
+DBPATCH_ADD(3050144, 0, 1)
+DBPATCH_ADD(3050145, 0, 1)
+DBPATCH_ADD(3050146, 0, 1)
 
 DBPATCH_END()
-=======
-
-DBPATCH_END()
->>>>>>> 4252c42a
