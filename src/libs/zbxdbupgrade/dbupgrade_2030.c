--- conflicted
+++ resolved
@@ -132,7 +132,87 @@
 
 static int	DBpatch_2030012(void)
 {
-<<<<<<< HEAD
+	const ZBX_TABLE table =
+			{"graph_discovery_tmp", "", 0,
+				{
+					{"graphid", NULL, NULL, NULL, 0, ZBX_TYPE_ID, ZBX_NOTNULL, 0},
+					{"parent_graphid", NULL, NULL, NULL, 0, ZBX_TYPE_ID, ZBX_NOTNULL, 0},
+					{0}
+				},
+				NULL
+			};
+
+	return DBcreate_table(&table);
+}
+
+static int	DBpatch_2030013(void)
+{
+	if (ZBX_DB_OK <= DBexecute(
+			"insert into graph_discovery_tmp (select graphid,parent_graphid from graph_discovery)"))
+	{
+		return SUCCEED;
+	}
+
+	return FAIL;
+}
+
+static int	DBpatch_2030014(void)
+{
+	return DBdrop_table("graph_discovery");
+}
+
+static int	DBpatch_2030015(void)
+{
+	const ZBX_TABLE table =
+			{"graph_discovery", "graphid", 0,
+				{
+					{"graphid", NULL, NULL, NULL, 0, ZBX_TYPE_ID, ZBX_NOTNULL, 0},
+					{"parent_graphid", NULL, NULL, NULL, 0, ZBX_TYPE_ID, ZBX_NOTNULL, 0},
+					{0}
+				},
+				NULL
+			};
+
+	return DBcreate_table(&table);
+}
+
+static int	DBpatch_2030016(void)
+{
+	return DBcreate_index("graph_discovery", "graph_discovery_1", "parent_graphid", 0);
+}
+
+static int	DBpatch_2030017(void)
+{
+	const ZBX_FIELD	field = {"graphid", NULL, "graphs", "graphid", 0, 0, 0, ZBX_FK_CASCADE_DELETE};
+
+	return DBadd_foreign_key("graph_discovery", 1, &field);
+}
+
+static int	DBpatch_2030018(void)
+{
+	const ZBX_FIELD	field = {"parent_graphid", NULL, "graphs", "graphid", 0, 0, 0, 0};
+
+	return DBadd_foreign_key("graph_discovery", 2, &field);
+}
+
+static int	DBpatch_2030019(void)
+{
+	if (ZBX_DB_OK <= DBexecute(
+			"insert into graph_discovery (select graphid,parent_graphid from graph_discovery_tmp)"))
+	{
+		return SUCCEED;
+	}
+
+	return FAIL;
+}
+
+static int	DBpatch_2030020(void)
+{
+	return DBdrop_table("graph_discovery_tmp");
+}
+
+static int	DBpatch_2030021(void)
+{
 	const ZBX_TABLE	table =
 			{"item_condition", "item_conditionid", 0,
 				{
@@ -143,50 +223,25 @@
 					{"value", "", NULL, NULL, 255, ZBX_TYPE_CHAR, ZBX_NOTNULL, 0},
 					{NULL}
 				}
-=======
-	const ZBX_TABLE table =
-			{"graph_discovery_tmp", "", 0,
-				{
-					{"graphid", NULL, NULL, NULL, 0, ZBX_TYPE_ID, ZBX_NOTNULL, 0},
-					{"parent_graphid", NULL, NULL, NULL, 0, ZBX_TYPE_ID, ZBX_NOTNULL, 0},
-					{0}
-				},
-				NULL
->>>>>>> 09dcce18
-			};
-
-	return DBcreate_table(&table);
-}
-
-static int	DBpatch_2030013(void)
-{
-<<<<<<< HEAD
+			};
+
+	return DBcreate_table(&table);
+}
+
+static int	DBpatch_2030022(void)
+{
 	return DBcreate_index("item_condition", "item_condition_1", "itemid", 0);
-=======
-	if (ZBX_DB_OK <= DBexecute(
-			"insert into graph_discovery_tmp (select graphid,parent_graphid from graph_discovery)"))
-	{
-		return SUCCEED;
-	}
-
-	return FAIL;
->>>>>>> 09dcce18
-}
-
-static int	DBpatch_2030014(void)
-{
-<<<<<<< HEAD
+}
+
+static int	DBpatch_2030023(void)
+{
 	const ZBX_FIELD	field = {"itemid", NULL, "items", "itemid", 0, 0, 0, ZBX_FK_CASCADE_DELETE};
 
 	return DBadd_foreign_key("item_condition", 1, &field);
-=======
-	return DBdrop_table("graph_discovery");
->>>>>>> 09dcce18
-}
-
-static int	DBpatch_2030015(void)
-{
-<<<<<<< HEAD
+}
+
+static int	DBpatch_2030024(void)
+{
 	DB_RESULT	result;
 	DB_ROW		row;
 	char		*value, *macro_esc, *value_esc;
@@ -221,77 +276,33 @@
 	DBfree_result(result);
 
 	return ret;
-=======
-	const ZBX_TABLE table =
-			{"graph_discovery", "graphid", 0,
-				{
-					{"graphid", NULL, NULL, NULL, 0, ZBX_TYPE_ID, ZBX_NOTNULL, 0},
-					{"parent_graphid", NULL, NULL, NULL, 0, ZBX_TYPE_ID, ZBX_NOTNULL, 0},
-					{0}
-				},
-				NULL
-			};
-
-	return DBcreate_table(&table);
->>>>>>> 09dcce18
-}
-
-static int	DBpatch_2030016(void)
-{
-<<<<<<< HEAD
+}
+
+static int	DBpatch_2030025(void)
+{
 	const ZBX_FIELD field = {"evaltype", "0", NULL, NULL, 0, ZBX_TYPE_INT, ZBX_NOTNULL, 0};
 
 	return DBadd_field("items", &field);
-=======
-	return DBcreate_index("graph_discovery", "graph_discovery_1", "parent_graphid", 0);
->>>>>>> 09dcce18
-}
-
-static int	DBpatch_2030017(void)
-{
-<<<<<<< HEAD
+}
+
+static int	DBpatch_2030026(void)
+{
 	return DBdrop_field("items", "filter");
-=======
-	const ZBX_FIELD	field = {"graphid", NULL, "graphs", "graphid", 0, 0, 0, ZBX_FK_CASCADE_DELETE};
-
-	return DBadd_foreign_key("graph_discovery", 1, &field);
->>>>>>> 09dcce18
-}
-
-static int	DBpatch_2030018(void)
-{
-<<<<<<< HEAD
+}
+
+static int	DBpatch_2030027(void)
+{
 	const ZBX_FIELD	field = {"formula", "", NULL, NULL, 255, ZBX_TYPE_CHAR, ZBX_NOTNULL, 0};
 
 	return DBset_default("items", &field);
-=======
-	const ZBX_FIELD	field = {"parent_graphid", NULL, "graphs", "graphid", 0, 0, 0, 0};
-
-	return DBadd_foreign_key("graph_discovery", 2, &field);
->>>>>>> 09dcce18
-}
-
-static int	DBpatch_2030019(void)
-{
-<<<<<<< HEAD
+}
+
+static int	DBpatch_2030028(void)
+{
 	if (ZBX_DB_OK > DBexecute("update items set formula='' where flags=%d", ZBX_FLAG_DISCOVERY_RULE))
 		return FAIL;
 
 	return SUCCEED;
-=======
-	if (ZBX_DB_OK <= DBexecute(
-			"insert into graph_discovery (select graphid,parent_graphid from graph_discovery_tmp)"))
-	{
-		return SUCCEED;
-	}
-
-	return FAIL;
-}
-
-static int	DBpatch_2030020(void)
-{
-	return DBdrop_table("graph_discovery_tmp");
->>>>>>> 09dcce18
 }
 
 #endif
@@ -320,9 +331,14 @@
 DBPATCH_ADD(2030017, 0, 1)
 DBPATCH_ADD(2030018, 0, 1)
 DBPATCH_ADD(2030019, 0, 1)
-<<<<<<< HEAD
-=======
 DBPATCH_ADD(2030020, 0, 1)
->>>>>>> 09dcce18
+DBPATCH_ADD(2030021, 0, 1)
+DBPATCH_ADD(2030022, 0, 1)
+DBPATCH_ADD(2030023, 0, 1)
+DBPATCH_ADD(2030024, 0, 1)
+DBPATCH_ADD(2030025, 0, 1)
+DBPATCH_ADD(2030026, 0, 1)
+DBPATCH_ADD(2030027, 0, 1)
+DBPATCH_ADD(2030028, 0, 1)
 
 DBPATCH_END()