/*
** Zabbix
** Copyright (C) 2001-2019 Zabbix SIA
**
** This program is free software; you can redistribute it and/or modify
** it under the terms of the GNU General Public License as published by
** the Free Software Foundation; either version 2 of the License, or
** (at your option) any later version.
**
** This program is distributed in the hope that it will be useful,
** but WITHOUT ANY WARRANTY; without even the implied warranty of
** MERCHANTABILITY or FITNESS FOR A PARTICULAR PURPOSE. See the
** GNU General Public License for more details.
**
** You should have received a copy of the GNU General Public License
** along with this program; if not, write to the Free Software
** Foundation, Inc., 51 Franklin Street, Fifth Floor, Boston, MA  02110-1301, USA.
**/

#include "common.h"
#include "db.h"
#include "dbupgrade.h"

/*
 * 4.4 development database patches
 */

#ifndef HAVE_SQLITE3

extern unsigned char	program_type;

static int	DBpatch_4030000(void)
{
	const ZBX_FIELD	field = {"host", "", NULL, NULL, 128, ZBX_TYPE_CHAR, ZBX_NOTNULL, 0};

	return DBmodify_field_type("autoreg_host", &field, NULL);
}

static int	DBpatch_4030001(void)
{
	const ZBX_FIELD	field = {"host", "", NULL, NULL, 128, ZBX_TYPE_CHAR, ZBX_NOTNULL, 0};

	return DBmodify_field_type("proxy_autoreg_host", &field, NULL);
}

static int	DBpatch_4030002(void)
{
	const ZBX_FIELD	field = {"host", "", NULL, NULL, 128, ZBX_TYPE_CHAR, ZBX_NOTNULL, 0};

	return DBmodify_field_type("host_discovery", &field, NULL);
}

static int	DBpatch_4030003(void)
{
	const ZBX_TABLE table =
		{"item_rtdata", "itemid", 0,
			{
				{"itemid", NULL, NULL, NULL, 0, ZBX_TYPE_ID, ZBX_NOTNULL, 0},
				{"lastlogsize", "0", NULL, NULL, 0, ZBX_TYPE_UINT, ZBX_NOTNULL, 0},
				{"state", "0", NULL, NULL, 0, ZBX_TYPE_INT, ZBX_NOTNULL, 0},
				{"mtime", "0", NULL, NULL, 0, ZBX_TYPE_INT, ZBX_NOTNULL, 0},
				{"error", "", NULL, NULL, 2048, ZBX_TYPE_CHAR, ZBX_NOTNULL, 0},
				{0}
			},
			NULL
		};

	return DBcreate_table(&table);
}

static int	DBpatch_4030004(void)
{
	const ZBX_FIELD	field = {"itemid", NULL, "items", "itemid", 0, 0, 0, ZBX_FK_CASCADE_DELETE};

	return DBadd_foreign_key("item_rtdata", 1, &field);
}

static int	DBpatch_4030005(void)
{
	if (ZBX_DB_OK <= DBexecute("insert into item_rtdata (itemid,lastlogsize,state,mtime,error)"
			" select i.itemid,i.lastlogsize,i.state,i.mtime,i.error"
			" from items i"
			" join hosts h on i.hostid=h.hostid"
			" where h.status in (%d,%d) and i.flags<>%d",
			HOST_STATUS_MONITORED, HOST_STATUS_NOT_MONITORED, ZBX_FLAG_DISCOVERY_PROTOTYPE))
	{
		return SUCCEED;
	}

	return FAIL;
}

static int	DBpatch_4030006(void)
{
	return DBdrop_field("items", "lastlogsize");
}

static int	DBpatch_4030007(void)
{
	return DBdrop_field("items", "state");
}

static int	DBpatch_4030008(void)
{
	return DBdrop_field("items", "mtime");
}

static int	DBpatch_4030009(void)
{
	return DBdrop_field("items", "error");
}

static int	DBpatch_4030010(void)
{
	if (0 == (program_type & ZBX_PROGRAM_TYPE_SERVER))
		return SUCCEED;

	/* 8 - SCREEN_RESOURCE_SCREEN */
	if (ZBX_DB_OK > DBexecute("delete from screens_items where resourcetype=8"))
		return FAIL;

	return SUCCEED;
}

static int	DBpatch_4030012(void)
{
	const ZBX_FIELD	field = {"flags", "0", NULL, NULL, 0, ZBX_TYPE_INT, ZBX_NOTNULL, 0};

	return DBadd_field("autoreg_host", &field);
}

static int	DBpatch_4030013(void)
{
	const ZBX_FIELD	field = {"flags", "0", NULL, NULL, 0, ZBX_TYPE_INT, ZBX_NOTNULL, 0};

	return DBadd_field("proxy_autoreg_host", &field);
}

static int	DBpatch_4030014(void)
{
	const ZBX_FIELD	field = {"view_mode", "0", NULL, NULL, 0, ZBX_TYPE_INT, ZBX_NOTNULL, 0};

	return DBadd_field("widget", &field);
}

static int	DBpatch_4030015(void)
{
	if (ZBX_DB_OK > DBexecute("update widget set x=x*2, width=width*2"))
		return FAIL;

	return SUCCEED;
}

static int	DBpatch_4030016(void)
{
	int		i;
	const char	*values[] = {
			"alarm_ok",
			"no_sound",
			"alarm_information",
			"alarm_warning",
			"alarm_average",
			"alarm_high",
			"alarm_disaster"
		};

	if (0 == (program_type & ZBX_PROGRAM_TYPE_SERVER))
		return SUCCEED;

	for (i = 0; i < (int)ARRSIZE(values); i++)
	{
		if (ZBX_DB_OK > DBexecute(
				"update profiles"
				" set value_str='%s.mp3'"
				" where value_str='%s.wav'"
					" and idx='web.messages'", values[i], values[i]))
		{
			return FAIL;
		}
	}

	return SUCCEED;
}

static int	DBpatch_4030017(void)
{
	const ZBX_FIELD	field = {"opdata", "", NULL, NULL, 255, ZBX_TYPE_CHAR, ZBX_NOTNULL, 0};

	return DBrename_field("triggers", "details", &field);
}

static int	DBpatch_4030018(void)
{
	int		i;
	const char      *values[] = {
			"web.users.filter.usrgrpid", "web.user.filter.usrgrpid",
			"web.users.php.sort", "web.user.sort",
			"web.users.php.sortorder", "web.user.sortorder",
			"web.problem.filter.show_latest_values", "web.problem.filter.show_opdata"
		};

	if (0 == (program_type & ZBX_PROGRAM_TYPE_SERVER))
		return SUCCEED;

	for (i = 0; i < (int)ARRSIZE(values); i += 2)
	{
		if (ZBX_DB_OK > DBexecute("update profiles set idx='%s' where idx='%s'", values[i + 1], values[i]))
			return FAIL;
	}

	return SUCCEED;
}

static int	DBpatch_4030019(void)
{
	if (0 == (program_type & ZBX_PROGRAM_TYPE_SERVER))
		return SUCCEED;

	if (ZBX_DB_OK > DBexecute(
			"update widget_field"
			" set name='show_opdata'"
			" where name='show_latest_values'"
				" and exists ("
					"select null"
					" from widget"
					" where widget.widgetid=widget_field.widgetid"
						" and widget.type in ('problems','problemsbysv')"
				")"))
	{
		return FAIL;
	}

	return SUCCEED;
}

static int	DBpatch_4030020(void)
{
#define FIELD_LEN	32

	const char	*tmp_token;
	char		*pos, *token = NULL, *token_esc = NULL, *value = NULL, field[FIELD_LEN];
	int		ret = SUCCEED;
	DB_ROW		row;
	DB_RESULT	result;
	zbx_uint32_t	id, next_id = 0;
	zbx_uint64_t	last_widgetid = 0, widgetid, fieldid;

	if (0 == (program_type & ZBX_PROGRAM_TYPE_SERVER))
		return SUCCEED;

	result = DBselect("SELECT widgetid,widget_fieldid,name,value_str"
			" FROM widget_field"
			" WHERE widgetid IN (SELECT widgetid FROM widget WHERE type='svggraph') AND type=1"
			" AND (name LIKE 'ds.hosts.%%' OR name LIKE 'ds.items.%%' OR name LIKE 'or.hosts.%%'"
				" OR name LIKE 'or.items.%%' OR name LIKE 'problemhosts.%%')"
			" ORDER BY widgetid, name");

	if (NULL == result)
		return FAIL;

	while (SUCCEED == ret && NULL != (row = DBfetch(result)))
	{
		ZBX_DBROW2UINT64(widgetid, row[0]);
		ZBX_DBROW2UINT64(fieldid, row[1]);

		if (NULL == (pos = strrchr(row[2], '.')) || FIELD_LEN <= pos - row[2])
		{
			ret = FAIL;

			break;
		}

		if (last_widgetid != widgetid || 0 != strncmp(field, row[2], pos - row[2]))
		{
			last_widgetid = widgetid;
			next_id = 0;

			zbx_strlcpy(field, row[2], (pos + 1) - row[2]);
		}

		id = atoi(pos + 1);
		value = zbx_strdup(value, row[3]);
		tmp_token = strtok(value, ",\n");

		while (NULL != tmp_token)
		{
			token = zbx_strdup(token, tmp_token);
			zbx_lrtrim(token, " \t\r");

			if ('\0' == token[0])
			{
				tmp_token = strtok(NULL, ",\n");

				continue;
			}

			if (id != next_id || 0 != strcmp(row[3], token))
			{
				token_esc = DBdyn_escape_string(token);

				if (ZBX_DB_OK > DBexecute("insert into widget_field (widgetid,widget_fieldid,type,name,"
						"value_str) values (" ZBX_FS_UI64 "," ZBX_FS_UI64 ",1,'%s.%u','%s')",
						widgetid, DBget_maxid_num("widget_field", 1), field, next_id,
						token_esc) ||
						ZBX_DB_OK > DBexecute("delete from widget_field where widget_fieldid="
								ZBX_FS_UI64, fieldid))
				{
					zbx_free(token_esc);
					ret = FAIL;

					break;
				}

				zbx_free(token_esc);
			}

			next_id++;
			tmp_token = strtok(NULL, ",\n");
		}
	}

	zbx_free(token);
	zbx_free(value);
	DBfree_result(result);

#undef FIELD_LEN
	return ret;
}

static int	DBpatch_4030021(void)
{
	const ZBX_FIELD	field = {"autoreg_tls_accept", "1", NULL, NULL, 0, ZBX_TYPE_INT, ZBX_NOTNULL, 0};

	return DBadd_field("config", &field);
}

static int	DBpatch_4030022(void)
{
	const ZBX_FIELD	field = {"tls_accepted", "1", NULL, NULL, 0, ZBX_TYPE_INT, ZBX_NOTNULL, 0};

	return DBadd_field("autoreg_host", &field);
}

static int	DBpatch_4030023(void)
{
	const ZBX_FIELD	field = {"tls_accepted", "1", NULL, NULL, 0, ZBX_TYPE_INT, ZBX_NOTNULL, 0};

	return DBadd_field("proxy_autoreg_host", &field);
}

static int	DBpatch_4030024(void)
{
	const ZBX_TABLE table =
		{"config_autoreg_tls", "autoreg_tlsid", 0,
			{
				{"autoreg_tlsid", NULL, NULL, NULL, 0, ZBX_TYPE_ID, ZBX_NOTNULL, 0},
				{"tls_psk_identity", "", NULL, NULL, 128, ZBX_TYPE_CHAR, ZBX_NOTNULL, 0},
				{"tls_psk", "", NULL, NULL, 512, ZBX_TYPE_CHAR, ZBX_NOTNULL, 0},
				{0}
			},
			NULL
		};

	return DBcreate_table(&table);
}

static int	DBpatch_4030025(void)
{
	return DBcreate_index("config_autoreg_tls", "config_autoreg_tls_1", "tls_psk_identity", 1);
}

static int	DBpatch_4030026(void)
{
	if (0 == (program_type & ZBX_PROGRAM_TYPE_SERVER))
		return SUCCEED;

	if (ZBX_DB_OK <= DBexecute("insert into config_autoreg_tls (autoreg_tlsid) values (1)"))
		return SUCCEED;

	return FAIL;
}

static int	DBpatch_4030027(void)
{
	DB_RESULT	result;
	DB_ROW		row;
	int		ret = FAIL;
	char		*exec_params = NULL, *exec_params_esc;
	size_t		exec_params_alloc = 0;

	if (0 == (program_type & ZBX_PROGRAM_TYPE_SERVER))
		return SUCCEED;

	/* type : 1 - MEDIA_TYPE_EXEC, 3 - MEDIA_TYPE_JABBER, 100 - MEDIA_TYPE_EZ_TEXTING */
	result = DBselect("select mediatypeid,type,username,passwd,exec_path from media_type where type in (3,100)");

	while (NULL != (row = DBfetch(result)))
	{
		size_t	exec_params_offset = 0;

		zbx_snprintf_alloc(&exec_params, &exec_params_alloc, &exec_params_offset,
			"-username\n%s\n-password\n%s\n", row[2], row[3]);

		if (100 == atoi(row[1]))
		{
			zbx_snprintf_alloc(&exec_params, &exec_params_alloc, &exec_params_offset, "-size\n%d\n",
				0 == atoi(row[4]) ? 160 : 136);
		}

		exec_params_esc = DBdyn_escape_string_len(exec_params, 255);

		if (ZBX_DB_OK > DBexecute("update media_type"
				" set type=1,"
					"exec_path='dummy.sh',"
					"exec_params='%s',"
					"username='',"
					"passwd=''"
				" where mediatypeid=%s", exec_params_esc, row[0]))
		{
			zbx_free(exec_params_esc);
			goto out;
		}

		zbx_free(exec_params_esc);
	}

	ret = SUCCEED;
out:
	DBfree_result(result);
	zbx_free(exec_params);

	return ret;
}

static int	DBpatch_4030028(void)
{
#ifdef HAVE_IBM_DB2
	return DBdrop_index("media_type", "media_type_1");
#else
	return SUCCEED;
#endif
}

static int	DBpatch_4030029(void)
{
	const ZBX_FIELD	field = {"name", "", NULL, NULL, 100, ZBX_TYPE_CHAR, ZBX_NOTNULL, 0};

	return DBrename_field("media_type", "description", &field);
}

static int	DBpatch_4030030(void)
{
#ifdef HAVE_IBM_DB2
	return DBcreate_index("media_type", "media_type_1", "name", 1);
#else
	return SUCCEED;
#endif
}

static int	DBpatch_4030031(void)
{
	if (0 == (program_type & ZBX_PROGRAM_TYPE_SERVER))
		return SUCCEED;

	if (ZBX_DB_OK > DBexecute(
			"update profiles"
			" set value_str='name'"
			" where value_str='description'"
				" and idx='web.media_types.php.sort'"))
	{
		return FAIL;
	}

	return SUCCEED;
}

<<<<<<< HEAD
static int	DBpatch_4030032(void)
{
	const ZBX_FIELD	field = {"description", "", NULL, NULL, 0, ZBX_TYPE_SHORTTEXT, ZBX_NOTNULL, 0};

	return DBadd_field("globalmacro", &field);
=======
/* skip patches that altered table instead of creating new one and copying contents as this fails on newer MariaDB */
static int	DBpatch_4030032(void)
{
	return SUCCEED;
>>>>>>> 9872f6e9
}

static int	DBpatch_4030033(void)
{
<<<<<<< HEAD
	const ZBX_FIELD	field = {"description", "", NULL, NULL, 0, ZBX_TYPE_SHORTTEXT, ZBX_NOTNULL, 0};

	return DBadd_field("hostmacro", &field);
=======
	return SUCCEED;
}

static int	DBpatch_4030034(void)
{
	return SUCCEED;
}

static int	DBpatch_4030035(void)
{
	return SUCCEED;
}

static int	DBpatch_4030036(void)
{
	return DBdrop_foreign_key("host_inventory", 1);
}

static int	DBpatch_4030037(void)
{
	return DBrename_table("host_inventory", "host_inventory_tmp");
}

static int	DBpatch_4030038(void)
{
	/* Store columns on overflow pages to respect row size limit of 8126 bytes on MariaDB. */
	/* Columns can only be stored on overflow pages if they are 256 bytes or longer.       */
	const ZBX_TABLE table =
			{"host_inventory", "hostid", 0,
				{
					{"hostid", NULL, NULL, NULL, 0, ZBX_TYPE_ID, ZBX_NOTNULL, 0},
					{"inventory_mode", "0", NULL, NULL, 0, ZBX_TYPE_INT, ZBX_NOTNULL, 0},
					{"type", "", NULL, NULL, 64, ZBX_TYPE_CHAR, ZBX_NOTNULL, 0},
					{"type_full", "", NULL, NULL, 64, ZBX_TYPE_CHAR, ZBX_NOTNULL, 0},
					{"name", "", NULL, NULL, 128, ZBX_TYPE_CHAR, ZBX_NOTNULL, 0},
					{"alias", "", NULL, NULL, 128, ZBX_TYPE_CHAR, ZBX_NOTNULL, 0},
					{"os", "", NULL, NULL, 128, ZBX_TYPE_CHAR, ZBX_NOTNULL, 0},
					{"os_full", "", NULL, NULL, 255, ZBX_TYPE_CHAR, ZBX_NOTNULL, 0},
					{"os_short", "", NULL, NULL, 128, ZBX_TYPE_CHAR, ZBX_NOTNULL, 0},
					{"serialno_a", "", NULL, NULL, 64, ZBX_TYPE_CHAR, ZBX_NOTNULL, 0},
					{"serialno_b", "", NULL, NULL, 64, ZBX_TYPE_CHAR, ZBX_NOTNULL, 0},
					{"tag", "", NULL, NULL, 64, ZBX_TYPE_CHAR, ZBX_NOTNULL, 0},
					{"asset_tag", "", NULL, NULL, 64, ZBX_TYPE_CHAR, ZBX_NOTNULL, 0},
					{"macaddress_a", "", NULL, NULL, 64, ZBX_TYPE_CHAR, ZBX_NOTNULL, 0},
					{"macaddress_b", "", NULL, NULL, 64, ZBX_TYPE_CHAR, ZBX_NOTNULL, 0},
					{"hardware", "", NULL, NULL, 255, ZBX_TYPE_CHAR, ZBX_NOTNULL, 0},
					{"hardware_full", "", NULL, NULL, 0, ZBX_TYPE_SHORTTEXT, ZBX_NOTNULL, 0},
					{"software", "", NULL, NULL, 255, ZBX_TYPE_CHAR, ZBX_NOTNULL, 0},
					{"software_full", "", NULL, NULL, 0, ZBX_TYPE_SHORTTEXT, ZBX_NOTNULL, 0},
					{"software_app_a", "", NULL, NULL, 64, ZBX_TYPE_CHAR, ZBX_NOTNULL, 0},
					{"software_app_b", "", NULL, NULL, 64, ZBX_TYPE_CHAR, ZBX_NOTNULL, 0},
					{"software_app_c", "", NULL, NULL, 64, ZBX_TYPE_CHAR, ZBX_NOTNULL, 0},
					{"software_app_d", "", NULL, NULL, 64, ZBX_TYPE_CHAR, ZBX_NOTNULL, 0},
					{"software_app_e", "", NULL, NULL, 64, ZBX_TYPE_CHAR, ZBX_NOTNULL, 0},
					{"contact", "", NULL, NULL, 0, ZBX_TYPE_SHORTTEXT, ZBX_NOTNULL, 0},
					{"location", "", NULL, NULL, 0, ZBX_TYPE_SHORTTEXT, ZBX_NOTNULL, 0},
					{"location_lat", "", NULL, NULL, 16, ZBX_TYPE_CHAR, ZBX_NOTNULL, 0},
					{"location_lon", "", NULL, NULL, 16, ZBX_TYPE_CHAR, ZBX_NOTNULL, 0},
					{"notes", "", NULL, NULL, 0, ZBX_TYPE_SHORTTEXT, ZBX_NOTNULL, 0},
					{"chassis", "", NULL, NULL, 64, ZBX_TYPE_CHAR, ZBX_NOTNULL, 0},
					{"model", "", NULL, NULL, 64, ZBX_TYPE_CHAR, ZBX_NOTNULL, 0},
					{"hw_arch", "", NULL, NULL, 32, ZBX_TYPE_CHAR, ZBX_NOTNULL, 0},
					{"vendor", "", NULL, NULL, 64, ZBX_TYPE_CHAR, ZBX_NOTNULL, 0},
					{"contract_number", "", NULL, NULL, 64, ZBX_TYPE_CHAR, ZBX_NOTNULL, 0},
					{"installer_name", "", NULL, NULL, 64, ZBX_TYPE_CHAR, ZBX_NOTNULL, 0},
					{"deployment_status", "", NULL, NULL, 64, ZBX_TYPE_CHAR, ZBX_NOTNULL, 0},
					{"url_a", "", NULL, NULL, 255, ZBX_TYPE_CHAR, ZBX_NOTNULL, 0},
					{"url_b", "", NULL, NULL, 255, ZBX_TYPE_CHAR, ZBX_NOTNULL, 0},
					{"url_c", "", NULL, NULL, 255, ZBX_TYPE_CHAR, ZBX_NOTNULL, 0},
					{"host_networks", "", NULL, NULL, 0, ZBX_TYPE_SHORTTEXT, ZBX_NOTNULL, 0},
					{"host_netmask", "", NULL, NULL, 39, ZBX_TYPE_CHAR, ZBX_NOTNULL, 0},
					{"host_router", "", NULL, NULL, 39, ZBX_TYPE_CHAR, ZBX_NOTNULL, 0},
					{"oob_ip", "", NULL, NULL, 39, ZBX_TYPE_CHAR, ZBX_NOTNULL, 0},
					{"oob_netmask", "", NULL, NULL, 39, ZBX_TYPE_CHAR, ZBX_NOTNULL, 0},
					{"oob_router", "", NULL, NULL, 39, ZBX_TYPE_CHAR, ZBX_NOTNULL, 0},
					{"date_hw_purchase", "", NULL, NULL, 64, ZBX_TYPE_CHAR, ZBX_NOTNULL, 0},
					{"date_hw_install", "", NULL, NULL, 64, ZBX_TYPE_CHAR, ZBX_NOTNULL, 0},
					{"date_hw_expiry", "", NULL, NULL, 64, ZBX_TYPE_CHAR, ZBX_NOTNULL, 0},
					{"date_hw_decomm", "", NULL, NULL, 64, ZBX_TYPE_CHAR, ZBX_NOTNULL, 0},
					{"site_address_a", "", NULL, NULL, 128, ZBX_TYPE_CHAR, ZBX_NOTNULL, 0},
					{"site_address_b", "", NULL, NULL, 128, ZBX_TYPE_CHAR, ZBX_NOTNULL, 0},
					{"site_address_c", "", NULL, NULL, 128, ZBX_TYPE_CHAR, ZBX_NOTNULL, 0},
					{"site_city", "", NULL, NULL, 128, ZBX_TYPE_CHAR, ZBX_NOTNULL, 0},
					{"site_state", "", NULL, NULL, 64, ZBX_TYPE_CHAR, ZBX_NOTNULL, 0},
					{"site_country", "", NULL, NULL, 64, ZBX_TYPE_CHAR, ZBX_NOTNULL, 0},
					{"site_zip", "", NULL, NULL, 64, ZBX_TYPE_CHAR, ZBX_NOTNULL, 0},
					{"site_rack", "", NULL, NULL, 128, ZBX_TYPE_CHAR, ZBX_NOTNULL, 0},
					{"site_notes", "", NULL, NULL, 0, ZBX_TYPE_SHORTTEXT, ZBX_NOTNULL, 0},
					{"poc_1_name", "", NULL, NULL, 128, ZBX_TYPE_CHAR, ZBX_NOTNULL, 0},
					{"poc_1_email", "", NULL, NULL, 128, ZBX_TYPE_CHAR, ZBX_NOTNULL, 0},
					{"poc_1_phone_a", "", NULL, NULL, 64, ZBX_TYPE_CHAR, ZBX_NOTNULL, 0},
					{"poc_1_phone_b", "", NULL, NULL, 64, ZBX_TYPE_CHAR, ZBX_NOTNULL, 0},
					{"poc_1_cell", "", NULL, NULL, 64, ZBX_TYPE_CHAR, ZBX_NOTNULL, 0},
					{"poc_1_screen", "", NULL, NULL, 64, ZBX_TYPE_CHAR, ZBX_NOTNULL, 0},
					{"poc_1_notes", "", NULL, NULL, 0, ZBX_TYPE_SHORTTEXT, ZBX_NOTNULL, 0},
					{"poc_2_name", "", NULL, NULL, 128, ZBX_TYPE_CHAR, ZBX_NOTNULL, 0},
					{"poc_2_email", "", NULL, NULL, 128, ZBX_TYPE_CHAR, ZBX_NOTNULL, 0},
					{"poc_2_phone_a", "", NULL, NULL, 64, ZBX_TYPE_CHAR, ZBX_NOTNULL, 0},
					{"poc_2_phone_b", "", NULL, NULL, 64, ZBX_TYPE_CHAR, ZBX_NOTNULL, 0},
					{"poc_2_cell", "", NULL, NULL, 64, ZBX_TYPE_CHAR, ZBX_NOTNULL, 0},
					{"poc_2_screen", "", NULL, NULL, 64, ZBX_TYPE_CHAR, ZBX_NOTNULL, 0},
					{"poc_2_notes", "", NULL, NULL, 0, ZBX_TYPE_SHORTTEXT, ZBX_NOTNULL, 0},
					{0}
				},
				NULL
			};

	return DBcreate_table(&table);
}

static int	DBpatch_4030039(void)
{
	if (ZBX_DB_OK <= DBexecute(
			"insert into host_inventory (select * from host_inventory_tmp)"))
	{
		return SUCCEED;
	}

	return FAIL;
}

static int	DBpatch_4030040(void)
{
	return DBdrop_table("host_inventory_tmp");
}

static int	DBpatch_4030041(void)
{
	const ZBX_FIELD	field = {"hostid", NULL, "hosts", "hostid", 0, 0, 0, ZBX_FK_CASCADE_DELETE};

	return DBadd_foreign_key("host_inventory", 1, &field);
}

static int	DBpatch_4030042(void)
{
	const ZBX_FIELD	field = {"script", "", NULL, NULL, 0, ZBX_TYPE_SHORTTEXT, ZBX_NOTNULL, 0};

	return DBadd_field("media_type", &field);
}

static int	DBpatch_4030043(void)
{
	const ZBX_FIELD	field = {"timeout", "30s", NULL, NULL, 32, ZBX_TYPE_CHAR, ZBX_NOTNULL, 0};

	return DBadd_field("media_type", &field);
}

static int	DBpatch_4030044(void)
{
	const ZBX_FIELD	field = {"process_tags", "0", NULL, NULL, 0, ZBX_TYPE_INT, ZBX_NOTNULL, 0};

	return DBadd_field("media_type", &field);
}

static int	DBpatch_4030045(void)
{
	const ZBX_FIELD	field = {"show_event_menu", "1", NULL, NULL, 0, ZBX_TYPE_INT, ZBX_NOTNULL, 0};

	return DBadd_field("media_type", &field);
}

static int	DBpatch_4030046(void)
{
	const ZBX_FIELD	field = {"event_menu_url", "", NULL, NULL, 2048, ZBX_TYPE_CHAR, ZBX_NOTNULL, 0};

	return DBadd_field("media_type", &field);
}

static int	DBpatch_4030047(void)
{
	const ZBX_FIELD	field = {"event_menu_name", "", NULL, NULL, 255, ZBX_TYPE_CHAR, ZBX_NOTNULL, 0};

	return DBadd_field("media_type", &field);
}

static int	DBpatch_4030048(void)
{
	const ZBX_FIELD	field = {"description", "", NULL, NULL, 0, ZBX_TYPE_SHORTTEXT, ZBX_NOTNULL, 0};

	return DBadd_field("media_type", &field);
}

static int	DBpatch_4030049(void)
{
	const ZBX_TABLE table =
		{"media_type_param", "mediatype_paramid", 0,
			{
				{"mediatype_paramid", NULL, NULL, NULL, 0, ZBX_TYPE_ID, ZBX_NOTNULL, 0},
				{"mediatypeid", NULL, NULL, NULL, 0, ZBX_TYPE_ID, ZBX_NOTNULL, 0},
				{"name", "", NULL, NULL, 255, ZBX_TYPE_CHAR, ZBX_NOTNULL, 0},
				{"value", "", NULL, NULL, 2048, ZBX_TYPE_CHAR, ZBX_NOTNULL, 0},
				{0}
			},
			NULL
		};

	return DBcreate_table(&table);
}

static int	DBpatch_4030050(void)
{
	return DBcreate_index("media_type_param", "media_type_param_1", "mediatypeid", 0);
}

static int	DBpatch_4030051(void)
{
	const ZBX_FIELD	field = {"mediatypeid", NULL, "media_type", "mediatypeid", 0, 0, 0, ZBX_FK_CASCADE_DELETE};

	return DBadd_foreign_key("media_type_param", 1, &field);
}

static int	DBpatch_4030052(void)
{
	const ZBX_FIELD	field = {"parameters", "{}", NULL, NULL, 0, ZBX_TYPE_SHORTTEXT, ZBX_NOTNULL, 0};

	return DBadd_field("alerts", &field);
}

static int	DBpatch_4030053(void)
{
	const ZBX_FIELD	field =  {"type", "1", NULL, NULL, 0, ZBX_TYPE_INT, ZBX_NOTNULL, 0};

	return DBset_default("interface", &field);
>>>>>>> 9872f6e9
}

#endif

DBPATCH_START(4030)

/* version, duplicates flag, mandatory flag */

DBPATCH_ADD(4030000, 0, 1)
DBPATCH_ADD(4030001, 0, 1)
DBPATCH_ADD(4030002, 0, 1)
DBPATCH_ADD(4030003, 0, 1)
DBPATCH_ADD(4030004, 0, 1)
DBPATCH_ADD(4030005, 0, 1)
DBPATCH_ADD(4030006, 0, 1)
DBPATCH_ADD(4030007, 0, 1)
DBPATCH_ADD(4030008, 0, 1)
DBPATCH_ADD(4030009, 0, 1)
DBPATCH_ADD(4030010, 0, 1)
DBPATCH_ADD(4030012, 0, 1)
DBPATCH_ADD(4030013, 0, 1)
DBPATCH_ADD(4030014, 0, 1)
DBPATCH_ADD(4030015, 0, 1)
DBPATCH_ADD(4030016, 0, 1)
DBPATCH_ADD(4030017, 0, 1)
DBPATCH_ADD(4030018, 0, 1)
DBPATCH_ADD(4030019, 0, 1)
DBPATCH_ADD(4030020, 0, 1)
DBPATCH_ADD(4030021, 0, 1)
DBPATCH_ADD(4030022, 0, 1)
DBPATCH_ADD(4030023, 0, 1)
DBPATCH_ADD(4030024, 0, 1)
DBPATCH_ADD(4030025, 0, 1)
DBPATCH_ADD(4030026, 0, 1)
DBPATCH_ADD(4030027, 0, 1)
DBPATCH_ADD(4030028, 0, 1)
DBPATCH_ADD(4030029, 0, 1)
DBPATCH_ADD(4030030, 0, 1)
DBPATCH_ADD(4030031, 0, 1)
DBPATCH_ADD(4030032, 0, 1)
DBPATCH_ADD(4030033, 0, 1)
<<<<<<< HEAD
=======
DBPATCH_ADD(4030034, 0, 1)
DBPATCH_ADD(4030035, 0, 1)
DBPATCH_ADD(4030036, 0, 1)
DBPATCH_ADD(4030037, 0, 1)
DBPATCH_ADD(4030038, 0, 1)
DBPATCH_ADD(4030039, 0, 1)
DBPATCH_ADD(4030040, 0, 1)
DBPATCH_ADD(4030041, 0, 1)
DBPATCH_ADD(4030042, 0, 1)
DBPATCH_ADD(4030043, 0, 1)
DBPATCH_ADD(4030044, 0, 1)
DBPATCH_ADD(4030045, 0, 1)
DBPATCH_ADD(4030046, 0, 1)
DBPATCH_ADD(4030047, 0, 1)
DBPATCH_ADD(4030048, 0, 1)
DBPATCH_ADD(4030049, 0, 1)
DBPATCH_ADD(4030050, 0, 1)
DBPATCH_ADD(4030051, 0, 1)
DBPATCH_ADD(4030052, 0, 1)
DBPATCH_ADD(4030053, 0, 1)
>>>>>>> 9872f6e9

DBPATCH_END()<|MERGE_RESOLUTION|>--- conflicted
+++ resolved
@@ -474,27 +474,14 @@
 	return SUCCEED;
 }
 
-<<<<<<< HEAD
-static int	DBpatch_4030032(void)
-{
-	const ZBX_FIELD	field = {"description", "", NULL, NULL, 0, ZBX_TYPE_SHORTTEXT, ZBX_NOTNULL, 0};
-
-	return DBadd_field("globalmacro", &field);
-=======
 /* skip patches that altered table instead of creating new one and copying contents as this fails on newer MariaDB */
 static int	DBpatch_4030032(void)
 {
 	return SUCCEED;
->>>>>>> 9872f6e9
 }
 
 static int	DBpatch_4030033(void)
 {
-<<<<<<< HEAD
-	const ZBX_FIELD	field = {"description", "", NULL, NULL, 0, ZBX_TYPE_SHORTTEXT, ZBX_NOTNULL, 0};
-
-	return DBadd_field("hostmacro", &field);
-=======
 	return SUCCEED;
 }
 
@@ -718,7 +705,20 @@
 	const ZBX_FIELD	field =  {"type", "1", NULL, NULL, 0, ZBX_TYPE_INT, ZBX_NOTNULL, 0};
 
 	return DBset_default("interface", &field);
->>>>>>> 9872f6e9
+}
+
+static int	DBpatch_4030054(void)
+{
+	const ZBX_FIELD	field = {"description", "", NULL, NULL, 0, ZBX_TYPE_SHORTTEXT, ZBX_NOTNULL, 0};
+
+	return DBadd_field("globalmacro", &field);
+}
+
+static int	DBpatch_4030055(void)
+{
+	const ZBX_FIELD	field = {"description", "", NULL, NULL, 0, ZBX_TYPE_SHORTTEXT, ZBX_NOTNULL, 0};
+
+	return DBadd_field("hostmacro", &field);
 }
 
 #endif
@@ -760,8 +760,6 @@
 DBPATCH_ADD(4030031, 0, 1)
 DBPATCH_ADD(4030032, 0, 1)
 DBPATCH_ADD(4030033, 0, 1)
-<<<<<<< HEAD
-=======
 DBPATCH_ADD(4030034, 0, 1)
 DBPATCH_ADD(4030035, 0, 1)
 DBPATCH_ADD(4030036, 0, 1)
@@ -782,6 +780,7 @@
 DBPATCH_ADD(4030051, 0, 1)
 DBPATCH_ADD(4030052, 0, 1)
 DBPATCH_ADD(4030053, 0, 1)
->>>>>>> 9872f6e9
+DBPATCH_ADD(4030054, 0, 1)
+DBPATCH_ADD(4030055, 0, 1)
 
 DBPATCH_END()