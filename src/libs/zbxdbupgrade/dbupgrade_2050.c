/*
** Zabbix
** Copyright (C) 2001-2015 Zabbix SIA
**
** This program is free software; you can redistribute it and/or modify
** it under the terms of the GNU General Public License as published by
** the Free Software Foundation; either version 2 of the License, or
** (at your option) any later version.
**
** This program is distributed in the hope that it will be useful,
** but WITHOUT ANY WARRANTY; without even the implied warranty of
** MERCHANTABILITY or FITNESS FOR A PARTICULAR PURPOSE. See the
** GNU General Public License for more details.
**
** You should have received a copy of the GNU General Public License
** along with this program; if not, write to the Free Software
** Foundation, Inc., 51 Franklin Street, Fifth Floor, Boston, MA  02110-1301, USA.
**/

#include "common.h"
#include "db.h"
#include "zbxdbupgrade.h"
#include "dbupgrade.h"
#include "sysinfo.h"
#include "log.h"

/*
 * 3.0 development database patches
 */

#ifndef HAVE_SQLITE3

static int	DBpatch_2050000(void)
{
	const ZBX_FIELD	field = {"agent", "Zabbix", NULL, NULL, 255, ZBX_TYPE_CHAR, ZBX_NOTNULL, 0};

	return DBset_default("httptest", &field);
}

static int	DBpatch_2050001(void)
{
	DB_RESULT	result;
	DB_ROW		row;
	char		*oid = NULL;
	size_t		oid_alloc = 0;
	int		ret = FAIL, rc;

	/* flags - ZBX_FLAG_DISCOVERY_RULE                               */
	/* type  - ITEM_TYPE_SNMPv1, ITEM_TYPE_SNMPv2c, ITEM_TYPE_SNMPv3 */
	if (NULL == (result = DBselect("select itemid,snmp_oid from items where flags=1 and type in (1,4,6)")))
		return FAIL;

	while (NULL != (row = DBfetch(result)))
	{
		char	*param, *oid_esc;
		size_t	oid_offset = 0;

		param = zbx_strdup(NULL, row[1]);
		quote_key_param(&param, 0);

		zbx_snprintf_alloc(&oid, &oid_alloc, &oid_offset, "discovery[{#SNMPVALUE},%s]", param);

		/* 255 - ITEM_SNMP_OID_LEN */
		if (255 < oid_offset && 255 < zbx_strlen_utf8(oid))
		{
			zabbix_log(LOG_LEVEL_WARNING, "cannot convert SNMP discovery OID \"%s\":"
					" resulting OID is too long", row[1]);
			rc = ZBX_DB_OK;
		}
		else
		{
			oid_esc = DBdyn_escape_string(oid);

			rc = DBexecute("update items set snmp_oid='%s' where itemid=%s", oid_esc, row[0]);

			zbx_free(oid_esc);
		}

		zbx_free(param);

		if (ZBX_DB_OK > rc)
			goto out;
	}

	ret = SUCCEED;
out:
	DBfree_result(result);
	zbx_free(oid);

	return ret;
}

static int	DBpatch_2050002(void)
{
	const ZBX_FIELD	field = {"lastlogsize", "0", NULL, NULL, 0, ZBX_TYPE_UINT, ZBX_NOTNULL, 0};

	return DBadd_field("proxy_history", &field);
}

static int	DBpatch_2050003(void)
{
	const ZBX_FIELD	field = {"mtime", "0", NULL, NULL, 0, ZBX_TYPE_INT, ZBX_NOTNULL, 0};

	return DBadd_field("proxy_history", &field);
}

static int	DBpatch_2050004(void)
{
	const ZBX_FIELD	field = {"meta", "0", NULL, NULL, 0, ZBX_TYPE_INT, ZBX_NOTNULL, 0};

	return DBadd_field("proxy_history", &field);
}

static int	DBpatch_2050005(void)
{
<<<<<<< HEAD
	const ZBX_FIELD	field = {"macro", "", NULL, NULL, 255, ZBX_TYPE_CHAR, ZBX_NOTNULL, 0};

	return DBmodify_field_type("globalmacro", &field);
=======
	return DBdrop_index("triggers", "triggers_2");
>>>>>>> 1edff37a
}

static int	DBpatch_2050006(void)
{
<<<<<<< HEAD
	const ZBX_FIELD	field = {"macro", "", NULL, NULL, 255, ZBX_TYPE_CHAR, ZBX_NOTNULL, 0};

	return DBmodify_field_type("hostmacro", &field);
=======
	return DBcreate_index("triggers", "triggers_2", "value,lastchange", 0);
}

static int	DBpatch_2050007(void)
{
	const ZBX_FIELD	field = {"error", "", NULL, NULL, 2048, ZBX_TYPE_CHAR, ZBX_NOTNULL, 0};

	return DBmodify_field_type("hosts", &field);
}

static int	DBpatch_2050008(void)
{
	const ZBX_FIELD	field = {"ipmi_error", "", NULL, NULL, 2048, ZBX_TYPE_CHAR, ZBX_NOTNULL, 0};

	return DBmodify_field_type("hosts", &field);
}

static int	DBpatch_2050009(void)
{
	const ZBX_FIELD	field = {"snmp_error", "", NULL, NULL, 2048, ZBX_TYPE_CHAR, ZBX_NOTNULL, 0};

	return DBmodify_field_type("hosts", &field);
}

static int	DBpatch_2050010(void)
{
	const ZBX_FIELD	field = {"jmx_error", "", NULL, NULL, 2048, ZBX_TYPE_CHAR, ZBX_NOTNULL, 0};

	return DBmodify_field_type("hosts", &field);
}

static int	DBpatch_2050011(void)
{
	/* 1 - ITEM_VALUE_TYPE_STR, 2 - ITEM_VALUE_TYPE_LOG, 4 - ITEM_VALUE_TYPE_TEXT */
	if (ZBX_DB_OK <= DBexecute("update items set trends=0 where value_type in (1,2,4)"))
		return SUCCEED;

	return FAIL;
}

static int	DBpatch_2050012(void)
{
	DB_RESULT	result;
	DB_RESULT	result2;
	DB_ROW		row;
	char		*key = NULL, *key_esc, *param;
	int		ret = SUCCEED;
	AGENT_REQUEST	request;

	/* type - ITEM_TYPE_ZABBIX, ITEM_TYPE_SIMPLE, ITEM_TYPE_ZABBIX_ACTIVE */
	result = DBselect(
			"select hostid,itemid,key_"
			" from items"
			" where type in (0,3,7)"
				" and key_ like 'net.tcp.service%%[%%ntp%%'");

	while (SUCCEED == ret && NULL != (row = DBfetch(result)))
	{
		init_request(&request);

		if (SUCCEED != parse_item_key(row[2], &request))
		{
			zabbix_log(LOG_LEVEL_WARNING, "cannot parse item key \"%s\"", row[2]);
			continue;
		}

		param = get_rparam(&request, 0);

		if (0 != strcmp("service.ntp", param) && 0 != strcmp("ntp", param))
		{
			free_request(&request);
			continue;
		}

		key = zbx_strdup(key, row[2]);

		if (0 == strcmp("service.ntp", param))
		{
			/* replace "service.ntp" with "ntp" */

			char	*p;

			p = strstr(key, "service.ntp");

			do
			{
				*p = *(p + 8);
			}
			while ('\0' != *(p++));
		}

		free_request(&request);

		/* replace "net.tcp.service" with "net.udp.service" */

		key[4] = 'u';
		key[5] = 'd';
		key[6] = 'p';

		key_esc = DBdyn_escape_string(key);

		result2 = DBselect("select null from items where hostid=%s and key_='%s'", row[0], key_esc);

		if (NULL == DBfetch(result2))
		{
			if (ZBX_DB_OK > DBexecute("update items set key_='%s' where itemid=%s", key_esc, row[1]))
				ret = FAIL;
		}
		else
		{
			zabbix_log(LOG_LEVEL_WARNING, "cannot convert item key \"%s\":"
					" item with converted key \"%s\" already exists on host ID [%s]",
					row[2], key, row[0]);
		}
		DBfree_result(result2);

		zbx_free(key_esc);
	}
	DBfree_result(result);

	zbx_free(key);

	return ret;
>>>>>>> 1edff37a
}

#endif

DBPATCH_START(2050)

/* version, duplicates flag, mandatory flag */

DBPATCH_ADD(2050000, 0, 1)
DBPATCH_ADD(2050001, 0, 1)
DBPATCH_ADD(2050002, 0, 1)
DBPATCH_ADD(2050003, 0, 1)
DBPATCH_ADD(2050004, 0, 1)
<<<<<<< HEAD
DBPATCH_ADD(2050005, 0, 1)
DBPATCH_ADD(2050006, 0, 1)
=======
DBPATCH_ADD(2050005, 0, 0)
DBPATCH_ADD(2050006, 0, 0)
DBPATCH_ADD(2050007, 0, 1)
DBPATCH_ADD(2050008, 0, 1)
DBPATCH_ADD(2050009, 0, 1)
DBPATCH_ADD(2050010, 0, 1)
DBPATCH_ADD(2050011, 0, 1)
DBPATCH_ADD(2050012, 0, 1)
>>>>>>> 1edff37a

DBPATCH_END()<|MERGE_RESOLUTION|>--- conflicted
+++ resolved
@@ -113,22 +113,11 @@
 
 static int	DBpatch_2050005(void)
 {
-<<<<<<< HEAD
-	const ZBX_FIELD	field = {"macro", "", NULL, NULL, 255, ZBX_TYPE_CHAR, ZBX_NOTNULL, 0};
-
-	return DBmodify_field_type("globalmacro", &field);
-=======
 	return DBdrop_index("triggers", "triggers_2");
->>>>>>> 1edff37a
 }
 
 static int	DBpatch_2050006(void)
 {
-<<<<<<< HEAD
-	const ZBX_FIELD	field = {"macro", "", NULL, NULL, 255, ZBX_TYPE_CHAR, ZBX_NOTNULL, 0};
-
-	return DBmodify_field_type("hostmacro", &field);
-=======
 	return DBcreate_index("triggers", "triggers_2", "value,lastchange", 0);
 }
 
@@ -252,7 +241,20 @@
 	zbx_free(key);
 
 	return ret;
->>>>>>> 1edff37a
+}
+
+static int	DBpatch_2050013(void)
+{
+	const ZBX_FIELD	field = {"macro", "", NULL, NULL, 255, ZBX_TYPE_CHAR, ZBX_NOTNULL, 0};
+
+	return DBmodify_field_type("globalmacro", &field);
+}
+
+static int	DBpatch_2050014(void)
+{
+	const ZBX_FIELD	field = {"macro", "", NULL, NULL, 255, ZBX_TYPE_CHAR, ZBX_NOTNULL, 0};
+
+	return DBmodify_field_type("hostmacro", &field);
 }
 
 #endif
@@ -266,10 +268,6 @@
 DBPATCH_ADD(2050002, 0, 1)
 DBPATCH_ADD(2050003, 0, 1)
 DBPATCH_ADD(2050004, 0, 1)
-<<<<<<< HEAD
-DBPATCH_ADD(2050005, 0, 1)
-DBPATCH_ADD(2050006, 0, 1)
-=======
 DBPATCH_ADD(2050005, 0, 0)
 DBPATCH_ADD(2050006, 0, 0)
 DBPATCH_ADD(2050007, 0, 1)
@@ -278,6 +276,7 @@
 DBPATCH_ADD(2050010, 0, 1)
 DBPATCH_ADD(2050011, 0, 1)
 DBPATCH_ADD(2050012, 0, 1)
->>>>>>> 1edff37a
+DBPATCH_ADD(2050013, 0, 1)
+DBPATCH_ADD(2050014, 0, 1)
 
 DBPATCH_END()