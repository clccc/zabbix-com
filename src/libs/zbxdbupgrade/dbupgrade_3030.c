/*
** Zabbix
** Copyright (C) 2001-2017 Zabbix SIA
**
** This program is free software; you can redistribute it and/or modify
** it under the terms of the GNU General Public License as published by
** the Free Software Foundation; either version 2 of the License, or
** (at your option) any later version.
**
** This program is distributed in the hope that it will be useful,
** but WITHOUT ANY WARRANTY; without even the implied warranty of
** MERCHANTABILITY or FITNESS FOR A PARTICULAR PURPOSE. See the
** GNU General Public License for more details.
**
** You should have received a copy of the GNU General Public License
** along with this program; if not, write to the Free Software
** Foundation, Inc., 51 Franklin Street, Fifth Floor, Boston, MA  02110-1301, USA.
**/

#include "common.h"
#include "db.h"
#include "dbupgrade.h"

/*
 * 3.4 development database patches
 */

#ifndef HAVE_SQLITE3

static int	DBpatch_3030000(void)
{
	const ZBX_FIELD	field = {"ipmi_authtype", "-1", NULL, NULL, 0, ZBX_TYPE_INT, ZBX_NOTNULL, 0};

	return DBset_default("hosts", &field);
}

static int	DBpatch_3030001(void)
{
	const ZBX_FIELD field = {"snmp_oid", "", NULL, NULL, 512, ZBX_TYPE_CHAR, ZBX_NOTNULL, 0};

	return DBmodify_field_type("items", &field);
}

static int	DBpatch_3030002(void)
{
	const ZBX_FIELD field = {"key_", "", NULL, NULL, 512, ZBX_TYPE_CHAR, ZBX_NOTNULL, 0};

	return DBmodify_field_type("dchecks", &field);
}

static int	DBpatch_3030003(void)
{
	return DBdrop_field("proxy_dhistory", "type");
}

static int	DBpatch_3030004(void)
{
	return DBdrop_field("proxy_dhistory", "key_");
}

static int	DBpatch_3030005(void)
{
	return DBdrop_foreign_key("dservices", 2);
}

static int	DBpatch_3030006(void)
{
	return DBdrop_index("dservices", "dservices_1");
}

static int	DBpatch_3030007(void)
{
	DB_ROW			row;
	DB_RESULT		result;
	zbx_vector_uint64_t	dserviceids;
	zbx_uint64_t		dserviceid;
	int			ret = SUCCEED;

	zbx_vector_uint64_create(&dserviceids);

	/* After dropping fields type and key_ from table dservices there is no guarantee that a unique
	index with fields dcheckid, ip and port can be created. To create a unique index for the same
	fields later this will delete rows where all three of them are identical only leaving the latest. */
	result = DBselect(
			"select ds.dserviceid"
			" from dservices ds"
			" where not exists ("
				"select null"
				" from dchecks dc"
				" where ds.dcheckid = dc.dcheckid"
					" and ds.type = dc.type"
					" and ds.key_ = dc.key_"
			")");

	while (NULL != (row = DBfetch(result)))
	{
		ZBX_STR2UINT64(dserviceid, row[0]);

		zbx_vector_uint64_append(&dserviceids, dserviceid);
	}
	DBfree_result(result);

	zbx_vector_uint64_sort(&dserviceids, ZBX_DEFAULT_UINT64_COMPARE_FUNC);

	if (0 != dserviceids.values_num)
		ret = DBexecute_multiple_query("delete from dservices where", "dserviceid", &dserviceids);

	zbx_vector_uint64_destroy(&dserviceids);

	return ret;
}

static int	DBpatch_3030008(void)
{
	return DBdrop_field("dservices", "type");
}

static int	DBpatch_3030009(void)
{
	return DBdrop_field("dservices", "key_");
}

static int	DBpatch_3030010(void)
{
	return DBcreate_index("dservices", "dservices_1", "dcheckid,ip,port", 1);
}

static int	DBpatch_3030011(void)
{
	const ZBX_FIELD	field = {"dcheckid", NULL, "dchecks", "dcheckid", 0, 0, 0, ZBX_FK_CASCADE_DELETE};

	return DBadd_foreign_key("dservices", 2, &field);
}

static int	DBpatch_3030012(void)
{
	const ZBX_FIELD field = {"snmp_lastsize", "0", NULL, NULL, 0, ZBX_TYPE_UINT, ZBX_NOTNULL, 0};

	return DBmodify_field_type("globalvars", &field);
}

static int	DBpatch_3030013(void)
{
<<<<<<< HEAD
	const ZBX_FIELD	field = {"status", "0", NULL, NULL, 0, ZBX_TYPE_INT, ZBX_NOTNULL, 0};

	return DBadd_field("task", &field);
=======
	const ZBX_FIELD field = {"period", "1-7,00:00-24:00", NULL, NULL, 1024, ZBX_TYPE_CHAR, ZBX_NOTNULL, 0};

	return DBmodify_field_type("media", &field);
>>>>>>> d7d32183
}

static int	DBpatch_3030014(void)
{
<<<<<<< HEAD
	const ZBX_FIELD	field = {"clock", "0", NULL, NULL, 0, ZBX_TYPE_INT, ZBX_NOTNULL, 0};

	return DBadd_field("task", &field);
=======
	const ZBX_FIELD field = {"delay_flex", "", NULL, NULL, 1024, ZBX_TYPE_CHAR, ZBX_NOTNULL, 0};

	return DBmodify_field_type("items", &field);
>>>>>>> d7d32183
}

static int	DBpatch_3030015(void)
{
<<<<<<< HEAD
	const ZBX_FIELD	field = {"ttl", "0", NULL, NULL, 0, ZBX_TYPE_INT, ZBX_NOTNULL, 0};

	return DBadd_field("task", &field);
=======
	const ZBX_TABLE table =
			{"item_preproc", "item_preprocid", 0,
				{
					{"item_preprocid", NULL, NULL, NULL, 0, ZBX_TYPE_ID, ZBX_NOTNULL, 0},
					{"itemid", NULL, NULL, NULL, 0, ZBX_TYPE_ID, ZBX_NOTNULL, 0},
					{"step", "0", NULL, NULL, 0, ZBX_TYPE_INT, ZBX_NOTNULL, 0},
					{"type", "0", NULL, NULL, 0, ZBX_TYPE_INT, ZBX_NOTNULL, 0},
					{"params", "", NULL, NULL, 255, ZBX_TYPE_CHAR, ZBX_NOTNULL, 0},
					{0}
				},
				NULL
			};

	return DBcreate_table(&table);
>>>>>>> d7d32183
}

static int	DBpatch_3030016(void)
{
<<<<<<< HEAD
	const ZBX_FIELD	field = {"proxy_hostid", NULL, NULL, NULL, 0, ZBX_TYPE_ID, 0, 0};

	return DBadd_field("task", &field);
=======
	return DBcreate_index("item_preproc", "item_preproc_1", "itemid, step", 0);
>>>>>>> d7d32183
}

static int	DBpatch_3030017(void)
{
<<<<<<< HEAD
	return DBcreate_index("task", "task_1", "status,proxy_hostid", 0);
}

static int	DBpatch_3030018(void)
{
	const ZBX_FIELD	field = {"proxy_hostid", NULL, "hosts", "hostid", 0, 0, 0, ZBX_FK_CASCADE_DELETE};

	return DBadd_foreign_key("task", 1, &field);
}

static int	DBpatch_3030019(void)
{
	const ZBX_TABLE table =
			{"task_remote_command", "taskid", 0,
				{
					{"taskid", NULL, NULL, NULL, 0, ZBX_TYPE_ID, ZBX_NOTNULL, 0},
					{"command_type", "0", NULL, NULL, 0, ZBX_TYPE_INT, ZBX_NOTNULL, 0},
					{"execute_on", "0", NULL, NULL, 0, ZBX_TYPE_INT, ZBX_NOTNULL, 0},
					{"port", "0", NULL, NULL, 0, ZBX_TYPE_INT, ZBX_NOTNULL, 0},
					{"authtype", "0", NULL, NULL, 0, ZBX_TYPE_INT, ZBX_NOTNULL, 0},
					{"username", "", NULL, NULL, 64, ZBX_TYPE_CHAR, ZBX_NOTNULL, 0},
					{"password", "", NULL, NULL, 64, ZBX_TYPE_CHAR, ZBX_NOTNULL, 0},
					{"publickey", "", NULL, NULL, 64, ZBX_TYPE_CHAR, ZBX_NOTNULL, 0},
					{"privatekey", "", NULL, NULL, 64, ZBX_TYPE_CHAR, ZBX_NOTNULL, 0},
					{"command", "", NULL, NULL, 0, ZBX_TYPE_SHORTTEXT, ZBX_NOTNULL, 0},
					{"alertid", NULL, NULL, NULL, 0, ZBX_TYPE_ID, ZBX_NOTNULL, 0},
					{"parent_taskid", NULL, NULL, NULL, 0, ZBX_TYPE_ID, ZBX_NOTNULL, 0},
					{"hostid", NULL, NULL, NULL, 0, ZBX_TYPE_ID, ZBX_NOTNULL, 0},
					{0}
				},
				NULL
			};

	return DBcreate_table(&table);
=======
	const ZBX_FIELD	field = {"itemid", NULL, "items", "itemid", 0, 0, 0, ZBX_FK_CASCADE_DELETE};

	return DBadd_foreign_key("item_preproc", 1, &field);
}

static void	DBpatch_3030018_add_numeric_preproc_steps(zbx_db_insert_t *db_insert, zbx_uint64_t itemid,
		unsigned char value_type, unsigned char data_type, const char *formula, unsigned char delta)
{
	int	step = 1;

	switch (data_type)
	{
		case ITEM_DATA_TYPE_BOOLEAN:
			zbx_db_insert_add_values(db_insert, __UINT64_C(0), itemid, step++, ZBX_PREPROC_BOOL2DEC, "");
			break;
		case ITEM_DATA_TYPE_OCTAL:
			zbx_db_insert_add_values(db_insert, __UINT64_C(0), itemid, step++, ZBX_PREPROC_OCT2DEC, "");
			break;
		case ITEM_DATA_TYPE_HEXADECIMAL:
			zbx_db_insert_add_values(db_insert, __UINT64_C(0), itemid, step++, ZBX_PREPROC_HEX2DEC, "");
			break;
	}

	switch (delta)
	{
		case ITEM_STORE_SPEED_PER_SECOND:
			zbx_db_insert_add_values(db_insert, __UINT64_C(0), itemid, step++, ZBX_PREPROC_DELTA_SPEED, "");
			break;
		case ITEM_STORE_SIMPLE_CHANGE:
			zbx_db_insert_add_values(db_insert, __UINT64_C(0), itemid, step++, ZBX_PREPROC_DELTA_VALUE, "");
			break;
	}

	if (NULL != formula)
		zbx_db_insert_add_values(db_insert, __UINT64_C(0), itemid, step++, ZBX_PREPROC_MULTIPLIER, formula);

}

static int	DBpatch_3030018(void)
{
	DB_ROW		row;
	DB_RESULT	result;
	unsigned char	value_type, data_type, delta;
	zbx_db_insert_t	db_insert;
	zbx_uint64_t	itemid;
	const char	*formula;
	int		ret;

	zbx_db_insert_prepare(&db_insert, "item_preproc", "item_preprocid", "itemid", "step", "type", "params", NULL);

	result = DBselect("select itemid,value_type,data_type,multiplier,formula,delta from items");

	while (NULL != (row = DBfetch(result)))
	{
		ZBX_STR2UINT64(itemid, row[0]);
		ZBX_STR2UCHAR(value_type, row[1]);

		switch (value_type)
		{
			case ITEM_VALUE_TYPE_FLOAT:
			case ITEM_VALUE_TYPE_UINT64:
				ZBX_STR2UCHAR(data_type, row[2]);
				formula = (1 == atoi(row[3]) ? row[4] : NULL);
				ZBX_STR2UCHAR(delta, row[5]);
				DBpatch_3030018_add_numeric_preproc_steps(&db_insert, itemid, value_type, data_type,
						formula, delta);
				break;
		}
	}

	DBfree_result(result);

	zbx_db_insert_autoincrement(&db_insert, "item_preprocid");
	ret = zbx_db_insert_execute(&db_insert);
	zbx_db_insert_clean(&db_insert);

	return ret;
}

static int	DBpatch_3030019(void)
{
	return DBdrop_field("items", "multiplier");
>>>>>>> d7d32183
}

static int	DBpatch_3030020(void)
{
<<<<<<< HEAD
	const ZBX_FIELD	field = {"taskid", NULL, "task", "taskid", 0, 0, 0, ZBX_FK_CASCADE_DELETE};

	return DBadd_foreign_key("task_remote_command", 1, &field);
=======
	return DBdrop_field("items", "data_type");
>>>>>>> d7d32183
}

static int	DBpatch_3030021(void)
{
<<<<<<< HEAD
	const ZBX_TABLE table =
			{"task_remote_command_result", "taskid", 0,
				{
					{"taskid", NULL, NULL, NULL, 0, ZBX_TYPE_ID, ZBX_NOTNULL, 0},
					{"status", "0", NULL, NULL, 0, ZBX_TYPE_INT, ZBX_NOTNULL, 0},
					{"parent_taskid", NULL, NULL, NULL, 0, ZBX_TYPE_ID, ZBX_NOTNULL, 0},
					{"info", "", NULL, NULL, 0, ZBX_TYPE_SHORTTEXT, ZBX_NOTNULL, 0},
					{0}
				},
				NULL
			};

	return DBcreate_table(&table);
=======
	return DBdrop_field("items", "delta");
>>>>>>> d7d32183
}

static int	DBpatch_3030022(void)
{
<<<<<<< HEAD
	const ZBX_FIELD	field = {"taskid", NULL, "task", "taskid", 0, 0, 0, ZBX_FK_CASCADE_DELETE};

	return DBadd_foreign_key("task_remote_command_result", 1, &field);
=======
	if (ZBX_DB_OK > DBexecute("update items set formula='' where flags<>1 or evaltype<>3"))
		return FAIL;

	return SUCCEED;
>>>>>>> d7d32183
}

#endif

DBPATCH_START(3030)

/* version, duplicates flag, mandatory flag */

DBPATCH_ADD(3030000, 0, 1)
DBPATCH_ADD(3030001, 0, 1)
DBPATCH_ADD(3030002, 0, 1)
DBPATCH_ADD(3030003, 0, 1)
DBPATCH_ADD(3030004, 0, 1)
DBPATCH_ADD(3030005, 0, 1)
DBPATCH_ADD(3030006, 0, 1)
DBPATCH_ADD(3030007, 0, 1)
DBPATCH_ADD(3030008, 0, 1)
DBPATCH_ADD(3030009, 0, 1)
DBPATCH_ADD(3030010, 0, 1)
DBPATCH_ADD(3030011, 0, 1)
DBPATCH_ADD(3030012, 0, 1)
DBPATCH_ADD(3030013, 0, 1)
DBPATCH_ADD(3030014, 0, 1)
DBPATCH_ADD(3030015, 0, 1)
DBPATCH_ADD(3030016, 0, 1)
DBPATCH_ADD(3030017, 0, 1)
DBPATCH_ADD(3030018, 0, 1)
DBPATCH_ADD(3030019, 0, 1)
DBPATCH_ADD(3030020, 0, 1)
DBPATCH_ADD(3030021, 0, 1)
DBPATCH_ADD(3030022, 0, 1)

DBPATCH_END()<|MERGE_RESOLUTION|>--- conflicted
+++ resolved
@@ -141,37 +141,20 @@
 
 static int	DBpatch_3030013(void)
 {
-<<<<<<< HEAD
-	const ZBX_FIELD	field = {"status", "0", NULL, NULL, 0, ZBX_TYPE_INT, ZBX_NOTNULL, 0};
-
-	return DBadd_field("task", &field);
-=======
 	const ZBX_FIELD field = {"period", "1-7,00:00-24:00", NULL, NULL, 1024, ZBX_TYPE_CHAR, ZBX_NOTNULL, 0};
 
 	return DBmodify_field_type("media", &field);
->>>>>>> d7d32183
 }
 
 static int	DBpatch_3030014(void)
 {
-<<<<<<< HEAD
-	const ZBX_FIELD	field = {"clock", "0", NULL, NULL, 0, ZBX_TYPE_INT, ZBX_NOTNULL, 0};
-
-	return DBadd_field("task", &field);
-=======
 	const ZBX_FIELD field = {"delay_flex", "", NULL, NULL, 1024, ZBX_TYPE_CHAR, ZBX_NOTNULL, 0};
 
 	return DBmodify_field_type("items", &field);
->>>>>>> d7d32183
 }
 
 static int	DBpatch_3030015(void)
 {
-<<<<<<< HEAD
-	const ZBX_FIELD	field = {"ttl", "0", NULL, NULL, 0, ZBX_TYPE_INT, ZBX_NOTNULL, 0};
-
-	return DBadd_field("task", &field);
-=======
 	const ZBX_TABLE table =
 			{"item_preproc", "item_preprocid", 0,
 				{
@@ -186,34 +169,158 @@
 			};
 
 	return DBcreate_table(&table);
->>>>>>> d7d32183
 }
 
 static int	DBpatch_3030016(void)
 {
-<<<<<<< HEAD
+	return DBcreate_index("item_preproc", "item_preproc_1", "itemid, step", 0);
+}
+
+static int	DBpatch_3030017(void)
+{
+	const ZBX_FIELD	field = {"itemid", NULL, "items", "itemid", 0, 0, 0, ZBX_FK_CASCADE_DELETE};
+
+	return DBadd_foreign_key("item_preproc", 1, &field);
+}
+
+static void	DBpatch_3030018_add_numeric_preproc_steps(zbx_db_insert_t *db_insert, zbx_uint64_t itemid,
+		unsigned char value_type, unsigned char data_type, const char *formula, unsigned char delta)
+{
+	int	step = 1;
+
+	switch (data_type)
+	{
+		case ITEM_DATA_TYPE_BOOLEAN:
+			zbx_db_insert_add_values(db_insert, __UINT64_C(0), itemid, step++, ZBX_PREPROC_BOOL2DEC, "");
+			break;
+		case ITEM_DATA_TYPE_OCTAL:
+			zbx_db_insert_add_values(db_insert, __UINT64_C(0), itemid, step++, ZBX_PREPROC_OCT2DEC, "");
+			break;
+		case ITEM_DATA_TYPE_HEXADECIMAL:
+			zbx_db_insert_add_values(db_insert, __UINT64_C(0), itemid, step++, ZBX_PREPROC_HEX2DEC, "");
+			break;
+	}
+
+	switch (delta)
+	{
+		case ITEM_STORE_SPEED_PER_SECOND:
+			zbx_db_insert_add_values(db_insert, __UINT64_C(0), itemid, step++, ZBX_PREPROC_DELTA_SPEED, "");
+			break;
+		case ITEM_STORE_SIMPLE_CHANGE:
+			zbx_db_insert_add_values(db_insert, __UINT64_C(0), itemid, step++, ZBX_PREPROC_DELTA_VALUE, "");
+			break;
+	}
+
+	if (NULL != formula)
+		zbx_db_insert_add_values(db_insert, __UINT64_C(0), itemid, step++, ZBX_PREPROC_MULTIPLIER, formula);
+
+}
+
+static int	DBpatch_3030018(void)
+{
+	DB_ROW		row;
+	DB_RESULT	result;
+	unsigned char	value_type, data_type, delta;
+	zbx_db_insert_t	db_insert;
+	zbx_uint64_t	itemid;
+	const char	*formula;
+	int		ret;
+
+	zbx_db_insert_prepare(&db_insert, "item_preproc", "item_preprocid", "itemid", "step", "type", "params", NULL);
+
+	result = DBselect("select itemid,value_type,data_type,multiplier,formula,delta from items");
+
+	while (NULL != (row = DBfetch(result)))
+	{
+		ZBX_STR2UINT64(itemid, row[0]);
+		ZBX_STR2UCHAR(value_type, row[1]);
+
+		switch (value_type)
+		{
+			case ITEM_VALUE_TYPE_FLOAT:
+			case ITEM_VALUE_TYPE_UINT64:
+				ZBX_STR2UCHAR(data_type, row[2]);
+				formula = (1 == atoi(row[3]) ? row[4] : NULL);
+				ZBX_STR2UCHAR(delta, row[5]);
+				DBpatch_3030018_add_numeric_preproc_steps(&db_insert, itemid, value_type, data_type,
+						formula, delta);
+				break;
+		}
+	}
+
+	DBfree_result(result);
+
+	zbx_db_insert_autoincrement(&db_insert, "item_preprocid");
+	ret = zbx_db_insert_execute(&db_insert);
+	zbx_db_insert_clean(&db_insert);
+
+	return ret;
+}
+
+static int	DBpatch_3030019(void)
+{
+	return DBdrop_field("items", "multiplier");
+}
+
+static int	DBpatch_3030020(void)
+{
+	return DBdrop_field("items", "data_type");
+}
+
+static int	DBpatch_3030021(void)
+{
+	return DBdrop_field("items", "delta");
+}
+
+static int	DBpatch_3030022(void)
+{
+	if (ZBX_DB_OK > DBexecute("update items set formula='' where flags<>1 or evaltype<>3"))
+		return FAIL;
+
+	return SUCCEED;
+}
+
+static int	DBpatch_3030023(void)
+{
+	const ZBX_FIELD	field = {"status", "0", NULL, NULL, 0, ZBX_TYPE_INT, ZBX_NOTNULL, 0};
+
+	return DBadd_field("task", &field);
+}
+
+static int	DBpatch_3030024(void)
+{
+	const ZBX_FIELD	field = {"clock", "0", NULL, NULL, 0, ZBX_TYPE_INT, ZBX_NOTNULL, 0};
+
+	return DBadd_field("task", &field);
+}
+
+static int	DBpatch_3030025(void)
+{
+	const ZBX_FIELD	field = {"ttl", "0", NULL, NULL, 0, ZBX_TYPE_INT, ZBX_NOTNULL, 0};
+
+	return DBadd_field("task", &field);
+}
+
+static int	DBpatch_3030026(void)
+{
 	const ZBX_FIELD	field = {"proxy_hostid", NULL, NULL, NULL, 0, ZBX_TYPE_ID, 0, 0};
 
 	return DBadd_field("task", &field);
-=======
-	return DBcreate_index("item_preproc", "item_preproc_1", "itemid, step", 0);
->>>>>>> d7d32183
-}
-
-static int	DBpatch_3030017(void)
-{
-<<<<<<< HEAD
+}
+
+static int	DBpatch_3030027(void)
+{
 	return DBcreate_index("task", "task_1", "status,proxy_hostid", 0);
 }
 
-static int	DBpatch_3030018(void)
+static int	DBpatch_3030028(void)
 {
 	const ZBX_FIELD	field = {"proxy_hostid", NULL, "hosts", "hostid", 0, 0, 0, ZBX_FK_CASCADE_DELETE};
 
 	return DBadd_foreign_key("task", 1, &field);
 }
 
-static int	DBpatch_3030019(void)
+static int	DBpatch_3030029(void)
 {
 	const ZBX_TABLE table =
 			{"task_remote_command", "taskid", 0,
@@ -237,106 +344,17 @@
 			};
 
 	return DBcreate_table(&table);
-=======
-	const ZBX_FIELD	field = {"itemid", NULL, "items", "itemid", 0, 0, 0, ZBX_FK_CASCADE_DELETE};
-
-	return DBadd_foreign_key("item_preproc", 1, &field);
-}
-
-static void	DBpatch_3030018_add_numeric_preproc_steps(zbx_db_insert_t *db_insert, zbx_uint64_t itemid,
-		unsigned char value_type, unsigned char data_type, const char *formula, unsigned char delta)
-{
-	int	step = 1;
-
-	switch (data_type)
-	{
-		case ITEM_DATA_TYPE_BOOLEAN:
-			zbx_db_insert_add_values(db_insert, __UINT64_C(0), itemid, step++, ZBX_PREPROC_BOOL2DEC, "");
-			break;
-		case ITEM_DATA_TYPE_OCTAL:
-			zbx_db_insert_add_values(db_insert, __UINT64_C(0), itemid, step++, ZBX_PREPROC_OCT2DEC, "");
-			break;
-		case ITEM_DATA_TYPE_HEXADECIMAL:
-			zbx_db_insert_add_values(db_insert, __UINT64_C(0), itemid, step++, ZBX_PREPROC_HEX2DEC, "");
-			break;
-	}
-
-	switch (delta)
-	{
-		case ITEM_STORE_SPEED_PER_SECOND:
-			zbx_db_insert_add_values(db_insert, __UINT64_C(0), itemid, step++, ZBX_PREPROC_DELTA_SPEED, "");
-			break;
-		case ITEM_STORE_SIMPLE_CHANGE:
-			zbx_db_insert_add_values(db_insert, __UINT64_C(0), itemid, step++, ZBX_PREPROC_DELTA_VALUE, "");
-			break;
-	}
-
-	if (NULL != formula)
-		zbx_db_insert_add_values(db_insert, __UINT64_C(0), itemid, step++, ZBX_PREPROC_MULTIPLIER, formula);
-
-}
-
-static int	DBpatch_3030018(void)
-{
-	DB_ROW		row;
-	DB_RESULT	result;
-	unsigned char	value_type, data_type, delta;
-	zbx_db_insert_t	db_insert;
-	zbx_uint64_t	itemid;
-	const char	*formula;
-	int		ret;
-
-	zbx_db_insert_prepare(&db_insert, "item_preproc", "item_preprocid", "itemid", "step", "type", "params", NULL);
-
-	result = DBselect("select itemid,value_type,data_type,multiplier,formula,delta from items");
-
-	while (NULL != (row = DBfetch(result)))
-	{
-		ZBX_STR2UINT64(itemid, row[0]);
-		ZBX_STR2UCHAR(value_type, row[1]);
-
-		switch (value_type)
-		{
-			case ITEM_VALUE_TYPE_FLOAT:
-			case ITEM_VALUE_TYPE_UINT64:
-				ZBX_STR2UCHAR(data_type, row[2]);
-				formula = (1 == atoi(row[3]) ? row[4] : NULL);
-				ZBX_STR2UCHAR(delta, row[5]);
-				DBpatch_3030018_add_numeric_preproc_steps(&db_insert, itemid, value_type, data_type,
-						formula, delta);
-				break;
-		}
-	}
-
-	DBfree_result(result);
-
-	zbx_db_insert_autoincrement(&db_insert, "item_preprocid");
-	ret = zbx_db_insert_execute(&db_insert);
-	zbx_db_insert_clean(&db_insert);
-
-	return ret;
-}
-
-static int	DBpatch_3030019(void)
-{
-	return DBdrop_field("items", "multiplier");
->>>>>>> d7d32183
-}
-
-static int	DBpatch_3030020(void)
-{
-<<<<<<< HEAD
+}
+
+static int	DBpatch_3030030(void)
+{
 	const ZBX_FIELD	field = {"taskid", NULL, "task", "taskid", 0, 0, 0, ZBX_FK_CASCADE_DELETE};
 
 	return DBadd_foreign_key("task_remote_command", 1, &field);
-=======
-	return DBdrop_field("items", "data_type");
->>>>>>> d7d32183
-}
-
-static int	DBpatch_3030021(void)
-{
-<<<<<<< HEAD
+}
+
+static int	DBpatch_3030031(void)
+{
 	const ZBX_TABLE table =
 			{"task_remote_command_result", "taskid", 0,
 				{
@@ -350,25 +368,14 @@
 			};
 
 	return DBcreate_table(&table);
-=======
-	return DBdrop_field("items", "delta");
->>>>>>> d7d32183
-}
-
-static int	DBpatch_3030022(void)
-{
-<<<<<<< HEAD
+}
+
+static int	DBpatch_3030032(void)
+{
 	const ZBX_FIELD	field = {"taskid", NULL, "task", "taskid", 0, 0, 0, ZBX_FK_CASCADE_DELETE};
 
 	return DBadd_foreign_key("task_remote_command_result", 1, &field);
-=======
-	if (ZBX_DB_OK > DBexecute("update items set formula='' where flags<>1 or evaltype<>3"))
-		return FAIL;
-
-	return SUCCEED;
->>>>>>> d7d32183
-}
-
+}
 #endif
 
 DBPATCH_START(3030)
@@ -398,5 +405,15 @@
 DBPATCH_ADD(3030020, 0, 1)
 DBPATCH_ADD(3030021, 0, 1)
 DBPATCH_ADD(3030022, 0, 1)
+DBPATCH_ADD(3030023, 0, 1)
+DBPATCH_ADD(3030024, 0, 1)
+DBPATCH_ADD(3030025, 0, 1)
+DBPATCH_ADD(3030026, 0, 1)
+DBPATCH_ADD(3030027, 0, 1)
+DBPATCH_ADD(3030028, 0, 1)
+DBPATCH_ADD(3030029, 0, 1)
+DBPATCH_ADD(3030030, 0, 1)
+DBPATCH_ADD(3030031, 0, 1)
+DBPATCH_ADD(3030032, 0, 1)
 
 DBPATCH_END()