--- conflicted
+++ resolved
@@ -921,35 +921,20 @@
 
 static int	DBpatch_3030069(void)
 {
-<<<<<<< HEAD
-	const ZBX_FIELD	field = {"master_itemid", NULL, NULL, NULL, 0, ZBX_TYPE_ID, 0, 0};
-
-	return DBadd_field("items", &field);
-=======
 	const ZBX_FIELD	field = {"sysmap_shapeid", NULL, NULL, NULL, 0, ZBX_TYPE_ID, ZBX_NOTNULL, 0};
 
 	return DBrename_field("sysmap_shape", "shapeid", &field);
->>>>>>> 18a790cd
 }
 
 static int	DBpatch_3030070(void)
 {
-<<<<<<< HEAD
-	return DBcreate_index("items", "items_7", "master_itemid", 0);
-=======
 	const ZBX_FIELD	field = {"text_halign", "0", NULL, NULL, 0, ZBX_TYPE_INT, ZBX_NOTNULL, 0};
 
 	return DBset_default("sysmap_shape", &field);
->>>>>>> 18a790cd
 }
 
 static int	DBpatch_3030071(void)
 {
-<<<<<<< HEAD
-	const ZBX_FIELD	field = {"master_itemid", NULL, "items", "itemid", 0, 0, 0, ZBX_FK_CASCADE_DELETE};
-
-	return DBadd_foreign_key("items", 5, &field);
-=======
 	const ZBX_FIELD	field = {"text_valign", "0", NULL, NULL, 0, ZBX_TYPE_INT, ZBX_NOTNULL, 0};
 
 	return DBset_default("sysmap_shape", &field);
@@ -1745,34 +1730,21 @@
 
 static int	DBpatch_3030143(void)
 {
-	const ZBX_FIELD field = {"maxsessions", "1", NULL, NULL, 0, ZBX_TYPE_INT, ZBX_NOTNULL, 0};
-
-	return DBadd_field("media_type", &field);
+	const ZBX_FIELD	field = {"master_itemid", NULL, NULL, NULL, 0, ZBX_TYPE_ID, 0, 0};
+
+	return DBadd_field("items", &field);
 }
 
 static int	DBpatch_3030144(void)
 {
-	const ZBX_FIELD field = {"maxattempts", "3", NULL, NULL, 0, ZBX_TYPE_INT, ZBX_NOTNULL, 0};
-
-	return DBadd_field("media_type", &field);
+	return DBcreate_index("items", "items_7", "master_itemid", 0);
 }
 
 static int	DBpatch_3030145(void)
 {
-	const ZBX_FIELD field = {"attempt_interval", "10s", NULL, NULL, 32, ZBX_TYPE_CHAR, ZBX_NOTNULL, 0};
-
-	return DBadd_field("media_type", &field);
-}
-
-static int	DBpatch_3030146(void)
-{
-	return DBdrop_index("alerts", "alerts_4");
-}
-
-static int	DBpatch_3030147(void)
-{
-	return DBcreate_index("alerts", "alerts_4", "status", 0);
->>>>>>> 18a790cd
+	const ZBX_FIELD	field = {"master_itemid", NULL, "items", "itemid", 0, 0, 0, ZBX_FK_CASCADE_DELETE};
+
+	return DBadd_foreign_key("items", 5, &field);
 }
 
 #endif
@@ -1852,8 +1824,6 @@
 DBPATCH_ADD(3030069, 0, 1)
 DBPATCH_ADD(3030070, 0, 1)
 DBPATCH_ADD(3030071, 0, 1)
-<<<<<<< HEAD
-=======
 DBPATCH_ADD(3030072, 0, 1)
 DBPATCH_ADD(3030073, 0, 1)
 DBPATCH_ADD(3030074, 0, 1)
@@ -1928,8 +1898,5 @@
 DBPATCH_ADD(3030143, 0, 1)
 DBPATCH_ADD(3030144, 0, 1)
 DBPATCH_ADD(3030145, 0, 1)
-DBPATCH_ADD(3030146, 0, 1)
-DBPATCH_ADD(3030147, 0, 1)
->>>>>>> 18a790cd
 
 DBPATCH_END()