/*
** Zabbix
** Copyright (C) 2001-2017 Zabbix SIA
**
** This program is free software; you can redistribute it and/or modify
** it under the terms of the GNU General Public License as published by
** the Free Software Foundation; either version 2 of the License, or
** (at your option) any later version.
**
** This program is distributed in the hope that it will be useful,
** but WITHOUT ANY WARRANTY; without even the implied warranty of
** MERCHANTABILITY or FITNESS FOR A PARTICULAR PURPOSE. See the
** GNU General Public License for more details.
**
** You should have received a copy of the GNU General Public License
** along with this program; if not, write to the Free Software
** Foundation, Inc., 51 Franklin Street, Fifth Floor, Boston, MA  02110-1301, USA.
**/

#include "common.h"
#include "db.h"
#include "dbupgrade.h"

/*
 * 3.4 development database patches
 */

#ifndef HAVE_SQLITE3

static int	DBpatch_3030000(void)
{
	const ZBX_FIELD	field = {"ipmi_authtype", "-1", NULL, NULL, 0, ZBX_TYPE_INT, ZBX_NOTNULL, 0};

	return DBset_default("hosts", &field);
}

static int	DBpatch_3030001(void)
{
	const ZBX_FIELD field = {"snmp_oid", "", NULL, NULL, 512, ZBX_TYPE_CHAR, ZBX_NOTNULL, 0};

	return DBmodify_field_type("items", &field);
}

static int	DBpatch_3030002(void)
{
	const ZBX_FIELD field = {"key_", "", NULL, NULL, 512, ZBX_TYPE_CHAR, ZBX_NOTNULL, 0};

	return DBmodify_field_type("dchecks", &field);
}

static int	DBpatch_3030003(void)
{
	return DBdrop_field("proxy_dhistory", "type");
}

static int	DBpatch_3030004(void)
{
	return DBdrop_field("proxy_dhistory", "key_");
}

static int	DBpatch_3030005(void)
{
	return DBdrop_foreign_key("dservices", 2);
}

static int	DBpatch_3030006(void)
{
	return DBdrop_index("dservices", "dservices_1");
}

static int	DBpatch_3030007(void)
{
	DB_ROW			row;
	DB_RESULT		result;
	zbx_vector_uint64_t	dserviceids;
	zbx_uint64_t		dserviceid;
	int			ret = SUCCEED;

	zbx_vector_uint64_create(&dserviceids);

	/* After dropping fields type and key_ from table dservices there is no guarantee that a unique
	index with fields dcheckid, ip and port can be created. To create a unique index for the same
	fields later this will delete rows where all three of them are identical only leaving the latest. */
	result = DBselect(
			"select ds.dserviceid"
			" from dservices ds"
			" where not exists ("
				"select null"
				" from dchecks dc"
				" where ds.dcheckid = dc.dcheckid"
					" and ds.type = dc.type"
					" and ds.key_ = dc.key_"
			")");

	while (NULL != (row = DBfetch(result)))
	{
		ZBX_STR2UINT64(dserviceid, row[0]);

		zbx_vector_uint64_append(&dserviceids, dserviceid);
	}
	DBfree_result(result);

	zbx_vector_uint64_sort(&dserviceids, ZBX_DEFAULT_UINT64_COMPARE_FUNC);

	if (0 != dserviceids.values_num)
		ret = DBexecute_multiple_query("delete from dservices where", "dserviceid", &dserviceids);

	zbx_vector_uint64_destroy(&dserviceids);

	return ret;
}

static int	DBpatch_3030008(void)
{
	return DBdrop_field("dservices", "type");
}

static int	DBpatch_3030009(void)
{
	return DBdrop_field("dservices", "key_");
}

static int	DBpatch_3030010(void)
{
	return DBcreate_index("dservices", "dservices_1", "dcheckid,ip,port", 1);
}

static int	DBpatch_3030011(void)
{
	const ZBX_FIELD	field = {"dcheckid", NULL, "dchecks", "dcheckid", 0, 0, 0, ZBX_FK_CASCADE_DELETE};

	return DBadd_foreign_key("dservices", 2, &field);
}

static int	DBpatch_3030012(void)
{
	const ZBX_FIELD field = {"snmp_lastsize", "0", NULL, NULL, 0, ZBX_TYPE_UINT, ZBX_NOTNULL, 0};

	return DBmodify_field_type("globalvars", &field);
}

static int	DBpatch_3030013(void)
{
	const ZBX_FIELD field = {"period", "1-7,00:00-24:00", NULL, NULL, 1024, ZBX_TYPE_CHAR, ZBX_NOTNULL, 0};

	return DBmodify_field_type("media", &field);
}

static int	DBpatch_3030014(void)
{
	const ZBX_FIELD field = {"delay_flex", "", NULL, NULL, 1024, ZBX_TYPE_CHAR, ZBX_NOTNULL, 0};

	return DBmodify_field_type("items", &field);
}

static int	DBpatch_3030015(void)
{
	const ZBX_TABLE table =
			{"item_preproc", "item_preprocid", 0,
				{
					{"item_preprocid", NULL, NULL, NULL, 0, ZBX_TYPE_ID, ZBX_NOTNULL, 0},
					{"itemid", NULL, NULL, NULL, 0, ZBX_TYPE_ID, ZBX_NOTNULL, 0},
					{"step", "0", NULL, NULL, 0, ZBX_TYPE_INT, ZBX_NOTNULL, 0},
					{"type", "0", NULL, NULL, 0, ZBX_TYPE_INT, ZBX_NOTNULL, 0},
					{"params", "", NULL, NULL, 255, ZBX_TYPE_CHAR, ZBX_NOTNULL, 0},
					{0}
				},
				NULL
			};

	return DBcreate_table(&table);
}

static int	DBpatch_3030016(void)
{
	return DBcreate_index("item_preproc", "item_preproc_1", "itemid, step", 0);
}

static int	DBpatch_3030017(void)
{
	const ZBX_FIELD	field = {"itemid", NULL, "items", "itemid", 0, 0, 0, ZBX_FK_CASCADE_DELETE};

	return DBadd_foreign_key("item_preproc", 1, &field);
}

static void	DBpatch_3030018_add_numeric_preproc_steps(zbx_db_insert_t *db_insert, zbx_uint64_t itemid,
		unsigned char data_type, const char *formula, unsigned char delta)
{
	int	step = 1;

	switch (data_type)
	{
		case ITEM_DATA_TYPE_BOOLEAN:
			zbx_db_insert_add_values(db_insert, __UINT64_C(0), itemid, step++, ZBX_PREPROC_BOOL2DEC, "");
			break;
		case ITEM_DATA_TYPE_OCTAL:
			zbx_db_insert_add_values(db_insert, __UINT64_C(0), itemid, step++, ZBX_PREPROC_OCT2DEC, "");
			break;
		case ITEM_DATA_TYPE_HEXADECIMAL:
			zbx_db_insert_add_values(db_insert, __UINT64_C(0), itemid, step++, ZBX_PREPROC_HEX2DEC, "");
			break;
	}

	switch (delta)
	{
		case ITEM_STORE_SPEED_PER_SECOND:
			zbx_db_insert_add_values(db_insert, __UINT64_C(0), itemid, step++, ZBX_PREPROC_DELTA_SPEED, "");
			break;
		case ITEM_STORE_SIMPLE_CHANGE:
			zbx_db_insert_add_values(db_insert, __UINT64_C(0), itemid, step++, ZBX_PREPROC_DELTA_VALUE, "");
			break;
	}

	if (NULL != formula)
		zbx_db_insert_add_values(db_insert, __UINT64_C(0), itemid, step++, ZBX_PREPROC_MULTIPLIER, formula);

}

static int	DBpatch_3030018(void)
{
	DB_ROW		row;
	DB_RESULT	result;
	unsigned char	value_type, data_type, delta;
	zbx_db_insert_t	db_insert;
	zbx_uint64_t	itemid;
	const char	*formula;
	int		ret;

	zbx_db_insert_prepare(&db_insert, "item_preproc", "item_preprocid", "itemid", "step", "type", "params", NULL);

	result = DBselect("select itemid,value_type,data_type,multiplier,formula,delta from items");

	while (NULL != (row = DBfetch(result)))
	{
		ZBX_STR2UINT64(itemid, row[0]);
		ZBX_STR2UCHAR(value_type, row[1]);

		switch (value_type)
		{
			case ITEM_VALUE_TYPE_FLOAT:
			case ITEM_VALUE_TYPE_UINT64:
				ZBX_STR2UCHAR(data_type, row[2]);
				formula = (1 == atoi(row[3]) ? row[4] : NULL);
				ZBX_STR2UCHAR(delta, row[5]);
				DBpatch_3030018_add_numeric_preproc_steps(&db_insert, itemid, data_type, formula,
						delta);
				break;
		}
	}

	DBfree_result(result);

	zbx_db_insert_autoincrement(&db_insert, "item_preprocid");
	ret = zbx_db_insert_execute(&db_insert);
	zbx_db_insert_clean(&db_insert);

	return ret;
}

static int	DBpatch_3030019(void)
{
	return DBdrop_field("items", "multiplier");
}

static int	DBpatch_3030020(void)
{
	return DBdrop_field("items", "data_type");
}

static int	DBpatch_3030021(void)
{
	return DBdrop_field("items", "delta");
}

static int	DBpatch_3030022(void)
{
	if (ZBX_DB_OK > DBexecute("update items set formula='' where flags<>1 or evaltype<>3"))
		return FAIL;

	return SUCCEED;
}

static int	DBpatch_3030023(void)
{
	if (ZBX_DB_OK > DBexecute("delete from profiles where idx like 'web.dashboard.widget.%%'"))
		return FAIL;

	return SUCCEED;
}

static int	DBpatch_3030024(void)
{
	const ZBX_FIELD	field = {"hk_events_internal", "1", NULL, NULL, 0, ZBX_TYPE_INT, ZBX_NOTNULL, 0};

	return DBset_default("config", &field);
}

static int	DBpatch_3030025(void)
{
	const ZBX_FIELD	field = {"hk_events_discovery", "1", NULL, NULL, 0, ZBX_TYPE_INT, ZBX_NOTNULL, 0};

	return DBset_default("config", &field);
}

static int	DBpatch_3030026(void)
{
	const ZBX_FIELD	field = {"hk_events_autoreg", "1", NULL, NULL, 0, ZBX_TYPE_INT, ZBX_NOTNULL, 0};

	return DBset_default("config", &field);
}

static int	DBpatch_3030027(void)
{
	const ZBX_FIELD	field = {"p_eventid", NULL, NULL, NULL, 0, ZBX_TYPE_ID, 0, 0};

	return DBadd_field("alerts", &field);
}

static int	DBpatch_3030028(void)
{
	const ZBX_FIELD	field = {"p_eventid", NULL, "events", "eventid", 0, ZBX_TYPE_ID, 0, ZBX_FK_CASCADE_DELETE};

	return DBadd_foreign_key("alerts", 5, &field);
}

static int	DBpatch_3030029(void)
{
	return DBcreate_index("alerts", "alerts_7", "p_eventid", 0);
}

/******************************************************************************
 *                                                                            *
 * Comments: This procedure fills in field 'p_eventid' for all recovery       *
 *           actions. 'p_eventid' value is defined as per last problematic    *
 *           event, that was closed by correct recovery event.                *
 *           This is done because the relation beetwen ecovery alerts and     *
 *           this method is most successful for updating zabbix 3.0 to latest *
 *           versions.                                                        *
 *                                                                            *
 ******************************************************************************/
static int	DBpatch_3030030(void)
{
	int			ret = FAIL;
	DB_ROW			row;
	DB_RESULT		result;
	char			*sql = NULL;
	size_t			sql_alloc = 0, sql_offset = 0;
	zbx_uint64_t		prev_eventid = 0, curr_eventid;

	DBbegin_multiple_update(&sql, &sql_alloc, &sql_offset);

	result = DBselect("select eventid, r_eventid"
			" from event_recovery"
			" order by r_eventid, eventid desc");

	while (NULL != (row = DBfetch(result)))
	{
		ZBX_STR2UINT64(curr_eventid, row[1]);
		if (prev_eventid == curr_eventid)
			continue;

		zbx_snprintf_alloc(&sql, &sql_alloc, &sql_offset,
				"update alerts set p_eventid=%s where eventid=%s;\n",
				row[0], row[1]);

		if (SUCCEED != DBexecute_overflowed_sql(&sql, &sql_alloc, &sql_offset))
			goto out;

		prev_eventid = curr_eventid;
	}

	DBend_multiple_update(&sql, &sql_alloc, &sql_offset);

	if (16 < sql_offset)
	{
		if (ZBX_DB_OK > DBexecute("%s", sql))
			goto out;
	}

	ret = SUCCEED;
out:
	DBfree_result(result);
	zbx_free(sql);

	return ret;
}

static int	DBpatch_3030031(void)
{
<<<<<<< HEAD
	const ZBX_TABLE table =
			{"sysmap_shape", "shapeid", 0,
				{
					{"shapeid", NULL, NULL, NULL, 0, ZBX_TYPE_ID, ZBX_NOTNULL, 0},
					{"sysmapid", NULL, NULL, NULL, 0, ZBX_TYPE_ID, ZBX_NOTNULL, 0},
					{"type", "0", NULL, NULL, 0, ZBX_TYPE_INT, ZBX_NOTNULL, 0},
					{"x", "0", NULL, NULL, 0, ZBX_TYPE_INT, ZBX_NOTNULL, 0},
					{"y", "0", NULL, NULL, 0, ZBX_TYPE_INT, ZBX_NOTNULL, 0},
					{"width", "200", NULL, NULL, 0, ZBX_TYPE_INT, ZBX_NOTNULL, 0},
					{"height", "200", NULL, NULL, 0, ZBX_TYPE_INT, ZBX_NOTNULL, 0},
					{"text", "", NULL, NULL, 0, ZBX_TYPE_SHORTTEXT, ZBX_NOTNULL, 0},
					{"font", "9", NULL, NULL, 0, ZBX_TYPE_INT, ZBX_NOTNULL, 0},
					{"font_size", "11", NULL, NULL, 0, ZBX_TYPE_INT, ZBX_NOTNULL, 0},
					{"font_color", "000000", NULL, NULL, 6, ZBX_TYPE_CHAR, ZBX_NOTNULL, 0},
					{"text_halign", "-1", NULL, NULL, 0, ZBX_TYPE_INT, ZBX_NOTNULL, 0},
					{"text_valign", "-1", NULL, NULL, 0, ZBX_TYPE_INT, ZBX_NOTNULL, 0},
					{"border_type", "-1", NULL, NULL, 0, ZBX_TYPE_INT, ZBX_NOTNULL, 0},
					{"border_width", "1", NULL, NULL, 0, ZBX_TYPE_INT, ZBX_NOTNULL, 0},
					{"border_color", "000000", NULL, NULL, 6, ZBX_TYPE_CHAR, ZBX_NOTNULL,0},
					{"background_color", "", NULL, NULL, 6, ZBX_TYPE_CHAR, ZBX_NOTNULL, 0},
					{"zindex", "-1", NULL, NULL, 0, ZBX_TYPE_INT, ZBX_NOTNULL, 0},
=======
	const ZBX_FIELD	field = {"status", "0", NULL, NULL, 0, ZBX_TYPE_INT, ZBX_NOTNULL, 0};

	return DBadd_field("task", &field);
}

static int	DBpatch_3030032(void)
{
	const ZBX_FIELD	field = {"clock", "0", NULL, NULL, 0, ZBX_TYPE_INT, ZBX_NOTNULL, 0};

	return DBadd_field("task", &field);
}

static int	DBpatch_3030033(void)
{
	const ZBX_FIELD	field = {"ttl", "0", NULL, NULL, 0, ZBX_TYPE_INT, ZBX_NOTNULL, 0};

	return DBadd_field("task", &field);
}

static int	DBpatch_3030034(void)
{
	const ZBX_FIELD	field = {"proxy_hostid", NULL, NULL, NULL, 0, ZBX_TYPE_ID, 0, 0};

	return DBadd_field("task", &field);
}

static int	DBpatch_3030035(void)
{
	return DBcreate_index("task", "task_1", "status,proxy_hostid", 0);
}

static int	DBpatch_3030036(void)
{
	const ZBX_FIELD	field = {"proxy_hostid", NULL, "hosts", "hostid", 0, 0, 0, ZBX_FK_CASCADE_DELETE};

	return DBadd_foreign_key("task", 1, &field);
}

static int	DBpatch_3030037(void)
{
	const ZBX_TABLE table =
			{"task_remote_command", "taskid", 0,
				{
					{"taskid", NULL, NULL, NULL, 0, ZBX_TYPE_ID, ZBX_NOTNULL, 0},
					{"command_type", "0", NULL, NULL, 0, ZBX_TYPE_INT, ZBX_NOTNULL, 0},
					{"execute_on", "0", NULL, NULL, 0, ZBX_TYPE_INT, ZBX_NOTNULL, 0},
					{"port", "0", NULL, NULL, 0, ZBX_TYPE_INT, ZBX_NOTNULL, 0},
					{"authtype", "0", NULL, NULL, 0, ZBX_TYPE_INT, ZBX_NOTNULL, 0},
					{"username", "", NULL, NULL, 64, ZBX_TYPE_CHAR, ZBX_NOTNULL, 0},
					{"password", "", NULL, NULL, 64, ZBX_TYPE_CHAR, ZBX_NOTNULL, 0},
					{"publickey", "", NULL, NULL, 64, ZBX_TYPE_CHAR, ZBX_NOTNULL, 0},
					{"privatekey", "", NULL, NULL, 64, ZBX_TYPE_CHAR, ZBX_NOTNULL, 0},
					{"command", "", NULL, NULL, 0, ZBX_TYPE_SHORTTEXT, ZBX_NOTNULL, 0},
					{"alertid", NULL, NULL, NULL, 0, ZBX_TYPE_ID, 0, 0},
					{"parent_taskid", NULL, NULL, NULL, 0, ZBX_TYPE_ID, ZBX_NOTNULL, 0},
					{"hostid", NULL, NULL, NULL, 0, ZBX_TYPE_ID, ZBX_NOTNULL, 0},
>>>>>>> 4bef60b9
					{0}
				},
				NULL
			};

	return DBcreate_table(&table);
}

<<<<<<< HEAD
static int	DBpatch_3030032(void)
{
	return DBcreate_index("sysmap_shape", "sysmap_shape_1", "sysmapid", 0);
}

static int	DBpatch_3030033(void)
{
	const ZBX_FIELD	field = {"sysmapid", NULL, "sysmaps", "sysmapid", 0, 0, 0, ZBX_FK_CASCADE_DELETE};

	return DBadd_foreign_key("sysmap_shape", 1, &field);
}

static int	DBpatch_3030034(void)
{
	DB_ROW		row;
	DB_RESULT	result;
	zbx_db_insert_t	db_insert;
	zbx_uint64_t	mapid;
	int		width, ret;

	zbx_db_insert_prepare(&db_insert, "sysmap_shape", "shapeid", "sysmapid", "width", "height", "text",
			"border_width", NULL);

	result = DBselect("select sysmapid,width from sysmaps");

	while (NULL != (row = DBfetch(result)))
	{
		ZBX_STR2UINT64(mapid, row[0]);
		width = atoi(row[1]);

		zbx_db_insert_add_values(&db_insert, __UINT64_C(0), mapid, width, 15, "{MAP.NAME}", 0);
	}

	DBfree_result(result);

	zbx_db_insert_autoincrement(&db_insert, "shapeid");
	ret = zbx_db_insert_execute(&db_insert);
	zbx_db_insert_clean(&db_insert);

	return ret;
=======
static int	DBpatch_3030038(void)
{
	const ZBX_FIELD	field = {"taskid", NULL, "task", "taskid", 0, 0, 0, ZBX_FK_CASCADE_DELETE};

	return DBadd_foreign_key("task_remote_command", 1, &field);
}

static int	DBpatch_3030039(void)
{
	const ZBX_TABLE table =
			{"task_remote_command_result", "taskid", 0,
				{
					{"taskid", NULL, NULL, NULL, 0, ZBX_TYPE_ID, ZBX_NOTNULL, 0},
					{"status", "0", NULL, NULL, 0, ZBX_TYPE_INT, ZBX_NOTNULL, 0},
					{"parent_taskid", NULL, NULL, NULL, 0, ZBX_TYPE_ID, ZBX_NOTNULL, 0},
					{"info", "", NULL, NULL, 0, ZBX_TYPE_SHORTTEXT, ZBX_NOTNULL, 0},
					{0}
				},
				NULL
			};

	return DBcreate_table(&table);
}

static int	DBpatch_3030040(void)
{
	const ZBX_FIELD	field = {"taskid", NULL, "task", "taskid", 0, 0, 0, ZBX_FK_CASCADE_DELETE};

	return DBadd_foreign_key("task_remote_command_result", 1, &field);
}

static int	DBpatch_3030041(void)
{
	/* 1 - ZBX_TM_STATUS_NEW */
	if (ZBX_DB_OK > DBexecute("update task set status=1"))
		return FAIL;

	return SUCCEED;
}

static int	DBpatch_3030042(void)
{
	/* 2 - ZBX_SCRIPT_EXECUTE_ON_PROXY */
	const ZBX_FIELD field = {"execute_on", "2", NULL, NULL, 0, ZBX_TYPE_INT, ZBX_NOTNULL, 0};

	return DBset_default("scripts", &field);
>>>>>>> 4bef60b9
}

#endif

DBPATCH_START(3030)

/* version, duplicates flag, mandatory flag */

DBPATCH_ADD(3030000, 0, 1)
DBPATCH_ADD(3030001, 0, 1)
DBPATCH_ADD(3030002, 0, 1)
DBPATCH_ADD(3030003, 0, 1)
DBPATCH_ADD(3030004, 0, 1)
DBPATCH_ADD(3030005, 0, 1)
DBPATCH_ADD(3030006, 0, 1)
DBPATCH_ADD(3030007, 0, 1)
DBPATCH_ADD(3030008, 0, 1)
DBPATCH_ADD(3030009, 0, 1)
DBPATCH_ADD(3030010, 0, 1)
DBPATCH_ADD(3030011, 0, 1)
DBPATCH_ADD(3030012, 0, 1)
DBPATCH_ADD(3030013, 0, 1)
DBPATCH_ADD(3030014, 0, 1)
DBPATCH_ADD(3030015, 0, 1)
DBPATCH_ADD(3030016, 0, 1)
DBPATCH_ADD(3030017, 0, 1)
DBPATCH_ADD(3030018, 0, 1)
DBPATCH_ADD(3030019, 0, 1)
DBPATCH_ADD(3030020, 0, 1)
DBPATCH_ADD(3030021, 0, 1)
DBPATCH_ADD(3030022, 0, 1)
DBPATCH_ADD(3030023, 0, 0)
DBPATCH_ADD(3030024, 0, 1)
DBPATCH_ADD(3030025, 0, 1)
DBPATCH_ADD(3030026, 0, 1)
DBPATCH_ADD(3030027, 0, 1)
DBPATCH_ADD(3030028, 0, 1)
DBPATCH_ADD(3030029, 0, 1)
DBPATCH_ADD(3030030, 0, 1)
DBPATCH_ADD(3030031, 0, 1)
DBPATCH_ADD(3030032, 0, 1)
DBPATCH_ADD(3030033, 0, 1)
DBPATCH_ADD(3030034, 0, 1)
<<<<<<< HEAD
=======
DBPATCH_ADD(3030035, 0, 1)
DBPATCH_ADD(3030036, 0, 1)
DBPATCH_ADD(3030037, 0, 1)
DBPATCH_ADD(3030038, 0, 1)
DBPATCH_ADD(3030039, 0, 1)
DBPATCH_ADD(3030040, 0, 1)
DBPATCH_ADD(3030041, 0, 1)
DBPATCH_ADD(3030042, 0, 1)
>>>>>>> 4bef60b9

DBPATCH_END()<|MERGE_RESOLUTION|>--- conflicted
+++ resolved
@@ -387,7 +387,120 @@
 
 static int	DBpatch_3030031(void)
 {
-<<<<<<< HEAD
+	const ZBX_FIELD	field = {"status", "0", NULL, NULL, 0, ZBX_TYPE_INT, ZBX_NOTNULL, 0};
+
+	return DBadd_field("task", &field);
+}
+
+static int	DBpatch_3030032(void)
+{
+	const ZBX_FIELD	field = {"clock", "0", NULL, NULL, 0, ZBX_TYPE_INT, ZBX_NOTNULL, 0};
+
+	return DBadd_field("task", &field);
+}
+
+static int	DBpatch_3030033(void)
+{
+	const ZBX_FIELD	field = {"ttl", "0", NULL, NULL, 0, ZBX_TYPE_INT, ZBX_NOTNULL, 0};
+
+	return DBadd_field("task", &field);
+}
+
+static int	DBpatch_3030034(void)
+{
+	const ZBX_FIELD	field = {"proxy_hostid", NULL, NULL, NULL, 0, ZBX_TYPE_ID, 0, 0};
+
+	return DBadd_field("task", &field);
+}
+
+static int	DBpatch_3030035(void)
+{
+	return DBcreate_index("task", "task_1", "status,proxy_hostid", 0);
+}
+
+static int	DBpatch_3030036(void)
+{
+	const ZBX_FIELD	field = {"proxy_hostid", NULL, "hosts", "hostid", 0, 0, 0, ZBX_FK_CASCADE_DELETE};
+
+	return DBadd_foreign_key("task", 1, &field);
+}
+
+static int	DBpatch_3030037(void)
+{
+	const ZBX_TABLE table =
+			{"task_remote_command", "taskid", 0,
+				{
+					{"taskid", NULL, NULL, NULL, 0, ZBX_TYPE_ID, ZBX_NOTNULL, 0},
+					{"command_type", "0", NULL, NULL, 0, ZBX_TYPE_INT, ZBX_NOTNULL, 0},
+					{"execute_on", "0", NULL, NULL, 0, ZBX_TYPE_INT, ZBX_NOTNULL, 0},
+					{"port", "0", NULL, NULL, 0, ZBX_TYPE_INT, ZBX_NOTNULL, 0},
+					{"authtype", "0", NULL, NULL, 0, ZBX_TYPE_INT, ZBX_NOTNULL, 0},
+					{"username", "", NULL, NULL, 64, ZBX_TYPE_CHAR, ZBX_NOTNULL, 0},
+					{"password", "", NULL, NULL, 64, ZBX_TYPE_CHAR, ZBX_NOTNULL, 0},
+					{"publickey", "", NULL, NULL, 64, ZBX_TYPE_CHAR, ZBX_NOTNULL, 0},
+					{"privatekey", "", NULL, NULL, 64, ZBX_TYPE_CHAR, ZBX_NOTNULL, 0},
+					{"command", "", NULL, NULL, 0, ZBX_TYPE_SHORTTEXT, ZBX_NOTNULL, 0},
+					{"alertid", NULL, NULL, NULL, 0, ZBX_TYPE_ID, 0, 0},
+					{"parent_taskid", NULL, NULL, NULL, 0, ZBX_TYPE_ID, ZBX_NOTNULL, 0},
+					{"hostid", NULL, NULL, NULL, 0, ZBX_TYPE_ID, ZBX_NOTNULL, 0},
+					{0}
+				},
+				NULL
+			};
+
+	return DBcreate_table(&table);
+}
+
+static int	DBpatch_3030038(void)
+{
+	const ZBX_FIELD	field = {"taskid", NULL, "task", "taskid", 0, 0, 0, ZBX_FK_CASCADE_DELETE};
+
+	return DBadd_foreign_key("task_remote_command", 1, &field);
+}
+
+static int	DBpatch_3030039(void)
+{
+	const ZBX_TABLE table =
+			{"task_remote_command_result", "taskid", 0,
+				{
+					{"taskid", NULL, NULL, NULL, 0, ZBX_TYPE_ID, ZBX_NOTNULL, 0},
+					{"status", "0", NULL, NULL, 0, ZBX_TYPE_INT, ZBX_NOTNULL, 0},
+					{"parent_taskid", NULL, NULL, NULL, 0, ZBX_TYPE_ID, ZBX_NOTNULL, 0},
+					{"info", "", NULL, NULL, 0, ZBX_TYPE_SHORTTEXT, ZBX_NOTNULL, 0},
+					{0}
+				},
+				NULL
+			};
+
+	return DBcreate_table(&table);
+}
+
+static int	DBpatch_3030040(void)
+{
+	const ZBX_FIELD	field = {"taskid", NULL, "task", "taskid", 0, 0, 0, ZBX_FK_CASCADE_DELETE};
+
+	return DBadd_foreign_key("task_remote_command_result", 1, &field);
+}
+
+static int	DBpatch_3030041(void)
+{
+	/* 1 - ZBX_TM_STATUS_NEW */
+	if (ZBX_DB_OK > DBexecute("update task set status=1"))
+		return FAIL;
+
+	return SUCCEED;
+}
+
+static int	DBpatch_3030042(void)
+{
+	/* 2 - ZBX_SCRIPT_EXECUTE_ON_PROXY */
+	const ZBX_FIELD field = {"execute_on", "2", NULL, NULL, 0, ZBX_TYPE_INT, ZBX_NOTNULL, 0};
+
+	return DBset_default("scripts", &field);
+}
+
+static int	DBpatch_3030043(void)
+{
 	const ZBX_TABLE table =
 			{"sysmap_shape", "shapeid", 0,
 				{
@@ -409,64 +522,6 @@
 					{"border_color", "000000", NULL, NULL, 6, ZBX_TYPE_CHAR, ZBX_NOTNULL,0},
 					{"background_color", "", NULL, NULL, 6, ZBX_TYPE_CHAR, ZBX_NOTNULL, 0},
 					{"zindex", "-1", NULL, NULL, 0, ZBX_TYPE_INT, ZBX_NOTNULL, 0},
-=======
-	const ZBX_FIELD	field = {"status", "0", NULL, NULL, 0, ZBX_TYPE_INT, ZBX_NOTNULL, 0};
-
-	return DBadd_field("task", &field);
-}
-
-static int	DBpatch_3030032(void)
-{
-	const ZBX_FIELD	field = {"clock", "0", NULL, NULL, 0, ZBX_TYPE_INT, ZBX_NOTNULL, 0};
-
-	return DBadd_field("task", &field);
-}
-
-static int	DBpatch_3030033(void)
-{
-	const ZBX_FIELD	field = {"ttl", "0", NULL, NULL, 0, ZBX_TYPE_INT, ZBX_NOTNULL, 0};
-
-	return DBadd_field("task", &field);
-}
-
-static int	DBpatch_3030034(void)
-{
-	const ZBX_FIELD	field = {"proxy_hostid", NULL, NULL, NULL, 0, ZBX_TYPE_ID, 0, 0};
-
-	return DBadd_field("task", &field);
-}
-
-static int	DBpatch_3030035(void)
-{
-	return DBcreate_index("task", "task_1", "status,proxy_hostid", 0);
-}
-
-static int	DBpatch_3030036(void)
-{
-	const ZBX_FIELD	field = {"proxy_hostid", NULL, "hosts", "hostid", 0, 0, 0, ZBX_FK_CASCADE_DELETE};
-
-	return DBadd_foreign_key("task", 1, &field);
-}
-
-static int	DBpatch_3030037(void)
-{
-	const ZBX_TABLE table =
-			{"task_remote_command", "taskid", 0,
-				{
-					{"taskid", NULL, NULL, NULL, 0, ZBX_TYPE_ID, ZBX_NOTNULL, 0},
-					{"command_type", "0", NULL, NULL, 0, ZBX_TYPE_INT, ZBX_NOTNULL, 0},
-					{"execute_on", "0", NULL, NULL, 0, ZBX_TYPE_INT, ZBX_NOTNULL, 0},
-					{"port", "0", NULL, NULL, 0, ZBX_TYPE_INT, ZBX_NOTNULL, 0},
-					{"authtype", "0", NULL, NULL, 0, ZBX_TYPE_INT, ZBX_NOTNULL, 0},
-					{"username", "", NULL, NULL, 64, ZBX_TYPE_CHAR, ZBX_NOTNULL, 0},
-					{"password", "", NULL, NULL, 64, ZBX_TYPE_CHAR, ZBX_NOTNULL, 0},
-					{"publickey", "", NULL, NULL, 64, ZBX_TYPE_CHAR, ZBX_NOTNULL, 0},
-					{"privatekey", "", NULL, NULL, 64, ZBX_TYPE_CHAR, ZBX_NOTNULL, 0},
-					{"command", "", NULL, NULL, 0, ZBX_TYPE_SHORTTEXT, ZBX_NOTNULL, 0},
-					{"alertid", NULL, NULL, NULL, 0, ZBX_TYPE_ID, 0, 0},
-					{"parent_taskid", NULL, NULL, NULL, 0, ZBX_TYPE_ID, ZBX_NOTNULL, 0},
-					{"hostid", NULL, NULL, NULL, 0, ZBX_TYPE_ID, ZBX_NOTNULL, 0},
->>>>>>> 4bef60b9
 					{0}
 				},
 				NULL
@@ -475,20 +530,19 @@
 	return DBcreate_table(&table);
 }
 
-<<<<<<< HEAD
-static int	DBpatch_3030032(void)
+static int	DBpatch_3030044(void)
 {
 	return DBcreate_index("sysmap_shape", "sysmap_shape_1", "sysmapid", 0);
 }
 
-static int	DBpatch_3030033(void)
+static int	DBpatch_3030045(void)
 {
 	const ZBX_FIELD	field = {"sysmapid", NULL, "sysmaps", "sysmapid", 0, 0, 0, ZBX_FK_CASCADE_DELETE};
 
 	return DBadd_foreign_key("sysmap_shape", 1, &field);
 }
 
-static int	DBpatch_3030034(void)
+static int	DBpatch_3030046(void)
 {
 	DB_ROW		row;
 	DB_RESULT	result;
@@ -516,54 +570,6 @@
 	zbx_db_insert_clean(&db_insert);
 
 	return ret;
-=======
-static int	DBpatch_3030038(void)
-{
-	const ZBX_FIELD	field = {"taskid", NULL, "task", "taskid", 0, 0, 0, ZBX_FK_CASCADE_DELETE};
-
-	return DBadd_foreign_key("task_remote_command", 1, &field);
-}
-
-static int	DBpatch_3030039(void)
-{
-	const ZBX_TABLE table =
-			{"task_remote_command_result", "taskid", 0,
-				{
-					{"taskid", NULL, NULL, NULL, 0, ZBX_TYPE_ID, ZBX_NOTNULL, 0},
-					{"status", "0", NULL, NULL, 0, ZBX_TYPE_INT, ZBX_NOTNULL, 0},
-					{"parent_taskid", NULL, NULL, NULL, 0, ZBX_TYPE_ID, ZBX_NOTNULL, 0},
-					{"info", "", NULL, NULL, 0, ZBX_TYPE_SHORTTEXT, ZBX_NOTNULL, 0},
-					{0}
-				},
-				NULL
-			};
-
-	return DBcreate_table(&table);
-}
-
-static int	DBpatch_3030040(void)
-{
-	const ZBX_FIELD	field = {"taskid", NULL, "task", "taskid", 0, 0, 0, ZBX_FK_CASCADE_DELETE};
-
-	return DBadd_foreign_key("task_remote_command_result", 1, &field);
-}
-
-static int	DBpatch_3030041(void)
-{
-	/* 1 - ZBX_TM_STATUS_NEW */
-	if (ZBX_DB_OK > DBexecute("update task set status=1"))
-		return FAIL;
-
-	return SUCCEED;
-}
-
-static int	DBpatch_3030042(void)
-{
-	/* 2 - ZBX_SCRIPT_EXECUTE_ON_PROXY */
-	const ZBX_FIELD field = {"execute_on", "2", NULL, NULL, 0, ZBX_TYPE_INT, ZBX_NOTNULL, 0};
-
-	return DBset_default("scripts", &field);
->>>>>>> 4bef60b9
 }
 
 #endif
@@ -607,8 +613,6 @@
 DBPATCH_ADD(3030032, 0, 1)
 DBPATCH_ADD(3030033, 0, 1)
 DBPATCH_ADD(3030034, 0, 1)
-<<<<<<< HEAD
-=======
 DBPATCH_ADD(3030035, 0, 1)
 DBPATCH_ADD(3030036, 0, 1)
 DBPATCH_ADD(3030037, 0, 1)
@@ -617,6 +621,9 @@
 DBPATCH_ADD(3030040, 0, 1)
 DBPATCH_ADD(3030041, 0, 1)
 DBPATCH_ADD(3030042, 0, 1)
->>>>>>> 4bef60b9
+DBPATCH_ADD(3030043, 0, 1)
+DBPATCH_ADD(3030044, 0, 1)
+DBPATCH_ADD(3030045, 0, 1)
+DBPATCH_ADD(3030046, 0, 1)
 
 DBPATCH_END()