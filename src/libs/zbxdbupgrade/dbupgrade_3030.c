/*
** Zabbix
** Copyright (C) 2001-2017 Zabbix SIA
**
** This program is free software; you can redistribute it and/or modify
** it under the terms of the GNU General Public License as published by
** the Free Software Foundation; either version 2 of the License, or
** (at your option) any later version.
**
** This program is distributed in the hope that it will be useful,
** but WITHOUT ANY WARRANTY; without even the implied warranty of
** MERCHANTABILITY or FITNESS FOR A PARTICULAR PURPOSE. See the
** GNU General Public License for more details.
**
** You should have received a copy of the GNU General Public License
** along with this program; if not, write to the Free Software
** Foundation, Inc., 51 Franklin Street, Fifth Floor, Boston, MA  02110-1301, USA.
**/

#include "common.h"
#include "db.h"
#include "dbupgrade.h"

/*
 * 3.4 development database patches
 */

#ifndef HAVE_SQLITE3

static int	DBpatch_3030000(void)
{
	const ZBX_FIELD	field = {"ipmi_authtype", "-1", NULL, NULL, 0, ZBX_TYPE_INT, ZBX_NOTNULL, 0};

	return DBset_default("hosts", &field);
}

static int	DBpatch_3030001(void)
{
	const ZBX_FIELD field = {"snmp_oid", "", NULL, NULL, 512, ZBX_TYPE_CHAR, ZBX_NOTNULL, 0};

	return DBmodify_field_type("items", &field);
}

static int	DBpatch_3030002(void)
{
	const ZBX_FIELD field = {"key_", "", NULL, NULL, 512, ZBX_TYPE_CHAR, ZBX_NOTNULL, 0};

	return DBmodify_field_type("dchecks", &field);
}

static int	DBpatch_3030003(void)
{
	return DBdrop_field("proxy_dhistory", "type");
}

static int	DBpatch_3030004(void)
{
	return DBdrop_field("proxy_dhistory", "key_");
}

static int	DBpatch_3030005(void)
{
	return DBdrop_foreign_key("dservices", 2);
}

static int	DBpatch_3030006(void)
{
	return DBdrop_index("dservices", "dservices_1");
}

static int	DBpatch_3030007(void)
{
	DB_ROW			row;
	DB_RESULT		result;
	zbx_vector_uint64_t	dserviceids;
	zbx_uint64_t		dserviceid;
	int			ret = SUCCEED;

	zbx_vector_uint64_create(&dserviceids);

	/* After dropping fields type and key_ from table dservices there is no guarantee that a unique
	index with fields dcheckid, ip and port can be created. To create a unique index for the same
	fields later this will delete rows where all three of them are identical only leaving the latest. */
	result = DBselect(
			"select ds.dserviceid"
			" from dservices ds"
			" where not exists ("
				"select null"
				" from dchecks dc"
				" where ds.dcheckid = dc.dcheckid"
					" and ds.type = dc.type"
					" and ds.key_ = dc.key_"
			")");

	while (NULL != (row = DBfetch(result)))
	{
		ZBX_STR2UINT64(dserviceid, row[0]);

		zbx_vector_uint64_append(&dserviceids, dserviceid);
	}
	DBfree_result(result);

	zbx_vector_uint64_sort(&dserviceids, ZBX_DEFAULT_UINT64_COMPARE_FUNC);

	if (0 != dserviceids.values_num)
		ret = DBexecute_multiple_query("delete from dservices where", "dserviceid", &dserviceids);

	zbx_vector_uint64_destroy(&dserviceids);

	return ret;
}

static int	DBpatch_3030008(void)
{
	return DBdrop_field("dservices", "type");
}

static int	DBpatch_3030009(void)
{
	return DBdrop_field("dservices", "key_");
}

static int	DBpatch_3030010(void)
{
	return DBcreate_index("dservices", "dservices_1", "dcheckid,ip,port", 1);
}

static int	DBpatch_3030011(void)
{
	const ZBX_FIELD	field = {"dcheckid", NULL, "dchecks", "dcheckid", 0, 0, 0, ZBX_FK_CASCADE_DELETE};

	return DBadd_foreign_key("dservices", 2, &field);
}

static int	DBpatch_3030012(void)
{
	const ZBX_FIELD field = {"snmp_lastsize", "0", NULL, NULL, 0, ZBX_TYPE_UINT, ZBX_NOTNULL, 0};

	return DBmodify_field_type("globalvars", &field);
}

static int	DBpatch_3030013(void)
{
	const ZBX_FIELD field = {"period", "1-7,00:00-24:00", NULL, NULL, 1024, ZBX_TYPE_CHAR, ZBX_NOTNULL, 0};

	return DBmodify_field_type("media", &field);
}

static int	DBpatch_3030014(void)
{
	const ZBX_FIELD field = {"delay_flex", "", NULL, NULL, 1024, ZBX_TYPE_CHAR, ZBX_NOTNULL, 0};

	return DBmodify_field_type("items", &field);
}

static int	DBpatch_3030015(void)
{
	const ZBX_TABLE table =
			{"item_preproc", "item_preprocid", 0,
				{
					{"item_preprocid", NULL, NULL, NULL, 0, ZBX_TYPE_ID, ZBX_NOTNULL, 0},
					{"itemid", NULL, NULL, NULL, 0, ZBX_TYPE_ID, ZBX_NOTNULL, 0},
					{"step", "0", NULL, NULL, 0, ZBX_TYPE_INT, ZBX_NOTNULL, 0},
					{"type", "0", NULL, NULL, 0, ZBX_TYPE_INT, ZBX_NOTNULL, 0},
					{"params", "", NULL, NULL, 255, ZBX_TYPE_CHAR, ZBX_NOTNULL, 0},
					{0}
				},
				NULL
			};

	return DBcreate_table(&table);
}

static int	DBpatch_3030016(void)
{
	return DBcreate_index("item_preproc", "item_preproc_1", "itemid, step", 0);
}

static int	DBpatch_3030017(void)
{
	const ZBX_FIELD	field = {"itemid", NULL, "items", "itemid", 0, 0, 0, ZBX_FK_CASCADE_DELETE};

	return DBadd_foreign_key("item_preproc", 1, &field);
}

static void	DBpatch_3030018_add_numeric_preproc_steps(zbx_db_insert_t *db_insert, zbx_uint64_t itemid,
		unsigned char data_type, const char *formula, unsigned char delta)
{
	int	step = 1;

	switch (data_type)
	{
		case ITEM_DATA_TYPE_BOOLEAN:
			zbx_db_insert_add_values(db_insert, __UINT64_C(0), itemid, step++, ZBX_PREPROC_BOOL2DEC, "");
			break;
		case ITEM_DATA_TYPE_OCTAL:
			zbx_db_insert_add_values(db_insert, __UINT64_C(0), itemid, step++, ZBX_PREPROC_OCT2DEC, "");
			break;
		case ITEM_DATA_TYPE_HEXADECIMAL:
			zbx_db_insert_add_values(db_insert, __UINT64_C(0), itemid, step++, ZBX_PREPROC_HEX2DEC, "");
			break;
	}

	switch (delta)
	{
		case ITEM_STORE_SPEED_PER_SECOND:
			zbx_db_insert_add_values(db_insert, __UINT64_C(0), itemid, step++, ZBX_PREPROC_DELTA_SPEED, "");
			break;
		case ITEM_STORE_SIMPLE_CHANGE:
			zbx_db_insert_add_values(db_insert, __UINT64_C(0), itemid, step++, ZBX_PREPROC_DELTA_VALUE, "");
			break;
	}

	if (NULL != formula)
		zbx_db_insert_add_values(db_insert, __UINT64_C(0), itemid, step++, ZBX_PREPROC_MULTIPLIER, formula);

}

static int	DBpatch_3030018(void)
{
	DB_ROW		row;
	DB_RESULT	result;
	unsigned char	value_type, data_type, delta;
	zbx_db_insert_t	db_insert;
	zbx_uint64_t	itemid;
	const char	*formula;
	int		ret;

	zbx_db_insert_prepare(&db_insert, "item_preproc", "item_preprocid", "itemid", "step", "type", "params", NULL);

	result = DBselect("select itemid,value_type,data_type,multiplier,formula,delta from items");

	while (NULL != (row = DBfetch(result)))
	{
		ZBX_STR2UINT64(itemid, row[0]);
		ZBX_STR2UCHAR(value_type, row[1]);

		switch (value_type)
		{
			case ITEM_VALUE_TYPE_FLOAT:
			case ITEM_VALUE_TYPE_UINT64:
				ZBX_STR2UCHAR(data_type, row[2]);
				formula = (1 == atoi(row[3]) ? row[4] : NULL);
				ZBX_STR2UCHAR(delta, row[5]);
				DBpatch_3030018_add_numeric_preproc_steps(&db_insert, itemid, data_type, formula,
						delta);
				break;
		}
	}

	DBfree_result(result);

	zbx_db_insert_autoincrement(&db_insert, "item_preprocid");
	ret = zbx_db_insert_execute(&db_insert);
	zbx_db_insert_clean(&db_insert);

	return ret;
}

static int	DBpatch_3030019(void)
{
	return DBdrop_field("items", "multiplier");
}

static int	DBpatch_3030020(void)
{
	return DBdrop_field("items", "data_type");
}

static int	DBpatch_3030021(void)
{
	return DBdrop_field("items", "delta");
}

static int	DBpatch_3030022(void)
{
	if (ZBX_DB_OK > DBexecute("update items set formula='' where flags<>1 or evaltype<>3"))
		return FAIL;

	return SUCCEED;
}

static int	DBpatch_3030023(void)
{
	if (ZBX_DB_OK > DBexecute("delete from profiles where idx like 'web.dashboard.widget.%%'"))
		return FAIL;

	return SUCCEED;
}

static int	DBpatch_3030024(void)
{
<<<<<<< HEAD
	const ZBX_FIELD field = {"p_eventid", NULL, "events", "eventid", 0, ZBX_TYPE_ID, 0, ZBX_FK_CASCADE_DELETE};

	return DBadd_field("alerts", &field);
=======
	const ZBX_FIELD	field = {"hk_events_internal", "1", NULL, NULL, 0, ZBX_TYPE_INT, ZBX_NOTNULL, 0};

	return DBset_default("config", &field);
>>>>>>> fa6bf0cc
}

static int	DBpatch_3030025(void)
{
<<<<<<< HEAD
	const ZBX_FIELD	field = {"p_eventid", NULL, "events", "eventid", 0, ZBX_TYPE_ID, 0, ZBX_FK_CASCADE_DELETE};

	return DBadd_foreign_key("alerts", 5, &field);
=======
	const ZBX_FIELD	field = {"hk_events_discovery", "1", NULL, NULL, 0, ZBX_TYPE_INT, ZBX_NOTNULL, 0};

	return DBset_default("config", &field);
>>>>>>> fa6bf0cc
}

static int	DBpatch_3030026(void)
{
<<<<<<< HEAD
	return DBcreate_index("alerts", "alerts_7", "p_eventid", 0);
}

static int	DBpatch_3030027(void)
{
	int			ret = FAIL;
	DB_ROW			row;
	DB_RESULT		result;
	char			*sql = NULL;
	size_t			sql_alloc = 0, sql_offset = 0;
	zbx_uint64_t		prev_eventid = 0, curr_eventid;

	/* This procedure fills in field 'p_eventid' for all recovery actions. 'p_eventid' value is defined as per last
	problematic event, that was closed by currect recovery event. This is done because the relation beetwen
	recovery alerts and problem events is partially missing and this method is most successful for updating
	zabbix 3.0 to latest versions. */

	DBbegin_multiple_update(&sql, &sql_alloc, &sql_offset);

	result = DBselect("select eventid, r_eventid"
			" from event_recovery"
			" order by r_eventid, eventid desc");

	while (NULL != (row = DBfetch(result)))
	{
		ZBX_STR2UINT64(curr_eventid, row[1]);
		if (prev_eventid == curr_eventid)
			continue;

		zbx_snprintf_alloc(&sql, &sql_alloc, &sql_offset,
				"update alerts set p_eventid=%s where eventid=%s;\n",
				row[0], row[1]);

		if (SUCCEED != DBexecute_overflowed_sql(&sql, &sql_alloc, &sql_offset))
			goto out;

		prev_eventid = curr_eventid;
	}

	DBend_multiple_update(&sql, &sql_alloc, &sql_offset);

	if (16 < sql_offset)
	{
		if (ZBX_DB_OK > DBexecute("%s", sql))
			goto out;
	}

	ret = SUCCEED;
out:
	DBfree_result(result);
	zbx_free(sql);

	return ret;
=======
	const ZBX_FIELD	field = {"hk_events_autoreg", "1", NULL, NULL, 0, ZBX_TYPE_INT, ZBX_NOTNULL, 0};

	return DBset_default("config", &field);
>>>>>>> fa6bf0cc
}

#endif

DBPATCH_START(3030)

/* version, duplicates flag, mandatory flag */

DBPATCH_ADD(3030000, 0, 1)
DBPATCH_ADD(3030001, 0, 1)
DBPATCH_ADD(3030002, 0, 1)
DBPATCH_ADD(3030003, 0, 1)
DBPATCH_ADD(3030004, 0, 1)
DBPATCH_ADD(3030005, 0, 1)
DBPATCH_ADD(3030006, 0, 1)
DBPATCH_ADD(3030007, 0, 1)
DBPATCH_ADD(3030008, 0, 1)
DBPATCH_ADD(3030009, 0, 1)
DBPATCH_ADD(3030010, 0, 1)
DBPATCH_ADD(3030011, 0, 1)
DBPATCH_ADD(3030012, 0, 1)
DBPATCH_ADD(3030013, 0, 1)
DBPATCH_ADD(3030014, 0, 1)
DBPATCH_ADD(3030015, 0, 1)
DBPATCH_ADD(3030016, 0, 1)
DBPATCH_ADD(3030017, 0, 1)
DBPATCH_ADD(3030018, 0, 1)
DBPATCH_ADD(3030019, 0, 1)
DBPATCH_ADD(3030020, 0, 1)
DBPATCH_ADD(3030021, 0, 1)
DBPATCH_ADD(3030022, 0, 1)
DBPATCH_ADD(3030023, 0, 0)
DBPATCH_ADD(3030024, 0, 1)
DBPATCH_ADD(3030025, 0, 1)
DBPATCH_ADD(3030026, 0, 1)
<<<<<<< HEAD
DBPATCH_ADD(3030027, 0, 1)
=======
>>>>>>> fa6bf0cc

DBPATCH_END()<|MERGE_RESOLUTION|>--- conflicted
+++ resolved
@@ -290,37 +290,45 @@
 
 static int	DBpatch_3030024(void)
 {
-<<<<<<< HEAD
+	const ZBX_FIELD	field = {"hk_events_internal", "1", NULL, NULL, 0, ZBX_TYPE_INT, ZBX_NOTNULL, 0};
+
+	return DBset_default("config", &field);
+}
+
+static int	DBpatch_3030025(void)
+{
+	const ZBX_FIELD	field = {"hk_events_discovery", "1", NULL, NULL, 0, ZBX_TYPE_INT, ZBX_NOTNULL, 0};
+
+	return DBset_default("config", &field);
+}
+
+static int	DBpatch_3030026(void)
+{
+	const ZBX_FIELD	field = {"hk_events_autoreg", "1", NULL, NULL, 0, ZBX_TYPE_INT, ZBX_NOTNULL, 0};
+
+	return DBset_default("config", &field);
+}
+
+static int	DBpatch_3030027(void)
+{
 	const ZBX_FIELD field = {"p_eventid", NULL, "events", "eventid", 0, ZBX_TYPE_ID, 0, ZBX_FK_CASCADE_DELETE};
 
 	return DBadd_field("alerts", &field);
-=======
-	const ZBX_FIELD	field = {"hk_events_internal", "1", NULL, NULL, 0, ZBX_TYPE_INT, ZBX_NOTNULL, 0};
-
-	return DBset_default("config", &field);
->>>>>>> fa6bf0cc
-}
-
-static int	DBpatch_3030025(void)
-{
-<<<<<<< HEAD
+}
+
+static int	DBpatch_3030028(void)
+{
 	const ZBX_FIELD	field = {"p_eventid", NULL, "events", "eventid", 0, ZBX_TYPE_ID, 0, ZBX_FK_CASCADE_DELETE};
 
 	return DBadd_foreign_key("alerts", 5, &field);
-=======
-	const ZBX_FIELD	field = {"hk_events_discovery", "1", NULL, NULL, 0, ZBX_TYPE_INT, ZBX_NOTNULL, 0};
-
-	return DBset_default("config", &field);
->>>>>>> fa6bf0cc
-}
-
-static int	DBpatch_3030026(void)
-{
-<<<<<<< HEAD
+}
+
+static int	DBpatch_3030029(void)
+{
 	return DBcreate_index("alerts", "alerts_7", "p_eventid", 0);
 }
 
-static int	DBpatch_3030027(void)
+static int	DBpatch_3030030(void)
 {
 	int			ret = FAIL;
 	DB_ROW			row;
@@ -370,11 +378,6 @@
 	zbx_free(sql);
 
 	return ret;
-=======
-	const ZBX_FIELD	field = {"hk_events_autoreg", "1", NULL, NULL, 0, ZBX_TYPE_INT, ZBX_NOTNULL, 0};
-
-	return DBset_default("config", &field);
->>>>>>> fa6bf0cc
 }
 
 #endif
@@ -410,9 +413,9 @@
 DBPATCH_ADD(3030024, 0, 1)
 DBPATCH_ADD(3030025, 0, 1)
 DBPATCH_ADD(3030026, 0, 1)
-<<<<<<< HEAD
 DBPATCH_ADD(3030027, 0, 1)
-=======
->>>>>>> fa6bf0cc
+DBPATCH_ADD(3030028, 0, 1)
+DBPATCH_ADD(3030029, 0, 1)
+DBPATCH_ADD(3030030, 0, 1)
 
 DBPATCH_END()