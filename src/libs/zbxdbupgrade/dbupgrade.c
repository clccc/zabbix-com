--- conflicted
+++ resolved
@@ -936,11 +936,7 @@
 	return DBcreate_index("escalations", "escalations_1", "actionid,triggerid,itemid,escalationid", 1);
 }
 
-<<<<<<< HEAD
-static int	DBpatch_02010050(void)
-=======
-static int	DBpatch_2010050()
->>>>>>> fb15d501
+static int	DBpatch_2010050(void)
 {
 	char		*fields[] = {"ts_from", "ts_to", NULL};
 	DB_RESULT	result;
@@ -975,198 +971,126 @@
 	return SUCCEED;
 }
 
-<<<<<<< HEAD
-static int	DBpatch_02010051(void)
-=======
 static int	DBpatch_2010051(void)
->>>>>>> fb15d501
 {
 	const ZBX_FIELD field = {"hk_events_mode", "1", NULL, NULL, 0, ZBX_TYPE_INT, ZBX_NOTNULL, 0};
 
 	return DBadd_field("config", &field);
 }
 
-<<<<<<< HEAD
-static int	DBpatch_02010052(void)
-=======
 static int	DBpatch_2010052(void)
->>>>>>> fb15d501
 {
 	const ZBX_FIELD field = {"hk_events_trigger", "365", NULL, NULL, 0, ZBX_TYPE_INT, ZBX_NOTNULL, 0};
 
 	return DBadd_field("config", &field);
 }
 
-<<<<<<< HEAD
-static int	DBpatch_02010053(void)
-=======
 static int	DBpatch_2010053(void)
->>>>>>> fb15d501
 {
 	const ZBX_FIELD field = {"hk_events_internal", "365", NULL, NULL, 0, ZBX_TYPE_INT, ZBX_NOTNULL, 0};
 
 	return DBadd_field("config", &field);
 }
 
-<<<<<<< HEAD
-static int	DBpatch_02010054(void)
-=======
 static int	DBpatch_2010054(void)
->>>>>>> fb15d501
 {
 	const ZBX_FIELD field = {"hk_events_discovery", "365", NULL, NULL, 0, ZBX_TYPE_INT, ZBX_NOTNULL, 0};
 
 	return DBadd_field("config", &field);
 }
 
-<<<<<<< HEAD
-static int	DBpatch_02010055(void)
-=======
 static int	DBpatch_2010055(void)
->>>>>>> fb15d501
 {
 	const ZBX_FIELD field = {"hk_events_autoreg", "365", NULL, NULL, 0, ZBX_TYPE_INT, ZBX_NOTNULL, 0};
 
 	return DBadd_field("config", &field);
 }
 
-<<<<<<< HEAD
-static int	DBpatch_02010056(void)
-=======
 static int	DBpatch_2010056(void)
->>>>>>> fb15d501
 {
 	const ZBX_FIELD field = {"hk_services_mode", "1", NULL, NULL, 0, ZBX_TYPE_INT, ZBX_NOTNULL, 0};
 
 	return DBadd_field("config", &field);
 }
 
-<<<<<<< HEAD
-static int	DBpatch_02010057(void)
-=======
 static int	DBpatch_2010057(void)
->>>>>>> fb15d501
 {
 	const ZBX_FIELD field = {"hk_services", "365", NULL, NULL, 0, ZBX_TYPE_INT, ZBX_NOTNULL, 0};
 
 	return DBadd_field("config", &field);
 }
 
-<<<<<<< HEAD
-static int	DBpatch_02010058(void)
-=======
 static int	DBpatch_2010058(void)
->>>>>>> fb15d501
 {
 	const ZBX_FIELD field = {"hk_audit_mode", "1", NULL, NULL, 0, ZBX_TYPE_INT, ZBX_NOTNULL, 0};
 
 	return DBadd_field("config", &field);
 }
 
-<<<<<<< HEAD
-static int	DBpatch_02010059(void)
-=======
 static int	DBpatch_2010059(void)
->>>>>>> fb15d501
 {
 	const ZBX_FIELD field = {"hk_audit", "365", NULL, NULL, 0, ZBX_TYPE_INT, ZBX_NOTNULL, 0};
 
 	return DBadd_field("config", &field);
 }
 
-<<<<<<< HEAD
-static int	DBpatch_02010060(void)
-=======
 static int	DBpatch_2010060(void)
->>>>>>> fb15d501
 {
 	const ZBX_FIELD field = {"hk_sessions_mode", "1", NULL, NULL, 0, ZBX_TYPE_INT, ZBX_NOTNULL, 0};
 
 	return DBadd_field("config", &field);
 }
 
-<<<<<<< HEAD
-static int	DBpatch_02010061(void)
-=======
 static int	DBpatch_2010061(void)
->>>>>>> fb15d501
 {
 	const ZBX_FIELD field = {"hk_sessions", "365", NULL, NULL, 0, ZBX_TYPE_INT, ZBX_NOTNULL, 0};
 
 	return DBadd_field("config", &field);
 }
 
-<<<<<<< HEAD
-static int	DBpatch_02010062(void)
-=======
 static int	DBpatch_2010062(void)
->>>>>>> fb15d501
 {
 	const ZBX_FIELD field = {"hk_history_mode", "1", NULL, NULL, 0, ZBX_TYPE_INT, ZBX_NOTNULL, 0};
 
 	return DBadd_field("config", &field);
 }
 
-<<<<<<< HEAD
-static int	DBpatch_02010063(void)
-=======
 static int	DBpatch_2010063(void)
->>>>>>> fb15d501
 {
 	const ZBX_FIELD field = {"hk_history_global", "0", NULL, NULL, 0, ZBX_TYPE_INT, ZBX_NOTNULL, 0};
 
 	return DBadd_field("config", &field);
 }
 
-<<<<<<< HEAD
-static int	DBpatch_02010064(void)
-=======
 static int	DBpatch_2010064(void)
->>>>>>> fb15d501
 {
 	const ZBX_FIELD field = {"hk_history", "90", NULL, NULL, 0, ZBX_TYPE_INT, ZBX_NOTNULL, 0};
 
 	return DBadd_field("config", &field);
 }
 
-<<<<<<< HEAD
-static int	DBpatch_02010065(void)
-=======
 static int	DBpatch_2010065(void)
->>>>>>> fb15d501
 {
 	const ZBX_FIELD field = {"hk_trends_mode", "1 ", NULL, NULL, 0, ZBX_TYPE_INT, ZBX_NOTNULL, 0};
 
 	return DBadd_field("config", &field);
 }
 
-<<<<<<< HEAD
-static int	DBpatch_02010066(void)
-=======
 static int	DBpatch_2010066(void)
->>>>>>> fb15d501
 {
 	const ZBX_FIELD field = {"hk_trends_global", "0", NULL, NULL, 0, ZBX_TYPE_INT, ZBX_NOTNULL, 0};
 
 	return DBadd_field("config", &field);
 }
 
-<<<<<<< HEAD
-static int	DBpatch_02010067(void)
-=======
 static int	DBpatch_2010067(void)
->>>>>>> fb15d501
 {
 	const ZBX_FIELD field = {"hk_trends", "365", NULL, NULL, 0, ZBX_TYPE_INT, ZBX_NOTNULL, 0};
 
 	return DBadd_field("config", &field);
 }
 
-<<<<<<< HEAD
-static int	DBpatch_02010068(void)
-=======
 static int	DBpatch_2010068(void)
->>>>>>> fb15d501
 {
 	if (ZBX_DB_OK <= DBexecute(
 			"update config"
@@ -1195,51 +1119,31 @@
 	return FAIL;
 }
 
-<<<<<<< HEAD
-static int	DBpatch_02010069(void)
-=======
 static int	DBpatch_2010069(void)
->>>>>>> fb15d501
 {
 	return DBdrop_field("config", "event_history");
 }
 
-<<<<<<< HEAD
-static int	DBpatch_02010070(void)
-=======
 static int	DBpatch_2010070(void)
->>>>>>> fb15d501
 {
 	return DBdrop_field("config", "alert_history");
 }
 
-<<<<<<< HEAD
-static int	DBpatch_02010071(void)
-=======
 static int	DBpatch_2010071(void)
->>>>>>> fb15d501
 {
 	const ZBX_FIELD	field = {"snmpv3_contextname", "", NULL, NULL, 255, ZBX_TYPE_CHAR, ZBX_NOTNULL, 0};
 
 	return DBadd_field("items", &field);
 }
 
-<<<<<<< HEAD
-static int	DBpatch_02010072(void)
-=======
 static int	DBpatch_2010072(void)
->>>>>>> fb15d501
 {
 	const ZBX_FIELD	field = {"snmpv3_contextname", "", NULL, NULL, 255, ZBX_TYPE_CHAR, ZBX_NOTNULL, 0};
 
 	return DBadd_field("dchecks", &field);
 }
 
-<<<<<<< HEAD
-static int	DBpatch_02010073(void)
-=======
 static int	DBpatch_2010073(void)
->>>>>>> fb15d501
 {
 	const char	*sql = "delete from ids where table_name='events'";
 
@@ -1263,22 +1167,6 @@
 	return DBadd_field("httpstep", &field);
 }
 
-<<<<<<< HEAD
-static int	DBpatch_02010076(void)
-{
-	const ZBX_FIELD	field = {"host_metadata", "", NULL, NULL, 255, ZBX_TYPE_CHAR, ZBX_NOTNULL, 0};
-
-	return DBadd_field("autoreg_host", &field);
-}
-
-static int	DBpatch_02010077(void)
-{
-	const ZBX_FIELD	field = {"host_metadata", "", NULL, NULL, 255, ZBX_TYPE_CHAR, ZBX_NOTNULL, 0};
-
-	return DBadd_field("proxy_autoreg_host", &field);
-}
-
-=======
 static int	DBpatch_2010076(void)
 {
 	const ZBX_TABLE	table =
@@ -1367,6 +1255,20 @@
 	return DBadd_field("sysmaps", &field);
 }
 
+static int	DBpatch_02010085(void)
+{
+	const ZBX_FIELD	field = {"host_metadata", "", NULL, NULL, 255, ZBX_TYPE_CHAR, ZBX_NOTNULL, 0};
+
+	return DBadd_field("autoreg_host", &field);
+}
+
+static int	DBpatch_02010086(void)
+{
+	const ZBX_FIELD	field = {"host_metadata", "", NULL, NULL, 255, ZBX_TYPE_CHAR, ZBX_NOTNULL, 0};
+
+	return DBadd_field("proxy_autoreg_host", &field);
+}
+
 #define DBPATCH_START()					zbx_dbpatch_t	patches[] = {
 #define DBPATCH_ADD(version, duplicates, mandatory)	{DBpatch_##version, version, duplicates, mandatory},
 #define DBPATCH_END()					{NULL}};
@@ -1377,7 +1279,6 @@
 #define DBPATCH_ADD(version, duplicates, mandatory)	if (1 == mandatory) required = version;
 #define DBPATCH_END()
 
->>>>>>> fb15d501
 #endif	/* not HAVE_SQLITE3 */
 
 static void	DBget_version(int *mandatory, int *optional)
@@ -1412,95 +1313,6 @@
 
 #ifndef HAVE_SQLITE3
 	int		i, total = 0, current = 0, completed, last_completed = -1;
-<<<<<<< HEAD
-
-	zbx_dbpatch_t	patches[] =
-	{
-		/* function, version, duplicates flag, mandatory flag */
-		{DBpatch_02010001, 2010001, 0, 1},
-		{DBpatch_02010002, 2010002, 0, 1},
-		{DBpatch_02010003, 2010003, 0, 1},
-		{DBpatch_02010004, 2010004, 0, 1},
-		{DBpatch_02010005, 2010005, 0, 1},
-		{DBpatch_02010006, 2010006, 0, 1},
-		{DBpatch_02010007, 2010007, 0, 0},
-		{DBpatch_02010008, 2010008, 0, 1},
-		{DBpatch_02010009, 2010009, 0, 1},
-		{DBpatch_02010010, 2010010, 0, 1},
-		{DBpatch_02010011, 2010011, 0, 1},
-		{DBpatch_02010012, 2010012, 0, 1},
-		{DBpatch_02010013, 2010013, 0, 1},
-		{DBpatch_02010014, 2010014, 0, 1},
-		{DBpatch_02010015, 2010015, 0, 1},
-		{DBpatch_02010016, 2010016, 0, 1},
-		{DBpatch_02010017, 2010017, 0, 1},
-		{DBpatch_02010018, 2010018, 0, 1},
-		{DBpatch_02010019, 2010019, 0, 1},
-		{DBpatch_02010020, 2010020, 0, 1},
-		{DBpatch_02010021, 2010021, 0, 1},
-		{DBpatch_02010022, 2010022, 0, 1},
-		{DBpatch_02010023, 2010023, 0, 1},
-		{DBpatch_02010024, 2010024, 0, 1},
-		{DBpatch_02010025, 2010025, 0, 1},
-		{DBpatch_02010026, 2010026, 0, 1},
-		{DBpatch_02010027, 2010027, 0, 1},
-		{DBpatch_02010028, 2010028, 0, 0},
-		{DBpatch_02010029, 2010029, 0, 0},
-		{DBpatch_02010030, 2010030, 0, 0},
-		{DBpatch_02010031, 2010031, 0, 0},
-		{DBpatch_02010032, 2010032, 0, 1},
-		{DBpatch_02010033, 2010033, 0, 1},
-		{DBpatch_02010034, 2010034, 0, 1},
-		{DBpatch_02010035, 2010035, 0, 0},
-		{DBpatch_02010036, 2010036, 0, 0},
-		{DBpatch_02010037, 2010037, 0, 0},
-		{DBpatch_02010038, 2010038, 0, 0},
-		{DBpatch_02010039, 2010039, 0, 0},
-		{DBpatch_02010040, 2010040, 0, 1},
-		{DBpatch_02010041, 2010041, 0, 0},
-		{DBpatch_02010042, 2010042, 0, 0},
-		{DBpatch_02010043, 2010043, 0, 1},
-		{DBpatch_02010044, 2010044, 0, 1},
-		{DBpatch_02010045, 2010045, 0, 1},
-		{DBpatch_02010046, 2010046, 0, 1},
-		{DBpatch_02010047, 2010047, 0, 1},
-		{DBpatch_02010048, 2010048, 0, 0},
-		{DBpatch_02010049, 2010049, 0, 0},
-		{DBpatch_02010050, 2010050, 0, 1},
-		{DBpatch_02010051, 2010051, 0, 1},
-		{DBpatch_02010052, 2010052, 0, 1},
-		{DBpatch_02010053, 2010053, 0, 1},
-		{DBpatch_02010054, 2010054, 0, 1},
-		{DBpatch_02010055, 2010055, 0, 1},
-		{DBpatch_02010056, 2010056, 0, 1},
-		{DBpatch_02010057, 2010057, 0, 1},
-		{DBpatch_02010058, 2010058, 0, 1},
-		{DBpatch_02010059, 2010059, 0, 1},
-		{DBpatch_02010060, 2010060, 0, 1},
-		{DBpatch_02010061, 2010061, 0, 1},
-		{DBpatch_02010062, 2010062, 0, 1},
-		{DBpatch_02010063, 2010063, 0, 1},
-		{DBpatch_02010064, 2010064, 0, 1},
-		{DBpatch_02010065, 2010065, 0, 1},
-		{DBpatch_02010066, 2010066, 0, 1},
-		{DBpatch_02010067, 2010067, 0, 1},
-		{DBpatch_02010068, 2010068, 0, 1},
-		{DBpatch_02010069, 2010069, 0, 0},
-		{DBpatch_02010070, 2010070, 0, 0},
-		{DBpatch_02010071, 2010071, 0, 1},
-		{DBpatch_02010072, 2010072, 0, 1},
-		{DBpatch_02010073, 2010073, 0, 0},
-		{DBpatch_02010074, 2010074, 0, 1},
-		{DBpatch_02010075, 2010075, 0, 1},
-		{DBpatch_02010076, 2010076, 0, 1},
-		{DBpatch_02010077, 2010077, 0, 1},
-		/* IMPORTANT! When adding a new mandatory DBPatch don't forget to update it for SQLite, too. */
-		{NULL}
-	};
-#else
-	required = 2010077;	/* <---- Update mandatory DBpatch for SQLite here. */
-=======
->>>>>>> fb15d501
 #endif
 
 	DBPATCH_START()
@@ -1590,6 +1402,8 @@
 	DBPATCH_ADD(2010082, 0, 1)
 	DBPATCH_ADD(2010083, 0, 1)
 	DBPATCH_ADD(2010084, 0, 1)
+	DBPATCH_ADD(2010085, 0, 1)
+	DBPATCH_ADD(2010086, 0, 1)
 
 	DBPATCH_END()
 
