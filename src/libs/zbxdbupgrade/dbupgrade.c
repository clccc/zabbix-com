/*
** Zabbix
** Copyright (C) 2001-2013 Zabbix SIA
**
** This program is free software; you can redistribute it and/or modify
** it under the terms of the GNU General Public License as published by
** the Free Software Foundation; either version 2 of the License, or
** (at your option) any later version.
**
** This program is distributed in the hope that it will be useful,
** but WITHOUT ANY WARRANTY; without even the implied warranty of
** MERCHANTABILITY or FITNESS FOR A PARTICULAR PURPOSE. See the
** GNU General Public License for more details.
**
** You should have received a copy of the GNU General Public License
** along with this program; if not, write to the Free Software
** Foundation, Inc., 51 Franklin Street, Fifth Floor, Boston, MA  02110-1301, USA.
**/

#include "common.h"

#include "db.h"
#include "log.h"

#if defined(HAVE_MYSQL)
#	define ZBX_DB_TABLE_OPTIONS	" engine=innodb"
#	define ZBX_DROP_FK		" drop foreign key"
#else
#	define ZBX_DB_TABLE_OPTIONS	""
#	define ZBX_DROP_FK		" drop constraint"
#endif

#if defined(HAVE_POSTGRESQL)
#	define ZBX_DB_ONLY		" only"
#else
#	define ZBX_DB_ONLY		""
#endif

#if defined(HAVE_IBM_DB2)
#	define ZBX_DB_ALTER_COLUMN	" alter column"
#elif defined(HAVE_POSTGRESQL)
#	define ZBX_DB_ALTER_COLUMN	" alter"
#else
#	define ZBX_DB_ALTER_COLUMN	" modify"
#endif

#if defined(HAVE_IBM_DB2)
#	define ZBX_DB_SET_TYPE		" set data type"
#elif defined(HAVE_POSTGRESQL)
#	define ZBX_DB_SET_TYPE		" type"
#else
#	define ZBX_DB_SET_TYPE		""
#endif

#if defined(HAVE_IBM_DB2) || defined(HAVE_POSTGRESQL)
#	define ZBX_TYPE_ID_STR		"bigint"
#elif defined(HAVE_MYSQL)
#	define ZBX_TYPE_ID_STR		"bigint unsigned"
#elif defined(HAVE_ORACLE)
#	define ZBX_TYPE_ID_STR		"number(20)"
#endif

#if defined(HAVE_ORACLE)
#	define ZBX_TYPE_INT_STR		"number(10)"
#	define ZBX_TYPE_CHAR_STR	"nvarchar2"
#else
#	define ZBX_TYPE_INT_STR		"integer"
#	define ZBX_TYPE_CHAR_STR	"varchar"
#endif

#if defined(HAVE_IBM_DB2)
#	define ZBX_TYPE_UINT_STR	"bigint"
#elif defined(HAVE_MYSQL)
#	define ZBX_TYPE_UINT_STR	"bigint unsigned"
#elif defined(HAVE_ORACLE)
#	define ZBX_TYPE_UINT_STR	"number(20)"
#elif defined(HAVE_POSTGRESQL)
#	define ZBX_TYPE_UINT_STR	"numeric(20)"
#endif

#define ZBX_FIRST_DB_VERSION		2010000

typedef struct
{
	int		(*function)();
	int		version;
	int		duplicates;
	unsigned char	mandatory;
}
zbx_dbpatch_t;

extern unsigned char	daemon_type;

#if !defined(HAVE_SQLITE3)
static void	DBfield_type_string(char **sql, size_t *sql_alloc, size_t *sql_offset, const ZBX_FIELD *field)
{
	switch (field->type)
	{
		case ZBX_TYPE_ID:
			zbx_strcpy_alloc(sql, sql_alloc, sql_offset, ZBX_TYPE_ID_STR);
			break;
		case ZBX_TYPE_INT:
			zbx_strcpy_alloc(sql, sql_alloc, sql_offset, ZBX_TYPE_INT_STR);
			break;
		case ZBX_TYPE_CHAR:
			zbx_snprintf_alloc(sql, sql_alloc, sql_offset, "%s(%hu)", ZBX_TYPE_CHAR_STR, field->length);
			break;
		case ZBX_TYPE_UINT:
			zbx_strcpy_alloc(sql, sql_alloc, sql_offset, ZBX_TYPE_UINT_STR);
			break;
		default:
			assert(0);
	}
}

static void	DBfield_definition_string(char **sql, size_t *sql_alloc, size_t *sql_offset, const ZBX_FIELD *field)
{
	zbx_snprintf_alloc(sql, sql_alloc, sql_offset, "%s ", field->name);
	DBfield_type_string(sql, sql_alloc, sql_offset, field);
	if (NULL != field->default_value)
	{
		char	*default_value_esc;

		default_value_esc = DBdyn_escape_string(field->default_value);
		zbx_snprintf_alloc(sql, sql_alloc, sql_offset, " default '%s'", default_value_esc);
		zbx_free(default_value_esc);
	}
	if (0 != (field->flags & ZBX_NOTNULL))
		zbx_strcpy_alloc(sql, sql_alloc, sql_offset, " not null");
}

static void	DBcreate_table_sql(char **sql, size_t *sql_alloc, size_t *sql_offset, const ZBX_TABLE *table)
{
	int	i;

	zbx_snprintf_alloc(sql, sql_alloc, sql_offset, "create table %s (\n", table->table);

	for (i = 0; NULL != table->fields[i].name; i++)
	{
		if (0 != i)
			zbx_strcpy_alloc(sql, sql_alloc, sql_offset, ",\n");
		DBfield_definition_string(sql, sql_alloc, sql_offset, &table->fields[i]);
	}
	zbx_strcpy_alloc(sql, sql_alloc, sql_offset, "\n)" ZBX_DB_TABLE_OPTIONS);
}

static void	DBmodify_field_type_sql(char **sql, size_t *sql_alloc, size_t *sql_offset,
		const char *table_name, const ZBX_FIELD *field)
{
	zbx_snprintf_alloc(sql, sql_alloc, sql_offset, "alter table" ZBX_DB_ONLY " %s" ZBX_DB_ALTER_COLUMN " ",
			table_name);

#if defined(HAVE_MYSQL)
	DBfield_definition_string(sql, sql_alloc, sql_offset, field);
#else
	zbx_snprintf_alloc(sql, sql_alloc, sql_offset, "%s" ZBX_DB_SET_TYPE " ", field->name);
	DBfield_type_string(sql, sql_alloc, sql_offset, field);
#endif
}

static void	DBdrop_not_null_sql(char **sql, size_t *sql_alloc, size_t *sql_offset,
		const char *table_name, const ZBX_FIELD *field)
{
	zbx_snprintf_alloc(sql, sql_alloc, sql_offset, "alter table" ZBX_DB_ONLY " %s" ZBX_DB_ALTER_COLUMN " ",
			table_name);

#if defined(HAVE_MYSQL)
	DBfield_definition_string(sql, sql_alloc, sql_offset, field);
#elif defined(HAVE_ORACLE)
	zbx_snprintf_alloc(sql, sql_alloc, sql_offset, "%s null", field->name);
#else
	zbx_snprintf_alloc(sql, sql_alloc, sql_offset, "%s drop not null", field->name);
#endif
}

static void	DBset_not_null_sql(char **sql, size_t *sql_alloc, size_t *sql_offset,
		const char *table_name, const ZBX_FIELD *field)
{
	zbx_snprintf_alloc(sql, sql_alloc, sql_offset, "alter table" ZBX_DB_ONLY " %s" ZBX_DB_ALTER_COLUMN " ",
			table_name);

#if defined(HAVE_MYSQL)
	DBfield_definition_string(sql, sql_alloc, sql_offset, field);
#elif defined(HAVE_ORACLE)
	zbx_snprintf_alloc(sql, sql_alloc, sql_offset, "%s not null", field->name);
#else
	zbx_snprintf_alloc(sql, sql_alloc, sql_offset, "%s set not null", field->name);
#endif
}

static void	DBset_default_sql(char **sql, size_t *sql_alloc, size_t *sql_offset,
		const char *table_name, const ZBX_FIELD *field)
{
	zbx_snprintf_alloc(sql, sql_alloc, sql_offset, "alter table" ZBX_DB_ONLY " %s" ZBX_DB_ALTER_COLUMN " ",
			table_name);

#if defined(HAVE_MYSQL)
	DBfield_definition_string(sql, sql_alloc, sql_offset, field);
#elif defined(HAVE_ORACLE)
	zbx_snprintf_alloc(sql, sql_alloc, sql_offset, "%s default '%s'", field->name, field->default_value);
#else
	zbx_snprintf_alloc(sql, sql_alloc, sql_offset, "%s set default '%s'", field->name, field->default_value);
#endif
}

static void	DBadd_field_sql(char **sql, size_t *sql_alloc, size_t *sql_offset,
		const char *table_name, const ZBX_FIELD *field)
{
	zbx_snprintf_alloc(sql, sql_alloc, sql_offset, "alter table" ZBX_DB_ONLY " %s add ", table_name);
	DBfield_definition_string(sql, sql_alloc, sql_offset, field);
}

static void	DBrename_field_sql(char **sql, size_t *sql_alloc, size_t *sql_offset,
		const char *table_name, const char *field_name, const ZBX_FIELD *field)
{
	zbx_snprintf_alloc(sql, sql_alloc, sql_offset, "alter table" ZBX_DB_ONLY " %s ", table_name);

#if defined(HAVE_MYSQL)
	zbx_snprintf_alloc(sql, sql_alloc, sql_offset, "change column %s ", field_name);
	DBfield_definition_string(sql, sql_alloc, sql_offset, field);
#else
	zbx_snprintf_alloc(sql, sql_alloc, sql_offset, "rename column %s to %s", field_name, field->name);
#endif
}

static void	DBdrop_field_sql(char **sql, size_t *sql_alloc, size_t *sql_offset,
		const char *table_name, const char *field_name)
{
	zbx_snprintf_alloc(sql, sql_alloc, sql_offset, "alter table" ZBX_DB_ONLY " %s drop column %s",
			table_name, field_name);
}

static void	DBcreate_index_sql(char **sql, size_t *sql_alloc, size_t *sql_offset,
		const char *table_name, const char *index_name, const char *fields, int unique)
{
	zbx_strcpy_alloc(sql, sql_alloc, sql_offset, "create");
	if (0 != unique)
		zbx_strcpy_alloc(sql, sql_alloc, sql_offset, " unique");
	zbx_snprintf_alloc(sql, sql_alloc, sql_offset, " index %s on %s (%s)", index_name, table_name, fields);
}

static void	DBdrop_index_sql(char **sql, size_t *sql_alloc, size_t *sql_offset,
		const char *table_name, const char *index_name)
{
	zbx_snprintf_alloc(sql, sql_alloc, sql_offset, "drop index %s", index_name);
#if defined(HAVE_MYSQL)
	zbx_snprintf_alloc(sql, sql_alloc, sql_offset, " on %s", table_name);
#endif
}

static void	DBadd_foreign_key_sql(char **sql, size_t *sql_alloc, size_t *sql_offset,
		const char *table_name, int id, const ZBX_FIELD *field)
{
	zbx_snprintf_alloc(sql, sql_alloc, sql_offset, "alter table" ZBX_DB_ONLY " %s"
			" add constraint c_%s_%d foreign key (%s) references %s (%s)",
			table_name, table_name, id, field->name, field->fk_table, field->fk_field);
	if (0 != (field->fk_flags & ZBX_FK_CASCADE_DELETE))
		zbx_strcpy_alloc(sql, sql_alloc, sql_offset, " on delete cascade");
}

static void	DBdrop_foreign_key_sql(char **sql, size_t *sql_alloc, size_t *sql_offset,
		const char *table_name, int id)
{
	zbx_snprintf_alloc(sql, sql_alloc, sql_offset, "alter table" ZBX_DB_ONLY " %s" ZBX_DROP_FK " c_%s_%d",
			table_name, table_name, id);
}

static int	DBreorg_table(const char *table_name)
{
#if defined(HAVE_IBM_DB2)
	if (ZBX_DB_OK <= DBexecute("call sysproc.admin_cmd ('reorg table %s')", table_name))
		return SUCCEED;

	return FAIL;
#else
	return SUCCEED;
#endif
}

static int	DBcreate_table(const ZBX_TABLE *table)
{
	char	*sql = NULL;
	size_t	sql_alloc = 64, sql_offset = 0;
	int	ret = FAIL;

	sql = zbx_malloc(sql, sql_alloc);

	DBcreate_table_sql(&sql, &sql_alloc, &sql_offset, table);

	if (ZBX_DB_OK <= DBexecute("%s", sql))
		ret = SUCCEED;

	zbx_free(sql);

	return ret;
}

static int	DBadd_field(const char *table_name, const ZBX_FIELD *field)
{
	char	*sql = NULL;
	size_t	sql_alloc = 64, sql_offset = 0;
	int	ret = FAIL;

	sql = zbx_malloc(sql, sql_alloc);

	DBadd_field_sql(&sql, &sql_alloc, &sql_offset, table_name, field);

	if (ZBX_DB_OK <= DBexecute("%s", sql))
		ret = DBreorg_table(table_name);

	zbx_free(sql);

	return ret;
}

static int	DBrename_field(const char *table_name, const char *field_name, const ZBX_FIELD *field)
{
	char	*sql = NULL;
	size_t	sql_alloc = 64, sql_offset = 0;
	int	ret = FAIL;

	sql = zbx_malloc(sql, sql_alloc);

	DBrename_field_sql(&sql, &sql_alloc, &sql_offset, table_name, field_name, field);

	if (ZBX_DB_OK <= DBexecute("%s", sql))
		ret = DBreorg_table(table_name);

	zbx_free(sql);

	return ret;
}

static int	DBmodify_field_type(const char *table_name, const ZBX_FIELD *field)
{
	char	*sql = NULL;
	size_t	sql_alloc = 64, sql_offset = 0;
	int	ret = FAIL;

	sql = zbx_malloc(sql, sql_alloc);

	DBmodify_field_type_sql(&sql, &sql_alloc, &sql_offset, table_name, field);

	if (ZBX_DB_OK <= DBexecute("%s", sql))
		ret = DBreorg_table(table_name);

	zbx_free(sql);

	return ret;
}

static int	DBset_not_null(const char *table_name, const ZBX_FIELD *field)
{
	char	*sql = NULL;
	size_t	sql_alloc = 64, sql_offset = 0;
	int	ret = FAIL;

	sql = zbx_malloc(sql, sql_alloc);

	DBset_not_null_sql(&sql, &sql_alloc, &sql_offset, table_name, field);

	if (ZBX_DB_OK <= DBexecute("%s", sql))
		ret = DBreorg_table(table_name);

	zbx_free(sql);

	return ret;
}

static int	DBset_default(const char *table_name, const ZBX_FIELD *field)
{
	char	*sql = NULL;
	size_t	sql_alloc = 64, sql_offset = 0;
	int	ret = FAIL;

	sql = zbx_malloc(sql, sql_alloc);

	DBset_default_sql(&sql, &sql_alloc, &sql_offset, table_name, field);

	if (ZBX_DB_OK <= DBexecute("%s", sql))
		ret = DBreorg_table(table_name);

	zbx_free(sql);

	return ret;
}

static int	DBdrop_not_null(const char *table_name, const ZBX_FIELD *field)
{
	char	*sql = NULL;
	size_t	sql_alloc = 64, sql_offset = 0;
	int	ret = FAIL;

	sql = zbx_malloc(sql, sql_alloc);

	DBdrop_not_null_sql(&sql, &sql_alloc, &sql_offset, table_name, field);

	if (ZBX_DB_OK <= DBexecute("%s", sql))
		ret = DBreorg_table(table_name);

	zbx_free(sql);

	return ret;
}

static int	DBdrop_field(const char *table_name, const char *field_name)
{
	char	*sql = NULL;
	size_t	sql_alloc = 64, sql_offset = 0;
	int	ret = FAIL;

	sql = zbx_malloc(sql, sql_alloc);

	DBdrop_field_sql(&sql, &sql_alloc, &sql_offset, table_name, field_name);

	if (ZBX_DB_OK <= DBexecute("%s", sql))
		ret = DBreorg_table(table_name);

	zbx_free(sql);

	return ret;
}

static int	DBcreate_index(const char *table_name, const char *index_name, const char *fields, int unique)
{
	char	*sql = NULL;
	size_t	sql_alloc = 64, sql_offset = 0;
	int	ret = FAIL;

	sql = zbx_malloc(sql, sql_alloc);

	DBcreate_index_sql(&sql, &sql_alloc, &sql_offset, table_name, index_name, fields, unique);

	if (ZBX_DB_OK <= DBexecute("%s", sql))
		ret = SUCCEED;

	zbx_free(sql);

	return ret;
}

static int	DBdrop_index(const char *table_name, const char *index_name)
{
	char	*sql = NULL;
	size_t	sql_alloc = 64, sql_offset = 0;
	int	ret = FAIL;

	sql = zbx_malloc(sql, sql_alloc);

	DBdrop_index_sql(&sql, &sql_alloc, &sql_offset, table_name, index_name);

	if (ZBX_DB_OK <= DBexecute("%s", sql))
		ret = SUCCEED;

	zbx_free(sql);

	return ret;
}

static int	DBadd_foreign_key(const char *table_name, int id, const ZBX_FIELD *field)
{
	char	*sql = NULL;
	size_t	sql_alloc = 64, sql_offset = 0;
	int	ret = FAIL;

	sql = zbx_malloc(sql, sql_alloc);

	DBadd_foreign_key_sql(&sql, &sql_alloc, &sql_offset, table_name, id, field);

	if (ZBX_DB_OK <= DBexecute("%s", sql))
		ret = SUCCEED;

	zbx_free(sql);

	return ret;
}

static int	DBdrop_foreign_key(const char *table_name, int id)
{
	char	*sql = NULL;
	size_t	sql_alloc = 64, sql_offset = 0;
	int	ret = FAIL;

	sql = zbx_malloc(sql, sql_alloc);

	DBdrop_foreign_key_sql(&sql, &sql_alloc, &sql_offset, table_name, id);

	if (ZBX_DB_OK <= DBexecute("%s", sql))
		ret = SUCCEED;

	zbx_free(sql);

	return ret;
}

static int	DBcreate_dbversion_table()
{
	const ZBX_TABLE	*table;
	int		ret;

	if (NULL == (table = DBget_table("dbversion")))
		assert(0);

	DBbegin();
	if (SUCCEED == (ret = DBcreate_table(table)))
	{
		if (ZBX_DB_OK > DBexecute("insert into dbversion (mandatory,optional) values (%d,%d)",
				ZBX_FIRST_DB_VERSION, ZBX_FIRST_DB_VERSION))
		{
			ret = FAIL;
		}
	}
	DBend(ret);

	return ret;
}

static int	DBset_version(int version, unsigned char mandatory)
{
	char	sql[64];
	size_t	offset;

	offset = zbx_snprintf(sql, sizeof(sql),  "update dbversion set ");
	if (0 != mandatory)
		offset += zbx_snprintf(sql + offset, sizeof(sql) - offset, "mandatory=%d,", version);
	zbx_snprintf(sql + offset, sizeof(sql) - offset, "optional=%d", version);

	if (ZBX_DB_OK <= DBexecute("%s", sql))
		return SUCCEED;

	return FAIL;
}

static int	DBmodify_proxy_table_id_field(const char *table_name)
{
#if defined(HAVE_POSTGRESQL)
	const ZBX_FIELD	field = {"id", NULL, NULL, NULL, 0, ZBX_TYPE_ID, ZBX_NOTNULL, 0};

	return DBmodify_field_type(table_name, &field);
#else
	return SUCCEED;
#endif
}

static int	DBpatch_02010001()
{
	return DBmodify_proxy_table_id_field("proxy_autoreg_host");
}

static int	DBpatch_02010002()
{
	return DBmodify_proxy_table_id_field("proxy_dhistory");
}

static int	DBpatch_02010003()
{
	return DBmodify_proxy_table_id_field("proxy_history");
}

static int	DBpatch_02010004()
{
	return DBmodify_proxy_table_id_field("history_str_sync");
}

static int	DBpatch_02010005()
{
	return DBmodify_proxy_table_id_field("history_sync");
}

static int	DBpatch_02010006()
{
	return DBmodify_proxy_table_id_field("history_uint_sync");
}

static int	DBpatch_02010007()
{
	const char	*strings[] = {"period", "stime", "timelinefixed", NULL};
	int		i;

	for (i = 0; NULL != strings[i]; i++)
	{
		if (ZBX_DB_OK > DBexecute("update profiles set idx='web.screens.%s' where idx='web.charts.%s'",
				strings[i], strings[i]))
		{
			return FAIL;
		}
	}

	return SUCCEED;
}

static int	DBpatch_02010008()
{
	const ZBX_FIELD	field = {"expression", "", NULL, NULL, 2048, ZBX_TYPE_CHAR, ZBX_NOTNULL, 0};

	return DBmodify_field_type("triggers", &field);
}

static int	DBpatch_02010009()
{
	const ZBX_FIELD	field = {"applicationid", NULL, NULL, NULL, 0, ZBX_TYPE_ID, 0, 0};

	return DBdrop_not_null("httptest", &field);
}

static int	DBpatch_02010010()
{
	const ZBX_FIELD	field = {"hostid", NULL, NULL, NULL, 0, ZBX_TYPE_ID, 0, 0};

	return DBadd_field("httptest", &field);
}

static int	DBpatch_02010011()
{
	const char	*sql =
			"update httptest set hostid=("
				"select a.hostid"
				" from applications a"
				" where a.applicationid = httptest.applicationid"
			")";

	if (ZBX_DB_OK <= DBexecute("%s", sql))
		return SUCCEED;

	return FAIL;
}

static int	DBpatch_02010012()
{
	const ZBX_FIELD	field = {"hostid", NULL, NULL, NULL, 0, ZBX_TYPE_ID, ZBX_NOTNULL, 0};

	return DBset_not_null("httptest", &field);
}

static int	DBpatch_02010013()
{
	const ZBX_FIELD	field = {"templateid", NULL, NULL, NULL, 0, ZBX_TYPE_ID, 0, 0};

	return DBadd_field("httptest", &field);
}

static int	DBpatch_02010014()
{
	return DBdrop_index("httptest", "httptest_2");
}

static int	DBpatch_02010015()
{
	return DBcreate_index("httptest", "httptest_2", "hostid,name", 1);
}

static int	DBpatch_02010016()
{
	return DBcreate_index("httptest", "httptest_4", "templateid", 0);
}

static int	DBpatch_02010017()
{
	return DBdrop_foreign_key("httptest", 1);
}

static int	DBpatch_02010018()
{
	const ZBX_FIELD	field = {"applicationid", NULL, "applications", "applicationid", 0, 0, 0, 0};

	return DBadd_foreign_key("httptest", 1, &field);
}

static int	DBpatch_02010019()
{
	const ZBX_FIELD	field = {"hostid", NULL, "hosts", "hostid", 0, 0, 0, ZBX_FK_CASCADE_DELETE};

	return DBadd_foreign_key("httptest", 2, &field);
}

static int	DBpatch_02010020()
{
	const ZBX_FIELD	field = {"templateid", NULL, "httptest", "httptestid", 0, 0, 0, ZBX_FK_CASCADE_DELETE};

	return DBadd_foreign_key("httptest", 3, &field);
}

static int	DBpatch_02010021()
{
	const ZBX_FIELD	field = {"http_proxy", "", NULL, NULL, 255, ZBX_TYPE_CHAR, ZBX_NOTNULL, 0};

	return DBadd_field("httptest", &field);
}

static int	DBpatch_02010022()
{
	const ZBX_FIELD field = {"snmpv3_authprotocol", "0", NULL, NULL, 0, ZBX_TYPE_INT, ZBX_NOTNULL, 0};

	return DBadd_field("items", &field);
}

static int	DBpatch_02010023()
{
	const ZBX_FIELD field = {"snmpv3_privprotocol", "0", NULL, NULL, 0, ZBX_TYPE_INT, ZBX_NOTNULL, 0};

	return DBadd_field("items", &field);
}

static int	DBpatch_02010024()
{
	const ZBX_FIELD field = {"snmpv3_authprotocol", "0", NULL, NULL, 0, ZBX_TYPE_INT, ZBX_NOTNULL, 0};

	return DBadd_field("dchecks", &field);
}

static int	DBpatch_02010025()
{
	const ZBX_FIELD field = {"snmpv3_privprotocol", "0", NULL, NULL, 0, ZBX_TYPE_INT, ZBX_NOTNULL, 0};

	return DBadd_field("dchecks", &field);
}

static int	DBpatch_02010026()
{
	const ZBX_FIELD field = {"retries", "1", NULL, NULL, 0, ZBX_TYPE_INT, ZBX_NOTNULL, 0};

	return DBadd_field("httptest", &field);
}

static int	DBpatch_02010027()
{
	const ZBX_FIELD field = {"application", "", NULL, NULL, 255, ZBX_TYPE_CHAR, ZBX_NOTNULL, 0};

	return DBadd_field("screens_items", &field);
}

static int	DBpatch_02010028()
{
	const char	*sql =
			"update profiles"
			" set value_int=case when value_str='0' then 0 else 1 end,"
				"value_str='',"
				"type=2"	/* PROFILE_TYPE_INT */
			" where idx='web.httpconf.showdisabled'";

	if (ZBX_DB_OK <= DBexecute("%s", sql))
		return SUCCEED;

	return FAIL;
}

static int	DBpatch_02010029()
{
	const char	*sql =
			"delete from profiles where idx in ('web.httpconf.applications','web.httpmon.applications')";

	if (ZBX_DB_OK <= DBexecute("%s", sql))
		return SUCCEED;

	return FAIL;
}

static int	DBpatch_02010030()
{
	const char	*sql = "delete from profiles where idx='web.items.filter_groupid'";

	if (ZBX_DB_OK <= DBexecute("%s", sql))
		return SUCCEED;

	return FAIL;
}

static int	DBpatch_02010031()
{
	const char	*sql =
			"update profiles"
			" set value_id=value_int,"
				"value_int=0"
			" where idx like 'web.avail_report.%.groupid'"
				" or idx like 'web.avail_report.%.hostid'";

	if (ZBX_DB_OK <= DBexecute("%s", sql))
		return SUCCEED;

	return FAIL;
}

static int	DBpatch_02010032()
{
	const ZBX_FIELD	field = {"type", "1", NULL, NULL, 0, ZBX_TYPE_INT, ZBX_NOTNULL, 0};

	return DBset_default("users", &field);
}

static int	DBpatch_02010033()
{
	if (ZBX_DB_OK <= DBexecute(
			"delete from events"
			" where source=%d"
				" and object=%d"
				" and (value=%d or value_changed=%d)",
			EVENT_SOURCE_TRIGGERS,
			EVENT_OBJECT_TRIGGER,
			TRIGGER_VALUE_UNKNOWN,
			0))	/*TRIGGER_VALUE_CHANGED_NO*/
	{
		return SUCCEED;
	}

	return FAIL;
}

static int	DBpatch_02010034()
{
	return DBdrop_field("events", "value_changed");
}

static int	DBpatch_02010035()
{
	const char	*sql = "delete from profiles where idx='web.events.filter.showUnknown'";

	if (ZBX_DB_OK <= DBexecute("%s", sql))
		return SUCCEED;

	return FAIL;
}

static int	DBpatch_02010036()
{
	const char	*sql =
			"update profiles"
			" set value_int=case when value_str='1' then 1 else 0 end,"
				"value_str='',"
				"type=2"	/* PROFILE_TYPE_INT */
			" where idx like '%isnow'";

	if (ZBX_DB_OK <= DBexecute("%s", sql))
		return SUCCEED;

	return FAIL;
}

static int	DBpatch_02010037()
{
	if (ZBX_DB_OK <= DBexecute("update config set server_check_interval=10"))
		return SUCCEED;

	return FAIL;
}

static int	DBpatch_02010038()
{
	const ZBX_FIELD	field = {"server_check_interval", "10", NULL, NULL, 0, ZBX_TYPE_INT, ZBX_NOTNULL, 0};

	return DBset_default("config", &field);
}

static int	DBpatch_02010039()
{
	return DBdrop_field("alerts", "nextcheck");
}

static int	DBpatch_02010040()
{
<<<<<<< HEAD
	const ZBX_FIELD field = {"hk_events_mode", "1", NULL, NULL, 0, ZBX_TYPE_INT, ZBX_NOTNULL, 0};

	return DBadd_field("config", &field);
=======
	const ZBX_FIELD	field = {"state", "0", NULL, NULL, 0, ZBX_TYPE_INT, ZBX_NOTNULL, 0};

	return DBrename_field("triggers", "value_flags", &field);
>>>>>>> a98cc6b0
}

static int	DBpatch_02010041()
{
<<<<<<< HEAD
	const ZBX_FIELD field = {"hk_events_trigger", "365", NULL, NULL, 0, ZBX_TYPE_INT, ZBX_NOTNULL, 0};

	return DBadd_field("config", &field);
=======
	return DBdrop_index("events", "events_1");
>>>>>>> a98cc6b0
}

static int	DBpatch_02010042()
{
<<<<<<< HEAD
	const ZBX_FIELD field = {"hk_events_internal", "365", NULL, NULL, 0, ZBX_TYPE_INT, ZBX_NOTNULL, 0};

	return DBadd_field("config", &field);
=======
	return DBcreate_index("events", "events_1", "source,object,objectid,eventid", 1);
>>>>>>> a98cc6b0
}

static int	DBpatch_02010043()
{
<<<<<<< HEAD
	const ZBX_FIELD field = {"hk_events_discovery", "365", NULL, NULL, 0, ZBX_TYPE_INT, ZBX_NOTNULL, 0};

	return DBadd_field("config", &field);
=======
	const ZBX_FIELD field = {"state", "0", NULL, NULL, 0, ZBX_TYPE_INT, ZBX_NOTNULL, 0};

	return DBadd_field("items", &field);
>>>>>>> a98cc6b0
}

static int	DBpatch_02010044()
{
<<<<<<< HEAD
	const ZBX_FIELD field = {"hk_events_autoreg", "365", NULL, NULL, 0, ZBX_TYPE_INT, ZBX_NOTNULL, 0};

	return DBadd_field("config", &field);
=======
	if (ZBX_DB_OK <= DBexecute(
			"update items"
			" set state=%d,"
				"status=%d"
			" where status=%d",
			ITEM_STATE_NOTSUPPORTED, ITEM_STATUS_ACTIVE, 3 /*ITEM_STATUS_NOTSUPPORTED*/))
		return SUCCEED;

	return FAIL;
>>>>>>> a98cc6b0
}

static int	DBpatch_02010045()
{
<<<<<<< HEAD
	const ZBX_FIELD field = {"hk_services_mode", "1", NULL, NULL, 0, ZBX_TYPE_INT, ZBX_NOTNULL, 0};

	return DBadd_field("config", &field);
=======
	const ZBX_FIELD	field = {"state", "0", NULL, NULL, 0, ZBX_TYPE_INT, ZBX_NOTNULL, 0};

	return DBrename_field("proxy_history", "status", &field);
>>>>>>> a98cc6b0
}

static int	DBpatch_02010046()
{
<<<<<<< HEAD
	const ZBX_FIELD field = {"hk_services", "365", NULL, NULL, 0, ZBX_TYPE_INT, ZBX_NOTNULL, 0};

	return DBadd_field("config", &field);
=======
	if (ZBX_DB_OK <= DBexecute(
			"update proxy_history"
			" set state=%d"
			" where state=%d",
			ITEM_STATE_NOTSUPPORTED, 3 /*ITEM_STATUS_NOTSUPPORTED*/))
		return SUCCEED;

	return FAIL;
>>>>>>> a98cc6b0
}

static int	DBpatch_02010047()
{
<<<<<<< HEAD
	const ZBX_FIELD field = {"hk_audit_mode", "1", NULL, NULL, 0, ZBX_TYPE_INT, ZBX_NOTNULL, 0};

	return DBadd_field("config", &field);
=======
	const ZBX_FIELD	field = {"itemid", NULL, NULL, NULL, 0, ZBX_TYPE_ID, 0, 0};

	return DBadd_field("escalations", &field);
>>>>>>> a98cc6b0
}

static int	DBpatch_02010048()
{
<<<<<<< HEAD
	const ZBX_FIELD field = {"hk_audit", "365", NULL, NULL, 0, ZBX_TYPE_INT, ZBX_NOTNULL, 0};

	return DBadd_field("config", &field);
=======
	return DBdrop_index("escalations", "escalations_1");
>>>>>>> a98cc6b0
}

static int	DBpatch_02010049()
{
<<<<<<< HEAD
	const ZBX_FIELD field = {"hk_sessions_mode", "1", NULL, NULL, 0, ZBX_TYPE_INT, ZBX_NOTNULL, 0};

	return DBadd_field("config", &field);
}

static int	DBpatch_02010050()
{
	const ZBX_FIELD field = {"hk_sessions", "365", NULL, NULL, 0, ZBX_TYPE_INT, ZBX_NOTNULL, 0};

	return DBadd_field("config", &field);
}

static int	DBpatch_02010051()
{
	const ZBX_FIELD field = {"hk_history_mode", "1", NULL, NULL, 0, ZBX_TYPE_INT, ZBX_NOTNULL, 0};

	return DBadd_field("config", &field);
}

static int	DBpatch_02010052()
{
	const ZBX_FIELD field = {"hk_history_global", "0", NULL, NULL, 0, ZBX_TYPE_INT, ZBX_NOTNULL, 0};

	return DBadd_field("config", &field);
}

static int	DBpatch_02010053()
{
	const ZBX_FIELD field = {"hk_history", "90", NULL, NULL, 0, ZBX_TYPE_INT, ZBX_NOTNULL, 0};

	return DBadd_field("config", &field);
}

static int	DBpatch_02010054()
{
	const ZBX_FIELD field = {"hk_trends_mode", "1 ", NULL, NULL, 0, ZBX_TYPE_INT, ZBX_NOTNULL, 0};

	return DBadd_field("config", &field);
}

static int	DBpatch_02010055()
{
	const ZBX_FIELD field = {"hk_trends_global", "0", NULL, NULL, 0, ZBX_TYPE_INT, ZBX_NOTNULL, 0};

	return DBadd_field("config", &field);
}

static int	DBpatch_02010056()
{
	const ZBX_FIELD field = {"hk_trends", "365", NULL, NULL, 0, ZBX_TYPE_INT, ZBX_NOTNULL, 0};

	return DBadd_field("config", &field);
}

static int	DBpatch_02010057()
{
	if (ZBX_DB_OK <= DBexecute(
			"update config"
			" set hk_events_mode=0,"
				"hk_services_mode=0,"
				"hk_audit_mode=0,"
				"hk_sessions_mode=0,"
				"hk_history_mode=0,"
				"hk_trends_mode=0,"
				"hk_events_trigger="
					"case when event_history>alert_history"
					" then event_history else alert_history end,"
				"hk_events_trigger="
					"case when event_history>alert_history"
					" then event_history else alert_history end,"
				"hk_events_trigger="
					"case when event_history>alert_history"
					" then event_history else alert_history end,"
				"hk_events_trigger="
					"case when event_history>alert_history"
					" then event_history else alert_history end"))
	{
		return SUCCEED;
	}

	return FAIL;
}

static int	DBpatch_02010058()
{
	return DBdrop_field("config", "event_history");
}

static int	DBpatch_02010059()
{
	return DBdrop_field("config", "alert_history");
=======
	return DBcreate_index("escalations", "escalations_1", "actionid,triggerid,itemid,escalationid", 1);
>>>>>>> a98cc6b0
}
#endif	/* not HAVE_SQLITE3 */

static void	DBget_version(int *mandatory, int *optional)
{
	DB_RESULT	result;
	DB_ROW		row;

	*mandatory = -1;
	*optional = -1;

	result = DBselect("select mandatory,optional from dbversion");

	if (NULL != (row = DBfetch(result)))
	{
		*mandatory = atoi(row[0]);
		*optional = atoi(row[1]);
	}
	DBfree_result(result);

	if (-1 == *mandatory)
	{
		zabbix_log(LOG_LEVEL_CRIT, "Cannot get the database version. Exiting ...");
		exit(EXIT_FAILURE);
	}
}

int	DBcheck_version()
{
	const char	*__function_name = "DBcheck_version";
	const char	*dbversion_table_name = "dbversion";
	int		db_mandatory, db_optional, required, ret = FAIL;

#if !defined(HAVE_SQLITE3)
	int		i, total = 0, current = 0, completed, last_completed = -1;

	zbx_dbpatch_t	patches[] =
	{
		/* function, version, duplicates flag, mandatory flag */
		{DBpatch_02010001, 2010001, 0, 1},
		{DBpatch_02010002, 2010002, 0, 1},
		{DBpatch_02010003, 2010003, 0, 1},
		{DBpatch_02010004, 2010004, 0, 1},
		{DBpatch_02010005, 2010005, 0, 1},
		{DBpatch_02010006, 2010006, 0, 1},
		{DBpatch_02010007, 2010007, 0, 0},
		{DBpatch_02010008, 2010008, 0, 1},
		{DBpatch_02010009, 2010009, 0, 1},
		{DBpatch_02010010, 2010010, 0, 1},
		{DBpatch_02010011, 2010011, 0, 1},
		{DBpatch_02010012, 2010012, 0, 1},
		{DBpatch_02010013, 2010013, 0, 1},
		{DBpatch_02010014, 2010014, 0, 1},
		{DBpatch_02010015, 2010015, 0, 1},
		{DBpatch_02010016, 2010016, 0, 1},
		{DBpatch_02010017, 2010017, 0, 1},
		{DBpatch_02010018, 2010018, 0, 1},
		{DBpatch_02010019, 2010019, 0, 1},
		{DBpatch_02010020, 2010020, 0, 1},
		{DBpatch_02010021, 2010021, 0, 1},
		{DBpatch_02010022, 2010022, 0, 1},
		{DBpatch_02010023, 2010023, 0, 1},
		{DBpatch_02010024, 2010024, 0, 1},
		{DBpatch_02010025, 2010025, 0, 1},
		{DBpatch_02010026, 2010026, 0, 1},
		{DBpatch_02010027, 2010027, 0, 1},
		{DBpatch_02010028, 2010028, 0, 0},
		{DBpatch_02010029, 2010029, 0, 0},
		{DBpatch_02010030, 2010030, 0, 0},
		{DBpatch_02010031, 2010031, 0, 0},
		{DBpatch_02010032, 2010032, 0, 1},
		{DBpatch_02010033, 2010033, 0, 1},
		{DBpatch_02010034, 2010034, 0, 1},
		{DBpatch_02010035, 2010035, 0, 0},
		{DBpatch_02010036, 2010036, 0, 0},
		{DBpatch_02010037, 2010037, 0, 0},
		{DBpatch_02010038, 2010038, 0, 0},
		{DBpatch_02010039, 2010039, 0, 0},
		{DBpatch_02010040, 2010040, 0, 1},
<<<<<<< HEAD
		{DBpatch_02010041, 2010041, 0, 1},
		{DBpatch_02010042, 2010042, 0, 1},
=======
		{DBpatch_02010041, 2010041, 0, 0},
		{DBpatch_02010042, 2010042, 0, 0},
>>>>>>> a98cc6b0
		{DBpatch_02010043, 2010043, 0, 1},
		{DBpatch_02010044, 2010044, 0, 1},
		{DBpatch_02010045, 2010045, 0, 1},
		{DBpatch_02010046, 2010046, 0, 1},
		{DBpatch_02010047, 2010047, 0, 1},
<<<<<<< HEAD
		{DBpatch_02010048, 2010048, 0, 1},
		{DBpatch_02010049, 2010049, 0, 1},
		{DBpatch_02010050, 2010050, 0, 1},
		{DBpatch_02010051, 2010051, 0, 1},
		{DBpatch_02010052, 2010052, 0, 1},
		{DBpatch_02010053, 2010053, 0, 1},
		{DBpatch_02010054, 2010054, 0, 1},
		{DBpatch_02010055, 2010055, 0, 1},
		{DBpatch_02010056, 2010056, 0, 1},
		{DBpatch_02010057, 2010057, 0, 1},
		{DBpatch_02010058, 2010058, 0, 0},
		{DBpatch_02010059, 2010059, 0, 0},
=======
		{DBpatch_02010048, 2010048, 0, 0},
		{DBpatch_02010049, 2010049, 0, 0},
>>>>>>> a98cc6b0
		/* IMPORTANT! When adding a new mandatory DBPatch don't forget to update it for SQLite, too. */
		{NULL}
	};
#else
<<<<<<< HEAD
	required = 2010057;	/* <---- Update mandatory DBpatch for SQLite here. */
=======
	required = 2010047;	/* <---- Update mandatory DBpatch for SQLite here. */
>>>>>>> a98cc6b0
#endif

	zabbix_log(LOG_LEVEL_DEBUG, "In %s()", __function_name);

	DBconnect(ZBX_DB_CONNECT_NORMAL);

	if (SUCCEED != DBtable_exists(dbversion_table_name))
	{
#if !defined(HAVE_SQLITE3)
		zabbix_log(LOG_LEVEL_DEBUG, "%s() \"%s\" doesn't exist",
				__function_name, dbversion_table_name);

		if (SUCCEED != DBfield_exists("config", "server_check_interval"))
		{
			zabbix_log(LOG_LEVEL_CRIT, "Cannot upgrade database: the database must"
					" correspond to version 2.0 or later. Exiting ...");
			goto out;
		}

		if (SUCCEED != DBcreate_dbversion_table())
			goto out;
#else
		zabbix_log(LOG_LEVEL_CRIT, "The %s does not match Zabbix database."
				" Current database version (mandatory/optional): UNKNOWN."
				" Required mandatory version: %08d.",
				ZBX_DAEMON_TYPE_SERVER == daemon_type ? "server" : "proxy", required);
		goto out;
#endif
	}

	DBget_version(&db_mandatory, &db_optional);

#if !defined(HAVE_SQLITE3)
	required = ZBX_FIRST_DB_VERSION;

	for (i = 0; NULL != patches[i].function; i++)
	{
		if (0 != patches[i].mandatory)
			required = patches[i].version;

		if (db_optional < patches[i].version)
			total++;
	}

	if (required < db_mandatory)
#else
	if (required != db_mandatory)
#endif
	{
		zabbix_log(LOG_LEVEL_CRIT, "The %s does not match Zabbix database."
				" Current database version (mandatory/optional): %08d/%08d."
				" Required mandatory version: %08d.",
				ZBX_DAEMON_TYPE_SERVER == daemon_type ? "server" : "proxy",
				db_mandatory, db_optional, required);
		goto out;
	}

	zabbix_log(LOG_LEVEL_INFORMATION, "current database version (mandatory/optional): %08d/%08d",
			db_mandatory, db_optional);
	zabbix_log(LOG_LEVEL_INFORMATION, "required mandatory version: %08d", required);

	ret = SUCCEED;

#if !defined(HAVE_SQLITE3)
	if (0 == total)
		goto out;

	zabbix_log(LOG_LEVEL_WARNING, "starting automatic database upgrade");

	for (i = 0; NULL != patches[i].function; i++)
	{
		if (db_optional >= patches[i].version)
			continue;

		DBbegin();

		/* skipping the duplicated patches */
		if ((0 != patches[i].duplicates && patches[i].duplicates <= db_optional) ||
				SUCCEED == (ret = patches[i].function()))
		{
			ret = DBset_version(patches[i].version, patches[i].mandatory);
		}

		DBend(ret);

		if (SUCCEED != ret)
			break;

		current++;
		completed = (int)(100.0 * current / total);
		if (last_completed != completed)
		{
			zabbix_log(LOG_LEVEL_WARNING, "completed %d%% of database upgrade", completed);
			last_completed = completed;
		}
	}

	if (SUCCEED == ret)
		zabbix_log(LOG_LEVEL_WARNING, "database upgrade fully completed");
	else
		zabbix_log(LOG_LEVEL_CRIT, "database upgrade failed");
#endif	/* not HAVE_SQLITE3 */

out:
	DBclose();

	zabbix_log(LOG_LEVEL_DEBUG, "End of %s():%s", __function_name, zbx_result_string(ret));

	return ret;
}<|MERGE_RESOLUTION|>--- conflicted
+++ resolved
@@ -857,59 +857,30 @@
 
 static int	DBpatch_02010040()
 {
-<<<<<<< HEAD
-	const ZBX_FIELD field = {"hk_events_mode", "1", NULL, NULL, 0, ZBX_TYPE_INT, ZBX_NOTNULL, 0};
-
-	return DBadd_field("config", &field);
-=======
 	const ZBX_FIELD	field = {"state", "0", NULL, NULL, 0, ZBX_TYPE_INT, ZBX_NOTNULL, 0};
 
 	return DBrename_field("triggers", "value_flags", &field);
->>>>>>> a98cc6b0
 }
 
 static int	DBpatch_02010041()
 {
-<<<<<<< HEAD
-	const ZBX_FIELD field = {"hk_events_trigger", "365", NULL, NULL, 0, ZBX_TYPE_INT, ZBX_NOTNULL, 0};
-
-	return DBadd_field("config", &field);
-=======
 	return DBdrop_index("events", "events_1");
->>>>>>> a98cc6b0
 }
 
 static int	DBpatch_02010042()
 {
-<<<<<<< HEAD
-	const ZBX_FIELD field = {"hk_events_internal", "365", NULL, NULL, 0, ZBX_TYPE_INT, ZBX_NOTNULL, 0};
-
-	return DBadd_field("config", &field);
-=======
 	return DBcreate_index("events", "events_1", "source,object,objectid,eventid", 1);
->>>>>>> a98cc6b0
 }
 
 static int	DBpatch_02010043()
 {
-<<<<<<< HEAD
-	const ZBX_FIELD field = {"hk_events_discovery", "365", NULL, NULL, 0, ZBX_TYPE_INT, ZBX_NOTNULL, 0};
-
-	return DBadd_field("config", &field);
-=======
 	const ZBX_FIELD field = {"state", "0", NULL, NULL, 0, ZBX_TYPE_INT, ZBX_NOTNULL, 0};
 
 	return DBadd_field("items", &field);
->>>>>>> a98cc6b0
 }
 
 static int	DBpatch_02010044()
 {
-<<<<<<< HEAD
-	const ZBX_FIELD field = {"hk_events_autoreg", "365", NULL, NULL, 0, ZBX_TYPE_INT, ZBX_NOTNULL, 0};
-
-	return DBadd_field("config", &field);
-=======
 	if (ZBX_DB_OK <= DBexecute(
 			"update items"
 			" set state=%d,"
@@ -919,29 +890,17 @@
 		return SUCCEED;
 
 	return FAIL;
->>>>>>> a98cc6b0
 }
 
 static int	DBpatch_02010045()
 {
-<<<<<<< HEAD
-	const ZBX_FIELD field = {"hk_services_mode", "1", NULL, NULL, 0, ZBX_TYPE_INT, ZBX_NOTNULL, 0};
-
-	return DBadd_field("config", &field);
-=======
 	const ZBX_FIELD	field = {"state", "0", NULL, NULL, 0, ZBX_TYPE_INT, ZBX_NOTNULL, 0};
 
 	return DBrename_field("proxy_history", "status", &field);
->>>>>>> a98cc6b0
 }
 
 static int	DBpatch_02010046()
 {
-<<<<<<< HEAD
-	const ZBX_FIELD field = {"hk_services", "365", NULL, NULL, 0, ZBX_TYPE_INT, ZBX_NOTNULL, 0};
-
-	return DBadd_field("config", &field);
-=======
 	if (ZBX_DB_OK <= DBexecute(
 			"update proxy_history"
 			" set state=%d"
@@ -950,91 +909,145 @@
 		return SUCCEED;
 
 	return FAIL;
->>>>>>> a98cc6b0
 }
 
 static int	DBpatch_02010047()
 {
-<<<<<<< HEAD
+	const ZBX_FIELD	field = {"itemid", NULL, NULL, NULL, 0, ZBX_TYPE_ID, 0, 0};
+
+	return DBadd_field("escalations", &field);
+}
+
+static int	DBpatch_02010048()
+{
+	return DBdrop_index("escalations", "escalations_1");
+}
+
+static int	DBpatch_02010049()
+{
+	return DBcreate_index("escalations", "escalations_1", "actionid,triggerid,itemid,escalationid", 1);
+}
+
+static int	DBpatch_02010050()
+{
+	const ZBX_FIELD field = {"hk_events_mode", "1", NULL, NULL, 0, ZBX_TYPE_INT, ZBX_NOTNULL, 0};
+
+	return DBadd_field("config", &field);
+}
+
+static int	DBpatch_02010051()
+{
+	const ZBX_FIELD field = {"hk_events_trigger", "365", NULL, NULL, 0, ZBX_TYPE_INT, ZBX_NOTNULL, 0};
+
+	return DBadd_field("config", &field);
+}
+
+static int	DBpatch_02010052()
+{
+	const ZBX_FIELD field = {"hk_events_internal", "365", NULL, NULL, 0, ZBX_TYPE_INT, ZBX_NOTNULL, 0};
+
+	return DBadd_field("config", &field);
+}
+
+static int	DBpatch_02010053()
+{
+	const ZBX_FIELD field = {"hk_events_discovery", "365", NULL, NULL, 0, ZBX_TYPE_INT, ZBX_NOTNULL, 0};
+
+	return DBadd_field("config", &field);
+}
+
+static int	DBpatch_02010054()
+{
+	const ZBX_FIELD field = {"hk_events_autoreg", "365", NULL, NULL, 0, ZBX_TYPE_INT, ZBX_NOTNULL, 0};
+
+	return DBadd_field("config", &field);
+}
+
+static int	DBpatch_02010055()
+{
+	const ZBX_FIELD field = {"hk_services_mode", "1", NULL, NULL, 0, ZBX_TYPE_INT, ZBX_NOTNULL, 0};
+
+	return DBadd_field("config", &field);
+}
+
+static int	DBpatch_02010056()
+{
+	const ZBX_FIELD field = {"hk_services", "365", NULL, NULL, 0, ZBX_TYPE_INT, ZBX_NOTNULL, 0};
+
+	return DBadd_field("config", &field);
+}
+
+static int	DBpatch_02010057()
+{
 	const ZBX_FIELD field = {"hk_audit_mode", "1", NULL, NULL, 0, ZBX_TYPE_INT, ZBX_NOTNULL, 0};
 
 	return DBadd_field("config", &field);
-=======
-	const ZBX_FIELD	field = {"itemid", NULL, NULL, NULL, 0, ZBX_TYPE_ID, 0, 0};
-
-	return DBadd_field("escalations", &field);
->>>>>>> a98cc6b0
-}
-
-static int	DBpatch_02010048()
-{
-<<<<<<< HEAD
+}
+
+static int	DBpatch_02010058()
+{
 	const ZBX_FIELD field = {"hk_audit", "365", NULL, NULL, 0, ZBX_TYPE_INT, ZBX_NOTNULL, 0};
 
 	return DBadd_field("config", &field);
-=======
-	return DBdrop_index("escalations", "escalations_1");
->>>>>>> a98cc6b0
-}
-
-static int	DBpatch_02010049()
-{
-<<<<<<< HEAD
+}
+
+static int	DBpatch_02010059()
+{
 	const ZBX_FIELD field = {"hk_sessions_mode", "1", NULL, NULL, 0, ZBX_TYPE_INT, ZBX_NOTNULL, 0};
 
 	return DBadd_field("config", &field);
 }
 
-static int	DBpatch_02010050()
+static int	DBpatch_02010060()
 {
 	const ZBX_FIELD field = {"hk_sessions", "365", NULL, NULL, 0, ZBX_TYPE_INT, ZBX_NOTNULL, 0};
 
 	return DBadd_field("config", &field);
 }
 
-static int	DBpatch_02010051()
+static int	DBpatch_02010061()
 {
 	const ZBX_FIELD field = {"hk_history_mode", "1", NULL, NULL, 0, ZBX_TYPE_INT, ZBX_NOTNULL, 0};
 
 	return DBadd_field("config", &field);
 }
 
-static int	DBpatch_02010052()
+static int	DBpatch_02010062()
 {
 	const ZBX_FIELD field = {"hk_history_global", "0", NULL, NULL, 0, ZBX_TYPE_INT, ZBX_NOTNULL, 0};
 
 	return DBadd_field("config", &field);
 }
 
-static int	DBpatch_02010053()
+static int	DBpatch_02010063()
 {
 	const ZBX_FIELD field = {"hk_history", "90", NULL, NULL, 0, ZBX_TYPE_INT, ZBX_NOTNULL, 0};
 
 	return DBadd_field("config", &field);
 }
 
-static int	DBpatch_02010054()
+static int	DBpatch_02010064()
 {
 	const ZBX_FIELD field = {"hk_trends_mode", "1 ", NULL, NULL, 0, ZBX_TYPE_INT, ZBX_NOTNULL, 0};
 
 	return DBadd_field("config", &field);
 }
 
-static int	DBpatch_02010055()
+static int	DBpatch_02010065()
 {
 	const ZBX_FIELD field = {"hk_trends_global", "0", NULL, NULL, 0, ZBX_TYPE_INT, ZBX_NOTNULL, 0};
 
 	return DBadd_field("config", &field);
 }
 
-static int	DBpatch_02010056()
+static int	DBpatch_02010066()
 {
 	const ZBX_FIELD field = {"hk_trends", "365", NULL, NULL, 0, ZBX_TYPE_INT, ZBX_NOTNULL, 0};
 
 	return DBadd_field("config", &field);
 }
 
-static int	DBpatch_02010057()
+static int	DBpatch_02010067()
 {
 	if (ZBX_DB_OK <= DBexecute(
 			"update config"
@@ -1063,17 +1076,14 @@
 	return FAIL;
 }
 
-static int	DBpatch_02010058()
+static int	DBpatch_02010068()
 {
 	return DBdrop_field("config", "event_history");
 }
 
-static int	DBpatch_02010059()
+static int	DBpatch_02010069()
 {
 	return DBdrop_field("config", "alert_history");
-=======
-	return DBcreate_index("escalations", "escalations_1", "actionid,triggerid,itemid,escalationid", 1);
->>>>>>> a98cc6b0
 }
 #endif	/* not HAVE_SQLITE3 */
 
@@ -1153,21 +1163,15 @@
 		{DBpatch_02010038, 2010038, 0, 0},
 		{DBpatch_02010039, 2010039, 0, 0},
 		{DBpatch_02010040, 2010040, 0, 1},
-<<<<<<< HEAD
-		{DBpatch_02010041, 2010041, 0, 1},
-		{DBpatch_02010042, 2010042, 0, 1},
-=======
 		{DBpatch_02010041, 2010041, 0, 0},
 		{DBpatch_02010042, 2010042, 0, 0},
->>>>>>> a98cc6b0
 		{DBpatch_02010043, 2010043, 0, 1},
 		{DBpatch_02010044, 2010044, 0, 1},
 		{DBpatch_02010045, 2010045, 0, 1},
 		{DBpatch_02010046, 2010046, 0, 1},
 		{DBpatch_02010047, 2010047, 0, 1},
-<<<<<<< HEAD
-		{DBpatch_02010048, 2010048, 0, 1},
-		{DBpatch_02010049, 2010049, 0, 1},
+		{DBpatch_02010048, 2010048, 0, 0},
+		{DBpatch_02010049, 2010049, 0, 0},
 		{DBpatch_02010050, 2010050, 0, 1},
 		{DBpatch_02010051, 2010051, 0, 1},
 		{DBpatch_02010052, 2010052, 0, 1},
@@ -1176,21 +1180,23 @@
 		{DBpatch_02010055, 2010055, 0, 1},
 		{DBpatch_02010056, 2010056, 0, 1},
 		{DBpatch_02010057, 2010057, 0, 1},
-		{DBpatch_02010058, 2010058, 0, 0},
-		{DBpatch_02010059, 2010059, 0, 0},
-=======
-		{DBpatch_02010048, 2010048, 0, 0},
-		{DBpatch_02010049, 2010049, 0, 0},
->>>>>>> a98cc6b0
+		{DBpatch_02010058, 2010058, 0, 1},
+		{DBpatch_02010059, 2010059, 0, 1},
+		{DBpatch_02010060, 2010060, 0, 1},
+		{DBpatch_02010061, 2010061, 0, 1},
+		{DBpatch_02010062, 2010062, 0, 1},
+		{DBpatch_02010063, 2010063, 0, 1},
+		{DBpatch_02010064, 2010064, 0, 1},
+		{DBpatch_02010065, 2010065, 0, 1},
+		{DBpatch_02010066, 2010066, 0, 1},
+		{DBpatch_02010067, 2010067, 0, 1},
+		{DBpatch_02010068, 2010068, 0, 0},
+		{DBpatch_02010069, 2010069, 0, 0},
 		/* IMPORTANT! When adding a new mandatory DBPatch don't forget to update it for SQLite, too. */
 		{NULL}
 	};
 #else
-<<<<<<< HEAD
-	required = 2010057;	/* <---- Update mandatory DBpatch for SQLite here. */
-=======
-	required = 2010047;	/* <---- Update mandatory DBpatch for SQLite here. */
->>>>>>> a98cc6b0
+	required = 2010067;	/* <---- Update mandatory DBpatch for SQLite here. */
 #endif
 
 	zabbix_log(LOG_LEVEL_DEBUG, "In %s()", __function_name);
