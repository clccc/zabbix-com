/*
** Zabbix
** Copyright (C) 2001-2013 Zabbix SIA
**
** This program is free software; you can redistribute it and/or modify
** it under the terms of the GNU General Public License as published by
** the Free Software Foundation; either version 2 of the License, or
** (at your option) any later version.
**
** This program is distributed in the hope that it will be useful,
** but WITHOUT ANY WARRANTY; without even the implied warranty of
** MERCHANTABILITY or FITNESS FOR A PARTICULAR PURPOSE. See the
** GNU General Public License for more details.
**
** You should have received a copy of the GNU General Public License
** along with this program; if not, write to the Free Software
** Foundation, Inc., 51 Franklin Street, Fifth Floor, Boston, MA  02110-1301, USA.
**/

#include "common.h"

#include "db.h"
#include "log.h"

#ifdef HAVE_MYSQL
#	define ZBX_DB_TABLE_OPTIONS	" engine=innodb"
#	define ZBX_DROP_FK		" drop foreign key"
#else
#	define ZBX_DB_TABLE_OPTIONS	""
#	define ZBX_DROP_FK		" drop constraint"
#endif

#ifdef HAVE_POSTGRESQL
#	define ZBX_DB_ONLY		" only"
#else
#	define ZBX_DB_ONLY		""
#endif

#if defined(HAVE_IBM_DB2)
#	define ZBX_DB_ALTER_COLUMN	" alter column"
#elif defined(HAVE_POSTGRESQL)
#	define ZBX_DB_ALTER_COLUMN	" alter"
#else
#	define ZBX_DB_ALTER_COLUMN	" modify"
#endif

#if defined(HAVE_IBM_DB2)
#	define ZBX_DB_SET_TYPE		" set data type"
#elif defined(HAVE_POSTGRESQL)
#	define ZBX_DB_SET_TYPE		" type"
#else
#	define ZBX_DB_SET_TYPE		""
#endif

#if defined(HAVE_IBM_DB2) || defined(HAVE_POSTGRESQL)
#	define ZBX_TYPE_ID_STR		"bigint"
#elif defined(HAVE_MYSQL)
#	define ZBX_TYPE_ID_STR		"bigint unsigned"
#elif defined(HAVE_ORACLE)
#	define ZBX_TYPE_ID_STR		"number(20)"
#endif

#ifdef HAVE_ORACLE
#	define ZBX_TYPE_INT_STR		"number(10)"
#	define ZBX_TYPE_CHAR_STR	"nvarchar2"
#else
#	define ZBX_TYPE_INT_STR		"integer"
#	define ZBX_TYPE_CHAR_STR	"varchar"
#endif

#if defined(HAVE_IBM_DB2)
#	define ZBX_TYPE_UINT_STR	"bigint"
#elif defined(HAVE_MYSQL)
#	define ZBX_TYPE_UINT_STR	"bigint unsigned"
#elif defined(HAVE_ORACLE)
#	define ZBX_TYPE_UINT_STR	"number(20)"
#elif defined(HAVE_POSTGRESQL)
#	define ZBX_TYPE_UINT_STR	"numeric(20)"
#endif

#if defined(HAVE_IBM_DB2)
#	define ZBX_TYPE_SHORTTEXT_STR	"varchar(2048)"
#elif defined(HAVE_ORACLE)
#	define ZBX_TYPE_SHORTTEXT_STR	"nvarchar2(2048)"
#else
#	define ZBX_TYPE_SHORTTEXT_STR	"text"
#endif

#define ZBX_FIRST_DB_VERSION		2010000

typedef struct
{
	int		(*function)();
	int		version;
	int		duplicates;
	unsigned char	mandatory;
}
zbx_dbpatch_t;

extern unsigned char	daemon_type;

#ifndef HAVE_SQLITE3
static void	DBfield_type_string(char **sql, size_t *sql_alloc, size_t *sql_offset, const ZBX_FIELD *field)
{
	switch (field->type)
	{
		case ZBX_TYPE_ID:
			zbx_strcpy_alloc(sql, sql_alloc, sql_offset, ZBX_TYPE_ID_STR);
			break;
		case ZBX_TYPE_INT:
			zbx_strcpy_alloc(sql, sql_alloc, sql_offset, ZBX_TYPE_INT_STR);
			break;
		case ZBX_TYPE_CHAR:
			zbx_snprintf_alloc(sql, sql_alloc, sql_offset, "%s(%hu)", ZBX_TYPE_CHAR_STR, field->length);
			break;
		case ZBX_TYPE_UINT:
			zbx_strcpy_alloc(sql, sql_alloc, sql_offset, ZBX_TYPE_UINT_STR);
			break;
		case ZBX_TYPE_SHORTTEXT:
			zbx_strcpy_alloc(sql, sql_alloc, sql_offset, ZBX_TYPE_SHORTTEXT_STR);
			break;
		default:
			assert(0);
	}
}

static void	DBfield_definition_string(char **sql, size_t *sql_alloc, size_t *sql_offset, const ZBX_FIELD *field)
{
	zbx_snprintf_alloc(sql, sql_alloc, sql_offset, "%s ", field->name);
	DBfield_type_string(sql, sql_alloc, sql_offset, field);
	if (NULL != field->default_value)
	{
		char	*default_value_esc;

#if defined(HAVE_MYSQL)
		switch (field->type)
		{
			case ZBX_TYPE_BLOB:
			case ZBX_TYPE_TEXT:
			case ZBX_TYPE_SHORTTEXT:
			case ZBX_TYPE_LONGTEXT:
				/* MySQL: BLOB and TEXT columns cannot be assigned a default value */
				break;
			default:
#endif
				default_value_esc = DBdyn_escape_string(field->default_value);
				zbx_snprintf_alloc(sql, sql_alloc, sql_offset, " default '%s'", default_value_esc);
				zbx_free(default_value_esc);
#if defined(HAVE_MYSQL)
		}
#endif
	}

	if (0 != (field->flags & ZBX_NOTNULL))
	{
#if defined(HAVE_ORACLE)
		switch (field->type)
		{
			case ZBX_TYPE_INT:
			case ZBX_TYPE_FLOAT:
			case ZBX_TYPE_BLOB:
			case ZBX_TYPE_UINT:
			case ZBX_TYPE_ID:
				zbx_strcpy_alloc(sql, sql_alloc, sql_offset, " not null");
				break;
			default:	/* ZBX_TYPE_CHAR, ZBX_TYPE_TEXT, ZBX_TYPE_SHORTTEXT or ZBX_TYPE_LONGTEXT */
				/* nothing to do */;
		}
#else
		zbx_strcpy_alloc(sql, sql_alloc, sql_offset, " not null");
#endif
	}
}

static void	DBcreate_table_sql(char **sql, size_t *sql_alloc, size_t *sql_offset, const ZBX_TABLE *table)
{
	int	i;

	zbx_snprintf_alloc(sql, sql_alloc, sql_offset, "create table %s (\n", table->table);

	for (i = 0; NULL != table->fields[i].name; i++)
	{
		if (0 != i)
			zbx_strcpy_alloc(sql, sql_alloc, sql_offset, ",\n");
		DBfield_definition_string(sql, sql_alloc, sql_offset, &table->fields[i]);
	}
	if ('\0' != *table->recid)
		zbx_snprintf_alloc(sql, sql_alloc, sql_offset, ",\nprimary key (%s)", table->recid);

	zbx_strcpy_alloc(sql, sql_alloc, sql_offset, "\n)" ZBX_DB_TABLE_OPTIONS);
}

static void	DBmodify_field_type_sql(char **sql, size_t *sql_alloc, size_t *sql_offset,
		const char *table_name, const ZBX_FIELD *field)
{
	zbx_snprintf_alloc(sql, sql_alloc, sql_offset, "alter table" ZBX_DB_ONLY " %s" ZBX_DB_ALTER_COLUMN " ",
			table_name);

#ifdef HAVE_MYSQL
	DBfield_definition_string(sql, sql_alloc, sql_offset, field);
#else
	zbx_snprintf_alloc(sql, sql_alloc, sql_offset, "%s" ZBX_DB_SET_TYPE " ", field->name);
	DBfield_type_string(sql, sql_alloc, sql_offset, field);
#endif
}

static void	DBdrop_not_null_sql(char **sql, size_t *sql_alloc, size_t *sql_offset,
		const char *table_name, const ZBX_FIELD *field)
{
	zbx_snprintf_alloc(sql, sql_alloc, sql_offset, "alter table" ZBX_DB_ONLY " %s" ZBX_DB_ALTER_COLUMN " ",
			table_name);

#if defined(HAVE_MYSQL)
	DBfield_definition_string(sql, sql_alloc, sql_offset, field);
#elif defined(HAVE_ORACLE)
	zbx_snprintf_alloc(sql, sql_alloc, sql_offset, "%s null", field->name);
#else
	zbx_snprintf_alloc(sql, sql_alloc, sql_offset, "%s drop not null", field->name);
#endif
}

static void	DBset_not_null_sql(char **sql, size_t *sql_alloc, size_t *sql_offset,
		const char *table_name, const ZBX_FIELD *field)
{
	zbx_snprintf_alloc(sql, sql_alloc, sql_offset, "alter table" ZBX_DB_ONLY " %s" ZBX_DB_ALTER_COLUMN " ",
			table_name);

#if defined(HAVE_MYSQL)
	DBfield_definition_string(sql, sql_alloc, sql_offset, field);
#elif defined(HAVE_ORACLE)
	zbx_snprintf_alloc(sql, sql_alloc, sql_offset, "%s not null", field->name);
#else
	zbx_snprintf_alloc(sql, sql_alloc, sql_offset, "%s set not null", field->name);
#endif
}

static void	DBset_default_sql(char **sql, size_t *sql_alloc, size_t *sql_offset,
		const char *table_name, const ZBX_FIELD *field)
{
	zbx_snprintf_alloc(sql, sql_alloc, sql_offset, "alter table" ZBX_DB_ONLY " %s" ZBX_DB_ALTER_COLUMN " ",
			table_name);

#if defined(HAVE_MYSQL)
	DBfield_definition_string(sql, sql_alloc, sql_offset, field);
#elif defined(HAVE_ORACLE)
	zbx_snprintf_alloc(sql, sql_alloc, sql_offset, "%s default '%s'", field->name, field->default_value);
#else
	zbx_snprintf_alloc(sql, sql_alloc, sql_offset, "%s set default '%s'", field->name, field->default_value);
#endif
}

static void	DBadd_field_sql(char **sql, size_t *sql_alloc, size_t *sql_offset,
		const char *table_name, const ZBX_FIELD *field)
{
	zbx_snprintf_alloc(sql, sql_alloc, sql_offset, "alter table" ZBX_DB_ONLY " %s add ", table_name);
	DBfield_definition_string(sql, sql_alloc, sql_offset, field);
}

static void	DBrename_field_sql(char **sql, size_t *sql_alloc, size_t *sql_offset,
		const char *table_name, const char *field_name, const ZBX_FIELD *field)
{
	zbx_snprintf_alloc(sql, sql_alloc, sql_offset, "alter table" ZBX_DB_ONLY " %s ", table_name);

#ifdef HAVE_MYSQL
	zbx_snprintf_alloc(sql, sql_alloc, sql_offset, "change column %s ", field_name);
	DBfield_definition_string(sql, sql_alloc, sql_offset, field);
#else
	zbx_snprintf_alloc(sql, sql_alloc, sql_offset, "rename column %s to %s", field_name, field->name);
#endif
}

static void	DBdrop_field_sql(char **sql, size_t *sql_alloc, size_t *sql_offset,
		const char *table_name, const char *field_name)
{
	zbx_snprintf_alloc(sql, sql_alloc, sql_offset, "alter table" ZBX_DB_ONLY " %s drop column %s",
			table_name, field_name);
}

static void	DBcreate_index_sql(char **sql, size_t *sql_alloc, size_t *sql_offset,
		const char *table_name, const char *index_name, const char *fields, int unique)
{
	zbx_strcpy_alloc(sql, sql_alloc, sql_offset, "create");
	if (0 != unique)
		zbx_strcpy_alloc(sql, sql_alloc, sql_offset, " unique");
	zbx_snprintf_alloc(sql, sql_alloc, sql_offset, " index %s on %s (%s)", index_name, table_name, fields);
}

static void	DBdrop_index_sql(char **sql, size_t *sql_alloc, size_t *sql_offset,
		const char *table_name, const char *index_name)
{
	zbx_snprintf_alloc(sql, sql_alloc, sql_offset, "drop index %s", index_name);
#ifdef HAVE_MYSQL
	zbx_snprintf_alloc(sql, sql_alloc, sql_offset, " on %s", table_name);
#endif
}

static void	DBadd_foreign_key_sql(char **sql, size_t *sql_alloc, size_t *sql_offset,
		const char *table_name, int id, const ZBX_FIELD *field)
{
	zbx_snprintf_alloc(sql, sql_alloc, sql_offset, "alter table" ZBX_DB_ONLY " %s"
			" add constraint c_%s_%d foreign key (%s) references %s (%s)",
			table_name, table_name, id, field->name, field->fk_table, field->fk_field);
	if (0 != (field->fk_flags & ZBX_FK_CASCADE_DELETE))
		zbx_strcpy_alloc(sql, sql_alloc, sql_offset, " on delete cascade");
}

static void	DBdrop_foreign_key_sql(char **sql, size_t *sql_alloc, size_t *sql_offset,
		const char *table_name, int id)
{
	zbx_snprintf_alloc(sql, sql_alloc, sql_offset, "alter table" ZBX_DB_ONLY " %s" ZBX_DROP_FK " c_%s_%d",
			table_name, table_name, id);
}

static int	DBreorg_table(const char *table_name)
{
#ifdef HAVE_IBM_DB2
	if (ZBX_DB_OK <= DBexecute("call sysproc.admin_cmd ('reorg table %s')", table_name))
		return SUCCEED;

	return FAIL;
#else
	return SUCCEED;
#endif
}

static int	DBcreate_table(const ZBX_TABLE *table)
{
	char	*sql = NULL;
	size_t	sql_alloc = 64, sql_offset = 0;
	int	ret = FAIL;

	sql = zbx_malloc(sql, sql_alloc);

	DBcreate_table_sql(&sql, &sql_alloc, &sql_offset, table);

	if (ZBX_DB_OK <= DBexecute("%s", sql))
		ret = SUCCEED;

	zbx_free(sql);

	return ret;
}

static int	DBadd_field(const char *table_name, const ZBX_FIELD *field)
{
	char	*sql = NULL;
	size_t	sql_alloc = 64, sql_offset = 0;
	int	ret = FAIL;

	sql = zbx_malloc(sql, sql_alloc);

	DBadd_field_sql(&sql, &sql_alloc, &sql_offset, table_name, field);

	if (ZBX_DB_OK <= DBexecute("%s", sql))
		ret = DBreorg_table(table_name);

	zbx_free(sql);

	return ret;
}

static int	DBrename_field(const char *table_name, const char *field_name, const ZBX_FIELD *field)
{
	char	*sql = NULL;
	size_t	sql_alloc = 64, sql_offset = 0;
	int	ret = FAIL;

	sql = zbx_malloc(sql, sql_alloc);

	DBrename_field_sql(&sql, &sql_alloc, &sql_offset, table_name, field_name, field);

	if (ZBX_DB_OK <= DBexecute("%s", sql))
		ret = DBreorg_table(table_name);

	zbx_free(sql);

	return ret;
}

static int	DBmodify_field_type(const char *table_name, const ZBX_FIELD *field)
{
	char	*sql = NULL;
	size_t	sql_alloc = 64, sql_offset = 0;
	int	ret = FAIL;

	sql = zbx_malloc(sql, sql_alloc);

	DBmodify_field_type_sql(&sql, &sql_alloc, &sql_offset, table_name, field);

	if (ZBX_DB_OK <= DBexecute("%s", sql))
		ret = DBreorg_table(table_name);

	zbx_free(sql);

	return ret;
}

static int	DBset_not_null(const char *table_name, const ZBX_FIELD *field)
{
	char	*sql = NULL;
	size_t	sql_alloc = 64, sql_offset = 0;
	int	ret = FAIL;

	sql = zbx_malloc(sql, sql_alloc);

	DBset_not_null_sql(&sql, &sql_alloc, &sql_offset, table_name, field);

	if (ZBX_DB_OK <= DBexecute("%s", sql))
		ret = DBreorg_table(table_name);

	zbx_free(sql);

	return ret;
}

static int	DBset_default(const char *table_name, const ZBX_FIELD *field)
{
	char	*sql = NULL;
	size_t	sql_alloc = 64, sql_offset = 0;
	int	ret = FAIL;

	sql = zbx_malloc(sql, sql_alloc);

	DBset_default_sql(&sql, &sql_alloc, &sql_offset, table_name, field);

	if (ZBX_DB_OK <= DBexecute("%s", sql))
		ret = DBreorg_table(table_name);

	zbx_free(sql);

	return ret;
}

static int	DBdrop_not_null(const char *table_name, const ZBX_FIELD *field)
{
	char	*sql = NULL;
	size_t	sql_alloc = 64, sql_offset = 0;
	int	ret = FAIL;

	sql = zbx_malloc(sql, sql_alloc);

	DBdrop_not_null_sql(&sql, &sql_alloc, &sql_offset, table_name, field);

	if (ZBX_DB_OK <= DBexecute("%s", sql))
		ret = DBreorg_table(table_name);

	zbx_free(sql);

	return ret;
}

static int	DBdrop_field(const char *table_name, const char *field_name)
{
	char	*sql = NULL;
	size_t	sql_alloc = 64, sql_offset = 0;
	int	ret = FAIL;

	sql = zbx_malloc(sql, sql_alloc);

	DBdrop_field_sql(&sql, &sql_alloc, &sql_offset, table_name, field_name);

	if (ZBX_DB_OK <= DBexecute("%s", sql))
		ret = DBreorg_table(table_name);

	zbx_free(sql);

	return ret;
}

static int	DBcreate_index(const char *table_name, const char *index_name, const char *fields, int unique)
{
	char	*sql = NULL;
	size_t	sql_alloc = 64, sql_offset = 0;
	int	ret = FAIL;

	sql = zbx_malloc(sql, sql_alloc);

	DBcreate_index_sql(&sql, &sql_alloc, &sql_offset, table_name, index_name, fields, unique);

	if (ZBX_DB_OK <= DBexecute("%s", sql))
		ret = SUCCEED;

	zbx_free(sql);

	return ret;
}

static int	DBdrop_index(const char *table_name, const char *index_name)
{
	char	*sql = NULL;
	size_t	sql_alloc = 64, sql_offset = 0;
	int	ret = FAIL;

	sql = zbx_malloc(sql, sql_alloc);

	DBdrop_index_sql(&sql, &sql_alloc, &sql_offset, table_name, index_name);

	if (ZBX_DB_OK <= DBexecute("%s", sql))
		ret = SUCCEED;

	zbx_free(sql);

	return ret;
}

static int	DBadd_foreign_key(const char *table_name, int id, const ZBX_FIELD *field)
{
	char	*sql = NULL;
	size_t	sql_alloc = 64, sql_offset = 0;
	int	ret = FAIL;

	sql = zbx_malloc(sql, sql_alloc);

	DBadd_foreign_key_sql(&sql, &sql_alloc, &sql_offset, table_name, id, field);

	if (ZBX_DB_OK <= DBexecute("%s", sql))
		ret = SUCCEED;

	zbx_free(sql);

	return ret;
}

static int	DBdrop_foreign_key(const char *table_name, int id)
{
	char	*sql = NULL;
	size_t	sql_alloc = 64, sql_offset = 0;
	int	ret = FAIL;

	sql = zbx_malloc(sql, sql_alloc);

	DBdrop_foreign_key_sql(&sql, &sql_alloc, &sql_offset, table_name, id);

	if (ZBX_DB_OK <= DBexecute("%s", sql))
		ret = SUCCEED;

	zbx_free(sql);

	return ret;
}

static int	DBcreate_dbversion_table(void)
{
	const ZBX_TABLE	table =
			{"dbversion", "", 0,
				{
					{"mandatory", "0", NULL, NULL, 0, ZBX_TYPE_INT, ZBX_NOTNULL, 0},
					{"optional", "0", NULL, NULL, 0, ZBX_TYPE_INT, ZBX_NOTNULL, 0},
					{NULL}
				}
			};
	int		ret;

	DBbegin();
	if (SUCCEED == (ret = DBcreate_table(&table)))
	{
		if (ZBX_DB_OK > DBexecute("insert into dbversion (mandatory,optional) values (%d,%d)",
				ZBX_FIRST_DB_VERSION, ZBX_FIRST_DB_VERSION))
		{
			ret = FAIL;
		}
	}
	DBend(ret);

	return ret;
}

static int	DBset_version(int version, unsigned char mandatory)
{
	char	sql[64];
	size_t	offset;

	offset = zbx_snprintf(sql, sizeof(sql),  "update dbversion set ");
	if (0 != mandatory)
		offset += zbx_snprintf(sql + offset, sizeof(sql) - offset, "mandatory=%d,", version);
	zbx_snprintf(sql + offset, sizeof(sql) - offset, "optional=%d", version);

	if (ZBX_DB_OK <= DBexecute("%s", sql))
		return SUCCEED;

	return FAIL;
}

static int	DBmodify_proxy_table_id_field(const char *table_name)
{
#ifdef HAVE_POSTGRESQL
	const ZBX_FIELD	field = {"id", NULL, NULL, NULL, 0, ZBX_TYPE_ID, ZBX_NOTNULL, 0};

	return DBmodify_field_type(table_name, &field);
#else
	return SUCCEED;
#endif
}

static int	DBpatch_2010001(void)
{
	return DBmodify_proxy_table_id_field("proxy_autoreg_host");
}

static int	DBpatch_2010002(void)
{
	return DBmodify_proxy_table_id_field("proxy_dhistory");
}

static int	DBpatch_2010003(void)
{
	return DBmodify_proxy_table_id_field("proxy_history");
}

static int	DBpatch_2010004(void)
{
	return DBmodify_proxy_table_id_field("history_str_sync");
}

static int	DBpatch_2010005(void)
{
	return DBmodify_proxy_table_id_field("history_sync");
}

static int	DBpatch_2010006(void)
{
	return DBmodify_proxy_table_id_field("history_uint_sync");
}

static int	DBpatch_2010007(void)
{
	const char	*strings[] = {"period", "stime", "timelinefixed", NULL};
	int		i;

	for (i = 0; NULL != strings[i]; i++)
	{
		if (ZBX_DB_OK > DBexecute("update profiles set idx='web.screens.%s' where idx='web.charts.%s'",
				strings[i], strings[i]))
		{
			return FAIL;
		}
	}

	return SUCCEED;
}

static int	DBpatch_2010008(void)
{
	const ZBX_FIELD	field = {"expression", "", NULL, NULL, 2048, ZBX_TYPE_CHAR, ZBX_NOTNULL, 0};

	return DBmodify_field_type("triggers", &field);
}

static int	DBpatch_2010009(void)
{
	const ZBX_FIELD	field = {"applicationid", NULL, NULL, NULL, 0, ZBX_TYPE_ID, 0, 0};

	return DBdrop_not_null("httptest", &field);
}

static int	DBpatch_2010010(void)
{
	const ZBX_FIELD	field = {"hostid", NULL, NULL, NULL, 0, ZBX_TYPE_ID, 0, 0};

	return DBadd_field("httptest", &field);
}

static int	DBpatch_2010011(void)
{
	const char	*sql =
			"update httptest set hostid=("
				"select a.hostid"
				" from applications a"
				" where a.applicationid = httptest.applicationid"
			")";

	if (ZBX_DB_OK <= DBexecute("%s", sql))
		return SUCCEED;

	return FAIL;
}

static int	DBpatch_2010012(void)
{
	const ZBX_FIELD	field = {"hostid", NULL, NULL, NULL, 0, ZBX_TYPE_ID, ZBX_NOTNULL, 0};

	return DBset_not_null("httptest", &field);
}

static int	DBpatch_2010013(void)
{
	const ZBX_FIELD	field = {"templateid", NULL, NULL, NULL, 0, ZBX_TYPE_ID, 0, 0};

	return DBadd_field("httptest", &field);
}

static int	DBpatch_2010014(void)
{
	return DBdrop_index("httptest", "httptest_2");
}

static int	DBpatch_2010015(void)
{
	return DBcreate_index("httptest", "httptest_2", "hostid,name", 1);
}

static int	DBpatch_2010016(void)
{
	return DBcreate_index("httptest", "httptest_4", "templateid", 0);
}

static int	DBpatch_2010017(void)
{
	return DBdrop_foreign_key("httptest", 1);
}

static int	DBpatch_2010018(void)
{
	const ZBX_FIELD	field = {"applicationid", NULL, "applications", "applicationid", 0, 0, 0, 0};

	return DBadd_foreign_key("httptest", 1, &field);
}

static int	DBpatch_2010019(void)
{
	const ZBX_FIELD	field = {"hostid", NULL, "hosts", "hostid", 0, 0, 0, ZBX_FK_CASCADE_DELETE};

	return DBadd_foreign_key("httptest", 2, &field);
}

static int	DBpatch_2010020(void)
{
	const ZBX_FIELD	field = {"templateid", NULL, "httptest", "httptestid", 0, 0, 0, ZBX_FK_CASCADE_DELETE};

	return DBadd_foreign_key("httptest", 3, &field);
}

static int	DBpatch_2010021(void)
{
	const ZBX_FIELD	field = {"http_proxy", "", NULL, NULL, 255, ZBX_TYPE_CHAR, ZBX_NOTNULL, 0};

	return DBadd_field("httptest", &field);
}

static int	DBpatch_2010022(void)
{
	const ZBX_FIELD field = {"snmpv3_authprotocol", "0", NULL, NULL, 0, ZBX_TYPE_INT, ZBX_NOTNULL, 0};

	return DBadd_field("items", &field);
}

static int	DBpatch_2010023(void)
{
	const ZBX_FIELD field = {"snmpv3_privprotocol", "0", NULL, NULL, 0, ZBX_TYPE_INT, ZBX_NOTNULL, 0};

	return DBadd_field("items", &field);
}

static int	DBpatch_2010024(void)
{
	const ZBX_FIELD field = {"snmpv3_authprotocol", "0", NULL, NULL, 0, ZBX_TYPE_INT, ZBX_NOTNULL, 0};

	return DBadd_field("dchecks", &field);
}

static int	DBpatch_2010025(void)
{
	const ZBX_FIELD field = {"snmpv3_privprotocol", "0", NULL, NULL, 0, ZBX_TYPE_INT, ZBX_NOTNULL, 0};

	return DBadd_field("dchecks", &field);
}

static int	DBpatch_2010026(void)
{
	const ZBX_FIELD field = {"retries", "1", NULL, NULL, 0, ZBX_TYPE_INT, ZBX_NOTNULL, 0};

	return DBadd_field("httptest", &field);
}

static int	DBpatch_2010027(void)
{
	const ZBX_FIELD field = {"application", "", NULL, NULL, 255, ZBX_TYPE_CHAR, ZBX_NOTNULL, 0};

	return DBadd_field("screens_items", &field);
}

static int	DBpatch_2010028(void)
{
	const char	*sql =
			"update profiles"
			" set value_int=case when value_str='0' then 0 else 1 end,"
				"value_str='',"
				"type=2"	/* PROFILE_TYPE_INT */
			" where idx='web.httpconf.showdisabled'";

	if (ZBX_DB_OK <= DBexecute("%s", sql))
		return SUCCEED;

	return FAIL;
}

static int	DBpatch_2010029(void)
{
	const char	*sql =
			"delete from profiles where idx in ('web.httpconf.applications','web.httpmon.applications')";

	if (ZBX_DB_OK <= DBexecute("%s", sql))
		return SUCCEED;

	return FAIL;
}

static int	DBpatch_2010030(void)
{
	const char	*sql = "delete from profiles where idx='web.items.filter_groupid'";

	if (ZBX_DB_OK <= DBexecute("%s", sql))
		return SUCCEED;

	return FAIL;
}

static int	DBpatch_2010031(void)
{
	const char	*sql =
			"update profiles"
			" set value_id=value_int,"
				"value_int=0"
			" where idx like 'web.avail_report.%.groupid'"
				" or idx like 'web.avail_report.%.hostid'";

	if (ZBX_DB_OK <= DBexecute("%s", sql))
		return SUCCEED;

	return FAIL;
}

static int	DBpatch_2010032(void)
{
	const ZBX_FIELD	field = {"type", "1", NULL, NULL, 0, ZBX_TYPE_INT, ZBX_NOTNULL, 0};

	return DBset_default("users", &field);
}

static int	DBpatch_2010033(void)
{
	if (ZBX_DB_OK <= DBexecute(
			"delete from events"
			" where source=%d"
				" and object=%d"
				" and (value=%d or value_changed=%d)",
			EVENT_SOURCE_TRIGGERS,
			EVENT_OBJECT_TRIGGER,
			TRIGGER_VALUE_UNKNOWN,
			0))	/*TRIGGER_VALUE_CHANGED_NO*/
	{
		return SUCCEED;
	}

	return FAIL;
}

static int	DBpatch_2010034(void)
{
	return DBdrop_field("events", "value_changed");
}

static int	DBpatch_2010035(void)
{
	const char	*sql = "delete from profiles where idx='web.events.filter.showUnknown'";

	if (ZBX_DB_OK <= DBexecute("%s", sql))
		return SUCCEED;

	return FAIL;
}

static int	DBpatch_2010036(void)
{
	const char	*sql =
			"update profiles"
			" set value_int=case when value_str='1' then 1 else 0 end,"
				"value_str='',"
				"type=2"	/* PROFILE_TYPE_INT */
			" where idx like '%isnow'";

	if (ZBX_DB_OK <= DBexecute("%s", sql))
		return SUCCEED;

	return FAIL;
}

static int	DBpatch_2010037(void)
{
	if (ZBX_DB_OK <= DBexecute("update config set server_check_interval=10"))
		return SUCCEED;

	return FAIL;
}

static int	DBpatch_2010038(void)
{
	const ZBX_FIELD	field = {"server_check_interval", "10", NULL, NULL, 0, ZBX_TYPE_INT, ZBX_NOTNULL, 0};

	return DBset_default("config", &field);
}

static int	DBpatch_2010039(void)
{
	return DBdrop_field("alerts", "nextcheck");
}

static int	DBpatch_2010040(void)
{
	const ZBX_FIELD	field = {"state", "0", NULL, NULL, 0, ZBX_TYPE_INT, ZBX_NOTNULL, 0};

	return DBrename_field("triggers", "value_flags", &field);
}

static int	DBpatch_2010041(void)
{
	return DBdrop_index("events", "events_1");
}

static int	DBpatch_2010042(void)
{
	return DBcreate_index("events", "events_1", "source,object,objectid,eventid", 1);
}

static int	DBpatch_2010043(void)
{
	const ZBX_FIELD field = {"state", "0", NULL, NULL, 0, ZBX_TYPE_INT, ZBX_NOTNULL, 0};

	return DBadd_field("items", &field);
}

static int	DBpatch_2010044(void)
{
	if (ZBX_DB_OK <= DBexecute(
			"update items"
			" set state=%d,"
				"status=%d"
			" where status=%d",
			ITEM_STATE_NOTSUPPORTED, ITEM_STATUS_ACTIVE, 3 /*ITEM_STATUS_NOTSUPPORTED*/))
		return SUCCEED;

	return FAIL;
}

static int	DBpatch_2010045(void)
{
	const ZBX_FIELD	field = {"state", "0", NULL, NULL, 0, ZBX_TYPE_INT, ZBX_NOTNULL, 0};

	return DBrename_field("proxy_history", "status", &field);
}

static int	DBpatch_2010046(void)
{
	if (ZBX_DB_OK <= DBexecute(
			"update proxy_history"
			" set state=%d"
			" where state=%d",
			ITEM_STATE_NOTSUPPORTED, 3 /*ITEM_STATUS_NOTSUPPORTED*/))
		return SUCCEED;

	return FAIL;
}

static int	DBpatch_2010047(void)
{
	const ZBX_FIELD	field = {"itemid", NULL, NULL, NULL, 0, ZBX_TYPE_ID, 0, 0};

	return DBadd_field("escalations", &field);
}

static int	DBpatch_2010048(void)
{
	return DBdrop_index("escalations", "escalations_1");
}

static int	DBpatch_2010049(void)
{
	return DBcreate_index("escalations", "escalations_1", "actionid,triggerid,itemid,escalationid", 1);
}

static int	DBpatch_2010050(void)
{
	char		*fields[] = {"ts_from", "ts_to", NULL};
	DB_RESULT	result;
	DB_ROW		row;
	int		i;
	time_t		ts;
	struct tm	*tm;

	for (i = 0; NULL != fields[i]; i++)
	{
		result = DBselect(
				"select timeid,%s"
				" from services_times"
				" where type in (%d,%d)"
					" and %s>%d",
				fields[i], 0 /* SERVICE_TIME_TYPE_UPTIME */, 1 /* SERVICE_TIME_TYPE_DOWNTIME */,
				fields[i], SEC_PER_WEEK);

		while (NULL != (row = DBfetch(result)))
		{
			if (SEC_PER_WEEK < (ts = (time_t)atoi(row[1])))
			{
				tm = localtime(&ts);
				ts = tm->tm_wday * SEC_PER_DAY + tm->tm_hour * SEC_PER_HOUR + tm->tm_min * SEC_PER_MIN;
				DBexecute("update services_times set %s=%d where timeid=%s",
						fields[i], (int)ts, row[0]);
			}
		}
		DBfree_result(result);
	}

	return SUCCEED;
}

static int	DBpatch_2010051(void)
{
	const ZBX_FIELD field = {"hk_events_mode", "1", NULL, NULL, 0, ZBX_TYPE_INT, ZBX_NOTNULL, 0};

	return DBadd_field("config", &field);
}

static int	DBpatch_2010052(void)
{
	const ZBX_FIELD field = {"hk_events_trigger", "365", NULL, NULL, 0, ZBX_TYPE_INT, ZBX_NOTNULL, 0};

	return DBadd_field("config", &field);
}

static int	DBpatch_2010053(void)
{
	const ZBX_FIELD field = {"hk_events_internal", "365", NULL, NULL, 0, ZBX_TYPE_INT, ZBX_NOTNULL, 0};

	return DBadd_field("config", &field);
}

static int	DBpatch_2010054(void)
{
	const ZBX_FIELD field = {"hk_events_discovery", "365", NULL, NULL, 0, ZBX_TYPE_INT, ZBX_NOTNULL, 0};

	return DBadd_field("config", &field);
}

static int	DBpatch_2010055(void)
{
	const ZBX_FIELD field = {"hk_events_autoreg", "365", NULL, NULL, 0, ZBX_TYPE_INT, ZBX_NOTNULL, 0};

	return DBadd_field("config", &field);
}

static int	DBpatch_2010056(void)
{
	const ZBX_FIELD field = {"hk_services_mode", "1", NULL, NULL, 0, ZBX_TYPE_INT, ZBX_NOTNULL, 0};

	return DBadd_field("config", &field);
}

static int	DBpatch_2010057(void)
{
	const ZBX_FIELD field = {"hk_services", "365", NULL, NULL, 0, ZBX_TYPE_INT, ZBX_NOTNULL, 0};

	return DBadd_field("config", &field);
}

static int	DBpatch_2010058(void)
{
	const ZBX_FIELD field = {"hk_audit_mode", "1", NULL, NULL, 0, ZBX_TYPE_INT, ZBX_NOTNULL, 0};

	return DBadd_field("config", &field);
}

static int	DBpatch_2010059(void)
{
	const ZBX_FIELD field = {"hk_audit", "365", NULL, NULL, 0, ZBX_TYPE_INT, ZBX_NOTNULL, 0};

	return DBadd_field("config", &field);
}

static int	DBpatch_2010060(void)
{
	const ZBX_FIELD field = {"hk_sessions_mode", "1", NULL, NULL, 0, ZBX_TYPE_INT, ZBX_NOTNULL, 0};

	return DBadd_field("config", &field);
}

static int	DBpatch_2010061(void)
{
	const ZBX_FIELD field = {"hk_sessions", "365", NULL, NULL, 0, ZBX_TYPE_INT, ZBX_NOTNULL, 0};

	return DBadd_field("config", &field);
}

static int	DBpatch_2010062(void)
{
	const ZBX_FIELD field = {"hk_history_mode", "1", NULL, NULL, 0, ZBX_TYPE_INT, ZBX_NOTNULL, 0};

	return DBadd_field("config", &field);
}

static int	DBpatch_2010063(void)
{
	const ZBX_FIELD field = {"hk_history_global", "0", NULL, NULL, 0, ZBX_TYPE_INT, ZBX_NOTNULL, 0};

	return DBadd_field("config", &field);
}

static int	DBpatch_2010064(void)
{
	const ZBX_FIELD field = {"hk_history", "90", NULL, NULL, 0, ZBX_TYPE_INT, ZBX_NOTNULL, 0};

	return DBadd_field("config", &field);
}

static int	DBpatch_2010065(void)
{
	const ZBX_FIELD field = {"hk_trends_mode", "1 ", NULL, NULL, 0, ZBX_TYPE_INT, ZBX_NOTNULL, 0};

	return DBadd_field("config", &field);
}

static int	DBpatch_2010066(void)
{
	const ZBX_FIELD field = {"hk_trends_global", "0", NULL, NULL, 0, ZBX_TYPE_INT, ZBX_NOTNULL, 0};

	return DBadd_field("config", &field);
}

static int	DBpatch_2010067(void)
{
	const ZBX_FIELD field = {"hk_trends", "365", NULL, NULL, 0, ZBX_TYPE_INT, ZBX_NOTNULL, 0};

	return DBadd_field("config", &field);
}

static int	DBpatch_2010068(void)
{
	if (ZBX_DB_OK <= DBexecute(
			"update config"
			" set hk_events_mode=0,"
				"hk_services_mode=0,"
				"hk_audit_mode=0,"
				"hk_sessions_mode=0,"
				"hk_history_mode=0,"
				"hk_trends_mode=0,"
				"hk_events_trigger="
					"case when event_history>alert_history"
					" then event_history else alert_history end,"
				"hk_events_discovery="
					"case when event_history>alert_history"
					" then event_history else alert_history end,"
				"hk_events_autoreg="
					"case when event_history>alert_history"
					" then event_history else alert_history end,"
				"hk_events_internal="
					"case when event_history>alert_history"
					" then event_history else alert_history end"))
	{
		return SUCCEED;
	}

	return FAIL;
}

static int	DBpatch_2010069(void)
{
	return DBdrop_field("config", "event_history");
}

static int	DBpatch_2010070(void)
{
	return DBdrop_field("config", "alert_history");
}

static int	DBpatch_2010071(void)
{
	const ZBX_FIELD	field = {"snmpv3_contextname", "", NULL, NULL, 255, ZBX_TYPE_CHAR, ZBX_NOTNULL, 0};

	return DBadd_field("items", &field);
}

static int	DBpatch_2010072(void)
{
	const ZBX_FIELD	field = {"snmpv3_contextname", "", NULL, NULL, 255, ZBX_TYPE_CHAR, ZBX_NOTNULL, 0};

	return DBadd_field("dchecks", &field);
}

static int	DBpatch_2010073(void)
{
	const char	*sql = "delete from ids where table_name='events'";

	if (ZBX_DB_OK <= DBexecute("%s", sql))
		return SUCCEED;

	return FAIL;
}

static int	DBpatch_2010074(void)
{
	const ZBX_FIELD	field = {"variables", "", NULL, NULL, 0, ZBX_TYPE_SHORTTEXT, ZBX_NOTNULL, 0};

	return DBrename_field("httptest", "macros", &field);
}

static int	DBpatch_2010075(void)
{
	const ZBX_FIELD	field = {"variables", "", NULL, NULL, 0, ZBX_TYPE_SHORTTEXT, ZBX_NOTNULL, 0};

	return DBadd_field("httpstep", &field);
}

static int	DBpatch_2010076(void)
{
	const ZBX_TABLE	table =
			{"application_template", "application_templateid", 0,
				{
					{"application_templateid", NULL, NULL, NULL, 0, ZBX_TYPE_ID, ZBX_NOTNULL, 0},
					{"applicationid", NULL, NULL, NULL, 0, ZBX_TYPE_ID, ZBX_NOTNULL, 0},
					{"templateid", NULL, NULL, NULL, 0, ZBX_TYPE_ID, ZBX_NOTNULL, 0},
					{NULL}
				}
			};

	return DBcreate_table(&table);
}

static int	DBpatch_2010077(void)
{
	return DBcreate_index("application_template", "application_template_1", "applicationid,templateid", 1);
}

static int	DBpatch_2010078(void)
{
	const ZBX_FIELD	field = {"applicationid", NULL, "applications", "applicationid", 0, 0, 0, ZBX_FK_CASCADE_DELETE};

	return DBadd_foreign_key("application_template", 1, &field);
}

static int	DBpatch_2010079(void)
{
	const ZBX_FIELD	field = {"templateid", NULL, "applications", "applicationid", 0, 0, 0, ZBX_FK_CASCADE_DELETE};

	return DBadd_foreign_key("application_template", 2, &field);
}

static int	DBpatch_2010080(void)
{
	DB_RESULT	result;
	DB_ROW		row;
	zbx_uint64_t	id = 1, applicationid, templateid, application_templateid;
	int		ret = FAIL;

	result = DBselect("select applicationid,templateid from applications where templateid is not null");

	while (NULL != (row = DBfetch(result)))
	{
		ZBX_STR2UINT64(applicationid, row[0]);
		ZBX_STR2UINT64(templateid, row[1]);
		application_templateid = get_nodeid_by_id(applicationid) * ZBX_DM_MAX_HISTORY_IDS + id++;

		if (ZBX_DB_OK > DBexecute(
				"insert into application_template"
					" (application_templateid,applicationid,templateid)"
					" values (" ZBX_FS_UI64 "," ZBX_FS_UI64 "," ZBX_FS_UI64 ")",
				application_templateid, applicationid, templateid))
		{
			goto out;
		}
	}

	ret = SUCCEED;
out:
	DBfree_result(result);

	return ret;
}

static int	DBpatch_2010081(void)
{
	return DBdrop_foreign_key("applications", 2);
}

static int	DBpatch_2010082(void)
{
	return DBdrop_index("applications", "applications_1");
}

static int	DBpatch_2010083(void)
{
	return DBdrop_field("applications", "templateid");
}

static int	DBpatch_2010084(void)
{
	const ZBX_FIELD field = {"severity_min", "0", NULL, NULL, 0, ZBX_TYPE_INT, ZBX_NOTNULL, 0};

	return DBadd_field("sysmaps", &field);
}

static int	DBpatch_2010085(void)
{
	const ZBX_FIELD	field = {"host_metadata", "", NULL, NULL, 255, ZBX_TYPE_CHAR, ZBX_NOTNULL, 0};

	return DBadd_field("autoreg_host", &field);
}

static int	DBpatch_2010086(void)
{
	const ZBX_FIELD	field = {"host_metadata", "", NULL, NULL, 255, ZBX_TYPE_CHAR, ZBX_NOTNULL, 0};

	return DBadd_field("proxy_autoreg_host", &field);
}

static int	DBpatch_2010087(void)
{
	return DBdrop_field("items", "lastclock");
}

static int	DBpatch_2010088(void)
{
	return DBdrop_field("items", "lastns");
}

static int	DBpatch_2010089(void)
{
	return DBdrop_field("items", "lastvalue");
}

static int	DBpatch_2010090(void)
{
	return DBdrop_field("items", "prevvalue");
}

static int	DBpatch_2010091(void)
{
	return DBdrop_field("items", "prevorgvalue");
}

static int	DBpatch_2010092(void)
{
	const ZBX_FIELD	field = {"width", "900", NULL, NULL, 0, ZBX_TYPE_INT, ZBX_NOTNULL, 0};

	return DBset_default("graphs", &field);
}

static int	DBpatch_2010093(void)
{
	const ZBX_FIELD	field = {"height", "200", NULL, NULL, 0, ZBX_TYPE_INT, ZBX_NOTNULL, 0};

	return DBset_default("graphs", &field);
}

static int	DBpatch_2010094(void)
{
	if (ZBX_DB_OK <= DBexecute("update items set history=1 where history=0"))
	{
		return SUCCEED;
	}

	return FAIL;
}

static int	DBpatch_2010095(void)
{
<<<<<<< HEAD
	const ZBX_FIELD field = {"flags", "0", NULL, NULL, 0, ZBX_TYPE_INT, ZBX_NOTNULL, 0};

	return DBadd_field("hosts", &field);
=======
#ifdef HAVE_MYSQL
	return DBdrop_index("history_sync", "id");
#else
	return SUCCEED;
#endif
>>>>>>> 47d54aef
}

static int	DBpatch_2010096(void)
{
<<<<<<< HEAD
	const ZBX_TABLE	table =
			{"host_discovery", "hostid", 0,
				{
					{"hostid", NULL, NULL, NULL, 0, ZBX_TYPE_ID, ZBX_NOTNULL, 0},
					{"parent_hostid", NULL, NULL, NULL, 0, ZBX_TYPE_ID, 0, 0},
					{"parent_itemid", NULL, NULL, NULL, 0, ZBX_TYPE_ID, 0, 0},
					{"host", "", NULL, NULL, 64, ZBX_TYPE_CHAR, ZBX_NOTNULL, 0},
					{"lastcheck", "0", NULL, NULL, 0, ZBX_TYPE_INT, ZBX_NOTNULL, 0},
					{"ts_delete", "0", NULL, NULL, 0, ZBX_TYPE_INT, ZBX_NOTNULL, 0},
					{NULL}
				}
			};

	return DBcreate_table(&table);
=======
#ifdef HAVE_MYSQL
	return DBdrop_index("history_uint_sync", "id");
#else
	return SUCCEED;
#endif
>>>>>>> 47d54aef
}

static int	DBpatch_2010097(void)
{
<<<<<<< HEAD
	const ZBX_FIELD	field = {"hostid", NULL, "hosts", "hostid", 0, 0, 0, ZBX_FK_CASCADE_DELETE};

	return DBadd_foreign_key("host_discovery", 1, &field);
=======
#ifdef HAVE_MYSQL
	return DBdrop_index("history_str_sync", "id");
#else
	return SUCCEED;
#endif
>>>>>>> 47d54aef
}

static int	DBpatch_2010098(void)
{
<<<<<<< HEAD
	const ZBX_FIELD	field = {"parent_hostid", NULL, "hosts", "hostid", 0, 0, 0, 0};

	return DBadd_foreign_key("host_discovery", 2, &field);
=======
#ifdef HAVE_MYSQL
	return DBdrop_index("proxy_history", "id");
#else
	return SUCCEED;
#endif
>>>>>>> 47d54aef
}

static int	DBpatch_2010099(void)
{
<<<<<<< HEAD
	const ZBX_FIELD	field = {"parent_itemid", NULL, "items", "itemid", 0, 0, 0, 0};

	return DBadd_foreign_key("host_discovery", 3, &field);
=======
#ifdef HAVE_MYSQL
	return DBdrop_index("proxy_dhistory", "id");
#else
	return SUCCEED;
#endif
>>>>>>> 47d54aef
}

static int	DBpatch_2010100(void)
{
<<<<<<< HEAD
	const ZBX_FIELD field = {"templateid", NULL, NULL, NULL, 0, ZBX_TYPE_ID, 0, 0};

	return DBadd_field("hosts", &field);
}

static int	DBpatch_2010101(void)
{
	const ZBX_FIELD	field = {"templateid", NULL, "hosts", "hostid", 0, 0, 0, ZBX_FK_CASCADE_DELETE};

	return DBadd_foreign_key("hosts", 3, &field);
}

static int	DBpatch_2010102(void)
{
	const ZBX_TABLE	table =
			{"interface_discovery", "interfaceid", 0,
				{
					{"interfaceid", NULL, NULL, NULL, 0, ZBX_TYPE_ID, ZBX_NOTNULL, 0},
					{"parent_interfaceid", NULL, NULL, NULL, 0, ZBX_TYPE_ID, ZBX_NOTNULL, 0},
					{NULL}
				}
			};

	return DBcreate_table(&table);
}

static int	DBpatch_2010103(void)
{
	const ZBX_FIELD	field = {"interfaceid", NULL, "interface", "interfaceid", 0, 0, 0, ZBX_FK_CASCADE_DELETE};

	return DBadd_foreign_key("interface_discovery", 1, &field);
}

static int	DBpatch_2010104(void)
{
	const ZBX_FIELD	field =
			{"parent_interfaceid", NULL, "interface", "interfaceid", 0, 0, 0, ZBX_FK_CASCADE_DELETE};

	return DBadd_foreign_key("interface_discovery", 2, &field);
}

static int	DBpatch_2010105(void)
{
	const ZBX_TABLE	table =
			{"group_prototype", "group_prototypeid", 0,
				{
					{"group_prototypeid", NULL, NULL, NULL, 0, ZBX_TYPE_ID, ZBX_NOTNULL, 0},
					{"hostid", NULL, NULL, NULL, 0, ZBX_TYPE_ID, ZBX_NOTNULL, 0},
					{"name", "", NULL, NULL, 64, ZBX_TYPE_CHAR, ZBX_NOTNULL, 0},
					{"groupid", NULL, NULL, NULL, 0, ZBX_TYPE_ID, 0, 0},
					{"templateid", NULL, NULL, NULL, 0, ZBX_TYPE_ID, 0, 0},
					{NULL}
				}
			};

	return DBcreate_table(&table);
}

static int	DBpatch_2010106(void)
{
	const ZBX_FIELD	field = {"hostid", NULL, "hosts", "hostid", 0, 0, 0, ZBX_FK_CASCADE_DELETE};

	return DBadd_foreign_key("group_prototype", 1, &field);
}

static int	DBpatch_2010107(void)
{
	const ZBX_FIELD	field = {"groupid", NULL, "groups", "groupid", 0, 0, 0, 0};

	return DBadd_foreign_key("group_prototype", 2, &field);
}

static int	DBpatch_2010108(void)
{
	const ZBX_FIELD	field = {"templateid", NULL, "group_prototype", "group_prototypeid", 0, 0, 0, ZBX_FK_CASCADE_DELETE};

	return DBadd_foreign_key("group_prototype", 3, &field);
}

static int	DBpatch_2010109(void)
{
	return DBcreate_index("group_prototype", "group_prototype_1", "hostid", 0);
}

static int	DBpatch_2010110(void)
{
	const ZBX_TABLE	table =
			{"group_discovery", "groupid", 0,
				{
					{"groupid", NULL, NULL, NULL, 0, ZBX_TYPE_ID, ZBX_NOTNULL, 0},
					{"parent_group_prototypeid", NULL, NULL, NULL, 0, ZBX_TYPE_ID, ZBX_NOTNULL, 0},
					{"name", "", NULL, NULL, 64, ZBX_TYPE_CHAR, ZBX_NOTNULL, 0},
					{"lastcheck", "0", NULL, NULL, 0, ZBX_TYPE_INT, ZBX_NOTNULL, 0},
					{"ts_delete", "0", NULL, NULL, 0, ZBX_TYPE_INT, ZBX_NOTNULL, 0},
					{NULL}
				}
			};

	return DBcreate_table(&table);
}

static int	DBpatch_2010111(void)
{
	const ZBX_FIELD	field = {"groupid", NULL, "groups", "groupid", 0, 0, 0, ZBX_FK_CASCADE_DELETE};

	return DBadd_foreign_key("group_discovery", 1, &field);
}

static int	DBpatch_2010112(void)
{
	const ZBX_FIELD	field = {"parent_group_prototypeid", NULL, "group_prototype", "group_prototypeid", 0, 0, 0, 0};

	return DBadd_foreign_key("group_discovery", 2, &field);
}

static int	DBpatch_2010113(void)
{
	const ZBX_FIELD field = {"flags", "0", NULL, NULL, 0, ZBX_TYPE_INT, ZBX_NOTNULL, 0};

	return DBadd_field("groups", &field);
=======
#ifdef HAVE_MYSQL
	return DBdrop_index("proxy_autoreg_host", "id");
#else
	return SUCCEED;
#endif
>>>>>>> 47d54aef
}

#define DBPATCH_START()					zbx_dbpatch_t	patches[] = {
#define DBPATCH_ADD(version, duplicates, mandatory)	{DBpatch_##version, version, duplicates, mandatory},
#define DBPATCH_END()					{NULL}};

#else

#define DBPATCH_START()
#define DBPATCH_ADD(version, duplicates, mandatory)	if (1 == mandatory) required = version;
#define DBPATCH_END()

#endif	/* not HAVE_SQLITE3 */

static void	DBget_version(int *mandatory, int *optional)
{
	DB_RESULT	result;
	DB_ROW		row;

	*mandatory = -1;
	*optional = -1;

	result = DBselect("select mandatory,optional from dbversion");

	if (NULL != (row = DBfetch(result)))
	{
		*mandatory = atoi(row[0]);
		*optional = atoi(row[1]);
	}
	DBfree_result(result);

	if (-1 == *mandatory)
	{
		zabbix_log(LOG_LEVEL_CRIT, "Cannot get the database version. Exiting ...");
		exit(EXIT_FAILURE);
	}
}

int	DBcheck_version(void)
{
	const char	*__function_name = "DBcheck_version";
	const char	*dbversion_table_name = "dbversion";
	int		db_mandatory, db_optional, required, ret = FAIL;

#ifndef HAVE_SQLITE3
	int		i, total = 0, current = 0, completed, last_completed = -1;
#endif

	DBPATCH_START()

	/* version, duplicates flag, mandatory flag */
	DBPATCH_ADD(2010001, 0, 1)
	DBPATCH_ADD(2010002, 0, 1)
	DBPATCH_ADD(2010003, 0, 1)
	DBPATCH_ADD(2010004, 0, 1)
	DBPATCH_ADD(2010005, 0, 1)
	DBPATCH_ADD(2010006, 0, 1)
	DBPATCH_ADD(2010007, 0, 0)
	DBPATCH_ADD(2010008, 0, 1)
	DBPATCH_ADD(2010009, 0, 1)
	DBPATCH_ADD(2010010, 0, 1)
	DBPATCH_ADD(2010011, 0, 1)
	DBPATCH_ADD(2010012, 0, 1)
	DBPATCH_ADD(2010013, 0, 1)
	DBPATCH_ADD(2010014, 0, 1)
	DBPATCH_ADD(2010015, 0, 1)
	DBPATCH_ADD(2010016, 0, 1)
	DBPATCH_ADD(2010017, 0, 1)
	DBPATCH_ADD(2010018, 0, 1)
	DBPATCH_ADD(2010019, 0, 1)
	DBPATCH_ADD(2010020, 0, 1)
	DBPATCH_ADD(2010021, 0, 1)
	DBPATCH_ADD(2010022, 0, 1)
	DBPATCH_ADD(2010023, 0, 1)
	DBPATCH_ADD(2010024, 0, 1)
	DBPATCH_ADD(2010025, 0, 1)
	DBPATCH_ADD(2010026, 0, 1)
	DBPATCH_ADD(2010027, 0, 1)
	DBPATCH_ADD(2010028, 0, 0)
	DBPATCH_ADD(2010029, 0, 0)
	DBPATCH_ADD(2010030, 0, 0)
	DBPATCH_ADD(2010031, 0, 0)
	DBPATCH_ADD(2010032, 0, 1)
	DBPATCH_ADD(2010033, 0, 1)
	DBPATCH_ADD(2010034, 0, 1)
	DBPATCH_ADD(2010035, 0, 0)
	DBPATCH_ADD(2010036, 0, 0)
	DBPATCH_ADD(2010037, 0, 0)
	DBPATCH_ADD(2010038, 0, 0)
	DBPATCH_ADD(2010039, 0, 0)
	DBPATCH_ADD(2010040, 0, 1)
	DBPATCH_ADD(2010041, 0, 0)
	DBPATCH_ADD(2010042, 0, 0)
	DBPATCH_ADD(2010043, 0, 1)
	DBPATCH_ADD(2010044, 0, 1)
	DBPATCH_ADD(2010045, 0, 1)
	DBPATCH_ADD(2010046, 0, 1)
	DBPATCH_ADD(2010047, 0, 1)
	DBPATCH_ADD(2010048, 0, 0)
	DBPATCH_ADD(2010049, 0, 0)
	DBPATCH_ADD(2010050, 0, 1)
	DBPATCH_ADD(2010051, 0, 1)
	DBPATCH_ADD(2010052, 0, 1)
	DBPATCH_ADD(2010053, 0, 1)
	DBPATCH_ADD(2010054, 0, 1)
	DBPATCH_ADD(2010055, 0, 1)
	DBPATCH_ADD(2010056, 0, 1)
	DBPATCH_ADD(2010057, 0, 1)
	DBPATCH_ADD(2010058, 0, 1)
	DBPATCH_ADD(2010059, 0, 1)
	DBPATCH_ADD(2010060, 0, 1)
	DBPATCH_ADD(2010061, 0, 1)
	DBPATCH_ADD(2010062, 0, 1)
	DBPATCH_ADD(2010063, 0, 1)
	DBPATCH_ADD(2010064, 0, 1)
	DBPATCH_ADD(2010065, 0, 1)
	DBPATCH_ADD(2010066, 0, 1)
	DBPATCH_ADD(2010067, 0, 1)
	DBPATCH_ADD(2010068, 0, 1)
	DBPATCH_ADD(2010069, 0, 0)
	DBPATCH_ADD(2010070, 0, 0)
	DBPATCH_ADD(2010071, 0, 1)
	DBPATCH_ADD(2010072, 0, 1)
	DBPATCH_ADD(2010073, 0, 0)
	DBPATCH_ADD(2010074, 0, 1)
	DBPATCH_ADD(2010075, 0, 1)
	DBPATCH_ADD(2010076, 0, 1)
	DBPATCH_ADD(2010077, 0, 1)
	DBPATCH_ADD(2010078, 0, 1)
	DBPATCH_ADD(2010079, 0, 1)
	DBPATCH_ADD(2010080, 0, 1)
	DBPATCH_ADD(2010081, 0, 1)
	DBPATCH_ADD(2010082, 0, 1)
	DBPATCH_ADD(2010083, 0, 1)
	DBPATCH_ADD(2010084, 0, 1)
	DBPATCH_ADD(2010085, 0, 1)
	DBPATCH_ADD(2010086, 0, 1)
	DBPATCH_ADD(2010087, 0, 1)
	DBPATCH_ADD(2010088, 0, 1)
	DBPATCH_ADD(2010089, 0, 1)
	DBPATCH_ADD(2010090, 0, 1)
	DBPATCH_ADD(2010091, 0, 1)
	DBPATCH_ADD(2010092, 0, 1)
	DBPATCH_ADD(2010093, 0, 1)
	DBPATCH_ADD(2010094, 0, 1)
<<<<<<< HEAD
	DBPATCH_ADD(2010095, 0, 1)
	DBPATCH_ADD(2010096, 0, 1)
	DBPATCH_ADD(2010097, 0, 1)
	DBPATCH_ADD(2010098, 0, 1)
	DBPATCH_ADD(2010099, 0, 1)
	DBPATCH_ADD(2010100, 0, 1)
	DBPATCH_ADD(2010101, 0, 1)
	DBPATCH_ADD(2010102, 0, 1)
	DBPATCH_ADD(2010103, 0, 1)
	DBPATCH_ADD(2010104, 0, 1)
	DBPATCH_ADD(2010105, 0, 1)
	DBPATCH_ADD(2010106, 0, 1)
	DBPATCH_ADD(2010107, 0, 1)
	DBPATCH_ADD(2010108, 0, 1)
	DBPATCH_ADD(2010109, 0, 1)
	DBPATCH_ADD(2010110, 0, 1)
	DBPATCH_ADD(2010111, 0, 1)
	DBPATCH_ADD(2010112, 0, 1)
	DBPATCH_ADD(2010113, 0, 1)
=======
	DBPATCH_ADD(2010095, 0, 0)
	DBPATCH_ADD(2010096, 0, 0)
	DBPATCH_ADD(2010097, 0, 0)
	DBPATCH_ADD(2010098, 0, 0)
	DBPATCH_ADD(2010099, 0, 0)
	DBPATCH_ADD(2010100, 0, 0)
>>>>>>> 47d54aef

	DBPATCH_END()

	zabbix_log(LOG_LEVEL_DEBUG, "In %s()", __function_name);

	DBconnect(ZBX_DB_CONNECT_NORMAL);

	if (SUCCEED != DBtable_exists(dbversion_table_name))
	{
#ifndef HAVE_SQLITE3
		zabbix_log(LOG_LEVEL_DEBUG, "%s() \"%s\" does not exist",
				__function_name, dbversion_table_name);

		if (SUCCEED != DBfield_exists("config", "server_check_interval"))
		{
			zabbix_log(LOG_LEVEL_CRIT, "Cannot upgrade database: the database must"
					" correspond to version 2.0 or later. Exiting ...");
			goto out;
		}

		if (SUCCEED != DBcreate_dbversion_table())
			goto out;
#else
		zabbix_log(LOG_LEVEL_CRIT, "The %s does not match Zabbix database."
				" Current database version (mandatory/optional): UNKNOWN."
				" Required mandatory version: %08d.",
				ZBX_DAEMON_TYPE_SERVER == daemon_type ? "server" : "proxy", required);
		goto out;
#endif
	}

	DBget_version(&db_mandatory, &db_optional);

#ifndef HAVE_SQLITE3
	required = ZBX_FIRST_DB_VERSION;

	for (i = 0; NULL != patches[i].function; i++)
	{
		if (0 != patches[i].mandatory)
			required = patches[i].version;

		if (db_optional < patches[i].version)
			total++;
	}

	if (required < db_mandatory)
#else
	if (required != db_mandatory)
#endif
	{
		zabbix_log(LOG_LEVEL_CRIT, "The %s does not match Zabbix database."
				" Current database version (mandatory/optional): %08d/%08d."
				" Required mandatory version: %08d.",
				ZBX_DAEMON_TYPE_SERVER == daemon_type ? "server" : "proxy",
				db_mandatory, db_optional, required);
		goto out;
	}

	zabbix_log(LOG_LEVEL_INFORMATION, "current database version (mandatory/optional): %08d/%08d",
			db_mandatory, db_optional);
	zabbix_log(LOG_LEVEL_INFORMATION, "required mandatory version: %08d", required);

	ret = SUCCEED;

#ifndef HAVE_SQLITE3
	if (0 == total)
		goto out;

	zabbix_log(LOG_LEVEL_WARNING, "starting automatic database upgrade");

	for (i = 0; NULL != patches[i].function; i++)
	{
		if (db_optional >= patches[i].version)
			continue;

		DBbegin();

		/* skipping the duplicated patches */
		if ((0 != patches[i].duplicates && patches[i].duplicates <= db_optional) ||
				SUCCEED == (ret = patches[i].function()))
		{
			ret = DBset_version(patches[i].version, patches[i].mandatory);
		}

		DBend(ret);

		if (SUCCEED != ret)
			break;

		current++;
		completed = (int)(100.0 * current / total);
		if (last_completed != completed)
		{
			zabbix_log(LOG_LEVEL_WARNING, "completed %d%% of database upgrade", completed);
			last_completed = completed;
		}
	}

	if (SUCCEED == ret)
		zabbix_log(LOG_LEVEL_WARNING, "database upgrade fully completed");
	else
		zabbix_log(LOG_LEVEL_CRIT, "database upgrade failed");
#endif	/* not HAVE_SQLITE3 */

out:
	DBclose();

	zabbix_log(LOG_LEVEL_DEBUG, "End of %s():%s", __function_name, zbx_result_string(ret));

	return ret;
}<|MERGE_RESOLUTION|>--- conflicted
+++ resolved
@@ -1362,22 +1362,67 @@
 
 static int	DBpatch_2010095(void)
 {
-<<<<<<< HEAD
-	const ZBX_FIELD field = {"flags", "0", NULL, NULL, 0, ZBX_TYPE_INT, ZBX_NOTNULL, 0};
-
-	return DBadd_field("hosts", &field);
-=======
 #ifdef HAVE_MYSQL
 	return DBdrop_index("history_sync", "id");
 #else
 	return SUCCEED;
 #endif
->>>>>>> 47d54aef
 }
 
 static int	DBpatch_2010096(void)
 {
-<<<<<<< HEAD
+#ifdef HAVE_MYSQL
+	return DBdrop_index("history_uint_sync", "id");
+#else
+	return SUCCEED;
+#endif
+}
+
+static int	DBpatch_2010097(void)
+{
+#ifdef HAVE_MYSQL
+	return DBdrop_index("history_str_sync", "id");
+#else
+	return SUCCEED;
+#endif
+}
+
+static int	DBpatch_2010098(void)
+{
+#ifdef HAVE_MYSQL
+	return DBdrop_index("proxy_history", "id");
+#else
+	return SUCCEED;
+#endif
+}
+
+static int	DBpatch_2010099(void)
+{
+#ifdef HAVE_MYSQL
+	return DBdrop_index("proxy_dhistory", "id");
+#else
+	return SUCCEED;
+#endif
+}
+
+static int	DBpatch_2010100(void)
+{
+#ifdef HAVE_MYSQL
+	return DBdrop_index("proxy_autoreg_host", "id");
+#else
+	return SUCCEED;
+#endif
+}
+
+static int	DBpatch_2010101(void)
+{
+	const ZBX_FIELD field = {"flags", "0", NULL, NULL, 0, ZBX_TYPE_INT, ZBX_NOTNULL, 0};
+
+	return DBadd_field("hosts", &field);
+}
+
+static int	DBpatch_2010102(void)
+{
 	const ZBX_TABLE	table =
 			{"host_discovery", "hostid", 0,
 				{
@@ -1392,76 +1437,44 @@
 			};
 
 	return DBcreate_table(&table);
-=======
-#ifdef HAVE_MYSQL
-	return DBdrop_index("history_uint_sync", "id");
-#else
-	return SUCCEED;
-#endif
->>>>>>> 47d54aef
-}
-
-static int	DBpatch_2010097(void)
-{
-<<<<<<< HEAD
+}
+
+static int	DBpatch_2010103(void)
+{
 	const ZBX_FIELD	field = {"hostid", NULL, "hosts", "hostid", 0, 0, 0, ZBX_FK_CASCADE_DELETE};
 
 	return DBadd_foreign_key("host_discovery", 1, &field);
-=======
-#ifdef HAVE_MYSQL
-	return DBdrop_index("history_str_sync", "id");
-#else
-	return SUCCEED;
-#endif
->>>>>>> 47d54aef
-}
-
-static int	DBpatch_2010098(void)
-{
-<<<<<<< HEAD
+}
+
+static int	DBpatch_2010104(void)
+{
 	const ZBX_FIELD	field = {"parent_hostid", NULL, "hosts", "hostid", 0, 0, 0, 0};
 
 	return DBadd_foreign_key("host_discovery", 2, &field);
-=======
-#ifdef HAVE_MYSQL
-	return DBdrop_index("proxy_history", "id");
-#else
-	return SUCCEED;
-#endif
->>>>>>> 47d54aef
-}
-
-static int	DBpatch_2010099(void)
-{
-<<<<<<< HEAD
+}
+
+static int	DBpatch_2010105(void)
+{
 	const ZBX_FIELD	field = {"parent_itemid", NULL, "items", "itemid", 0, 0, 0, 0};
 
 	return DBadd_foreign_key("host_discovery", 3, &field);
-=======
-#ifdef HAVE_MYSQL
-	return DBdrop_index("proxy_dhistory", "id");
-#else
-	return SUCCEED;
-#endif
->>>>>>> 47d54aef
-}
-
-static int	DBpatch_2010100(void)
-{
-<<<<<<< HEAD
+}
+
+static int	DBpatch_2010106(void)
+{
 	const ZBX_FIELD field = {"templateid", NULL, NULL, NULL, 0, ZBX_TYPE_ID, 0, 0};
 
 	return DBadd_field("hosts", &field);
 }
 
-static int	DBpatch_2010101(void)
+static int	DBpatch_2010107(void)
 {
 	const ZBX_FIELD	field = {"templateid", NULL, "hosts", "hostid", 0, 0, 0, ZBX_FK_CASCADE_DELETE};
 
 	return DBadd_foreign_key("hosts", 3, &field);
 }
 
-static int	DBpatch_2010102(void)
+static int	DBpatch_2010108(void)
 {
 	const ZBX_TABLE	table =
 			{"interface_discovery", "interfaceid", 0,
@@ -1475,14 +1488,14 @@
 	return DBcreate_table(&table);
 }
 
-static int	DBpatch_2010103(void)
+static int	DBpatch_2010109(void)
 {
 	const ZBX_FIELD	field = {"interfaceid", NULL, "interface", "interfaceid", 0, 0, 0, ZBX_FK_CASCADE_DELETE};
 
 	return DBadd_foreign_key("interface_discovery", 1, &field);
 }
 
-static int	DBpatch_2010104(void)
+static int	DBpatch_2010110(void)
 {
 	const ZBX_FIELD	field =
 			{"parent_interfaceid", NULL, "interface", "interfaceid", 0, 0, 0, ZBX_FK_CASCADE_DELETE};
@@ -1490,7 +1503,7 @@
 	return DBadd_foreign_key("interface_discovery", 2, &field);
 }
 
-static int	DBpatch_2010105(void)
+static int	DBpatch_2010111(void)
 {
 	const ZBX_TABLE	table =
 			{"group_prototype", "group_prototypeid", 0,
@@ -1507,33 +1520,33 @@
 	return DBcreate_table(&table);
 }
 
-static int	DBpatch_2010106(void)
+static int	DBpatch_2010112(void)
 {
 	const ZBX_FIELD	field = {"hostid", NULL, "hosts", "hostid", 0, 0, 0, ZBX_FK_CASCADE_DELETE};
 
 	return DBadd_foreign_key("group_prototype", 1, &field);
 }
 
-static int	DBpatch_2010107(void)
+static int	DBpatch_2010113(void)
 {
 	const ZBX_FIELD	field = {"groupid", NULL, "groups", "groupid", 0, 0, 0, 0};
 
 	return DBadd_foreign_key("group_prototype", 2, &field);
 }
 
-static int	DBpatch_2010108(void)
+static int	DBpatch_2010114(void)
 {
 	const ZBX_FIELD	field = {"templateid", NULL, "group_prototype", "group_prototypeid", 0, 0, 0, ZBX_FK_CASCADE_DELETE};
 
 	return DBadd_foreign_key("group_prototype", 3, &field);
 }
 
-static int	DBpatch_2010109(void)
+static int	DBpatch_2010115(void)
 {
 	return DBcreate_index("group_prototype", "group_prototype_1", "hostid", 0);
 }
 
-static int	DBpatch_2010110(void)
+static int	DBpatch_2010116(void)
 {
 	const ZBX_TABLE	table =
 			{"group_discovery", "groupid", 0,
@@ -1550,32 +1563,25 @@
 	return DBcreate_table(&table);
 }
 
-static int	DBpatch_2010111(void)
+static int	DBpatch_2010117(void)
 {
 	const ZBX_FIELD	field = {"groupid", NULL, "groups", "groupid", 0, 0, 0, ZBX_FK_CASCADE_DELETE};
 
 	return DBadd_foreign_key("group_discovery", 1, &field);
 }
 
-static int	DBpatch_2010112(void)
+static int	DBpatch_2010118(void)
 {
 	const ZBX_FIELD	field = {"parent_group_prototypeid", NULL, "group_prototype", "group_prototypeid", 0, 0, 0, 0};
 
 	return DBadd_foreign_key("group_discovery", 2, &field);
 }
 
-static int	DBpatch_2010113(void)
+static int	DBpatch_2010119(void)
 {
 	const ZBX_FIELD field = {"flags", "0", NULL, NULL, 0, ZBX_TYPE_INT, ZBX_NOTNULL, 0};
 
 	return DBadd_field("groups", &field);
-=======
-#ifdef HAVE_MYSQL
-	return DBdrop_index("proxy_autoreg_host", "id");
-#else
-	return SUCCEED;
-#endif
->>>>>>> 47d54aef
 }
 
 #define DBPATCH_START()					zbx_dbpatch_t	patches[] = {
@@ -1721,13 +1727,12 @@
 	DBPATCH_ADD(2010092, 0, 1)
 	DBPATCH_ADD(2010093, 0, 1)
 	DBPATCH_ADD(2010094, 0, 1)
-<<<<<<< HEAD
-	DBPATCH_ADD(2010095, 0, 1)
-	DBPATCH_ADD(2010096, 0, 1)
-	DBPATCH_ADD(2010097, 0, 1)
-	DBPATCH_ADD(2010098, 0, 1)
-	DBPATCH_ADD(2010099, 0, 1)
-	DBPATCH_ADD(2010100, 0, 1)
+	DBPATCH_ADD(2010095, 0, 0)
+	DBPATCH_ADD(2010096, 0, 0)
+	DBPATCH_ADD(2010097, 0, 0)
+	DBPATCH_ADD(2010098, 0, 0)
+	DBPATCH_ADD(2010099, 0, 0)
+	DBPATCH_ADD(2010100, 0, 0)
 	DBPATCH_ADD(2010101, 0, 1)
 	DBPATCH_ADD(2010102, 0, 1)
 	DBPATCH_ADD(2010103, 0, 1)
@@ -1741,14 +1746,12 @@
 	DBPATCH_ADD(2010111, 0, 1)
 	DBPATCH_ADD(2010112, 0, 1)
 	DBPATCH_ADD(2010113, 0, 1)
-=======
-	DBPATCH_ADD(2010095, 0, 0)
-	DBPATCH_ADD(2010096, 0, 0)
-	DBPATCH_ADD(2010097, 0, 0)
-	DBPATCH_ADD(2010098, 0, 0)
-	DBPATCH_ADD(2010099, 0, 0)
-	DBPATCH_ADD(2010100, 0, 0)
->>>>>>> 47d54aef
+	DBPATCH_ADD(2010114, 0, 1)
+	DBPATCH_ADD(2010115, 0, 1)
+	DBPATCH_ADD(2010116, 0, 1)
+	DBPATCH_ADD(2010117, 0, 1)
+	DBPATCH_ADD(2010118, 0, 1)
+	DBPATCH_ADD(2010119, 0, 1)
 
 	DBPATCH_END()
 
