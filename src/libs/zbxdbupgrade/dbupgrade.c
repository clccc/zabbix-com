/*
** Zabbix
** Copyright (C) 2001-2013 Zabbix SIA
**
** This program is free software; you can redistribute it and/or modify
** it under the terms of the GNU General Public License as published by
** the Free Software Foundation; either version 2 of the License, or
** (at your option) any later version.
**
** This program is distributed in the hope that it will be useful,
** but WITHOUT ANY WARRANTY; without even the implied warranty of
** MERCHANTABILITY or FITNESS FOR A PARTICULAR PURPOSE. See the
** GNU General Public License for more details.
**
** You should have received a copy of the GNU General Public License
** along with this program; if not, write to the Free Software
** Foundation, Inc., 51 Franklin Street, Fifth Floor, Boston, MA  02110-1301, USA.
**/

#include "common.h"

#include "db.h"
#include "log.h"

#ifdef HAVE_MYSQL
#	define ZBX_DB_TABLE_OPTIONS	" engine=innodb"
#	define ZBX_DROP_FK		" drop foreign key"
#else
#	define ZBX_DB_TABLE_OPTIONS	""
#	define ZBX_DROP_FK		" drop constraint"
#endif

#ifdef HAVE_POSTGRESQL
#	define ZBX_DB_ONLY		" only"
#else
#	define ZBX_DB_ONLY		""
#endif

#if defined(HAVE_IBM_DB2)
#	define ZBX_DB_ALTER_COLUMN	" alter column"
#elif defined(HAVE_POSTGRESQL)
#	define ZBX_DB_ALTER_COLUMN	" alter"
#else
#	define ZBX_DB_ALTER_COLUMN	" modify"
#endif

#if defined(HAVE_IBM_DB2)
#	define ZBX_DB_SET_TYPE		" set data type"
#elif defined(HAVE_POSTGRESQL)
#	define ZBX_DB_SET_TYPE		" type"
#else
#	define ZBX_DB_SET_TYPE		""
#endif

#if defined(HAVE_IBM_DB2) || defined(HAVE_POSTGRESQL)
#	define ZBX_TYPE_ID_STR		"bigint"
#elif defined(HAVE_MYSQL)
#	define ZBX_TYPE_ID_STR		"bigint unsigned"
#elif defined(HAVE_ORACLE)
#	define ZBX_TYPE_ID_STR		"number(20)"
#endif

#ifdef HAVE_ORACLE
#	define ZBX_TYPE_INT_STR		"number(10)"
#	define ZBX_TYPE_CHAR_STR	"nvarchar2"
#else
#	define ZBX_TYPE_INT_STR		"integer"
#	define ZBX_TYPE_CHAR_STR	"varchar"
#endif

#if defined(HAVE_IBM_DB2)
#	define ZBX_TYPE_UINT_STR	"bigint"
#elif defined(HAVE_MYSQL)
#	define ZBX_TYPE_UINT_STR	"bigint unsigned"
#elif defined(HAVE_ORACLE)
#	define ZBX_TYPE_UINT_STR	"number(20)"
#elif defined(HAVE_POSTGRESQL)
#	define ZBX_TYPE_UINT_STR	"numeric(20)"
#endif

#if defined(HAVE_IBM_DB2)
#	define ZBX_TYPE_SHORTTEXT_STR	"varchar(2048)"
#elif defined(HAVE_ORACLE)
#	define ZBX_TYPE_SHORTTEXT_STR	"nvarchar2(2048)"
#else
#	define ZBX_TYPE_SHORTTEXT_STR	"text"
#endif

#define ZBX_FIRST_DB_VERSION		2010000

typedef struct
{
	int		(*function)();
	int		version;
	int		duplicates;
	unsigned char	mandatory;
}
zbx_dbpatch_t;

extern unsigned char	daemon_type;

#ifndef HAVE_SQLITE3
static void	DBfield_type_string(char **sql, size_t *sql_alloc, size_t *sql_offset, const ZBX_FIELD *field)
{
	switch (field->type)
	{
		case ZBX_TYPE_ID:
			zbx_strcpy_alloc(sql, sql_alloc, sql_offset, ZBX_TYPE_ID_STR);
			break;
		case ZBX_TYPE_INT:
			zbx_strcpy_alloc(sql, sql_alloc, sql_offset, ZBX_TYPE_INT_STR);
			break;
		case ZBX_TYPE_CHAR:
			zbx_snprintf_alloc(sql, sql_alloc, sql_offset, "%s(%hu)", ZBX_TYPE_CHAR_STR, field->length);
			break;
		case ZBX_TYPE_UINT:
			zbx_strcpy_alloc(sql, sql_alloc, sql_offset, ZBX_TYPE_UINT_STR);
			break;
		case ZBX_TYPE_SHORTTEXT:
			zbx_strcpy_alloc(sql, sql_alloc, sql_offset, ZBX_TYPE_SHORTTEXT_STR);
			break;
		default:
			assert(0);
	}
}

static void	DBfield_definition_string(char **sql, size_t *sql_alloc, size_t *sql_offset, const ZBX_FIELD *field)
{
	zbx_snprintf_alloc(sql, sql_alloc, sql_offset, "%s ", field->name);
	DBfield_type_string(sql, sql_alloc, sql_offset, field);
	if (NULL != field->default_value)
	{
		char	*default_value_esc;

		default_value_esc = DBdyn_escape_string(field->default_value);
		zbx_snprintf_alloc(sql, sql_alloc, sql_offset, " default '%s'", default_value_esc);
		zbx_free(default_value_esc);
	}
	if (0 != (field->flags & ZBX_NOTNULL))
		zbx_strcpy_alloc(sql, sql_alloc, sql_offset, " not null");
}

static void	DBcreate_table_sql(char **sql, size_t *sql_alloc, size_t *sql_offset, const ZBX_TABLE *table)
{
	int	i;

	zbx_snprintf_alloc(sql, sql_alloc, sql_offset, "create table %s (\n", table->table);

	for (i = 0; NULL != table->fields[i].name; i++)
	{
		if (0 != i)
			zbx_strcpy_alloc(sql, sql_alloc, sql_offset, ",\n");
		DBfield_definition_string(sql, sql_alloc, sql_offset, &table->fields[i]);
	}
	if ('\0' != *table->recid)
		zbx_snprintf_alloc(sql, sql_alloc, sql_offset, ",\nprimary key (%s)", table->recid);

	zbx_strcpy_alloc(sql, sql_alloc, sql_offset, "\n)" ZBX_DB_TABLE_OPTIONS);
}

static void	DBmodify_field_type_sql(char **sql, size_t *sql_alloc, size_t *sql_offset,
		const char *table_name, const ZBX_FIELD *field)
{
	zbx_snprintf_alloc(sql, sql_alloc, sql_offset, "alter table" ZBX_DB_ONLY " %s" ZBX_DB_ALTER_COLUMN " ",
			table_name);

#ifdef HAVE_MYSQL
	DBfield_definition_string(sql, sql_alloc, sql_offset, field);
#else
	zbx_snprintf_alloc(sql, sql_alloc, sql_offset, "%s" ZBX_DB_SET_TYPE " ", field->name);
	DBfield_type_string(sql, sql_alloc, sql_offset, field);
#endif
}

static void	DBdrop_not_null_sql(char **sql, size_t *sql_alloc, size_t *sql_offset,
		const char *table_name, const ZBX_FIELD *field)
{
	zbx_snprintf_alloc(sql, sql_alloc, sql_offset, "alter table" ZBX_DB_ONLY " %s" ZBX_DB_ALTER_COLUMN " ",
			table_name);

#if defined(HAVE_MYSQL)
	DBfield_definition_string(sql, sql_alloc, sql_offset, field);
#elif defined(HAVE_ORACLE)
	zbx_snprintf_alloc(sql, sql_alloc, sql_offset, "%s null", field->name);
#else
	zbx_snprintf_alloc(sql, sql_alloc, sql_offset, "%s drop not null", field->name);
#endif
}

static void	DBset_not_null_sql(char **sql, size_t *sql_alloc, size_t *sql_offset,
		const char *table_name, const ZBX_FIELD *field)
{
	zbx_snprintf_alloc(sql, sql_alloc, sql_offset, "alter table" ZBX_DB_ONLY " %s" ZBX_DB_ALTER_COLUMN " ",
			table_name);

#if defined(HAVE_MYSQL)
	DBfield_definition_string(sql, sql_alloc, sql_offset, field);
#elif defined(HAVE_ORACLE)
	zbx_snprintf_alloc(sql, sql_alloc, sql_offset, "%s not null", field->name);
#else
	zbx_snprintf_alloc(sql, sql_alloc, sql_offset, "%s set not null", field->name);
#endif
}

static void	DBset_default_sql(char **sql, size_t *sql_alloc, size_t *sql_offset,
		const char *table_name, const ZBX_FIELD *field)
{
	zbx_snprintf_alloc(sql, sql_alloc, sql_offset, "alter table" ZBX_DB_ONLY " %s" ZBX_DB_ALTER_COLUMN " ",
			table_name);

#if defined(HAVE_MYSQL)
	DBfield_definition_string(sql, sql_alloc, sql_offset, field);
#elif defined(HAVE_ORACLE)
	zbx_snprintf_alloc(sql, sql_alloc, sql_offset, "%s default '%s'", field->name, field->default_value);
#else
	zbx_snprintf_alloc(sql, sql_alloc, sql_offset, "%s set default '%s'", field->name, field->default_value);
#endif
}

static void	DBadd_field_sql(char **sql, size_t *sql_alloc, size_t *sql_offset,
		const char *table_name, const ZBX_FIELD *field)
{
	zbx_snprintf_alloc(sql, sql_alloc, sql_offset, "alter table" ZBX_DB_ONLY " %s add ", table_name);
	DBfield_definition_string(sql, sql_alloc, sql_offset, field);
}

static void	DBrename_field_sql(char **sql, size_t *sql_alloc, size_t *sql_offset,
		const char *table_name, const char *field_name, const ZBX_FIELD *field)
{
	zbx_snprintf_alloc(sql, sql_alloc, sql_offset, "alter table" ZBX_DB_ONLY " %s ", table_name);

#ifdef HAVE_MYSQL
	zbx_snprintf_alloc(sql, sql_alloc, sql_offset, "change column %s ", field_name);
	DBfield_definition_string(sql, sql_alloc, sql_offset, field);
#else
	zbx_snprintf_alloc(sql, sql_alloc, sql_offset, "rename column %s to %s", field_name, field->name);
#endif
}

static void	DBdrop_field_sql(char **sql, size_t *sql_alloc, size_t *sql_offset,
		const char *table_name, const char *field_name)
{
	zbx_snprintf_alloc(sql, sql_alloc, sql_offset, "alter table" ZBX_DB_ONLY " %s drop column %s",
			table_name, field_name);
}

static void	DBcreate_index_sql(char **sql, size_t *sql_alloc, size_t *sql_offset,
		const char *table_name, const char *index_name, const char *fields, int unique)
{
	zbx_strcpy_alloc(sql, sql_alloc, sql_offset, "create");
	if (0 != unique)
		zbx_strcpy_alloc(sql, sql_alloc, sql_offset, " unique");
	zbx_snprintf_alloc(sql, sql_alloc, sql_offset, " index %s on %s (%s)", index_name, table_name, fields);
}

static void	DBdrop_index_sql(char **sql, size_t *sql_alloc, size_t *sql_offset,
		const char *table_name, const char *index_name)
{
	zbx_snprintf_alloc(sql, sql_alloc, sql_offset, "drop index %s", index_name);
#ifdef HAVE_MYSQL
	zbx_snprintf_alloc(sql, sql_alloc, sql_offset, " on %s", table_name);
#endif
}

static void	DBadd_foreign_key_sql(char **sql, size_t *sql_alloc, size_t *sql_offset,
		const char *table_name, int id, const ZBX_FIELD *field)
{
	zbx_snprintf_alloc(sql, sql_alloc, sql_offset, "alter table" ZBX_DB_ONLY " %s"
			" add constraint c_%s_%d foreign key (%s) references %s (%s)",
			table_name, table_name, id, field->name, field->fk_table, field->fk_field);
	if (0 != (field->fk_flags & ZBX_FK_CASCADE_DELETE))
		zbx_strcpy_alloc(sql, sql_alloc, sql_offset, " on delete cascade");
}

static void	DBdrop_foreign_key_sql(char **sql, size_t *sql_alloc, size_t *sql_offset,
		const char *table_name, int id)
{
	zbx_snprintf_alloc(sql, sql_alloc, sql_offset, "alter table" ZBX_DB_ONLY " %s" ZBX_DROP_FK " c_%s_%d",
			table_name, table_name, id);
}

static int	DBreorg_table(const char *table_name)
{
#ifdef HAVE_IBM_DB2
	if (ZBX_DB_OK <= DBexecute("call sysproc.admin_cmd ('reorg table %s')", table_name))
		return SUCCEED;

	return FAIL;
#else
	return SUCCEED;
#endif
}

static int	DBcreate_table(const ZBX_TABLE *table)
{
	char	*sql = NULL;
	size_t	sql_alloc = 64, sql_offset = 0;
	int	ret = FAIL;

	sql = zbx_malloc(sql, sql_alloc);

	DBcreate_table_sql(&sql, &sql_alloc, &sql_offset, table);

	if (ZBX_DB_OK <= DBexecute("%s", sql))
		ret = SUCCEED;

	zbx_free(sql);

	return ret;
}

static int	DBadd_field(const char *table_name, const ZBX_FIELD *field)
{
	char	*sql = NULL;
	size_t	sql_alloc = 64, sql_offset = 0;
	int	ret = FAIL;

	sql = zbx_malloc(sql, sql_alloc);

	DBadd_field_sql(&sql, &sql_alloc, &sql_offset, table_name, field);

	if (ZBX_DB_OK <= DBexecute("%s", sql))
		ret = DBreorg_table(table_name);

	zbx_free(sql);

	return ret;
}

static int	DBrename_field(const char *table_name, const char *field_name, const ZBX_FIELD *field)
{
	char	*sql = NULL;
	size_t	sql_alloc = 64, sql_offset = 0;
	int	ret = FAIL;

	sql = zbx_malloc(sql, sql_alloc);

	DBrename_field_sql(&sql, &sql_alloc, &sql_offset, table_name, field_name, field);

	if (ZBX_DB_OK <= DBexecute("%s", sql))
		ret = DBreorg_table(table_name);

	zbx_free(sql);

	return ret;
}

static int	DBmodify_field_type(const char *table_name, const ZBX_FIELD *field)
{
	char	*sql = NULL;
	size_t	sql_alloc = 64, sql_offset = 0;
	int	ret = FAIL;

	sql = zbx_malloc(sql, sql_alloc);

	DBmodify_field_type_sql(&sql, &sql_alloc, &sql_offset, table_name, field);

	if (ZBX_DB_OK <= DBexecute("%s", sql))
		ret = DBreorg_table(table_name);

	zbx_free(sql);

	return ret;
}

static int	DBset_not_null(const char *table_name, const ZBX_FIELD *field)
{
	char	*sql = NULL;
	size_t	sql_alloc = 64, sql_offset = 0;
	int	ret = FAIL;

	sql = zbx_malloc(sql, sql_alloc);

	DBset_not_null_sql(&sql, &sql_alloc, &sql_offset, table_name, field);

	if (ZBX_DB_OK <= DBexecute("%s", sql))
		ret = DBreorg_table(table_name);

	zbx_free(sql);

	return ret;
}

static int	DBset_default(const char *table_name, const ZBX_FIELD *field)
{
	char	*sql = NULL;
	size_t	sql_alloc = 64, sql_offset = 0;
	int	ret = FAIL;

	sql = zbx_malloc(sql, sql_alloc);

	DBset_default_sql(&sql, &sql_alloc, &sql_offset, table_name, field);

	if (ZBX_DB_OK <= DBexecute("%s", sql))
		ret = DBreorg_table(table_name);

	zbx_free(sql);

	return ret;
}

static int	DBdrop_not_null(const char *table_name, const ZBX_FIELD *field)
{
	char	*sql = NULL;
	size_t	sql_alloc = 64, sql_offset = 0;
	int	ret = FAIL;

	sql = zbx_malloc(sql, sql_alloc);

	DBdrop_not_null_sql(&sql, &sql_alloc, &sql_offset, table_name, field);

	if (ZBX_DB_OK <= DBexecute("%s", sql))
		ret = DBreorg_table(table_name);

	zbx_free(sql);

	return ret;
}

static int	DBdrop_field(const char *table_name, const char *field_name)
{
	char	*sql = NULL;
	size_t	sql_alloc = 64, sql_offset = 0;
	int	ret = FAIL;

	sql = zbx_malloc(sql, sql_alloc);

	DBdrop_field_sql(&sql, &sql_alloc, &sql_offset, table_name, field_name);

	if (ZBX_DB_OK <= DBexecute("%s", sql))
		ret = DBreorg_table(table_name);

	zbx_free(sql);

	return ret;
}

static int	DBcreate_index(const char *table_name, const char *index_name, const char *fields, int unique)
{
	char	*sql = NULL;
	size_t	sql_alloc = 64, sql_offset = 0;
	int	ret = FAIL;

	sql = zbx_malloc(sql, sql_alloc);

	DBcreate_index_sql(&sql, &sql_alloc, &sql_offset, table_name, index_name, fields, unique);

	if (ZBX_DB_OK <= DBexecute("%s", sql))
		ret = SUCCEED;

	zbx_free(sql);

	return ret;
}

static int	DBdrop_index(const char *table_name, const char *index_name)
{
	char	*sql = NULL;
	size_t	sql_alloc = 64, sql_offset = 0;
	int	ret = FAIL;

	sql = zbx_malloc(sql, sql_alloc);

	DBdrop_index_sql(&sql, &sql_alloc, &sql_offset, table_name, index_name);

	if (ZBX_DB_OK <= DBexecute("%s", sql))
		ret = SUCCEED;

	zbx_free(sql);

	return ret;
}

static int	DBadd_foreign_key(const char *table_name, int id, const ZBX_FIELD *field)
{
	char	*sql = NULL;
	size_t	sql_alloc = 64, sql_offset = 0;
	int	ret = FAIL;

	sql = zbx_malloc(sql, sql_alloc);

	DBadd_foreign_key_sql(&sql, &sql_alloc, &sql_offset, table_name, id, field);

	if (ZBX_DB_OK <= DBexecute("%s", sql))
		ret = SUCCEED;

	zbx_free(sql);

	return ret;
}

static int	DBdrop_foreign_key(const char *table_name, int id)
{
	char	*sql = NULL;
	size_t	sql_alloc = 64, sql_offset = 0;
	int	ret = FAIL;

	sql = zbx_malloc(sql, sql_alloc);

	DBdrop_foreign_key_sql(&sql, &sql_alloc, &sql_offset, table_name, id);

	if (ZBX_DB_OK <= DBexecute("%s", sql))
		ret = SUCCEED;

	zbx_free(sql);

	return ret;
}

static int	DBcreate_dbversion_table(void)
{
	const ZBX_TABLE	table =
			{"dbversion", "", 0,
				{
					{"mandatory", "0", NULL, NULL, 0, ZBX_TYPE_INT, ZBX_NOTNULL, 0},
					{"optional", "0", NULL, NULL, 0, ZBX_TYPE_INT, ZBX_NOTNULL, 0},
					{NULL}
				}
			};
	int		ret;

	DBbegin();
	if (SUCCEED == (ret = DBcreate_table(&table)))
	{
		if (ZBX_DB_OK > DBexecute("insert into dbversion (mandatory,optional) values (%d,%d)",
				ZBX_FIRST_DB_VERSION, ZBX_FIRST_DB_VERSION))
		{
			ret = FAIL;
		}
	}
	DBend(ret);

	return ret;
}

static int	DBset_version(int version, unsigned char mandatory)
{
	char	sql[64];
	size_t	offset;

	offset = zbx_snprintf(sql, sizeof(sql),  "update dbversion set ");
	if (0 != mandatory)
		offset += zbx_snprintf(sql + offset, sizeof(sql) - offset, "mandatory=%d,", version);
	zbx_snprintf(sql + offset, sizeof(sql) - offset, "optional=%d", version);

	if (ZBX_DB_OK <= DBexecute("%s", sql))
		return SUCCEED;

	return FAIL;
}

static int	DBmodify_proxy_table_id_field(const char *table_name)
{
#ifdef HAVE_POSTGRESQL
	const ZBX_FIELD	field = {"id", NULL, NULL, NULL, 0, ZBX_TYPE_ID, ZBX_NOTNULL, 0};

	return DBmodify_field_type(table_name, &field);
#else
	return SUCCEED;
#endif
}

static int	DBpatch_2010001(void)
{
	return DBmodify_proxy_table_id_field("proxy_autoreg_host");
}

static int	DBpatch_2010002(void)
{
	return DBmodify_proxy_table_id_field("proxy_dhistory");
}

static int	DBpatch_2010003(void)
{
	return DBmodify_proxy_table_id_field("proxy_history");
}

static int	DBpatch_2010004(void)
{
	return DBmodify_proxy_table_id_field("history_str_sync");
}

static int	DBpatch_2010005(void)
{
	return DBmodify_proxy_table_id_field("history_sync");
}

static int	DBpatch_2010006(void)
{
	return DBmodify_proxy_table_id_field("history_uint_sync");
}

static int	DBpatch_2010007(void)
{
	const char	*strings[] = {"period", "stime", "timelinefixed", NULL};
	int		i;

	for (i = 0; NULL != strings[i]; i++)
	{
		if (ZBX_DB_OK > DBexecute("update profiles set idx='web.screens.%s' where idx='web.charts.%s'",
				strings[i], strings[i]))
		{
			return FAIL;
		}
	}

	return SUCCEED;
}

static int	DBpatch_2010008(void)
{
	const ZBX_FIELD	field = {"expression", "", NULL, NULL, 2048, ZBX_TYPE_CHAR, ZBX_NOTNULL, 0};

	return DBmodify_field_type("triggers", &field);
}

static int	DBpatch_2010009(void)
{
	const ZBX_FIELD	field = {"applicationid", NULL, NULL, NULL, 0, ZBX_TYPE_ID, 0, 0};

	return DBdrop_not_null("httptest", &field);
}

static int	DBpatch_2010010(void)
{
	const ZBX_FIELD	field = {"hostid", NULL, NULL, NULL, 0, ZBX_TYPE_ID, 0, 0};

	return DBadd_field("httptest", &field);
}

static int	DBpatch_2010011(void)
{
	const char	*sql =
			"update httptest set hostid=("
				"select a.hostid"
				" from applications a"
				" where a.applicationid = httptest.applicationid"
			")";

	if (ZBX_DB_OK <= DBexecute("%s", sql))
		return SUCCEED;

	return FAIL;
}

static int	DBpatch_2010012(void)
{
	const ZBX_FIELD	field = {"hostid", NULL, NULL, NULL, 0, ZBX_TYPE_ID, ZBX_NOTNULL, 0};

	return DBset_not_null("httptest", &field);
}

static int	DBpatch_2010013(void)
{
	const ZBX_FIELD	field = {"templateid", NULL, NULL, NULL, 0, ZBX_TYPE_ID, 0, 0};

	return DBadd_field("httptest", &field);
}

static int	DBpatch_2010014(void)
{
	return DBdrop_index("httptest", "httptest_2");
}

static int	DBpatch_2010015(void)
{
	return DBcreate_index("httptest", "httptest_2", "hostid,name", 1);
}

static int	DBpatch_2010016(void)
{
	return DBcreate_index("httptest", "httptest_4", "templateid", 0);
}

static int	DBpatch_2010017(void)
{
	return DBdrop_foreign_key("httptest", 1);
}

static int	DBpatch_2010018(void)
{
	const ZBX_FIELD	field = {"applicationid", NULL, "applications", "applicationid", 0, 0, 0, 0};

	return DBadd_foreign_key("httptest", 1, &field);
}

static int	DBpatch_2010019(void)
{
	const ZBX_FIELD	field = {"hostid", NULL, "hosts", "hostid", 0, 0, 0, ZBX_FK_CASCADE_DELETE};

	return DBadd_foreign_key("httptest", 2, &field);
}

static int	DBpatch_2010020(void)
{
	const ZBX_FIELD	field = {"templateid", NULL, "httptest", "httptestid", 0, 0, 0, ZBX_FK_CASCADE_DELETE};

	return DBadd_foreign_key("httptest", 3, &field);
}

static int	DBpatch_2010021(void)
{
	const ZBX_FIELD	field = {"http_proxy", "", NULL, NULL, 255, ZBX_TYPE_CHAR, ZBX_NOTNULL, 0};

	return DBadd_field("httptest", &field);
}

static int	DBpatch_2010022(void)
{
	const ZBX_FIELD field = {"snmpv3_authprotocol", "0", NULL, NULL, 0, ZBX_TYPE_INT, ZBX_NOTNULL, 0};

	return DBadd_field("items", &field);
}

static int	DBpatch_2010023(void)
{
	const ZBX_FIELD field = {"snmpv3_privprotocol", "0", NULL, NULL, 0, ZBX_TYPE_INT, ZBX_NOTNULL, 0};

	return DBadd_field("items", &field);
}

static int	DBpatch_2010024(void)
{
	const ZBX_FIELD field = {"snmpv3_authprotocol", "0", NULL, NULL, 0, ZBX_TYPE_INT, ZBX_NOTNULL, 0};

	return DBadd_field("dchecks", &field);
}

static int	DBpatch_2010025(void)
{
	const ZBX_FIELD field = {"snmpv3_privprotocol", "0", NULL, NULL, 0, ZBX_TYPE_INT, ZBX_NOTNULL, 0};

	return DBadd_field("dchecks", &field);
}

static int	DBpatch_2010026(void)
{
	const ZBX_FIELD field = {"retries", "1", NULL, NULL, 0, ZBX_TYPE_INT, ZBX_NOTNULL, 0};

	return DBadd_field("httptest", &field);
}

static int	DBpatch_2010027(void)
{
	const ZBX_FIELD field = {"application", "", NULL, NULL, 255, ZBX_TYPE_CHAR, ZBX_NOTNULL, 0};

	return DBadd_field("screens_items", &field);
}

static int	DBpatch_2010028(void)
{
	const char	*sql =
			"update profiles"
			" set value_int=case when value_str='0' then 0 else 1 end,"
				"value_str='',"
				"type=2"	/* PROFILE_TYPE_INT */
			" where idx='web.httpconf.showdisabled'";

	if (ZBX_DB_OK <= DBexecute("%s", sql))
		return SUCCEED;

	return FAIL;
}

static int	DBpatch_2010029(void)
{
	const char	*sql =
			"delete from profiles where idx in ('web.httpconf.applications','web.httpmon.applications')";

	if (ZBX_DB_OK <= DBexecute("%s", sql))
		return SUCCEED;

	return FAIL;
}

static int	DBpatch_2010030(void)
{
	const char	*sql = "delete from profiles where idx='web.items.filter_groupid'";

	if (ZBX_DB_OK <= DBexecute("%s", sql))
		return SUCCEED;

	return FAIL;
}

static int	DBpatch_2010031(void)
{
	const char	*sql =
			"update profiles"
			" set value_id=value_int,"
				"value_int=0"
			" where idx like 'web.avail_report.%.groupid'"
				" or idx like 'web.avail_report.%.hostid'";

	if (ZBX_DB_OK <= DBexecute("%s", sql))
		return SUCCEED;

	return FAIL;
}

static int	DBpatch_2010032(void)
{
	const ZBX_FIELD	field = {"type", "1", NULL, NULL, 0, ZBX_TYPE_INT, ZBX_NOTNULL, 0};

	return DBset_default("users", &field);
}

static int	DBpatch_2010033(void)
{
	if (ZBX_DB_OK <= DBexecute(
			"delete from events"
			" where source=%d"
				" and object=%d"
				" and (value=%d or value_changed=%d)",
			EVENT_SOURCE_TRIGGERS,
			EVENT_OBJECT_TRIGGER,
			TRIGGER_VALUE_UNKNOWN,
			0))	/*TRIGGER_VALUE_CHANGED_NO*/
	{
		return SUCCEED;
	}

	return FAIL;
}

static int	DBpatch_2010034(void)
{
	return DBdrop_field("events", "value_changed");
}

static int	DBpatch_2010035(void)
{
	const char	*sql = "delete from profiles where idx='web.events.filter.showUnknown'";

	if (ZBX_DB_OK <= DBexecute("%s", sql))
		return SUCCEED;

	return FAIL;
}

static int	DBpatch_2010036(void)
{
	const char	*sql =
			"update profiles"
			" set value_int=case when value_str='1' then 1 else 0 end,"
				"value_str='',"
				"type=2"	/* PROFILE_TYPE_INT */
			" where idx like '%isnow'";

	if (ZBX_DB_OK <= DBexecute("%s", sql))
		return SUCCEED;

	return FAIL;
}

static int	DBpatch_2010037(void)
{
	if (ZBX_DB_OK <= DBexecute("update config set server_check_interval=10"))
		return SUCCEED;

	return FAIL;
}

static int	DBpatch_2010038(void)
{
	const ZBX_FIELD	field = {"server_check_interval", "10", NULL, NULL, 0, ZBX_TYPE_INT, ZBX_NOTNULL, 0};

	return DBset_default("config", &field);
}

static int	DBpatch_2010039(void)
{
	return DBdrop_field("alerts", "nextcheck");
}

static int	DBpatch_2010040(void)
{
	const ZBX_FIELD	field = {"state", "0", NULL, NULL, 0, ZBX_TYPE_INT, ZBX_NOTNULL, 0};

	return DBrename_field("triggers", "value_flags", &field);
}

static int	DBpatch_2010041(void)
{
	return DBdrop_index("events", "events_1");
}

static int	DBpatch_2010042(void)
{
	return DBcreate_index("events", "events_1", "source,object,objectid,eventid", 1);
}

static int	DBpatch_2010043(void)
{
	const ZBX_FIELD field = {"state", "0", NULL, NULL, 0, ZBX_TYPE_INT, ZBX_NOTNULL, 0};

	return DBadd_field("items", &field);
}

static int	DBpatch_2010044(void)
{
	if (ZBX_DB_OK <= DBexecute(
			"update items"
			" set state=%d,"
				"status=%d"
			" where status=%d",
			ITEM_STATE_NOTSUPPORTED, ITEM_STATUS_ACTIVE, 3 /*ITEM_STATUS_NOTSUPPORTED*/))
		return SUCCEED;

	return FAIL;
}

static int	DBpatch_2010045(void)
{
	const ZBX_FIELD	field = {"state", "0", NULL, NULL, 0, ZBX_TYPE_INT, ZBX_NOTNULL, 0};

	return DBrename_field("proxy_history", "status", &field);
}

static int	DBpatch_2010046(void)
{
	if (ZBX_DB_OK <= DBexecute(
			"update proxy_history"
			" set state=%d"
			" where state=%d",
			ITEM_STATE_NOTSUPPORTED, 3 /*ITEM_STATUS_NOTSUPPORTED*/))
		return SUCCEED;

	return FAIL;
}

static int	DBpatch_2010047(void)
{
	const ZBX_FIELD	field = {"itemid", NULL, NULL, NULL, 0, ZBX_TYPE_ID, 0, 0};

	return DBadd_field("escalations", &field);
}

static int	DBpatch_2010048(void)
{
	return DBdrop_index("escalations", "escalations_1");
}

static int	DBpatch_2010049(void)
{
	return DBcreate_index("escalations", "escalations_1", "actionid,triggerid,itemid,escalationid", 1);
}

static int	DBpatch_2010050(void)
{
	char		*fields[] = {"ts_from", "ts_to", NULL};
	DB_RESULT	result;
	DB_ROW		row;
	int		i;
	time_t		ts;
	struct tm	*tm;

	for (i = 0; NULL != fields[i]; i++)
	{
		result = DBselect(
				"select timeid,%s"
				" from services_times"
				" where type in (%d,%d)"
					" and %s>%d",
				fields[i], 0 /* SERVICE_TIME_TYPE_UPTIME */, 1 /* SERVICE_TIME_TYPE_DOWNTIME */,
				fields[i], SEC_PER_WEEK);

		while (NULL != (row = DBfetch(result)))
		{
			if (SEC_PER_WEEK < (ts = (time_t)atoi(row[1])))
			{
				tm = localtime(&ts);
				ts = tm->tm_wday * SEC_PER_DAY + tm->tm_hour * SEC_PER_HOUR + tm->tm_min * SEC_PER_MIN;
				DBexecute("update services_times set %s=%d where timeid=%s",
						fields[i], (int)ts, row[0]);
			}
		}
		DBfree_result(result);
	}

	return SUCCEED;
}

static int	DBpatch_2010051(void)
{
	const ZBX_FIELD field = {"hk_events_mode", "1", NULL, NULL, 0, ZBX_TYPE_INT, ZBX_NOTNULL, 0};

	return DBadd_field("config", &field);
}

static int	DBpatch_2010052(void)
{
	const ZBX_FIELD field = {"hk_events_trigger", "365", NULL, NULL, 0, ZBX_TYPE_INT, ZBX_NOTNULL, 0};

	return DBadd_field("config", &field);
}

static int	DBpatch_2010053(void)
{
	const ZBX_FIELD field = {"hk_events_internal", "365", NULL, NULL, 0, ZBX_TYPE_INT, ZBX_NOTNULL, 0};

	return DBadd_field("config", &field);
}

static int	DBpatch_2010054(void)
{
	const ZBX_FIELD field = {"hk_events_discovery", "365", NULL, NULL, 0, ZBX_TYPE_INT, ZBX_NOTNULL, 0};

	return DBadd_field("config", &field);
}

static int	DBpatch_2010055(void)
{
	const ZBX_FIELD field = {"hk_events_autoreg", "365", NULL, NULL, 0, ZBX_TYPE_INT, ZBX_NOTNULL, 0};

	return DBadd_field("config", &field);
}

static int	DBpatch_2010056(void)
{
	const ZBX_FIELD field = {"hk_services_mode", "1", NULL, NULL, 0, ZBX_TYPE_INT, ZBX_NOTNULL, 0};

	return DBadd_field("config", &field);
}

static int	DBpatch_2010057(void)
{
	const ZBX_FIELD field = {"hk_services", "365", NULL, NULL, 0, ZBX_TYPE_INT, ZBX_NOTNULL, 0};

	return DBadd_field("config", &field);
}

static int	DBpatch_2010058(void)
{
	const ZBX_FIELD field = {"hk_audit_mode", "1", NULL, NULL, 0, ZBX_TYPE_INT, ZBX_NOTNULL, 0};

	return DBadd_field("config", &field);
}

static int	DBpatch_2010059(void)
{
	const ZBX_FIELD field = {"hk_audit", "365", NULL, NULL, 0, ZBX_TYPE_INT, ZBX_NOTNULL, 0};

	return DBadd_field("config", &field);
}

static int	DBpatch_2010060(void)
{
	const ZBX_FIELD field = {"hk_sessions_mode", "1", NULL, NULL, 0, ZBX_TYPE_INT, ZBX_NOTNULL, 0};

	return DBadd_field("config", &field);
}

static int	DBpatch_2010061(void)
{
	const ZBX_FIELD field = {"hk_sessions", "365", NULL, NULL, 0, ZBX_TYPE_INT, ZBX_NOTNULL, 0};

	return DBadd_field("config", &field);
}

static int	DBpatch_2010062(void)
{
	const ZBX_FIELD field = {"hk_history_mode", "1", NULL, NULL, 0, ZBX_TYPE_INT, ZBX_NOTNULL, 0};

	return DBadd_field("config", &field);
}

static int	DBpatch_2010063(void)
{
	const ZBX_FIELD field = {"hk_history_global", "0", NULL, NULL, 0, ZBX_TYPE_INT, ZBX_NOTNULL, 0};

	return DBadd_field("config", &field);
}

static int	DBpatch_2010064(void)
{
	const ZBX_FIELD field = {"hk_history", "90", NULL, NULL, 0, ZBX_TYPE_INT, ZBX_NOTNULL, 0};

	return DBadd_field("config", &field);
}

static int	DBpatch_2010065(void)
{
	const ZBX_FIELD field = {"hk_trends_mode", "1 ", NULL, NULL, 0, ZBX_TYPE_INT, ZBX_NOTNULL, 0};

	return DBadd_field("config", &field);
}

static int	DBpatch_2010066(void)
{
	const ZBX_FIELD field = {"hk_trends_global", "0", NULL, NULL, 0, ZBX_TYPE_INT, ZBX_NOTNULL, 0};

	return DBadd_field("config", &field);
}

static int	DBpatch_2010067(void)
{
	const ZBX_FIELD field = {"hk_trends", "365", NULL, NULL, 0, ZBX_TYPE_INT, ZBX_NOTNULL, 0};

	return DBadd_field("config", &field);
}

static int	DBpatch_2010068(void)
{
	if (ZBX_DB_OK <= DBexecute(
			"update config"
			" set hk_events_mode=0,"
				"hk_services_mode=0,"
				"hk_audit_mode=0,"
				"hk_sessions_mode=0,"
				"hk_history_mode=0,"
				"hk_trends_mode=0,"
				"hk_events_trigger="
					"case when event_history>alert_history"
					" then event_history else alert_history end,"
				"hk_events_discovery="
					"case when event_history>alert_history"
					" then event_history else alert_history end,"
				"hk_events_autoreg="
					"case when event_history>alert_history"
					" then event_history else alert_history end,"
				"hk_events_internal="
					"case when event_history>alert_history"
					" then event_history else alert_history end"))
	{
		return SUCCEED;
	}

	return FAIL;
}

static int	DBpatch_2010069(void)
{
	return DBdrop_field("config", "event_history");
}

static int	DBpatch_2010070(void)
{
	return DBdrop_field("config", "alert_history");
}

static int	DBpatch_2010071(void)
{
	const ZBX_FIELD	field = {"snmpv3_contextname", "", NULL, NULL, 255, ZBX_TYPE_CHAR, ZBX_NOTNULL, 0};

	return DBadd_field("items", &field);
}

static int	DBpatch_2010072(void)
{
	const ZBX_FIELD	field = {"snmpv3_contextname", "", NULL, NULL, 255, ZBX_TYPE_CHAR, ZBX_NOTNULL, 0};

	return DBadd_field("dchecks", &field);
}

static int	DBpatch_2010073(void)
{
	const char	*sql = "delete from ids where table_name='events'";

	if (ZBX_DB_OK <= DBexecute("%s", sql))
		return SUCCEED;

	return FAIL;
}

static int	DBpatch_2010074(void)
{
	const ZBX_FIELD	field = {"variables", "", NULL, NULL, 0, ZBX_TYPE_SHORTTEXT, ZBX_NOTNULL, 0};

	return DBrename_field("httptest", "macros", &field);
}

static int	DBpatch_2010075(void)
{
	const ZBX_FIELD	field = {"variables", "", NULL, NULL, 0, ZBX_TYPE_SHORTTEXT, ZBX_NOTNULL, 0};

	return DBadd_field("httpstep", &field);
}

static int	DBpatch_2010076(void)
{
	const ZBX_TABLE	table =
			{"application_template", "application_templateid", 0,
				{
					{"application_templateid", NULL, NULL, NULL, 0, ZBX_TYPE_ID, ZBX_NOTNULL, 0},
					{"applicationid", NULL, NULL, NULL, 0, ZBX_TYPE_ID, ZBX_NOTNULL, 0},
					{"templateid", NULL, NULL, NULL, 0, ZBX_TYPE_ID, ZBX_NOTNULL, 0},
					{NULL}
				}
			};

	return DBcreate_table(&table);
}

static int	DBpatch_2010077(void)
{
	return DBcreate_index("application_template", "application_template_1", "applicationid,templateid", 1);
}

static int	DBpatch_2010078(void)
{
	const ZBX_FIELD	field = {"applicationid", NULL, "applications", "applicationid", 0, 0, 0, ZBX_FK_CASCADE_DELETE};

	return DBadd_foreign_key("application_template", 1, &field);
}

static int	DBpatch_2010079(void)
{
	const ZBX_FIELD	field = {"templateid", NULL, "applications", "applicationid", 0, 0, 0, ZBX_FK_CASCADE_DELETE};

	return DBadd_foreign_key("application_template", 2, &field);
}

static int	DBpatch_2010080(void)
{
	DB_RESULT	result;
	DB_ROW		row;
	zbx_uint64_t	id = 1, applicationid, templateid, application_templateid;
	int		ret = FAIL;

	result = DBselect("select applicationid,templateid from applications where templateid is not null");

	while (NULL != (row = DBfetch(result)))
	{
		ZBX_STR2UINT64(applicationid, row[0]);
		ZBX_STR2UINT64(templateid, row[1]);
		application_templateid = get_nodeid_by_id(applicationid) * ZBX_DM_MAX_HISTORY_IDS + id++;

		if (ZBX_DB_OK > DBexecute(
				"insert into application_template"
					" (application_templateid,applicationid,templateid)"
					" values (" ZBX_FS_UI64 "," ZBX_FS_UI64 "," ZBX_FS_UI64 ")",
				application_templateid, applicationid, templateid))
		{
			goto out;
		}
	}

	ret = SUCCEED;
out:
	DBfree_result(result);

	return ret;
}

static int	DBpatch_2010081(void)
{
	return DBdrop_foreign_key("applications", 2);
}

static int	DBpatch_2010082(void)
{
	return DBdrop_index("applications", "applications_1");
}

static int	DBpatch_2010083(void)
{
	return DBdrop_field("applications", "templateid");
}

static int	DBpatch_2010084(void)
{
	const ZBX_FIELD field = {"severity_min", "0", NULL, NULL, 0, ZBX_TYPE_INT, ZBX_NOTNULL, 0};

	return DBadd_field("sysmaps", &field);
}

static int	DBpatch_2010085(void)
{
	const ZBX_FIELD	field = {"host_metadata", "", NULL, NULL, 255, ZBX_TYPE_CHAR, ZBX_NOTNULL, 0};

	return DBadd_field("autoreg_host", &field);
}

static int	DBpatch_2010086(void)
{
	const ZBX_FIELD	field = {"host_metadata", "", NULL, NULL, 255, ZBX_TYPE_CHAR, ZBX_NOTNULL, 0};

	return DBadd_field("proxy_autoreg_host", &field);
}

static int	DBpatch_2010087(void)
{
<<<<<<< HEAD
	const ZBX_FIELD field = {"flags", "0", NULL, NULL, 0, ZBX_TYPE_INT, ZBX_NOTNULL, 0};

	return DBadd_field("hosts", &field);
=======
	return DBdrop_field("items", "lastclock");
>>>>>>> 0191c67a
}

static int	DBpatch_2010088(void)
{
<<<<<<< HEAD
	const ZBX_TABLE	table =
			{"host_discovery", "hostid", 0,
				{
					{"hostid", NULL, NULL, NULL, 0, ZBX_TYPE_ID, ZBX_NOTNULL, 0},
					{"parent_hostid", NULL, NULL, NULL, 0, ZBX_TYPE_ID, 0, 0},
					{"parent_itemid", NULL, NULL, NULL, 0, ZBX_TYPE_ID, 0, 0},
					{"host", "", NULL, NULL, 64, ZBX_TYPE_CHAR, ZBX_NOTNULL, 0},
					{"lastcheck", "0", NULL, NULL, 0, ZBX_TYPE_INT, ZBX_NOTNULL, 0},
					{"ts_delete", "0", NULL, NULL, 0, ZBX_TYPE_INT, ZBX_NOTNULL, 0},
					{NULL}
				}
			};

	return DBcreate_table(&table);
=======
	return DBdrop_field("items", "lastns");
>>>>>>> 0191c67a
}

static int	DBpatch_2010089(void)
{
<<<<<<< HEAD
	const ZBX_FIELD	field = {"hostid", NULL, "hosts", "hostid", 0, 0, 0, ZBX_FK_CASCADE_DELETE};

	return DBadd_foreign_key("host_discovery", 1, &field);
=======
	return DBdrop_field("items", "lastvalue");
>>>>>>> 0191c67a
}

static int	DBpatch_2010090(void)
{
<<<<<<< HEAD
	const ZBX_FIELD	field = {"parent_hostid", NULL, "hosts", "hostid", 0, 0, 0, 0};

	return DBadd_foreign_key("host_discovery", 2, &field);
=======
	return DBdrop_field("items", "prevvalue");
>>>>>>> 0191c67a
}

static int	DBpatch_2010091(void)
{
<<<<<<< HEAD
	const ZBX_FIELD	field = {"parent_itemid", NULL, "items", "itemid", 0, 0, 0, 0};

	return DBadd_foreign_key("host_discovery", 3, &field);
}

static int	DBpatch_2010092(void)
{
	const ZBX_FIELD field = {"templateid", NULL, NULL, NULL, 0, ZBX_TYPE_ID, 0, 0};

	return DBadd_field("hosts", &field);
}

static int	DBpatch_2010093(void)
{
	const ZBX_FIELD	field = {"templateid", NULL, "hosts", "hostid", 0, 0, 0, ZBX_FK_CASCADE_DELETE};

	return DBadd_foreign_key("hosts", 3, &field);
}

static int	DBpatch_2010094(void)
{
	const ZBX_TABLE	table =
			{"interface_discovery", "interfaceid", 0,
				{
					{"interfaceid", NULL, NULL, NULL, 0, ZBX_TYPE_ID, ZBX_NOTNULL, 0},
					{"parent_interfaceid", NULL, NULL, NULL, 0, ZBX_TYPE_ID, ZBX_NOTNULL, 0},
					{NULL}
				}
			};

	return DBcreate_table(&table);
}

static int	DBpatch_2010095(void)
{
	const ZBX_FIELD	field = {"interfaceid", NULL, "interface", "interfaceid", 0, 0, 0, ZBX_FK_CASCADE_DELETE};

	return DBadd_foreign_key("interface_discovery", 1, &field);
}

static int	DBpatch_2010096(void)
{
	const ZBX_FIELD	field =
			{"parent_interfaceid", NULL, "interface", "interfaceid", 0, 0, 0, ZBX_FK_CASCADE_DELETE};

	return DBadd_foreign_key("interface_discovery", 2, &field);
}

static int	DBpatch_2010097(void)
{
	const ZBX_TABLE	table =
			{"group_prototype", "group_prototypeid", 0,
				{
					{"group_prototypeid", NULL, NULL, NULL, 0, ZBX_TYPE_ID, ZBX_NOTNULL, 0},
					{"hostid", NULL, NULL, NULL, 0, ZBX_TYPE_ID, ZBX_NOTNULL, 0},
					{"name", "", NULL, NULL, 64, ZBX_TYPE_CHAR, ZBX_NOTNULL, 0},
					{"groupid", NULL, NULL, NULL, 0, ZBX_TYPE_ID, 0, 0},
					{"templateid", NULL, NULL, NULL, 0, ZBX_TYPE_ID, 0, 0},
					{NULL}
				}
			};

	return DBcreate_table(&table);
}

static int	DBpatch_2010098(void)
{
	const ZBX_FIELD	field = {"hostid", NULL, "hosts", "hostid", 0, 0, 0, ZBX_FK_CASCADE_DELETE};

	return DBadd_foreign_key("group_prototype", 1, &field);
}

static int	DBpatch_2010099(void)
{
	const ZBX_FIELD	field = {"groupid", NULL, "groups", "groupid", 0, 0, 0, 0};

	return DBadd_foreign_key("group_prototype", 2, &field);
}

static int	DBpatch_2010100(void)
{
	const ZBX_FIELD	field = {"templateid", NULL, "group_prototype", "group_prototypeid", 0, 0, 0, ZBX_FK_CASCADE_DELETE};

	return DBadd_foreign_key("group_prototype", 3, &field);
}

static int	DBpatch_2010101(void)
{
	return DBcreate_index("group_prototype", "group_prototype_1", "hostid", 0);
}

static int	DBpatch_2010102(void)
{
	const ZBX_TABLE	table =
			{"group_discovery", "groupid", 0,
				{
					{"groupid", NULL, NULL, NULL, 0, ZBX_TYPE_ID, ZBX_NOTNULL, 0},
					{"parent_group_prototypeid", NULL, NULL, NULL, 0, ZBX_TYPE_ID, ZBX_NOTNULL, 0},
					{"name", "", NULL, NULL, 64, ZBX_TYPE_CHAR, ZBX_NOTNULL, 0},
					{"lastcheck", "0", NULL, NULL, 0, ZBX_TYPE_INT, ZBX_NOTNULL, 0},
					{"ts_delete", "0", NULL, NULL, 0, ZBX_TYPE_INT, ZBX_NOTNULL, 0},
					{NULL}
				}
			};

	return DBcreate_table(&table);
}

static int	DBpatch_2010103(void)
{
	const ZBX_FIELD	field = {"groupid", NULL, "groups", "groupid", 0, 0, 0, ZBX_FK_CASCADE_DELETE};

	return DBadd_foreign_key("group_discovery", 1, &field);
}

static int	DBpatch_2010104(void)
{
	const ZBX_FIELD	field = {"parent_group_prototypeid", NULL, "group_prototype", "group_prototypeid", 0, 0, 0, 0};

	return DBadd_foreign_key("group_discovery", 2, &field);
}

static int	DBpatch_2010105(void)
{
	const ZBX_FIELD field = {"flags", "0", NULL, NULL, 0, ZBX_TYPE_INT, ZBX_NOTNULL, 0};

	return DBadd_field("groups", &field);
=======
	return DBdrop_field("items", "prevorgvalue");
>>>>>>> 0191c67a
}

#define DBPATCH_START()					zbx_dbpatch_t	patches[] = {
#define DBPATCH_ADD(version, duplicates, mandatory)	{DBpatch_##version, version, duplicates, mandatory},
#define DBPATCH_END()					{NULL}};

#else

#define DBPATCH_START()
#define DBPATCH_ADD(version, duplicates, mandatory)	if (1 == mandatory) required = version;
#define DBPATCH_END()

#endif	/* not HAVE_SQLITE3 */

static void	DBget_version(int *mandatory, int *optional)
{
	DB_RESULT	result;
	DB_ROW		row;

	*mandatory = -1;
	*optional = -1;

	result = DBselect("select mandatory,optional from dbversion");

	if (NULL != (row = DBfetch(result)))
	{
		*mandatory = atoi(row[0]);
		*optional = atoi(row[1]);
	}
	DBfree_result(result);

	if (-1 == *mandatory)
	{
		zabbix_log(LOG_LEVEL_CRIT, "Cannot get the database version. Exiting ...");
		exit(EXIT_FAILURE);
	}
}

int	DBcheck_version(void)
{
	const char	*__function_name = "DBcheck_version";
	const char	*dbversion_table_name = "dbversion";
	int		db_mandatory, db_optional, required, ret = FAIL;

#ifndef HAVE_SQLITE3
	int		i, total = 0, current = 0, completed, last_completed = -1;
#endif

	DBPATCH_START()

	/* version, duplicates flag, mandatory flag */
	DBPATCH_ADD(2010001, 0, 1)
	DBPATCH_ADD(2010002, 0, 1)
	DBPATCH_ADD(2010003, 0, 1)
	DBPATCH_ADD(2010004, 0, 1)
	DBPATCH_ADD(2010005, 0, 1)
	DBPATCH_ADD(2010006, 0, 1)
	DBPATCH_ADD(2010007, 0, 0)
	DBPATCH_ADD(2010008, 0, 1)
	DBPATCH_ADD(2010009, 0, 1)
	DBPATCH_ADD(2010010, 0, 1)
	DBPATCH_ADD(2010011, 0, 1)
	DBPATCH_ADD(2010012, 0, 1)
	DBPATCH_ADD(2010013, 0, 1)
	DBPATCH_ADD(2010014, 0, 1)
	DBPATCH_ADD(2010015, 0, 1)
	DBPATCH_ADD(2010016, 0, 1)
	DBPATCH_ADD(2010017, 0, 1)
	DBPATCH_ADD(2010018, 0, 1)
	DBPATCH_ADD(2010019, 0, 1)
	DBPATCH_ADD(2010020, 0, 1)
	DBPATCH_ADD(2010021, 0, 1)
	DBPATCH_ADD(2010022, 0, 1)
	DBPATCH_ADD(2010023, 0, 1)
	DBPATCH_ADD(2010024, 0, 1)
	DBPATCH_ADD(2010025, 0, 1)
	DBPATCH_ADD(2010026, 0, 1)
	DBPATCH_ADD(2010027, 0, 1)
	DBPATCH_ADD(2010028, 0, 0)
	DBPATCH_ADD(2010029, 0, 0)
	DBPATCH_ADD(2010030, 0, 0)
	DBPATCH_ADD(2010031, 0, 0)
	DBPATCH_ADD(2010032, 0, 1)
	DBPATCH_ADD(2010033, 0, 1)
	DBPATCH_ADD(2010034, 0, 1)
	DBPATCH_ADD(2010035, 0, 0)
	DBPATCH_ADD(2010036, 0, 0)
	DBPATCH_ADD(2010037, 0, 0)
	DBPATCH_ADD(2010038, 0, 0)
	DBPATCH_ADD(2010039, 0, 0)
	DBPATCH_ADD(2010040, 0, 1)
	DBPATCH_ADD(2010041, 0, 0)
	DBPATCH_ADD(2010042, 0, 0)
	DBPATCH_ADD(2010043, 0, 1)
	DBPATCH_ADD(2010044, 0, 1)
	DBPATCH_ADD(2010045, 0, 1)
	DBPATCH_ADD(2010046, 0, 1)
	DBPATCH_ADD(2010047, 0, 1)
	DBPATCH_ADD(2010048, 0, 0)
	DBPATCH_ADD(2010049, 0, 0)
	DBPATCH_ADD(2010050, 0, 1)
	DBPATCH_ADD(2010051, 0, 1)
	DBPATCH_ADD(2010052, 0, 1)
	DBPATCH_ADD(2010053, 0, 1)
	DBPATCH_ADD(2010054, 0, 1)
	DBPATCH_ADD(2010055, 0, 1)
	DBPATCH_ADD(2010056, 0, 1)
	DBPATCH_ADD(2010057, 0, 1)
	DBPATCH_ADD(2010058, 0, 1)
	DBPATCH_ADD(2010059, 0, 1)
	DBPATCH_ADD(2010060, 0, 1)
	DBPATCH_ADD(2010061, 0, 1)
	DBPATCH_ADD(2010062, 0, 1)
	DBPATCH_ADD(2010063, 0, 1)
	DBPATCH_ADD(2010064, 0, 1)
	DBPATCH_ADD(2010065, 0, 1)
	DBPATCH_ADD(2010066, 0, 1)
	DBPATCH_ADD(2010067, 0, 1)
	DBPATCH_ADD(2010068, 0, 1)
	DBPATCH_ADD(2010069, 0, 0)
	DBPATCH_ADD(2010070, 0, 0)
	DBPATCH_ADD(2010071, 0, 1)
	DBPATCH_ADD(2010072, 0, 1)
	DBPATCH_ADD(2010073, 0, 0)
	DBPATCH_ADD(2010074, 0, 1)
	DBPATCH_ADD(2010075, 0, 1)
	DBPATCH_ADD(2010076, 0, 1)
	DBPATCH_ADD(2010077, 0, 1)
	DBPATCH_ADD(2010078, 0, 1)
	DBPATCH_ADD(2010079, 0, 1)
	DBPATCH_ADD(2010080, 0, 1)
	DBPATCH_ADD(2010081, 0, 1)
	DBPATCH_ADD(2010082, 0, 1)
	DBPATCH_ADD(2010083, 0, 1)
	DBPATCH_ADD(2010084, 0, 1)
	DBPATCH_ADD(2010085, 0, 1)
	DBPATCH_ADD(2010086, 0, 1)
	DBPATCH_ADD(2010087, 0, 1)
	DBPATCH_ADD(2010088, 0, 1)
	DBPATCH_ADD(2010089, 0, 1)
	DBPATCH_ADD(2010090, 0, 1)
	DBPATCH_ADD(2010091, 0, 1)
<<<<<<< HEAD
	DBPATCH_ADD(2010092, 0, 1)
	DBPATCH_ADD(2010093, 0, 1)
	DBPATCH_ADD(2010094, 0, 1)
	DBPATCH_ADD(2010095, 0, 1)
	DBPATCH_ADD(2010096, 0, 1)
	DBPATCH_ADD(2010097, 0, 1)
	DBPATCH_ADD(2010098, 0, 1)
	DBPATCH_ADD(2010099, 0, 1)
	DBPATCH_ADD(2010100, 0, 1)
	DBPATCH_ADD(2010101, 0, 1)
	DBPATCH_ADD(2010102, 0, 1)
	DBPATCH_ADD(2010103, 0, 1)
	DBPATCH_ADD(2010104, 0, 1)
	DBPATCH_ADD(2010105, 0, 1)
=======
>>>>>>> 0191c67a

	DBPATCH_END()

	zabbix_log(LOG_LEVEL_DEBUG, "In %s()", __function_name);

	DBconnect(ZBX_DB_CONNECT_NORMAL);

	if (SUCCEED != DBtable_exists(dbversion_table_name))
	{
#ifndef HAVE_SQLITE3
		zabbix_log(LOG_LEVEL_DEBUG, "%s() \"%s\" does not exist",
				__function_name, dbversion_table_name);

		if (SUCCEED != DBfield_exists("config", "server_check_interval"))
		{
			zabbix_log(LOG_LEVEL_CRIT, "Cannot upgrade database: the database must"
					" correspond to version 2.0 or later. Exiting ...");
			goto out;
		}

		if (SUCCEED != DBcreate_dbversion_table())
			goto out;
#else
		zabbix_log(LOG_LEVEL_CRIT, "The %s does not match Zabbix database."
				" Current database version (mandatory/optional): UNKNOWN."
				" Required mandatory version: %08d.",
				ZBX_DAEMON_TYPE_SERVER == daemon_type ? "server" : "proxy", required);
		goto out;
#endif
	}

	DBget_version(&db_mandatory, &db_optional);

#ifndef HAVE_SQLITE3
	required = ZBX_FIRST_DB_VERSION;

	for (i = 0; NULL != patches[i].function; i++)
	{
		if (0 != patches[i].mandatory)
			required = patches[i].version;

		if (db_optional < patches[i].version)
			total++;
	}

	if (required < db_mandatory)
#else
	if (required != db_mandatory)
#endif
	{
		zabbix_log(LOG_LEVEL_CRIT, "The %s does not match Zabbix database."
				" Current database version (mandatory/optional): %08d/%08d."
				" Required mandatory version: %08d.",
				ZBX_DAEMON_TYPE_SERVER == daemon_type ? "server" : "proxy",
				db_mandatory, db_optional, required);
		goto out;
	}

	zabbix_log(LOG_LEVEL_INFORMATION, "current database version (mandatory/optional): %08d/%08d",
			db_mandatory, db_optional);
	zabbix_log(LOG_LEVEL_INFORMATION, "required mandatory version: %08d", required);

	ret = SUCCEED;

#ifndef HAVE_SQLITE3
	if (0 == total)
		goto out;

	zabbix_log(LOG_LEVEL_WARNING, "starting automatic database upgrade");

	for (i = 0; NULL != patches[i].function; i++)
	{
		if (db_optional >= patches[i].version)
			continue;

		DBbegin();

		/* skipping the duplicated patches */
		if ((0 != patches[i].duplicates && patches[i].duplicates <= db_optional) ||
				SUCCEED == (ret = patches[i].function()))
		{
			ret = DBset_version(patches[i].version, patches[i].mandatory);
		}

		DBend(ret);

		if (SUCCEED != ret)
			break;

		current++;
		completed = (int)(100.0 * current / total);
		if (last_completed != completed)
		{
			zabbix_log(LOG_LEVEL_WARNING, "completed %d%% of database upgrade", completed);
			last_completed = completed;
		}
	}

	if (SUCCEED == ret)
		zabbix_log(LOG_LEVEL_WARNING, "database upgrade fully completed");
	else
		zabbix_log(LOG_LEVEL_CRIT, "database upgrade failed");
#endif	/* not HAVE_SQLITE3 */

out:
	DBclose();

	zabbix_log(LOG_LEVEL_DEBUG, "End of %s():%s", __function_name, zbx_result_string(ret));

	return ret;
}<|MERGE_RESOLUTION|>--- conflicted
+++ resolved
@@ -1281,18 +1281,38 @@
 
 static int	DBpatch_2010087(void)
 {
-<<<<<<< HEAD
+	return DBdrop_field("items", "lastclock");
+}
+
+static int	DBpatch_2010088(void)
+{
+	return DBdrop_field("items", "lastns");
+}
+
+static int	DBpatch_2010089(void)
+{
+	return DBdrop_field("items", "lastvalue");
+}
+
+static int	DBpatch_2010090(void)
+{
+	return DBdrop_field("items", "prevvalue");
+}
+
+static int	DBpatch_2010091(void)
+{
+	return DBdrop_field("items", "prevorgvalue");
+}
+
+static int	DBpatch_2010092(void)
+{
 	const ZBX_FIELD field = {"flags", "0", NULL, NULL, 0, ZBX_TYPE_INT, ZBX_NOTNULL, 0};
 
 	return DBadd_field("hosts", &field);
-=======
-	return DBdrop_field("items", "lastclock");
->>>>>>> 0191c67a
-}
-
-static int	DBpatch_2010088(void)
-{
-<<<<<<< HEAD
+}
+
+static int	DBpatch_2010093(void)
+{
 	const ZBX_TABLE	table =
 			{"host_discovery", "hostid", 0,
 				{
@@ -1307,56 +1327,44 @@
 			};
 
 	return DBcreate_table(&table);
-=======
-	return DBdrop_field("items", "lastns");
->>>>>>> 0191c67a
-}
-
-static int	DBpatch_2010089(void)
-{
-<<<<<<< HEAD
+}
+
+static int	DBpatch_2010094(void)
+{
 	const ZBX_FIELD	field = {"hostid", NULL, "hosts", "hostid", 0, 0, 0, ZBX_FK_CASCADE_DELETE};
 
 	return DBadd_foreign_key("host_discovery", 1, &field);
-=======
-	return DBdrop_field("items", "lastvalue");
->>>>>>> 0191c67a
-}
-
-static int	DBpatch_2010090(void)
-{
-<<<<<<< HEAD
+}
+
+static int	DBpatch_2010095(void)
+{
 	const ZBX_FIELD	field = {"parent_hostid", NULL, "hosts", "hostid", 0, 0, 0, 0};
 
 	return DBadd_foreign_key("host_discovery", 2, &field);
-=======
-	return DBdrop_field("items", "prevvalue");
->>>>>>> 0191c67a
-}
-
-static int	DBpatch_2010091(void)
-{
-<<<<<<< HEAD
+}
+
+static int	DBpatch_2010096(void)
+{
 	const ZBX_FIELD	field = {"parent_itemid", NULL, "items", "itemid", 0, 0, 0, 0};
 
 	return DBadd_foreign_key("host_discovery", 3, &field);
 }
 
-static int	DBpatch_2010092(void)
+static int	DBpatch_2010097(void)
 {
 	const ZBX_FIELD field = {"templateid", NULL, NULL, NULL, 0, ZBX_TYPE_ID, 0, 0};
 
 	return DBadd_field("hosts", &field);
 }
 
-static int	DBpatch_2010093(void)
+static int	DBpatch_2010098(void)
 {
 	const ZBX_FIELD	field = {"templateid", NULL, "hosts", "hostid", 0, 0, 0, ZBX_FK_CASCADE_DELETE};
 
 	return DBadd_foreign_key("hosts", 3, &field);
 }
 
-static int	DBpatch_2010094(void)
+static int	DBpatch_2010099(void)
 {
 	const ZBX_TABLE	table =
 			{"interface_discovery", "interfaceid", 0,
@@ -1370,14 +1378,14 @@
 	return DBcreate_table(&table);
 }
 
-static int	DBpatch_2010095(void)
+static int	DBpatch_2010100(void)
 {
 	const ZBX_FIELD	field = {"interfaceid", NULL, "interface", "interfaceid", 0, 0, 0, ZBX_FK_CASCADE_DELETE};
 
 	return DBadd_foreign_key("interface_discovery", 1, &field);
 }
 
-static int	DBpatch_2010096(void)
+static int	DBpatch_2010101(void)
 {
 	const ZBX_FIELD	field =
 			{"parent_interfaceid", NULL, "interface", "interfaceid", 0, 0, 0, ZBX_FK_CASCADE_DELETE};
@@ -1385,7 +1393,7 @@
 	return DBadd_foreign_key("interface_discovery", 2, &field);
 }
 
-static int	DBpatch_2010097(void)
+static int	DBpatch_2010102(void)
 {
 	const ZBX_TABLE	table =
 			{"group_prototype", "group_prototypeid", 0,
@@ -1402,33 +1410,33 @@
 	return DBcreate_table(&table);
 }
 
-static int	DBpatch_2010098(void)
+static int	DBpatch_2010103(void)
 {
 	const ZBX_FIELD	field = {"hostid", NULL, "hosts", "hostid", 0, 0, 0, ZBX_FK_CASCADE_DELETE};
 
 	return DBadd_foreign_key("group_prototype", 1, &field);
 }
 
-static int	DBpatch_2010099(void)
+static int	DBpatch_2010104(void)
 {
 	const ZBX_FIELD	field = {"groupid", NULL, "groups", "groupid", 0, 0, 0, 0};
 
 	return DBadd_foreign_key("group_prototype", 2, &field);
 }
 
-static int	DBpatch_2010100(void)
+static int	DBpatch_2010105(void)
 {
 	const ZBX_FIELD	field = {"templateid", NULL, "group_prototype", "group_prototypeid", 0, 0, 0, ZBX_FK_CASCADE_DELETE};
 
 	return DBadd_foreign_key("group_prototype", 3, &field);
 }
 
-static int	DBpatch_2010101(void)
+static int	DBpatch_2010106(void)
 {
 	return DBcreate_index("group_prototype", "group_prototype_1", "hostid", 0);
 }
 
-static int	DBpatch_2010102(void)
+static int	DBpatch_2010107(void)
 {
 	const ZBX_TABLE	table =
 			{"group_discovery", "groupid", 0,
@@ -1445,28 +1453,25 @@
 	return DBcreate_table(&table);
 }
 
-static int	DBpatch_2010103(void)
+static int	DBpatch_2010108(void)
 {
 	const ZBX_FIELD	field = {"groupid", NULL, "groups", "groupid", 0, 0, 0, ZBX_FK_CASCADE_DELETE};
 
 	return DBadd_foreign_key("group_discovery", 1, &field);
 }
 
-static int	DBpatch_2010104(void)
+static int	DBpatch_2010109(void)
 {
 	const ZBX_FIELD	field = {"parent_group_prototypeid", NULL, "group_prototype", "group_prototypeid", 0, 0, 0, 0};
 
 	return DBadd_foreign_key("group_discovery", 2, &field);
 }
 
-static int	DBpatch_2010105(void)
+static int	DBpatch_2010110(void)
 {
 	const ZBX_FIELD field = {"flags", "0", NULL, NULL, 0, ZBX_TYPE_INT, ZBX_NOTNULL, 0};
 
 	return DBadd_field("groups", &field);
-=======
-	return DBdrop_field("items", "prevorgvalue");
->>>>>>> 0191c67a
 }
 
 #define DBPATCH_START()					zbx_dbpatch_t	patches[] = {
@@ -1609,7 +1614,6 @@
 	DBPATCH_ADD(2010089, 0, 1)
 	DBPATCH_ADD(2010090, 0, 1)
 	DBPATCH_ADD(2010091, 0, 1)
-<<<<<<< HEAD
 	DBPATCH_ADD(2010092, 0, 1)
 	DBPATCH_ADD(2010093, 0, 1)
 	DBPATCH_ADD(2010094, 0, 1)
@@ -1624,8 +1628,11 @@
 	DBPATCH_ADD(2010103, 0, 1)
 	DBPATCH_ADD(2010104, 0, 1)
 	DBPATCH_ADD(2010105, 0, 1)
-=======
->>>>>>> 0191c67a
+	DBPATCH_ADD(2010106, 0, 1)
+	DBPATCH_ADD(2010107, 0, 1)
+	DBPATCH_ADD(2010108, 0, 1)
+	DBPATCH_ADD(2010109, 0, 1)
+	DBPATCH_ADD(2010110, 0, 1)
 
 	DBPATCH_END()
 
