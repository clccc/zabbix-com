--- conflicted
+++ resolved
@@ -751,7 +751,13 @@
 
 static int	DBpatch_02010032()
 {
-<<<<<<< HEAD
+	const ZBX_FIELD	field = {"type", "1", NULL, NULL, 0, ZBX_TYPE_INT, ZBX_NOTNULL, 0};
+
+	return DBset_default("users", &field);
+}
+
+static int	DBpatch_02010033()
+{
 	if (ZBX_DB_OK <= DBexecute(
 			"delete from events"
 			" where source=%d"
@@ -768,12 +774,12 @@
 	return FAIL;
 }
 
-static int	DBpatch_02010033()
+static int	DBpatch_02010034()
 {
 	return DBdrop_field("events", "value_changed");
 }
 
-static int	DBpatch_02010034()
+static int	DBpatch_02010035()
 {
 	const char	*sql = "delete from profiles where idx='web.events.filter.showUnknown'";
 
@@ -781,11 +787,6 @@
 		return SUCCEED;
 
 	return FAIL;
-=======
-	const ZBX_FIELD	field = {"type", "1", NULL, NULL, 0, ZBX_TYPE_INT, ZBX_NOTNULL, 0};
-
-	return DBset_default("users", &field);
->>>>>>> d10a357d
 }
 #endif	/* not HAVE_SQLITE3 */
 
@@ -857,20 +858,14 @@
 		{DBpatch_02010030, 2010030, 0, 0},
 		{DBpatch_02010031, 2010031, 0, 0},
 		{DBpatch_02010032, 2010032, 0, 1},
-<<<<<<< HEAD
 		{DBpatch_02010033, 2010033, 0, 1},
-		{DBpatch_02010034, 2010034, 0, 0},
-=======
->>>>>>> d10a357d
+		{DBpatch_02010034, 2010034, 0, 1},
+		{DBpatch_02010035, 2010035, 0, 0},
 		/* IMPORTANT! When adding a new mandatory DBPatch don't forget to update it for SQLite, too. */
 		{NULL}
 	};
 #else
-<<<<<<< HEAD
-	required = 2010033;	/* <---- Update mandatory DBpatch for SQLite here. */
-=======
-	required = 2010032;	/* <---- Update mandatory DBpatch for SQLite here. */
->>>>>>> d10a357d
+	required = 2010034;	/* <---- Update mandatory DBpatch for SQLite here. */
 #endif
 
 	zabbix_log(LOG_LEVEL_DEBUG, "In %s()", __function_name);
