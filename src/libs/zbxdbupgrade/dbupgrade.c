--- conflicted
+++ resolved
@@ -154,10 +154,7 @@
 	}
 	if ('\0' != *table->recid)
 		zbx_snprintf_alloc(sql, sql_alloc, sql_offset, ",\nprimary key (%s)", table->recid);
-<<<<<<< HEAD
-=======
-
->>>>>>> 2a429d8a
+
 	zbx_strcpy_alloc(sql, sql_alloc, sql_offset, "\n)" ZBX_DB_TABLE_OPTIONS);
 }
 
@@ -1180,15 +1177,102 @@
 	return DBadd_field("httpstep", &field);
 }
 
-<<<<<<< HEAD
-static int	DBpatch_02010076()
+static int	DBpatch_2010076(void)
+{
+	const ZBX_TABLE	table =
+			{"application_template", "application_templateid", 0,
+				{
+					{"application_templateid", NULL, NULL, NULL, 0, ZBX_TYPE_ID, ZBX_NOTNULL, 0},
+					{"applicationid", NULL, NULL, NULL, 0, ZBX_TYPE_ID, ZBX_NOTNULL, 0},
+					{"templateid", NULL, NULL, NULL, 0, ZBX_TYPE_ID, ZBX_NOTNULL, 0},
+					{NULL}
+				}
+			};
+
+	return DBcreate_table(&table);
+}
+
+static int	DBpatch_2010077(void)
+{
+	return DBcreate_index("application_template", "application_template_1", "applicationid,templateid", 1);
+}
+
+static int	DBpatch_2010078(void)
+{
+	const ZBX_FIELD	field = {"applicationid", NULL, "applications", "applicationid", 0, 0, 0, ZBX_FK_CASCADE_DELETE};
+
+	return DBadd_foreign_key("application_template", 1, &field);
+}
+
+static int	DBpatch_2010079(void)
+{
+	const ZBX_FIELD	field = {"templateid", NULL, "applications", "applicationid", 0, 0, 0, ZBX_FK_CASCADE_DELETE};
+
+	return DBadd_foreign_key("application_template", 2, &field);
+}
+
+static int	DBpatch_2010080(void)
+{
+	DB_RESULT	result;
+	DB_ROW		row;
+	zbx_uint64_t	id = 1, applicationid, templateid, application_templateid;
+	int		ret = FAIL;
+
+	result = DBselect("select applicationid,templateid from applications where templateid is not null");
+
+	while (NULL != (row = DBfetch(result)))
+	{
+		ZBX_STR2UINT64(applicationid, row[0]);
+		ZBX_STR2UINT64(templateid, row[1]);
+		application_templateid = get_nodeid_by_id(applicationid) * ZBX_DM_MAX_HISTORY_IDS + id++;
+
+		if (ZBX_DB_OK > DBexecute(
+				"insert into application_template"
+					" (application_templateid,applicationid,templateid)"
+					" values (" ZBX_FS_UI64 "," ZBX_FS_UI64 "," ZBX_FS_UI64 ")",
+				application_templateid, applicationid, templateid))
+		{
+			goto out;
+		}
+	}
+
+	ret = SUCCEED;
+out:
+	DBfree_result(result);
+
+	return ret;
+}
+
+static int	DBpatch_2010081(void)
+{
+	return DBdrop_foreign_key("applications", 2);
+}
+
+static int	DBpatch_2010082(void)
+{
+	return DBdrop_index("applications", "applications_1");
+}
+
+static int	DBpatch_2010083(void)
+{
+	return DBdrop_field("applications", "templateid");
+}
+
+static int	DBpatch_2010084(void)
+{
+	const ZBX_FIELD field = {"severity_min", "0", NULL, NULL, 0, ZBX_TYPE_INT, ZBX_NOTNULL, 0};
+
+	return DBadd_field("sysmaps", &field);
+}
+
+static int	DBpatch_2010085(void)
 {
 	const ZBX_FIELD field = {"flags", "0", NULL, NULL, 0, ZBX_TYPE_INT, ZBX_NOTNULL, 0};
 
 	return DBadd_field("hosts", &field);
 }
 
-static int	DBpatch_02010077()
+static int	DBpatch_2010086(void)
 {
 	const ZBX_TABLE	table =
 			{"host_discovery", "hostid", 0,
@@ -1199,16 +1283,6 @@
 					{"host", "", NULL, NULL, 64, ZBX_TYPE_CHAR, ZBX_NOTNULL, 0},
 					{"lastcheck", "0", NULL, NULL, 0, ZBX_TYPE_INT, ZBX_NOTNULL, 0},
 					{"ts_delete", "0", NULL, NULL, 0, ZBX_TYPE_INT, ZBX_NOTNULL, 0},
-=======
-static int	DBpatch_2010076(void)
-{
-	const ZBX_TABLE	table =
-			{"application_template", "application_templateid", 0,
-				{
-					{"application_templateid", NULL, NULL, NULL, 0, ZBX_TYPE_ID, ZBX_NOTNULL, 0},
-					{"applicationid", NULL, NULL, NULL, 0, ZBX_TYPE_ID, ZBX_NOTNULL, 0},
-					{"templateid", NULL, NULL, NULL, 0, ZBX_TYPE_ID, ZBX_NOTNULL, 0},
->>>>>>> 2a429d8a
 					{NULL}
 				}
 			};
@@ -1216,43 +1290,42 @@
 	return DBcreate_table(&table);
 }
 
-<<<<<<< HEAD
-static int	DBpatch_02010078()
+static int	DBpatch_2010087(void)
 {
 	const ZBX_FIELD	field = {"hostid", NULL, "hosts", "hostid", 0, 0, 0, ZBX_FK_CASCADE_DELETE};
 
 	return DBadd_foreign_key("host_discovery", 1, &field);
 }
 
-static int	DBpatch_02010079()
+static int	DBpatch_2010088(void)
 {
 	const ZBX_FIELD	field = {"parent_hostid", NULL, "hosts", "hostid", 0, 0, 0, 0};
 
 	return DBadd_foreign_key("host_discovery", 2, &field);
 }
 
-static int	DBpatch_02010080()
+static int	DBpatch_2010089(void)
 {
 	const ZBX_FIELD	field = {"parent_itemid", NULL, "items", "itemid", 0, 0, 0, 0};
 
 	return DBadd_foreign_key("host_discovery", 3, &field);
 }
 
-static int	DBpatch_02010081()
+static int	DBpatch_2010090(void)
 {
 	const ZBX_FIELD field = {"templateid", NULL, NULL, NULL, 0, ZBX_TYPE_ID, 0, 0};
 
 	return DBadd_field("hosts", &field);
 }
 
-static int	DBpatch_02010082()
+static int	DBpatch_2010091(void)
 {
 	const ZBX_FIELD	field = {"templateid", NULL, "hosts", "hostid", 0, 0, 0, ZBX_FK_CASCADE_DELETE};
 
 	return DBadd_foreign_key("hosts", 3, &field);
 }
 
-static int	DBpatch_02010083()
+static int	DBpatch_2010092(void)
 {
 	const ZBX_TABLE	table =
 			{"interface_discovery", "interfaceid", 0,
@@ -1266,14 +1339,14 @@
 	return DBcreate_table(&table);
 }
 
-static int	DBpatch_02010084()
+static int	DBpatch_2010093(void)
 {
 	const ZBX_FIELD	field = {"interfaceid", NULL, "interface", "interfaceid", 0, 0, 0, ZBX_FK_CASCADE_DELETE};
 
 	return DBadd_foreign_key("interface_discovery", 1, &field);
 }
 
-static int	DBpatch_02010085()
+static int	DBpatch_2010094(void)
 {
 	const ZBX_FIELD	field =
 			{"parent_interfaceid", NULL, "interface", "interfaceid", 0, 0, 0, ZBX_FK_CASCADE_DELETE};
@@ -1281,7 +1354,7 @@
 	return DBadd_foreign_key("interface_discovery", 2, &field);
 }
 
-static int	DBpatch_02010086()
+static int	DBpatch_2010095(void)
 {
 	const ZBX_TABLE	table =
 			{"group_prototype", "group_prototypeid", 0,
@@ -1298,33 +1371,33 @@
 	return DBcreate_table(&table);
 }
 
-static int	DBpatch_02010087()
+static int	DBpatch_2010096(void)
 {
 	const ZBX_FIELD	field = {"hostid", NULL, "hosts", "hostid", 0, 0, 0, ZBX_FK_CASCADE_DELETE};
 
 	return DBadd_foreign_key("group_prototype", 1, &field);
 }
 
-static int	DBpatch_02010088()
+static int	DBpatch_2010097(void)
 {
 	const ZBX_FIELD	field = {"groupid", NULL, "groups", "groupid", 0, 0, 0, 0};
 
 	return DBadd_foreign_key("group_prototype", 2, &field);
 }
 
-static int	DBpatch_02010089()
+static int	DBpatch_2010098(void)
 {
 	const ZBX_FIELD	field = {"templateid", NULL, "group_prototype", "group_prototypeid", 0, 0, 0, ZBX_FK_CASCADE_DELETE};
 
 	return DBadd_foreign_key("group_prototype", 3, &field);
 }
 
-static int	DBpatch_02010090()
+static int	DBpatch_2010099(void)
 {
 	return DBcreate_index("group_prototype", "group_prototype_1", "hostid", 0);
 }
 
-static int	DBpatch_02010091()
+static int	DBpatch_2010100(void)
 {
 	const ZBX_TABLE	table =
 			{"group_discovery", "groupid", 0,
@@ -1341,98 +1414,25 @@
 	return DBcreate_table(&table);
 }
 
-static int	DBpatch_02010092()
+static int	DBpatch_2010101(void)
 {
 	const ZBX_FIELD	field = {"groupid", NULL, "groups", "groupid", 0, 0, 0, ZBX_FK_CASCADE_DELETE};
 
 	return DBadd_foreign_key("group_discovery", 1, &field);
 }
 
-static int	DBpatch_02010093()
+static int	DBpatch_2010102(void)
 {
 	const ZBX_FIELD	field = {"parent_group_prototypeid", NULL, "group_prototype", "group_prototypeid", 0, 0, 0, 0};
 
 	return DBadd_foreign_key("group_discovery", 2, &field);
 }
 
-static int	DBpatch_02010094()
+static int	DBpatch_2010103(void)
 {
 	const ZBX_FIELD field = {"flags", "0", NULL, NULL, 0, ZBX_TYPE_INT, ZBX_NOTNULL, 0};
 
 	return DBadd_field("groups", &field);
-}
-=======
-static int	DBpatch_2010077(void)
-{
-	return DBcreate_index("application_template", "application_template_1", "applicationid,templateid", 1);
-}
-
-static int	DBpatch_2010078(void)
-{
-	const ZBX_FIELD	field = {"applicationid", NULL, "applications", "applicationid", 0, 0, 0, ZBX_FK_CASCADE_DELETE};
-
-	return DBadd_foreign_key("application_template", 1, &field);
-}
-
-static int	DBpatch_2010079(void)
-{
-	const ZBX_FIELD	field = {"templateid", NULL, "applications", "applicationid", 0, 0, 0, ZBX_FK_CASCADE_DELETE};
-
-	return DBadd_foreign_key("application_template", 2, &field);
-}
-
-static int	DBpatch_2010080(void)
-{
-	DB_RESULT	result;
-	DB_ROW		row;
-	zbx_uint64_t	id = 1, applicationid, templateid, application_templateid;
-	int		ret = FAIL;
-
-	result = DBselect("select applicationid,templateid from applications where templateid is not null");
-
-	while (NULL != (row = DBfetch(result)))
-	{
-		ZBX_STR2UINT64(applicationid, row[0]);
-		ZBX_STR2UINT64(templateid, row[1]);
-		application_templateid = get_nodeid_by_id(applicationid) * ZBX_DM_MAX_HISTORY_IDS + id++;
-
-		if (ZBX_DB_OK > DBexecute(
-				"insert into application_template"
-					" (application_templateid,applicationid,templateid)"
-					" values (" ZBX_FS_UI64 "," ZBX_FS_UI64 "," ZBX_FS_UI64 ")",
-				application_templateid, applicationid, templateid))
-		{
-			goto out;
-		}
-	}
-
-	ret = SUCCEED;
-out:
-	DBfree_result(result);
-
-	return ret;
-}
-
-static int	DBpatch_2010081(void)
-{
-	return DBdrop_foreign_key("applications", 2);
-}
-
-static int	DBpatch_2010082(void)
-{
-	return DBdrop_index("applications", "applications_1");
-}
-
-static int	DBpatch_2010083(void)
-{
-	return DBdrop_field("applications", "templateid");
-}
-
-static int	DBpatch_2010084(void)
-{
-	const ZBX_FIELD field = {"severity_min", "0", NULL, NULL, 0, ZBX_TYPE_INT, ZBX_NOTNULL, 0};
-
-	return DBadd_field("sysmaps", &field);
 }
 
 #define DBPATCH_START()					zbx_dbpatch_t	patches[] = {
@@ -1445,7 +1445,6 @@
 #define DBPATCH_ADD(version, duplicates, mandatory)	if (1 == mandatory) required = version;
 #define DBPATCH_END()
 
->>>>>>> 2a429d8a
 #endif	/* not HAVE_SQLITE3 */
 
 static void	DBget_version(int *mandatory, int *optional)
@@ -1480,112 +1479,6 @@
 
 #ifndef HAVE_SQLITE3
 	int		i, total = 0, current = 0, completed, last_completed = -1;
-<<<<<<< HEAD
-
-	zbx_dbpatch_t	patches[] =
-	{
-		/* function, version, duplicates flag, mandatory flag */
-		{DBpatch_02010001, 2010001, 0, 1},
-		{DBpatch_02010002, 2010002, 0, 1},
-		{DBpatch_02010003, 2010003, 0, 1},
-		{DBpatch_02010004, 2010004, 0, 1},
-		{DBpatch_02010005, 2010005, 0, 1},
-		{DBpatch_02010006, 2010006, 0, 1},
-		{DBpatch_02010007, 2010007, 0, 0},
-		{DBpatch_02010008, 2010008, 0, 1},
-		{DBpatch_02010009, 2010009, 0, 1},
-		{DBpatch_02010010, 2010010, 0, 1},
-		{DBpatch_02010011, 2010011, 0, 1},
-		{DBpatch_02010012, 2010012, 0, 1},
-		{DBpatch_02010013, 2010013, 0, 1},
-		{DBpatch_02010014, 2010014, 0, 1},
-		{DBpatch_02010015, 2010015, 0, 1},
-		{DBpatch_02010016, 2010016, 0, 1},
-		{DBpatch_02010017, 2010017, 0, 1},
-		{DBpatch_02010018, 2010018, 0, 1},
-		{DBpatch_02010019, 2010019, 0, 1},
-		{DBpatch_02010020, 2010020, 0, 1},
-		{DBpatch_02010021, 2010021, 0, 1},
-		{DBpatch_02010022, 2010022, 0, 1},
-		{DBpatch_02010023, 2010023, 0, 1},
-		{DBpatch_02010024, 2010024, 0, 1},
-		{DBpatch_02010025, 2010025, 0, 1},
-		{DBpatch_02010026, 2010026, 0, 1},
-		{DBpatch_02010027, 2010027, 0, 1},
-		{DBpatch_02010028, 2010028, 0, 0},
-		{DBpatch_02010029, 2010029, 0, 0},
-		{DBpatch_02010030, 2010030, 0, 0},
-		{DBpatch_02010031, 2010031, 0, 0},
-		{DBpatch_02010032, 2010032, 0, 1},
-		{DBpatch_02010033, 2010033, 0, 1},
-		{DBpatch_02010034, 2010034, 0, 1},
-		{DBpatch_02010035, 2010035, 0, 0},
-		{DBpatch_02010036, 2010036, 0, 0},
-		{DBpatch_02010037, 2010037, 0, 0},
-		{DBpatch_02010038, 2010038, 0, 0},
-		{DBpatch_02010039, 2010039, 0, 0},
-		{DBpatch_02010040, 2010040, 0, 1},
-		{DBpatch_02010041, 2010041, 0, 0},
-		{DBpatch_02010042, 2010042, 0, 0},
-		{DBpatch_02010043, 2010043, 0, 1},
-		{DBpatch_02010044, 2010044, 0, 1},
-		{DBpatch_02010045, 2010045, 0, 1},
-		{DBpatch_02010046, 2010046, 0, 1},
-		{DBpatch_02010047, 2010047, 0, 1},
-		{DBpatch_02010048, 2010048, 0, 0},
-		{DBpatch_02010049, 2010049, 0, 0},
-		{DBpatch_02010050, 2010050, 0, 1},
-		{DBpatch_02010051, 2010051, 0, 1},
-		{DBpatch_02010052, 2010052, 0, 1},
-		{DBpatch_02010053, 2010053, 0, 1},
-		{DBpatch_02010054, 2010054, 0, 1},
-		{DBpatch_02010055, 2010055, 0, 1},
-		{DBpatch_02010056, 2010056, 0, 1},
-		{DBpatch_02010057, 2010057, 0, 1},
-		{DBpatch_02010058, 2010058, 0, 1},
-		{DBpatch_02010059, 2010059, 0, 1},
-		{DBpatch_02010060, 2010060, 0, 1},
-		{DBpatch_02010061, 2010061, 0, 1},
-		{DBpatch_02010062, 2010062, 0, 1},
-		{DBpatch_02010063, 2010063, 0, 1},
-		{DBpatch_02010064, 2010064, 0, 1},
-		{DBpatch_02010065, 2010065, 0, 1},
-		{DBpatch_02010066, 2010066, 0, 1},
-		{DBpatch_02010067, 2010067, 0, 1},
-		{DBpatch_02010068, 2010068, 0, 1},
-		{DBpatch_02010069, 2010069, 0, 0},
-		{DBpatch_02010070, 2010070, 0, 0},
-		{DBpatch_02010071, 2010071, 0, 1},
-		{DBpatch_02010072, 2010072, 0, 1},
-		{DBpatch_02010073, 2010073, 0, 0},
-		{DBpatch_02010074, 2010074, 0, 1},
-		{DBpatch_02010075, 2010075, 0, 1},
-		{DBpatch_02010076, 2010076, 0, 1},
-		{DBpatch_02010077, 2010077, 0, 1},
-		{DBpatch_02010078, 2010078, 0, 1},
-		{DBpatch_02010079, 2010079, 0, 1},
-		{DBpatch_02010080, 2010080, 0, 1},
-		{DBpatch_02010081, 2010081, 0, 1},
-		{DBpatch_02010082, 2010082, 0, 1},
-		{DBpatch_02010083, 2010083, 0, 1},
-		{DBpatch_02010084, 2010084, 0, 1},
-		{DBpatch_02010085, 2010085, 0, 1},
-		{DBpatch_02010086, 2010086, 0, 1},
-		{DBpatch_02010087, 2010087, 0, 1},
-		{DBpatch_02010088, 2010088, 0, 1},
-		{DBpatch_02010089, 2010089, 0, 1},
-		{DBpatch_02010090, 2010090, 0, 1},
-		{DBpatch_02010091, 2010091, 0, 1},
-		{DBpatch_02010092, 2010092, 0, 1},
-		{DBpatch_02010093, 2010093, 0, 1},
-		{DBpatch_02010094, 2010094, 0, 1},
-		/* IMPORTANT! When adding a new mandatory DBPatch don't forget to update it for SQLite, too. */
-		{NULL}
-	};
-#else
-	required = 2010094;	/* <---- Update mandatory DBpatch for SQLite here. */
-=======
->>>>>>> 2a429d8a
 #endif
 
 	DBPATCH_START()
@@ -1675,6 +1568,25 @@
 	DBPATCH_ADD(2010082, 0, 1)
 	DBPATCH_ADD(2010083, 0, 1)
 	DBPATCH_ADD(2010084, 0, 1)
+	DBPATCH_ADD(2010085, 0, 1)
+	DBPATCH_ADD(2010086, 0, 1)
+	DBPATCH_ADD(2010087, 0, 1)
+	DBPATCH_ADD(2010088, 0, 1)
+	DBPATCH_ADD(2010089, 0, 1)
+	DBPATCH_ADD(2010090, 0, 1)
+	DBPATCH_ADD(2010091, 0, 1)
+	DBPATCH_ADD(2010092, 0, 1)
+	DBPATCH_ADD(2010093, 0, 1)
+	DBPATCH_ADD(2010094, 0, 1)
+	DBPATCH_ADD(2010095, 0, 1)
+	DBPATCH_ADD(2010096, 0, 1)
+	DBPATCH_ADD(2010097, 0, 1)
+	DBPATCH_ADD(2010098, 0, 1)
+	DBPATCH_ADD(2010099, 0, 1)
+	DBPATCH_ADD(2010100, 0, 1)
+	DBPATCH_ADD(2010101, 0, 1)
+	DBPATCH_ADD(2010102, 0, 1)
+	DBPATCH_ADD(2010103, 0, 1)
 
 	DBPATCH_END()
 
