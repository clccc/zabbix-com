--- conflicted
+++ resolved
@@ -1483,13 +1483,104 @@
 
 static int	DBpatch_2010101(void)
 {
-<<<<<<< HEAD
+	DB_RESULT	result;
+	DB_ROW		row;
+	int		ret = SUCCEED;
+	char		*key = NULL;
+	size_t		key_alloc = 0, key_offset;
+
+	result = DBselect(
+			"select i.itemid,i.key_,i.params,h.name"
+			" from items i,hosts h"
+			" where i.hostid=h.hostid"
+				" and i.type=%d",
+			ITEM_TYPE_DB_MONITOR);
+
+	while (NULL != (row = DBfetch(result)) && SUCCEED == ret)
+	{
+		char		*user = NULL, *password = NULL, *dsn = NULL, *sql = NULL, *error_message = NULL;
+		zbx_uint64_t	itemid;
+		size_t		key_len;
+
+		key_len = strlen(row[1]);
+
+		parse_db_monitor_item_params(row[2], &dsn, &user, &password, &sql);
+
+		if (0 != strncmp(row[1], "db.odbc.select[", 15) || ']' != row[1][key_len - 1])
+			error_message = zbx_dsprintf(error_message, "key \"%s\" is invalid", row[1]);
+		else if (ITEM_USERNAME_LEN < strlen(user))
+			error_message = zbx_dsprintf(error_message, "ODBC username \"%s\" is too long", user);
+		else if (ITEM_PASSWORD_LEN < strlen(password))
+			error_message = zbx_dsprintf(error_message, "ODBC password \"%s\" is too long", password);
+		else
+		{
+			char	*param;
+
+			param = strndup(row[1] + 15, key_len - 16);
+
+			quote_key_param(&param, 0);
+			quote_key_param(&dsn, 0);
+
+			key_offset = 0;
+			zbx_snprintf_alloc(&key, &key_alloc, &key_offset, "db.odbc.select[%s,%s]", param, dsn);
+
+			zbx_free(param);
+
+			if (ITEM_KEY_LEN < zbx_strlen_utf8(key))
+				error_message = zbx_dsprintf(error_message, "key \"%s\" is too long", row[1]);
+		}
+
+		if (NULL == error_message)
+		{
+			char	*username_esc, *password_esc, *params_esc, *key_esc;
+
+			ZBX_STR2UINT64(itemid, row[0]);
+
+			username_esc = DBdyn_escape_string(user);
+			password_esc = DBdyn_escape_string(password);
+			params_esc = DBdyn_escape_string(sql);
+			key_esc = DBdyn_escape_string(key);
+
+			if (ZBX_DB_OK > DBexecute("update items set username='%s',password='%s',key_='%s',params='%s'"
+					" where itemid=" ZBX_FS_UI64,
+					username_esc, password_esc, key_esc, params_esc, itemid))
+			{
+				ret = FAIL;
+			}
+
+			zbx_free(username_esc);
+			zbx_free(password_esc);
+			zbx_free(params_esc);
+			zbx_free(key_esc);
+		}
+		else
+		{
+			zabbix_log(LOG_LEVEL_WARNING, "Failed to convert host \"%s\" db monitoring item because"
+					" %s. See upgrade notes for manual database monitor item conversion.",
+					row[3], error_message);
+		}
+
+		zbx_free(error_message);
+		zbx_free(user);
+		zbx_free(password);
+		zbx_free(dsn);
+		zbx_free(sql);
+	}
+	DBfree_result(result);
+
+	zbx_free(key);
+
+	return ret;
+}
+
+static int	DBpatch_2010102(void)
+{
 	const ZBX_FIELD field = {"flags", "0", NULL, NULL, 0, ZBX_TYPE_INT, ZBX_NOTNULL, 0};
 
 	return DBadd_field("hosts", &field);
 }
 
-static int	DBpatch_2010102(void)
+static int	DBpatch_2010103(void)
 {
 	const ZBX_TABLE	table =
 			{"host_discovery", "hostid", 0,
@@ -1507,42 +1598,42 @@
 	return DBcreate_table(&table);
 }
 
-static int	DBpatch_2010103(void)
+static int	DBpatch_2010104(void)
 {
 	const ZBX_FIELD	field = {"hostid", NULL, "hosts", "hostid", 0, 0, 0, ZBX_FK_CASCADE_DELETE};
 
 	return DBadd_foreign_key("host_discovery", 1, &field);
 }
 
-static int	DBpatch_2010104(void)
+static int	DBpatch_2010105(void)
 {
 	const ZBX_FIELD	field = {"parent_hostid", NULL, "hosts", "hostid", 0, 0, 0, 0};
 
 	return DBadd_foreign_key("host_discovery", 2, &field);
 }
 
-static int	DBpatch_2010105(void)
+static int	DBpatch_2010106(void)
 {
 	const ZBX_FIELD	field = {"parent_itemid", NULL, "items", "itemid", 0, 0, 0, 0};
 
 	return DBadd_foreign_key("host_discovery", 3, &field);
 }
 
-static int	DBpatch_2010106(void)
+static int	DBpatch_2010107(void)
 {
 	const ZBX_FIELD field = {"templateid", NULL, NULL, NULL, 0, ZBX_TYPE_ID, 0, 0};
 
 	return DBadd_field("hosts", &field);
 }
 
-static int	DBpatch_2010107(void)
+static int	DBpatch_2010108(void)
 {
 	const ZBX_FIELD	field = {"templateid", NULL, "hosts", "hostid", 0, 0, 0, ZBX_FK_CASCADE_DELETE};
 
 	return DBadd_foreign_key("hosts", 3, &field);
 }
 
-static int	DBpatch_2010108(void)
+static int	DBpatch_2010109(void)
 {
 	const ZBX_TABLE	table =
 			{"interface_discovery", "interfaceid", 0,
@@ -1556,14 +1647,14 @@
 	return DBcreate_table(&table);
 }
 
-static int	DBpatch_2010109(void)
+static int	DBpatch_2010110(void)
 {
 	const ZBX_FIELD	field = {"interfaceid", NULL, "interface", "interfaceid", 0, 0, 0, ZBX_FK_CASCADE_DELETE};
 
 	return DBadd_foreign_key("interface_discovery", 1, &field);
 }
 
-static int	DBpatch_2010110(void)
+static int	DBpatch_2010111(void)
 {
 	const ZBX_FIELD	field =
 			{"parent_interfaceid", NULL, "interface", "interfaceid", 0, 0, 0, ZBX_FK_CASCADE_DELETE};
@@ -1571,7 +1662,7 @@
 	return DBadd_foreign_key("interface_discovery", 2, &field);
 }
 
-static int	DBpatch_2010111(void)
+static int	DBpatch_2010112(void)
 {
 	const ZBX_TABLE	table =
 			{"group_prototype", "group_prototypeid", 0,
@@ -1588,33 +1679,33 @@
 	return DBcreate_table(&table);
 }
 
-static int	DBpatch_2010112(void)
+static int	DBpatch_2010113(void)
 {
 	const ZBX_FIELD	field = {"hostid", NULL, "hosts", "hostid", 0, 0, 0, ZBX_FK_CASCADE_DELETE};
 
 	return DBadd_foreign_key("group_prototype", 1, &field);
 }
 
-static int	DBpatch_2010113(void)
+static int	DBpatch_2010114(void)
 {
 	const ZBX_FIELD	field = {"groupid", NULL, "groups", "groupid", 0, 0, 0, 0};
 
 	return DBadd_foreign_key("group_prototype", 2, &field);
 }
 
-static int	DBpatch_2010114(void)
+static int	DBpatch_2010115(void)
 {
 	const ZBX_FIELD	field = {"templateid", NULL, "group_prototype", "group_prototypeid", 0, 0, 0, ZBX_FK_CASCADE_DELETE};
 
 	return DBadd_foreign_key("group_prototype", 3, &field);
 }
 
-static int	DBpatch_2010115(void)
+static int	DBpatch_2010116(void)
 {
 	return DBcreate_index("group_prototype", "group_prototype_1", "hostid", 0);
 }
 
-static int	DBpatch_2010116(void)
+static int	DBpatch_2010117(void)
 {
 	const ZBX_TABLE	table =
 			{"group_discovery", "groupid", 0,
@@ -1631,115 +1722,25 @@
 	return DBcreate_table(&table);
 }
 
-static int	DBpatch_2010117(void)
+static int	DBpatch_2010118(void)
 {
 	const ZBX_FIELD	field = {"groupid", NULL, "groups", "groupid", 0, 0, 0, ZBX_FK_CASCADE_DELETE};
 
 	return DBadd_foreign_key("group_discovery", 1, &field);
 }
 
-static int	DBpatch_2010118(void)
+static int	DBpatch_2010119(void)
 {
 	const ZBX_FIELD	field = {"parent_group_prototypeid", NULL, "group_prototype", "group_prototypeid", 0, 0, 0, 0};
 
 	return DBadd_foreign_key("group_discovery", 2, &field);
 }
 
-static int	DBpatch_2010119(void)
+static int	DBpatch_2010120(void)
 {
 	const ZBX_FIELD field = {"flags", "0", NULL, NULL, 0, ZBX_TYPE_INT, ZBX_NOTNULL, 0};
 
 	return DBadd_field("groups", &field);
-=======
-	DB_RESULT	result;
-	DB_ROW		row;
-	int		ret = SUCCEED;
-	char		*key = NULL;
-	size_t		key_alloc = 0, key_offset;
-
-	result = DBselect(
-			"select i.itemid,i.key_,i.params,h.name"
-			" from items i,hosts h"
-			" where i.hostid=h.hostid"
-				" and i.type=%d",
-			ITEM_TYPE_DB_MONITOR);
-
-	while (NULL != (row = DBfetch(result)) && SUCCEED == ret)
-	{
-		char		*user = NULL, *password = NULL, *dsn = NULL, *sql = NULL, *error_message = NULL;
-		zbx_uint64_t	itemid;
-		size_t		key_len;
-
-		key_len = strlen(row[1]);
-
-		parse_db_monitor_item_params(row[2], &dsn, &user, &password, &sql);
-
-		if (0 != strncmp(row[1], "db.odbc.select[", 15) || ']' != row[1][key_len - 1])
-			error_message = zbx_dsprintf(error_message, "key \"%s\" is invalid", row[1]);
-		else if (ITEM_USERNAME_LEN < strlen(user))
-			error_message = zbx_dsprintf(error_message, "ODBC username \"%s\" is too long", user);
-		else if (ITEM_PASSWORD_LEN < strlen(password))
-			error_message = zbx_dsprintf(error_message, "ODBC password \"%s\" is too long", password);
-		else
-		{
-			char	*param;
-
-			param = strndup(row[1] + 15, key_len - 16);
-
-			quote_key_param(&param, 0);
-			quote_key_param(&dsn, 0);
-
-			key_offset = 0;
-			zbx_snprintf_alloc(&key, &key_alloc, &key_offset, "db.odbc.select[%s,%s]", param, dsn);
-
-			zbx_free(param);
-
-			if (ITEM_KEY_LEN < zbx_strlen_utf8(key))
-				error_message = zbx_dsprintf(error_message, "key \"%s\" is too long", row[1]);
-		}
-
-		if (NULL == error_message)
-		{
-			char	*username_esc, *password_esc, *params_esc, *key_esc;
-
-			ZBX_STR2UINT64(itemid, row[0]);
-
-			username_esc = DBdyn_escape_string(user);
-			password_esc = DBdyn_escape_string(password);
-			params_esc = DBdyn_escape_string(sql);
-			key_esc = DBdyn_escape_string(key);
-
-			if (ZBX_DB_OK > DBexecute("update items set username='%s',password='%s',key_='%s',params='%s'"
-					" where itemid=" ZBX_FS_UI64,
-					username_esc, password_esc, key_esc, params_esc, itemid))
-			{
-				ret = FAIL;
-			}
-
-			zbx_free(username_esc);
-			zbx_free(password_esc);
-			zbx_free(params_esc);
-			zbx_free(key_esc);
-		}
-		else
-		{
-			zabbix_log(LOG_LEVEL_WARNING, "Failed to convert host \"%s\" db monitoring item because"
-					" %s. See upgrade notes for manual database monitor item conversion.",
-					row[3], error_message);
-		}
-
-		zbx_free(error_message);
-		zbx_free(user);
-		zbx_free(password);
-		zbx_free(dsn);
-		zbx_free(sql);
-	}
-	DBfree_result(result);
-
-	zbx_free(key);
-
-	return ret;
->>>>>>> 8b04e731
 }
 
 #define DBPATCH_START()					zbx_dbpatch_t	patches[] = {
@@ -1892,7 +1893,6 @@
 	DBPATCH_ADD(2010099, 0, 0)
 	DBPATCH_ADD(2010100, 0, 0)
 	DBPATCH_ADD(2010101, 0, 1)
-<<<<<<< HEAD
 	DBPATCH_ADD(2010102, 0, 1)
 	DBPATCH_ADD(2010103, 0, 1)
 	DBPATCH_ADD(2010104, 0, 1)
@@ -1911,8 +1911,7 @@
 	DBPATCH_ADD(2010117, 0, 1)
 	DBPATCH_ADD(2010118, 0, 1)
 	DBPATCH_ADD(2010119, 0, 1)
-=======
->>>>>>> 8b04e731
+	DBPATCH_ADD(2010120, 0, 1)
 
 	DBPATCH_END()
 
