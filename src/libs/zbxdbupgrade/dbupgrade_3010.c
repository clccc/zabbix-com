/*
** Zabbix
** Copyright (C) 2001-2016 Zabbix SIA
**
** This program is free software; you can redistribute it and/or modify
** it under the terms of the GNU General Public License as published by
** the Free Software Foundation; either version 2 of the License, or
** (at your option) any later version.
**
** This program is distributed in the hope that it will be useful,
** but WITHOUT ANY WARRANTY; without even the implied warranty of
** MERCHANTABILITY or FITNESS FOR A PARTICULAR PURPOSE. See the
** GNU General Public License for more details.
**
** You should have received a copy of the GNU General Public License
** along with this program; if not, write to the Free Software
** Foundation, Inc., 51 Franklin Street, Fifth Floor, Boston, MA  02110-1301, USA.
**/

#include "common.h"
#include "db.h"
#include "dbupgrade.h"
#include "log.h"

/*
 * 3.2 development database patches
 */

#ifndef HAVE_SQLITE3

static int	DBpatch_3010000(void)
{
	return DBdrop_index("history_log", "history_log_2");
}

static int	DBpatch_3010001(void)
{
	return DBdrop_field("history_log", "id");
}

static int	DBpatch_3010002(void)
{
	return DBdrop_index("history_text", "history_text_2");
}

static int	DBpatch_3010003(void)
{
	return DBdrop_field("history_text", "id");
}

static int	DBpatch_3010004(void)
{
	const ZBX_FIELD	field = {"recovery_mode", "0", NULL, NULL, 0, ZBX_TYPE_INT, ZBX_NOTNULL, 0};

	return DBadd_field("triggers", &field);
}

static int	DBpatch_3010005(void)
{
	const ZBX_FIELD	field = {"recovery_expression", "", NULL, NULL, 2048, ZBX_TYPE_CHAR, ZBX_NOTNULL, 0};

	return DBadd_field("triggers", &field);
}

static int	DBpatch_3010006(void)
{
	const ZBX_TABLE table =
			{"trigger_tag", "triggertagid", 0,
				{
					{"triggertagid", NULL, NULL, NULL, 0, ZBX_TYPE_ID, ZBX_NOTNULL, 0},
					{"triggerid", NULL, NULL, NULL, 0, ZBX_TYPE_ID, ZBX_NOTNULL, 0},
					{"tag", "", NULL, NULL, 255, ZBX_TYPE_CHAR, ZBX_NOTNULL, 0},
					{"value", "", NULL, NULL, 255, ZBX_TYPE_CHAR, ZBX_NOTNULL, 0},
					{0}
				},
				NULL
			};

	return DBcreate_table(&table);
}

static int	DBpatch_3010007(void)
{
	return DBcreate_index("trigger_tag", "trigger_tag_1", "triggerid", 0);
}

static int	DBpatch_3010008(void)
{
	const ZBX_FIELD	field = {"triggerid", NULL, "triggers", "triggerid", 0, 0, 0, ZBX_FK_CASCADE_DELETE};

	return DBadd_foreign_key("trigger_tag", 1, &field);
}

static int	DBpatch_3010009(void)
{
	const ZBX_TABLE table =
			{"event_tag", "eventtagid", 0,
				{
					{"eventtagid", NULL, NULL, NULL, 0, ZBX_TYPE_ID, ZBX_NOTNULL, 0},
					{"eventid", NULL, NULL, NULL, 0, ZBX_TYPE_ID, ZBX_NOTNULL, 0},
					{"tag", "", NULL, NULL, 255, ZBX_TYPE_CHAR, ZBX_NOTNULL, 0},
					{"value", "", NULL, NULL, 255, ZBX_TYPE_CHAR, ZBX_NOTNULL, 0},
					{0}
				},
				NULL
			};

	return DBcreate_table(&table);
}

static int	DBpatch_3010010(void)
{
	return DBcreate_index("event_tag", "event_tag_1", "eventid", 0);
}

static int	DBpatch_3010011(void)
{
	const ZBX_FIELD	field = {"eventid", NULL, "events", "eventid", 0, 0, 0, ZBX_FK_CASCADE_DELETE};

	return DBadd_foreign_key("event_tag", 1, &field);
}

static int	DBpatch_3010012(void)
{
	const ZBX_FIELD	field = {"value2", "", NULL, NULL, 255, ZBX_TYPE_CHAR, ZBX_NOTNULL, 0};

	return DBadd_field("conditions", &field);
}

static int	DBpatch_3010013(void)
{
	const ZBX_FIELD	field = {"maintenance_mode", "1", NULL, NULL, 0, ZBX_TYPE_INT, ZBX_NOTNULL, 0};

	return DBadd_field("actions", &field);
}

static int	DBpatch_3010014(void)
{
	const ZBX_TABLE table =
			{"problem", "eventid", 0,
				{
					{"eventid", NULL, NULL, NULL, 0, ZBX_TYPE_ID, ZBX_NOTNULL, 0},
					{"source", "0", NULL, NULL, 0, ZBX_TYPE_INT, ZBX_NOTNULL, 0},
					{"object", "0", NULL, NULL, 0, ZBX_TYPE_INT, ZBX_NOTNULL, 0},
					{"objectid", "0", NULL, NULL, 0, ZBX_TYPE_ID, ZBX_NOTNULL, 0},
					{0}
				},
				NULL
			};

	return DBcreate_table(&table);
}

static int	DBpatch_3010015(void)
{
	return DBcreate_index("problem", "problem_1", "source,object,objectid", 0);
}

static int	DBpatch_3010016(void)
{
	const ZBX_FIELD field = {"eventid", NULL, "events", "eventid", 0, ZBX_TYPE_ID, ZBX_NOTNULL,
			ZBX_FK_CASCADE_DELETE};

	return DBadd_foreign_key("problem", 1, &field);
}

static int	DBpatch_3010017(void)
{
	const ZBX_TABLE table =
			{"event_recovery", "eventid", 0,
				{
					{"eventid", NULL, NULL, NULL, 0, ZBX_TYPE_ID, ZBX_NOTNULL, 0},
					{"r_eventid", NULL, NULL, NULL, 0, ZBX_TYPE_ID, ZBX_NOTNULL, 0},
					{0}
				},
				NULL
			};

	return DBcreate_table(&table);
}

static int	DBpatch_3010018(void)
{
	return DBcreate_index("event_recovery", "event_recovery_1", "r_eventid", 0);
}

static int	DBpatch_3010019(void)
{
	const ZBX_FIELD field = {"eventid", NULL, "events", "eventid", 0, ZBX_TYPE_ID, ZBX_NOTNULL,
			ZBX_FK_CASCADE_DELETE};

	return DBadd_foreign_key("event_recovery", 1, &field);
}

static int	DBpatch_3010020(void)
{
	const ZBX_FIELD field = {"r_eventid", NULL, "events", "eventid", 0, ZBX_TYPE_ID, ZBX_NOTNULL,
			ZBX_FK_CASCADE_DELETE};

	return DBadd_foreign_key("event_recovery", 2, &field);
}

/* DBpatch_3010021 () */

#define ZBX_OPEN_EVENT_WARNING_NUM	10000000

/* problem eventids by triggerid */
typedef struct
{
	int			source;
	int			object;
	zbx_uint64_t		objectid;
	zbx_vector_uint64_t	eventids;
}
zbx_object_events_t;


/* source events hashset support */
static zbx_hash_t	DBpatch_3010021_trigger_events_hash_func(const void *data)
{
	const zbx_object_events_t	*oe = (const zbx_object_events_t *)data;

	zbx_hash_t		hash;

	hash = ZBX_DEFAULT_UINT64_HASH_FUNC(&oe->objectid);
	hash = ZBX_DEFAULT_UINT64_HASH_ALGO(&oe->source, sizeof(oe->source), hash);
	hash = ZBX_DEFAULT_UINT64_HASH_ALGO(&oe->object, sizeof(oe->object), hash);

	return hash;
}

static int	DBpatch_3010021_trigger_events_compare_func(const void *d1, const void *d2)
{
	const zbx_object_events_t	*oe1 = (const zbx_object_events_t *)d1;
	const zbx_object_events_t	*oe2 = (const zbx_object_events_t *)d2;

	ZBX_RETURN_IF_NOT_EQUAL(oe1->source, oe2->source);
	ZBX_RETURN_IF_NOT_EQUAL(oe1->object, oe2->object);
	ZBX_RETURN_IF_NOT_EQUAL(oe1->objectid, oe2->objectid);

	return 0;
}


/******************************************************************************
 *                                                                            *
 * Function: DBpatch_3010021_update_event_recovery                            *
 *                                                                            *
 * Purpose: set events.r_eventid field with corresponding recovery event id   *
 *                                                                            *
 * Parameters: events   - [IN/OUT] unrecovered events indexed by triggerid    *
 *             eventid  - [IN/OUT] the last processed event id                *
 *                                                                            *
 * Return value: SUCCEED - the operation was completed successfully           *
 *               FAIL    - otherwise                                          *
 *                                                                            *
 ******************************************************************************/
static int	DBpatch_3010021_update_event_recovery(zbx_hashset_t *events, zbx_uint64_t *eventid)
{
	DB_ROW			row;
	DB_RESULT		result;
	char			*sql = NULL;
	size_t			sql_alloc = 4096, sql_offset = 0;
	int			i, value, ret = FAIL;
	zbx_object_events_t	*object_events, object_events_local;
	zbx_db_insert_t		db_insert;

	sql = zbx_malloc(NULL, sql_alloc);

	/* source: 0 - EVENT_SOURCE_TRIGGERS, 3 - EVENT_SOURCE_INTERNAL */
	zbx_snprintf_alloc(&sql, &sql_alloc, &sql_offset,
			"select source,object,objectid,eventid,value"
			" from events"
			" where eventid>" ZBX_FS_UI64
				" and source in (0,3)"
			" order by eventid",
			*eventid);

	/* process events by 10k large batches */
	if (NULL == (result = DBselectN(sql, 10000)))
		goto out;

	zbx_db_insert_prepare(&db_insert, "event_recovery", "eventid", "r_eventid", NULL);

	while (NULL != (row = DBfetch(result)))
	{
		object_events_local.source = atoi(row[0]);
		object_events_local.object = atoi(row[1]);

		ZBX_STR2UINT64(object_events_local.objectid, row[2]);
		ZBX_STR2UINT64(*eventid, row[3]);
		value = atoi(row[4]);

		if (NULL == (object_events = (zbx_object_events_t *)zbx_hashset_search(events, &object_events_local)))
		{
			object_events = (zbx_object_events_t *)zbx_hashset_insert(events, &object_events_local,
					sizeof(object_events_local));

			zbx_vector_uint64_create(&object_events->eventids);
		}

		if (1 == value)
		{
			/* 1 - TRIGGER_VALUE_TRUE (PROBLEM state) */

			zbx_vector_uint64_append(&object_events->eventids, *eventid);

			if (ZBX_OPEN_EVENT_WARNING_NUM == object_events->eventids.values_num)
			{
				zabbix_log(LOG_LEVEL_WARNING, "too many open problem events by event source:%d,"
						" object:%d and objectid:" ZBX_FS_UI64, object_events->source,
						object_events->object, object_events->objectid);
			}
		}
		else
		{
			/* 0 - TRIGGER_VALUE_FALSE (OK state) */

			for (i = 0; i < object_events->eventids.values_num; i++)
				zbx_db_insert_add_values(&db_insert, object_events->eventids.values[i], *eventid);

			zbx_vector_uint64_clear(&object_events->eventids);
		}
	}
	DBfree_result(result);

	ret = zbx_db_insert_execute(&db_insert);
	zbx_db_insert_clean(&db_insert);
out:
	zbx_free(sql);

	return ret;
}

static int	DBpatch_3010021(void)
{
	int			i, ret = FAIL;
	zbx_uint64_t		eventid = 0, old_eventid;
	zbx_db_insert_t		db_insert;
	zbx_hashset_t		events;
	zbx_hashset_iter_t	iter;
	zbx_object_events_t	*object_events;

	zbx_hashset_create(&events, 1024, DBpatch_3010021_trigger_events_hash_func,
			DBpatch_3010021_trigger_events_compare_func);
	zbx_db_insert_prepare(&db_insert, "problem", "eventid", "source", "object", "objectid", NULL);

	do
	{
		old_eventid = eventid;

		if (SUCCEED != DBpatch_3010021_update_event_recovery(&events, &eventid))
			goto out;
	}
	while (eventid != old_eventid);

	/* generate problems from unrecovered events */

	zbx_hashset_iter_reset(&events, &iter);
	while (NULL != (object_events = (zbx_object_events_t *)zbx_hashset_iter_next(&iter)))
	{
		for (i = 0; i < object_events->eventids.values_num; i++)
		{
			zbx_db_insert_add_values(&db_insert, object_events->eventids.values[i], object_events->source,
					object_events->object, object_events->objectid);
		}

		if (1000 < db_insert.rows.values_num)
		{
			if (SUCCEED != zbx_db_insert_execute(&db_insert))
				goto out;

			zbx_db_insert_clean(&db_insert);
			zbx_db_insert_prepare(&db_insert, "problem", "eventid", "source", "object", "objectid", NULL);
		}

		zbx_vector_uint64_destroy(&object_events->eventids);
	}

	if (SUCCEED != zbx_db_insert_execute(&db_insert))
		goto out;

	ret = SUCCEED;
out:
	zbx_db_insert_clean(&db_insert);
	zbx_hashset_destroy(&events);

	return ret;
}

static int	DBpatch_3010022(void)
{
<<<<<<< HEAD
	const ZBX_FIELD	field = {"correlationid", NULL, NULL, NULL, 0, ZBX_TYPE_ID, 0, 0};

	return DBadd_field("problem", &field);
=======
	const ZBX_FIELD	field = {"recovery", "0", NULL, NULL, 0, ZBX_TYPE_INT, ZBX_NOTNULL, 0};

	return DBadd_field("operations", &field);
>>>>>>> 39ae0dc9
}

static int	DBpatch_3010023(void)
{
<<<<<<< HEAD
	const ZBX_FIELD	field = {"c_eventid", NULL, NULL, NULL, 0, ZBX_TYPE_ID, 0, 0};

	return DBadd_field("event_recovery", &field);
}

static int	DBpatch_3010024(void)
{
	const ZBX_FIELD	field = {"correlationid", NULL, NULL, NULL, 0, ZBX_TYPE_ID, 0, 0};

	return DBadd_field("event_recovery", &field);
=======
	zbx_db_insert_t	db_insert, db_insert_msg;
	DB_ROW		row;
	DB_RESULT	result;
	int		ret, actions_num;
	zbx_uint64_t	actionid, operationid;

	result = DBselect("select count(*) from actions where recovery_msg=1");
	if (NULL == (row = DBfetch(result)) || 0 == (actions_num = atoi(row[0])))
	{
		ret = SUCCEED;
		goto out;
	}

	operationid = DBget_maxid_num("operations", actions_num);

	zbx_db_insert_prepare(&db_insert, "operations", "operationid", "actionid", "operationtype", "recovery", NULL);
	zbx_db_insert_prepare(&db_insert_msg, "opmessage", "operationid", "default_msg", "subject", "message", NULL);

	DBfree_result(result);
	result = DBselect("select actionid,r_shortdata,r_longdata from actions where recovery_msg=1");

	while (NULL != (row = DBfetch(result)))
	{
		ZBX_STR2UINT64(actionid, row[0]);
		/* operationtype: 11 - OPERATION_TYPE_RECOVERY_MESSAGE */
		zbx_db_insert_add_values(&db_insert, operationid, actionid, 11, 1);
		zbx_db_insert_add_values(&db_insert_msg, operationid, 1, row[1], row[2]);

		operationid++;
	}

	if (SUCCEED == (ret = zbx_db_insert_execute(&db_insert)))
		ret = zbx_db_insert_execute(&db_insert_msg);

	zbx_db_insert_clean(&db_insert_msg);
	zbx_db_insert_clean(&db_insert);

out:
	DBfree_result(result);

	return ret;
}

/* patch 3010024 */

#define	ZBX_3010024_ACTION_NOTHING	0
#define	ZBX_3010024_ACTION_DISABLE	1
#define	ZBX_3010024_ACTION_CONVERT	2

/******************************************************************************
 *                                                                            *
 * Function: DBpatch_3010024_validate_action                                  *
 *                                                                            *
 * Purpose: checks if the action must be disabled or its operations converted *
 *          to recovery operations                                            *
 *                                                                            *
 * Return value: ZBX_3010024_ACTION_NOTHING - do nothing                      *
 *               ZBX_3010024_ACTION_DISABLE - disable action                  *
 *               ZBX_3010024_ACTION_CONVERT - convert action operations to    *
 *                                            recovery operations             *
 *                                                                            *
 * Comments: This function does not analyze expressions so it might ask to    *
 *           disable actions that can't match success event. However correct  *
 *           analysis is not easy to do, so to be safe failure is returned.   *
 *                                                                            *
 ******************************************************************************/
static int	DBpatch_3010024_validate_action(zbx_uint64_t actionid, int eventsource, int evaltype, int recovery_msg)
{
	DB_ROW		row;
	DB_RESULT	result;
	int		conditiontype, ret = ZBX_3010024_ACTION_DISABLE, value;

	/* evaltype: 0 - CONDITION_EVAL_TYPE_AND_OR, 1 - CONDITION_EVAL_TYPE_AND */
	if (evaltype != 0 && evaltype != 1)
		return ret;

	result = DBselect("select conditiontype,value from conditions where actionid=" ZBX_FS_UI64, actionid);

	while (NULL != (row = DBfetch(result)))
	{
		conditiontype = atoi(row[0]);

		/* eventsource: 0 - EVENT_SOURCE_TRIGGERS, 3 - EVENT_SOURCE_INTERNAL  */
		if (0 == eventsource)
		{
			/* conditiontype: 5 - CONDITION_TYPE_TRIGGER_VALUE */
			if (5 != conditiontype)
				continue;

			value = atoi(row[1]);

			/* condition 'Trigger value = OK' */
			if (0 == value)
			{
				if (ZBX_3010024_ACTION_NOTHING == ret)
				{
					ret = ZBX_3010024_ACTION_DISABLE;
					break;

				}
				ret = ZBX_3010024_ACTION_CONVERT;
			}

			/* condition 'Trigger value = PROBLEM' */
			if (1 == value)
			{
				if (ZBX_3010024_ACTION_CONVERT == ret)
				{
					ret = ZBX_3010024_ACTION_DISABLE;
					break;

				}
				ret = ZBX_3010024_ACTION_NOTHING;
			}
		}
		else if (3 == eventsource)
		{
			/* conditiontype: 23 -  CONDITION_TYPE_EVENT_TYPE */
			if (23 != conditiontype)
				continue;

			value = atoi(row[1]);

			/* event types:                                                          */
			/*            1 - Event type:  Item in "normal" state                    */
			/*            3 - Low-level discovery rule in "normal" state             */
			/*            5 - Trigger in "normal" state                              */
			if (1 == value || 3 == value || 5 == value)
			{
				ret = ZBX_3010024_ACTION_DISABLE;
				break;
			}

			/* event types:                                                          */
			/*            0 - Event type:  Item in "not supported" state             */
			/*            2 - Low-level discovery rule in "not supported" state      */
			/*            4 - Trigger in "unknown" state                             */
			if (0 == value || 2 == value || 4 == value)
				ret = ZBX_3010024_ACTION_NOTHING;
		}
	}
	DBfree_result(result);

	if (ZBX_3010024_ACTION_CONVERT == ret)
	{
		result = DBselect("select o.operationtype,o.esc_step_from,o.esc_step_to,count(oc.opconditionid)"
					" from operations o"
					" left join opconditions oc"
						" on oc.operationid=o.operationid"
					" where o.actionid=" ZBX_FS_UI64
					" group by o.operationid",
					actionid);

		while (NULL != (row = DBfetch(result)))
		{
			/* cannot convert action if:                                                    */
			/*   there are escalation steps that aren't executed at the escalation start    */
			/*   there are conditions defined for action operations                         */
			/*   there are operation to send message and action recovery message is enabled */
			if (1 != atoi(row[1]) || 1 != atoi(row[1]) ||
					0 != atoi(row[3]) ||
					(0 == atoi(row[0]) && 0 != recovery_msg))
			{
				ret = ZBX_3010024_ACTION_DISABLE;
				break;
			}
		}

		DBfree_result(result);
	}

	return ret;
}

static int	DBpatch_3010024(void)
{
	DB_ROW			row;
	DB_RESULT		result;
	zbx_vector_uint64_t	actionids_disable, actionids_convert;
	int			ret, evaltype, eventsource, recovery_msg;
	zbx_uint64_t		actionid;

	zbx_vector_uint64_create(&actionids_disable);
	zbx_vector_uint64_create(&actionids_convert);

	/* eventsource: 0 - EVENT_SOURCE_TRIGGERS, 3 - EVENT_SOURCE_INTERNAL */
	result = DBselect("select actionid,name,eventsource,evaltype,recovery_msg from actions"
			" where eventsource in (0,3)");

	while (NULL != (row = DBfetch(result)))
	{
		ZBX_STR2UINT64(actionid, row[0]);
		eventsource = atoi(row[2]);
		evaltype = atoi(row[3]);
		recovery_msg = atoi(row[4]);

		ret = DBpatch_3010024_validate_action(actionid, eventsource, evaltype, recovery_msg);

		if (ZBX_3010024_ACTION_DISABLE == ret)
		{
			zbx_vector_uint64_append(&actionids_disable, actionid);
			zabbix_log(LOG_LEVEL_WARNING, "Action \"%s\" will be disabled during database upgrade:"
					" conditions might have matched success event which is not supported anymore.",
					row[1]);
		}
		else if (ZBX_3010024_ACTION_CONVERT == ret)
		{
			zbx_vector_uint64_append(&actionids_convert, actionid);
			zabbix_log(LOG_LEVEL_WARNING, "Action \"%s\" operations will be converted to recovery"
					" operations during database upgrade.", row[1]);
		}
	}
	DBfree_result(result);

	ret = SUCCEED;

	if (0 != actionids_disable.values_num || 0 != actionids_convert.values_num)
	{
		char	*sql = NULL;
		size_t	sql_alloc = 0, sql_offset = 0;

		DBbegin_multiple_update(&sql, &sql_alloc, &sql_offset);

		if (0 != actionids_disable.values_num)
		{
			/* status: 1 - ACTION_STATUS_DISABLED */

			zbx_strcpy_alloc(&sql, &sql_alloc, &sql_offset, "update actions set status=1 where");
			DBadd_condition_alloc(&sql, &sql_alloc, &sql_offset, "actionid", actionids_disable.values,
					actionids_disable.values_num);
			zbx_strcpy_alloc(&sql, &sql_alloc, &sql_offset, ";\n");
		}

		if (0 != actionids_convert.values_num)
		{
			zbx_strcpy_alloc(&sql, &sql_alloc, &sql_offset, "update actions"
					" set r_shortdata=def_shortdata,"
						"r_longdata=def_longdata"
					" where");
			DBadd_condition_alloc(&sql, &sql_alloc, &sql_offset, "actionid", actionids_convert.values,
					actionids_convert.values_num);
			zbx_strcpy_alloc(&sql, &sql_alloc, &sql_offset, ";\n");

			zbx_strcpy_alloc(&sql, &sql_alloc, &sql_offset, "update operations set recovery=1 where");
			DBadd_condition_alloc(&sql, &sql_alloc, &sql_offset, "actionid", actionids_convert.values,
					actionids_convert.values_num);
			zbx_strcpy_alloc(&sql, &sql_alloc, &sql_offset, ";\n");
		}

		DBend_multiple_update(&sql, &sql_alloc, &sql_offset);

		if (ZBX_DB_OK > DBexecute("%s", sql))
			ret = FAIL;

		zbx_free(sql);
	}

	zbx_vector_uint64_destroy(&actionids_convert);
	zbx_vector_uint64_destroy(&actionids_disable);

	return ret;
>>>>>>> 39ae0dc9
}

static int	DBpatch_3010025(void)
{
<<<<<<< HEAD
	return DBcreate_index("event_recovery", "event_recovery_2", "c_eventid", 0);
}

static int	DBpatch_3010026(void)
{
	const ZBX_FIELD	field = {"c_eventid", NULL, "events", "eventid", 0, 0, 0, ZBX_FK_CASCADE_DELETE};

	return DBadd_foreign_key("event_recovery", 3, &field);
=======
	return DBdrop_field("actions", "recovery_msg");
}

/* patch 3010026 */

#define	ZBX_3010026_TOKEN_UNKNOWN	0
#define	ZBX_3010026_TOKEN_OPEN		1
#define	ZBX_3010026_TOKEN_CLOSE		2
#define	ZBX_3010026_TOKEN_AND		3
#define	ZBX_3010026_TOKEN_OR		4
#define	ZBX_3010026_TOKEN_VALUE		5
#define	ZBX_3010026_TOKEN_END		6

#define ZBX_3010026_PARSE_VALUE		0
#define ZBX_3010026_PARSE_OP		1

/******************************************************************************
 *                                                                            *
 * Function: DBpatch_3010026_get_conditionids                                 *
 *                                                                            *
 * Purpose: get success condition identifiers                                 *
 *                                                                            *
 * Parameters: actionid     - [IN] the action identifier                      *
 *             name         - [IN] the action name                            *
 *             eventsource  - [IN] the action event source                    *
 *             conditionids - [OUT] the success condition identifiers         *
 *                                                                            *
 ******************************************************************************/
static void	DBpatch_3010026_get_conditionids(zbx_uint64_t actionid, const char *name, int eventsource,
		zbx_vector_uint64_t *conditionids)
{
	DB_ROW		row;
	DB_RESULT	result;
	zbx_uint64_t	conditionid;
	char		*condition = NULL;
	size_t		condition_alloc = 0, condition_offset = 0;
	int		value;

	/* eventsource: 0 - EVENT_SOURCE_TRIGGERS, 3 - EVENT_SOURCE_INTERNAL  */
	if (0 == eventsource)
	{
		/* conditiontype: 5 - CONDITION_TYPE_TRIGGER_VALUE */
		result = DBselect("select conditionid,value from conditions"
				" where actionid=" ZBX_FS_UI64
					" and conditiontype=5",
				actionid);
	}
	else if (3 == eventsource)
	{
		/* conditiontype: 23 -  CONDITION_TYPE_EVENT_TYPE */
		result = DBselect("select conditionid,value from conditions"
				" where actionid=" ZBX_FS_UI64
					" and conditiontype=23"
					" and value in ('1', '3', '5')",
				actionid);
	}
	else
		return;

	while (NULL != (row = DBfetch(result)))
	{
		ZBX_STR2UINT64(conditionid, row[0]);
		zbx_vector_uint64_append(conditionids, conditionid);

		value = atoi(row[1]);

		if (0 == eventsource)
		{
			/* value: 0 - TRIGGER_VALUE_OK, 1 - TRIGGER_VALUE_PROBLEM */
			const char	*values[] = {"OK", "PROBLEM"};

			zbx_snprintf_alloc(&condition, &condition_alloc, &condition_offset, "Trigger value = %s",
					values[value]);
		}
		else
		{
			/* value: 1 - EVENT_TYPE_ITEM_NORMAL        */
			/*        3 - EVENT_TYPE_LLDRULE_NORMAL     */
			/*        5 - *EVENT_TYPE_TRIGGER_NORMAL    */
			const char	*values[] = {NULL, "Item in 'normal' state",
							NULL, "Low-level discovery rule in 'normal' state",
							NULL, "Trigger in 'normal' state"};

			zbx_snprintf_alloc(&condition, &condition_alloc, &condition_offset, "Event type = %s",
					values[value]);
		}

		zabbix_log(LOG_LEVEL_WARNING, "Action \"%s\" condition \"%s\" will be removed during database upgrade:"
				" this type of condition is not supported anymore", name, condition);

		condition_offset = 0;
	}

	zbx_free(condition);
	DBfree_result(result);
}

/******************************************************************************
 *                                                                            *
 * Function: DBpatch_3010026_expression_skip_whitespace                       *
 *                                                                            *
 * Purpose: skips whitespace characters                                       *
 *                                                                            *
 * Parameters: expression - [IN] the expression to process                    *
 *             offset     - [IN] the starting offset in expression            *
 *                                                                            *
 * Return value: the position of first non-whitespace character after offset  *
 *                                                                            *
 ******************************************************************************/
static size_t	DBpatch_3010026_expression_skip_whitespace(const char *expression, size_t offset)
{
	while (' ' == expression[offset])
		offset++;

	return offset;
}

/******************************************************************************
 *                                                                            *
 * Function: DBpatch_3010026_expression_get_token                             *
 *                                                                            *
 * Purpose: gets the next expression token starting with offset               *
 *                                                                            *
 * Parameters: expression - [IN] the expression to process                    *
 *             offset     - [IN] the starting offset in expression            *
 *             token      - [OUT] the token location in expression            *
 *                                                                            *
 * Return value: the token type (see ZBX_3010026_TOKEN_* defines)             *
 *                                                                            *
 * Comments: The recognized tokens are '(', ')', 'and', 'or' and '{<id>}'.    *
 *                                                                            *
 ******************************************************************************/
static int	DBpatch_3010026_expression_get_token(const char *expression, int offset, zbx_strloc_t *token)
{
	int	ret = ZBX_3010026_TOKEN_UNKNOWN;

	offset = DBpatch_3010026_expression_skip_whitespace(expression, offset);
	token->l = offset;

	switch (expression[offset])
	{
		case '\0':
			token->r = offset;
			ret = ZBX_3010026_TOKEN_END;
			break;
		case '(':
			token->r = offset;
			ret = ZBX_3010026_TOKEN_OPEN;
			break;
		case ')':
			token->r = offset;
			ret = ZBX_3010026_TOKEN_CLOSE;
			break;
		case 'o':
			if ('r' == expression[offset + 1])
			{
				token->r = offset + 1;
				ret = ZBX_3010026_TOKEN_OR;
			}
			break;
		case 'a':
			if ('n' == expression[offset + 1] && 'd' == expression[offset + 2])
			{
				token->r = offset + 2;
				ret = ZBX_3010026_TOKEN_AND;
			}
			break;
		case '{':
			while (0 != isdigit(expression[++offset]))
				;
			if ('}' == expression[offset])
			{
				token->r = offset;
				ret = ZBX_3010026_TOKEN_VALUE;
			}
			break;
	}

	return ret;
}

/******************************************************************************
 *                                                                            *
 * Function: DBpatch_3010026_expression_validate_value                        *
 *                                                                            *
 * Purpose: checks if the value does not match any filter value               *
 *                                                                            *
 * Parameters: expression - [IN] the expression to process                    *
 *             value      - [IN] the location of value in expression          *
 *             filter     - [IN] a list of values to compare                  *
 *                                                                            *
 * Return value: SUCCEED - the value does not match any filter values         *
 *               FAIL    - otherwise                                          *
 *                                                                            *
 ******************************************************************************/
static int	DBpatch_3010026_expression_validate_value(const char *expression, zbx_strloc_t *value,
		const zbx_vector_str_t *filter)
{
	int	i;

	for (i = 0; i < filter->values_num; i++)
	{
		if (0 == strncmp(expression + value->l, filter->values[i], value->r - value->l + 1))
			return SUCCEED;
	}

	return FAIL;
}

/******************************************************************************
 *                                                                            *
 * Function: DBpatch_3010026_expression_cut_substring                         *
 *                                                                            *
 * Purpose: cuts substring from the expression                                *
 *                                                                            *
 * Parameters: expression - [IN] the expression to process                    *
 *             cu         - [IN] the substring location                       *
 *                                                                            *
 ******************************************************************************/
static void	DBpatch_3010026_expression_cut_substring(char *expression, zbx_strloc_t *cut)
{
	if (cut->l <= cut->r)
		memmove(expression + cut->l, expression + cut->r + 1, strlen(expression + cut->r + 1) + 1);
}

/******************************************************************************
 *                                                                            *
 * Function: DBpatch_3010026_expression_move_location                         *
 *                                                                            *
 * Purpose: location by the specified offset                                  *
 *                                                                            *
 * Parameters: location  - [IN] the location to adjust                        *
 *             offset    - [IN] the offset                                    *
 *                                                                            *
 ******************************************************************************/
static void	DBpatch_3010026_expression_move_location(zbx_strloc_t *location, int offset)
{
	location->l += offset;
	location->r += offset;
}

/******************************************************************************
 *                                                                            *
 * Function: DBpatch_3010026_expression_remove_values_impl                    *
 *                                                                            *
 * Purpose: removes values specified in filter from the location              *
 *                                                                            *
 * Parameters: expression - [IN] the expression to process                    *
 *             exp_token  - [IN] the current location in expression           *
 *             filter     - [IN] a list of values                             *
 *                                                                            *
 * Return value: SUCCEED - the expression was processed successfully          *
 *               FAIL    - failed to parse expression                         *
 *                                                                            *
 ******************************************************************************/
static int	DBpatch_3010026_expression_remove_values_impl(char *expression, zbx_strloc_t *exp_token,
		const zbx_vector_str_t *filter)
{
	zbx_strloc_t	token, cut_loc, op_token, value_token;
	int		token_type, cut_value = 0, state = ZBX_3010026_PARSE_VALUE,
			prevop_type = ZBX_3010026_TOKEN_UNKNOWN;

	exp_token->r = exp_token->l;

	while (ZBX_3010026_TOKEN_UNKNOWN != (token_type =
			DBpatch_3010026_expression_get_token(expression, exp_token->r, &token)))
	{
		/* parse value */
		if (ZBX_3010026_PARSE_VALUE == state)
		{
			state = ZBX_3010026_PARSE_OP;

			if (ZBX_3010026_TOKEN_OPEN == token_type)
			{
				token.l = token.r + 1;

				if (FAIL == DBpatch_3010026_expression_remove_values_impl(expression, &token, filter))
					return FAIL;

				if (')' != expression[token.r])
					return FAIL;

				if (token.r == DBpatch_3010026_expression_skip_whitespace(expression, token.l))
					cut_value = 1;

				/* include opening '(' into token */
				token.l--;

				value_token = token;
				exp_token->r = token.r + 1;

				continue;
			}
			else if (ZBX_3010026_TOKEN_VALUE != token_type)
				return FAIL;

			if (SUCCEED == DBpatch_3010026_expression_validate_value(expression, &token, filter))
				cut_value = 1;

			value_token = token;
			exp_token->r = token.r + 1;

			continue;
		}

		/* parse operator */
		state = ZBX_3010026_PARSE_VALUE;

		if (1 == cut_value)
		{
			if (ZBX_3010026_TOKEN_AND == prevop_type || (ZBX_3010026_TOKEN_OR == prevop_type &&
					(ZBX_3010026_TOKEN_CLOSE == token_type || ZBX_3010026_TOKEN_END == token_type)))
			{
				cut_loc.l = op_token.l;
				cut_loc.r = value_token.r;
				DBpatch_3010026_expression_move_location(&token, -(cut_loc.r - cut_loc.l + 1));
				prevop_type = token_type;
				op_token = token;
			}
			else
			{
				cut_loc.l = value_token.l;

				if (ZBX_3010026_TOKEN_CLOSE == token_type || ZBX_3010026_TOKEN_END == token_type)
					cut_loc.r = token.l - 1;
				else
					cut_loc.r = token.r;

				DBpatch_3010026_expression_move_location(&token, -(cut_loc.r - cut_loc.l + 1));
			}
			DBpatch_3010026_expression_cut_substring(expression, &cut_loc);
			cut_value = 0;
		}
		else
		{
			prevop_type = token_type;
			op_token = token;
		}

		if (ZBX_3010026_TOKEN_CLOSE == token_type || ZBX_3010026_TOKEN_END == token_type)
		{
			exp_token->r = token.r;
			return SUCCEED;
		}

		if (ZBX_3010026_TOKEN_AND != token_type && ZBX_3010026_TOKEN_OR != token_type)
			return FAIL;

		exp_token->r = token.r + 1;
	}

	return FAIL;
}

/******************************************************************************
 *                                                                            *
 * Function: DBpatch_3010026_expression_remove_values                         *
 *                                                                            *
 * Purpose: removes values specified in filter from the location              *
 *                                                                            *
 * Parameters: expression - [IN] the expression to process                    *
 *             filter     - [IN] a list of values                             *
 *                                                                            *
 * Return value: SUCCEED - the expression was processed successfully          *
 *               FAIL    - failed to parse expression                         *
 *                                                                            *
 ******************************************************************************/
static int	DBpatch_3010026_expression_remove_values(char *expression, const zbx_vector_str_t *filter)
{
	int		ret;
	zbx_strloc_t	token = {0};

	if (SUCCEED == (ret = DBpatch_3010026_expression_remove_values_impl(expression, &token, filter)))
		zbx_lrtrim(expression, " ");

	return ret;
}

static int	DBpatch_3010026(void)
{
	DB_ROW			row;
	DB_RESULT		result;
	zbx_vector_uint64_t	conditionids, actionids;
	int			ret = FAIL, evaltype, index, i, eventsource;
	zbx_uint64_t		actionid;
	char			*sql = NULL, *formula;
	size_t			sql_alloc = 0, sql_offset = 0;
	zbx_vector_str_t	filter;

	zbx_vector_uint64_create(&conditionids);
	zbx_vector_uint64_create(&actionids);
	zbx_vector_str_create(&filter);
	DBbegin_multiple_update(&sql, &sql_alloc, &sql_offset);

	result = DBselect("select actionid,eventsource,evaltype,formula,name from actions");

	while (NULL != (row = DBfetch(result)))
	{
		ZBX_STR2UINT64(actionid, row[0]);
		eventsource = atoi(row[1]);
		evaltype = atoi(row[2]);

		index = conditionids.values_num;
		DBpatch_3010026_get_conditionids(actionid, row[4], eventsource, &conditionids);

		/* evaltype: 3 - CONDITION_EVAL_TYPE_EXPRESSION */
		if (3 != evaltype)
			continue;

		/* no new conditions to remove, process next action */
		if (index == conditionids.values_num)
			continue;

		formula = zbx_strdup(NULL, row[3]);

		for (i = index; i < conditionids.values_num; i++)
			zbx_vector_str_append(&filter, zbx_dsprintf(NULL, "{" ZBX_FS_UI64 "}", conditionids.values[i]));

		if (SUCCEED == DBpatch_3010026_expression_remove_values(formula, &filter))
		{
			zbx_snprintf_alloc(&sql, &sql_alloc, &sql_offset, "update actions set formula='%s'"
					" where actionid=" ZBX_FS_UI64 ";\n", formula, actionid);
		}

		zbx_free(formula);
		zbx_vector_str_clear_ext(&filter, zbx_ptr_free);

		if (SUCCEED != DBexecute_overflowed_sql(&sql, &sql_alloc, &sql_offset))
			goto out;
	}

	DBend_multiple_update(&sql, &sql_alloc, &sql_offset);

	if (16 < sql_offset)	/* in ORACLE always present begin..end; */
	{
		if (ZBX_DB_OK > DBexecute("%s", sql))
			goto out;
	}

	if (0 != conditionids.values_num)
	{
		sql_offset = 0;
		zbx_strcpy_alloc(&sql, &sql_alloc, &sql_offset, "delete from conditions where");
		DBadd_condition_alloc(&sql, &sql_alloc, &sql_offset, "conditionid", conditionids.values,
				conditionids.values_num);

		if (ZBX_DB_OK > DBexecute("%s", sql))
			goto out;
	}

	/* reset action evaltype to AND/OR if it has no more conditions left */

	DBfree_result(result);
	result = DBselect("select a.actionid,a.name,a.evaltype,count(c.conditionid)"
			" from actions a"
			" left join conditions c"
				" on a.actionid=c.actionid"
			" group by a.actionid");

	while (NULL != (row = DBfetch(result)))
	{
		/* reset evaltype to AND/OR (0) if action has no more conditions and it's evaltype is not AND/OR */
		if (0 == atoi(row[3]) && 0 != atoi(row[2]))
		{
			ZBX_STR2UINT64(actionid, row[0]);
			zbx_vector_uint64_append(&actionids, actionid);

			zabbix_log(LOG_LEVEL_WARNING, "Action \"%s\" type of calculation will be changed to And/Or"
					" during database upgrade: no action conditions found", row[1]);
		}
	}

	if (0 != actionids.values_num)
	{
		sql_offset = 0;
		zbx_strcpy_alloc(&sql, &sql_alloc, &sql_offset, "update actions set evaltype=0 where");

		DBadd_condition_alloc(&sql, &sql_alloc, &sql_offset, "actionid", actionids.values,
				actionids.values_num);

		if (ZBX_DB_OK > DBexecute("%s", sql))
			goto out;
	}

	ret = SUCCEED;

out:
	DBfree_result(result);
	zbx_free(sql);
	zbx_vector_str_destroy(&filter);
	zbx_vector_uint64_destroy(&actionids);
	zbx_vector_uint64_destroy(&conditionids);

	return ret;
>>>>>>> 39ae0dc9
}

static int	DBpatch_3010027(void)
{
<<<<<<< HEAD
	const ZBX_TABLE table =
			{"correlation", "correlationid", 0,
				{
					{"correlationid", NULL, NULL, NULL, 0, ZBX_TYPE_ID, ZBX_NOTNULL, 0},
					{"name", "", NULL, NULL, 255, ZBX_TYPE_CHAR, ZBX_NOTNULL, 0},
					{"description", "", NULL, NULL, 255, ZBX_TYPE_SHORTTEXT, ZBX_NOTNULL, 0},
					{"evaltype", "0", NULL, NULL, 0, ZBX_TYPE_INT, ZBX_NOTNULL, 0},
					{"status", "0", NULL, NULL, 0, ZBX_TYPE_INT, ZBX_NOTNULL, 0},
					{"formula", "", NULL, NULL, 255, ZBX_TYPE_CHAR, ZBX_NOTNULL, 0},
					{0}
				},
				NULL
			};

	return DBcreate_table(&table);
=======
	const ZBX_FIELD	field = {"correlation_mode", "0", NULL, NULL, 0, ZBX_TYPE_INT, ZBX_NOTNULL, 0};

	return DBadd_field("triggers", &field);
>>>>>>> 39ae0dc9
}

static int	DBpatch_3010028(void)
{
<<<<<<< HEAD
	return DBcreate_index("correlation", "correlation_1", "status", 0);
=======
	const ZBX_FIELD	field = {"correlation_tag", "", NULL, NULL, 255, ZBX_TYPE_CHAR, ZBX_NOTNULL, 0};

	return DBadd_field("triggers", &field);
>>>>>>> 39ae0dc9
}

static int	DBpatch_3010029(void)
{
<<<<<<< HEAD
	return DBcreate_index("correlation", "correlation_2", "name", 1);
=======
	const ZBX_FIELD	field = {"clock", "0", NULL, NULL, 0, ZBX_TYPE_INT, ZBX_NOTNULL, 0};

	return DBadd_field("problem", &field);
>>>>>>> 39ae0dc9
}

static int	DBpatch_3010030(void)
{
<<<<<<< HEAD
	const ZBX_TABLE table =
			{"corr_condition", "corr_conditionid", 0,
				{
					{"corr_conditionid", NULL, NULL, NULL, 0, ZBX_TYPE_ID, ZBX_NOTNULL, 0},
					{"correlationid", NULL, NULL, NULL, 0, ZBX_TYPE_ID, ZBX_NOTNULL, 0},
					{"type", "0", NULL, NULL, 0, ZBX_TYPE_INT, ZBX_NOTNULL, 0},
					{0}
				},
				NULL
			};

	return DBcreate_table(&table);
=======
	const ZBX_FIELD	field = {"ns", "0", NULL, NULL, 0, ZBX_TYPE_INT, ZBX_NOTNULL, 0};

	return DBadd_field("problem", &field);
>>>>>>> 39ae0dc9
}

static int	DBpatch_3010031(void)
{
<<<<<<< HEAD
	return DBcreate_index("corr_condition", "corr_condition_1", "correlationid", 0);
=======
	const ZBX_FIELD	field = {"r_eventid", NULL, NULL, NULL, 0, ZBX_TYPE_ID, 0, 0};

	return DBadd_field("problem", &field);
>>>>>>> 39ae0dc9
}

static int	DBpatch_3010032(void)
{
<<<<<<< HEAD
	const ZBX_FIELD	field = {"correlationid", NULL, "correlation", "correlationid", 0, 0, 0, ZBX_FK_CASCADE_DELETE};

	return DBadd_foreign_key("corr_condition", 1, &field);
=======
	const ZBX_FIELD	field = {"r_clock", "0", NULL, NULL, 0, ZBX_TYPE_INT, ZBX_NOTNULL, 0};

	return DBadd_field("problem", &field);
>>>>>>> 39ae0dc9
}

static int	DBpatch_3010033(void)
{
<<<<<<< HEAD
	const ZBX_TABLE table =
			{"corr_condition_tag", "corr_conditionid", 0,
				{
					{"corr_conditionid", NULL, NULL, NULL, 0, ZBX_TYPE_ID, ZBX_NOTNULL, 0},
					{"tag", "", NULL, NULL, 255, ZBX_TYPE_CHAR, ZBX_NOTNULL, 0},
					{0}
				},
				NULL
			};

	return DBcreate_table(&table);
=======
	const ZBX_FIELD	field = {"r_ns", "0", NULL, NULL, 0, ZBX_TYPE_INT, ZBX_NOTNULL, 0};

	return DBadd_field("problem", &field);
>>>>>>> 39ae0dc9
}

static int	DBpatch_3010034(void)
{
<<<<<<< HEAD
	const ZBX_FIELD	field = {"corr_conditionid", NULL, "corr_condition", "corr_conditionid", 0, 0, 0,
			ZBX_FK_CASCADE_DELETE};

	return DBadd_foreign_key("corr_condition_tag", 1, &field);
=======
	return DBcreate_index("problem", "problem_2", "r_clock", 0);
>>>>>>> 39ae0dc9
}

static int	DBpatch_3010035(void)
{
<<<<<<< HEAD
	const ZBX_TABLE table =
			{"corr_condition_group", "corr_conditionid", 0,
				{
					{"corr_conditionid", NULL, NULL, NULL, 0, ZBX_TYPE_ID, ZBX_NOTNULL, 0},
					{"operator", "0", NULL, NULL, 0, ZBX_TYPE_INT, ZBX_NOTNULL, 0},
					{"groupid", NULL, NULL, NULL, 0, ZBX_TYPE_ID, ZBX_NOTNULL, 0},
=======
	const ZBX_FIELD	field = {"r_eventid", NULL, "events", "eventid", 0, 0, 0, ZBX_FK_CASCADE_DELETE};

	return DBadd_foreign_key("problem", 2, &field);
}

static int	DBpatch_3010036(void)
{
	const ZBX_TABLE table =
			{"problem_tag", "problemtagid", 0,
				{
					{"problemtagid", NULL, NULL, NULL, 0, ZBX_TYPE_ID, ZBX_NOTNULL, 0},
					{"eventid", NULL, NULL, NULL, 0, ZBX_TYPE_ID, ZBX_NOTNULL, 0},
					{"tag", "", NULL, NULL, 255, ZBX_TYPE_CHAR, ZBX_NOTNULL, 0},
					{"value", "", NULL, NULL, 255, ZBX_TYPE_CHAR, ZBX_NOTNULL, 0},
>>>>>>> 39ae0dc9
					{0}
				},
				NULL
			};

	return DBcreate_table(&table);
}

<<<<<<< HEAD
static int	DBpatch_3010036(void)
{
	return DBcreate_index("corr_condition_group", "corr_condition_group_1", "groupid", 0);
}

static int	DBpatch_3010037(void)
{
	const ZBX_FIELD	field = {"corr_conditionid", NULL, "corr_condition", "corr_conditionid", 0, 0, 0,
			ZBX_FK_CASCADE_DELETE};

	return DBadd_foreign_key("corr_condition_group", 1, &field);
=======
static int	DBpatch_3010037(void)
{
	return DBcreate_index("problem_tag", "problem_tag_1", "eventid", 0);
>>>>>>> 39ae0dc9
}

static int	DBpatch_3010038(void)
{
<<<<<<< HEAD
	const ZBX_FIELD	field = {"groupid", NULL, "groups", "groupid", 0, 0, 0, 0};

	return DBadd_foreign_key("corr_condition_group", 2, &field);
=======
	return DBcreate_index("problem_tag", "problem_tag_2", "tag,value", 0);
>>>>>>> 39ae0dc9
}

static int	DBpatch_3010039(void)
{
<<<<<<< HEAD
	const ZBX_TABLE table =
			{"corr_condition_tagpair", "corr_conditionid", 0,
				{
					{"corr_conditionid", NULL, NULL, NULL, 0, ZBX_TYPE_ID, ZBX_NOTNULL, 0},
					{"oldtag", "", NULL, NULL, 255, ZBX_TYPE_CHAR, ZBX_NOTNULL, 0},
					{"newtag", "", NULL, NULL, 255, ZBX_TYPE_CHAR, ZBX_NOTNULL, 0},
					{0}
				},
				NULL
			};

	return DBcreate_table(&table);
=======
	const ZBX_FIELD	field = {"eventid", NULL, "problem", "eventid", 0, 0, 0, ZBX_FK_CASCADE_DELETE};

	return DBadd_foreign_key("problem_tag", 1, &field);
>>>>>>> 39ae0dc9
}

static int	DBpatch_3010040(void)
{
<<<<<<< HEAD
	const ZBX_FIELD	field = {"corr_conditionid", NULL, "corr_condition", "corr_conditionid", 0, 0, 0,
			ZBX_FK_CASCADE_DELETE};

	return DBadd_foreign_key("corr_condition_tagpair", 1, &field);
=======
	const ZBX_FIELD	field = {"problem_count", "0", NULL, NULL, 0, ZBX_TYPE_INT, ZBX_NOTNULL, 0};

	return DBadd_field("triggers", &field);
>>>>>>> 39ae0dc9
}

static int	DBpatch_3010041(void)
{
<<<<<<< HEAD
	const ZBX_TABLE table =
			{"corr_condition_tagvalue", "corr_conditionid", 0,
				{
					{"corr_conditionid", NULL, NULL, NULL, 0, ZBX_TYPE_ID, ZBX_NOTNULL, 0},
					{"tag", "", NULL, NULL, 255, ZBX_TYPE_CHAR, ZBX_NOTNULL, 0},
					{"operator", "0", NULL, NULL, 0, ZBX_TYPE_INT, ZBX_NOTNULL, 0},
					{"value", "", NULL, NULL, 255, ZBX_TYPE_CHAR, ZBX_NOTNULL, 0},
					{0}
				},
				NULL
			};

	return DBcreate_table(&table);
=======
	DB_ROW		row;
	DB_RESULT	result;
	int		ret = FAIL, value, problem_count;
	char		*sql = NULL;
	size_t		sql_alloc = 4096, sql_offset = 0;

	sql = zbx_malloc(NULL, sql_alloc);
	DBbegin_multiple_update(&sql, &sql_alloc, &sql_offset);

	result = DBselect("select t.triggerid,count(p.objectid) from triggers t"
				" left join problem p on p.source=0"
					" and p.object=0"
					" and p.objectid=t.triggerid"
				" group by t.triggerid");

	while (NULL != (row = DBfetch(result)))
	{
		problem_count = atoi(row[1]);
		value = (0 == problem_count ? 0 : 1);

		zbx_snprintf_alloc(&sql, &sql_alloc, &sql_offset,
				"update triggers"
					" set value=%d,"
					"problem_count=%d"
				" where triggerid=%s;\n",
				value, problem_count, row[0]);

		if (SUCCEED != DBexecute_overflowed_sql(&sql, &sql_alloc, &sql_offset))
			goto out;
	}

	DBend_multiple_update(&sql, &sql_alloc, &sql_offset);

	if (16 < sql_offset)	/* in ORACLE always present begin..end; */
	{
		if (ZBX_DB_OK > DBexecute("%s", sql))
			goto out;
	}

	ret = SUCCEED;
out:
	DBfree_result(result);
	zbx_free(sql);

	return ret;
>>>>>>> 39ae0dc9
}

static int	DBpatch_3010042(void)
{
<<<<<<< HEAD
	const ZBX_FIELD	field = {"corr_conditionid", NULL, "corr_condition", "corr_conditionid", 0, 0, 0,
			ZBX_FK_CASCADE_DELETE};

	return DBadd_foreign_key("corr_condition_tagvalue", 1, &field);
=======
	if (ZBX_DB_OK <= DBexecute("update config set ok_period=%d where ok_period>%d", SEC_PER_DAY, SEC_PER_DAY))
		return SUCCEED;

	return FAIL;
>>>>>>> 39ae0dc9
}

static int	DBpatch_3010043(void)
{
<<<<<<< HEAD
	const ZBX_TABLE table =
			{"corr_operation", "corr_operationid", 0,
				{
					{"corr_operationid", NULL, NULL, NULL, 0, ZBX_TYPE_ID, ZBX_NOTNULL, 0},
					{"correlationid", NULL, NULL, NULL, 0, ZBX_TYPE_ID, ZBX_NOTNULL, 0},
					{"type", "0", NULL, NULL, 0, ZBX_TYPE_INT, ZBX_NOTNULL, 0},
					{0}
				},
				NULL
			};

	return DBcreate_table(&table);
}

static int	DBpatch_3010044(void)
{
	return DBcreate_index("corr_operation", "corr_operation_1", "correlationid", 0);
}

static int	DBpatch_3010045(void)
{
	const ZBX_FIELD	field = {"correlationid", NULL, "correlation", "correlationid", 0, 0, 0, ZBX_FK_CASCADE_DELETE};

	return DBadd_foreign_key("corr_operation", 1, &field);
=======
	if (ZBX_DB_OK <= DBexecute("update config set blink_period=%d where blink_period>%d", SEC_PER_DAY, SEC_PER_DAY))
		return SUCCEED;

	return FAIL;
>>>>>>> 39ae0dc9
}

#endif

DBPATCH_START(3010)

/* version, duplicates flag, mandatory flag */

DBPATCH_ADD(3010000, 0, 1)
DBPATCH_ADD(3010001, 0, 1)
DBPATCH_ADD(3010002, 0, 1)
DBPATCH_ADD(3010003, 0, 1)
DBPATCH_ADD(3010004, 0, 1)
DBPATCH_ADD(3010005, 0, 1)
DBPATCH_ADD(3010006, 0, 1)
DBPATCH_ADD(3010007, 0, 1)
DBPATCH_ADD(3010008, 0, 1)
DBPATCH_ADD(3010009, 0, 1)
DBPATCH_ADD(3010010, 0, 1)
DBPATCH_ADD(3010011, 0, 1)
DBPATCH_ADD(3010012, 0, 1)
DBPATCH_ADD(3010013, 0, 1)
DBPATCH_ADD(3010014, 0, 1)
DBPATCH_ADD(3010015, 0, 1)
DBPATCH_ADD(3010016, 0, 1)
DBPATCH_ADD(3010017, 0, 1)
DBPATCH_ADD(3010018, 0, 1)
DBPATCH_ADD(3010019, 0, 1)
DBPATCH_ADD(3010020, 0, 1)
DBPATCH_ADD(3010021, 0, 1)
DBPATCH_ADD(3010022, 0, 1)
DBPATCH_ADD(3010023, 0, 1)
DBPATCH_ADD(3010024, 0, 1)
DBPATCH_ADD(3010025, 0, 1)
DBPATCH_ADD(3010026, 0, 1)
DBPATCH_ADD(3010027, 0, 1)
DBPATCH_ADD(3010028, 0, 1)
DBPATCH_ADD(3010029, 0, 1)
DBPATCH_ADD(3010030, 0, 1)
DBPATCH_ADD(3010031, 0, 1)
DBPATCH_ADD(3010032, 0, 1)
DBPATCH_ADD(3010033, 0, 1)
DBPATCH_ADD(3010034, 0, 1)
DBPATCH_ADD(3010035, 0, 1)
DBPATCH_ADD(3010036, 0, 1)
DBPATCH_ADD(3010037, 0, 1)
DBPATCH_ADD(3010038, 0, 1)
DBPATCH_ADD(3010039, 0, 1)
DBPATCH_ADD(3010040, 0, 1)
DBPATCH_ADD(3010041, 0, 1)
DBPATCH_ADD(3010042, 0, 1)
DBPATCH_ADD(3010043, 0, 1)
<<<<<<< HEAD
DBPATCH_ADD(3010044, 0, 1)
DBPATCH_ADD(3010045, 0, 1)
=======
>>>>>>> 39ae0dc9

DBPATCH_END()<|MERGE_RESOLUTION|>--- conflicted
+++ resolved
@@ -390,31 +390,13 @@
 
 static int	DBpatch_3010022(void)
 {
-<<<<<<< HEAD
-	const ZBX_FIELD	field = {"correlationid", NULL, NULL, NULL, 0, ZBX_TYPE_ID, 0, 0};
-
-	return DBadd_field("problem", &field);
-=======
 	const ZBX_FIELD	field = {"recovery", "0", NULL, NULL, 0, ZBX_TYPE_INT, ZBX_NOTNULL, 0};
 
 	return DBadd_field("operations", &field);
->>>>>>> 39ae0dc9
 }
 
 static int	DBpatch_3010023(void)
 {
-<<<<<<< HEAD
-	const ZBX_FIELD	field = {"c_eventid", NULL, NULL, NULL, 0, ZBX_TYPE_ID, 0, 0};
-
-	return DBadd_field("event_recovery", &field);
-}
-
-static int	DBpatch_3010024(void)
-{
-	const ZBX_FIELD	field = {"correlationid", NULL, NULL, NULL, 0, ZBX_TYPE_ID, 0, 0};
-
-	return DBadd_field("event_recovery", &field);
-=======
 	zbx_db_insert_t	db_insert, db_insert_msg;
 	DB_ROW		row;
 	DB_RESULT	result;
@@ -676,21 +658,10 @@
 	zbx_vector_uint64_destroy(&actionids_disable);
 
 	return ret;
->>>>>>> 39ae0dc9
 }
 
 static int	DBpatch_3010025(void)
 {
-<<<<<<< HEAD
-	return DBcreate_index("event_recovery", "event_recovery_2", "c_eventid", 0);
-}
-
-static int	DBpatch_3010026(void)
-{
-	const ZBX_FIELD	field = {"c_eventid", NULL, "events", "eventid", 0, 0, 0, ZBX_FK_CASCADE_DELETE};
-
-	return DBadd_foreign_key("event_recovery", 3, &field);
-=======
 	return DBdrop_field("actions", "recovery_msg");
 }
 
@@ -1185,12 +1156,210 @@
 	zbx_vector_uint64_destroy(&conditionids);
 
 	return ret;
->>>>>>> 39ae0dc9
 }
 
 static int	DBpatch_3010027(void)
 {
-<<<<<<< HEAD
+	const ZBX_FIELD	field = {"correlation_mode", "0", NULL, NULL, 0, ZBX_TYPE_INT, ZBX_NOTNULL, 0};
+
+	return DBadd_field("triggers", &field);
+}
+
+static int	DBpatch_3010028(void)
+{
+	const ZBX_FIELD	field = {"correlation_tag", "", NULL, NULL, 255, ZBX_TYPE_CHAR, ZBX_NOTNULL, 0};
+
+	return DBadd_field("triggers", &field);
+}
+
+static int	DBpatch_3010029(void)
+{
+	const ZBX_FIELD	field = {"clock", "0", NULL, NULL, 0, ZBX_TYPE_INT, ZBX_NOTNULL, 0};
+
+	return DBadd_field("problem", &field);
+}
+
+static int	DBpatch_3010030(void)
+{
+	const ZBX_FIELD	field = {"ns", "0", NULL, NULL, 0, ZBX_TYPE_INT, ZBX_NOTNULL, 0};
+
+	return DBadd_field("problem", &field);
+}
+
+static int	DBpatch_3010031(void)
+{
+	const ZBX_FIELD	field = {"r_eventid", NULL, NULL, NULL, 0, ZBX_TYPE_ID, 0, 0};
+
+	return DBadd_field("problem", &field);
+}
+
+static int	DBpatch_3010032(void)
+{
+	const ZBX_FIELD	field = {"r_clock", "0", NULL, NULL, 0, ZBX_TYPE_INT, ZBX_NOTNULL, 0};
+
+	return DBadd_field("problem", &field);
+}
+
+static int	DBpatch_3010033(void)
+{
+	const ZBX_FIELD	field = {"r_ns", "0", NULL, NULL, 0, ZBX_TYPE_INT, ZBX_NOTNULL, 0};
+
+	return DBadd_field("problem", &field);
+}
+
+static int	DBpatch_3010034(void)
+{
+	return DBcreate_index("problem", "problem_2", "r_clock", 0);
+}
+
+static int	DBpatch_3010035(void)
+{
+	const ZBX_FIELD	field = {"r_eventid", NULL, "events", "eventid", 0, 0, 0, ZBX_FK_CASCADE_DELETE};
+
+	return DBadd_foreign_key("problem", 2, &field);
+}
+
+static int	DBpatch_3010036(void)
+{
+	const ZBX_TABLE table =
+			{"problem_tag", "problemtagid", 0,
+				{
+					{"problemtagid", NULL, NULL, NULL, 0, ZBX_TYPE_ID, ZBX_NOTNULL, 0},
+					{"eventid", NULL, NULL, NULL, 0, ZBX_TYPE_ID, ZBX_NOTNULL, 0},
+					{"tag", "", NULL, NULL, 255, ZBX_TYPE_CHAR, ZBX_NOTNULL, 0},
+					{"value", "", NULL, NULL, 255, ZBX_TYPE_CHAR, ZBX_NOTNULL, 0},
+					{0}
+				},
+				NULL
+			};
+
+	return DBcreate_table(&table);
+}
+
+static int	DBpatch_3010037(void)
+{
+	return DBcreate_index("problem_tag", "problem_tag_1", "eventid", 0);
+}
+
+static int	DBpatch_3010038(void)
+{
+	return DBcreate_index("problem_tag", "problem_tag_2", "tag,value", 0);
+}
+
+static int	DBpatch_3010039(void)
+{
+	const ZBX_FIELD	field = {"eventid", NULL, "problem", "eventid", 0, 0, 0, ZBX_FK_CASCADE_DELETE};
+
+	return DBadd_foreign_key("problem_tag", 1, &field);
+}
+
+static int	DBpatch_3010040(void)
+{
+	const ZBX_FIELD	field = {"problem_count", "0", NULL, NULL, 0, ZBX_TYPE_INT, ZBX_NOTNULL, 0};
+
+	return DBadd_field("triggers", &field);
+}
+
+static int	DBpatch_3010041(void)
+{
+	DB_ROW		row;
+	DB_RESULT	result;
+	int		ret = FAIL, value, problem_count;
+	char		*sql = NULL;
+	size_t		sql_alloc = 4096, sql_offset = 0;
+
+	sql = zbx_malloc(NULL, sql_alloc);
+	DBbegin_multiple_update(&sql, &sql_alloc, &sql_offset);
+
+	result = DBselect("select t.triggerid,count(p.objectid) from triggers t"
+				" left join problem p on p.source=0"
+					" and p.object=0"
+					" and p.objectid=t.triggerid"
+				" group by t.triggerid");
+
+	while (NULL != (row = DBfetch(result)))
+	{
+		problem_count = atoi(row[1]);
+		value = (0 == problem_count ? 0 : 1);
+
+		zbx_snprintf_alloc(&sql, &sql_alloc, &sql_offset,
+				"update triggers"
+					" set value=%d,"
+					"problem_count=%d"
+				" where triggerid=%s;\n",
+				value, problem_count, row[0]);
+
+		if (SUCCEED != DBexecute_overflowed_sql(&sql, &sql_alloc, &sql_offset))
+			goto out;
+	}
+
+	DBend_multiple_update(&sql, &sql_alloc, &sql_offset);
+
+	if (16 < sql_offset)	/* in ORACLE always present begin..end; */
+	{
+		if (ZBX_DB_OK > DBexecute("%s", sql))
+			goto out;
+	}
+
+	ret = SUCCEED;
+out:
+	DBfree_result(result);
+	zbx_free(sql);
+
+	return ret;
+}
+
+static int	DBpatch_3010042(void)
+{
+	if (ZBX_DB_OK <= DBexecute("update config set ok_period=%d where ok_period>%d", SEC_PER_DAY, SEC_PER_DAY))
+		return SUCCEED;
+
+	return FAIL;
+}
+
+static int	DBpatch_3010043(void)
+{
+	if (ZBX_DB_OK <= DBexecute("update config set blink_period=%d where blink_period>%d", SEC_PER_DAY, SEC_PER_DAY))
+		return SUCCEED;
+
+	return FAIL;
+}
+
+static int	DBpatch_3010044(void)
+{
+	const ZBX_FIELD	field = {"correlationid", NULL, NULL, NULL, 0, ZBX_TYPE_ID, 0, 0};
+
+	return DBadd_field("problem", &field);
+}
+
+static int	DBpatch_3010045(void)
+{
+	const ZBX_FIELD	field = {"c_eventid", NULL, NULL, NULL, 0, ZBX_TYPE_ID, 0, 0};
+
+	return DBadd_field("event_recovery", &field);
+}
+
+static int	DBpatch_3010046(void)
+{
+	const ZBX_FIELD	field = {"correlationid", NULL, NULL, NULL, 0, ZBX_TYPE_ID, 0, 0};
+
+	return DBadd_field("event_recovery", &field);
+}
+
+static int	DBpatch_3010047(void)
+{
+	return DBcreate_index("event_recovery", "event_recovery_2", "c_eventid", 0);
+}
+
+static int	DBpatch_3010048(void)
+{
+	const ZBX_FIELD	field = {"c_eventid", NULL, "events", "eventid", 0, 0, 0, ZBX_FK_CASCADE_DELETE};
+
+	return DBadd_foreign_key("event_recovery", 3, &field);
+}
+
+static int	DBpatch_3010049(void)
+{
 	const ZBX_TABLE table =
 			{"correlation", "correlationid", 0,
 				{
@@ -1206,38 +1375,20 @@
 			};
 
 	return DBcreate_table(&table);
-=======
-	const ZBX_FIELD	field = {"correlation_mode", "0", NULL, NULL, 0, ZBX_TYPE_INT, ZBX_NOTNULL, 0};
-
-	return DBadd_field("triggers", &field);
->>>>>>> 39ae0dc9
-}
-
-static int	DBpatch_3010028(void)
-{
-<<<<<<< HEAD
+}
+
+static int	DBpatch_3010050(void)
+{
 	return DBcreate_index("correlation", "correlation_1", "status", 0);
-=======
-	const ZBX_FIELD	field = {"correlation_tag", "", NULL, NULL, 255, ZBX_TYPE_CHAR, ZBX_NOTNULL, 0};
-
-	return DBadd_field("triggers", &field);
->>>>>>> 39ae0dc9
-}
-
-static int	DBpatch_3010029(void)
-{
-<<<<<<< HEAD
+}
+
+static int	DBpatch_3010051(void)
+{
 	return DBcreate_index("correlation", "correlation_2", "name", 1);
-=======
-	const ZBX_FIELD	field = {"clock", "0", NULL, NULL, 0, ZBX_TYPE_INT, ZBX_NOTNULL, 0};
-
-	return DBadd_field("problem", &field);
->>>>>>> 39ae0dc9
-}
-
-static int	DBpatch_3010030(void)
-{
-<<<<<<< HEAD
+}
+
+static int	DBpatch_3010052(void)
+{
 	const ZBX_TABLE table =
 			{"corr_condition", "corr_conditionid", 0,
 				{
@@ -1250,40 +1401,22 @@
 			};
 
 	return DBcreate_table(&table);
-=======
-	const ZBX_FIELD	field = {"ns", "0", NULL, NULL, 0, ZBX_TYPE_INT, ZBX_NOTNULL, 0};
-
-	return DBadd_field("problem", &field);
->>>>>>> 39ae0dc9
-}
-
-static int	DBpatch_3010031(void)
-{
-<<<<<<< HEAD
+}
+
+static int	DBpatch_3010053(void)
+{
 	return DBcreate_index("corr_condition", "corr_condition_1", "correlationid", 0);
-=======
-	const ZBX_FIELD	field = {"r_eventid", NULL, NULL, NULL, 0, ZBX_TYPE_ID, 0, 0};
-
-	return DBadd_field("problem", &field);
->>>>>>> 39ae0dc9
-}
-
-static int	DBpatch_3010032(void)
-{
-<<<<<<< HEAD
+}
+
+static int	DBpatch_3010054(void)
+{
 	const ZBX_FIELD	field = {"correlationid", NULL, "correlation", "correlationid", 0, 0, 0, ZBX_FK_CASCADE_DELETE};
 
 	return DBadd_foreign_key("corr_condition", 1, &field);
-=======
-	const ZBX_FIELD	field = {"r_clock", "0", NULL, NULL, 0, ZBX_TYPE_INT, ZBX_NOTNULL, 0};
-
-	return DBadd_field("problem", &field);
->>>>>>> 39ae0dc9
-}
-
-static int	DBpatch_3010033(void)
-{
-<<<<<<< HEAD
+}
+
+static int	DBpatch_3010055(void)
+{
 	const ZBX_TABLE table =
 			{"corr_condition_tag", "corr_conditionid", 0,
 				{
@@ -1295,50 +1428,24 @@
 			};
 
 	return DBcreate_table(&table);
-=======
-	const ZBX_FIELD	field = {"r_ns", "0", NULL, NULL, 0, ZBX_TYPE_INT, ZBX_NOTNULL, 0};
-
-	return DBadd_field("problem", &field);
->>>>>>> 39ae0dc9
-}
-
-static int	DBpatch_3010034(void)
-{
-<<<<<<< HEAD
+}
+
+static int	DBpatch_3010056(void)
+{
 	const ZBX_FIELD	field = {"corr_conditionid", NULL, "corr_condition", "corr_conditionid", 0, 0, 0,
 			ZBX_FK_CASCADE_DELETE};
 
 	return DBadd_foreign_key("corr_condition_tag", 1, &field);
-=======
-	return DBcreate_index("problem", "problem_2", "r_clock", 0);
->>>>>>> 39ae0dc9
-}
-
-static int	DBpatch_3010035(void)
-{
-<<<<<<< HEAD
+}
+
+static int	DBpatch_3010057(void)
+{
 	const ZBX_TABLE table =
 			{"corr_condition_group", "corr_conditionid", 0,
 				{
 					{"corr_conditionid", NULL, NULL, NULL, 0, ZBX_TYPE_ID, ZBX_NOTNULL, 0},
 					{"operator", "0", NULL, NULL, 0, ZBX_TYPE_INT, ZBX_NOTNULL, 0},
 					{"groupid", NULL, NULL, NULL, 0, ZBX_TYPE_ID, ZBX_NOTNULL, 0},
-=======
-	const ZBX_FIELD	field = {"r_eventid", NULL, "events", "eventid", 0, 0, 0, ZBX_FK_CASCADE_DELETE};
-
-	return DBadd_foreign_key("problem", 2, &field);
-}
-
-static int	DBpatch_3010036(void)
-{
-	const ZBX_TABLE table =
-			{"problem_tag", "problemtagid", 0,
-				{
-					{"problemtagid", NULL, NULL, NULL, 0, ZBX_TYPE_ID, ZBX_NOTNULL, 0},
-					{"eventid", NULL, NULL, NULL, 0, ZBX_TYPE_ID, ZBX_NOTNULL, 0},
-					{"tag", "", NULL, NULL, 255, ZBX_TYPE_CHAR, ZBX_NOTNULL, 0},
-					{"value", "", NULL, NULL, 255, ZBX_TYPE_CHAR, ZBX_NOTNULL, 0},
->>>>>>> 39ae0dc9
 					{0}
 				},
 				NULL
@@ -1347,39 +1454,28 @@
 	return DBcreate_table(&table);
 }
 
-<<<<<<< HEAD
-static int	DBpatch_3010036(void)
+static int	DBpatch_3010058(void)
 {
 	return DBcreate_index("corr_condition_group", "corr_condition_group_1", "groupid", 0);
 }
 
-static int	DBpatch_3010037(void)
+static int	DBpatch_3010059(void)
 {
 	const ZBX_FIELD	field = {"corr_conditionid", NULL, "corr_condition", "corr_conditionid", 0, 0, 0,
 			ZBX_FK_CASCADE_DELETE};
 
 	return DBadd_foreign_key("corr_condition_group", 1, &field);
-=======
-static int	DBpatch_3010037(void)
-{
-	return DBcreate_index("problem_tag", "problem_tag_1", "eventid", 0);
->>>>>>> 39ae0dc9
-}
-
-static int	DBpatch_3010038(void)
-{
-<<<<<<< HEAD
+}
+
+static int	DBpatch_3010060(void)
+{
 	const ZBX_FIELD	field = {"groupid", NULL, "groups", "groupid", 0, 0, 0, 0};
 
 	return DBadd_foreign_key("corr_condition_group", 2, &field);
-=======
-	return DBcreate_index("problem_tag", "problem_tag_2", "tag,value", 0);
->>>>>>> 39ae0dc9
-}
-
-static int	DBpatch_3010039(void)
-{
-<<<<<<< HEAD
+}
+
+static int	DBpatch_3010061(void)
+{
 	const ZBX_TABLE table =
 			{"corr_condition_tagpair", "corr_conditionid", 0,
 				{
@@ -1392,30 +1488,18 @@
 			};
 
 	return DBcreate_table(&table);
-=======
-	const ZBX_FIELD	field = {"eventid", NULL, "problem", "eventid", 0, 0, 0, ZBX_FK_CASCADE_DELETE};
-
-	return DBadd_foreign_key("problem_tag", 1, &field);
->>>>>>> 39ae0dc9
-}
-
-static int	DBpatch_3010040(void)
-{
-<<<<<<< HEAD
+}
+
+static int	DBpatch_3010062(void)
+{
 	const ZBX_FIELD	field = {"corr_conditionid", NULL, "corr_condition", "corr_conditionid", 0, 0, 0,
 			ZBX_FK_CASCADE_DELETE};
 
 	return DBadd_foreign_key("corr_condition_tagpair", 1, &field);
-=======
-	const ZBX_FIELD	field = {"problem_count", "0", NULL, NULL, 0, ZBX_TYPE_INT, ZBX_NOTNULL, 0};
-
-	return DBadd_field("triggers", &field);
->>>>>>> 39ae0dc9
-}
-
-static int	DBpatch_3010041(void)
-{
-<<<<<<< HEAD
+}
+
+static int	DBpatch_3010063(void)
+{
 	const ZBX_TABLE table =
 			{"corr_condition_tagvalue", "corr_conditionid", 0,
 				{
@@ -1429,73 +1513,18 @@
 			};
 
 	return DBcreate_table(&table);
-=======
-	DB_ROW		row;
-	DB_RESULT	result;
-	int		ret = FAIL, value, problem_count;
-	char		*sql = NULL;
-	size_t		sql_alloc = 4096, sql_offset = 0;
-
-	sql = zbx_malloc(NULL, sql_alloc);
-	DBbegin_multiple_update(&sql, &sql_alloc, &sql_offset);
-
-	result = DBselect("select t.triggerid,count(p.objectid) from triggers t"
-				" left join problem p on p.source=0"
-					" and p.object=0"
-					" and p.objectid=t.triggerid"
-				" group by t.triggerid");
-
-	while (NULL != (row = DBfetch(result)))
-	{
-		problem_count = atoi(row[1]);
-		value = (0 == problem_count ? 0 : 1);
-
-		zbx_snprintf_alloc(&sql, &sql_alloc, &sql_offset,
-				"update triggers"
-					" set value=%d,"
-					"problem_count=%d"
-				" where triggerid=%s;\n",
-				value, problem_count, row[0]);
-
-		if (SUCCEED != DBexecute_overflowed_sql(&sql, &sql_alloc, &sql_offset))
-			goto out;
-	}
-
-	DBend_multiple_update(&sql, &sql_alloc, &sql_offset);
-
-	if (16 < sql_offset)	/* in ORACLE always present begin..end; */
-	{
-		if (ZBX_DB_OK > DBexecute("%s", sql))
-			goto out;
-	}
-
-	ret = SUCCEED;
-out:
-	DBfree_result(result);
-	zbx_free(sql);
-
-	return ret;
->>>>>>> 39ae0dc9
-}
-
-static int	DBpatch_3010042(void)
-{
-<<<<<<< HEAD
+}
+
+static int	DBpatch_3010064(void)
+{
 	const ZBX_FIELD	field = {"corr_conditionid", NULL, "corr_condition", "corr_conditionid", 0, 0, 0,
 			ZBX_FK_CASCADE_DELETE};
 
 	return DBadd_foreign_key("corr_condition_tagvalue", 1, &field);
-=======
-	if (ZBX_DB_OK <= DBexecute("update config set ok_period=%d where ok_period>%d", SEC_PER_DAY, SEC_PER_DAY))
-		return SUCCEED;
-
-	return FAIL;
->>>>>>> 39ae0dc9
-}
-
-static int	DBpatch_3010043(void)
-{
-<<<<<<< HEAD
+}
+
+static int	DBpatch_3010065(void)
+{
 	const ZBX_TABLE table =
 			{"corr_operation", "corr_operationid", 0,
 				{
@@ -1510,22 +1539,16 @@
 	return DBcreate_table(&table);
 }
 
-static int	DBpatch_3010044(void)
+static int	DBpatch_3010066(void)
 {
 	return DBcreate_index("corr_operation", "corr_operation_1", "correlationid", 0);
 }
 
-static int	DBpatch_3010045(void)
+static int	DBpatch_3010067(void)
 {
 	const ZBX_FIELD	field = {"correlationid", NULL, "correlation", "correlationid", 0, 0, 0, ZBX_FK_CASCADE_DELETE};
 
 	return DBadd_foreign_key("corr_operation", 1, &field);
-=======
-	if (ZBX_DB_OK <= DBexecute("update config set blink_period=%d where blink_period>%d", SEC_PER_DAY, SEC_PER_DAY))
-		return SUCCEED;
-
-	return FAIL;
->>>>>>> 39ae0dc9
 }
 
 #endif
@@ -1578,10 +1601,29 @@
 DBPATCH_ADD(3010041, 0, 1)
 DBPATCH_ADD(3010042, 0, 1)
 DBPATCH_ADD(3010043, 0, 1)
-<<<<<<< HEAD
 DBPATCH_ADD(3010044, 0, 1)
 DBPATCH_ADD(3010045, 0, 1)
-=======
->>>>>>> 39ae0dc9
+DBPATCH_ADD(3010046, 0, 1)
+DBPATCH_ADD(3010047, 0, 1)
+DBPATCH_ADD(3010048, 0, 1)
+DBPATCH_ADD(3010049, 0, 1)
+DBPATCH_ADD(3010050, 0, 1)
+DBPATCH_ADD(3010051, 0, 1)
+DBPATCH_ADD(3010052, 0, 1)
+DBPATCH_ADD(3010053, 0, 1)
+DBPATCH_ADD(3010054, 0, 1)
+DBPATCH_ADD(3010055, 0, 1)
+DBPATCH_ADD(3010056, 0, 1)
+DBPATCH_ADD(3010057, 0, 1)
+DBPATCH_ADD(3010058, 0, 1)
+DBPATCH_ADD(3010059, 0, 1)
+DBPATCH_ADD(3010060, 0, 1)
+DBPATCH_ADD(3010061, 0, 1)
+DBPATCH_ADD(3010062, 0, 1)
+DBPATCH_ADD(3010063, 0, 1)
+DBPATCH_ADD(3010064, 0, 1)
+DBPATCH_ADD(3010065, 0, 1)
+DBPATCH_ADD(3010066, 0, 1)
+DBPATCH_ADD(3010067, 0, 1)
 
 DBPATCH_END()