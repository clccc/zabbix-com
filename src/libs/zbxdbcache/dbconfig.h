/*
** Zabbix
** Copyright (C) 2001-2017 Zabbix SIA
**
** This program is free software; you can redistribute it and/or modify
** it under the terms of the GNU General Public License as published by
** the Free Software Foundation; either version 2 of the License, or
** (at your option) any later version.
**
** This program is distributed in the hope that it will be useful,
** but WITHOUT ANY WARRANTY; without even the implied warranty of
** MERCHANTABILITY or FITNESS FOR A PARTICULAR PURPOSE. See the
** GNU General Public License for more details.
**
** You should have received a copy of the GNU General Public License
** along with this program; if not, write to the Free Software
** Foundation, Inc., 51 Franklin Street, Fifth Floor, Boston, MA  02110-1301, USA.
**/

#ifndef ZABBIX_DBCONFIG_H
#define ZABBIX_DBCONFIG_H

#ifndef ZBX_DBCONFIG_IMPL
#	error This header must be used by configuration cache implementation
#endif

typedef struct
{
	zbx_uint64_t		triggerid;
	const char		*description;
	const char		*expression;
	const char		*recovery_expression;
	const char		*error;
	const char		*correlation_tag;
	int			lastchange;
	unsigned char		topoindex;
	unsigned char		priority;
	unsigned char		type;
	unsigned char		value;
	unsigned char		state;
	unsigned char		locked;
	unsigned char		status;
	unsigned char		functional;		/* see TRIGGER_FUNCTIONAL_* defines */
	unsigned char		recovery_mode;		/* TRIGGER_RECOVERY_MODE_* defines  */
	unsigned char		correlation_mode;	/* ZBX_TRIGGER_CORRELATION_* defines */

	zbx_vector_ptr_t	tags;
}
ZBX_DC_TRIGGER;

typedef struct zbx_dc_trigger_deplist
{
	zbx_uint64_t		triggerid;
	int			refcount;
	ZBX_DC_TRIGGER		*trigger;
	zbx_vector_ptr_t	dependencies;
}
ZBX_DC_TRIGGER_DEPLIST;

typedef struct
{
	zbx_uint64_t	functionid;
	zbx_uint64_t	triggerid;
	zbx_uint64_t	itemid;
	const char	*function;
	const char	*parameter;
	unsigned char	timer;
}
ZBX_DC_FUNCTION;

typedef struct
{
	zbx_uint64_t		itemid;
	zbx_uint64_t		hostid;
	zbx_uint64_t		interfaceid;
	zbx_uint64_t		lastlogsize;
	zbx_uint64_t		valuemapid;
	const char		*key;
	const char		*port;
	const char		*error;
	const char		*delay;
	ZBX_DC_TRIGGER		**triggers;
	int			nextcheck;
	int			lastclock;
	int			mtime;
	int			data_expected_from;
	unsigned char		history;
	unsigned char		type;
	unsigned char		value_type;
	unsigned char		poller_type;
	unsigned char		state;
	unsigned char		db_state;
	unsigned char		inventory_link;
	unsigned char		location;
	unsigned char		flags;
	unsigned char		status;
	unsigned char		unreachable;
	unsigned char		schedulable;
	unsigned char		update_triggers;
}
ZBX_DC_ITEM;

typedef struct
{
	zbx_uint64_t	hostid;
	const char	*key;
	ZBX_DC_ITEM	*item_ptr;
}
ZBX_DC_ITEM_HK;

typedef struct
{
	zbx_uint64_t	itemid;
	const char	*units;
	unsigned char	trends;
}
ZBX_DC_NUMITEM;

typedef struct
{
	zbx_uint64_t	itemid;
	const char	*snmp_oid;
	const char	*snmp_community;
	const char	*snmpv3_securityname;
	const char	*snmpv3_authpassphrase;
	const char	*snmpv3_privpassphrase;
	const char	*snmpv3_contextname;
	unsigned char	snmpv3_securitylevel;
	unsigned char	snmpv3_authprotocol;
	unsigned char	snmpv3_privprotocol;
	unsigned char	snmp_oid_type;
}
ZBX_DC_SNMPITEM;

typedef struct
{
	zbx_uint64_t	itemid;
	const char	*ipmi_sensor;
}
ZBX_DC_IPMIITEM;

typedef struct
{
	zbx_uint64_t	itemid;
	const char	*trapper_hosts;
}
ZBX_DC_TRAPITEM;

typedef struct
{
	zbx_uint64_t	itemid;
	zbx_uint64_t	master_itemid;
	zbx_uint64_t	last_master_itemid;
}
ZBX_DC_DEPENDENTITEM;

typedef struct
{
	zbx_uint64_t	itemid;
	const char	*logtimefmt;
}
ZBX_DC_LOGITEM;

typedef struct
{
	zbx_uint64_t	itemid;
	const char	*params;
	const char	*username;
	const char	*password;
}
ZBX_DC_DBITEM;

typedef struct
{
	zbx_uint64_t	itemid;
	const char	*username;
	const char	*publickey;
	const char	*privatekey;
	const char	*password;
	const char	*params;
	unsigned char	authtype;
}
ZBX_DC_SSHITEM;

typedef struct
{
	zbx_uint64_t	itemid;
	const char	*username;
	const char	*password;
	const char	*params;
}
ZBX_DC_TELNETITEM;

typedef struct
{
	zbx_uint64_t	itemid;
	const char	*username;
	const char	*password;
}
ZBX_DC_SIMPLEITEM;

typedef struct
{
	zbx_uint64_t	itemid;
	const char	*username;
	const char	*password;
	const char	*jmx_endpoint;
}
ZBX_DC_JMXITEM;

typedef struct
{
	zbx_uint64_t	itemid;
	const char	*params;
}
ZBX_DC_CALCITEM;

typedef struct
{
	zbx_uint64_t		itemid;
	zbx_vector_uint64_t	dep_itemids;
}
ZBX_DC_MASTERITEM;

typedef struct
{
	zbx_uint64_t		itemid;
	zbx_vector_ptr_t	preproc_ops;
}
ZBX_DC_PREPROCITEM;

typedef zbx_item_history_value_t	ZBX_DC_DELTAITEM;

#if defined(HAVE_POLARSSL) || defined(HAVE_GNUTLS) || defined(HAVE_OPENSSL)
typedef struct
{
	const char	*tls_psk_identity;	/* pre-shared key identity           */
	const char	*tls_psk;		/* pre-shared key value (hex-string) */
	unsigned int	refcount;		/* reference count                   */
}
ZBX_DC_PSK;
#endif

typedef struct
{
	zbx_uint64_t	hostid;
	zbx_uint64_t	proxy_hostid;
	zbx_uint64_t	items_active_normal;		/* On enabled hosts these two fields store number of enabled */
	zbx_uint64_t	items_active_notsupported;	/* and supported items and enabled and not supported items.  */
	zbx_uint64_t	items_disabled;			/* On "hosts" corresponding to proxies this and two fields   */
							/* above store cumulative statistics for all hosts monitored */
							/* by a particular proxy. */
							/* NOTE: On disabled hosts all items are counted as disabled. */
	const char	*host;
	const char	*name;
	int		maintenance_from;
	int		data_expected_from;
	int		errors_from;
	int		disable_until;
	int		snmp_errors_from;
	int		snmp_disable_until;
	int		ipmi_errors_from;
	int		ipmi_disable_until;
	int		jmx_errors_from;
	int		jmx_disable_until;

	/* item statistics per interface type */
	int		items_num;
	int		snmp_items_num;
	int		ipmi_items_num;
	int		jmx_items_num;

	/* timestamp of last availability status (available/error) field change on any interface */
	int		availability_ts;

	unsigned char	maintenance_status;
	unsigned char	maintenance_type;
	unsigned char	available;
	unsigned char	snmp_available;
	unsigned char	ipmi_available;
	unsigned char	jmx_available;
	unsigned char	status;

	/* flag to reset host availability to unknown */
	unsigned char	reset_availability;

	/* flag to force update for all items */
	unsigned char	update_items;

	/* 'tls_connect' and 'tls_accept' must be respected even if encryption support is not compiled in */
	unsigned char	tls_connect;
	unsigned char	tls_accept;
#if defined(HAVE_POLARSSL) || defined(HAVE_GNUTLS) || defined(HAVE_OPENSSL)
	const char	*tls_issuer;
	const char	*tls_subject;
	ZBX_DC_PSK	*tls_dc_psk;
#endif
	const char	*error;
	const char	*snmp_error;
	const char	*ipmi_error;
	const char	*jmx_error;

	zbx_vector_ptr_t	interfaces_v;	/* for quick finding of all host interfaces in */
						/* 'config->interfaces' hashset */
}
ZBX_DC_HOST;

typedef struct
{
	zbx_uint64_t	hostid;
	unsigned char	inventory_mode;
}
ZBX_DC_HOST_INVENTORY;

typedef struct
{
	const char	*host;
	ZBX_DC_HOST	*host_ptr;
}
ZBX_DC_HOST_H;

typedef struct
{
	zbx_uint64_t	hostid;
	zbx_uint64_t	hosts_monitored;	/* number of enabled hosts assigned to proxy */
	zbx_uint64_t	hosts_not_monitored;	/* number of disabled hosts assigned to proxy */
	double		required_performance;
	int		proxy_config_nextcheck;
	int		proxy_data_nextcheck;
	int		proxy_tasks_nextcheck;
	int		nextcheck;
	int		timediff;
	int		lastaccess;
	int		version;
	unsigned char	location;
}
ZBX_DC_PROXY;

typedef struct
{
	zbx_uint64_t	hostid;
	const char	*ipmi_username;
	const char	*ipmi_password;
	signed char	ipmi_authtype;
	unsigned char	ipmi_privilege;
}
ZBX_DC_IPMIHOST;

typedef struct
{
	zbx_uint64_t		hostid;
	zbx_vector_uint64_t	templateids;
}
ZBX_DC_HTMPL;

typedef struct
{
	zbx_uint64_t	globalmacroid;
	const char	*macro;
	const char	*context;
	const char	*value;
}
ZBX_DC_GMACRO;

typedef struct
{
	const char		*macro;
	zbx_vector_ptr_t	gmacros;
}
ZBX_DC_GMACRO_M;

typedef struct
{
	zbx_uint64_t	hostmacroid;
	zbx_uint64_t	hostid;
	const char	*macro;
	const char	*context;
	const char	*value;
}
ZBX_DC_HMACRO;

typedef struct
{
	zbx_uint64_t		hostid;
	const char		*macro;
	zbx_vector_ptr_t	hmacros;
}
ZBX_DC_HMACRO_HM;

typedef struct
{
	zbx_uint64_t	interfaceid;
	zbx_uint64_t	hostid;
	const char	*ip;
	const char	*dns;
	const char	*port;
	unsigned char	type;
	unsigned char	main;
	unsigned char	useip;
	unsigned char	bulk;
	unsigned char	max_snmp_succeed;
	unsigned char	min_snmp_fail;
}
ZBX_DC_INTERFACE;

typedef struct
{
	zbx_uint64_t		hostid;
	ZBX_DC_INTERFACE	*interface_ptr;
	unsigned char		type;
}
ZBX_DC_INTERFACE_HT;

typedef struct
{
	const char		*addr;
	zbx_vector_uint64_t	interfaceids;
}
ZBX_DC_INTERFACE_ADDR;

typedef struct
{
	zbx_uint64_t		interfaceid;
	zbx_vector_uint64_t	itemids;
}
ZBX_DC_INTERFACE_ITEM;

typedef struct
{
	const char		*name;
	zbx_vector_uint64_t	expressionids;
}
ZBX_DC_REGEXP;

typedef struct
{
	zbx_uint64_t	expressionid;
	const char	*expression;
	const char	*regexp;
	char		delimiter;
	unsigned char	type;
	unsigned char	case_sensitive;
}
ZBX_DC_EXPRESSION;

typedef struct
{
	const char	*severity_name[TRIGGER_SEVERITY_COUNT];
	zbx_uint64_t	discovery_groupid;
	int		default_inventory_mode;
	int		refresh_unsupported;
	unsigned char	snmptrap_logging;
	/* housekeeping related configuration data */
	zbx_config_hk_t	hk;
}
ZBX_DC_CONFIG_TABLE;

typedef struct
{
	zbx_uint64_t	hosts_monitored;		/* total number of enabled hosts */
	zbx_uint64_t	hosts_not_monitored;		/* total number of disabled hosts */
	zbx_uint64_t	items_active_normal;		/* total number of enabled and supported items */
	zbx_uint64_t	items_active_notsupported;	/* total number of enabled and not supported items */
	zbx_uint64_t	items_disabled;			/* total number of disabled items */
							/* (all items of disabled host are counted as disabled) */
	zbx_uint64_t	triggers_enabled_ok;		/* total number of enabled triggers with value OK */
	zbx_uint64_t	triggers_enabled_problem;	/* total number of enabled triggers with value PROBLEM */
	zbx_uint64_t	triggers_disabled;		/* total number of disabled triggers */
							/* (if at least one item or host involved in trigger is */
							/* disabled then trigger is counted as disabled) */
	double		required_performance;		/* required performance of server (values per second) */
	time_t		last_update;
}
ZBX_DC_STATUS;

typedef struct
{
	zbx_uint64_t	conditionid;
	zbx_uint64_t	actionid;
	unsigned char	conditiontype;
	unsigned char	op;
	const char	*value;
	const char	*value2;
}
zbx_dc_action_condition_t;

typedef struct
{
	zbx_uint64_t		actionid;
	const char		*formula;
	unsigned char		eventsource;
	unsigned char		evaltype;
	unsigned char		opflags;
	zbx_vector_ptr_t	conditions;
}
zbx_dc_action_t;

typedef struct
{
	zbx_uint64_t	triggertagid;
	zbx_uint64_t	triggerid;
	const char	*tag;
	const char	*value;
}
zbx_dc_trigger_tag_t;

typedef struct
{
	const char	*tag;
}
zbx_dc_corr_condition_tag_t;

typedef struct
{
	const char	*tag;
	const char	*value;
	unsigned char	op;
}
zbx_dc_corr_condition_tag_value_t;

typedef struct
{
	zbx_uint64_t	groupid;
	unsigned char	op;
}
zbx_dc_corr_condition_group_t;

typedef struct
{
	const char	*oldtag;
	const char	*newtag;
}
zbx_dc_corr_condition_tag_pair_t;

typedef union
{
	zbx_dc_corr_condition_tag_t		tag;
	zbx_dc_corr_condition_tag_value_t	tag_value;
	zbx_dc_corr_condition_group_t		group;
	zbx_dc_corr_condition_tag_pair_t	tag_pair;
}
zbx_dc_corr_condition_data_t;

typedef struct
{
	zbx_uint64_t			corr_conditionid;
	zbx_uint64_t			correlationid;
	int				type;

	zbx_dc_corr_condition_data_t	data;
}
zbx_dc_corr_condition_t;

typedef struct
{
	zbx_uint64_t	corr_operationid;
	zbx_uint64_t	correlationid;
	unsigned char	type;
}
zbx_dc_corr_operation_t;

typedef struct
{
	zbx_uint64_t		correlationid;
	const char		*name;
	const char		*formula;
	unsigned char		evaltype;

	zbx_vector_ptr_t	conditions;
	zbx_vector_ptr_t	operations;
}
zbx_dc_correlation_t;

#define ZBX_DC_HOSTGROUP_FLAGS_NONE		0
#define ZBX_DC_HOSTGROUP_FLAGS_NESTED_GROUPIDS	1

typedef struct
{
	zbx_uint64_t		groupid;
	const char		*name;

	zbx_vector_uint64_t	nested_groupids;
	unsigned char		flags;
}
zbx_dc_hostgroup_t;

typedef struct
{
	zbx_uint64_t	item_preprocid;
	zbx_uint64_t	itemid;
	int		step;
	unsigned char	type;
	const char	*params;
}
zbx_dc_preproc_op_t;

typedef struct
{
	/* timestamp of the last host availability diff sent to sever, used only by proxies */
	int			availability_diff_ts;
	int			sync_ts;

	zbx_hashset_t		items;
	zbx_hashset_t		items_hk;		/* hostid, key */
	zbx_hashset_t		numitems;
	zbx_hashset_t		snmpitems;
	zbx_hashset_t		ipmiitems;
	zbx_hashset_t		trapitems;
	zbx_hashset_t		dependentitems;
	zbx_hashset_t		logitems;
	zbx_hashset_t		dbitems;
	zbx_hashset_t		sshitems;
	zbx_hashset_t		telnetitems;
	zbx_hashset_t		simpleitems;
	zbx_hashset_t		jmxitems;
	zbx_hashset_t		calcitems;
<<<<<<< HEAD
=======
	zbx_hashset_t		masteritems;
	zbx_hashset_t		preprocitems;
>>>>>>> b9898e9e
	zbx_hashset_t		functions;
	zbx_hashset_t		triggers;
	zbx_hashset_t		trigdeps;
	zbx_vector_ptr_t	*time_triggers;
	zbx_hashset_t		hosts;
	zbx_hashset_t		hosts_h;		/* for searching hosts by 'host' name */
	zbx_hashset_t		hosts_p;		/* for searching proxies by 'host' name */
	zbx_hashset_t		proxies;
	zbx_hashset_t		host_inventories;
	zbx_hashset_t		ipmihosts;
	zbx_hashset_t		htmpls;
	zbx_hashset_t		gmacros;
	zbx_hashset_t		gmacros_m;		/* macro */
	zbx_hashset_t		hmacros;
	zbx_hashset_t		hmacros_hm;		/* hostid, macro */
	zbx_hashset_t		interfaces;
	zbx_hashset_t		interfaces_ht;		/* hostid, type */
	zbx_hashset_t		interface_snmpaddrs;	/* addr, interfaceids for SNMP interfaces */
	zbx_hashset_t		interface_snmpitems;	/* interfaceid, itemids for SNMP trap items */
	zbx_hashset_t		regexps;
	zbx_hashset_t		expressions;
	zbx_hashset_t		actions;
	zbx_hashset_t		action_conditions;
	zbx_hashset_t		trigger_tags;
	zbx_hashset_t		correlations;
	zbx_hashset_t		corr_conditions;
	zbx_hashset_t		corr_operations;
	zbx_hashset_t		hostgroups;
	zbx_vector_ptr_t	hostgroups_name; 	/* host groups sorted by name */
	zbx_hashset_t		preprocops;
#if defined(HAVE_POLARSSL) || defined(HAVE_GNUTLS) || defined(HAVE_OPENSSL)
	zbx_hashset_t		psks;			/* for keeping PSK-identity and PSK pairs and for searching */
							/* by PSK identity */
#endif
	zbx_binary_heap_t	queues[ZBX_POLLER_TYPE_COUNT];
	zbx_binary_heap_t	pqueue;
	zbx_vector_uint64_t	locked_lld_ruleids;	/* for keeping track of lld rules being processed */
	ZBX_DC_CONFIG_TABLE	*config;
	ZBX_DC_STATUS		*status;
}
ZBX_DC_CONFIG;

#define ZBX_IPMI_DEFAULT_AUTHTYPE	-1
#define ZBX_IPMI_DEFAULT_PRIVILEGE	2

/* validator function optionally used to validate macro values when expanding user macros */

/******************************************************************************
 *                                                                            *
 * Function: zbx_macro_value_validator_func_t                                 *
 *                                                                            *
 * Purpose: validate macro value when expanding user macros                   *
 *                                                                            *
 * Parameters: value   - [IN] the macro value                                 *
 *                                                                            *
 * Return value: SUCCEED - the value is valid                                 *
 *               FAIL    - otherwise                                          *
 *                                                                            *
 ******************************************************************************/
typedef int (*zbx_macro_value_validator_func_t)(const char *value);

char	*zbx_dc_expand_user_macros(const char *text, zbx_uint64_t *hostids, int hostids_num,
		zbx_macro_value_validator_func_t validator_func);

void	zbx_dc_get_hostids_by_functionids(const zbx_uint64_t *functionids, int functionids_num,
		zbx_vector_uint64_t *hostids);

void	DCdump_configuration(ZBX_DC_CONFIG *config);

#endif<|MERGE_RESOLUTION|>--- conflicted
+++ resolved
@@ -614,11 +614,8 @@
 	zbx_hashset_t		simpleitems;
 	zbx_hashset_t		jmxitems;
 	zbx_hashset_t		calcitems;
-<<<<<<< HEAD
-=======
 	zbx_hashset_t		masteritems;
 	zbx_hashset_t		preprocitems;
->>>>>>> b9898e9e
 	zbx_hashset_t		functions;
 	zbx_hashset_t		triggers;
 	zbx_hashset_t		trigdeps;
