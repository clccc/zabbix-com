/*
** Zabbix
** Copyright (C) 2001-2018 Zabbix SIA
**
** This program is free software; you can redistribute it and/or modify
** it under the terms of the GNU General Public License as published by
** the Free Software Foundation; either version 2 of the License, or
** (at your option) any later version.
**
** This program is distributed in the hope that it will be useful,
** but WITHOUT ANY WARRANTY; without even the implied warranty of
** MERCHANTABILITY or FITNESS FOR A PARTICULAR PURPOSE. See the
** GNU General Public License for more details.
**
** You should have received a copy of the GNU General Public License
** along with this program; if not, write to the Free Software
** Foundation, Inc., 51 Franklin Street, Fifth Floor, Boston, MA  02110-1301, USA.
**/

#ifndef ZABBIX_DBCONFIG_H
#define ZABBIX_DBCONFIG_H

#ifndef ZBX_DBCONFIG_IMPL
#	error This header must be used by configuration cache implementation
#endif

typedef struct
{
	zbx_uint64_t		triggerid;
	const char		*description;
	const char		*expression;
	const char		*recovery_expression;
	const char		*error;
	const char		*correlation_tag;
	int			lastchange;
	int			nextcheck;		/* time of next trigger recalculation,    */
							/* valid for triggers with time functions */
	unsigned char		topoindex;
	unsigned char		priority;
	unsigned char		type;
	unsigned char		value;
	unsigned char		state;
	unsigned char		locked;
	unsigned char		status;
	unsigned char		functional;		/* see TRIGGER_FUNCTIONAL_* defines      */
	unsigned char		recovery_mode;		/* see TRIGGER_RECOVERY_MODE_* defines   */
	unsigned char		correlation_mode;	/* see ZBX_TRIGGER_CORRELATION_* defines */
	unsigned char		timer;			/* see ZBX_TRIGGER_TIMER_* defines       */

	zbx_vector_ptr_t	tags;
}
ZBX_DC_TRIGGER;

typedef struct zbx_dc_trigger_deplist
{
	zbx_uint64_t		triggerid;
	int			refcount;
	ZBX_DC_TRIGGER		*trigger;
	zbx_vector_ptr_t	dependencies;
}
ZBX_DC_TRIGGER_DEPLIST;

typedef struct
{
	zbx_uint64_t	functionid;
	zbx_uint64_t	triggerid;
	zbx_uint64_t	itemid;
	const char	*function;
	const char	*parameter;
	unsigned char	timer;
}
ZBX_DC_FUNCTION;

typedef struct
{
	zbx_uint64_t		itemid;
	zbx_uint64_t		hostid;
	zbx_uint64_t		interfaceid;
	zbx_uint64_t		lastlogsize;
	zbx_uint64_t		valuemapid;
	const char		*key;
	const char		*port;
	const char		*error;
	const char		*delay;
	ZBX_DC_TRIGGER		**triggers;
	int			nextcheck;
	int			lastclock;
	int			mtime;
	int			data_expected_from;
	int			history_sec;
	unsigned char		history;
	unsigned char		type;
	unsigned char		value_type;
	unsigned char		poller_type;
	unsigned char		state;
	unsigned char		db_state;
	unsigned char		inventory_link;
	unsigned char		location;
	unsigned char		flags;
	unsigned char		status;
	unsigned char		queue_priority;
	unsigned char		schedulable;
	unsigned char		update_triggers;
}
ZBX_DC_ITEM;

typedef struct
{
	zbx_uint64_t	hostid;
	const char	*key;
	ZBX_DC_ITEM	*item_ptr;
}
ZBX_DC_ITEM_HK;

typedef struct
{
	zbx_uint64_t	itemid;
	const char	*units;
	unsigned char	trends;
}
ZBX_DC_NUMITEM;

typedef struct
{
	zbx_uint64_t	itemid;
	const char	*snmp_oid;
	const char	*snmp_community;
	const char	*snmpv3_securityname;
	const char	*snmpv3_authpassphrase;
	const char	*snmpv3_privpassphrase;
	const char	*snmpv3_contextname;
	unsigned char	snmpv3_securitylevel;
	unsigned char	snmpv3_authprotocol;
	unsigned char	snmpv3_privprotocol;
	unsigned char	snmp_oid_type;
}
ZBX_DC_SNMPITEM;

typedef struct
{
	zbx_uint64_t	itemid;
	const char	*ipmi_sensor;
}
ZBX_DC_IPMIITEM;

typedef struct
{
	zbx_uint64_t	itemid;
	const char	*trapper_hosts;
}
ZBX_DC_TRAPITEM;

typedef struct
{
	zbx_uint64_t	itemid;
	zbx_uint64_t	master_itemid;
	zbx_uint64_t	last_master_itemid;
}
ZBX_DC_DEPENDENTITEM;

typedef struct
{
	zbx_uint64_t	itemid;
	const char	*logtimefmt;
}
ZBX_DC_LOGITEM;

typedef struct
{
	zbx_uint64_t	itemid;
	const char	*params;
	const char	*username;
	const char	*password;
}
ZBX_DC_DBITEM;

typedef struct
{
	zbx_uint64_t	itemid;
	const char	*username;
	const char	*publickey;
	const char	*privatekey;
	const char	*password;
	const char	*params;
	unsigned char	authtype;
}
ZBX_DC_SSHITEM;

typedef struct
{
	zbx_uint64_t	itemid;
	const char	*username;
	const char	*password;
	const char	*params;
}
ZBX_DC_TELNETITEM;

typedef struct
{
	zbx_uint64_t	itemid;
	const char	*username;
	const char	*password;
}
ZBX_DC_SIMPLEITEM;

typedef struct
{
	zbx_uint64_t	itemid;
	const char	*username;
	const char	*password;
	const char	*jmx_endpoint;
}
ZBX_DC_JMXITEM;

typedef struct
{
	zbx_uint64_t	itemid;
	const char	*params;
}
ZBX_DC_CALCITEM;

typedef struct
{
	zbx_uint64_t		itemid;
	zbx_vector_uint64_t	dep_itemids;
}
ZBX_DC_MASTERITEM;

typedef struct
{
	zbx_uint64_t		itemid;
	zbx_vector_ptr_t	preproc_ops;
}
ZBX_DC_PREPROCITEM;

typedef struct
{
	zbx_uint64_t	itemid;
	const char	*timeout;
	const char	*url;
	const char	*query_fields;
	const char	*status_codes;
	const char	*http_proxy;
	const char	*headers;
	const char	*username;
	const char	*ssl_cert_file;
	const char	*ssl_key_file;
	const char	*ssl_key_password;
	const char	*password;
	const char	*posts;
	const char	*trapper_hosts;
	unsigned char	authtype;
	unsigned char	follow_redirects;
	unsigned char	post_type;
	unsigned char	retrieve_mode;
	unsigned char	request_method;
	unsigned char	output_format;
	unsigned char	verify_peer;
	unsigned char	verify_host;
	unsigned char	allow_traps;
}
ZBX_DC_HTTPITEM;

typedef zbx_item_history_value_t	ZBX_DC_DELTAITEM;

#if defined(HAVE_POLARSSL) || defined(HAVE_GNUTLS) || defined(HAVE_OPENSSL)
typedef struct
{
	const char	*tls_psk_identity;	/* pre-shared key identity           */
	const char	*tls_psk;		/* pre-shared key value (hex-string) */
	unsigned int	refcount;		/* reference count                   */
}
ZBX_DC_PSK;
#endif

typedef struct
{
	zbx_uint64_t	hostid;
	zbx_uint64_t	proxy_hostid;
	zbx_uint64_t	items_active_normal;		/* On enabled hosts these two fields store number of enabled */
	zbx_uint64_t	items_active_notsupported;	/* and supported items and enabled and not supported items.  */
	zbx_uint64_t	items_disabled;			/* On "hosts" corresponding to proxies this and two fields   */
							/* above store cumulative statistics for all hosts monitored */
							/* by a particular proxy. */
							/* NOTE: On disabled hosts all items are counted as disabled. */
	zbx_uint64_t	maintenanceid;

	const char	*host;
	const char	*name;
	int		maintenance_from;
	int		data_expected_from;
	int		errors_from;
	int		disable_until;
	int		snmp_errors_from;
	int		snmp_disable_until;
	int		ipmi_errors_from;
	int		ipmi_disable_until;
	int		jmx_errors_from;
	int		jmx_disable_until;

	/* item statistics per interface type */
	int		items_num;
	int		snmp_items_num;
	int		ipmi_items_num;
	int		jmx_items_num;

	/* timestamp of last availability status (available/error) field change on any interface */
	int		availability_ts;

	unsigned char	maintenance_status;
	unsigned char	maintenance_type;
	unsigned char	available;
	unsigned char	snmp_available;
	unsigned char	ipmi_available;
	unsigned char	jmx_available;
	unsigned char	status;

	/* flag to reset host availability to unknown */
	unsigned char	reset_availability;

	/* flag to force update for all items */
	unsigned char	update_items;

	/* 'tls_connect' and 'tls_accept' must be respected even if encryption support is not compiled in */
	unsigned char	tls_connect;
	unsigned char	tls_accept;
#if defined(HAVE_POLARSSL) || defined(HAVE_GNUTLS) || defined(HAVE_OPENSSL)
	const char	*tls_issuer;
	const char	*tls_subject;
	ZBX_DC_PSK	*tls_dc_psk;
#endif
	const char	*error;
	const char	*snmp_error;
	const char	*ipmi_error;
	const char	*jmx_error;

	zbx_vector_ptr_t	interfaces_v;	/* for quick finding of all host interfaces in */
						/* 'config->interfaces' hashset */
}
ZBX_DC_HOST;

typedef struct
{
	zbx_uint64_t	hostid;
	unsigned char	inventory_mode;
	const char	*values[HOST_INVENTORY_FIELD_COUNT];
}
ZBX_DC_HOST_INVENTORY;

typedef struct
{
	const char	*host;
	ZBX_DC_HOST	*host_ptr;
}
ZBX_DC_HOST_H;

typedef struct
{
	zbx_uint64_t	hostid;
	zbx_uint64_t	hosts_monitored;	/* number of enabled hosts assigned to proxy */
	zbx_uint64_t	hosts_not_monitored;	/* number of disabled hosts assigned to proxy */
	double		required_performance;
	int		proxy_config_nextcheck;
	int		proxy_data_nextcheck;
	int		proxy_tasks_nextcheck;
	int		nextcheck;
	int		lastaccess;
	int		last_cfg_error_time;	/* time when passive proxy misconfiguration error was seen */
						/* or 0 if no error */
	int		version;
	unsigned char	location;
	unsigned char	auto_compress;
	const char	*proxy_address;
}
ZBX_DC_PROXY;

typedef struct
{
	zbx_uint64_t	hostid;
	const char	*ipmi_username;
	const char	*ipmi_password;
	signed char	ipmi_authtype;
	unsigned char	ipmi_privilege;
}
ZBX_DC_IPMIHOST;

typedef struct
{
	zbx_uint64_t		hostid;
	zbx_vector_uint64_t	templateids;
}
ZBX_DC_HTMPL;

typedef struct
{
	zbx_uint64_t	globalmacroid;
	const char	*macro;
	const char	*context;
	const char	*value;
}
ZBX_DC_GMACRO;

typedef struct
{
	const char		*macro;
	zbx_vector_ptr_t	gmacros;
}
ZBX_DC_GMACRO_M;

typedef struct
{
	zbx_uint64_t	hostmacroid;
	zbx_uint64_t	hostid;
	const char	*macro;
	const char	*context;
	const char	*value;
}
ZBX_DC_HMACRO;

typedef struct
{
	zbx_uint64_t		hostid;
	const char		*macro;
	zbx_vector_ptr_t	hmacros;
}
ZBX_DC_HMACRO_HM;

typedef struct
{
	zbx_uint64_t	interfaceid;
	zbx_uint64_t	hostid;
	const char	*ip;
	const char	*dns;
	const char	*port;
	unsigned char	type;
	unsigned char	main;
	unsigned char	useip;
	unsigned char	bulk;
	unsigned char	max_snmp_succeed;
	unsigned char	min_snmp_fail;
}
ZBX_DC_INTERFACE;

typedef struct
{
	zbx_uint64_t		hostid;
	ZBX_DC_INTERFACE	*interface_ptr;
	unsigned char		type;
}
ZBX_DC_INTERFACE_HT;

typedef struct
{
	const char		*addr;
	zbx_vector_uint64_t	interfaceids;
}
ZBX_DC_INTERFACE_ADDR;

typedef struct
{
	zbx_uint64_t		interfaceid;
	zbx_vector_uint64_t	itemids;
}
ZBX_DC_INTERFACE_ITEM;

typedef struct
{
	const char		*name;
	zbx_vector_uint64_t	expressionids;
}
ZBX_DC_REGEXP;

typedef struct
{
	zbx_uint64_t	expressionid;
	const char	*expression;
	const char	*regexp;
	char		delimiter;
	unsigned char	type;
	unsigned char	case_sensitive;
}
ZBX_DC_EXPRESSION;

typedef struct
{
	const char	*severity_name[TRIGGER_SEVERITY_COUNT];
	zbx_uint64_t	discovery_groupid;
	int		default_inventory_mode;
	int		refresh_unsupported;
	unsigned char	snmptrap_logging;
	/* housekeeping related configuration data */
	zbx_config_hk_t	hk;
}
ZBX_DC_CONFIG_TABLE;

typedef struct
{
	zbx_uint64_t	hosts_monitored;		/* total number of enabled hosts */
	zbx_uint64_t	hosts_not_monitored;		/* total number of disabled hosts */
	zbx_uint64_t	items_active_normal;		/* total number of enabled and supported items */
	zbx_uint64_t	items_active_notsupported;	/* total number of enabled and not supported items */
	zbx_uint64_t	items_disabled;			/* total number of disabled items */
							/* (all items of disabled host are counted as disabled) */
	zbx_uint64_t	triggers_enabled_ok;		/* total number of enabled triggers with value OK */
	zbx_uint64_t	triggers_enabled_problem;	/* total number of enabled triggers with value PROBLEM */
	zbx_uint64_t	triggers_disabled;		/* total number of disabled triggers */
							/* (if at least one item or host involved in trigger is */
							/* disabled then trigger is counted as disabled) */
	double		required_performance;		/* required performance of server (values per second) */
	time_t		last_update;
}
ZBX_DC_STATUS;

typedef struct
{
	zbx_uint64_t	conditionid;
	zbx_uint64_t	actionid;
	unsigned char	conditiontype;
	unsigned char	op;
	const char	*value;
	const char	*value2;
}
zbx_dc_action_condition_t;

typedef struct
{
	zbx_uint64_t		actionid;
	const char		*formula;
	unsigned char		eventsource;
	unsigned char		evaltype;
	unsigned char		opflags;
	zbx_vector_ptr_t	conditions;
}
zbx_dc_action_t;

typedef struct
{
	zbx_uint64_t	triggertagid;
	zbx_uint64_t	triggerid;
	const char	*tag;
	const char	*value;
}
zbx_dc_trigger_tag_t;

typedef struct
{
	const char	*tag;
}
zbx_dc_corr_condition_tag_t;

typedef struct
{
	const char	*tag;
	const char	*value;
	unsigned char	op;
}
zbx_dc_corr_condition_tag_value_t;

typedef struct
{
	zbx_uint64_t	groupid;
	unsigned char	op;
}
zbx_dc_corr_condition_group_t;

typedef struct
{
	const char	*oldtag;
	const char	*newtag;
}
zbx_dc_corr_condition_tag_pair_t;

typedef union
{
	zbx_dc_corr_condition_tag_t		tag;
	zbx_dc_corr_condition_tag_value_t	tag_value;
	zbx_dc_corr_condition_group_t		group;
	zbx_dc_corr_condition_tag_pair_t	tag_pair;
}
zbx_dc_corr_condition_data_t;

typedef struct
{
	zbx_uint64_t			corr_conditionid;
	zbx_uint64_t			correlationid;
	int				type;

	zbx_dc_corr_condition_data_t	data;
}
zbx_dc_corr_condition_t;

typedef struct
{
	zbx_uint64_t	corr_operationid;
	zbx_uint64_t	correlationid;
	unsigned char	type;
}
zbx_dc_corr_operation_t;

typedef struct
{
	zbx_uint64_t		correlationid;
	const char		*name;
	const char		*formula;
	unsigned char		evaltype;

	zbx_vector_ptr_t	conditions;
	zbx_vector_ptr_t	operations;
}
zbx_dc_correlation_t;

#define ZBX_DC_HOSTGROUP_FLAGS_NONE		0
#define ZBX_DC_HOSTGROUP_FLAGS_NESTED_GROUPIDS	1

typedef struct
{
	zbx_uint64_t		groupid;
	const char		*name;

	zbx_vector_uint64_t	nested_groupids;
	zbx_hashset_t		hostids;
	unsigned char		flags;
}
zbx_dc_hostgroup_t;

typedef struct
{
	zbx_uint64_t	item_preprocid;
	zbx_uint64_t	itemid;
	int		step;
	unsigned char	type;
	const char	*params;
}
zbx_dc_preproc_op_t;

typedef struct
{
<<<<<<< HEAD
	zbx_uint64_t		maintenanceid;
	zbx_uint64_t		revision;
	unsigned char		type;
	unsigned char		tags_evaltype;
	unsigned char		state;
	int			active_since;
	int			active_until;
	int			running_since;
	int			running_until;
	zbx_vector_uint64_t	groupids;
	zbx_vector_uint64_t	hostids;
	zbx_vector_ptr_t	tags;
	zbx_vector_ptr_t	periods;
}
zbx_dc_maintenance_t;

typedef struct
{
	zbx_uint64_t	maintenancetagid;
	zbx_uint64_t	maintenanceid;
	unsigned char	operator;
	const char	*tag;
	const char	*value;
}
zbx_dc_maintenance_tag_t;

typedef struct
{
	zbx_uint64_t	timeperiodid;
	zbx_uint64_t	maintenanceid;
	unsigned char	type;
	int		every;
	int		month;
	int		dayofweek;
	int		day;
	int		start_time;
	int		period;
	int		start_date;
}
zbx_dc_maintenance_period_t;
=======
	zbx_uint64_t	triggerid;
	int		nextcheck;
}
zbx_dc_timer_trigger_t;
>>>>>>> cc2e61fa

typedef struct
{
	/* timestamp of the last host availability diff sent to sever, used only by proxies */
	int			availability_diff_ts;
	int			proxy_lastaccess_ts;
	int			sync_ts;
	int			item_sync_ts;
	/* maintenance update statistics */
	zbx_uint64_t		maintenance_revision;		/* global maintenance revision incremented by */
	                                                        /* any changes to cached maintenance data     */
	zbx_uint64_t		maintenance_update_revision;	/* last update revision */
	zbx_uint64_t		maintenance_modified_num;	/* number of modified maintenances since last update */
	int			maintenance_stopped_num;	/* number of stopped maintenances since last update */

	zbx_hashset_t		items;
	zbx_hashset_t		items_hk;		/* hostid, key */
	zbx_hashset_t		numitems;
	zbx_hashset_t		snmpitems;
	zbx_hashset_t		ipmiitems;
	zbx_hashset_t		trapitems;
	zbx_hashset_t		dependentitems;
	zbx_hashset_t		logitems;
	zbx_hashset_t		dbitems;
	zbx_hashset_t		sshitems;
	zbx_hashset_t		telnetitems;
	zbx_hashset_t		simpleitems;
	zbx_hashset_t		jmxitems;
	zbx_hashset_t		calcitems;
	zbx_hashset_t		masteritems;
	zbx_hashset_t		preprocitems;
	zbx_hashset_t		httpitems;
	zbx_hashset_t		functions;
	zbx_hashset_t		triggers;
	zbx_hashset_t		trigdeps;
	zbx_hashset_t		hosts;
	zbx_hashset_t		hosts_h;		/* for searching hosts by 'host' name */
	zbx_hashset_t		hosts_p;		/* for searching proxies by 'host' name */
	zbx_hashset_t		proxies;
	zbx_hashset_t		host_inventories;
	zbx_hashset_t		host_inventories_auto;	/* for caching of automatically populated host inventories */
	zbx_hashset_t		ipmihosts;
	zbx_hashset_t		htmpls;
	zbx_hashset_t		gmacros;
	zbx_hashset_t		gmacros_m;		/* macro */
	zbx_hashset_t		hmacros;
	zbx_hashset_t		hmacros_hm;		/* hostid, macro */
	zbx_hashset_t		interfaces;
	zbx_hashset_t		interfaces_ht;		/* hostid, type */
	zbx_hashset_t		interface_snmpaddrs;	/* addr, interfaceids for SNMP interfaces */
	zbx_hashset_t		interface_snmpitems;	/* interfaceid, itemids for SNMP trap items */
	zbx_hashset_t		regexps;
	zbx_hashset_t		expressions;
	zbx_hashset_t		actions;
	zbx_hashset_t		action_conditions;
	zbx_hashset_t		trigger_tags;
	zbx_hashset_t		correlations;
	zbx_hashset_t		corr_conditions;
	zbx_hashset_t		corr_operations;
	zbx_hashset_t		hostgroups;
	zbx_vector_ptr_t	hostgroups_name; 	/* host groups sorted by name */
	zbx_hashset_t		preprocops;
	zbx_hashset_t		maintenances;
	zbx_hashset_t		maintenance_periods;
	zbx_hashset_t		maintenance_tags;
#if defined(HAVE_POLARSSL) || defined(HAVE_GNUTLS) || defined(HAVE_OPENSSL)
	zbx_hashset_t		psks;			/* for keeping PSK-identity and PSK pairs and for searching */
							/* by PSK identity */
#endif
	zbx_binary_heap_t	queues[ZBX_POLLER_TYPE_COUNT];
	zbx_binary_heap_t	pqueue;
	zbx_binary_heap_t	timer_queue;
	zbx_vector_uint64_t	locked_lld_ruleids;	/* for keeping track of lld rules being processed */
	ZBX_DC_CONFIG_TABLE	*config;
	ZBX_DC_STATUS		*status;
	zbx_hashset_t		strpool;
}
ZBX_DC_CONFIG;

#define ZBX_IPMI_DEFAULT_AUTHTYPE	-1
#define ZBX_IPMI_DEFAULT_PRIVILEGE	2

/* validator function optionally used to validate macro values when expanding user macros */

/******************************************************************************
 *                                                                            *
 * Function: zbx_macro_value_validator_func_t                                 *
 *                                                                            *
 * Purpose: validate macro value when expanding user macros                   *
 *                                                                            *
 * Parameters: value   - [IN] the macro value                                 *
 *                                                                            *
 * Return value: SUCCEED - the value is valid                                 *
 *               FAIL    - otherwise                                          *
 *                                                                            *
 ******************************************************************************/
typedef int (*zbx_macro_value_validator_func_t)(const char *value);

char	*zbx_dc_expand_user_macros(const char *text, zbx_uint64_t *hostids, int hostids_num,
		zbx_macro_value_validator_func_t validator_func);

void	zbx_dc_get_hostids_by_functionids(const zbx_uint64_t *functionids, int functionids_num,
		zbx_vector_uint64_t *hostids);

void	DCdump_configuration(ZBX_DC_CONFIG *config);

#endif<|MERGE_RESOLUTION|>--- conflicted
+++ resolved
@@ -635,7 +635,6 @@
 
 typedef struct
 {
-<<<<<<< HEAD
 	zbx_uint64_t		maintenanceid;
 	zbx_uint64_t		revision;
 	unsigned char		type;
@@ -676,12 +675,13 @@
 	int		start_date;
 }
 zbx_dc_maintenance_period_t;
-=======
+
+typedef struct
+{
 	zbx_uint64_t	triggerid;
 	int		nextcheck;
 }
 zbx_dc_timer_trigger_t;
->>>>>>> cc2e61fa
 
 typedef struct
 {
