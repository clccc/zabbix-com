/*
** Zabbix
** Copyright (C) 2001-2017 Zabbix SIA
**
** This program is free software; you can redistribute it and/or modify
** it under the terms of the GNU General Public License as published by
** the Free Software Foundation; either version 2 of the License, or
** (at your option) any later version.
**
** This program is distributed in the hope that it will be useful,
** but WITHOUT ANY WARRANTY; without even the implied warranty of
** MERCHANTABILITY or FITNESS FOR A PARTICULAR PURPOSE. See the
** GNU General Public License for more details.
**
** You should have received a copy of the GNU General Public License
** along with this program; if not, write to the Free Software
** Foundation, Inc., 51 Franklin Street, Fifth Floor, Boston, MA  02110-1301, USA.
**/

#include "common.h"
#include "log.h"
#include "threads.h"

#include "db.h"
#include "dbcache.h"
#include "ipc.h"
#include "mutexs.h"
#include "zbxserver.h"
#include "proxy.h"
#include "events.h"
#include "memalloc.h"
#include "zbxalgo.h"
#include "valuecache.h"
#include "zbxmodules.h"
#include "module.h"

#include "zbxhistory.h"

static zbx_mem_info_t	*hc_index_mem = NULL;
static zbx_mem_info_t	*hc_mem = NULL;
static zbx_mem_info_t	*trend_mem = NULL;

#define	LOCK_CACHE	zbx_mutex_lock(&cache_lock)
#define	UNLOCK_CACHE	zbx_mutex_unlock(&cache_lock)
#define	LOCK_TRENDS	zbx_mutex_lock(&trends_lock)
#define	UNLOCK_TRENDS	zbx_mutex_unlock(&trends_lock)
#define	LOCK_CACHE_IDS		zbx_mutex_lock(&cache_ids_lock)
#define	UNLOCK_CACHE_IDS	zbx_mutex_unlock(&cache_ids_lock)

static ZBX_MUTEX	cache_lock = ZBX_MUTEX_NULL;
static ZBX_MUTEX	trends_lock = ZBX_MUTEX_NULL;
static ZBX_MUTEX	cache_ids_lock = ZBX_MUTEX_NULL;

static char		*sql = NULL;
static size_t		sql_alloc = 64 * ZBX_KIBIBYTE;

extern unsigned char	program_type;

#define ZBX_IDS_SIZE	8

#define ZBX_HC_ITEMS_INIT_SIZE	1000

#define ZBX_TRENDS_CLEANUP_TIME	((SEC_PER_HOUR * 55) / 60)

/* the maximum time spent synchronizing history */
#define ZBX_HC_SYNC_TIME_MAX	SEC_PER_MIN

/* the maximum number of items in one synchronization batch */
#define ZBX_HC_SYNC_MAX		1000

/* the minimum processed item percentage of item candidates to continue synchronizing */
#define ZBX_HC_SYNC_MIN_PCNT	10

/* the maximum number of characters for history cache values */
#define ZBX_HISTORY_VALUE_LEN	(1024 * 64)

#define ZBX_DC_FLAGS_NOT_FOR_HISTORY	(ZBX_DC_FLAG_NOVALUE | ZBX_DC_FLAG_UNDEF | ZBX_DC_FLAG_NOHISTORY)
#define ZBX_DC_FLAGS_NOT_FOR_TRENDS	(ZBX_DC_FLAG_NOVALUE | ZBX_DC_FLAG_UNDEF | ZBX_DC_FLAG_NOTRENDS)
#define ZBX_DC_FLAGS_NOT_FOR_MODULES	(ZBX_DC_FLAGS_NOT_FOR_HISTORY | ZBX_DC_FLAG_LLD)

typedef struct
{
	char		table_name[ZBX_TABLENAME_LEN_MAX];
	zbx_uint64_t	lastid;
}
ZBX_DC_ID;

typedef struct
{
	ZBX_DC_ID	id[ZBX_IDS_SIZE];
}
ZBX_DC_IDS;

static ZBX_DC_IDS	*ids = NULL;

#define ZBX_DC_FLAG_META	0x01	/* contains meta information (lastlogsize and mtime) */
#define ZBX_DC_FLAG_NOVALUE	0x02	/* entry contains no value */
#define ZBX_DC_FLAG_LLD		0x04	/* low-level discovery value */
#define ZBX_DC_FLAG_UNDEF	0x08	/* unsupported or undefined (delta calculation failed) value */
#define ZBX_DC_FLAG_NOHISTORY	0x10	/* values should not be kept in history */
#define ZBX_DC_FLAG_NOTRENDS	0x20	/* values should not be kept in trends */

typedef struct
{
	zbx_uint64_t	hostid;
	const char	*field_name;
	char		*value_esc;
}
zbx_inventory_value_t;

typedef struct
{
	zbx_uint64_t	history_counter;	/* the total number of processed values */
	zbx_uint64_t	history_float_counter;	/* the number of processed float values */
	zbx_uint64_t	history_uint_counter;	/* the number of processed uint values */
	zbx_uint64_t	history_str_counter;	/* the number of processed str values */
	zbx_uint64_t	history_log_counter;	/* the number of processed log values */
	zbx_uint64_t	history_text_counter;	/* the number of processed text values */
	zbx_uint64_t	notsupported_counter;	/* the number of processed not supported items */
}
ZBX_DC_STATS;

typedef struct
{
	zbx_hashset_t		trends;
	ZBX_DC_STATS		stats;

	zbx_hashset_t		history_items;
	zbx_binary_heap_t	history_queue;

	int			history_num;
	int			trends_num;
	int			trends_last_cleanup_hour;
}
ZBX_DC_CACHE;

static ZBX_DC_CACHE	*cache = NULL;

/* local history cache */
#define ZBX_MAX_VALUES_LOCAL	256
#define ZBX_STRUCT_REALLOC_STEP	8
#define ZBX_STRING_REALLOC_STEP	ZBX_KIBIBYTE

typedef struct
{
	size_t	pvalue;
	size_t	len;
}
dc_value_str_t;

typedef struct
{
	double		value_dbl;
	zbx_uint64_t	value_uint;
	dc_value_str_t	value_str;
}
dc_value_t;

typedef struct
{
	zbx_uint64_t	itemid;
	dc_value_t	value;
	zbx_timespec_t	ts;
	dc_value_str_t	source;		/* for log items only */
	zbx_uint64_t	lastlogsize;
	int		timestamp;	/* for log items only */
	int		severity;	/* for log items only */
	int		logeventid;	/* for log items only */
	int		mtime;
	unsigned char	value_type;
	unsigned char	state;
	unsigned char	flags;		/* see ZBX_DC_FLAG_* above */
}
dc_item_value_t;

static char		*string_values = NULL;
static size_t		string_values_alloc = 0, string_values_offset = 0;
static dc_item_value_t	*item_values = NULL;
static size_t		item_values_alloc = 0, item_values_num = 0;

static void	hc_add_item_values(dc_item_value_t *values, int values_num);
static void	hc_pop_items(zbx_vector_ptr_t *history_items);
static void	hc_get_item_values(ZBX_DC_HISTORY *history, zbx_vector_ptr_t *history_items);
static void	hc_push_busy_items(zbx_vector_ptr_t *history_items);
static int	hc_push_processed_items(zbx_vector_ptr_t *history_items);
static void	hc_free_item_values(ZBX_DC_HISTORY *history, int history_num);
static void	hc_queue_item(zbx_hc_item_t *item);
static int	hc_queue_elem_compare_func(const void *d1, const void *d2);

/******************************************************************************
 *                                                                            *
 * Function: DCget_stats                                                      *
 *                                                                            *
 * Purpose: get statistics of the database cache                              *
 *                                                                            *
 * Author: Alexander Vladishev                                                *
 *                                                                            *
 ******************************************************************************/
void	*DCget_stats(int request)
{
	static zbx_uint64_t	value_uint;
	static double		value_double;
	void			*ret;

	LOCK_CACHE;

	switch (request)
	{
		case ZBX_STATS_HISTORY_COUNTER:
			value_uint = cache->stats.history_counter;
			ret = (void *)&value_uint;
			break;
		case ZBX_STATS_HISTORY_FLOAT_COUNTER:
			value_uint = cache->stats.history_float_counter;
			ret = (void *)&value_uint;
			break;
		case ZBX_STATS_HISTORY_UINT_COUNTER:
			value_uint = cache->stats.history_uint_counter;
			ret = (void *)&value_uint;
			break;
		case ZBX_STATS_HISTORY_STR_COUNTER:
			value_uint = cache->stats.history_str_counter;
			ret = (void *)&value_uint;
			break;
		case ZBX_STATS_HISTORY_LOG_COUNTER:
			value_uint = cache->stats.history_log_counter;
			ret = (void *)&value_uint;
			break;
		case ZBX_STATS_HISTORY_TEXT_COUNTER:
			value_uint = cache->stats.history_text_counter;
			ret = (void *)&value_uint;
			break;
		case ZBX_STATS_NOTSUPPORTED_COUNTER:
			value_uint = cache->stats.notsupported_counter;
			ret = (void *)&value_uint;
			break;
		case ZBX_STATS_HISTORY_TOTAL:
			value_uint = hc_mem->total_size;
			ret = (void *)&value_uint;
			break;
		case ZBX_STATS_HISTORY_USED:
			value_uint = hc_mem->total_size - hc_mem->free_size;
			ret = (void *)&value_uint;
			break;
		case ZBX_STATS_HISTORY_FREE:
			value_uint = hc_mem->free_size;
			ret = (void *)&value_uint;
			break;
		case ZBX_STATS_HISTORY_PFREE:
			value_double = 100 * (double)hc_mem->free_size / hc_mem->total_size;
			ret = (void *)&value_double;
			break;
		case ZBX_STATS_TREND_TOTAL:
			value_uint = trend_mem->orig_size;
			ret = (void *)&value_uint;
			break;
		case ZBX_STATS_TREND_USED:
			value_uint = trend_mem->orig_size - trend_mem->free_size;
			ret = (void *)&value_uint;
			break;
		case ZBX_STATS_TREND_FREE:
			value_uint = trend_mem->free_size;
			ret = (void *)&value_uint;
			break;
		case ZBX_STATS_TREND_PFREE:
			value_double = 100 * (double)trend_mem->free_size / trend_mem->orig_size;
			ret = (void *)&value_double;
			break;
		case ZBX_STATS_HISTORY_INDEX_TOTAL:
			value_uint = hc_index_mem->total_size;
			ret = (void *)&value_uint;
			break;
		case ZBX_STATS_HISTORY_INDEX_USED:
			value_uint = hc_index_mem->total_size - hc_index_mem->free_size;
			ret = (void *)&value_uint;
			break;
		case ZBX_STATS_HISTORY_INDEX_FREE:
			value_uint = hc_index_mem->free_size;
			ret = (void *)&value_uint;
			break;
		case ZBX_STATS_HISTORY_INDEX_PFREE:
			value_double = 100 * (double)hc_index_mem->free_size / hc_index_mem->total_size;
			ret = (void *)&value_double;
			break;
		default:
			ret = NULL;
	}

	UNLOCK_CACHE;

	return ret;
}

/******************************************************************************
 *                                                                            *
 * Function: DCget_trend                                                      *
 *                                                                            *
 * Purpose: find existing or add new structure and return pointer             *
 *                                                                            *
 * Return value: pointer to a trend structure                                 *
 *                                                                            *
 * Author: Alexander Vladishev                                                *
 *                                                                            *
 ******************************************************************************/
static ZBX_DC_TREND	*DCget_trend(zbx_uint64_t itemid)
{
	ZBX_DC_TREND	*ptr, trend;

	if (NULL != (ptr = (ZBX_DC_TREND *)zbx_hashset_search(&cache->trends, &itemid)))
		return ptr;

	memset(&trend, 0, sizeof(ZBX_DC_TREND));
	trend.itemid = itemid;

	return (ZBX_DC_TREND *)zbx_hashset_insert(&cache->trends, &trend, sizeof(ZBX_DC_TREND));
}

/******************************************************************************
 *                                                                            *
 * Function: dc_set_cache_disable_from                                        *
 *                                                                            *
 * Purpose: helper function for DCflush trends                                *
 *                                                                            *
 ******************************************************************************/
static void	dc_set_cache_disable_from(ZBX_DC_TREND *trends, unsigned char value_type, int trends_num, int clock)
{
	int		i;
	ZBX_DC_TREND	*trend;

	/* we update it too */
	LOCK_TRENDS;

	for (i = 0; i < trends_num; i++)
	{
		if (0 == trends[i].itemid)
			continue;

		if (clock != trends[i].clock || value_type != trends[i].value_type)
			continue;

		if (0 == trends[i].disable_from || trends[i].disable_from > clock)
			continue;

		if (NULL != (trend = zbx_hashset_search(&cache->trends, &trends[i].itemid)))
			trend->disable_from = clock + SEC_PER_HOUR;
	}

	UNLOCK_TRENDS;
}

/******************************************************************************
 *                                                                            *
 * Function: dc_insert_trends_in_db                                           *
 *                                                                            *
 * Purpose: helper function for DCflush trends                                *
 *                                                                            *
 ******************************************************************************/
static void	dc_insert_trends_in_db(ZBX_DC_TREND *trends, int trends_num, unsigned char value_type,
		const char *table_name, int clock)
{
	ZBX_DC_TREND	*trend;
	int		i;
	zbx_db_insert_t	db_insert;

	zbx_db_insert_prepare(&db_insert, table_name, "itemid", "clock", "num", "value_min", "value_avg",
			"value_max", NULL);

	for (i = 0; i < trends_num; i++)
	{
		trend = &trends[i];

		if (0 == trend->itemid)
			continue;

		if (clock != trend->clock || value_type != trend->value_type)
			continue;

		if (ITEM_VALUE_TYPE_FLOAT == value_type)
		{
			zbx_db_insert_add_values(&db_insert, trend->itemid, trend->clock, trend->num,
					trend->value_min.dbl, trend->value_avg.dbl, trend->value_max.dbl);
		}
		else
		{
			zbx_uint128_t	avg;

			/* calculate the trend average value */
			udiv128_64(&avg, &trend->value_avg.ui64, trend->num);

			zbx_db_insert_add_values(&db_insert, trend->itemid, trend->clock, trend->num,
					trend->value_min.ui64, avg.lo, trend->value_max.ui64);
		}

		trend->itemid = 0;
	}

	zbx_db_insert_execute(&db_insert);
	zbx_db_insert_clean(&db_insert);
}

/******************************************************************************
 *                                                                            *
 * Function: dc_remove_updated_trends                                         *
 *                                                                            *
 * Purpose: helper function for DCflush trends                                *
 *                                                                            *
 ******************************************************************************/
static void	dc_remove_updated_trends(ZBX_DC_TREND *trends, int trends_num, const char *table_name,
		int value_type, zbx_uint64_t *itemids, int *itemids_num, int clock)
{
	int		i;
	ZBX_DC_TREND	*trend;
	zbx_uint64_t	itemid;
	size_t		sql_offset;
	DB_RESULT	result;
	DB_ROW		row;

	sql_offset = 0;
	zbx_snprintf_alloc(&sql, &sql_alloc, &sql_offset,
			"select distinct itemid"
			" from %s"
			" where clock>=%d and",
			table_name, clock);

	DBadd_condition_alloc(&sql, &sql_alloc, &sql_offset, "itemid", itemids, *itemids_num);

	result = DBselect("%s", sql);

	while (NULL != (row = DBfetch(result)))
	{
		ZBX_STR2UINT64(itemid, row[0]);
		uint64_array_remove(itemids, itemids_num, &itemid, 1);
	}
	DBfree_result(result);

	while (0 != *itemids_num)
	{
		itemid = itemids[--*itemids_num];

		for (i = 0; i < trends_num; i++)
		{
			trend = &trends[i];

			if (itemid != trend->itemid)
				continue;

			if (clock != trend->clock || value_type != trend->value_type)
				continue;

			trend->disable_from = clock;
			break;
		}
	}
}

/******************************************************************************
 *                                                                            *
 * Function: dc_trends_update_float                                           *
 *                                                                            *
 * Purpose: helper function for DCflush trends                                *
 *                                                                            *
 ******************************************************************************/
static void	dc_trends_update_float(ZBX_DC_TREND *trend, DB_ROW row, int num, size_t *sql_offset)
{
	history_value_t	value_min, value_avg, value_max;

	value_min.dbl = atof(row[2]);
	value_avg.dbl = atof(row[3]);
	value_max.dbl = atof(row[4]);

	if (value_min.dbl < trend->value_min.dbl)
		trend->value_min.dbl = value_min.dbl;
	if (value_max.dbl > trend->value_max.dbl)
		trend->value_max.dbl = value_max.dbl;
	trend->value_avg.dbl = (trend->num * trend->value_avg.dbl
			+ num * value_avg.dbl) / (trend->num + num);
	trend->num += num;

	zbx_snprintf_alloc(&sql, &sql_alloc, sql_offset,
			"update trends set num=%d,value_min=" ZBX_FS_DBL ",value_avg="
			ZBX_FS_DBL ",value_max=" ZBX_FS_DBL " where itemid=" ZBX_FS_UI64
			" and clock=%d;\n",
			trend->num,
			trend->value_min.dbl,
			trend->value_avg.dbl,
			trend->value_max.dbl,
			trend->itemid,
			trend->clock);
}

/******************************************************************************
 *                                                                            *
 * Function: dc_trends_update_uint                                            *
 *                                                                            *
 * Purpose: helper function for DCflush trends                                *
 *                                                                            *
 ******************************************************************************/
static void	dc_trends_update_uint(ZBX_DC_TREND *trend, DB_ROW row, int num, size_t *sql_offset)
{
	history_value_t	value_min, value_avg, value_max;
	zbx_uint128_t	avg;

	ZBX_STR2UINT64(value_min.ui64, row[2]);
	ZBX_STR2UINT64(value_avg.ui64, row[3]);
	ZBX_STR2UINT64(value_max.ui64, row[4]);

	if (value_min.ui64 < trend->value_min.ui64)
		trend->value_min.ui64 = value_min.ui64;
	if (value_max.ui64 > trend->value_max.ui64)
		trend->value_max.ui64 = value_max.ui64;

	/* calculate the trend average value */
	umul64_64(&avg, num, value_avg.ui64);
	uinc128_128(&trend->value_avg.ui64, &avg);
	udiv128_64(&avg, &trend->value_avg.ui64, trend->num + num);

	trend->num += num;

	zbx_snprintf_alloc(&sql, &sql_alloc, sql_offset,
			"update trends_uint set num=%d,value_min=" ZBX_FS_UI64 ",value_avg="
			ZBX_FS_UI64 ",value_max=" ZBX_FS_UI64 " where itemid=" ZBX_FS_UI64
			" and clock=%d;\n",
			trend->num,
			trend->value_min.ui64,
			avg.lo,
			trend->value_max.ui64,
			trend->itemid,
			trend->clock);
}

/******************************************************************************
 *                                                                            *
 * Function: dc_trends_fetch_and_update                                       *
 *                                                                            *
 * Purpose: helper function for DCflush trends                                *
 *                                                                            *
 ******************************************************************************/
static void	dc_trends_fetch_and_update(ZBX_DC_TREND *trends, int trends_num, zbx_uint64_t *itemids,
		int itemids_num, int *inserts_num, unsigned char value_type,
		const char *table_name, int clock)
{

	int		i, num;
	DB_RESULT	result;
	DB_ROW		row;
	zbx_uint64_t	itemid;
	ZBX_DC_TREND	*trend;
	size_t		sql_offset;

	sql_offset = 0;
	zbx_snprintf_alloc(&sql, &sql_alloc, &sql_offset,
			"select itemid,num,value_min,value_avg,value_max"
			" from %s"
			" where clock=%d and",
			table_name, clock);

	DBadd_condition_alloc(&sql, &sql_alloc, &sql_offset, "itemid", itemids, itemids_num);

	result = DBselect("%s", sql);

	sql_offset = 0;
	DBbegin_multiple_update(&sql, &sql_alloc, &sql_offset);

	while (NULL != (row = DBfetch(result)))
	{
		ZBX_STR2UINT64(itemid, row[0]);

		for (i = 0; i < trends_num; i++)
		{
			trend = &trends[i];

			if (itemid != trend->itemid)
				continue;

			if (clock != trend->clock || value_type != trend->value_type)
				continue;

			break;
		}

		if (i == trends_num)
		{
			THIS_SHOULD_NEVER_HAPPEN;
			continue;
		}

		num = atoi(row[1]);

		if (value_type == ITEM_VALUE_TYPE_FLOAT)
			dc_trends_update_float(trend, row, num, &sql_offset);
		else
			dc_trends_update_uint(trend, row, num, &sql_offset);

		trend->itemid = 0;

		--*inserts_num;

		DBexecute_overflowed_sql(&sql, &sql_alloc, &sql_offset);
	}

	DBfree_result(result);

	DBend_multiple_update(&sql, &sql_alloc, &sql_offset);

	if (sql_offset > 16)	/* In ORACLE always present begin..end; */
		DBexecute("%s", sql);
}

/******************************************************************************
 *                                                                            *
 * Function: DCflush_trends                                                   *
 *                                                                            *
 * Purpose: flush trend to the database                                       *
 *                                                                            *
 * Author: Alexander Vladishev                                                *
 *                                                                            *
 ******************************************************************************/
static void	DCflush_trends(ZBX_DC_TREND *trends, int *trends_num, int update_cache)
{
	const char	*__function_name = "DCflush_trends";
	int		num, i, clock, inserts_num = 0, itemids_alloc, itemids_num = 0, trends_to = *trends_num;
	unsigned char	value_type;
	zbx_uint64_t	*itemids = NULL;
	ZBX_DC_TREND	*trend = NULL;
	const char	*table_name;

	zabbix_log(LOG_LEVEL_DEBUG, "In %s() trends_num:%d", __function_name, *trends_num);

	clock = trends[0].clock;
	value_type = trends[0].value_type;

	switch (value_type)
	{
		case ITEM_VALUE_TYPE_FLOAT:
			table_name = "trends";
			break;
		case ITEM_VALUE_TYPE_UINT64:
			table_name = "trends_uint";
			break;
		default:
			assert(0);
	}

	itemids_alloc = MIN(ZBX_HC_SYNC_MAX, *trends_num);
	itemids = zbx_malloc(itemids, itemids_alloc * sizeof(zbx_uint64_t));

	for (i = 0; i < *trends_num; i++)
	{
		trend = &trends[i];

		if (clock != trend->clock || value_type != trend->value_type)
			continue;

		inserts_num++;

		if (0 != trend->disable_from)
			continue;

		uint64_array_add(&itemids, &itemids_alloc, &itemids_num, trend->itemid, 64);

		if (ZBX_HC_SYNC_MAX == itemids_num)
		{
			trends_to = i + 1;
			break;
		}
	}

	if (0 != itemids_num)
	{
		dc_remove_updated_trends(trends, trends_to, table_name, value_type, itemids,
				&itemids_num, clock);
	}

	for (i = 0; i < trends_to; i++)
	{
		trend = &trends[i];

		if (clock != trend->clock || value_type != trend->value_type)
			continue;

		if (0 != trend->disable_from && clock >= trend->disable_from)
			continue;

		uint64_array_add(&itemids, &itemids_alloc, &itemids_num, trend->itemid, 64);
	}

	if (0 != itemids_num)
		dc_trends_fetch_and_update(trends, trends_to, itemids, itemids_num,
				&inserts_num, value_type, table_name, clock);

	zbx_free(itemids);

	if (0 != inserts_num)
		dc_insert_trends_in_db(trends, trends_to, value_type, table_name, clock);

	/* if 'trends' is not a primary trends buffer */
	if (0 != update_cache)
		dc_set_cache_disable_from(trends, value_type, trends_to, clock);

	/* clean trends */
	for (i = 0, num = 0; i < *trends_num; i++)
	{
		if (0 == trends[i].itemid)
			continue;

		memcpy(&trends[num++], &trends[i], sizeof(ZBX_DC_TREND));
	}
	*trends_num = num;

	zabbix_log(LOG_LEVEL_DEBUG, "End of %s()", __function_name);
}

/******************************************************************************
 *                                                                            *
 * Function: DCflush_trend                                                    *
 *                                                                            *
 * Purpose: move trend to the array of trends for flushing to DB              *
 *                                                                            *
 * Author: Alexander Vladishev                                                *
 *                                                                            *
 ******************************************************************************/
static void	DCflush_trend(ZBX_DC_TREND *trend, ZBX_DC_TREND **trends, int *trends_alloc, int *trends_num)
{
	if (*trends_num == *trends_alloc)
	{
		*trends_alloc += 256;
		*trends = zbx_realloc(*trends, *trends_alloc * sizeof(ZBX_DC_TREND));
	}

	memcpy(&(*trends)[*trends_num], trend, sizeof(ZBX_DC_TREND));
	(*trends_num)++;

	trend->clock = 0;
	trend->num = 0;
	memset(&trend->value_min, 0, sizeof(history_value_t));
	memset(&trend->value_avg, 0, sizeof(value_avg_t));
	memset(&trend->value_max, 0, sizeof(history_value_t));
}

/******************************************************************************
 *                                                                            *
 * Function: DCadd_trend                                                      *
 *                                                                            *
 * Purpose: add new value to the trends                                       *
 *                                                                            *
 * Author: Alexander Vladishev                                                *
 *                                                                            *
 ******************************************************************************/
static void	DCadd_trend(const ZBX_DC_HISTORY *history, ZBX_DC_TREND **trends, int *trends_alloc, int *trends_num)
{
	ZBX_DC_TREND	*trend = NULL;
	int		hour;

	hour = history->ts.sec - history->ts.sec % SEC_PER_HOUR;

	trend = DCget_trend(history->itemid);

	if (trend->num > 0 && (trend->clock != hour || trend->value_type != history->value_type))
		DCflush_trend(trend, trends, trends_alloc, trends_num);

	trend->value_type = history->value_type;
	trend->clock = hour;

	switch (trend->value_type)
	{
		case ITEM_VALUE_TYPE_FLOAT:
			if (trend->num == 0 || history->value.dbl < trend->value_min.dbl)
				trend->value_min.dbl = history->value.dbl;
			if (trend->num == 0 || history->value.dbl > trend->value_max.dbl)
				trend->value_max.dbl = history->value.dbl;
			trend->value_avg.dbl = (trend->num * trend->value_avg.dbl
				+ history->value.dbl) / (trend->num + 1);
			break;
		case ITEM_VALUE_TYPE_UINT64:
			if (trend->num == 0 || history->value.ui64 < trend->value_min.ui64)
				trend->value_min.ui64 = history->value.ui64;
			if (trend->num == 0 || history->value.ui64 > trend->value_max.ui64)
				trend->value_max.ui64 = history->value.ui64;
			uinc128_64(&trend->value_avg.ui64, history->value.ui64);
			break;
	}
	trend->num++;
}

/******************************************************************************
 *                                                                            *
 * Function: DCmass_update_trends                                             *
 *                                                                            *
 * Parameters: history     - array of history data                            *
 *             history_num - number of history structures                     *
 *                                                                            *
 * Author: Alexander Vladishev                                                *
 *                                                                            *
 ******************************************************************************/
static void	DCmass_update_trends(ZBX_DC_HISTORY *history, int history_num)
{
	const char	*__function_name = "DCmass_update_trends";
	ZBX_DC_TREND	*trends = NULL;
	zbx_timespec_t	ts;
	int		trends_alloc = 0, trends_num = 0, i, hour, seconds;

	zabbix_log(LOG_LEVEL_DEBUG, "In %s()", __function_name);

	zbx_timespec(&ts);
	seconds = ts.sec % SEC_PER_HOUR;
	hour = ts.sec - seconds;

	LOCK_TRENDS;

	for (i = 0; i < history_num; i++)
	{
		const ZBX_DC_HISTORY	*h = &history[i];

		if (0 != (ZBX_DC_FLAGS_NOT_FOR_TRENDS & h->flags))
			continue;

		if (SUCCEED == zbx_history_requires_trends(h->value_type))
			DCadd_trend(h, &trends, &trends_alloc, &trends_num);
	}

	if (cache->trends_last_cleanup_hour < hour && ZBX_TRENDS_CLEANUP_TIME < seconds)
	{
		zbx_hashset_iter_t	iter;
		ZBX_DC_TREND		*trend;

		zbx_hashset_iter_reset(&cache->trends, &iter);

		while (NULL != (trend = (ZBX_DC_TREND *)zbx_hashset_iter_next(&iter)))
		{
			if (trend->clock == hour)
				continue;

			if (SUCCEED == zbx_history_requires_trends(trend->value_type))
				DCflush_trend(trend, &trends, &trends_alloc, &trends_num);

			zbx_hashset_iter_remove(&iter);
		}

		cache->trends_last_cleanup_hour = hour;
	}

	UNLOCK_TRENDS;

	while (0 < trends_num)
		DCflush_trends(trends, &trends_num, 1);

	zbx_free(trends);

	zabbix_log(LOG_LEVEL_DEBUG, "End of %s()", __function_name);
}

/******************************************************************************
 *                                                                            *
 * Function: DCsync_trends                                                    *
 *                                                                            *
 * Purpose: flush all trends to the database                                  *
 *                                                                            *
 * Author: Alexander Vladishev                                                *
 *                                                                            *
 ******************************************************************************/
static void	DCsync_trends(void)
{
	const char		*__function_name = "DCsync_trends";
	zbx_hashset_iter_t	iter;
	ZBX_DC_TREND		*trends = NULL, *trend;
	int			trends_alloc = 0, trends_num = 0;

	zabbix_log(LOG_LEVEL_DEBUG, "In %s() trends_num:%d", __function_name, cache->trends_num);

	zabbix_log(LOG_LEVEL_WARNING, "syncing trend data...");

	LOCK_TRENDS;

	zbx_hashset_iter_reset(&cache->trends, &iter);

	while (NULL != (trend = (ZBX_DC_TREND *)zbx_hashset_iter_next(&iter)))
	{
		if (SUCCEED == zbx_history_requires_trends(trend->value_type))
			DCflush_trend(trend, &trends, &trends_alloc, &trends_num);
	}

	UNLOCK_TRENDS;

	if (0 < trends_num)
	{
		DBbegin();

		while (0 < trends_num)
			DCflush_trends(trends, &trends_num, 0);

		DBcommit();
	}

	zbx_free(trends);

	zabbix_log(LOG_LEVEL_WARNING, "syncing trend data done");

	zabbix_log(LOG_LEVEL_DEBUG, "End of %s()", __function_name);
}

/******************************************************************************
 *                                                                            *
 * Function: DCmass_update_triggers                                           *
 *                                                                            *
 * Purpose: re-calculate and update values of triggers related to the items   *
 *                                                                            *
 * Parameters: history     - array of history data                            *
 *             history_num - number of history structures                     *
 *                                                                            *
 * Author: Alexei Vladishev, Alexander Vladishev                              *
 *                                                                            *
 ******************************************************************************/
static void	DCmass_update_triggers(ZBX_DC_HISTORY *history, int history_num, zbx_vector_ptr_t *trigger_diff)
{
	const char		*__function_name = "DCmass_update_triggers";
	int			i, item_num = 0;
	zbx_uint64_t		*itemids = NULL;
	zbx_timespec_t		*timespecs = NULL;
	zbx_hashset_t		trigger_info;
	zbx_vector_ptr_t	trigger_order;

	zabbix_log(LOG_LEVEL_DEBUG, "In %s()", __function_name);

	itemids = zbx_malloc(itemids, sizeof(zbx_uint64_t) * (size_t)history_num);
	timespecs = zbx_malloc(timespecs, sizeof(zbx_timespec_t) * (size_t)history_num);

	for (i = 0; i < history_num; i++)
	{
		const ZBX_DC_HISTORY	*h = &history[i];

		if (0 != (ZBX_DC_FLAG_NOVALUE & h->flags))
			continue;

		itemids[item_num] = h->itemid;
		timespecs[item_num] = h->ts;
		item_num++;
	}

	if (0 == item_num)
		goto clean_items;

	zbx_hashset_create(&trigger_info, MAX(100, 2 * item_num),
			ZBX_DEFAULT_UINT64_HASH_FUNC, ZBX_DEFAULT_UINT64_COMPARE_FUNC);

	zbx_vector_ptr_create(&trigger_order);
	zbx_vector_ptr_reserve(&trigger_order, item_num);

	DCconfig_get_triggers_by_itemids(&trigger_info, &trigger_order, itemids, timespecs, item_num);

	zbx_determine_items_in_expressions(&trigger_order, itemids, item_num);

	if (0 == trigger_order.values_num)
		goto clean_triggers;

	evaluate_expressions(&trigger_order);

	zbx_process_triggers(&trigger_order, trigger_diff);

	DCfree_triggers(&trigger_order);
clean_triggers:
	zbx_hashset_destroy(&trigger_info);
	zbx_vector_ptr_destroy(&trigger_order);
clean_items:
	zbx_free(timespecs);
	zbx_free(itemids);

	zabbix_log(LOG_LEVEL_DEBUG, "End of %s()", __function_name);
}

<<<<<<< HEAD
/******************************************************************************
 *                                                                            *
 * Function: DCadd_update_item_sql                                            *
 *                                                                            *
 * Purpose: 1) generate sql for updating item in database                     *
 *          2) calculate item delta value                                     *
 *          3) add events (item supported/not supported)                      *
 *          4) update cache (requeue item)                                    *
 *                                                                            *
 * Parameters: item - [IN/OUT] item reference                                 *
 *             h    - [IN/OUT] a reference to history cache value             *
 *                                                                            *
 ******************************************************************************/
static void	DCadd_update_item_sql(size_t *sql_offset, const DC_ITEM *item, ZBX_DC_HISTORY *h)
{
	char				*value_esc;
	const char			*sql_start = "update items set ", *sql_continue = ",";

	if (ITEM_STATE_NOTSUPPORTED == h->state)
		goto notsupported;

	if (0 != (ZBX_DC_FLAG_META & h->flags))
	{
		zbx_snprintf_alloc(&sql, &sql_alloc, sql_offset, "%slastlogsize=" ZBX_FS_UI64 ",mtime=%d",
				sql_start, h->lastlogsize, h->mtime);
		sql_start = sql_continue;
	}

notsupported:

	if (ITEM_STATE_NOTSUPPORTED == h->state)
	{
		int	update_cache = 0;

		if (ITEM_STATE_NOTSUPPORTED != item->db_state)
		{
			unsigned char	object;

			zabbix_log(LOG_LEVEL_WARNING, "item \"%s:%s\" became not supported: %s",
					item->host.host, item->key_orig, h->value.str);

			object = (0 != (ZBX_FLAG_DISCOVERY_RULE & item->flags) ?
					EVENT_OBJECT_LLDRULE : EVENT_OBJECT_ITEM);
			add_event(EVENT_SOURCE_INTERNAL, object, item->itemid, &h->ts, h->state, NULL, NULL, NULL, 0,
					0, NULL, 0, NULL, 0);

			zbx_snprintf_alloc(&sql, &sql_alloc, sql_offset, "%sstate=%d", sql_start, (int)h->state);
			sql_start = sql_continue;

			update_cache = 1;
		}

		if (0 != strcmp(item->db_error, h->value.err))
		{
			value_esc = DBdyn_escape_field("items", "error", h->value.err);
			zbx_snprintf_alloc(&sql, &sql_alloc, sql_offset, "%serror='%s'", sql_start, value_esc);
			sql_start = sql_continue;

			if (ITEM_STATE_NOTSUPPORTED == item->db_state)
			{
				zabbix_log(LOG_LEVEL_WARNING, "error reason for \"%s:%s\" changed: %s", item->host.host,
						item->key_orig, h->value.err);
			}

			zbx_free(value_esc);

			update_cache = 1;
		}

		if (0 != update_cache)
			DCconfig_set_item_db_state(item->itemid, h->state, h->value.err);
	}
	else
	{
		if (ITEM_STATE_NOTSUPPORTED == item->db_state)
		{
			zabbix_log(LOG_LEVEL_WARNING, "item \"%s:%s\" became supported",
					item->host.host, item->key_orig);

			/* we know it's EVENT_OBJECT_ITEM because LLDRULE that becomes */
			/* supported is handled in lld_process_discovery_rule()        */
			add_event(EVENT_SOURCE_INTERNAL, EVENT_OBJECT_ITEM, item->itemid, &h->ts, h->state,
					NULL, NULL, NULL, 0, 0, NULL, 0, NULL, 0);

			zbx_snprintf_alloc(&sql, &sql_alloc, sql_offset, "%sstate=%d,error=''", sql_start,
					(int)h->state);
			sql_start = sql_continue;

			DCconfig_set_item_db_state(item->itemid, h->state, "");
		}
	}
	if (sql_start == sql_continue)
		zbx_snprintf_alloc(&sql, &sql_alloc, sql_offset, " where itemid=" ZBX_FS_UI64 ";\n", item->itemid);
}

static void	DCinventory_value_add(zbx_vector_ptr_t *inventory_values, const DC_ITEM *item, ZBX_DC_HISTORY *h)
=======
static void	DCinventory_value_add(zbx_vector_ptr_t *inventory_values, DC_ITEM *item, ZBX_DC_HISTORY *h)
>>>>>>> 554732bf
{
	char			value[MAX_BUFFER_LEN];
	const char		*inventory_field;
	zbx_inventory_value_t	*inventory_value;

	if (ITEM_STATE_NOTSUPPORTED == h->state)
		return;

	if (HOST_INVENTORY_AUTOMATIC != item->host.inventory_mode)
		return;

	if (0 != (ZBX_DC_FLAG_UNDEF & h->flags) || 0 != (ZBX_DC_FLAG_NOVALUE & h->flags) ||
			NULL == (inventory_field = DBget_inventory_field(item->inventory_link)))
	{
		return;
	}

	switch (h->value_type)
	{
		case ITEM_VALUE_TYPE_FLOAT:
			zbx_snprintf(value, sizeof(value), ZBX_FS_DBL, h->value.dbl);
			break;
		case ITEM_VALUE_TYPE_UINT64:
			zbx_snprintf(value, sizeof(value), ZBX_FS_UI64, h->value.ui64);
			break;
		case ITEM_VALUE_TYPE_STR:
		case ITEM_VALUE_TYPE_TEXT:
			strscpy(value, h->value.str);
			break;
		default:
			return;
	}

	zbx_format_value(value, sizeof(value), item->valuemapid, item->units, h->value_type);

	inventory_value = zbx_malloc(NULL, sizeof(zbx_inventory_value_t));

	inventory_value->hostid = item->host.hostid;
	inventory_value->field_name = inventory_field;
	inventory_value->value_esc = DBdyn_escape_field("host_inventory", inventory_field, value);

	zbx_vector_ptr_append(inventory_values, inventory_value);
}

static void	DCadd_update_inventory_sql(size_t *sql_offset, zbx_vector_ptr_t *inventory_values)
{
	int	i;

	for (i = 0; i < inventory_values->values_num; i++)
	{
		zbx_inventory_value_t	*inventory_value = (zbx_inventory_value_t *)inventory_values->values[i];

		zbx_snprintf_alloc(&sql, &sql_alloc, sql_offset,
				"update host_inventory set %s='%s' where hostid=" ZBX_FS_UI64 ";\n",
				inventory_value->field_name, inventory_value->value_esc, inventory_value->hostid);

		DBexecute_overflowed_sql(&sql, &sql_alloc, sql_offset);
	}
}

static void	DCinventory_value_free(zbx_inventory_value_t *inventory_value)
{
	zbx_free(inventory_value->value_esc);
	zbx_free(inventory_value);
}

/******************************************************************************
 *                                                                            *
 * Function: dc_history_clean_value                                           *
 *                                                                            *
 * Purpose: frees resources allocated to store str/text/log value             *
 *                                                                            *
 * Parameters: history     - [IN] the history data                            *
 *             history_num - [IN] the number of values in history data        *
 *                                                                            *
 ******************************************************************************/
static void	dc_history_clean_value(ZBX_DC_HISTORY *history)
{
	if (ITEM_STATE_NOTSUPPORTED == history->state)
	{
		zbx_free(history->value.err);
		return;
	}

	if (0 != (ZBX_DC_FLAG_NOVALUE & history->flags))
		return;

	switch (history->value_type)
	{
		case ITEM_VALUE_TYPE_LOG:
			zbx_free(history->value.log->value);
			zbx_free(history->value.log->source);
			zbx_free(history->value.log);
			break;
		case ITEM_VALUE_TYPE_STR:
		case ITEM_VALUE_TYPE_TEXT:
			zbx_free(history->value.str);
			break;
	}
}

/******************************************************************************
 *                                                                            *
 * Function: hc_free_item_values                                              *
 *                                                                            *
 * Purpose: frees resources allocated to store str/text/log values            *
 *                                                                            *
 * Parameters: history     - [IN] the history data                            *
 *             history_num - [IN] the number of values in history data        *
 *                                                                            *
 ******************************************************************************/
static void	hc_free_item_values(ZBX_DC_HISTORY *history, int history_num)
{
	int	i;

	for (i = 0; i < history_num; i++)
		dc_history_clean_value(&history[i]);
}

/******************************************************************************
 *                                                                            *
 * Function: dc_history_set_error                                             *
 *                                                                            *
 * Purpose: sets history data to notsupported                                 *
 *                                                                            *
 * Parameters: history  - [IN] the history data                               *
 *             errmsg   - [IN] the error message                              *
 *                                                                            *
 * Comments: The error message is stored directly and freed with when history *
 *           data is cleaned.                                                 *
 *                                                                            *
 ******************************************************************************/
static void	dc_history_set_error(ZBX_DC_HISTORY *hdata, char *errmsg)
{
	dc_history_clean_value(hdata);
	hdata->value.err = errmsg;
	hdata->state = ITEM_STATE_NOTSUPPORTED;
	hdata->flags |= ZBX_DC_FLAG_UNDEF;
}

/******************************************************************************
 *                                                                            *
 * Function: dc_history_set_value                                             *
 *                                                                            *
 * Purpose: sets history data value                                           *
 *                                                                            *
 * Parameters: hdata      - [IN/OUT] the history data                         *
 *             value_type - [IN] the item value type                          *
 *             value      - [IN] the value to set                             *
 *                                                                            *
 * Return value: SUCCEED - Value conversion was successful.                   *
 *               FAIL    - Otherwise                                          *
 *                                                                            *
 ******************************************************************************/
static int	dc_history_set_value(ZBX_DC_HISTORY *hdata, unsigned char value_type, zbx_variant_t *value)
{
	int	ret;
	char	*errmsg = NULL;

	switch (value_type)
	{
		case ITEM_VALUE_TYPE_FLOAT:
			if (SUCCEED == (ret = zbx_variant_convert(value, ZBX_VARIANT_DBL)))
			{
				if (FAIL == (ret = zbx_validate_value_dbl(value->data.dbl)))
				{
					errmsg = zbx_dsprintf(NULL, "Value " ZBX_FS_DBL " is too small or too large.",
							value->data.dbl);
				}
			}
			break;
		case ITEM_VALUE_TYPE_UINT64:
			ret = zbx_variant_convert(value, ZBX_VARIANT_UI64);
			break;
		case ITEM_VALUE_TYPE_STR:
		case ITEM_VALUE_TYPE_TEXT:
		case ITEM_VALUE_TYPE_LOG:
			ret = zbx_variant_convert(value, ZBX_VARIANT_STR);
			break;
		default:
			THIS_SHOULD_NEVER_HAPPEN;
			return FAIL;
	}

	if (FAIL == ret)
	{
		if (NULL == errmsg)
		{
			errmsg = zbx_dsprintf(NULL, "Value \"%s\" of type \"%s\" is not suitable for"
				" value type \"%s\"", zbx_variant_value_desc(value),
				zbx_variant_type_desc(value), zbx_item_value_type_string(value_type));
		}

		dc_history_set_error(hdata, errmsg);
		return FAIL;
	}

	switch (value_type)
	{
		case ITEM_VALUE_TYPE_FLOAT:
			dc_history_clean_value(hdata);
			hdata->value.dbl = value->data.dbl;
			break;
		case ITEM_VALUE_TYPE_UINT64:
			dc_history_clean_value(hdata);
			hdata->value.ui64 = value->data.ui64;
			break;
		case ITEM_VALUE_TYPE_STR:
			dc_history_clean_value(hdata);
			hdata->value.str = value->data.str;
			hdata->value.str[zbx_db_strlen_n(hdata->value.str, HISTORY_STR_VALUE_LEN)] = '\0';
			break;
		case ITEM_VALUE_TYPE_TEXT:
			dc_history_clean_value(hdata);
			hdata->value.str = value->data.str;
			hdata->value.str[zbx_db_strlen_n(hdata->value.str, HISTORY_TEXT_VALUE_LEN)] = '\0';
			break;
		case ITEM_VALUE_TYPE_LOG:
			if (ITEM_VALUE_TYPE_LOG != hdata->value_type)
			{
				dc_history_clean_value(hdata);
				hdata->value.log = zbx_malloc(NULL, sizeof(zbx_log_value_t));
				memset(hdata->value.log, 0, sizeof(zbx_log_value_t));
			}
			hdata->value.log->value = value->data.str;
			hdata->value.str[zbx_db_strlen_n(hdata->value.str, HISTORY_LOG_VALUE_LEN)] = '\0';
	}

	hdata->value_type = value_type;
	zbx_variant_set_none(value);

	return ret;
}

/******************************************************************************
 *                                                                            *
 * Function: normalize_item_value                                             *
 *                                                                            *
 * Purpose: normalize item value by performing truncation of long text        *
 *          values and changes value format according to the item value type  *
 *                                                                            *
 * Parameters: item          - [IN] the item                                  *
 *             hdata         - [IN/OUT] the historical data to process        *
 *                                                                            *
 * Return value: SUCCEED - Normalization was successful.                      *
 *               FAIL    - Otherwise - ZBX_DC_FLAG_UNDEF will be set and item *
 *                         state changed to ZBX_NOTSUPPORTED.                 *
 *                                                                            *
 ******************************************************************************/
static int	normalize_item_value(const DC_ITEM *item, ZBX_DC_HISTORY *hdata)
{
	int		ret = FAIL;
	char		*logvalue;
	zbx_variant_t	value_var;

	if (0 != (hdata->flags & ZBX_DC_FLAG_NOVALUE))
	{
		ret = SUCCEED;
		goto out;
	}

	if (ITEM_STATE_NOTSUPPORTED == hdata->state)
		goto out;

	if (item->value_type == hdata->value_type)
	{
		/* truncate text based values if necessary */
		switch (hdata->value_type)
		{
			case ITEM_VALUE_TYPE_STR:
				hdata->value.str[zbx_db_strlen_n(hdata->value.str, HISTORY_STR_VALUE_LEN)] = '\0';
				break;
			case ITEM_VALUE_TYPE_TEXT:
				hdata->value.str[zbx_db_strlen_n(hdata->value.str, HISTORY_TEXT_VALUE_LEN)] = '\0';
				break;
			case ITEM_VALUE_TYPE_LOG:
				logvalue = hdata->value.log->value;
				logvalue[zbx_db_strlen_n(logvalue, HISTORY_LOG_VALUE_LEN)] = '\0';
				break;
			case ITEM_VALUE_TYPE_FLOAT:
				if (FAIL == zbx_validate_value_dbl(hdata->value.dbl))
				{
					dc_history_set_error(hdata, zbx_dsprintf(NULL, "Value " ZBX_FS_DBL
							" is too small or too large.", hdata->value.dbl));
					return FAIL;
				}
				break;
		}
		return SUCCEED;
	}

	switch (hdata->value_type)
	{
		case ITEM_VALUE_TYPE_FLOAT:
			zbx_variant_set_dbl(&value_var, hdata->value.dbl);
			break;
		case ITEM_VALUE_TYPE_UINT64:
			zbx_variant_set_ui64(&value_var, hdata->value.ui64);
			break;
		case ITEM_VALUE_TYPE_STR:
		case ITEM_VALUE_TYPE_TEXT:
			zbx_variant_set_str(&value_var, hdata->value.str);
			hdata->value.str = NULL;
			break;
		case ITEM_VALUE_TYPE_LOG:
			zbx_variant_set_str(&value_var, hdata->value.log->value);
			hdata->value.log->value = NULL;
			break;
	}

	ret = dc_history_set_value(hdata, item->value_type, &value_var);
	zbx_variant_clear(&value_var);
out:
	return ret;
}

static int	dc_item_compare(const void *d1, const void *d2)
{
	const DC_ITEM	*i1 = (const DC_ITEM *)d1;
	const DC_ITEM	*i2 = (const DC_ITEM *)d2;

	ZBX_RETURN_IF_NOT_EQUAL(i1->itemid, i2->itemid);
	return 0;
}

/******************************************************************************
 *                                                                            *
 * Function: DCmass_update_history                                            *
 *                                                                            *
 * Purpose: prepare history data using items from configuration cache         *
 *                                                                            *
 * Parameters: history     - [IN/OUT] array of history data                   *
 *             items       - [IN] the items                                   *
 *             errcodes    - [IN] item error codes                            *
 *             history_num - [IN] number of history structures                *
 *                                                                            *
 ******************************************************************************/
static void	DCmass_update_history(ZBX_DC_HISTORY *history, const DC_ITEM *items, const int *errcodes,
		int history_num)
{
	const char		*__function_name = "DCmass_update_history";

	int			i;

	zabbix_log(LOG_LEVEL_DEBUG, "In %s() history_num:%d", __function_name, history_num);

	for (i = 0; i < history_num; i++)
	{
		ZBX_DC_HISTORY	*h = &history[i];
		const DC_ITEM	*item;
		DC_ITEM		item_local;

		item_local.itemid = h->itemid;

		if (NULL == (item = bsearch(&item_local, items, history_num, sizeof(DC_ITEM), dc_item_compare)))
		{
			h->flags |= ZBX_DC_FLAG_UNDEF;
			continue;
		}

		if (SUCCEED != errcodes[item - items])
		{
			h->flags |= ZBX_DC_FLAG_UNDEF;
			continue;
		}

		if (ITEM_STATUS_ACTIVE != item->status || HOST_STATUS_MONITORED != item->host.status)
		{
			h->flags |= ZBX_DC_FLAG_UNDEF;
			continue;
		}

		if (0 == item->history)
			h->flags |= ZBX_DC_FLAG_NOHISTORY;
		else
			h->ttl = item->history_sec;

		if ((ITEM_VALUE_TYPE_FLOAT != item->value_type && ITEM_VALUE_TYPE_UINT64 != item->value_type) ||
				0 == item->trends)
		{
			h->flags |= ZBX_DC_FLAG_NOTRENDS;
		}

		normalize_item_value(item, h);
	}

	zabbix_log(LOG_LEVEL_DEBUG, "End of %s()", __function_name);
}

/******************************************************************************
 *                                                                            *
 * Function: calculate_item_update                                            *
 *                                                                            *
 * Purpose: calculates what item fields must be updated                       *
 *                                                                            *
 * Parameters: item      - [IN] the item                                      *
 *             h         - [IN] the historical data to process                *
 *                                                                            *
 * Return value: The update data. This data must be freed by the caller.      *
 *                                                                            *
 ******************************************************************************/
static zbx_item_diff_t	*calculate_item_update(const DC_ITEM *item, const ZBX_DC_HISTORY *h)
{
	zbx_uint64_t	flags = ZBX_FLAGS_ITEM_DIFF_UPDATE_LASTCLOCK;
	const char	*item_error = NULL;
	zbx_item_diff_t	*diff;
	int		object;

	if (0 != (ZBX_DC_FLAG_META & h->flags))
	{
		if (item->lastlogsize != h->lastlogsize)
			flags |= ZBX_FLAGS_ITEM_DIFF_UPDATE_LASTLOGSIZE;

		if (item->mtime != h->mtime)
			flags |= ZBX_FLAGS_ITEM_DIFF_UPDATE_MTIME;
	}

	if (h->state != item->state)
	{
		flags |= ZBX_FLAGS_ITEM_DIFF_UPDATE_STATE;

		if (ITEM_STATE_NOTSUPPORTED == h->state)
		{
			zabbix_log(LOG_LEVEL_WARNING, "item \"%s:%s\" became not supported: %s",
					item->host.host, item->key_orig, h->value.str);

			object = (0 != (ZBX_FLAG_DISCOVERY_RULE & item->flags) ?
					EVENT_OBJECT_LLDRULE : EVENT_OBJECT_ITEM);

			zbx_add_event(EVENT_SOURCE_INTERNAL, object, item->itemid, &h->ts, h->state, NULL, NULL, NULL,
					0, 0, NULL, 0, NULL, 0);

			if (0 != strcmp(item->error, h->value.err))
				item_error = h->value.err;
		}
		else
		{
			zabbix_log(LOG_LEVEL_WARNING, "item \"%s:%s\" became supported",
					item->host.host, item->key_orig);

			/* we know it's EVENT_OBJECT_ITEM because LLDRULE that becomes */
			/* supported is handled in lld_process_discovery_rule()        */
			zbx_add_event(EVENT_SOURCE_INTERNAL, EVENT_OBJECT_ITEM, item->itemid, &h->ts, h->state,
					NULL, NULL, NULL, 0, 0, NULL, 0, NULL, 0);

			item_error = "";
		}
	}
	else if (ITEM_STATE_NOTSUPPORTED == h->state && 0 != strcmp(item->error, h->value.err))
	{
		zabbix_log(LOG_LEVEL_WARNING, "error reason for \"%s:%s\" changed: %s", item->host.host,
				item->key_orig, h->value.err);

		item_error = h->value.err;
	}

	if (NULL != item_error)
		flags |= ZBX_FLAGS_ITEM_DIFF_UPDATE_ERROR;

	diff = (zbx_item_diff_t *)zbx_malloc(NULL, sizeof(zbx_item_diff_t));
	diff->itemid = item->itemid;
	diff->lastclock = h->ts.sec;
	diff->flags = flags;

	if (0 != (ZBX_FLAGS_ITEM_DIFF_UPDATE_LASTLOGSIZE & flags))
		diff->lastlogsize = h->lastlogsize;

	if (0 != (ZBX_FLAGS_ITEM_DIFF_UPDATE_MTIME & flags))
		diff->mtime = h->mtime;

	if (0 != (ZBX_FLAGS_ITEM_DIFF_UPDATE_STATE & flags))
		diff->state = h->state;

	if (0 != (ZBX_FLAGS_ITEM_DIFF_UPDATE_ERROR & flags))
		diff->error = item_error;

	return diff;
}

/******************************************************************************
 *                                                                            *
 * Function: db_save_item_changes                                             *
 *                                                                            *
 * Purpose: save item state, error, mtime, lastlogsize changes to             *
 *          database                                                          *
 *                                                                            *
 ******************************************************************************/
static void	db_save_item_changes(size_t *sql_offset, const zbx_vector_ptr_t *item_diff)
{
	int			i;
	const zbx_item_diff_t	*diff;
	char			*value_esc;

	for (i = 0; i < item_diff->values_num; i++)
	{
		char	delim = ' ';

		diff = (const zbx_item_diff_t *)item_diff->values[i];

		if (0 == (ZBX_FLAGS_ITEM_DIFF_UPDATE_DB & diff->flags))
			continue;

		zbx_strcpy_alloc(&sql, &sql_alloc, sql_offset, "update items set");

		if (0 != (ZBX_FLAGS_ITEM_DIFF_UPDATE_LASTLOGSIZE & diff->flags))
		{
			zbx_snprintf_alloc(&sql, &sql_alloc, sql_offset, "%clastlogsize=" ZBX_FS_UI64, delim,
					diff->lastlogsize);
			delim = ',';
		}

		if (0 != (ZBX_FLAGS_ITEM_DIFF_UPDATE_MTIME & diff->flags))
		{
			zbx_snprintf_alloc(&sql, &sql_alloc, sql_offset, "%cmtime=%d", delim, diff->mtime);
			delim = ',';
		}

		if (0 != (ZBX_FLAGS_ITEM_DIFF_UPDATE_STATE & diff->flags))
		{
			zbx_snprintf_alloc(&sql, &sql_alloc, sql_offset, "%cstate=%d", delim, (int)diff->state);
			delim = ',';
		}

		if (0 != (ZBX_FLAGS_ITEM_DIFF_UPDATE_ERROR & diff->flags))
		{
			value_esc = DBdyn_escape_field("items", "error", diff->error);
			zbx_snprintf_alloc(&sql, &sql_alloc, sql_offset, "%cerror='%s'", delim, value_esc);
			zbx_free(value_esc);
		}

		zbx_snprintf_alloc(&sql, &sql_alloc, sql_offset, " where itemid=" ZBX_FS_UI64 ";\n", diff->itemid);

		DBexecute_overflowed_sql(&sql, &sql_alloc, sql_offset);
	}
}

/******************************************************************************
 *                                                                            *
 * Function: DCmass_update_items                                              *
 *                                                                            *
 * Purpose: update items info after new value is received                     *
 *                                                                            *
 * Parameters: history     - array of history data                            *
 *             history_num - number of history structures                     *
 *                                                                            *
 * Author: Alexei Vladishev, Eugene Grigorjev, Alexander Vladishev            *
 *                                                                            *
 ******************************************************************************/
static void	DCmass_update_items(ZBX_DC_HISTORY *history, int history_num, const DC_ITEM *items, const int *errcodes)
{
	const char		*__function_name = "DCmass_update_items";

	size_t			sql_offset = 0;
<<<<<<< HEAD
	int			i;
	zbx_vector_ptr_t	inventory_values;

	zabbix_log(LOG_LEVEL_DEBUG, "In %s()", __function_name);

	zbx_vector_ptr_create(&inventory_values);
=======
	zbx_vector_uint64_t	itemids;
	DC_ITEM			*items = NULL;
	int			i, *errcodes = NULL, update_items_db = 0;
	zbx_vector_ptr_t	inventory_values, item_diff;

	zabbix_log(LOG_LEVEL_DEBUG, "In %s()", __function_name);

	items = zbx_malloc(items, sizeof(DC_ITEM) * (size_t)history_num);
	errcodes = zbx_malloc(errcodes, sizeof(int) * (size_t)history_num);

	zbx_vector_ptr_create(&item_diff);

	zbx_vector_ptr_create(&inventory_values);
	zbx_vector_uint64_create(&itemids);
	zbx_vector_uint64_reserve(&itemids, history_num);

	for (i = 0; i < history_num; i++)
		zbx_vector_uint64_append(&itemids, history[i].itemid);

	zbx_vector_uint64_sort(&itemids, ZBX_DEFAULT_UINT64_COMPARE_FUNC);

	DCconfig_get_items_by_itemids(items, itemids.values, errcodes, history_num);

	zbx_vector_uint64_clear(&itemids);	/* item ids that are not disabled and not deleted in DB */
>>>>>>> 554732bf

	for (i = 0; i < history_num; i++)
	{
		ZBX_DC_HISTORY	*h;
		zbx_item_diff_t	*diff;
		int		j;

		if (SUCCEED != errcodes[i])
			continue;

		if (ITEM_STATUS_ACTIVE != items[i].status && HOST_STATUS_MONITORED != items[i].host.status)
			continue;

		for (j = 0; j < history_num; j++)
		{
			if (items[i].itemid == history[j].itemid)
				break;
		}

		if (history_num == j)
		{
			THIS_SHOULD_NEVER_HAPPEN;
			continue;
		}

		h = &history[j];

<<<<<<< HEAD
		DCadd_update_item_sql(&sql_offset, &items[i], h);
		DBexecute_overflowed_sql(&sql, &sql_alloc, &sql_offset);

=======
		if (0 == items[i].history)
			h->flags |= ZBX_DC_FLAG_NOHISTORY;

		if ((ITEM_VALUE_TYPE_FLOAT != items[i].value_type && ITEM_VALUE_TYPE_UINT64 != items[i].value_type) ||
				0 == items[i].trends)
		{
			h->flags |= ZBX_DC_FLAG_NOTRENDS;
		}

		normalize_item_value(&items[i], h);
		diff = calculate_item_update(&items[i], h);
		zbx_vector_ptr_append(&item_diff, diff);
		update_items_db |= (ZBX_FLAGS_ITEM_DIFF_UPDATE_DB & diff->flags);
>>>>>>> 554732bf
		DCinventory_value_add(&inventory_values, &items[i], h);
	}

	if (0 != update_items_db || 0 != inventory_values.values_num)
	{
		DBbegin_multiple_update(&sql, &sql_alloc, &sql_offset);

		if (0 != update_items_db)
			db_save_item_changes(&sql_offset, &item_diff);

		if (0 != inventory_values.values_num)
		{
			zbx_vector_ptr_sort(&inventory_values, ZBX_DEFAULT_UINT64_PTR_COMPARE_FUNC);
			DCadd_update_inventory_sql(&sql_offset, &inventory_values);
		}

		DBend_multiple_update(&sql, &sql_alloc, &sql_offset);

		if (sql_offset > 16)	/* In ORACLE always present begin..end; */
			DBexecute("%s", sql);
	}

	if (0 != item_diff.values_num)
		DCconfig_items_apply_changes(&item_diff);

	zbx_vector_ptr_clear_ext(&inventory_values, (zbx_clean_func_t)DCinventory_value_free);
	zbx_vector_ptr_destroy(&inventory_values);

<<<<<<< HEAD
	if (sql_offset > 16)	/* In ORACLE always present begin..end; */
	{
		DBend_multiple_update(&sql, &sql_alloc, &sql_offset);
		DBexecute("%s", sql);
	}
=======
	/* disable processing of deleted and disabled items by setting ZBX_DC_FLAG_UNDEF flag */
	for (i = 0; i < history_num; i++)
	{
		if (FAIL == zbx_vector_uint64_bsearch(&itemids, history[i].itemid, ZBX_DEFAULT_UINT64_COMPARE_FUNC))
			history[i].flags |= ZBX_DC_FLAG_UNDEF;
	}

	zbx_vector_uint64_destroy(&itemids);
	DCconfig_clean_items(items, errcodes, history_num);

	zbx_free(errcodes);
	zbx_free(items);

	zbx_vector_ptr_clear_ext(&item_diff, (zbx_clean_func_t)zbx_ptr_free);
	zbx_vector_ptr_destroy(&item_diff);
>>>>>>> 554732bf

	zabbix_log(LOG_LEVEL_DEBUG, "End of %s()", __function_name);
}

/******************************************************************************
 *                                                                            *
 * Function: DCmass_proxy_update_items                                        *
 *                                                                            *
 * Purpose: update items info after new value is received                     *
 *                                                                            *
 * Parameters: history     - array of history data                            *
 *             history_num - number of history structures                     *
 *                                                                            *
 * Author: Alexei Vladishev, Eugene Grigorjev, Alexander Vladishev            *
 *                                                                            *
 ******************************************************************************/
static void	DCmass_proxy_update_items(ZBX_DC_HISTORY *history, int history_num)
{
	const char	*__function_name = "DCmass_proxy_update_items";

	size_t			sql_offset = 0;
	int			i;
	zbx_vector_ptr_t	item_diff;
	zbx_item_diff_t		*diffs;

	zabbix_log(LOG_LEVEL_DEBUG, "In %s()", __function_name);

	zbx_vector_ptr_create(&item_diff);
	zbx_vector_ptr_reserve(&item_diff, history_num);

	/* preallocate zbx_item_diff_t structures for item_diff vector */
	diffs = (zbx_item_diff_t *)zbx_malloc(NULL, sizeof(zbx_item_diff_t) * history_num);

	DBbegin_multiple_update(&sql, &sql_alloc, &sql_offset);

	for (i = 0; i < history_num; i++)
	{
		zbx_item_diff_t	*diff = &diffs[i];

		diff->itemid = history[i].itemid;
		diff->state = history[i].state;
		diff->lastclock = history[i].ts.sec;
		diff->flags = ZBX_FLAGS_ITEM_DIFF_UPDATE_STATE | ZBX_FLAGS_ITEM_DIFF_UPDATE_LASTCLOCK;

		if (0 != (ZBX_DC_FLAG_META & history[i].flags))
		{
			diff->lastlogsize = history[i].lastlogsize;
			diff->mtime = history[i].mtime;
			diff->flags |= ZBX_FLAGS_ITEM_DIFF_UPDATE_LASTLOGSIZE | ZBX_FLAGS_ITEM_DIFF_UPDATE_MTIME;
		}

		zbx_vector_ptr_append(&item_diff, diff);

		if (ITEM_STATE_NOTSUPPORTED == history[i].state)
			continue;

		if (0 == (ZBX_DC_FLAG_META & history[i].flags))
			continue;

		zbx_snprintf_alloc(&sql, &sql_alloc, &sql_offset,
				"update items"
				" set lastlogsize=" ZBX_FS_UI64
					",mtime=%d"
				" where itemid=" ZBX_FS_UI64 ";\n",
				history[i].lastlogsize, history[i].mtime, history[i].itemid);

		DBexecute_overflowed_sql(&sql, &sql_alloc, &sql_offset);
	}

	DBend_multiple_update(&sql, &sql_alloc, &sql_offset);

	if (sql_offset > 16)	/* In ORACLE always present begin..end; */
		DBexecute("%s", sql);

	if (0 != item_diff.values_num)
		DCconfig_items_apply_changes(&item_diff);

	zbx_vector_ptr_destroy(&item_diff);
	zbx_free(diffs);

	zabbix_log(LOG_LEVEL_DEBUG, "End of %s()", __function_name);
}

/******************************************************************************
 *                                                                            *
 * Function: DCmass_add_history                                               *
 *                                                                            *
 * Purpose: inserting new history data after new value is received            *
 *                                                                            *
 * Parameters: history     - array of history data                            *
 *             history_num - number of history structures                     *
 *                                                                            *
 * Author: Alexander Vladishev                                                *
 *                                                                            *
 ******************************************************************************/
static void	DCmass_add_history(ZBX_DC_HISTORY *history, int history_num)
{
	const char	*__function_name = "DCmass_add_history";
	int		i;

	zabbix_log(LOG_LEVEL_DEBUG, "In %s()", __function_name);

	for (i = 0; i < history_num; i++)
	{
		zbx_vector_ptr_t	history_values;

		zbx_vector_ptr_create(&history_values);

		for (i = 0; i < history_num; i++)
		{
			ZBX_DC_HISTORY	*h = &history[i];

			if (0 != (ZBX_DC_FLAGS_NOT_FOR_HISTORY & h->flags))
				continue;

			zbx_vector_ptr_append(&history_values, h);
		}

		if (0 != history_values.values_num)
			zbx_vc_add_values(&history_values);

		zbx_vector_ptr_destroy(&history_values);
	}

	zabbix_log(LOG_LEVEL_DEBUG, "End of %s()", __function_name);
}

/******************************************************************************
 *                                                                            *
 * Function: dc_add_proxy_history                                             *
 *                                                                            *
 * Purpose: helper function for DCmass_proxy_add_history()                    *
 *                                                                            *
 * Comment: this function is meant for items with value_type other other than *
 *          ITEM_VALUE_TYPE_LOG not containing meta information in result     *
 *                                                                            *
 ******************************************************************************/
static void	dc_add_proxy_history(ZBX_DC_HISTORY *history, int history_num)
{
	int		i;
	char		buffer[64], *pvalue;
	zbx_db_insert_t	db_insert;

	zbx_db_insert_prepare(&db_insert, "proxy_history", "itemid", "clock", "ns", "value", NULL);

	for (i = 0; i < history_num; i++)
	{
		const ZBX_DC_HISTORY	*h = &history[i];

		if (0 != (h->flags & ZBX_DC_FLAG_UNDEF))
			continue;

		if (0 != (h->flags & ZBX_DC_FLAG_META))
			continue;

		if (ITEM_STATE_NOTSUPPORTED == h->state)
			continue;

		switch (h->value_type)
		{
			case ITEM_VALUE_TYPE_FLOAT:
				zbx_snprintf(pvalue = buffer, sizeof(buffer), ZBX_FS_DBL, h->value.dbl);
				break;
			case ITEM_VALUE_TYPE_UINT64:
				zbx_snprintf(pvalue = buffer, sizeof(buffer), ZBX_FS_UI64, h->value.ui64);
				break;
			case ITEM_VALUE_TYPE_STR:
			case ITEM_VALUE_TYPE_TEXT:
				pvalue = h->value.str;
				break;
			default:
				continue;
		}

		zbx_db_insert_add_values(&db_insert, h->itemid, h->ts.sec, h->ts.ns, pvalue);
	}

	zbx_db_insert_execute(&db_insert);
	zbx_db_insert_clean(&db_insert);
}

/******************************************************************************
 *                                                                            *
 * Function: dc_add_proxy_history_meta                                        *
 *                                                                            *
 * Purpose: helper function for DCmass_proxy_add_history()                    *
 *                                                                            *
 * Comment: this function is meant for items with value_type other other than *
 *          ITEM_VALUE_TYPE_LOG containing meta information in result         *
 *                                                                            *
 ******************************************************************************/
static void	dc_add_proxy_history_meta(ZBX_DC_HISTORY *history, int history_num)
{
	int		i;
	char		buffer[64], *pvalue;
	zbx_db_insert_t	db_insert;

	zbx_db_insert_prepare(&db_insert, "proxy_history", "itemid", "clock", "ns", "value", "lastlogsize", "mtime",
			"flags", NULL);

	for (i = 0; i < history_num; i++)
	{
		unsigned int		flags = PROXY_HISTORY_FLAG_META;
		const ZBX_DC_HISTORY	*h = &history[i];

		if (ITEM_STATE_NOTSUPPORTED == h->state)
			continue;

		if (0 != (h->flags & ZBX_DC_FLAG_UNDEF))
			continue;

		if (0 == (h->flags & ZBX_DC_FLAG_META))
			continue;

		if (ITEM_VALUE_TYPE_LOG == h->value_type)
			continue;

		if (0 == (h->flags & ZBX_DC_FLAG_NOVALUE))
		{
			switch (h->value_type)
			{
				case ITEM_VALUE_TYPE_FLOAT:
					zbx_snprintf(pvalue = buffer, sizeof(buffer), ZBX_FS_DBL, h->value.dbl);
					break;
				case ITEM_VALUE_TYPE_UINT64:
					zbx_snprintf(pvalue = buffer, sizeof(buffer), ZBX_FS_UI64, h->value.ui64);
					break;
				case ITEM_VALUE_TYPE_STR:
				case ITEM_VALUE_TYPE_TEXT:
					pvalue = h->value.str;
					break;
				default:
					THIS_SHOULD_NEVER_HAPPEN;
					continue;
			}
		}
		else
		{
			flags |= PROXY_HISTORY_FLAG_NOVALUE;
			pvalue = "";
		}

		zbx_db_insert_add_values(&db_insert, h->itemid, h->ts.sec, h->ts.ns, pvalue, h->lastlogsize, h->mtime,
				flags);
	}

	zbx_db_insert_execute(&db_insert);
	zbx_db_insert_clean(&db_insert);
}

/******************************************************************************
 *                                                                            *
 * Function: dc_add_proxy_history_log                                         *
 *                                                                            *
 * Purpose: helper function for DCmass_proxy_add_history()                    *
 *                                                                            *
 * Comment: this function is meant for items with value_type                  *
 *          ITEM_VALUE_TYPE_LOG                                               *
 *                                                                            *
 ******************************************************************************/
static void	dc_add_proxy_history_log(ZBX_DC_HISTORY *history, int history_num)
{
	int		i;
	zbx_db_insert_t	db_insert;

	/* see hc_copy_history_data() for fields that might be uninitialized and need special handling here */
	zbx_db_insert_prepare(&db_insert, "proxy_history", "itemid", "clock", "ns", "timestamp", "source", "severity",
			"value", "logeventid", "lastlogsize", "mtime", "flags",  NULL);

	for (i = 0; i < history_num; i++)
	{
		unsigned int		flags;
		zbx_uint64_t		lastlogsize;
		int			mtime;
		const ZBX_DC_HISTORY	*h = &history[i];

		if (ITEM_STATE_NOTSUPPORTED == h->state)
			continue;

		if (ITEM_VALUE_TYPE_LOG != h->value_type)
			continue;

		if (0 == (h->flags & ZBX_DC_FLAG_NOVALUE))
		{
			zbx_log_value_t *log = h->value.log;

			if (0 != (h->flags & ZBX_DC_FLAG_META))
			{
				flags = PROXY_HISTORY_FLAG_META;
				lastlogsize = h->lastlogsize;
				mtime = h->mtime;
			}
			else
			{
				flags = 0;
				lastlogsize = 0;
				mtime = 0;
			}

			zbx_db_insert_add_values(&db_insert, h->itemid, h->ts.sec, h->ts.ns, log->timestamp,
					ZBX_NULL2EMPTY_STR(log->source), log->severity, log->value, log->logeventid,
					lastlogsize, mtime, flags);
		}
		else
		{
			/* sent to server only if not 0, see proxy_get_history_data() */
			const int	unset_if_novalue = 0;

			flags = PROXY_HISTORY_FLAG_META | PROXY_HISTORY_FLAG_NOVALUE;

			zbx_db_insert_add_values(&db_insert, h->itemid, h->ts.sec, h->ts.ns, unset_if_novalue, "",
					unset_if_novalue, "", unset_if_novalue, h->lastlogsize, h->mtime, flags);
		}
	}

	zbx_db_insert_execute(&db_insert);
	zbx_db_insert_clean(&db_insert);
}

/******************************************************************************
 *                                                                            *
 * Function: dc_add_proxy_history_notsupported                                *
 *                                                                            *
 * Purpose: helper function for DCmass_proxy_add_history()                    *
 *                                                                            *
 ******************************************************************************/
static void	dc_add_proxy_history_notsupported(ZBX_DC_HISTORY *history, int history_num)
{
	int		i;
	zbx_db_insert_t	db_insert;

	zbx_db_insert_prepare(&db_insert, "proxy_history", "itemid", "clock", "ns", "value", "state", NULL);

	for (i = 0; i < history_num; i++)
	{
		const ZBX_DC_HISTORY	*h = &history[i];

		if (ITEM_STATE_NOTSUPPORTED != h->state)
			continue;

		zbx_db_insert_add_values(&db_insert, h->itemid, h->ts.sec, h->ts.ns, ZBX_NULL2EMPTY_STR(h->value.err),
				(int)h->state);
	}

	zbx_db_insert_execute(&db_insert);
	zbx_db_insert_clean(&db_insert);
}

/******************************************************************************
 *                                                                            *
 * Function: DCmass_proxy_add_history                                         *
 *                                                                            *
 * Purpose: inserting new history data after new value is received            *
 *                                                                            *
 * Parameters: history     - array of history data                            *
 *             history_num - number of history structures                     *
 *                                                                            *
 * Author: Alexander Vladishev                                                *
 *                                                                            *
 ******************************************************************************/
static void	DCmass_proxy_add_history(ZBX_DC_HISTORY *history, int history_num)
{
	const char	*__function_name = "DCmass_proxy_add_history";
	int		i, h_num = 0, h_meta_num = 0, hlog_num = 0, notsupported_num = 0;

	zabbix_log(LOG_LEVEL_DEBUG, "In %s()", __function_name);

	for (i = 0; i < history_num; i++)
	{
		const ZBX_DC_HISTORY	*h = &history[i];

		if (ITEM_STATE_NOTSUPPORTED == h->state)
		{
			notsupported_num++;
			continue;
		}

		switch (h->value_type)
		{
			case ITEM_VALUE_TYPE_LOG:
				hlog_num++;
				break;
			case ITEM_VALUE_TYPE_FLOAT:
			case ITEM_VALUE_TYPE_UINT64:
			case ITEM_VALUE_TYPE_STR:
			case ITEM_VALUE_TYPE_TEXT:
				if (0 != (h->flags & ZBX_DC_FLAG_META))
					h_meta_num++;
				else
					h_num++;
				break;
			default:
				THIS_SHOULD_NEVER_HAPPEN;
		}
	}

	if (0 != h_num)
		dc_add_proxy_history(history, history_num);

	if (0 != h_meta_num)
		dc_add_proxy_history_meta(history, history_num);

	if (0 != hlog_num)
		dc_add_proxy_history_log(history, history_num);

	if (0 != notsupported_num)
		dc_add_proxy_history_notsupported(history, history_num);

	zabbix_log(LOG_LEVEL_DEBUG, "End of %s()", __function_name);
}

/******************************************************************************
 *                                                                            *
 * Function: DCmodule_prepare_history                                         *
 *                                                                            *
 * Purpose: prepare history data to share them with loadable modules, sort    *
 *          data by type skipping low-level discovery data, meta information  *
 *          updates and notsupported items                                    *
 *                                                                            *
 * Parameters: history            - [IN] array of history data                *
 *             history_num        - [IN] number of history structures         *
 *             history_<type>     - [OUT] array of historical data of a       *
 *                                  specific data type                        *
 *             history_<type>_num - [OUT] number of values of a specific      *
 *                                  data type                                 *
 *                                                                            *
 ******************************************************************************/
static void	DCmodule_prepare_history(ZBX_DC_HISTORY *history, int history_num, ZBX_HISTORY_FLOAT *history_float,
		int *history_float_num, ZBX_HISTORY_INTEGER *history_integer, int *history_integer_num,
		ZBX_HISTORY_STRING *history_string, int *history_string_num, ZBX_HISTORY_TEXT *history_text,
		int *history_text_num, ZBX_HISTORY_LOG *history_log, int *history_log_num)
{
	ZBX_DC_HISTORY		*h;
	ZBX_HISTORY_FLOAT	*h_float;
	ZBX_HISTORY_INTEGER	*h_integer;
	ZBX_HISTORY_STRING	*h_string;
	ZBX_HISTORY_TEXT	*h_text;
	ZBX_HISTORY_LOG		*h_log;
	int			i;
	const zbx_log_value_t	*log;

	*history_float_num = 0;
	*history_integer_num = 0;
	*history_string_num = 0;
	*history_text_num = 0;
	*history_log_num = 0;

	for (i = 0; i < history_num; i++)
	{
		h = &history[i];

		if (0 != (ZBX_DC_FLAGS_NOT_FOR_MODULES & h->flags))
			continue;

		switch (h->value_type)
		{
			case ITEM_VALUE_TYPE_FLOAT:
				if (NULL == history_float_cbs)
					continue;

				h_float = &history_float[(*history_float_num)++];
				h_float->itemid = h->itemid;
				h_float->clock = h->ts.sec;
				h_float->ns = h->ts.ns;
				h_float->value = h->value.dbl;
				break;
			case ITEM_VALUE_TYPE_UINT64:
				if (NULL == history_integer_cbs)
					continue;

				h_integer = &history_integer[(*history_integer_num)++];
				h_integer->itemid = h->itemid;
				h_integer->clock = h->ts.sec;
				h_integer->ns = h->ts.ns;
				h_integer->value = h->value.ui64;
				break;
			case ITEM_VALUE_TYPE_STR:
				if (NULL == history_string_cbs)
					continue;

				h_string = &history_string[(*history_string_num)++];
				h_string->itemid = h->itemid;
				h_string->clock = h->ts.sec;
				h_string->ns = h->ts.ns;
				h_string->value = h->value.str;
				break;
			case ITEM_VALUE_TYPE_TEXT:
				if (NULL == history_text_cbs)
					continue;

				h_text = &history_text[(*history_text_num)++];
				h_text->itemid = h->itemid;
				h_text->clock = h->ts.sec;
				h_text->ns = h->ts.ns;
				h_text->value = h->value.str;
				break;
			case ITEM_VALUE_TYPE_LOG:
				if (NULL == history_log_cbs)
					continue;

				log = h->value.log;
				h_log = &history_log[(*history_log_num)++];
				h_log->itemid = h->itemid;
				h_log->clock = h->ts.sec;
				h_log->ns = h->ts.ns;
				h_log->value = log->value;
				h_log->source = ZBX_NULL2EMPTY_STR(log->source);
				h_log->timestamp = log->timestamp;
				h_log->logeventid = log->logeventid;
				h_log->severity = log->severity;
				break;
			default:
				THIS_SHOULD_NEVER_HAPPEN;
		}
	}
}

/******************************************************************************
 *                                                                            *
 * Function: DCsync_history                                                   *
 *                                                                            *
 * Purpose: writes updates and new data from pool to database                 *
 *                                                                            *
 * Return value: the timestamp of next history queue value to sync,           *
 *               0 if the queue is empty or most of items are locked by       *
 *               triggers.                                                    *
 *                                                                            *
 * Author: Alexei Vladishev                                                   *
 *                                                                            *
 ******************************************************************************/
int	DCsync_history(int sync_type, int *total_num)
{
	const char			*__function_name = "DCsync_history";

	static ZBX_DC_HISTORY		*history = NULL;	/* array of structures where item data from history  */
								/* cache are copied into to process triggers, trends */
								/* etc and finally write into db */
	static ZBX_HISTORY_FLOAT	*history_float;
	static ZBX_HISTORY_INTEGER	*history_integer;
	static ZBX_HISTORY_STRING	*history_string;
	static ZBX_HISTORY_TEXT		*history_text;
	static ZBX_HISTORY_LOG		*history_log;
	int				history_num, candidate_num, next_sync = 0, history_float_num,
					history_integer_num, history_string_num, history_text_num, history_log_num;
	time_t				sync_start, now;
	zbx_vector_uint64_t		triggerids;
	zbx_vector_ptr_t		history_items, trigger_diff;
	zbx_binary_heap_t		tmp_history_queue;

	zabbix_log(LOG_LEVEL_DEBUG, "In %s() history_num:%d", __function_name, cache->history_num);

	*total_num = 0;

	if (ZBX_SYNC_FULL == sync_type)
	{
		zbx_hashset_iter_t	iter;
		zbx_hc_item_t		*item;

		/* History index cache might be full without any space left for queueing items from history index to  */
		/* history queue. The solution: replace the shared-memory history queue with heap-allocated one. Add  */
		/* all items from history index to the new history queue.                                             */
		/*                                                                                                    */
		/* Assertions that must be true.                                                                      */
		/*   * This is the main server or proxy process,                                                      */
		/*   * There are no other users of history index cache stored in shared memory. Other processes       */
		/*     should have quit by this point.                                                                */
		/*   * other parts of the program do not hold pointers to the elements of history queue that is       */
		/*     stored in the shared memory.                                                                   */

		/* unlock all triggers before full sync so no items are locked by triggers */
		if (0 != (program_type & ZBX_PROGRAM_TYPE_SERVER))
			DCconfig_unlock_all_triggers();

		LOCK_CACHE;

		tmp_history_queue = cache->history_queue;

		zbx_binary_heap_create(&cache->history_queue, hc_queue_elem_compare_func, ZBX_BINARY_HEAP_OPTION_EMPTY);
		zbx_hashset_iter_reset(&cache->history_items, &iter);

		/* add all items from history index to the new history queue */
		while (NULL != (item = (zbx_hc_item_t *)zbx_hashset_iter_next(&iter)))
			hc_queue_item(item);

		UNLOCK_CACHE;

		zabbix_log(LOG_LEVEL_WARNING, "syncing history data...");
	}

	if (0 == cache->history_num && 0 != (program_type & ZBX_PROGRAM_TYPE_SERVER))
	{
		/* try flushing correlated event queue in the case      */
		/* some OK events are queued from the last history sync */
		zbx_flush_correlated_events();
		goto finish;
	}

	sync_start = time(NULL);

	if (NULL == history)
		history = zbx_malloc(history, ZBX_HC_SYNC_MAX * sizeof(ZBX_DC_HISTORY));

	if (NULL == history_float && NULL != history_float_cbs)
		history_float = zbx_malloc(history_float, ZBX_HC_SYNC_MAX * sizeof(ZBX_HISTORY_FLOAT));

	if (NULL == history_integer && NULL != history_integer_cbs)
		history_integer = zbx_malloc(history_integer, ZBX_HC_SYNC_MAX * sizeof(ZBX_HISTORY_INTEGER));

	if (NULL == history_string && NULL != history_string_cbs)
		history_string = zbx_malloc(history_string, ZBX_HC_SYNC_MAX * sizeof(ZBX_HISTORY_STRING));

	if (NULL == history_text && NULL != history_text_cbs)
		history_text = zbx_malloc(history_text, ZBX_HC_SYNC_MAX * sizeof(ZBX_HISTORY_TEXT));

	if (NULL == history_log && NULL != history_log_cbs)
		history_log = zbx_malloc(history_log, ZBX_HC_SYNC_MAX * sizeof(ZBX_HISTORY_LOG));

	if (0 != (program_type & ZBX_PROGRAM_TYPE_SERVER))
	{
		zbx_vector_uint64_create(&triggerids);
		zbx_vector_uint64_reserve(&triggerids, MIN(cache->history_num, ZBX_HC_SYNC_MAX) + 32);
		zbx_vector_ptr_create(&trigger_diff);
	}

	zbx_vector_ptr_create(&history_items);
	zbx_vector_ptr_reserve(&history_items, MIN(cache->history_num, ZBX_HC_SYNC_MAX) + 32);

	do
	{
		if (0 != (program_type & ZBX_PROGRAM_TYPE_SERVER))
			zbx_vector_uint64_clear(&triggerids);

		LOCK_CACHE;

		hc_pop_items(&history_items);		/* select and take items out of history cache */

		if (0 != history_items.values_num && 0 != (program_type & ZBX_PROGRAM_TYPE_SERVER))
		{
			history_num = DCconfig_lock_triggers_by_history_items(&history_items, &triggerids);

			/* if there are unavailable items, push them back in history queue */
			if (history_num != history_items.values_num)
				hc_push_busy_items(&history_items);
		}
		else
			history_num = history_items.values_num;

		UNLOCK_CACHE;

		if (0 == history_num)
			break;

		hc_get_item_values(history, &history_items);	/* copy item data from history cache */

		if (0 != (program_type & ZBX_PROGRAM_TYPE_SERVER))
		{
			zbx_vector_uint64_t	itemids;
			DC_ITEM			*items = NULL;
			int			*errcodes = NULL, i;

			items = zbx_malloc(items, sizeof(DC_ITEM) * (size_t)history_num);
			errcodes = zbx_malloc(errcodes, sizeof(int) * (size_t)history_num);

			zbx_vector_uint64_create(&itemids);
			zbx_vector_uint64_reserve(&itemids, history_num);

			for (i = 0; i < history_num; i++)
				zbx_vector_uint64_append(&itemids, history[i].itemid);

			zbx_vector_uint64_sort(&itemids, ZBX_DEFAULT_UINT64_COMPARE_FUNC);

			DCconfig_get_items_by_itemids(items, itemids.values, errcodes, history_num,
					ZBX_FLAG_ITEM_FIELDS_PREPROC);

			zbx_vector_uint64_destroy(&itemids);

			DCmass_update_history(history, items, errcodes, history_num);
			DCmass_add_history(history, history_num);

			DBbegin();

			DCmass_update_items(history, history_num, items, errcodes);

			DCmass_update_triggers(history, history_num, &trigger_diff);
			DCmass_update_trends(history, history_num);

			/* processing of events, generated in functions: */
			/*   DCmass_update_items() */
			/*   DCmass_update_triggers() */
<<<<<<< HEAD
			process_trigger_events(&trigger_diff, &triggerids, ZBX_EVENTS_PROCESS_CORRELATION);

			DCconfig_triggers_apply_changes(&trigger_diff);
			zbx_save_trigger_changes(&trigger_diff);
			zbx_vector_ptr_clear_ext(&trigger_diff, (zbx_clean_func_t)zbx_trigger_diff_free);

			DBcommit();

			DCconfig_clean_items(items, errcodes, history_num);
			zbx_free(errcodes);
			zbx_free(items);
=======
			if (0 != zbx_process_events(&trigger_diff, &triggerids))
			{
				DCconfig_triggers_apply_changes(&trigger_diff);
				zbx_save_trigger_changes(&trigger_diff);
			}
>>>>>>> 554732bf
		}
		else
		{
			DBbegin();
			DCmass_proxy_add_history(history, history_num);
			DCmass_proxy_update_items(history, history_num);
			DBcommit();
		}

		if (0 != (program_type & ZBX_PROGRAM_TYPE_SERVER))
		{
			DBupdate_itservices(&trigger_diff);
			zbx_vector_ptr_clear_ext(&trigger_diff, (zbx_clean_func_t)zbx_trigger_diff_free);
			DCconfig_unlock_triggers(&triggerids);
		}

		LOCK_CACHE;

		next_sync = hc_push_processed_items(&history_items);	/* return processed items into history cache */
		cache->history_num -= history_num;

		UNLOCK_CACHE;

		*total_num += history_num;
		candidate_num = history_items.values_num;

		DCmodule_prepare_history(history, history_num, history_float, &history_float_num, history_integer,
				&history_integer_num, history_string, &history_string_num, history_text,
				&history_text_num, history_log, &history_log_num);

		if (0 != history_float_num)
		{
			int	i;

			zabbix_log(LOG_LEVEL_DEBUG, "syncing float history data with modules...");

			for (i = 0; NULL != history_float_cbs[i].module; i++)
			{
				zabbix_log(LOG_LEVEL_DEBUG, "... module \"%s\"", history_float_cbs[i].module->name);
				history_float_cbs[i].history_float_cb(history_float, history_float_num);
			}

			zabbix_log(LOG_LEVEL_DEBUG, "synced %d float values with modules", history_float_num);
		}

		if (0 != history_integer_num)
		{
			int	i;

			zabbix_log(LOG_LEVEL_DEBUG, "syncing integer history data with modules...");

			for (i = 0; NULL != history_integer_cbs[i].module; i++)
			{
				zabbix_log(LOG_LEVEL_DEBUG, "... module \"%s\"", history_integer_cbs[i].module->name);
				history_integer_cbs[i].history_integer_cb(history_integer, history_integer_num);
			}

			zabbix_log(LOG_LEVEL_DEBUG, "synced %d integer values with modules", history_integer_num);
		}

		if (0 != history_string_num)
		{
			int	i;

			zabbix_log(LOG_LEVEL_DEBUG, "syncing string history data with modules...");

			for (i = 0; NULL != history_string_cbs[i].module; i++)
			{
				zabbix_log(LOG_LEVEL_DEBUG, "... module \"%s\"", history_string_cbs[i].module->name);
				history_string_cbs[i].history_string_cb(history_string, history_string_num);
			}

			zabbix_log(LOG_LEVEL_DEBUG, "synced %d string values with modules", history_string_num);
		}

		if (0 != history_text_num)
		{
			int	i;

			zabbix_log(LOG_LEVEL_DEBUG, "syncing text history data with modules...");

			for (i = 0; NULL != history_text_cbs[i].module; i++)
			{
				zabbix_log(LOG_LEVEL_DEBUG, "... module \"%s\"", history_text_cbs[i].module->name);
				history_text_cbs[i].history_text_cb(history_text, history_text_num);
			}

			zabbix_log(LOG_LEVEL_DEBUG, "synced %d text values with modules", history_text_num);
		}

		if (0 != history_log_num)
		{
			int	i;

			zabbix_log(LOG_LEVEL_DEBUG, "syncing log history data with modules...");

			for (i = 0; NULL != history_log_cbs[i].module; i++)
			{
				zabbix_log(LOG_LEVEL_DEBUG, "... module \"%s\"", history_log_cbs[i].module->name);
				history_log_cbs[i].history_log_cb(history_log, history_log_num);
			}

			zabbix_log(LOG_LEVEL_DEBUG, "synced %d log values with modules", history_log_num);
		}

		now = time(NULL);

		if (ZBX_SYNC_FULL == sync_type && now - sync_start >= 10)
		{
			zabbix_log(LOG_LEVEL_WARNING, "syncing history data... " ZBX_FS_DBL "%%",
					(double)*total_num / (cache->history_num + *total_num) * 100);
			sync_start = now;
		}

		zbx_vector_ptr_clear(&history_items);
		hc_free_item_values(history, history_num);

		if (ZBX_HC_SYNC_MIN_PCNT > history_num * 100 / candidate_num)
		{
			/* Stop sync if only small percentage of sync candidates were processed     */
			/* (meaning most of sync candidates are locked by triggers).                */
			/* In this case is better to wait a bit for other syncers to unlock items   */
			/* rather than trying and failing to sync locked items over and over again. */

			next_sync = 0;
			break;
		}

		/* Exit from sync loop if we have spent too much time here */
		/* unless we are doing full sync. This is done to allow    */
		/* syncer process to update their statistics.              */
	}
	while ((ZBX_HC_SYNC_TIME_MAX >= now - sync_start && 0 != next_sync) || sync_type == ZBX_SYNC_FULL);

	zbx_vector_ptr_destroy(&history_items);
	if (0 != (program_type & ZBX_PROGRAM_TYPE_SERVER))
	{
		zbx_vector_ptr_destroy(&trigger_diff);
		zbx_vector_uint64_destroy(&triggerids);
	}
finish:
	if (ZBX_SYNC_FULL == sync_type)
	{
		LOCK_CACHE;

		zbx_binary_heap_destroy(&cache->history_queue);
		cache->history_queue = tmp_history_queue;

		UNLOCK_CACHE;

		/* try flushing correlated event queue until it's empty */
		while (0 != zbx_flush_correlated_events())
			;

		zabbix_log(LOG_LEVEL_WARNING, "syncing history data done");
	}

	return next_sync;
}

/******************************************************************************
 *                                                                            *
 * local history cache                                                        *
 *                                                                            *
 ******************************************************************************/
static void	dc_string_buffer_realloc(size_t len)
{
	if (string_values_alloc >= string_values_offset + len)
		return;

	do
	{
		string_values_alloc += ZBX_STRING_REALLOC_STEP;
	}
	while (string_values_alloc < string_values_offset + len);

	string_values = zbx_realloc(string_values, string_values_alloc);
}

static dc_item_value_t	*dc_local_get_history_slot(void)
{
	if (ZBX_MAX_VALUES_LOCAL == item_values_num)
		dc_flush_history();

	if (item_values_alloc == item_values_num)
	{
		item_values_alloc += ZBX_STRUCT_REALLOC_STEP;
		item_values = zbx_realloc(item_values, item_values_alloc * sizeof(dc_item_value_t));
	}

	return &item_values[item_values_num++];
}

static void	dc_local_add_history_dbl(zbx_uint64_t itemid, const zbx_timespec_t *ts, double value_orig,
		zbx_uint64_t lastlogsize, int mtime, unsigned char flags)
{
	dc_item_value_t	*item_value;

	item_value = dc_local_get_history_slot();

	item_value->itemid = itemid;
	item_value->ts = *ts;
	item_value->value_type = ITEM_VALUE_TYPE_FLOAT;
	item_value->state = ITEM_STATE_NORMAL;
	item_value->flags = flags;

	if (0 != (item_value->flags & ZBX_DC_FLAG_META))
	{
		item_value->lastlogsize = lastlogsize;
		item_value->mtime = mtime;
	}

	if (0 == (item_value->flags & ZBX_DC_FLAG_NOVALUE))
		item_value->value.value_dbl = value_orig;
}

static void	dc_local_add_history_uint(zbx_uint64_t itemid, const zbx_timespec_t *ts, zbx_uint64_t value_orig,
		zbx_uint64_t lastlogsize, int mtime, unsigned char flags)
{
	dc_item_value_t	*item_value;

	item_value = dc_local_get_history_slot();

	item_value->itemid = itemid;
	item_value->ts = *ts;
	item_value->value_type = ITEM_VALUE_TYPE_UINT64;
	item_value->state = ITEM_STATE_NORMAL;
	item_value->flags = flags;

	if (0 != (item_value->flags & ZBX_DC_FLAG_META))
	{
		item_value->lastlogsize = lastlogsize;
		item_value->mtime = mtime;
	}

	if (0 == (item_value->flags & ZBX_DC_FLAG_NOVALUE))
		item_value->value.value_uint = value_orig;
}

static void	dc_local_add_history_text(zbx_uint64_t itemid, const zbx_timespec_t *ts, const char *value_orig,
		zbx_uint64_t lastlogsize, int mtime, unsigned char flags)
{
	dc_item_value_t	*item_value;

	item_value = dc_local_get_history_slot();

	item_value->itemid = itemid;
	item_value->ts = *ts;
	item_value->value_type = ITEM_VALUE_TYPE_TEXT;
	item_value->state = ITEM_STATE_NORMAL;
	item_value->flags = flags;

	if (0 != (item_value->flags & ZBX_DC_FLAG_META))
	{
		item_value->lastlogsize = lastlogsize;
		item_value->mtime = mtime;
	}

	if (0 == (item_value->flags & ZBX_DC_FLAG_NOVALUE))
	{
		item_value->value.value_str.len = zbx_db_strlen_n(value_orig, ZBX_HISTORY_VALUE_LEN) + 1;
		dc_string_buffer_realloc(item_value->value.value_str.len);

		item_value->value.value_str.pvalue = string_values_offset;
		memcpy(&string_values[string_values_offset], value_orig, item_value->value.value_str.len);
		string_values_offset += item_value->value.value_str.len;
	}
	else
		item_value->value.value_str.len = 0;
}

static void	dc_local_add_history_log(zbx_uint64_t itemid, const zbx_timespec_t *ts, const zbx_log_t *log,
		zbx_uint64_t lastlogsize, int mtime, unsigned char flags)
{
	dc_item_value_t	*item_value;

	item_value = dc_local_get_history_slot();

	item_value->itemid = itemid;
	item_value->ts = *ts;
	item_value->value_type = ITEM_VALUE_TYPE_LOG;
	item_value->state = ITEM_STATE_NORMAL;

	item_value->flags = flags;

	if (0 != (item_value->flags & ZBX_DC_FLAG_META))
	{
		item_value->lastlogsize = lastlogsize;
		item_value->mtime = mtime;
	}

	if (0 == (item_value->flags & ZBX_DC_FLAG_NOVALUE))
	{
		item_value->severity = log->severity;
		item_value->logeventid = log->logeventid;
		item_value->timestamp = log->timestamp;

		item_value->value.value_str.len = zbx_db_strlen_n(log->value, ZBX_HISTORY_VALUE_LEN) + 1;

		if (NULL != log->source && '\0' != *log->source)
			item_value->source.len = zbx_db_strlen_n(log->source, HISTORY_LOG_SOURCE_LEN) + 1;
		else
			item_value->source.len = 0;
	}
	else
	{
		item_value->value.value_str.len = 0;
		item_value->source.len = 0;
	}

	if (0 != item_value->value.value_str.len + item_value->source.len)
	{
		dc_string_buffer_realloc(item_value->value.value_str.len + item_value->source.len);

		if (0 != item_value->value.value_str.len)
		{
			item_value->value.value_str.pvalue = string_values_offset;
			memcpy(&string_values[string_values_offset], log->value, item_value->value.value_str.len);
			string_values_offset += item_value->value.value_str.len;
		}

		if (0 != item_value->source.len)
		{
			item_value->source.pvalue = string_values_offset;
			memcpy(&string_values[string_values_offset], log->source, item_value->source.len);
			string_values_offset += item_value->source.len;
		}
	}
}

static void	dc_local_add_history_notsupported(zbx_uint64_t itemid, const zbx_timespec_t *ts, const char *error,
		zbx_uint64_t lastlogsize, int mtime, unsigned char flags)
{
	dc_item_value_t	*item_value;

	item_value = dc_local_get_history_slot();

	item_value->itemid = itemid;
	item_value->ts = *ts;
	item_value->state = ITEM_STATE_NOTSUPPORTED;
	item_value->flags = flags;

	if (0 != (item_value->flags & ZBX_DC_FLAG_META))
	{
		item_value->lastlogsize = lastlogsize;
		item_value->mtime = mtime;
	}

	item_value->value.value_str.len = zbx_db_strlen_n(error, ITEM_ERROR_LEN) + 1;
	dc_string_buffer_realloc(item_value->value.value_str.len);
	item_value->value.value_str.pvalue = string_values_offset;
	memcpy(&string_values[string_values_offset], error, item_value->value.value_str.len);
	string_values_offset += item_value->value.value_str.len;
}

static void	dc_local_add_history_lld(zbx_uint64_t itemid, const zbx_timespec_t *ts, const char *value_orig)
{
	dc_item_value_t	*item_value;

	item_value = dc_local_get_history_slot();

	item_value->itemid = itemid;
	item_value->ts = *ts;
	item_value->state = ITEM_STATE_NORMAL;
	item_value->flags = ZBX_DC_FLAG_LLD;
	item_value->value.value_str.len = strlen(value_orig) + 1;

	dc_string_buffer_realloc(item_value->value.value_str.len);
	item_value->value.value_str.pvalue = string_values_offset;
	memcpy(&string_values[string_values_offset], value_orig, item_value->value.value_str.len);
	string_values_offset += item_value->value.value_str.len;
}

/******************************************************************************
 *                                                                            *
 * Function: dc_add_history                                                   *
 *                                                                            *
 * Purpose: add new value to the cache                                        *
 *                                                                            *
 * Parameters:  itemid     - [IN] the itemid                                  *
 *              item_flags - [IN] the item flags (e. g. lld rule)             *
 *              result     - [IN] agent result containing the value to add    *
 *              ts         - [IN] the value timestamp                         *
 *              state      - [IN] the item state                              *
 *              error      - [IN] the error message in case item state is     *
 *                                ITEM_STATE_NOTSUPPORTED                     *
 *                                                                            *
 ******************************************************************************/
void	dc_add_history(zbx_uint64_t itemid, unsigned char item_flags, AGENT_RESULT *result, const zbx_timespec_t *ts,
		unsigned char state, const char *error)
{
	unsigned char	value_flags;

	if (ITEM_STATE_NOTSUPPORTED == state)
	{
		zbx_uint64_t	lastlogsize;
		int		mtime;

		if (NULL != result && 0 != ISSET_META(result))
		{
			value_flags = ZBX_DC_FLAG_META;
			lastlogsize = result->lastlogsize;
			mtime = result->mtime;
		}
		else
		{
			value_flags = 0;
			lastlogsize = 0;
			mtime = 0;
		}
		dc_local_add_history_notsupported(itemid, ts, error, lastlogsize, mtime, value_flags);
		return;
	}

	if (0 != (ZBX_FLAG_DISCOVERY_RULE & item_flags))
	{
		if (NULL == GET_TEXT_RESULT(result))
			return;

		/* proxy stores low-level discovery (lld) values in db */
		if (0 == (ZBX_PROGRAM_TYPE_SERVER & program_type))
			dc_local_add_history_lld(itemid, ts, result->text);

		return;
	}

	if (!ISSET_VALUE(result) && !ISSET_META(result))
		return;

	value_flags = 0;

	if (!ISSET_VALUE(result))
		value_flags |= ZBX_DC_FLAG_NOVALUE;

	if (ISSET_META(result))
		value_flags |= ZBX_DC_FLAG_META;

	/* Add data to the local history cache if:                            */
	/*   1) the NOVALUE flag is set (data contains only meta information) */
	/*   2) the NOVALUE flag is not set and value conversion succeeded    */

	if (0 == (value_flags & ZBX_DC_FLAG_NOVALUE))
	{
		if (ISSET_LOG(result))
		{
			dc_local_add_history_log(itemid, ts, result->log, result->lastlogsize, result->mtime,
					value_flags);
		}
		else if (ISSET_UI64(result))
		{
			dc_local_add_history_uint(itemid, ts, result->ui64, result->lastlogsize, result->mtime,
					value_flags);
		}
		else if (ISSET_DBL(result))
		{
			dc_local_add_history_dbl(itemid, ts, result->dbl, result->lastlogsize, result->mtime,
					value_flags);
		}
		else if (ISSET_STR(result))
		{
			dc_local_add_history_text(itemid, ts, result->str, result->lastlogsize, result->mtime,
					value_flags);
		}
		else if (ISSET_TEXT(result))
		{
			dc_local_add_history_text(itemid, ts, result->text, result->lastlogsize, result->mtime,
					value_flags);
		}
		else
		{
			THIS_SHOULD_NEVER_HAPPEN;
		}
	}
	else
	{
		if (0 != (value_flags & ZBX_DC_FLAG_META))
			dc_local_add_history_log(itemid, ts, NULL, result->lastlogsize, result->mtime, value_flags);
		else
			THIS_SHOULD_NEVER_HAPPEN;

	}
}

void	dc_flush_history(void)
{
	if (0 == item_values_num)
		return;

	LOCK_CACHE;

	hc_add_item_values(item_values, item_values_num);

	cache->history_num += item_values_num;

	UNLOCK_CACHE;

	item_values_num = 0;
	string_values_offset = 0;
}

/******************************************************************************
 *                                                                            *
 * history cache storage                                                      *
 *                                                                            *
 ******************************************************************************/
ZBX_MEM_FUNC_IMPL(__hc_index, hc_index_mem)
ZBX_MEM_FUNC_IMPL(__hc, hc_mem)

struct zbx_hc_data
{
	history_value_t	value;
	zbx_uint64_t	lastlogsize;
	zbx_timespec_t	ts;
	int		mtime;
	unsigned char	value_type;
	unsigned char	flags;
	unsigned char	state;

	struct zbx_hc_data	*next;
};

/******************************************************************************
 *                                                                            *
 * Function: hc_queue_elem_compare_func                                       *
 *                                                                            *
 * Purpose: compares history queue elements                                   *
 *                                                                            *
 ******************************************************************************/
static int	hc_queue_elem_compare_func(const void *d1, const void *d2)
{
	const zbx_binary_heap_elem_t	*e1 = (const zbx_binary_heap_elem_t *)d1;
	const zbx_binary_heap_elem_t	*e2 = (const zbx_binary_heap_elem_t *)d2;

	const zbx_hc_item_t	*item1 = (const zbx_hc_item_t *)e1->data;
	const zbx_hc_item_t	*item2 = (const zbx_hc_item_t *)e2->data;

	/* compare by timestamp of the oldest value */
	return zbx_timespec_compare(&item1->tail->ts, &item2->tail->ts);
}

/******************************************************************************
 *                                                                            *
 * Function: hc_free_data                                                     *
 *                                                                            *
 * Purpose: free history item data allocated in history cache                 *
 *                                                                            *
 * Parameters: data - [IN] history item data                                  *
 *                                                                            *
 ******************************************************************************/
static void	hc_free_data(zbx_hc_data_t *data)
{
	if (ITEM_STATE_NOTSUPPORTED == data->state)
	{
		__hc_mem_free_func(data->value.str);
	}
	else
	{
		if (0 == (data->flags & ZBX_DC_FLAG_NOVALUE))
		{
			switch (data->value_type)
			{
				case ITEM_VALUE_TYPE_STR:
				case ITEM_VALUE_TYPE_TEXT:
					__hc_mem_free_func(data->value.str);
					break;
				case ITEM_VALUE_TYPE_LOG:
					__hc_mem_free_func(data->value.log->value);

					if (NULL != data->value.log->source)
						__hc_mem_free_func(data->value.log->source);

					__hc_mem_free_func(data->value.log);
					break;
			}
		}
	}

	__hc_mem_free_func(data);
}

/******************************************************************************
 *                                                                            *
 * Function: hc_queue_item                                                    *
 *                                                                            *
 * Purpose: put back item into history queue                                  *
 *                                                                            *
 * Parameters: data - [IN] history item data                                  *
 *                                                                            *
 ******************************************************************************/
static void	hc_queue_item(zbx_hc_item_t *item)
{
	zbx_binary_heap_elem_t	elem = {item->itemid, (const void *)item};

	zbx_binary_heap_insert(&cache->history_queue, &elem);
}

/******************************************************************************
 *                                                                            *
 * Function: hc_get_item                                                      *
 *                                                                            *
 * Purpose: returns history item by itemid                                    *
 *                                                                            *
 * Parameters: itemid - [IN] the item id                                      *
 *                                                                            *
 * Return value: the history item or NULL if the requested item is not in     *
 *               history cache                                                *
 *                                                                            *
 ******************************************************************************/
static zbx_hc_item_t	*hc_get_item(zbx_uint64_t itemid)
{
	return (zbx_hc_item_t *)zbx_hashset_search(&cache->history_items, &itemid);
}

/******************************************************************************
 *                                                                            *
 * Function: hc_add_item                                                      *
 *                                                                            *
 * Purpose: adds a new item to history cache                                  *
 *                                                                            *
 * Parameters: itemid - [IN] the item id                                      *
 *                      [IN] the item data                                    *
 *                                                                            *
 * Return value: the added history item                                       *
 *                                                                            *
 ******************************************************************************/
static zbx_hc_item_t	*hc_add_item(zbx_uint64_t itemid, zbx_hc_data_t *data)
{
	zbx_hc_item_t	item_local = {itemid, ZBX_HC_ITEM_STATUS_NORMAL, data, data};

	return (zbx_hc_item_t *)zbx_hashset_insert(&cache->history_items, &item_local, sizeof(item_local));
}

/******************************************************************************
 *                                                                            *
 * Function: hc_mem_value_str_dup                                             *
 *                                                                            *
 * Purpose: copies string value to history cache                              *
 *                                                                            *
 * Parameters: str - [IN] the string value                                    *
 *                                                                            *
 * Return value: the copied string or NULL if there was not enough memory     *
 *                                                                            *
 ******************************************************************************/
static char	*hc_mem_value_str_dup(const dc_value_str_t *str)
{
	char	*ptr;

	if (NULL == (ptr = (char *)__hc_mem_malloc_func(NULL, str->len)))
		return NULL;

	memcpy(ptr, &string_values[str->pvalue], str->len - 1);
	ptr[str->len - 1] = '\0';

	return ptr;
}

/******************************************************************************
 *                                                                            *
 * Function: hc_clone_history_str_data                                        *
 *                                                                            *
 * Purpose: clones string value into history data memory                      *
 *                                                                            *
 * Parameters: dst - [IN/OUT] a reference to the cloned value                 *
 *             str - [IN] the string value to clone                           *
 *                                                                            *
 * Return value: SUCCESS - either there was no need to clone the string       *
 *                         (it was empty or already cloned) or the string was *
 *                          cloned successfully                               *
 *               FAIL    - not enough memory                                  *
 *                                                                            *
 * Comments: This function can be called in loop with the same dst value      *
 *           until it finishes cloning string value.                          *
 *                                                                            *
 ******************************************************************************/
static int	hc_clone_history_str_data(char **dst, const dc_value_str_t *str)
{
	if (0 == str->len)
		return SUCCEED;

	if (NULL != *dst)
		return SUCCEED;

	if (NULL != (*dst = hc_mem_value_str_dup(str)))
		return SUCCEED;

	return FAIL;
}

/******************************************************************************
 *                                                                            *
 * Function: hc_clone_history_log_data                                        *
 *                                                                            *
 * Purpose: clones log value into history data memory                         *
 *                                                                            *
 * Parameters: dst        - [IN/OUT] a reference to the cloned value          *
 *             item_value - [IN] the log value to clone                       *
 *                                                                            *
 * Return value: SUCCESS - the log value was cloned successfully              *
 *               FAIL    - not enough memory                                  *
 *                                                                            *
 * Comments: This function can be called in loop with the same dst value      *
 *           until it finishes cloning log value.                             *
 *                                                                            *
 ******************************************************************************/
static int	hc_clone_history_log_data(zbx_log_value_t **dst, const dc_item_value_t *item_value)
{
	if (NULL == *dst)
	{
		/* using realloc instead of malloc just to suppress 'not used' warning for realloc */
		if (NULL == (*dst = (zbx_log_value_t *)__hc_mem_realloc_func(NULL, sizeof(zbx_log_value_t))))
			return FAIL;

		memset(*dst, 0, sizeof(zbx_log_value_t));
	}

	if (SUCCEED != hc_clone_history_str_data(&(*dst)->value, &item_value->value.value_str))
		return FAIL;

	if (SUCCEED != hc_clone_history_str_data(&(*dst)->source, &item_value->source))
		return FAIL;

	(*dst)->logeventid = item_value->logeventid;
	(*dst)->severity = item_value->severity;
	(*dst)->timestamp = item_value->timestamp;

	return SUCCEED;
}

/******************************************************************************
 *                                                                            *
 * Function: hc_clone_history_data                                            *
 *                                                                            *
 * Purpose: clones item value from local cache into history cache             *
 *                                                                            *
 * Parameters: data       - [IN/OUT] a reference to the cloned value          *
 *             item_value - [IN] the item value                               *
 *                                                                            *
 * Return value: SUCCESS - the item value was cloned successfully             *
 *               FAIL    - not enough memory                                  *
 *                                                                            *
 * Comments: This function can be called in loop with the same data value     *
 *           until it finishes cloning item value.                            *
 *                                                                            *
 ******************************************************************************/
static int	hc_clone_history_data(zbx_hc_data_t **data, const dc_item_value_t *item_value)
{
	if (NULL == *data)
	{
		if (NULL == (*data = (zbx_hc_data_t *)__hc_mem_malloc_func(NULL, sizeof(zbx_hc_data_t))))
			return FAIL;

		memset(*data, 0, sizeof(zbx_hc_data_t));

		(*data)->state = item_value->state;
		(*data)->ts = item_value->ts;
		(*data)->flags = item_value->flags;
	}

	if (0 != (ZBX_DC_FLAG_META & item_value->flags))
	{
		(*data)->lastlogsize = item_value->lastlogsize;
		(*data)->mtime = item_value->mtime;
	}

	if (ITEM_STATE_NOTSUPPORTED == item_value->state)
	{
		if (NULL == ((*data)->value.str = hc_mem_value_str_dup(&item_value->value.value_str)))
			return FAIL;

		(*data)->value_type = item_value->value_type;
		cache->stats.notsupported_counter++;

		return SUCCEED;
	}

	if (0 != (ZBX_DC_FLAG_LLD & item_value->flags))
	{
		if (NULL == ((*data)->value.str = hc_mem_value_str_dup(&item_value->value.value_str)))
			return FAIL;

		(*data)->value_type = ITEM_VALUE_TYPE_TEXT;

		cache->stats.history_text_counter++;
		cache->stats.history_counter++;

		return SUCCEED;
	}

	if (0 == (ZBX_DC_FLAG_NOVALUE & item_value->flags))
	{
		switch (item_value->value_type)
		{
			case ITEM_VALUE_TYPE_FLOAT:
				(*data)->value.dbl = item_value->value.value_dbl;
				cache->stats.history_float_counter++;
				break;
			case ITEM_VALUE_TYPE_UINT64:
				(*data)->value.ui64 = item_value->value.value_uint;
				cache->stats.history_uint_counter++;
				break;
			case ITEM_VALUE_TYPE_STR:
				if (SUCCEED != hc_clone_history_str_data(&(*data)->value.str,
						&item_value->value.value_str))
				{
					return FAIL;
				}
				cache->stats.history_str_counter++;
				break;
			case ITEM_VALUE_TYPE_TEXT:
				if (SUCCEED != hc_clone_history_str_data(&(*data)->value.str,
						&item_value->value.value_str))
				{
					return FAIL;
				}
				cache->stats.history_text_counter++;
				break;
			case ITEM_VALUE_TYPE_LOG:
				if (SUCCEED != hc_clone_history_log_data(&(*data)->value.log, item_value))
					return FAIL;

				cache->stats.history_log_counter++;
				break;
		}

		cache->stats.history_counter++;
	}

	(*data)->value_type = item_value->value_type;

	return SUCCEED;
}

/******************************************************************************
 *                                                                            *
 * Function: hc_add_item_values                                               *
 *                                                                            *
 * Purpose: adds item values to the history cache                             *
 *                                                                            *
 * Parameters: values     - [IN] the item values to add                       *
 *             values_num - [IN] the number of item values to add             *
 *                                                                            *
 * Comments: If the history cache is full this function will wait until       *
 *           history syncers processes values freeing enough space to store   *
 *           the new value.                                                   *
 *                                                                            *
 ******************************************************************************/
static void	hc_add_item_values(dc_item_value_t *values, int values_num)
{
	dc_item_value_t	*item_value;
	int		i;
	zbx_hc_item_t	*item;

	for (i = 0; i < values_num; i++)
	{
		zbx_hc_data_t	*data = NULL;

		item_value = &values[i];

		while (SUCCEED != hc_clone_history_data(&data, item_value))
		{
			UNLOCK_CACHE;

			zabbix_log(LOG_LEVEL_DEBUG, "History buffer is full. Sleeping for 1 second.");
			sleep(1);

			LOCK_CACHE;
		}

		if (NULL == (item = hc_get_item(item_value->itemid)))
		{
			item = hc_add_item(item_value->itemid, data);
			hc_queue_item(item);
		}
		else
		{
			item->head->next = data;
			item->head = data;
		}
	}
}

/******************************************************************************
 *                                                                            *
 * Function: hc_copy_history_data                                             *
 *                                                                            *
 * Purpose: copies item value from history cache into the specified history   *
 *          value                                                             *
 *                                                                            *
 * Parameters: history - [OUT] the history value                              *
 *             itemid  - [IN] the item identifier                             *
 *             data    - [IN] the history data to copy                        *
 *                                                                            *
 * Comments: handling of uninitialized fields in dc_add_proxy_history_log()   *
 *                                                                            *
 ******************************************************************************/
static void	hc_copy_history_data(ZBX_DC_HISTORY *history, zbx_uint64_t itemid, zbx_hc_data_t *data)
{
	history->itemid = itemid;
	history->ts = data->ts;
	history->state = data->state;
	history->flags = data->flags;
	history->lastlogsize = data->lastlogsize;
	history->mtime = data->mtime;

	if (ITEM_STATE_NOTSUPPORTED == data->state)
	{
		history->value.err = zbx_strdup(NULL, data->value.str);
		history->flags |= ZBX_DC_FLAG_UNDEF;
		return;
	}

	history->value_type = data->value_type;

	if (0 == (ZBX_DC_FLAG_NOVALUE & data->flags))
	{
		switch (data->value_type)
		{
			case ITEM_VALUE_TYPE_FLOAT:
				history->value.dbl = data->value.dbl;
				break;
			case ITEM_VALUE_TYPE_UINT64:
				history->value.ui64 = data->value.ui64;
				break;
			case ITEM_VALUE_TYPE_STR:
			case ITEM_VALUE_TYPE_TEXT:
				history->value.str = zbx_strdup(NULL, data->value.str);
				break;
			case ITEM_VALUE_TYPE_LOG:
				history->value.log = zbx_malloc(NULL, sizeof(zbx_log_value_t));
				history->value.log->value = zbx_strdup(NULL, data->value.log->value);

				if (NULL != data->value.log->source)
					history->value.log->source = zbx_strdup(NULL, data->value.log->source);
				else
					history->value.log->source = NULL;

				history->value.log->timestamp = data->value.log->timestamp;
				history->value.log->severity = data->value.log->severity;
				history->value.log->logeventid = data->value.log->logeventid;

				break;
		}
	}
}

/******************************************************************************
 *                                                                            *
 * Function: hc_pop_items                                                     *
 *                                                                            *
 * Purpose: pops the next batch of history items from cache for processing    *
 *                                                                            *
 * Parameters: history_items - [OUT] the locked history items                 *
 *                                                                            *
 * Comments: The history_items must be returned back to history cache with    *
 *           hc_push_items() function after they have been processed.         *
 *                                                                            *
 ******************************************************************************/
static void	hc_pop_items(zbx_vector_ptr_t *history_items)
{
	zbx_binary_heap_elem_t	*elem;
	zbx_hc_item_t		*item;

	while (ZBX_HC_SYNC_MAX > history_items->values_num && FAIL == zbx_binary_heap_empty(&cache->history_queue))
	{
		elem = zbx_binary_heap_find_min(&cache->history_queue);
		item = (zbx_hc_item_t *)elem->data;
		zbx_vector_ptr_append(history_items, item);

		zbx_binary_heap_remove_min(&cache->history_queue);
	}
}

/******************************************************************************
 *                                                                            *
 * Function: hc_get_item_values                                               *
 *                                                                            *
 * Purpose: gets item history values                                          *
 *                                                                            *
 * Parameters: history       - [OUT] the history valeus                       *
 *             history_items - [IN] the history items                         *
 *                                                                            *
 ******************************************************************************/
static void	hc_get_item_values(ZBX_DC_HISTORY *history, zbx_vector_ptr_t *history_items)
{
	int		i, history_num = 0;
	zbx_hc_item_t	*item;

	/* we don't need to lock history cache because no other processes can  */
	/* change item's history data until it is pushed back to history queue */
	for (i = 0; i < history_items->values_num; i++)
	{
		/* busy items were replaced with NULL values in hc_push_busy_items() function */
		if (NULL == (item = (zbx_hc_item_t *)history_items->values[i]))
			continue;

		hc_copy_history_data(&history[history_num++], item->itemid, item->tail);
	}
}

/******************************************************************************
 *                                                                            *
 * Function: hc_push_busy_items                                               *
 *                                                                            *
 * Purpose: push back the busy (locked by triggers) items into history cache  *
 *                                                                            *
 * Parameters: history_items - [IN] the history items                         *
 *                                                                            *
 ******************************************************************************/
static void	hc_push_busy_items(zbx_vector_ptr_t *history_items)
{
	int		i;
	zbx_hc_item_t	*item;

	for (i = 0; i < history_items->values_num; i++)
	{
		item = (zbx_hc_item_t *)history_items->values[i];

		if (ZBX_HC_ITEM_STATUS_NORMAL == item->status)
			continue;

		/* reset item status before returning it to queue */
		item->status = ZBX_HC_ITEM_STATUS_NORMAL;
		hc_queue_item(item);

		/* After pushing back to queue current syncer has released ownership of this item. */
		/* To avoid using it further reset the item reference in vector to NULL.           */
		history_items->values[i] = NULL;
	}
}

/******************************************************************************
 *                                                                            *
 * Function: hc_push_processed_items                                          *
 *                                                                            *
 * Purpose: push back the processed history items into history cache          *
 *                                                                            *
 * Parameters: history_items - [IN] the history items containing processed    *
 *                                  (available) and busy items                *
 *                                                                            *
 * Return value: time of the next history item to sync                        *
 *                                                                            *
 * Comments: This function removes processed value from history cache.        *
 *           If there is no more data for this item, then the item itself is  *
 *           removed from history index.                                      *
 *                                                                            *
 ******************************************************************************/
static int	hc_push_processed_items(zbx_vector_ptr_t *history_items)
{
	int		i;
	zbx_hc_item_t	*item;
	zbx_hc_data_t	*data_free;
	int		next_sync;

	for (i = 0; i < history_items->values_num; i++)
	{
		/* busy items were replaced with NULL values in hc_push_busy_items() function */
		if (NULL == (item = (zbx_hc_item_t *)history_items->values[i]))
			continue;

		data_free = item->tail;
		item->tail = item->tail->next;
		hc_free_data(data_free);

		if (NULL == item->tail)
		{
			zbx_hashset_remove(&cache->history_items, item);
			continue;
		}

		hc_queue_item(item);
	}

	if (FAIL == zbx_binary_heap_empty(&cache->history_queue))
	{
		zbx_binary_heap_elem_t	*elem;

		elem = zbx_binary_heap_find_min(&cache->history_queue);
		item = (zbx_hc_item_t *)elem->data;

		next_sync = item->tail->ts.sec;
	}
	else
		next_sync = 0;

	return next_sync;
}

/******************************************************************************
 *                                                                            *
 * Function: init_trend_cache                                                 *
 *                                                                            *
 * Purpose: Allocate shared memory for trend cache (part of database cache)   *
 *                                                                            *
 * Author: Vladimir Levijev                                                   *
 *                                                                            *
 * Comments: Is optionally called from init_database_cache()                  *
 *                                                                            *
 ******************************************************************************/

ZBX_MEM_FUNC_IMPL(__trend, trend_mem);

static int	init_trend_cache(char **error)
{
	const char	*__function_name = "init_trend_cache";
	size_t		sz;
	int		ret;

	zabbix_log(LOG_LEVEL_DEBUG, "In %s()", __function_name);

	if (SUCCEED != (ret = zbx_mutex_create(&trends_lock, ZBX_MUTEX_TRENDS, error)))
		goto out;

	sz = zbx_mem_required_size(1, "trend cache", "TrendCacheSize");
	if (SUCCEED != (ret = zbx_mem_create(&trend_mem, CONFIG_TRENDS_CACHE_SIZE, "trend cache", "TrendCacheSize", 0,
			error)))
	{
		goto out;
	}

	CONFIG_TRENDS_CACHE_SIZE -= sz;

	cache->trends_num = 0;
	cache->trends_last_cleanup_hour = 0;

#define INIT_HASHSET_SIZE	100	/* Should be calculated dynamically based on trends size? */
					/* Still does not make sense to have it more than initial */
					/* item hashset size in configuration cache.              */

	zbx_hashset_create_ext(&cache->trends, INIT_HASHSET_SIZE,
			ZBX_DEFAULT_UINT64_HASH_FUNC, ZBX_DEFAULT_UINT64_COMPARE_FUNC, NULL,
			__trend_mem_malloc_func, __trend_mem_realloc_func, __trend_mem_free_func);

#undef INIT_HASHSET_SIZE
out:
	zabbix_log(LOG_LEVEL_DEBUG, "End of %s()", __function_name);

	return ret;
}

/******************************************************************************
 *                                                                            *
 * Function: init_database_cache                                              *
 *                                                                            *
 * Purpose: Allocate shared memory for database cache                         *
 *                                                                            *
 * Author: Alexei Vladishev, Alexander Vladishev                              *
 *                                                                            *
 ******************************************************************************/
int	init_database_cache(char **error)
{
	const char	*__function_name = "init_database_cache";

	int		ret;

	zabbix_log(LOG_LEVEL_DEBUG, "In %s()", __function_name);

	if (SUCCEED != (ret = zbx_mutex_create(&cache_lock, ZBX_MUTEX_CACHE, error)))
		goto out;

	if (SUCCEED != (ret = zbx_mutex_create(&cache_ids_lock, ZBX_MUTEX_CACHE_IDS, error)))
		goto out;

	if (SUCCEED != (ret = zbx_mem_create(&hc_mem, CONFIG_HISTORY_CACHE_SIZE, "history cache",
			"HistoryCacheSize", 1, error)))
	{
		goto out;
	}

	if (SUCCEED != (ret = zbx_mem_create(&hc_index_mem, CONFIG_HISTORY_INDEX_CACHE_SIZE, "history index cache",
			"HistoryIndexCacheSize", 0, error)))
	{
		goto out;
	}

	cache = (ZBX_DC_CACHE *)__hc_index_mem_malloc_func(NULL, sizeof(ZBX_DC_CACHE));
	memset(cache, 0, sizeof(ZBX_DC_CACHE));

	ids = (ZBX_DC_IDS *)__hc_index_mem_malloc_func(NULL, sizeof(ZBX_DC_IDS));
	memset(ids, 0, sizeof(ZBX_DC_IDS));

	zbx_hashset_create_ext(&cache->history_items, ZBX_HC_ITEMS_INIT_SIZE,
			ZBX_DEFAULT_UINT64_HASH_FUNC, ZBX_DEFAULT_UINT64_COMPARE_FUNC, NULL,
			__hc_index_mem_malloc_func, __hc_index_mem_realloc_func, __hc_index_mem_free_func);

	zbx_binary_heap_create_ext(&cache->history_queue, hc_queue_elem_compare_func, ZBX_BINARY_HEAP_OPTION_EMPTY,
			__hc_index_mem_malloc_func, __hc_index_mem_realloc_func, __hc_index_mem_free_func);

	if (0 != (program_type & ZBX_PROGRAM_TYPE_SERVER))
	{
		if (SUCCEED != (ret = init_trend_cache(error)))
			goto out;
	}

	if (NULL == sql)
		sql = zbx_malloc(sql, sql_alloc);
out:
	zabbix_log(LOG_LEVEL_DEBUG, "End of %s()", __function_name);

	return ret;
}

/******************************************************************************
 *                                                                            *
 * Function: DCsync_all                                                       *
 *                                                                            *
 * Purpose: writes updates and new data from pool and cache data to database  *
 *                                                                            *
 * Author: Alexei Vladishev                                                   *
 *                                                                            *
 ******************************************************************************/
static void	DCsync_all(void)
{
	int	sync_num;

	zabbix_log(LOG_LEVEL_DEBUG, "In DCsync_all()");

	DCsync_history(ZBX_SYNC_FULL, &sync_num);
	if (0 != (program_type & ZBX_PROGRAM_TYPE_SERVER))
		DCsync_trends();

	zabbix_log(LOG_LEVEL_DEBUG, "End of DCsync_all()");
}

/******************************************************************************
 *                                                                            *
 * Function: free_database_cache                                              *
 *                                                                            *
 * Purpose: Free memory allocated for database cache                          *
 *                                                                            *
 * Author: Alexei Vladishev, Alexander Vladishev                              *
 *                                                                            *
 ******************************************************************************/
void	free_database_cache(void)
{
	const char	*__function_name = "free_database_cache";

	zabbix_log(LOG_LEVEL_DEBUG, "In %s()", __function_name);

	DCsync_all();

	cache = NULL;

	zbx_mutex_destroy(&cache_lock);
	zbx_mutex_destroy(&cache_ids_lock);

	if (0 != (program_type & ZBX_PROGRAM_TYPE_SERVER))
		zbx_mutex_destroy(&trends_lock);

	zabbix_log(LOG_LEVEL_DEBUG, "End of %s()", __function_name);
}

/******************************************************************************
 *                                                                            *
 * Function: DCget_nextid                                                     *
 *                                                                            *
 * Purpose: Return next id for requested table                                *
 *                                                                            *
 * Author: Alexander Vladishev                                                *
 *                                                                            *
 ******************************************************************************/
zbx_uint64_t	DCget_nextid(const char *table_name, int num)
{
	const char	*__function_name = "DCget_nextid";
	int		i;
	DB_RESULT	result;
	DB_ROW		row;
	const ZBX_TABLE	*table;
	ZBX_DC_ID	*id;
	zbx_uint64_t	min = 0, max = ZBX_DB_MAX_ID, nextid, lastid;

	zabbix_log(LOG_LEVEL_DEBUG, "In %s() table:'%s' num:%d",
			__function_name, table_name, num);

	LOCK_CACHE_IDS;

	for (i = 0; i < ZBX_IDS_SIZE; i++)
	{
		id = &ids->id[i];
		if ('\0' == *id->table_name)
			break;

		if (0 == strcmp(id->table_name, table_name))
		{
			nextid = id->lastid + 1;
			id->lastid += num;
			lastid = id->lastid;

			UNLOCK_CACHE_IDS;

			zabbix_log(LOG_LEVEL_DEBUG, "End of %s() table:'%s' [" ZBX_FS_UI64 ":" ZBX_FS_UI64 "]",
					__function_name, table_name, nextid, lastid);

			return nextid;
		}
	}

	if (i == ZBX_IDS_SIZE)
	{
		zabbix_log(LOG_LEVEL_ERR, "insufficient shared memory for ids");
		exit(EXIT_FAILURE);
	}

	table = DBget_table(table_name);

	result = DBselect("select max(%s) from %s where %s between " ZBX_FS_UI64 " and " ZBX_FS_UI64,
			table->recid, table_name, table->recid, min, max);

	if (NULL != result)
	{
		zbx_strlcpy(id->table_name, table_name, sizeof(id->table_name));

		if (NULL == (row = DBfetch(result)) || SUCCEED == DBis_null(row[0]))
			id->lastid = min;
		else
			ZBX_STR2UINT64(id->lastid, row[0]);

		nextid = id->lastid + 1;
		id->lastid += num;
		lastid = id->lastid;
	}
	else
		nextid = lastid = 0;

	UNLOCK_CACHE_IDS;

	DBfree_result(result);

	zabbix_log(LOG_LEVEL_DEBUG, "End of %s() table:'%s' [" ZBX_FS_UI64 ":" ZBX_FS_UI64 "]",
			__function_name, table_name, nextid, lastid);

	return nextid;
}

/******************************************************************************
 *                                                                            *
 * Function: DCupdate_hosts_availability                                      *
 *                                                                            *
 * Purpose: performs host availability reset for hosts with availability set  *
 *          on interfaces without enabled items                               *
 *                                                                            *
 ******************************************************************************/
void	DCupdate_hosts_availability(void)
{
	const char		*__function_name = "DCupdate_hosts_availability";
	zbx_vector_ptr_t	hosts;
	char			*sql_buf = NULL;
	size_t			sql_buf_alloc = 0, sql_buf_offset = 0;
	int			i;

	zabbix_log(LOG_LEVEL_DEBUG, "In %s()", __function_name);

	zbx_vector_ptr_create(&hosts);

	if (SUCCEED != DCreset_hosts_availability(&hosts))
		goto out;

	DBbegin();
	DBbegin_multiple_update(&sql_buf, &sql_buf_alloc, &sql_buf_offset);

	for (i = 0; i < hosts.values_num; i++)
	{
		if (SUCCEED == zbx_sql_add_host_availability(&sql_buf, &sql_buf_alloc, &sql_buf_offset,
				hosts.values[i]))
		{
			zbx_strcpy_alloc(&sql_buf, &sql_buf_alloc, &sql_buf_offset, ";\n");
		}

		DBexecute_overflowed_sql(&sql_buf, &sql_buf_alloc, &sql_buf_offset);
	}

	DBend_multiple_update(&sql_buf, &sql_buf_alloc, &sql_buf_offset);

	if (16 < sql_buf_offset)
		DBexecute("%s", sql_buf);

	DBcommit();

	zbx_free(sql_buf);
out:
	zbx_vector_ptr_clear_ext(&hosts, (zbx_mem_free_func_t)zbx_host_availability_free);
	zbx_vector_ptr_destroy(&hosts);

	zabbix_log(LOG_LEVEL_DEBUG, "End of %s()", __function_name);
}<|MERGE_RESOLUTION|>--- conflicted
+++ resolved
@@ -967,106 +967,7 @@
 	zabbix_log(LOG_LEVEL_DEBUG, "End of %s()", __function_name);
 }
 
-<<<<<<< HEAD
-/******************************************************************************
- *                                                                            *
- * Function: DCadd_update_item_sql                                            *
- *                                                                            *
- * Purpose: 1) generate sql for updating item in database                     *
- *          2) calculate item delta value                                     *
- *          3) add events (item supported/not supported)                      *
- *          4) update cache (requeue item)                                    *
- *                                                                            *
- * Parameters: item - [IN/OUT] item reference                                 *
- *             h    - [IN/OUT] a reference to history cache value             *
- *                                                                            *
- ******************************************************************************/
-static void	DCadd_update_item_sql(size_t *sql_offset, const DC_ITEM *item, ZBX_DC_HISTORY *h)
-{
-	char				*value_esc;
-	const char			*sql_start = "update items set ", *sql_continue = ",";
-
-	if (ITEM_STATE_NOTSUPPORTED == h->state)
-		goto notsupported;
-
-	if (0 != (ZBX_DC_FLAG_META & h->flags))
-	{
-		zbx_snprintf_alloc(&sql, &sql_alloc, sql_offset, "%slastlogsize=" ZBX_FS_UI64 ",mtime=%d",
-				sql_start, h->lastlogsize, h->mtime);
-		sql_start = sql_continue;
-	}
-
-notsupported:
-
-	if (ITEM_STATE_NOTSUPPORTED == h->state)
-	{
-		int	update_cache = 0;
-
-		if (ITEM_STATE_NOTSUPPORTED != item->db_state)
-		{
-			unsigned char	object;
-
-			zabbix_log(LOG_LEVEL_WARNING, "item \"%s:%s\" became not supported: %s",
-					item->host.host, item->key_orig, h->value.str);
-
-			object = (0 != (ZBX_FLAG_DISCOVERY_RULE & item->flags) ?
-					EVENT_OBJECT_LLDRULE : EVENT_OBJECT_ITEM);
-			add_event(EVENT_SOURCE_INTERNAL, object, item->itemid, &h->ts, h->state, NULL, NULL, NULL, 0,
-					0, NULL, 0, NULL, 0);
-
-			zbx_snprintf_alloc(&sql, &sql_alloc, sql_offset, "%sstate=%d", sql_start, (int)h->state);
-			sql_start = sql_continue;
-
-			update_cache = 1;
-		}
-
-		if (0 != strcmp(item->db_error, h->value.err))
-		{
-			value_esc = DBdyn_escape_field("items", "error", h->value.err);
-			zbx_snprintf_alloc(&sql, &sql_alloc, sql_offset, "%serror='%s'", sql_start, value_esc);
-			sql_start = sql_continue;
-
-			if (ITEM_STATE_NOTSUPPORTED == item->db_state)
-			{
-				zabbix_log(LOG_LEVEL_WARNING, "error reason for \"%s:%s\" changed: %s", item->host.host,
-						item->key_orig, h->value.err);
-			}
-
-			zbx_free(value_esc);
-
-			update_cache = 1;
-		}
-
-		if (0 != update_cache)
-			DCconfig_set_item_db_state(item->itemid, h->state, h->value.err);
-	}
-	else
-	{
-		if (ITEM_STATE_NOTSUPPORTED == item->db_state)
-		{
-			zabbix_log(LOG_LEVEL_WARNING, "item \"%s:%s\" became supported",
-					item->host.host, item->key_orig);
-
-			/* we know it's EVENT_OBJECT_ITEM because LLDRULE that becomes */
-			/* supported is handled in lld_process_discovery_rule()        */
-			add_event(EVENT_SOURCE_INTERNAL, EVENT_OBJECT_ITEM, item->itemid, &h->ts, h->state,
-					NULL, NULL, NULL, 0, 0, NULL, 0, NULL, 0);
-
-			zbx_snprintf_alloc(&sql, &sql_alloc, sql_offset, "%sstate=%d,error=''", sql_start,
-					(int)h->state);
-			sql_start = sql_continue;
-
-			DCconfig_set_item_db_state(item->itemid, h->state, "");
-		}
-	}
-	if (sql_start == sql_continue)
-		zbx_snprintf_alloc(&sql, &sql_alloc, sql_offset, " where itemid=" ZBX_FS_UI64 ";\n", item->itemid);
-}
-
 static void	DCinventory_value_add(zbx_vector_ptr_t *inventory_values, const DC_ITEM *item, ZBX_DC_HISTORY *h)
-=======
-static void	DCinventory_value_add(zbx_vector_ptr_t *inventory_values, DC_ITEM *item, ZBX_DC_HISTORY *h)
->>>>>>> 554732bf
 {
 	char			value[MAX_BUFFER_LEN];
 	const char		*inventory_field;
@@ -1394,6 +1295,153 @@
 
 /******************************************************************************
  *                                                                            *
+ * Function: calculate_item_update                                            *
+ *                                                                            *
+ * Purpose: calculates what item fields must be updated                       *
+ *                                                                            *
+ * Parameters: item      - [IN] the item                                      *
+ *             h         - [IN] the historical data to process                *
+ *                                                                            *
+ * Return value: The update data. This data must be freed by the caller.      *
+ *                                                                            *
+ ******************************************************************************/
+static zbx_item_diff_t	*calculate_item_update(const DC_ITEM *item, const ZBX_DC_HISTORY *h)
+{
+	zbx_uint64_t	flags = ZBX_FLAGS_ITEM_DIFF_UPDATE_LASTCLOCK;
+	const char	*item_error = NULL;
+	zbx_item_diff_t	*diff;
+	int		object;
+
+	if (0 != (ZBX_DC_FLAG_META & h->flags))
+	{
+		if (item->lastlogsize != h->lastlogsize)
+			flags |= ZBX_FLAGS_ITEM_DIFF_UPDATE_LASTLOGSIZE;
+
+		if (item->mtime != h->mtime)
+			flags |= ZBX_FLAGS_ITEM_DIFF_UPDATE_MTIME;
+	}
+
+	if (h->state != item->state)
+	{
+		flags |= ZBX_FLAGS_ITEM_DIFF_UPDATE_STATE;
+
+		if (ITEM_STATE_NOTSUPPORTED == h->state)
+		{
+			zabbix_log(LOG_LEVEL_WARNING, "item \"%s:%s\" became not supported: %s",
+					item->host.host, item->key_orig, h->value.str);
+
+			object = (0 != (ZBX_FLAG_DISCOVERY_RULE & item->flags) ?
+					EVENT_OBJECT_LLDRULE : EVENT_OBJECT_ITEM);
+
+			zbx_add_event(EVENT_SOURCE_INTERNAL, object, item->itemid, &h->ts, h->state, NULL, NULL, NULL,
+					0, 0, NULL, 0, NULL, 0);
+
+			if (0 != strcmp(item->error, h->value.err))
+				item_error = h->value.err;
+		}
+		else
+		{
+			zabbix_log(LOG_LEVEL_WARNING, "item \"%s:%s\" became supported",
+					item->host.host, item->key_orig);
+
+			/* we know it's EVENT_OBJECT_ITEM because LLDRULE that becomes */
+			/* supported is handled in lld_process_discovery_rule()        */
+			zbx_add_event(EVENT_SOURCE_INTERNAL, EVENT_OBJECT_ITEM, item->itemid, &h->ts, h->state,
+					NULL, NULL, NULL, 0, 0, NULL, 0, NULL, 0);
+
+			item_error = "";
+		}
+	}
+	else if (ITEM_STATE_NOTSUPPORTED == h->state && 0 != strcmp(item->error, h->value.err))
+	{
+		zabbix_log(LOG_LEVEL_WARNING, "error reason for \"%s:%s\" changed: %s", item->host.host,
+				item->key_orig, h->value.err);
+
+		item_error = h->value.err;
+	}
+
+	if (NULL != item_error)
+		flags |= ZBX_FLAGS_ITEM_DIFF_UPDATE_ERROR;
+
+	diff = (zbx_item_diff_t *)zbx_malloc(NULL, sizeof(zbx_item_diff_t));
+	diff->itemid = item->itemid;
+	diff->lastclock = h->ts.sec;
+	diff->flags = flags;
+
+	if (0 != (ZBX_FLAGS_ITEM_DIFF_UPDATE_LASTLOGSIZE & flags))
+		diff->lastlogsize = h->lastlogsize;
+
+	if (0 != (ZBX_FLAGS_ITEM_DIFF_UPDATE_MTIME & flags))
+		diff->mtime = h->mtime;
+
+	if (0 != (ZBX_FLAGS_ITEM_DIFF_UPDATE_STATE & flags))
+		diff->state = h->state;
+
+	if (0 != (ZBX_FLAGS_ITEM_DIFF_UPDATE_ERROR & flags))
+		diff->error = item_error;
+
+	return diff;
+}
+
+/******************************************************************************
+ *                                                                            *
+ * Function: db_save_item_changes                                             *
+ *                                                                            *
+ * Purpose: save item state, error, mtime, lastlogsize changes to             *
+ *          database                                                          *
+ *                                                                            *
+ ******************************************************************************/
+static void	db_save_item_changes(size_t *sql_offset, const zbx_vector_ptr_t *item_diff)
+{
+	int			i;
+	const zbx_item_diff_t	*diff;
+	char			*value_esc;
+
+	for (i = 0; i < item_diff->values_num; i++)
+	{
+		char	delim = ' ';
+
+		diff = (const zbx_item_diff_t *)item_diff->values[i];
+
+		if (0 == (ZBX_FLAGS_ITEM_DIFF_UPDATE_DB & diff->flags))
+			continue;
+
+		zbx_strcpy_alloc(&sql, &sql_alloc, sql_offset, "update items set");
+
+		if (0 != (ZBX_FLAGS_ITEM_DIFF_UPDATE_LASTLOGSIZE & diff->flags))
+		{
+			zbx_snprintf_alloc(&sql, &sql_alloc, sql_offset, "%clastlogsize=" ZBX_FS_UI64, delim,
+					diff->lastlogsize);
+			delim = ',';
+		}
+
+		if (0 != (ZBX_FLAGS_ITEM_DIFF_UPDATE_MTIME & diff->flags))
+		{
+			zbx_snprintf_alloc(&sql, &sql_alloc, sql_offset, "%cmtime=%d", delim, diff->mtime);
+			delim = ',';
+		}
+
+		if (0 != (ZBX_FLAGS_ITEM_DIFF_UPDATE_STATE & diff->flags))
+		{
+			zbx_snprintf_alloc(&sql, &sql_alloc, sql_offset, "%cstate=%d", delim, (int)diff->state);
+			delim = ',';
+		}
+
+		if (0 != (ZBX_FLAGS_ITEM_DIFF_UPDATE_ERROR & diff->flags))
+		{
+			value_esc = DBdyn_escape_field("items", "error", diff->error);
+			zbx_snprintf_alloc(&sql, &sql_alloc, sql_offset, "%cerror='%s'", delim, value_esc);
+			zbx_free(value_esc);
+		}
+
+		zbx_snprintf_alloc(&sql, &sql_alloc, sql_offset, " where itemid=" ZBX_FS_UI64 ";\n", diff->itemid);
+
+		DBexecute_overflowed_sql(&sql, &sql_alloc, sql_offset);
+	}
+}
+
+/******************************************************************************
+ *                                                                            *
  * Function: DCmass_update_history                                            *
  *                                                                            *
  * Purpose: prepare history data using items from configuration cache         *
@@ -1458,153 +1506,6 @@
 
 /******************************************************************************
  *                                                                            *
- * Function: calculate_item_update                                            *
- *                                                                            *
- * Purpose: calculates what item fields must be updated                       *
- *                                                                            *
- * Parameters: item      - [IN] the item                                      *
- *             h         - [IN] the historical data to process                *
- *                                                                            *
- * Return value: The update data. This data must be freed by the caller.      *
- *                                                                            *
- ******************************************************************************/
-static zbx_item_diff_t	*calculate_item_update(const DC_ITEM *item, const ZBX_DC_HISTORY *h)
-{
-	zbx_uint64_t	flags = ZBX_FLAGS_ITEM_DIFF_UPDATE_LASTCLOCK;
-	const char	*item_error = NULL;
-	zbx_item_diff_t	*diff;
-	int		object;
-
-	if (0 != (ZBX_DC_FLAG_META & h->flags))
-	{
-		if (item->lastlogsize != h->lastlogsize)
-			flags |= ZBX_FLAGS_ITEM_DIFF_UPDATE_LASTLOGSIZE;
-
-		if (item->mtime != h->mtime)
-			flags |= ZBX_FLAGS_ITEM_DIFF_UPDATE_MTIME;
-	}
-
-	if (h->state != item->state)
-	{
-		flags |= ZBX_FLAGS_ITEM_DIFF_UPDATE_STATE;
-
-		if (ITEM_STATE_NOTSUPPORTED == h->state)
-		{
-			zabbix_log(LOG_LEVEL_WARNING, "item \"%s:%s\" became not supported: %s",
-					item->host.host, item->key_orig, h->value.str);
-
-			object = (0 != (ZBX_FLAG_DISCOVERY_RULE & item->flags) ?
-					EVENT_OBJECT_LLDRULE : EVENT_OBJECT_ITEM);
-
-			zbx_add_event(EVENT_SOURCE_INTERNAL, object, item->itemid, &h->ts, h->state, NULL, NULL, NULL,
-					0, 0, NULL, 0, NULL, 0);
-
-			if (0 != strcmp(item->error, h->value.err))
-				item_error = h->value.err;
-		}
-		else
-		{
-			zabbix_log(LOG_LEVEL_WARNING, "item \"%s:%s\" became supported",
-					item->host.host, item->key_orig);
-
-			/* we know it's EVENT_OBJECT_ITEM because LLDRULE that becomes */
-			/* supported is handled in lld_process_discovery_rule()        */
-			zbx_add_event(EVENT_SOURCE_INTERNAL, EVENT_OBJECT_ITEM, item->itemid, &h->ts, h->state,
-					NULL, NULL, NULL, 0, 0, NULL, 0, NULL, 0);
-
-			item_error = "";
-		}
-	}
-	else if (ITEM_STATE_NOTSUPPORTED == h->state && 0 != strcmp(item->error, h->value.err))
-	{
-		zabbix_log(LOG_LEVEL_WARNING, "error reason for \"%s:%s\" changed: %s", item->host.host,
-				item->key_orig, h->value.err);
-
-		item_error = h->value.err;
-	}
-
-	if (NULL != item_error)
-		flags |= ZBX_FLAGS_ITEM_DIFF_UPDATE_ERROR;
-
-	diff = (zbx_item_diff_t *)zbx_malloc(NULL, sizeof(zbx_item_diff_t));
-	diff->itemid = item->itemid;
-	diff->lastclock = h->ts.sec;
-	diff->flags = flags;
-
-	if (0 != (ZBX_FLAGS_ITEM_DIFF_UPDATE_LASTLOGSIZE & flags))
-		diff->lastlogsize = h->lastlogsize;
-
-	if (0 != (ZBX_FLAGS_ITEM_DIFF_UPDATE_MTIME & flags))
-		diff->mtime = h->mtime;
-
-	if (0 != (ZBX_FLAGS_ITEM_DIFF_UPDATE_STATE & flags))
-		diff->state = h->state;
-
-	if (0 != (ZBX_FLAGS_ITEM_DIFF_UPDATE_ERROR & flags))
-		diff->error = item_error;
-
-	return diff;
-}
-
-/******************************************************************************
- *                                                                            *
- * Function: db_save_item_changes                                             *
- *                                                                            *
- * Purpose: save item state, error, mtime, lastlogsize changes to             *
- *          database                                                          *
- *                                                                            *
- ******************************************************************************/
-static void	db_save_item_changes(size_t *sql_offset, const zbx_vector_ptr_t *item_diff)
-{
-	int			i;
-	const zbx_item_diff_t	*diff;
-	char			*value_esc;
-
-	for (i = 0; i < item_diff->values_num; i++)
-	{
-		char	delim = ' ';
-
-		diff = (const zbx_item_diff_t *)item_diff->values[i];
-
-		if (0 == (ZBX_FLAGS_ITEM_DIFF_UPDATE_DB & diff->flags))
-			continue;
-
-		zbx_strcpy_alloc(&sql, &sql_alloc, sql_offset, "update items set");
-
-		if (0 != (ZBX_FLAGS_ITEM_DIFF_UPDATE_LASTLOGSIZE & diff->flags))
-		{
-			zbx_snprintf_alloc(&sql, &sql_alloc, sql_offset, "%clastlogsize=" ZBX_FS_UI64, delim,
-					diff->lastlogsize);
-			delim = ',';
-		}
-
-		if (0 != (ZBX_FLAGS_ITEM_DIFF_UPDATE_MTIME & diff->flags))
-		{
-			zbx_snprintf_alloc(&sql, &sql_alloc, sql_offset, "%cmtime=%d", delim, diff->mtime);
-			delim = ',';
-		}
-
-		if (0 != (ZBX_FLAGS_ITEM_DIFF_UPDATE_STATE & diff->flags))
-		{
-			zbx_snprintf_alloc(&sql, &sql_alloc, sql_offset, "%cstate=%d", delim, (int)diff->state);
-			delim = ',';
-		}
-
-		if (0 != (ZBX_FLAGS_ITEM_DIFF_UPDATE_ERROR & diff->flags))
-		{
-			value_esc = DBdyn_escape_field("items", "error", diff->error);
-			zbx_snprintf_alloc(&sql, &sql_alloc, sql_offset, "%cerror='%s'", delim, value_esc);
-			zbx_free(value_esc);
-		}
-
-		zbx_snprintf_alloc(&sql, &sql_alloc, sql_offset, " where itemid=" ZBX_FS_UI64 ";\n", diff->itemid);
-
-		DBexecute_overflowed_sql(&sql, &sql_alloc, sql_offset);
-	}
-}
-
-/******************************************************************************
- *                                                                            *
  * Function: DCmass_update_items                                              *
  *                                                                            *
  * Purpose: update items info after new value is received                     *
@@ -1620,39 +1521,13 @@
 	const char		*__function_name = "DCmass_update_items";
 
 	size_t			sql_offset = 0;
-<<<<<<< HEAD
-	int			i;
-	zbx_vector_ptr_t	inventory_values;
+	int			i, update_items_db = 0;
+	zbx_vector_ptr_t	inventory_values, item_diff;
 
 	zabbix_log(LOG_LEVEL_DEBUG, "In %s()", __function_name);
 
+	zbx_vector_ptr_create(&item_diff);
 	zbx_vector_ptr_create(&inventory_values);
-=======
-	zbx_vector_uint64_t	itemids;
-	DC_ITEM			*items = NULL;
-	int			i, *errcodes = NULL, update_items_db = 0;
-	zbx_vector_ptr_t	inventory_values, item_diff;
-
-	zabbix_log(LOG_LEVEL_DEBUG, "In %s()", __function_name);
-
-	items = zbx_malloc(items, sizeof(DC_ITEM) * (size_t)history_num);
-	errcodes = zbx_malloc(errcodes, sizeof(int) * (size_t)history_num);
-
-	zbx_vector_ptr_create(&item_diff);
-
-	zbx_vector_ptr_create(&inventory_values);
-	zbx_vector_uint64_create(&itemids);
-	zbx_vector_uint64_reserve(&itemids, history_num);
-
-	for (i = 0; i < history_num; i++)
-		zbx_vector_uint64_append(&itemids, history[i].itemid);
-
-	zbx_vector_uint64_sort(&itemids, ZBX_DEFAULT_UINT64_COMPARE_FUNC);
-
-	DCconfig_get_items_by_itemids(items, itemids.values, errcodes, history_num);
-
-	zbx_vector_uint64_clear(&itemids);	/* item ids that are not disabled and not deleted in DB */
->>>>>>> 554732bf
 
 	for (i = 0; i < history_num; i++)
 	{
@@ -1680,25 +1555,9 @@
 
 		h = &history[j];
 
-<<<<<<< HEAD
-		DCadd_update_item_sql(&sql_offset, &items[i], h);
-		DBexecute_overflowed_sql(&sql, &sql_alloc, &sql_offset);
-
-=======
-		if (0 == items[i].history)
-			h->flags |= ZBX_DC_FLAG_NOHISTORY;
-
-		if ((ITEM_VALUE_TYPE_FLOAT != items[i].value_type && ITEM_VALUE_TYPE_UINT64 != items[i].value_type) ||
-				0 == items[i].trends)
-		{
-			h->flags |= ZBX_DC_FLAG_NOTRENDS;
-		}
-
-		normalize_item_value(&items[i], h);
 		diff = calculate_item_update(&items[i], h);
 		zbx_vector_ptr_append(&item_diff, diff);
 		update_items_db |= (ZBX_FLAGS_ITEM_DIFF_UPDATE_DB & diff->flags);
->>>>>>> 554732bf
 		DCinventory_value_add(&inventory_values, &items[i], h);
 	}
 
@@ -1727,29 +1586,8 @@
 	zbx_vector_ptr_clear_ext(&inventory_values, (zbx_clean_func_t)DCinventory_value_free);
 	zbx_vector_ptr_destroy(&inventory_values);
 
-<<<<<<< HEAD
-	if (sql_offset > 16)	/* In ORACLE always present begin..end; */
-	{
-		DBend_multiple_update(&sql, &sql_alloc, &sql_offset);
-		DBexecute("%s", sql);
-	}
-=======
-	/* disable processing of deleted and disabled items by setting ZBX_DC_FLAG_UNDEF flag */
-	for (i = 0; i < history_num; i++)
-	{
-		if (FAIL == zbx_vector_uint64_bsearch(&itemids, history[i].itemid, ZBX_DEFAULT_UINT64_COMPARE_FUNC))
-			history[i].flags |= ZBX_DC_FLAG_UNDEF;
-	}
-
-	zbx_vector_uint64_destroy(&itemids);
-	DCconfig_clean_items(items, errcodes, history_num);
-
-	zbx_free(errcodes);
-	zbx_free(items);
-
 	zbx_vector_ptr_clear_ext(&item_diff, (zbx_clean_func_t)zbx_ptr_free);
 	zbx_vector_ptr_destroy(&item_diff);
->>>>>>> 554732bf
 
 	zabbix_log(LOG_LEVEL_DEBUG, "End of %s()", __function_name);
 }
@@ -1845,7 +1683,7 @@
  * Author: Alexander Vladishev                                                *
  *                                                                            *
  ******************************************************************************/
-static void	DCmass_add_history(ZBX_DC_HISTORY *history, int history_num)
+static void	DCmass_add_history(DC_ITEM *items, ZBX_DC_HISTORY *history, int history_num)
 {
 	const char	*__function_name = "DCmass_add_history";
 	int		i;
@@ -2421,13 +2259,12 @@
 
 			zbx_vector_uint64_sort(&itemids, ZBX_DEFAULT_UINT64_COMPARE_FUNC);
 
-			DCconfig_get_items_by_itemids(items, itemids.values, errcodes, history_num,
-					ZBX_FLAG_ITEM_FIELDS_PREPROC);
+			DCconfig_get_items_by_itemids(items, itemids.values, errcodes, history_num);
 
 			zbx_vector_uint64_destroy(&itemids);
 
 			DCmass_update_history(history, items, errcodes, history_num);
-			DCmass_add_history(history, history_num);
+			DCmass_add_history(items, history, history_num);
 
 			DBbegin();
 
@@ -2439,25 +2276,17 @@
 			/* processing of events, generated in functions: */
 			/*   DCmass_update_items() */
 			/*   DCmass_update_triggers() */
-<<<<<<< HEAD
-			process_trigger_events(&trigger_diff, &triggerids, ZBX_EVENTS_PROCESS_CORRELATION);
-
-			DCconfig_triggers_apply_changes(&trigger_diff);
-			zbx_save_trigger_changes(&trigger_diff);
-			zbx_vector_ptr_clear_ext(&trigger_diff, (zbx_clean_func_t)zbx_trigger_diff_free);
-
-			DBcommit();
-
-			DCconfig_clean_items(items, errcodes, history_num);
-			zbx_free(errcodes);
-			zbx_free(items);
-=======
 			if (0 != zbx_process_events(&trigger_diff, &triggerids))
 			{
 				DCconfig_triggers_apply_changes(&trigger_diff);
 				zbx_save_trigger_changes(&trigger_diff);
 			}
->>>>>>> 554732bf
+
+			DBcommit();
+
+			DCconfig_clean_items(items, errcodes, history_num);
+			zbx_free(errcodes);
+			zbx_free(items);
 		}
 		else
 		{
