/*
** Zabbix
** Copyright (C) 2000-2011 Zabbix SIA
**
** This program is free software; you can redistribute it and/or modify
** it under the terms of the GNU General Public License as published by
** the Free Software Foundation; either version 2 of the License, or
** (at your option) any later version.
**
** This program is distributed in the hope that it will be useful,
** but WITHOUT ANY WARRANTY; without even the implied warranty of
** MERCHANTABILITY or FITNESS FOR A PARTICULAR PURPOSE.  See the
** GNU General Public License for more details.
**
** You should have received a copy of the GNU General Public License
** along with this program; if not, write to the Free Software
** Foundation, Inc., 675 Mass Ave, Cambridge, MA 02139, USA.
**/

#include "common.h"
#include "log.h"
#include "zlog.h"
#include "threads.h"

#include "db.h"
#include "dbcache.h"
#include "ipc.h"
#include "mutexs.h"
#include "zbxserver.h"
#include "proxy.h"

#include "memalloc.h"
#include "zbxalgo.h"

static zbx_mem_info_t	*history_mem = NULL;
static zbx_mem_info_t	*history_text_mem = NULL;
static zbx_mem_info_t	*trend_mem = NULL;

#define	LOCK_CACHE	zbx_mutex_lock(&cache_lock)
#define	UNLOCK_CACHE	zbx_mutex_unlock(&cache_lock)
#define	LOCK_TRENDS	zbx_mutex_lock(&trends_lock)
#define	UNLOCK_TRENDS	zbx_mutex_unlock(&trends_lock)
#define	LOCK_CACHE_IDS		zbx_mutex_lock(&cache_ids_lock)
#define	UNLOCK_CACHE_IDS	zbx_mutex_unlock(&cache_ids_lock)

static ZBX_MUTEX	cache_lock;
static ZBX_MUTEX	trends_lock;
static ZBX_MUTEX	cache_ids_lock;

static char		*sql = NULL;
static int		sql_allocated = 65536;

static unsigned char	zbx_process;

extern int		CONFIG_HISTSYNCER_FREQUENCY;

static int		ZBX_HISTORY_SIZE = 0;
int			ZBX_SYNC_MAX = 1000;	/* Must be less than ZBX_HISTORY_SIZE */
static int		ZBX_ITEMIDS_SIZE = 0;

#define ZBX_IDS_SIZE	10
#define ZBX_DC_ID	struct zbx_dc_id_type
#define ZBX_DC_IDS	struct zbx_dc_ids_type

ZBX_DC_ID
{
	char		table_name[ZBX_TABLENAME_LEN_MAX];
	zbx_uint64_t	lastid;
	int		reserved;
};

ZBX_DC_IDS
{
	ZBX_DC_ID	id[ZBX_IDS_SIZE];
};

ZBX_DC_IDS		*ids = NULL;

typedef union
{
	double		dbl;
	zbx_uint64_t	ui64;
	char		*str;
	char		*err;
}
history_value_t;

#define ZBX_DC_HISTORY	struct zbx_dc_history_type
#define ZBX_DC_TREND	struct zbx_dc_trend_type
#define ZBX_DC_STATS	struct zbx_dc_stats_type
#define ZBX_DC_CACHE	struct zbx_dc_cache_type

ZBX_DC_HISTORY
{
	zbx_uint64_t	itemid;
	history_value_t	value_orig;
	history_value_t	value;			/* used as source for log items */
	int		clock;
	int		ns;
	int		timestamp;
	int		severity;
	int		logeventid;
	int		lastlogsize;
	int		mtime;
	int		num;			/* number of continuous values with the same itemid */
	unsigned char	value_type;
	unsigned char	value_null;
	unsigned char	keep_history;
	unsigned char	keep_trends;
	unsigned char	status;
};

ZBX_DC_TREND
{
	zbx_uint64_t	itemid;
	history_value_t	value_min;
	history_value_t	value_avg;
	history_value_t	value_max;
	int		clock;
	int		num;
	int		disable_from;
	unsigned char	value_type;
};

ZBX_DC_STATS
{
	zbx_uint64_t	history_counter;	/* the total number of processed values */
	zbx_uint64_t	history_float_counter;	/* the number of processed float values */
	zbx_uint64_t	history_uint_counter;	/* the number of processed uint values */
	zbx_uint64_t	history_str_counter;	/* the number of processed str values */
	zbx_uint64_t	history_log_counter;	/* the number of processed log values */
	zbx_uint64_t	history_text_counter;	/* the number of processed text values */
	zbx_uint64_t	notsupported_counter;	/* the number of processed not supported items */
};

ZBX_DC_CACHE
{
	zbx_hashset_t	trends;
	ZBX_DC_STATS	stats;
	ZBX_DC_HISTORY	*history;	/* [ZBX_HISTORY_SIZE] */
	char		*text;		/* [ZBX_TEXTBUFFER_SIZE] */
	zbx_uint64_t	*itemids;	/* items, processed by other syncers */
	char		*last_text;
	int		history_first;
	int		history_num;
	int		history_gap_num;
	int		text_free;
	int		trends_num;
	int		itemids_alloc, itemids_num;
	zbx_timespec_t	last_ts;
};

ZBX_DC_CACHE		*cache = NULL;

/******************************************************************************
 *                                                                            *
 * Function: DCget_stats                                                      *
 *                                                                            *
 * Purpose: get statistics of the database cache                              *
 *                                                                            *
 * Parameters:                                                                *
 *                                                                            *
 * Return value:                                                              *
 *                                                                            *
 * Author: Alexander Vladishev                                                *
 *                                                                            *
 * Comments:                                                                  *
 *                                                                            *
 ******************************************************************************/
void	*DCget_stats(int request)
{
	static zbx_uint64_t	value_uint;
	static double		value_double;

	switch (request)
	{
	case ZBX_STATS_HISTORY_COUNTER:
		value_uint = cache->stats.history_counter;
		return &value_uint;
	case ZBX_STATS_HISTORY_FLOAT_COUNTER:
		value_uint = cache->stats.history_float_counter;
		return &value_uint;
	case ZBX_STATS_HISTORY_UINT_COUNTER:
		value_uint = cache->stats.history_uint_counter;
		return &value_uint;
	case ZBX_STATS_HISTORY_STR_COUNTER:
		value_uint = cache->stats.history_str_counter;
		return &value_uint;
	case ZBX_STATS_HISTORY_LOG_COUNTER:
		value_uint = cache->stats.history_log_counter;
		return &value_uint;
	case ZBX_STATS_HISTORY_TEXT_COUNTER:
		value_uint = cache->stats.history_text_counter;
		return &value_uint;
	case ZBX_STATS_NOTSUPPORTED_COUNTER:
		value_uint = cache->stats.notsupported_counter;
		return &value_uint;
	case ZBX_STATS_HISTORY_TOTAL:
		value_uint = CONFIG_HISTORY_CACHE_SIZE;
		return &value_uint;
	case ZBX_STATS_HISTORY_USED:
		value_uint = cache->history_num * sizeof(ZBX_DC_HISTORY);
		return &value_uint;
	case ZBX_STATS_HISTORY_FREE:
		value_uint = CONFIG_HISTORY_CACHE_SIZE - cache->history_num * sizeof(ZBX_DC_HISTORY);
		return &value_uint;
	case ZBX_STATS_HISTORY_PFREE:
		value_double = 100 * ((double)(ZBX_HISTORY_SIZE - cache->history_num) / ZBX_HISTORY_SIZE);
		return &value_double;
	case ZBX_STATS_TREND_TOTAL:
		value_uint = trend_mem->orig_size;
		return &value_uint;
	case ZBX_STATS_TREND_USED:
		value_uint = trend_mem->orig_size - trend_mem->free_size;
		return &value_uint;
	case ZBX_STATS_TREND_FREE:
		value_uint = trend_mem->free_size;
		return &value_uint;
	case ZBX_STATS_TREND_PFREE:
		value_double = 100 * ((double)trend_mem->free_size / trend_mem->orig_size);
		return &value_double;
	case ZBX_STATS_TEXT_TOTAL:
		value_uint = CONFIG_TEXT_CACHE_SIZE;
		return &value_uint;
	case ZBX_STATS_TEXT_USED:
		value_uint = CONFIG_TEXT_CACHE_SIZE - cache->text_free;
		return &value_uint;
	case ZBX_STATS_TEXT_FREE:
		value_uint = cache->text_free;
		return &value_uint;
	case ZBX_STATS_TEXT_PFREE:
		value_double = 100.0 * ((double)cache->text_free / CONFIG_TEXT_CACHE_SIZE);
		return &value_double;
	default:
		return NULL;
	}
}

/******************************************************************************
 *                                                                            *
 * Function: DCget_trend                                                      *
 *                                                                            *
 * Purpose: find existing or add new structure and return pointer             *
 *                                                                            *
 * Parameters:                                                                *
 *                                                                            *
 * Return value: pointer to a trend structure                                 *
 *                                                                            *
 * Author: Alexander Vladishev                                                *
 *                                                                            *
 * Comments:                                                                  *
 *                                                                            *
 ******************************************************************************/
static ZBX_DC_TREND	*DCget_trend(zbx_uint64_t itemid)
{
	ZBX_DC_TREND	*ptr, trend;

	if (NULL != (ptr = (ZBX_DC_TREND *)zbx_hashset_search(&cache->trends, &itemid)))
		return ptr;

	memset(&trend, 0, sizeof(ZBX_DC_TREND));
	trend.itemid = itemid;

	return (ZBX_DC_TREND *)zbx_hashset_insert(&cache->trends, &trend, sizeof(ZBX_DC_TREND));
}

/******************************************************************************
 *                                                                            *
 * Function: DCflush_trends                                                   *
 *                                                                            *
 * Purpose: flush trend to the database                                       *
 *                                                                            *
 * Parameters:                                                                *
 *                                                                            *
 * Return value:                                                              *
 *                                                                            *
 * Author: Alexander Vladishev                                                *
 *                                                                            *
 * Comments:                                                                  *
 *                                                                            *
 ******************************************************************************/
static void	DCflush_trends(ZBX_DC_TREND *trends, int *trends_num, int update_cache)
{
	const char	*__function_name = "DCflush_trends";
	DB_RESULT	result;
	DB_ROW		row;
	int		num, i, clock, sql_offset;
	history_value_t	value_min, value_avg, value_max;
	unsigned char	value_type;
	zbx_uint64_t	*ids = NULL, itemid;
	int		ids_alloc, ids_num = 0, trends_to = *trends_num;
	ZBX_DC_TREND	*trend = NULL;
	const char	*table_name;

	zabbix_log(LOG_LEVEL_DEBUG, "In %s() trends_num:%d",
			__function_name, *trends_num);

	clock = trends[0].clock;
	value_type = trends[0].value_type;

	switch (value_type)
	{
		case ITEM_VALUE_TYPE_FLOAT:
			table_name = "trends";
			break;
		case ITEM_VALUE_TYPE_UINT64:
			table_name = "trends_uint";
			break;
		default:
			zbx_error("Unsupported value type for trends: %d", (int)value_type);
			assert(0);
	}

	ids_alloc = MIN(ZBX_SYNC_MAX, *trends_num);
	ids = zbx_malloc(ids, ids_alloc * sizeof(zbx_uint64_t));

	for (i = 0; i < *trends_num; i++)
	{
		trend = &trends[i];

		if (clock != trend->clock || value_type != trend->value_type)
			continue;

		if (0 != trend->disable_from)
			continue;

		uint64_array_add(&ids, &ids_alloc, &ids_num, trend->itemid, 64);

		if (ZBX_SYNC_MAX == ids_num)
		{
			trends_to = i + 1;
			break;
		}
	}

	if (0 != ids_num)
	{
		sql_offset = 0;
		zbx_snprintf_alloc(&sql, &sql_allocated, &sql_offset, 96,
				"select distinct itemid"
				" from %s"
				" where clock>=%d and",
				table_name, clock);

		DBadd_condition_alloc(&sql, &sql_allocated, &sql_offset, "itemid", ids, ids_num);

		result = DBselect("%s", sql);

		while (NULL != (row = DBfetch(result)))
		{
			ZBX_STR2UINT64(itemid, row[0]);
			uint64_array_remove(ids, &ids_num, &itemid, 1);
		}
		DBfree_result(result);

		while (0 != ids_num)
		{
			itemid = ids[--ids_num];

			for (i = 0; i < trends_to; i++)
			{
				trend = &trends[i];

				if (itemid == trend->itemid && clock == trend->clock && value_type == trend->value_type)
				{
					trend->disable_from = clock;
					break;
				}
			}
		}
	}

	for (i = 0; i < trends_to; i++)
	{
		trend = &trends[i];

		if (clock != trend->clock || value_type != trend->value_type)
			continue;

		if (0 != trend->disable_from && trend->disable_from <= clock)
			continue;

		uint64_array_add(&ids, &ids_alloc, &ids_num, trend->itemid, 64);
	}

	if (0 != ids_num)
	{
		sql_offset = 0;
		zbx_snprintf_alloc(&sql, &sql_allocated, &sql_offset, 128,
				"select itemid,num,value_min,value_avg,value_max"
				" from %s"
				" where clock=%d and",
				table_name, clock);

		DBadd_condition_alloc(&sql, &sql_allocated, &sql_offset, "itemid", ids, ids_num);

		result = DBselect("%s", sql);

		sql_offset = 0;
#ifdef HAVE_ORACLE
		zbx_snprintf_alloc(&sql, &sql_allocated, &sql_offset, 8, "begin\n");
#endif

		while (NULL != (row = DBfetch(result)))
		{
			ZBX_STR2UINT64(itemid, row[0]);

			for (i = 0; i < trends_to; i++)
			{
				trend = &trends[i];

				if (itemid == trend->itemid && clock == trend->clock && value_type == trend->value_type)
					break;
			}

			if (i == trends_to)
			{
				THIS_SHOULD_NEVER_HAPPEN;
				continue;
			}

			num = atoi(row[1]);

			if (value_type == ITEM_VALUE_TYPE_FLOAT)
			{
				value_min.dbl = atof(row[2]);
				value_avg.dbl = atof(row[3]);
				value_max.dbl = atof(row[4]);

				if (value_min.dbl < trend->value_min.dbl)
					trend->value_min.dbl = value_min.dbl;
				if (value_max.dbl > trend->value_max.dbl)
					trend->value_max.dbl = value_max.dbl;
				trend->value_avg.dbl = (trend->num * trend->value_avg.dbl
						+ num * value_avg.dbl) / (trend->num + num);
				trend->num += num;

				zbx_snprintf_alloc(&sql, &sql_allocated, &sql_offset, 512,
						"update trends set num=%d,value_min=" ZBX_FS_DBL ",value_avg=" ZBX_FS_DBL
						",value_max=" ZBX_FS_DBL " where itemid=" ZBX_FS_UI64 " and clock=%d;\n",
						trend->num,
						trend->value_min.dbl,
						trend->value_avg.dbl,
						trend->value_max.dbl,
						trend->itemid,
						trend->clock);
			}
			else
			{
				ZBX_STR2UINT64(value_min.ui64, row[2]);
				ZBX_STR2UINT64(value_avg.ui64, row[3]);
				ZBX_STR2UINT64(value_max.ui64, row[4]);

				if (value_min.ui64 < trend->value_min.ui64)
					trend->value_min.ui64 = value_min.ui64;
				if (value_max.ui64 > trend->value_max.ui64)
					trend->value_max.ui64 = value_max.ui64;
				trend->value_avg.ui64 = (trend->num * trend->value_avg.ui64
						+ num * value_avg.ui64) / (trend->num + num);
				trend->num += num;

				zbx_snprintf_alloc(&sql, &sql_allocated, &sql_offset, 512,
						"update trends_uint set num=%d,value_min=" ZBX_FS_UI64 ",value_avg=" ZBX_FS_UI64
						",value_max=" ZBX_FS_UI64 " where itemid=" ZBX_FS_UI64 " and clock=%d;\n",
						trend->num,
						trend->value_min.ui64,
						trend->value_avg.ui64,
						trend->value_max.ui64,
						trend->itemid,
						trend->clock);
			}

			trend->itemid = 0;

			DBexecute_overflowed_sql(&sql, &sql_allocated, &sql_offset);
		}
		DBfree_result(result);

#ifdef HAVE_ORACLE
		zbx_snprintf_alloc(&sql, &sql_allocated, &sql_offset, 8, "end;\n");
#endif

		if (sql_offset > 16)	/* In ORACLE always present begin..end; */
			DBexecute("%s", sql);
	}

	zbx_free(ids);

	/* if 'trends' is not a primary trends buffer */
	if (0 != update_cache)
	{
		/* we update it too */
		LOCK_TRENDS;

		for (i = 0; i < trends_to; i++)
		{
			if (0 == trends[i].itemid)
				continue;

			if (clock != trends[i].clock || value_type != trends[i].value_type)
				continue;

			if (0 == trend[i].disable_from || trend[i].disable_from > clock)
				continue;

			if (NULL != (trend = zbx_hashset_search(&cache->trends, &trends[i].itemid)))
				trend->disable_from = clock + SEC_PER_HOUR;
		}

		UNLOCK_TRENDS;
	}

	sql_offset = 0;

	if (value_type == ITEM_VALUE_TYPE_FLOAT)
	{
		for (i = 0; i < trends_to; i++)
		{
			trend = &trends[i];

			if (0 == trend->itemid)
				continue;

			if (clock != trend->clock || value_type != trend->value_type)
				continue;

			if (0 == sql_offset)
			{
#ifdef HAVE_ORACLE
				zbx_snprintf_alloc(&sql, &sql_allocated, &sql_offset, 7, "begin\n");
#endif
#ifdef HAVE_MULTIROW_INSERT
				zbx_snprintf_alloc(&sql, &sql_allocated, &sql_offset, 96,
						"insert into trends (itemid,clock,num,value_min,value_avg,value_max) values ");
#endif
			}

#ifdef HAVE_MULTIROW_INSERT
			zbx_snprintf_alloc(&sql, &sql_allocated, &sql_offset, 512,
					"(" ZBX_FS_UI64 ",%d,%d," ZBX_FS_DBL "," ZBX_FS_DBL "," ZBX_FS_DBL "),",
					trend->itemid,
					trend->clock,
					trend->num,
					trend->value_min.dbl,
					trend->value_avg.dbl,
					trend->value_max.dbl);
#else
			zbx_snprintf_alloc(&sql, &sql_allocated, &sql_offset, 512,
					"insert into trends (itemid,clock,num,value_min,value_avg,value_max)"
					" values (" ZBX_FS_UI64 ",%d,%d," ZBX_FS_DBL "," ZBX_FS_DBL "," ZBX_FS_DBL ");\n",
					trend->itemid,
					trend->clock,
					trend->num,
					trend->value_min.dbl,
					trend->value_avg.dbl,
					trend->value_max.dbl);
#endif
			trend->itemid = 0;

			DBexecute_overflowed_sql(&sql, &sql_allocated, &sql_offset);
		}
	}
	else
	{
		for (i = 0; i < trends_to; i++)
		{
			trend = &trends[i];

			if (0 == trend->itemid)
				continue;

			if (clock != trend->clock || value_type != trend->value_type)
				continue;

			if (0 == sql_offset)
			{
#ifdef HAVE_ORACLE
				zbx_snprintf_alloc(&sql, &sql_allocated, &sql_offset, 7, "begin\n");
#endif
#ifdef HAVE_MULTIROW_INSERT
				zbx_snprintf_alloc(&sql, &sql_allocated, &sql_offset, 96,
						"insert into trends_uint (itemid,clock,num,value_min,value_avg,value_max) values ");
#endif
			}

#ifdef HAVE_MULTIROW_INSERT
			zbx_snprintf_alloc(&sql, &sql_allocated, &sql_offset, 128,
					"(" ZBX_FS_UI64 ",%d,%d," ZBX_FS_UI64 "," ZBX_FS_UI64 "," ZBX_FS_UI64 "),",
					trend->itemid,
					trend->clock,
					trend->num,
					trend->value_min.ui64,
					trend->value_avg.ui64,
					trend->value_max.ui64);
#else
			zbx_snprintf_alloc(&sql, &sql_allocated, &sql_offset, 256,
					"insert into trends_uint (itemid,clock,num,value_min,value_avg,value_max)"
					" values (" ZBX_FS_UI64 ",%d,%d," ZBX_FS_UI64 "," ZBX_FS_UI64 "," ZBX_FS_UI64 ");\n",
					trend->itemid,
					trend->clock,
					trend->num,
					trend->value_min.ui64,
					trend->value_avg.ui64,
					trend->value_max.ui64);
#endif
			trend->itemid = 0;

			DBexecute_overflowed_sql(&sql, &sql_allocated, &sql_offset);
		}
	}

	if (0 != sql_offset)
	{
#ifdef HAVE_MULTIROW_INSERT
		sql_offset--;
		zbx_snprintf_alloc(&sql, &sql_allocated, &sql_offset, 3, ";\n");
#endif
#ifdef HAVE_ORACLE
		zbx_snprintf_alloc(&sql, &sql_allocated, &sql_offset, 6, "end;\n");
#endif
		DBexecute("%s", sql);
	}

	/* clean trends */
	for (i = 0, num = 0; i < *trends_num; i++)
	{
		if (0 == trends[i].itemid)
			continue;

		memcpy(&trends[num++], &trends[i], sizeof(ZBX_DC_TREND));
	}
	*trends_num = num;

	zabbix_log(LOG_LEVEL_DEBUG, "End of %s()", __function_name);
}

/******************************************************************************
 *                                                                            *
 * Function: DCflush_trend                                                    *
 *                                                                            *
 * Purpose: move trend to the array of trends for flushing to DB              *
 *                                                                            *
 * Parameters:                                                                *
 *                                                                            *
 * Return value:                                                              *
 *                                                                            *
 * Author: Alexander Vladishev                                                *
 *                                                                            *
 * Comments:                                                                  *
 *                                                                            *
 ******************************************************************************/
static void	DCflush_trend(ZBX_DC_TREND *trend, ZBX_DC_TREND **trends, int *trends_alloc, int *trends_num)
{
	if (*trends_num == *trends_alloc)
	{
		*trends_alloc += 256;
		*trends = zbx_realloc(*trends, *trends_alloc * sizeof(ZBX_DC_TREND));
	}

	memcpy(&(*trends)[*trends_num], trend, sizeof(ZBX_DC_TREND));
	(*trends_num)++;

	trend->clock = 0;
	trend->num = 0;
	memset(&trend->value_min, 0, sizeof(history_value_t));
	memset(&trend->value_avg, 0, sizeof(history_value_t));
	memset(&trend->value_max, 0, sizeof(history_value_t));
}

/******************************************************************************
 *                                                                            *
 * Function: DCadd_trend                                                      *
 *                                                                            *
 * Purpose: add new value to the trends                                       *
 *                                                                            *
 * Parameters:                                                                *
 *                                                                            *
 * Return value:                                                              *
 *                                                                            *
 * Author: Alexander Vladishev                                                *
 *                                                                            *
 * Comments:                                                                  *
 *                                                                            *
 ******************************************************************************/
static void	DCadd_trend(ZBX_DC_HISTORY *history, ZBX_DC_TREND **trends, int *trends_alloc, int *trends_num)
{
	ZBX_DC_TREND	*trend = NULL;
	int		hour;

	hour = history->clock - history->clock % SEC_PER_HOUR;

	trend = DCget_trend(history->itemid);

	if (trend->num > 0 && (trend->clock != hour || trend->value_type != history->value_type))
		DCflush_trend(trend, trends, trends_alloc, trends_num);

	trend->value_type = history->value_type;
	trend->clock = hour;

	switch (trend->value_type)
	{
		case ITEM_VALUE_TYPE_FLOAT:
			if (trend->num == 0 || history->value.dbl < trend->value_min.dbl)
				trend->value_min.dbl = history->value.dbl;
			if (trend->num == 0 || history->value.dbl > trend->value_max.dbl)
				trend->value_max.dbl = history->value.dbl;
			trend->value_avg.dbl = (trend->num * trend->value_avg.dbl
				+ history->value.dbl) / (trend->num + 1);
			break;
		case ITEM_VALUE_TYPE_UINT64:
			if (trend->num == 0 || history->value.ui64 < trend->value_min.ui64)
				trend->value_min.ui64 = history->value.ui64;
			if (trend->num == 0 || history->value.ui64 > trend->value_max.ui64)
				trend->value_max.ui64 = history->value.ui64;
			trend->value_avg.ui64 = (trend->num * trend->value_avg.ui64
				+ history->value.ui64) / (trend->num + 1);
			break;
	}
	trend->num++;
}

/******************************************************************************
 *                                                                            *
 * Function: DCmass_update_trends                                             *
 *                                                                            *
 * Purpose:                                                                   *
 *                                                                            *
 * Parameters: history - array of history data                                *
 *             history_num - number of history structures                     *
 *                                                                            *
 * Return value:                                                              *
 *                                                                            *
 * Author: Alexander Vladishev                                                *
 *                                                                            *
 * Comments:                                                                  *
 *                                                                            *
 ******************************************************************************/
static void	DCmass_update_trends(ZBX_DC_HISTORY *history, int history_num)
{
	const char	*__function_name = "DCmass_update_trends";
	ZBX_DC_TREND	*trends = NULL;
	int		trends_alloc = 0, trends_num = 0, i;

	zabbix_log(LOG_LEVEL_DEBUG, "In %s()", __function_name);

	LOCK_TRENDS;

	for (i = 0; i < history_num; i++)
	{
		if (0 == history[i].keep_trends)
			continue;

		if (history[i].value_type != ITEM_VALUE_TYPE_FLOAT &&
				history[i].value_type != ITEM_VALUE_TYPE_UINT64)
			continue;

		if (0 != history[i].value_null)
			continue;

		DCadd_trend(&history[i], &trends, &trends_alloc, &trends_num);
	}

	UNLOCK_TRENDS;

	while (trends_num > 0)
		DCflush_trends(trends, &trends_num, 1);

	zbx_free(trends);

	zabbix_log(LOG_LEVEL_DEBUG, "End of %s()", __function_name);
}

/******************************************************************************
 *                                                                            *
 * Function: DCsync_trends                                                    *
 *                                                                            *
 * Purpose: flush all trends to the database                                  *
 *                                                                            *
 * Parameters:                                                                *
 *                                                                            *
 * Return value:                                                              *
 *                                                                            *
 * Author: Alexander Vladishev                                                *
 *                                                                            *
 * Comments:                                                                  *
 *                                                                            *
 ******************************************************************************/
static void	DCsync_trends()
{
	const char		*__function_name = "DCsync_trends";
	zbx_hashset_iter_t	iter;
	ZBX_DC_TREND		*trends = NULL, *trend;
	int			trends_alloc = 0, trends_num = 0;

	zabbix_log(LOG_LEVEL_DEBUG, "In %s() trends_num:%d",
			__function_name, cache->trends_num);

	zabbix_log(LOG_LEVEL_WARNING, "Syncing trends data...");

	LOCK_TRENDS;

	zbx_hashset_iter_reset(&cache->trends, &iter);

	while (NULL != (trend = (ZBX_DC_TREND *)zbx_hashset_iter_next(&iter)))
		DCflush_trend(trend, &trends, &trends_alloc, &trends_num);

	UNLOCK_TRENDS;

	DBbegin();

	while (trends_num > 0)
		DCflush_trends(trends, &trends_num, 0);

	DBcommit();

	zabbix_log(LOG_LEVEL_WARNING, "Syncing trends data... done.");

	zabbix_log(LOG_LEVEL_DEBUG, "End of %s()", __function_name);
}

/******************************************************************************
 *                                                                            *
 * Function: DCmass_update_triggers                                           *
 *                                                                            *
 * Purpose: re-calculate and updates values of triggers related to the items  *
 *                                                                            *
 * Parameters: history - array of history data                                *
 *             history_num - number of history structures                     *
 *                                                                            *
 * Return value:                                                              *
 *                                                                            *
 * Author: Alexei Vladishev, Alexander Vladishev                              *
 *                                                                            *
 * Comments:                                                                  *
 *                                                                            *
 ******************************************************************************/
static void	DCmass_update_triggers(ZBX_DC_HISTORY *history, int history_num)
{
	const char	*__function_name = "DCmass_update_triggers";

	typedef struct
	{
		zbx_uint64_t	triggerid;
		char		*exp;
		char		*error;
		zbx_timespec_t	ts;
		unsigned char	type;
		unsigned char	value;
		unsigned char	value_flags;
		unsigned char	flags;
	}
	zbx_trigger_t;

	zbx_trigger_t	*tr = NULL, *tr_last = NULL;
	int		tr_alloc, tr_num = 0;

	char		error[MAX_STRING_LEN];
	int		exp_value;
	DB_RESULT	result;
	DB_ROW		row;
	int		sql_offset = 0, i;
	zbx_uint64_t	itemid, triggerid;
	unsigned char	flags;

	zabbix_log(LOG_LEVEL_DEBUG, "In %s()", __function_name);

	zbx_snprintf_alloc(&sql, &sql_allocated, &sql_offset, 1024,
			"select distinct t.triggerid,t.type,t.value,t.value_flags,t.error,t.expression,f.itemid,i.flags"
			" from triggers t,functions f,items i"
			" where t.triggerid=f.triggerid"
				" and f.itemid=i.itemid"
				" and t.status=%d"
				" and f.itemid in (",
			TRIGGER_STATUS_ENABLED);

	for (i = 0; i < history_num; i++)
	{
		if (0 != history[i].value_null)
			continue;

		zbx_snprintf_alloc(&sql, &sql_allocated, &sql_offset, 22, ZBX_FS_UI64 ",",
				history[i].itemid);
	}

	if (sql[--sql_offset] == ',')
	{
		zbx_snprintf_alloc(&sql, &sql_allocated, &sql_offset, 23, ") order by t.triggerid");
	}
	else
	{
		zabbix_log(LOG_LEVEL_DEBUG, "%s():no items with triggers", __function_name);
		goto exit;
	}

	result = DBselect("%s", sql);

	sql_offset = 0;

	tr_alloc = history_num;
	tr = zbx_malloc(tr, tr_alloc * sizeof(zbx_trigger_t));

	while (NULL != (row = DBfetch(result)))
	{
		ZBX_STR2UINT64(triggerid, row[0]);

		if (NULL == tr_last || tr_last->triggerid != triggerid)
		{
			if (tr_num == tr_alloc)
			{
				tr_alloc += 64;
				tr = zbx_realloc(tr, tr_alloc * sizeof(zbx_trigger_t));
			}

			tr_last = &tr[tr_num++];
			tr_last->triggerid = triggerid;
			tr_last->type = (unsigned char)atoi(row[1]);
			tr_last->value = (unsigned char)atoi(row[2]);
			tr_last->value_flags = (unsigned char)atoi(row[3]);
			tr_last->error = strdup(row[4]);
			tr_last->exp = strdup(row[5]);
			tr_last->ts.sec = 0;
			tr_last->ts.ns = 0;
			tr_last->flags = 0x00;
		}

		flags = (unsigned char)atoi(row[7]);

		if (0 != (ZBX_FLAG_DISCOVERY_CHILD & flags))
		{
			tr_last->flags = flags;
			continue;
		}

		ZBX_STR2UINT64(itemid, row[6]);

		for (i = 0; i < history_num; i++)
		{
			if (itemid == history[i].itemid)
			{
				if (tr_last->ts.sec < history[i].clock || 
						(tr_last->ts.sec == history[i].clock && tr_last->ts.ns < history[i].ns))
				{
					tr_last->ts.sec = history[i].clock;
					tr_last->ts.ns = history[i].ns;
				}
				break;
			}
		}
	}

	DBfree_result(result);

	for (i = 0; i < tr_num; i++)
	{
		/* skip triggers with expression with discovery child items */
		if (0 != (ZBX_FLAG_DISCOVERY_CHILD & tr_last->flags))
			continue;

		if (0 == tr[i].ts.sec)
		{
			THIS_SHOULD_NEVER_HAPPEN;
			continue;
		}

		if (SUCCEED != evaluate_expression(&exp_value, &tr[i].exp, tr[i].ts.sec,
					tr[i].triggerid, tr[i].value, error, sizeof(error)))
		{
			zabbix_log(LOG_LEVEL_DEBUG, "expression [%s] cannot be evaluated: %s", tr[i].exp, error);

			DBupdate_trigger_value(tr[i].triggerid, tr[i].type, tr[i].value, tr[i].value_flags,
					tr[i].error, tr[i].value, TRIGGER_VALUE_FLAG_UNKNOWN, &tr[i].ts, error);
		}
		else
			DBupdate_trigger_value(tr[i].triggerid, tr[i].type, tr[i].value, tr[i].value_flags,
					tr[i].error, exp_value, TRIGGER_VALUE_FLAG_NORMAL, &tr[i].ts, NULL);

		zbx_free(tr[i].error);
		zbx_free(tr[i].exp);
	}

	zbx_free(tr);
exit:
	zabbix_log(LOG_LEVEL_DEBUG, "End of %s()", __function_name);
}

static int	DBchk_double(double value)
{
	/* field with precision 16, scale 4 [NUMERIC(16,4)] */
	const double	pg_min_numeric = -1e12;
	const double	pg_max_numeric = 1e12;

	if (value <= pg_min_numeric || value >= pg_max_numeric)
		return FAIL;

	return SUCCEED;
}

static void	DCadd_update_item_sql(int *sql_offset, DB_ITEM *item, ZBX_DC_HISTORY *h)
{
	char	*value_esc;

	zbx_snprintf_alloc(&sql, &sql_allocated, sql_offset, 56, "update items set lastclock=%d,lastns=%d",
			h->clock, h->ns);

	if (ITEM_STATUS_NOTSUPPORTED == h->status)
		goto notsupported;

	switch (h->value_type)
	{
		case ITEM_VALUE_TYPE_FLOAT:
			switch (item->delta)
			{
				case ITEM_STORE_AS_IS:
					if (1 != item->prevorgvalue_null)
						zbx_snprintf_alloc(&sql, &sql_allocated, sql_offset, 19,
								",prevorgvalue=null");

					h->value.dbl = DBmultiply_value_float(item, h->value_orig.dbl);

					if (SUCCEED != DBchk_double(h->value.dbl))
					{
						h->status = ITEM_STATUS_NOTSUPPORTED;
						h->value_null = 1;
					}
					break;
				case ITEM_STORE_SPEED_PER_SECOND:
					zbx_snprintf_alloc(&sql, &sql_allocated, sql_offset, 512,
							",prevorgvalue='" ZBX_FS_DBL "'", h->value_orig.dbl);

					if (0 == item->prevorgvalue_null && item->prevorgvalue_dbl <= h->value_orig.dbl &&
							(item->lastclock < h->clock ||
								(item->lastclock == h->clock && item->lastns < h->ns)))
					{
						h->value.dbl = (h->value_orig.dbl - item->prevorgvalue_dbl) /
								((h->clock - item->lastclock) +
									(double)(h->ns - item->lastns) / 1000000000);
						h->value.dbl = DBmultiply_value_float(item, h->value.dbl);

						if (SUCCEED != DBchk_double(h->value.dbl))
						{
							h->status = ITEM_STATUS_NOTSUPPORTED;
							h->value_null = 1;
						}
					}
					else
						h->value_null = 1;
					break;
				case ITEM_STORE_SIMPLE_CHANGE:
					zbx_snprintf_alloc(&sql, &sql_allocated, sql_offset, 512,
							",prevorgvalue='" ZBX_FS_DBL "'", h->value_orig.dbl);

					if (0 == item->prevorgvalue_null && item->prevorgvalue_dbl <= h->value_orig.dbl)
					{
						h->value.dbl = h->value_orig.dbl - item->prevorgvalue_dbl;
						h->value.dbl = DBmultiply_value_float(item, h->value.dbl);

						if (SUCCEED != DBchk_double(h->value.dbl))
						{
							h->status = ITEM_STATUS_NOTSUPPORTED;
							h->value_null = 1;
						}
					}
					else
						h->value_null = 1;
					break;
			}

			if (1 != h->value_null)
			{
				zbx_snprintf_alloc(&sql, &sql_allocated, sql_offset, 512,
						",prevvalue=lastvalue,lastvalue='" ZBX_FS_DBL "'",
						h->value.dbl);
			}

			if (ITEM_STATUS_NOTSUPPORTED == h->status)
			{
				h->value_orig.err = zbx_dsprintf(NULL, "Type of received value"
						" [" ZBX_FS_DBL "] is not suitable for value type [%s]",
						h->value.dbl, zbx_item_value_type_string(h->value_type));

				DCrequeue_reachable_item(h->itemid, h->status, h->clock);
			}
			break;
		case ITEM_VALUE_TYPE_UINT64:
			switch (item->delta)
			{
				case ITEM_STORE_AS_IS:
					if (1 != item->prevorgvalue_null)
						zbx_snprintf_alloc(&sql, &sql_allocated, sql_offset, 19,
								",prevorgvalue=null");

					h->value.ui64 = DBmultiply_value_uint64(item, h->value_orig.ui64);
					break;
				case ITEM_STORE_SPEED_PER_SECOND:
					zbx_snprintf_alloc(&sql, &sql_allocated, sql_offset, 64,
							",prevorgvalue='" ZBX_FS_UI64 "'", h->value_orig.ui64);

					if (0 == item->prevorgvalue_null &&
							item->prevorgvalue_uint64 <= h->value_orig.ui64 &&
							(item->lastclock < h->clock ||
								(item->lastclock == h->clock && item->lastns < h->ns)))
					{
						h->value.ui64 = (h->value_orig.ui64 - item->prevorgvalue_uint64) /
								((h->clock - item->lastclock) +
									(double)(h->ns - item->lastns) / 1000000000);
						h->value.ui64 = DBmultiply_value_uint64(item, h->value.ui64);
					}
					else
						h->value_null = 1;
					break;
				case ITEM_STORE_SIMPLE_CHANGE:
					zbx_snprintf_alloc(&sql, &sql_allocated, sql_offset, 64,
							",prevorgvalue='" ZBX_FS_UI64 "'", h->value_orig.ui64);

					if (0 == item->prevorgvalue_null && item->prevorgvalue_uint64 <= h->value_orig.ui64)
					{
						h->value.ui64 = h->value_orig.ui64 - item->prevorgvalue_uint64;
						h->value.ui64 = DBmultiply_value_uint64(item, h->value.ui64);
					}
					else
						h->value_null = 1;
					break;
			}

			if (1 != h->value_null)
			{
				zbx_snprintf_alloc(&sql, &sql_allocated, sql_offset, 64,
						",prevvalue=lastvalue,lastvalue='" ZBX_FS_UI64 "'",
						h->value.ui64);
			}
			break;
		case ITEM_VALUE_TYPE_LOG:
			zbx_snprintf_alloc(&sql, &sql_allocated, sql_offset, 41, ",lastlogsize=%d,mtime=%d",
					h->lastlogsize, h->mtime);
		case ITEM_VALUE_TYPE_STR:
		case ITEM_VALUE_TYPE_TEXT:
			value_esc = DBdyn_escape_string_len(h->value_orig.str, ITEM_LASTVALUE_LEN);
			zbx_snprintf_alloc(&sql, &sql_allocated, sql_offset, 34 + strlen(value_esc),
					",prevvalue=lastvalue,lastvalue='%s'",
					value_esc);
			zbx_free(value_esc);
			break;
	}
notsupported:
	if (ITEM_STATUS_NOTSUPPORTED == h->status)
	{
		if (ITEM_STATUS_NOTSUPPORTED != item->status)
		{
			zabbix_log(LOG_LEVEL_WARNING, "Item [%s] became not supported: %s",
					zbx_host_key_string(h->itemid), h->value_orig.err);

			zbx_snprintf_alloc(&sql, &sql_allocated, sql_offset, 20, ",status=%d", (int)h->status);
		}

		if (0 != strcmp(item->error, h->value_orig.err))
		{
			value_esc = DBdyn_escape_string_len(h->value_orig.err, ITEM_ERROR_LEN);
			zbx_snprintf_alloc(&sql, &sql_allocated, sql_offset, 10 + strlen(value_esc),
					",error='%s'", value_esc);
			zbx_free(value_esc);
		}

		DCadd_nextcheck(item->itemid, h->clock, h->value_orig.err);
	}
	else
	{
		if (ITEM_STATUS_NOTSUPPORTED == item->status)
		{
			zabbix_log(LOG_LEVEL_WARNING, "Item [%s] became supported", zbx_host_key_string(item->itemid));

			zbx_snprintf_alloc(&sql, &sql_allocated, sql_offset, 32, ",status=%d,error=''", (int)h->status);
		}
	}

	zbx_snprintf_alloc(&sql, &sql_allocated, sql_offset, 32, " where itemid=" ZBX_FS_UI64 ";\n", item->itemid);
}

static void	DCadd_update_profile_sql(int *sql_offset, DB_ITEM *item, ZBX_DC_HISTORY *h, unsigned char profile_link)
{
	const char	*profile_field;
	char		value[MAX_BUFFER_LEN], *value_esc;
	int		update_profile = 0;
	unsigned short	profile_field_len;

	if (1 == h->value_null || NULL == (profile_field = DBget_profile_field(profile_link)))
		return;

	switch (h->value_type)
	{
		case ITEM_VALUE_TYPE_FLOAT:
			zbx_snprintf(value, sizeof(value), ZBX_FS_DBL, h->value.dbl);
			update_profile = 1;
			break;
		case ITEM_VALUE_TYPE_UINT64:
			zbx_snprintf(value, sizeof(value), ZBX_FS_UI64, h->value.ui64);
			update_profile = 1;
			break;
		case ITEM_VALUE_TYPE_STR:
		case ITEM_VALUE_TYPE_TEXT:
			strscpy(value, h->value_orig.str);
			update_profile = 1;
			break;
	}

	if (1 != update_profile)
		return;

	zbx_format_value(value, sizeof(value), item->valuemapid, item->units, h->value_type);

	profile_field_len = DBget_profile_field_len(profile_link);
	value_esc = DBdyn_escape_string_len(value, profile_field_len);
	zbx_snprintf_alloc(&sql, &sql_allocated, sql_offset, 128 + strlen(value_esc),
			"update host_profile set %s='%s' where hostid=" ZBX_FS_UI64 ";\n",
			profile_field, value_esc, item->hostid);
	zbx_free(value_esc);
}

/******************************************************************************
 *                                                                            *
 * Function: DCmass_update_items                                              *
 *                                                                            *
 * Purpose: update items info after new value is received                     *
 *                                                                            *
 * Parameters: history - array of history data                                *
 *             history_num - number of history structures                     *
 *                                                                            *
 * Author: Alexei Vladishev, Eugene Grigorjev, Alexander Vladishev            *
 *                                                                            *
 * Comments:                                                                  *
 *                                                                            *
 ******************************************************************************/
static void	DCmass_update_items(ZBX_DC_HISTORY *history, int history_num)
{
	const char	*__function_name = "DCmass_update_items";
	DB_RESULT	result;
	DB_ROW		row;
	DB_ITEM		item;
	int		sql_offset = 0, i;
	ZBX_DC_HISTORY	*h;
	zbx_uint64_t	*ids = NULL;
	int		ids_alloc, ids_num = 0;
	unsigned char	profile_link;

	zabbix_log(LOG_LEVEL_DEBUG, "In %s()", __function_name);

	ids_alloc = history_num;
	ids = zbx_malloc(ids, ids_alloc * sizeof(zbx_uint64_t));

	for (i = 0; i < history_num; i++)
		uint64_array_add(&ids, &ids_alloc, &ids_num, history[i].itemid, 64);

	zbx_snprintf_alloc(&sql, &sql_allocated, &sql_offset, 247,
			"select i.itemid,i.status,i.lastclock,i.prevorgvalue,i.delta,i.multiplier,i.formula,"
				"i.history,i.trends,i.lastns,i.hostid,i.profile_link,hp.profile_mode,i.valuemapid,"
				"i.units,i.error"
			" from items i"
				" left join host_profile hp"
					" on hp.hostid=i.hostid"
			" where");

	DBadd_condition_alloc(&sql, &sql_allocated, &sql_offset, "i.itemid", ids, ids_num);

	zbx_snprintf_alloc(&sql, &sql_allocated, &sql_offset, 20, " order by i.itemid");

	zbx_free(ids);

	result = DBselect("%s", sql);

	sql_offset = 0;

#ifdef HAVE_ORACLE
	zbx_snprintf_alloc(&sql, &sql_allocated, &sql_offset, 8, "begin\n");
#endif

	while (NULL != (row = DBfetch(result)))
	{
		ZBX_STR2UINT64(item.itemid, row[0]);

		h = NULL;

		for (i = 0; i < history_num; i++)
		{
			if (item.itemid == history[i].itemid)
			{
				h = &history[i];
				break;
			}
		}

		if (NULL == h)
			continue;

		item.status = atoi(row[1]);
		if (SUCCEED != DBis_null(row[2]))
			item.lastclock = atoi(row[2]);
		else
			item.lastclock = 0;
		if (SUCCEED != DBis_null(row[9]))
			item.lastns = atoi(row[9]);
		else
			item.lastns = 0;
		if (SUCCEED != DBis_null(row[3]))
		{
			item.prevorgvalue_null = 0;
			switch (h->value_type)
			{
				case ITEM_VALUE_TYPE_FLOAT:
					item.prevorgvalue_dbl = atof(row[3]);
					break;
				case ITEM_VALUE_TYPE_UINT64:
					ZBX_STR2UINT64(item.prevorgvalue_uint64, row[3]);
					break;
			}
		}
		else
			item.prevorgvalue_null = 1;
		item.delta = atoi(row[4]);
		item.multiplier = atoi(row[5]);
		item.formula = row[6];
		item.history = atoi(row[7]);
		item.trends = atoi(row[8]);
		ZBX_STR2UINT64(item.hostid, row[10]);

		if (SUCCEED != DBis_null(row[12]) && HOST_PROFILE_AUTOMATIC == (unsigned char)atoi(row[12]))
			profile_link = (unsigned char)atoi(row[11]);
		else
			profile_link = 0;

		ZBX_DBROW2UINT64(item.valuemapid, row[13]);
		item.units = row[14];
		item.error = row[15];

		if (0 != (zbx_process & ZBX_PROCESS_PROXY))
		{
			item.delta = ITEM_STORE_AS_IS;
			h->keep_history = 1;
			h->keep_trends = 0;
		}
		else
		{
			h->keep_history = (item.history ? 1 : 0);
			h->keep_trends = (item.trends ? 1 : 0);
		}

		DCadd_update_item_sql(&sql_offset, &item, h);
		DCadd_update_profile_sql(&sql_offset, &item, h, profile_link);

		DBexecute_overflowed_sql(&sql, &sql_allocated, &sql_offset);
	}
	DBfree_result(result);

#ifdef HAVE_ORACLE
	zbx_snprintf_alloc(&sql, &sql_allocated, &sql_offset, 8, "end;\n");
#endif

	if (sql_offset > 16) /* In ORACLE always present begin..end; */
		DBexecute("%s", sql);

	zabbix_log(LOG_LEVEL_DEBUG, "End of %s()", __function_name);
}

/******************************************************************************
 *                                                                            *
 * Function: DCmass_proxy_update_items                                        *
 *                                                                            *
 * Purpose: update items info after new value is received                     *
 *                                                                            *
 * Parameters: history - array of history data                                *
 *             history_num - number of history structures                     *
 *                                                                            *
 * Author: Alexei Vladishev, Eugene Grigorjev, Alexander Vladishev            *
 *                                                                            *
 * Comments:                                                                  *
 *                                                                            *
 ******************************************************************************/
static void	DCmass_proxy_update_items(ZBX_DC_HISTORY *history, int history_num)
{
	const char	*__function_name = "DCmass_proxy_update_items";
	int		sql_offset = 0, i, j;
	zbx_uint64_t	*ids = NULL;
	int		ids_alloc, ids_num = 0;
	int		lastlogsize, mtime;

	zabbix_log(LOG_LEVEL_DEBUG, "In %s()", __function_name);

	ids_alloc = history_num;
	ids = zbx_malloc(ids, ids_alloc * sizeof(zbx_uint64_t));

	for (i = 0; i < history_num; i++)
	{
		if (ITEM_VALUE_TYPE_LOG == history[i].value_type)
			uint64_array_add(&ids, &ids_alloc, &ids_num, history[i].itemid, 64);
	}

#ifdef HAVE_ORACLE
	zbx_snprintf_alloc(&sql, &sql_allocated, &sql_offset, 8, "begin\n");
#endif

	for (i = 0; i < ids_num; i++)
	{
		lastlogsize = mtime = -1;

		for (j = 0; j < history_num; j++)
		{
			if (history[j].itemid != ids[i])
				continue;

			if (ITEM_VALUE_TYPE_LOG != history[j].value_type)
				continue;

			if (lastlogsize < history[j].lastlogsize)
				lastlogsize = history[j].lastlogsize;

			if (mtime < history[j].mtime)
				mtime = history[j].mtime;
		}

		if (-1 == lastlogsize || -1 == mtime)
			continue;

		zbx_snprintf_alloc(&sql, &sql_allocated, &sql_offset, 128,
				"update items set lastlogsize=%d, mtime=%d where itemid=" ZBX_FS_UI64 ";\n",
				lastlogsize,
				mtime,
				ids[i]);

		DBexecute_overflowed_sql(&sql, &sql_allocated, &sql_offset);
	}

#ifdef HAVE_ORACLE
	zbx_snprintf_alloc(&sql, &sql_allocated, &sql_offset, 8, "end;\n");
#endif

	zbx_free(ids);

	if (sql_offset > 16) /* In ORACLE always present begin..end; */
		DBexecute("%s", sql);

	zabbix_log(LOG_LEVEL_DEBUG, "End of %s()", __function_name);
}

/******************************************************************************
 *                                                                            *
 * Function: DCmass_add_history                                               *
 *                                                                            *
 * Purpose: inserting new history data after new value is received            *
 *                                                                            *
 * Parameters: history - array of history data                                *
 *             history_num - number of history structures                     *
 *                                                                            *
 * Author: Alexander Vladishev                                                *
 *                                                                            *
 * Comments:                                                                  *
 *                                                                            *
 ******************************************************************************/
static void	DCmass_add_history(ZBX_DC_HISTORY *history, int history_num)
{
	int		sql_offset = 0, i;
	char		*value_esc, *source_esc;
	int		history_text_num, history_log_num;
	zbx_uint64_t	id;
#ifdef HAVE_MULTIROW_INSERT
	int		tmp_offset;
	const char	*row_dl = ",";
#else
	const char	*row_dl = ";\n";
#endif
	const char	*nsfield;

	zabbix_log(LOG_LEVEL_DEBUG, "In DCmass_add_history()");

	if (0 != CONFIG_NS_SUPPORT)
		nsfield = ",ns";
	else
		nsfield = "";

#ifdef HAVE_ORACLE
	zbx_snprintf_alloc(&sql, &sql_allocated, &sql_offset, 8, "begin\n");
#endif

/*
 * history
 */
#ifdef HAVE_MULTIROW_INSERT
	tmp_offset = sql_offset;
	zbx_snprintf_alloc(&sql, &sql_allocated, &sql_offset, 512,
			"insert into history (itemid,clock,value%s) values ",
			nsfield);
#endif

	for (i = 0; i < history_num; i++)
	{
		if (0 == history[i].keep_history)
			continue;

		if (ITEM_VALUE_TYPE_FLOAT != history[i].value_type)
			continue;

		if (0 != history[i].value_null)
			continue;

#ifndef HAVE_MULTIROW_INSERT
		zbx_snprintf_alloc(&sql, &sql_allocated, &sql_offset, 512,
				"insert into history (itemid,clock,value%s) values ",
				nsfield);
#endif
		zbx_snprintf_alloc(&sql, &sql_allocated, &sql_offset, 512,
				"(" ZBX_FS_UI64 ",%d," ZBX_FS_DBL,
				history[i].itemid,
				history[i].clock,
				history[i].value.dbl);
		if (0 != CONFIG_NS_SUPPORT)
			zbx_snprintf_alloc(&sql, &sql_allocated, &sql_offset, 11,
					",%d", history[i].ns);
		zbx_snprintf_alloc(&sql, &sql_allocated, &sql_offset, 4, ")%s", row_dl);
	}

#ifdef HAVE_MULTIROW_INSERT
	if (sql[sql_offset - 1] == ',')
	{
		sql_offset--;
		zbx_snprintf_alloc(&sql, &sql_allocated, &sql_offset, 4, ";\n");
	}
	else
		sql_offset = tmp_offset;
#endif

	if (CONFIG_NODE_NOHISTORY == 0 && CONFIG_MASTER_NODEID > 0)
	{
#ifdef HAVE_MULTIROW_INSERT
		tmp_offset = sql_offset;
		zbx_snprintf_alloc(&sql, &sql_allocated, &sql_offset, 512,
				"insert into history_sync (nodeid,itemid,clock,value%s) values ",
				nsfield);
#endif

		for (i = 0; i < history_num; i++)
		{
			if (0 == history[i].keep_history)
				continue;

			if (ITEM_VALUE_TYPE_FLOAT != history[i].value_type)
				continue;

			if (0 != history[i].value_null)
				continue;

#ifndef HAVE_MULTIROW_INSERT
			zbx_snprintf_alloc(&sql, &sql_allocated, &sql_offset, 512,
					"insert into history_sync (nodeid,itemid,clock,value%s) values ",
					nsfield);
#endif
			zbx_snprintf_alloc(&sql, &sql_allocated, &sql_offset, 512,
					"(%d," ZBX_FS_UI64 ",%d," ZBX_FS_DBL,
					get_nodeid_by_id(history[i].itemid),
					history[i].itemid,
					history[i].clock,
					history[i].value.dbl);
			if (0 != CONFIG_NS_SUPPORT)
				zbx_snprintf_alloc(&sql, &sql_allocated, &sql_offset, 11,
						",%d", history[i].ns);
			zbx_snprintf_alloc(&sql, &sql_allocated, &sql_offset, 4, ")%s", row_dl);
		}

#ifdef HAVE_MULTIROW_INSERT
		if (sql[sql_offset - 1] == ',')
		{
			sql_offset--;
			zbx_snprintf_alloc(&sql, &sql_allocated, &sql_offset, 4, ";\n");
		}
		else
			sql_offset = tmp_offset;
#endif
	}

/*
 * history_uint
 */
#ifdef HAVE_MULTIROW_INSERT
	tmp_offset = sql_offset;
	zbx_snprintf_alloc(&sql, &sql_allocated, &sql_offset, 512,
			"insert into history_uint (itemid,clock,value%s) values ",
			nsfield);
#endif

	for (i = 0; i < history_num; i++)
	{
		if (0 == history[i].keep_history)
			continue;

		if (ITEM_VALUE_TYPE_UINT64 != history[i].value_type)
			continue;

		if (0 != history[i].value_null)
			continue;

#ifndef HAVE_MULTIROW_INSERT
		zbx_snprintf_alloc(&sql, &sql_allocated, &sql_offset, 512,
				"insert into history_uint (itemid,clock,value%s) values ",
				nsfield);
#endif
		zbx_snprintf_alloc(&sql, &sql_allocated, &sql_offset, 512,
				"(" ZBX_FS_UI64 ",%d," ZBX_FS_UI64,
				history[i].itemid,
				history[i].clock,
				history[i].value.ui64);
		if (0 != CONFIG_NS_SUPPORT)
			zbx_snprintf_alloc(&sql, &sql_allocated, &sql_offset, 11,
					",%d", history[i].ns);
		zbx_snprintf_alloc(&sql, &sql_allocated, &sql_offset, 4, ")%s", row_dl);
	}

#ifdef HAVE_MULTIROW_INSERT
	if (sql[sql_offset - 1] == ',')
	{
		sql_offset--;
		zbx_snprintf_alloc(&sql, &sql_allocated, &sql_offset, 4, ";\n");
	}
	else
		sql_offset = tmp_offset;
#endif

	if (CONFIG_NODE_NOHISTORY == 0 && CONFIG_MASTER_NODEID > 0)
	{
#ifdef HAVE_MULTIROW_INSERT
		tmp_offset = sql_offset;
		zbx_snprintf_alloc(&sql, &sql_allocated, &sql_offset, 512,
				"insert into history_uint_sync (nodeid,itemid,clock,value%s) values ",
				nsfield);
#endif

		for (i = 0; i < history_num; i++)
		{
			if (0 == history[i].keep_history)
				continue;

			if (ITEM_VALUE_TYPE_UINT64 != history[i].value_type)
				continue;

			if (0 != history[i].value_null)
				continue;

#ifndef HAVE_MULTIROW_INSERT
			zbx_snprintf_alloc(&sql, &sql_allocated, &sql_offset, 512,
					"insert into history_uint_sync (nodeid,itemid,clock,value%s) values ",
					nsfield);
#endif
			zbx_snprintf_alloc(&sql, &sql_allocated, &sql_offset, 512,
					"(%d," ZBX_FS_UI64 ",%d," ZBX_FS_UI64,
					get_nodeid_by_id(history[i].itemid),
					history[i].itemid,
					history[i].clock,
					history[i].value.ui64);
			if (0 != CONFIG_NS_SUPPORT)
				zbx_snprintf_alloc(&sql, &sql_allocated, &sql_offset, 11,
						",%d", history[i].ns);
			zbx_snprintf_alloc(&sql, &sql_allocated, &sql_offset, 4, ")%s", row_dl);
		}

#ifdef HAVE_MULTIROW_INSERT
		if (sql[sql_offset - 1] == ',')
		{
			sql_offset--;
			zbx_snprintf_alloc(&sql, &sql_allocated, &sql_offset, 4, ";\n");
		}
		else
			sql_offset = tmp_offset;
#endif
	}

/*
 * history_str
 */
#ifdef HAVE_MULTIROW_INSERT
	tmp_offset = sql_offset;
	zbx_snprintf_alloc(&sql, &sql_allocated, &sql_offset, 512,
			"insert into history_str (itemid,clock,value%s) values ",
			nsfield);
#endif

	for (i = 0; i < history_num; i++)
	{
		if (0 == history[i].keep_history)
			continue;

		if (ITEM_VALUE_TYPE_STR != history[i].value_type)
			continue;

		if (0 != history[i].value_null)
			continue;

		value_esc = DBdyn_escape_string_len(history[i].value_orig.str, HISTORY_STR_VALUE_LEN);
#ifndef HAVE_MULTIROW_INSERT
		zbx_snprintf_alloc(&sql, &sql_allocated, &sql_offset, 512,
				"insert into history_str (itemid,clock,value%s) values ",
				nsfield);
#endif
		zbx_snprintf_alloc(&sql, &sql_allocated, &sql_offset, 512,
				"(" ZBX_FS_UI64 ",%d,'%s'",
				history[i].itemid,
				history[i].clock,
				value_esc);
		if (0 != CONFIG_NS_SUPPORT)
			zbx_snprintf_alloc(&sql, &sql_allocated, &sql_offset, 11,
					",%d", history[i].ns);
		zbx_snprintf_alloc(&sql, &sql_allocated, &sql_offset, 4, ")%s", row_dl);
		zbx_free(value_esc);
	}

#ifdef HAVE_MULTIROW_INSERT
	if (sql[sql_offset - 1] == ',')
	{
		sql_offset--;
		zbx_snprintf_alloc(&sql, &sql_allocated, &sql_offset, 4, ";\n");
	}
	else
		sql_offset = tmp_offset;
#endif

	if (CONFIG_NODE_NOHISTORY == 0 && CONFIG_MASTER_NODEID > 0)
	{
#ifdef HAVE_MULTIROW_INSERT
		tmp_offset = sql_offset;
		zbx_snprintf_alloc(&sql, &sql_allocated, &sql_offset, 512,
				"insert into history_str_sync (nodeid,itemid,clock,value%s) values ",
				nsfield);
#endif

		for (i = 0; i < history_num; i++)
		{
			if (0 == history[i].keep_history)
				continue;

			if (ITEM_VALUE_TYPE_STR != history[i].value_type)
				continue;

			if (0 != history[i].value_null)
				continue;

			value_esc = DBdyn_escape_string_len(history[i].value_orig.str, HISTORY_STR_VALUE_LEN);
#ifndef HAVE_MULTIROW_INSERT
			zbx_snprintf_alloc(&sql, &sql_allocated, &sql_offset, 512,
					"insert into history_str_sync (nodeid,itemid,clock,value%s) values ",
					nsfield);
#endif
			zbx_snprintf_alloc(&sql, &sql_allocated, &sql_offset, 512,
					"(%d," ZBX_FS_UI64 ",%d,'%s'",
					get_nodeid_by_id(history[i].itemid),
					history[i].itemid,
					history[i].clock,
					value_esc);
			if (0 != CONFIG_NS_SUPPORT)
				zbx_snprintf_alloc(&sql, &sql_allocated, &sql_offset, 11,
						",%d", history[i].ns);
			zbx_snprintf_alloc(&sql, &sql_allocated, &sql_offset, 4, ")%s", row_dl);
			zbx_free(value_esc);
		}

#ifdef HAVE_MULTIROW_INSERT
		if (sql[sql_offset - 1] == ',')
		{
			sql_offset--;
			zbx_snprintf_alloc(&sql, &sql_allocated, &sql_offset, 4, ";\n");
		}
		else
			sql_offset = tmp_offset;
#endif
	}

	history_text_num = 0;
	history_log_num = 0;

	for (i = 0; i < history_num; i++)
		if (ITEM_VALUE_TYPE_TEXT == history[i].value_type)
			history_text_num++;
		else if (ITEM_VALUE_TYPE_LOG == history[i].value_type)
			history_log_num++;

/*
 * history_text
 */
	if (history_text_num > 0)
	{
		id = DBget_maxid_num("history_text", history_text_num);

#ifdef HAVE_MULTIROW_INSERT
		tmp_offset = sql_offset;
		zbx_snprintf_alloc(&sql, &sql_allocated, &sql_offset, 512,
				"insert into history_text (id,itemid,clock,value%s) values ",
				nsfield);
#endif

		for (i = 0; i < history_num; i++)
		{
			if (0 == history[i].keep_history)
				continue;

			if (ITEM_VALUE_TYPE_TEXT != history[i].value_type)
				continue;

			if (0 != history[i].value_null)
				continue;

			value_esc = DBdyn_escape_string(history[i].value_orig.str);
#ifndef HAVE_MULTIROW_INSERT
			zbx_snprintf_alloc(&sql, &sql_allocated, &sql_offset, 512,
					"insert into history_text (id,itemid,clock,value%s) values ",
					nsfield);
#endif
			zbx_snprintf_alloc(&sql, &sql_allocated, &sql_offset, 512 + strlen(value_esc),
					"(" ZBX_FS_UI64 "," ZBX_FS_UI64 ",%d,'%s'",
					id,
					history[i].itemid,
					history[i].clock,
					value_esc);
			if (0 != CONFIG_NS_SUPPORT)
				zbx_snprintf_alloc(&sql, &sql_allocated, &sql_offset, 11,
						",%d", history[i].ns);
			zbx_snprintf_alloc(&sql, &sql_allocated, &sql_offset, 4, ")%s", row_dl);
			zbx_free(value_esc);
			id++;
		}

#ifdef HAVE_MULTIROW_INSERT
		if (sql[sql_offset - 1] == ',')
		{
			sql_offset--;
			zbx_snprintf_alloc(&sql, &sql_allocated, &sql_offset, 4, ";\n");
		}
		else
			sql_offset = tmp_offset;
#endif
	}

/*
 * history_log
 */
	if (history_log_num > 0)
	{
		id = DBget_maxid_num("history_log", history_log_num);

#ifdef HAVE_MULTIROW_INSERT
		tmp_offset = sql_offset;
		zbx_snprintf_alloc(&sql, &sql_allocated, &sql_offset, 512,
				"insert into history_log (id,itemid,clock,timestamp,"
				"source,severity,value,logeventid%s) values ", nsfield);
#endif

		for (i = 0; i < history_num; i++)
		{
			if (0 == history[i].keep_history)
				continue;

			if (ITEM_VALUE_TYPE_LOG != history[i].value_type)
				continue;

			if (0 != history[i].value_null)
				continue;

			source_esc = DBdyn_escape_string_len(history[i].value.str, HISTORY_LOG_SOURCE_LEN);
			value_esc = DBdyn_escape_string(history[i].value_orig.str);
#ifndef HAVE_MULTIROW_INSERT
			zbx_snprintf_alloc(&sql, &sql_allocated, &sql_offset, 512,
					"insert into history_log (id,itemid,clock,timestamp,"
					"source,severity,value,logeventid%s) values ", nsfield);
#endif
			zbx_snprintf_alloc(&sql, &sql_allocated, &sql_offset, 512 + strlen(value_esc),
					"(" ZBX_FS_UI64 "," ZBX_FS_UI64 ",%d,%d,'%s',%d,'%s',%d",
					id,
					history[i].itemid,
					history[i].clock,
					history[i].timestamp,
					source_esc,
					history[i].severity,
					value_esc,
					history[i].logeventid);
			if (0 != CONFIG_NS_SUPPORT)
				zbx_snprintf_alloc(&sql, &sql_allocated, &sql_offset, 11,
						",%d", history[i].ns);
			zbx_snprintf_alloc(&sql, &sql_allocated, &sql_offset, 4, ")%s", row_dl);
			zbx_free(value_esc);
			zbx_free(source_esc);
			id++;
		}

#ifdef HAVE_MULTIROW_INSERT
		if (sql[sql_offset - 1] == ',')
		{
			sql_offset--;
			zbx_snprintf_alloc(&sql, &sql_allocated, &sql_offset, 4, ";\n");
		}
		else
			sql_offset = tmp_offset;
#endif
	}

#ifdef HAVE_MULTIROW_INSERT
	sql[sql_offset] = '\0';
#endif

#ifdef HAVE_ORACLE
	zbx_snprintf_alloc(&sql, &sql_allocated, &sql_offset, 8, "end;\n");
#endif

	if (sql_offset > 16) /* In ORACLE always present begin..end; */
		DBexecute("%s", sql);
}

/******************************************************************************
 *                                                                            *
 * Function: DCmass_proxy_add_history                                         *
 *                                                                            *
 * Purpose: inserting new history data after new value is received            *
 *                                                                            *
 * Parameters: history - array of history data                                *
 *             history_num - number of history structures                     *
 *                                                                            *
 * Author: Alexander Vladishev                                                *
 *                                                                            *
 * Comments:                                                                  *
 *                                                                            *
 ******************************************************************************/
static void	DCmass_proxy_add_history(ZBX_DC_HISTORY *history, int history_num)
{
	const char	*__function_name = "DCmass_proxy_add_history";
	int		sql_offset = 0, i;
	char		*value_esc, *source_esc;
#ifdef HAVE_MULTIROW_INSERT
	int		tmp_offset;
	const char	*row_dl = ",";
#else
	const char	*row_dl = ";\n";
#endif

	zabbix_log(LOG_LEVEL_DEBUG, "In %s()", __function_name);

#ifdef HAVE_ORACLE
	zbx_snprintf_alloc(&sql, &sql_allocated, &sql_offset, 8, "begin\n");
#endif

#ifdef HAVE_MULTIROW_INSERT
	tmp_offset = sql_offset;
	zbx_snprintf_alloc(&sql, &sql_allocated, &sql_offset, 58,
			"insert into proxy_history (itemid,clock,ns,value) values ");
#endif

	for (i = 0; i < history_num; i++)
	{
		if (0 != history[i].value_null)
			continue;

#ifndef HAVE_MULTIROW_INSERT
		switch (history[i].value_type)
		{
			case ITEM_VALUE_TYPE_FLOAT:
			case ITEM_VALUE_TYPE_UINT64:
			case ITEM_VALUE_TYPE_STR:
			case ITEM_VALUE_TYPE_TEXT:
				zbx_snprintf_alloc(&sql, &sql_allocated, &sql_offset, 58,
						"insert into proxy_history (itemid,clock,ns,value) values ");
				break;
		}
#endif
		switch (history[i].value_type)
		{
			case ITEM_VALUE_TYPE_FLOAT:
				zbx_snprintf_alloc(&sql, &sql_allocated, &sql_offset, 512,
						"(" ZBX_FS_UI64 ",%d,%d,'" ZBX_FS_DBL "')%s",
						history[i].itemid,
						history[i].clock,
						history[i].ns,
						history[i].value_orig.dbl,
						row_dl);
				break;
			case ITEM_VALUE_TYPE_UINT64:
				zbx_snprintf_alloc(&sql, &sql_allocated, &sql_offset, 512,
						"(" ZBX_FS_UI64 ",%d,%d,'" ZBX_FS_UI64 "')%s",
						history[i].itemid,
						history[i].clock,
						history[i].ns,
						history[i].value_orig.ui64,
						row_dl);
				break;
			case ITEM_VALUE_TYPE_STR:
			case ITEM_VALUE_TYPE_TEXT:
				value_esc = DBdyn_escape_string(history[i].value_orig.str);

				zbx_snprintf_alloc(&sql, &sql_allocated, &sql_offset, 512 + strlen(value_esc),
						"(" ZBX_FS_UI64 ",%d,%d,'%s')%s",
						history[i].itemid,
						history[i].clock,
						history[i].ns,
						value_esc,
						row_dl);

				zbx_free(value_esc);
				break;
		}
	}

#ifdef HAVE_MULTIROW_INSERT
	if (sql[sql_offset - 1] == ',')
	{
		sql_offset--;
		zbx_snprintf_alloc(&sql, &sql_allocated, &sql_offset, 4, ";\n");
	}
	else
		sql_offset = tmp_offset;
#endif

#ifdef HAVE_MULTIROW_INSERT
	tmp_offset = sql_offset;
	zbx_snprintf_alloc(&sql, &sql_allocated, &sql_offset, 95,
			"insert into proxy_history (itemid,clock,ns,timestamp,source,severity,value,logeventid) values ");
#endif

	for (i = 0; i < history_num; i++)
	{
		if (0 != history[i].value_null)
			continue;

		if (ITEM_VALUE_TYPE_LOG != history[i].value_type)
			continue;

#ifndef HAVE_MULTIROW_INSERT
		zbx_snprintf_alloc(&sql, &sql_allocated, &sql_offset, 95,
				"insert into proxy_history (itemid,clock,ns,timestamp,source,severity,value,logeventid) values ");
#endif
		source_esc = DBdyn_escape_string_len(history[i].value.str, HISTORY_LOG_SOURCE_LEN);
		value_esc = DBdyn_escape_string(history[i].value_orig.str);

		zbx_snprintf_alloc(&sql, &sql_allocated, &sql_offset, 512 + strlen(value_esc),
				"(" ZBX_FS_UI64 ",%d,%d,%d,'%s',%d,'%s',%d)%s",
				history[i].itemid,
				history[i].clock,
				history[i].ns,
				history[i].timestamp,
				source_esc,
				history[i].severity,
				value_esc,
				history[i].logeventid,
				row_dl);

		zbx_free(value_esc);
		zbx_free(source_esc);
	}

#ifdef HAVE_MULTIROW_INSERT
	if (sql[sql_offset - 1] == ',')
	{
		sql_offset--;
		zbx_snprintf_alloc(&sql, &sql_allocated, &sql_offset, 4, ";\n");
	}
	else
		sql_offset = tmp_offset;
#endif

#ifdef HAVE_MULTIROW_INSERT
	sql[sql_offset] = '\0';
#endif

#ifdef HAVE_ORACLE
	zbx_snprintf_alloc(&sql, &sql_allocated, &sql_offset, 8, "end;\n");
#endif

	if (sql_offset > 16) /* In ORACLE always present begin..end; */
		DBexecute("%s", sql);

	zabbix_log(LOG_LEVEL_DEBUG, "End of %s()", __function_name);
}

static int	DCskip_items(int index, int n)
{
	zbx_uint64_t	itemid;
	int		f, num;

	itemid = cache->history[index].itemid;
	num = cache->history[index].num;

	while (0 < n - num)
	{
		if (ZBX_HISTORY_SIZE <= (f = index + num))
			f -= ZBX_HISTORY_SIZE;

		if (itemid != cache->history[f].itemid)
			break;

		num += cache->history[f].num;
	}

	cache->history[index].num = num;

	if (1 < num)
	{
		if (ZBX_HISTORY_SIZE == (f = index + 1))
			f = 0;

		cache->history[f].num = num - 1;
	}

	return num;
}

/******************************************************************************
 *                                                                            *
 * Function: DCsync_history                                                   *
 *                                                                            *
 * Purpose: writes updates and new data from pool to database                 *
 *                                                                            *
 * Parameters:                                                                *
 *                                                                            *
 * Return value: number of synced values                                      *
 *                                                                            *
 * Author: Alexei Vladishev                                                   *
 *                                                                            *
 * Comments:                                                                  *
 *                                                                            *
 ******************************************************************************/
int	DCsync_history(int sync_type)
{
	const char		*__function_name = "DCsync_history";
	static ZBX_DC_HISTORY	*history = NULL;
	int			i, history_num, n, f;
	int			syncs;
	int			total_num = 0;
	int			skipped_clock, max_delay;
	time_t			now = 0;

	zabbix_log(LOG_LEVEL_DEBUG, "In %s() history_first:%d history_num:%d",
			__function_name, cache->history_first, cache->history_num);

	/* disable processing of the zabbix_syslog() calls */
	CONFIG_ENABLE_LOG = 0;

	if (ZBX_SYNC_FULL == sync_type)
	{
		zabbix_log(LOG_LEVEL_WARNING, "Syncing history data...");
		now = time(NULL);
		cache->itemids_num = 0;
	}

	if (0 == cache->history_num)
		goto finish;

	if (NULL == history)
		history = zbx_malloc(history, ZBX_SYNC_MAX * sizeof(ZBX_DC_HISTORY));

	syncs = cache->history_num / ZBX_SYNC_MAX;
	max_delay = (int)time(NULL) - CONFIG_HISTSYNCER_FREQUENCY;

	do
	{
		LOCK_CACHE;

		history_num = 0;
		skipped_clock = 0;

		for (n = cache->history_num, f = cache->history_first; 0 < n && ZBX_SYNC_MAX > history_num;)
		{
			int	num;

			if (ZBX_HISTORY_SIZE <= f)
				f -= ZBX_HISTORY_SIZE;

			if (0 != (zbx_process & ZBX_PROCESS_SERVER))
			{
				num = DCskip_items(f, n);

				if (0 == cache->history[f].itemid)
				{
					if (f == cache->history_first)
					{
						cache->history_num -= num;
						cache->history_gap_num -= num;
						if (ZBX_HISTORY_SIZE <= (cache->history_first += num))
							cache->history_first -= ZBX_HISTORY_SIZE;
					}
					n -= num;
					f += num;
					continue;
				}

				if (SUCCEED == uint64_array_exists(cache->itemids, cache->itemids_num,
						cache->history[f].itemid))
				{
					if (0 == skipped_clock)
						skipped_clock = cache->history[f].clock;
					n -= num;
					f += num;
					continue;
				}
				else if (1 < num && 0 == skipped_clock)
					skipped_clock = cache->history[ZBX_HISTORY_SIZE == f + 1 ? 0 : f + 1].clock;

				uint64_array_add(&cache->itemids, &cache->itemids_alloc,
						&cache->itemids_num, cache->history[f].itemid, 0);
			}
			else
				num = 1;

			memcpy(&history[history_num], &cache->history[f], sizeof(ZBX_DC_HISTORY));

			if (ITEM_STATUS_NOTSUPPORTED == history[history_num].status)
			{
				history[history_num].value_orig.err =
						zbx_strdup(NULL, cache->history[f].value_orig.err);
				cache->text_free += strlen(cache->history[f].value_orig.err) + 1;
			}
			else
			{
				switch (history[history_num].value_type)
				{
					case ITEM_VALUE_TYPE_LOG:
						if (NULL != cache->history[f].value.str)
						{
							history[history_num].value.str =
									zbx_strdup(NULL, cache->history[f].value.str);
							cache->text_free += strlen(cache->history[f].value.str) + 1;
						}
					case ITEM_VALUE_TYPE_STR:
					case ITEM_VALUE_TYPE_TEXT:
						history[history_num].value_orig.str =
								zbx_strdup(NULL, cache->history[f].value_orig.str);
						cache->text_free += strlen(cache->history[f].value_orig.str) + 1;
						break;
				}
			}

			if (f == cache->history_first)
			{
				cache->history_num--;
				if (ZBX_HISTORY_SIZE == ++cache->history_first)
					cache->history_first = 0;
			}
			else
			{
				cache->history[f].itemid = 0;
				cache->history[f].num = 1;
				cache->history_gap_num++;
			}

			history_num++;
			n -= num;
			f += num;
		}

		if (ZBX_HISTORY_SIZE <= (f = cache->history_first + cache->history_num))
			f -= ZBX_HISTORY_SIZE;

		for (n = cache->history_num; 0 < n; n--)
		{
			if (0 == f)
				f = ZBX_HISTORY_SIZE;
			f--;

			if (0 != cache->history[f].itemid)
				break;

			cache->history_num--;
			cache->history_gap_num--;
		}

		UNLOCK_CACHE;

		if (0 == history_num)
			break;

		DCinit_nextchecks();

		DBbegin();

		if (0 != (zbx_process & ZBX_PROCESS_SERVER))
		{
			DCmass_update_items(history, history_num);
			DCmass_add_history(history, history_num);
			DCmass_update_triggers(history, history_num);
			DCmass_update_trends(history, history_num);
		}
		else
		{
			DCmass_proxy_add_history(history, history_num);
			DCmass_proxy_update_items(history, history_num);
		}

		DBcommit();

		DCflush_nextchecks();

		if (0 != (zbx_process & ZBX_PROCESS_SERVER))
		{
			LOCK_CACHE;

			for (i = 0; i < history_num; i ++)
				uint64_array_remove(cache->itemids, &cache->itemids_num, &history[i].itemid, 1);

			UNLOCK_CACHE;
		}

		for (i = 0; i < history_num; i++)
		{
			if (ITEM_STATUS_NOTSUPPORTED == history[i].status)
			{
				zbx_free(history[i].value_orig.err);
			}
			else
			{
				switch (history[i].value_type)
				{
					case ITEM_VALUE_TYPE_LOG:
						zbx_free(history[i].value.str);
					case ITEM_VALUE_TYPE_STR:
					case ITEM_VALUE_TYPE_TEXT:
						zbx_free(history[i].value_orig.str);
						break;
				}
			}
		}

		total_num += history_num;

		if (ZBX_SYNC_FULL == sync_type && time(NULL) - now >= 10)
		{
			zabbix_log(LOG_LEVEL_WARNING, "Syncing history data... " ZBX_FS_DBL "%%",
					(double)total_num / (cache->history_num + total_num) * 100);
			now = time(NULL);
		}
	}
	while (--syncs > 0 || sync_type == ZBX_SYNC_FULL || (skipped_clock != 0 && skipped_clock < max_delay));
finish:
	if (ZBX_SYNC_FULL == sync_type)
		zabbix_log(LOG_LEVEL_WARNING, "Syncing history data... done.");

	return total_num;
}

static void	DCmove_history(int src, int n_data, int n_gap)
{
	int	dst, n_data1, n_data2;

	dst = src + n_gap;

	if (ZBX_HISTORY_SIZE <= dst || ZBX_HISTORY_SIZE >= dst + n_data)
	{
		if (ZBX_HISTORY_SIZE <= dst)
			dst -= ZBX_HISTORY_SIZE;
		memmove(&cache->history[dst], &cache->history[src], n_data * sizeof(ZBX_DC_HISTORY));
	}
	else
	{
		n_data2 = dst + n_data - ZBX_HISTORY_SIZE;
		n_data1 = n_data - n_data2;
		memmove(&cache->history[0], &cache->history[src + n_data1], n_data2 * sizeof(ZBX_DC_HISTORY));
		memmove(&cache->history[dst], &cache->history[src], n_data1 * sizeof(ZBX_DC_HISTORY));
	}
}

static void	DCvacuum_history()
{
	const char	*__function_name = "DCvacuum_history";
	int		n, f, n_gap = 0, n_data = 0;

	zabbix_log(LOG_LEVEL_DEBUG, "In %s() history_gap_num:%d/%d",
			__function_name, cache->history_gap_num, ZBX_HISTORY_SIZE);

	if (ZBX_HISTORY_SIZE / 100 >= cache->history_gap_num)
		goto exit;

	if (ZBX_HISTORY_SIZE <= (f = cache->history_first + cache->history_num))
		f -= ZBX_HISTORY_SIZE;

	for (n = cache->history_num; 0 < n; n--)
	{
		if (0 == f)
			f = ZBX_HISTORY_SIZE;
		f--;

		if (0 == cache->history[f].itemid)
		{
			if (0 != n_data)
			{
				DCmove_history(f + 1, n_data, n_gap);
				n_data = 0;
			}

			n_gap++;
		}
		else if (0 != n_gap)
		{
			n_data++;

			if (0 == f)
			{
				DCmove_history(f, n_data, n_gap);
				n_data = 0;
			}
		}
	}

	if (0 != n_data)
		DCmove_history(f, n_data, n_gap);

	cache->history_num -= n_gap;
	cache->history_gap_num -= n_gap;
	if (ZBX_HISTORY_SIZE <= (cache->history_first += n_gap))
		cache->history_first -= ZBX_HISTORY_SIZE;
exit:
	zabbix_log(LOG_LEVEL_DEBUG, "End of %s()", __function_name);
}

static void	DCmove_text(char **str)
{
	size_t	sz;

	sz = strlen(*str) + 1;

	if (cache->last_text != *str)
	{
		memmove(cache->last_text, *str, sz);
		*str = cache->last_text;
	}

	cache->last_text += sz;
}

/******************************************************************************
 *                                                                            *
 * Function: DCvacuum_text                                                    *
 *                                                                            *
 * Purpose:                                                                   *
 *                                                                            *
 * Parameters:                                                                *
 *                                                                            *
 * Return value:                                                              *
 *                                                                            *
 * Author: Alexander Vladishev                                                *
 *                                                                            *
 * Comments:                                                                  *
 *                                                                            *
 ******************************************************************************/
static void	DCvacuum_text()
{
	const char	*__function_name = "DCvacuum_text";
	int		n, f;

	zabbix_log(LOG_LEVEL_DEBUG, "In %s() text_free:%d/%d",
			__function_name, cache->text_free, CONFIG_TEXT_CACHE_SIZE);

	if (CONFIG_TEXT_CACHE_SIZE / 1024 >= cache->text_free)
		goto exit;

	cache->last_text = cache->text;

	for (n = cache->history_num, f = cache->history_first; 0 < n; n--, f++)
	{
		if (ZBX_HISTORY_SIZE == f)
			f = 0;

		if (ITEM_STATUS_NOTSUPPORTED == cache->history[f].status)
		{
			DCmove_text(&cache->history[f].value_orig.err);
			continue;
		}

		switch (cache->history[f].value_type)
		{
			case ITEM_VALUE_TYPE_STR:
			case ITEM_VALUE_TYPE_TEXT:
				DCmove_text(&cache->history[f].value_orig.str);
				break;
			case ITEM_VALUE_TYPE_LOG:
				DCmove_text(&cache->history[f].value_orig.str);
				if (NULL != cache->history[f].value.str)
					DCmove_text(&cache->history[f].value.str);
				break;
		}
	}
exit:
	zabbix_log(LOG_LEVEL_DEBUG, "End of %s()", __function_name);
}

/******************************************************************************
 *                                                                            *
 * Function: DCget_history_ptr                                                *
 *                                                                            *
 * Purpose:                                                                   *
 *                                                                            *
 * Parameters:                                                                *
 *                                                                            *
 * Return value:                                                              *
 *                                                                            *
 * Author: Alexander Vladishev                                                *
 *                                                                            *
 * Comments:                                                                  *
 *                                                                            *
 ******************************************************************************/
static ZBX_DC_HISTORY	*DCget_history_ptr(size_t text_len)
{
	ZBX_DC_HISTORY	*history;
	int		f;
	size_t		free_len;
retry:
	if (cache->history_num == ZBX_HISTORY_SIZE)
	{
		DCvacuum_history();

		if (cache->history_num == ZBX_HISTORY_SIZE)
		{
			UNLOCK_CACHE;

			zabbix_log(LOG_LEVEL_DEBUG, "History buffer is full. Sleeping for 1 second.");
			sleep(1);

			LOCK_CACHE;

			goto retry;
		}
	}

	if (0 != text_len)
	{
		if (text_len > CONFIG_TEXT_CACHE_SIZE)
		{
			zabbix_log(LOG_LEVEL_ERR, "Insufficient shared memory for text cache");
			exit(-1);
		}

		free_len = CONFIG_TEXT_CACHE_SIZE - (cache->last_text - cache->text);

		if (text_len > free_len)
		{
			DCvacuum_text();

			free_len = CONFIG_TEXT_CACHE_SIZE - (cache->last_text - cache->text);

			if (text_len > free_len)
			{
				UNLOCK_CACHE;

				zabbix_log(LOG_LEVEL_DEBUG, "History text buffer is full. Sleeping for 1 second.");
				sleep(1);

				LOCK_CACHE;

				goto retry;
			}
		}
	}

	if (ZBX_HISTORY_SIZE <= (f = (cache->history_first + cache->history_num)))
		f -= ZBX_HISTORY_SIZE;
	history = &cache->history[f];
	history->num = 1;

	cache->history_num++;

	return history;
}

static void	DCcheck_ns(zbx_timespec_t *ts)
{
	if (ts->ns >= 0)
		return;

	ts->ns = cache->last_ts.ns++;
	if ((cache->last_ts.ns > 999900000 && cache->last_ts.sec != ts->sec) || cache->last_ts.ns == 1000000000)
		cache->last_ts.ns = 0;
	cache->last_ts.sec = ts->sec;
}

static void	DCadd_text(char **dst, const char *src, size_t len)
{
	*dst = cache->last_text;
	memcpy(cache->last_text, src, len);
	cache->last_text += len;
	cache->text_free -= len;
}

static void	DCadd_history(zbx_uint64_t itemid, double value_orig, zbx_timespec_t *ts)
{
	ZBX_DC_HISTORY	*history;

	LOCK_CACHE;

	DCcheck_ns(ts);

	history = DCget_history_ptr(0);

	history->itemid = itemid;
	history->clock = ts->sec;
	history->ns = ts->ns;
	history->status = ITEM_STATUS_ACTIVE;
	history->value_type = ITEM_VALUE_TYPE_FLOAT;
	history->value_orig.dbl = value_orig;
	history->value.dbl = 0;
	history->value_null = 0;

	cache->stats.history_counter++;
	cache->stats.history_float_counter++;

	UNLOCK_CACHE;
}

static void	DCadd_history_uint(zbx_uint64_t itemid, zbx_uint64_t value_orig, zbx_timespec_t *ts)
{
	ZBX_DC_HISTORY	*history;

	LOCK_CACHE;

	DCcheck_ns(ts);

	history = DCget_history_ptr(0);

	history->itemid = itemid;
	history->clock = ts->sec;
	history->ns = ts->ns;
	history->status = ITEM_STATUS_ACTIVE;
	history->value_type = ITEM_VALUE_TYPE_UINT64;
	history->value_orig.ui64 = value_orig;
	history->value.ui64 = 0;
	history->value_null = 0;

	cache->stats.history_counter++;
	cache->stats.history_uint_counter++;

	UNLOCK_CACHE;
}

static void	DCadd_history_str(zbx_uint64_t itemid, const char *value_orig, zbx_timespec_t *ts)
{
	ZBX_DC_HISTORY	*history;
	size_t		len;

	if (HISTORY_STR_VALUE_LEN_MAX < (len = strlen(value_orig) + 1))
		len = HISTORY_STR_VALUE_LEN_MAX;

	LOCK_CACHE;

	DCcheck_ns(ts);

	history = DCget_history_ptr(len);

	history->itemid = itemid;
	history->clock = ts->sec;
	history->ns = ts->ns;
	history->status = ITEM_STATUS_ACTIVE;
	history->value_type = ITEM_VALUE_TYPE_STR;
	DCadd_text(&history->value_orig.str, value_orig, len);
	history->value_null = 0;

	cache->stats.history_counter++;
	cache->stats.history_str_counter++;

	UNLOCK_CACHE;
}

static void	DCadd_history_text(zbx_uint64_t itemid, const char *value_orig, zbx_timespec_t *ts)
{
	ZBX_DC_HISTORY	*history;
	size_t		len;

	if (HISTORY_TEXT_VALUE_LEN_MAX < (len = strlen(value_orig) + 1))
		len = HISTORY_TEXT_VALUE_LEN_MAX;

	LOCK_CACHE;

	DCcheck_ns(ts);

	history = DCget_history_ptr(len);

	history->itemid = itemid;
	history->clock = ts->sec;
	history->ns = ts->ns;
	history->status = ITEM_STATUS_ACTIVE;
	history->value_type = ITEM_VALUE_TYPE_TEXT;
	DCadd_text(&history->value_orig.str, value_orig, len);
	history->value_null = 0;

	cache->stats.history_counter++;
	cache->stats.history_text_counter++;

	UNLOCK_CACHE;
}

<<<<<<< HEAD
/******************************************************************************
 *                                                                            *
 * Function: DCadd_history_log                                                *
 *                                                                            *
 * Author: Alexander Vladishev                                                *
 *                                                                            *
 ******************************************************************************/
static void	DCadd_history_log(zbx_uint64_t itemid, char *value_orig, zbx_timespec_t *ts,
		int timestamp, char *source, int severity, int logeventid, int lastlogsize, int mtime)
=======
static void	DCadd_history_log(zbx_uint64_t itemid, const char *value_orig, zbx_timespec_t *ts,
		int timestamp, const char *source, int severity, int logeventid, int lastlogsize, int mtime)
>>>>>>> 49a10ac3
{
	ZBX_DC_HISTORY	*history;
	size_t		len1, len2;

	if (HISTORY_LOG_VALUE_LEN_MAX < (len1 = strlen(value_orig) + 1))
		len1 = HISTORY_LOG_VALUE_LEN_MAX;

	if (NULL != source && '\0' != *source)
	{
		if (HISTORY_LOG_SOURCE_LEN_MAX < (len2 = strlen(source) + 1))
			len2 = HISTORY_LOG_SOURCE_LEN_MAX;
	}
	else
		len2 = 0;

	LOCK_CACHE;

	DCcheck_ns(ts);

	history = DCget_history_ptr(len1 + len2);

	history->itemid = itemid;
	history->clock = ts->sec;
	history->ns = ts->ns;
	history->status = ITEM_STATUS_ACTIVE;
	history->value_type = ITEM_VALUE_TYPE_LOG;
	DCadd_text(&history->value_orig.str, value_orig, len1);
	history->value_null = 0;
	history->timestamp = timestamp;

	if (0 != len2)
		DCadd_text(&history->value.str, source, len2);
	else
		history->value.str = NULL;

	history->severity = severity;
	history->logeventid = logeventid;
	history->lastlogsize = lastlogsize;
	history->mtime = mtime;

	cache->stats.history_counter++;
	cache->stats.history_log_counter++;

	UNLOCK_CACHE;
}

static void	DCadd_history_notsupported(zbx_uint64_t itemid, const char *error, zbx_timespec_t *ts)
{
	ZBX_DC_HISTORY	*history;
	size_t		len;

	if (ITEM_ERROR_LEN_MAX < (len = strlen(error) + 1))
		len = ITEM_ERROR_LEN_MAX;

	LOCK_CACHE;

	DCcheck_ns(ts);

	history = DCget_history_ptr(len);

	history->itemid = itemid;
	history->clock = ts->sec;
	history->ns = ts->ns;
	history->status = ITEM_STATUS_NOTSUPPORTED;
	DCadd_text(&history->value_orig.err, error, len);
	history->value_null = 1;

	cache->stats.notsupported_counter++;

	UNLOCK_CACHE;
}

/******************************************************************************
 *                                                                            *
 * Function: dc_add_history                                                   *
 *                                                                            *
 * Purpose: add new value to the cache                                        *
 *                                                                            *
 * Author: Alexander Vladishev                                                *
 *                                                                            *
 ******************************************************************************/
void	dc_add_history(zbx_uint64_t itemid, unsigned char value_type, unsigned char flags,
		AGENT_RESULT *value, zbx_timespec_t *ts, unsigned char status, const char *error,
		int timestamp, const char *source, int severity, int logeventid, int lastlogsize, int mtime)
{
	if (ITEM_STATUS_NOTSUPPORTED == status)
	{
		DCadd_history_notsupported(itemid, error, ts);
		return;
	}

	/* check for low-level discovery (lld) item */
	if (0 != (ZBX_PROCESS_SERVER & zbx_process) && 0 != (ZBX_FLAG_DISCOVERY & flags))
	{
		DBlld_process_discovery_rule(itemid, value->text);
		return;
	}

	switch (value_type)
	{
		case ITEM_VALUE_TYPE_FLOAT:
			if (GET_DBL_RESULT(value))
				DCadd_history(itemid, value->dbl, ts);
			break;
		case ITEM_VALUE_TYPE_UINT64:
			if (GET_UI64_RESULT(value))
				DCadd_history_uint(itemid, value->ui64, ts);
			break;
		case ITEM_VALUE_TYPE_STR:
			if (GET_STR_RESULT(value))
				DCadd_history_str(itemid, value->str, ts);
			break;
		case ITEM_VALUE_TYPE_TEXT:
			if (GET_TEXT_RESULT(value))
				DCadd_history_text(itemid, value->text, ts);
			break;
		case ITEM_VALUE_TYPE_LOG:
			if (GET_STR_RESULT(value))
				DCadd_history_log(itemid, value->str, ts, timestamp, source,
						severity, logeventid, lastlogsize, mtime);
			break;
		default:
			zabbix_log(LOG_LEVEL_ERR, "Unknown value type [%d] for itemid [" ZBX_FS_UI64 "]",
					value_type, itemid);
	}
}

/******************************************************************************
 *                                                                            *
 * Function: init_database_cache                                              *
 *                                                                            *
 * Purpose: Allocate shared memory for database cache                         *
 *                                                                            *
 * Parameters:                                                                *
 *                                                                            *
 * Return value:                                                              *
 *                                                                            *
 * Author: Alexei Vladishev, Alexander Vladishev                              *
 *                                                                            *
 * Comments:                                                                  *
 *                                                                            *
 ******************************************************************************/

ZBX_MEM_FUNC1_IMPL_MALLOC(__history, history_mem);
ZBX_MEM_FUNC1_IMPL_MALLOC(__history_text, history_text_mem);
ZBX_MEM_FUNC_IMPL(__trend, trend_mem);

void	init_database_cache(unsigned char p)
{
	const char	*__function_name = "init_database_cache";
	key_t		history_shm_key, history_text_shm_key, trend_shm_key;
	size_t		sz;

	zabbix_log(LOG_LEVEL_DEBUG, "In %s()", __function_name);

	zbx_process = p;

	if (-1 == (history_shm_key = zbx_ftok(CONFIG_FILE, ZBX_IPC_HISTORY_ID)) ||
			-1 == (history_text_shm_key = zbx_ftok(CONFIG_FILE, ZBX_IPC_HISTORY_TEXT_ID)) ||
			-1 == (trend_shm_key = zbx_ftok(CONFIG_FILE, ZBX_IPC_TREND_ID)))
	{
		zabbix_log(LOG_LEVEL_CRIT, "Cannot create IPC keys for history and trend caches");
		exit(FAIL);
	}

	if (ZBX_MUTEX_ERROR == zbx_mutex_create_force(&cache_lock, ZBX_MUTEX_CACHE))
	{
		zbx_error("Unable to create mutex for history cache");
		exit(FAIL);
	}

	if (ZBX_MUTEX_ERROR == zbx_mutex_create_force(&trends_lock, ZBX_MUTEX_TRENDS))
	{
		zbx_error("Unable to create mutex for trend cache");
		exit(FAIL);
	}

	if (ZBX_MUTEX_ERROR == zbx_mutex_create_force(&cache_ids_lock, ZBX_MUTEX_CACHE_IDS))
	{
		zbx_error("Unable to create mutex for id cache");
		exit(FAIL);
	}

	ZBX_HISTORY_SIZE = CONFIG_HISTORY_CACHE_SIZE / sizeof(ZBX_DC_HISTORY);
	if (ZBX_SYNC_MAX > ZBX_HISTORY_SIZE)
		ZBX_SYNC_MAX = ZBX_HISTORY_SIZE;
	ZBX_ITEMIDS_SIZE = CONFIG_HISTSYNCER_FORKS * ZBX_SYNC_MAX;

	/* history cache */

	sz = sizeof(ZBX_DC_CACHE);
	sz += ZBX_HISTORY_SIZE * sizeof(ZBX_DC_HISTORY);
	sz += ZBX_ITEMIDS_SIZE * sizeof(zbx_uint64_t);
	sz += sizeof(ZBX_DC_IDS);
	sz = zbx_mem_required_size(sz, 4, "history cache", "HistoryCacheSize");

	zbx_mem_create(&history_mem, history_shm_key, ZBX_NO_MUTEX, sz, "history cache", "HistoryCacheSize");

	cache = (ZBX_DC_CACHE *)__history_mem_malloc_func(NULL, sizeof(ZBX_DC_CACHE));

	cache->history = (ZBX_DC_HISTORY *)__history_mem_malloc_func(NULL, ZBX_HISTORY_SIZE * sizeof(ZBX_DC_HISTORY));
	cache->history_first = 0;
	cache->history_num = 0;
	cache->itemids = (zbx_uint64_t *)__history_mem_malloc_func(NULL, ZBX_ITEMIDS_SIZE * sizeof(zbx_uint64_t));
	cache->itemids_alloc = ZBX_ITEMIDS_SIZE;
	cache->itemids_num = 0;
	memset(&cache->stats, 0, sizeof(ZBX_DC_STATS));

	ids = (ZBX_DC_IDS *)__history_mem_malloc_func(NULL, sizeof(ZBX_DC_IDS));
	memset(ids, 0, sizeof(ZBX_DC_IDS));

	/* history text cache */

	sz = zbx_mem_required_size(CONFIG_TEXT_CACHE_SIZE, 1, "history text cache", "HistoryTextCacheSize");

	zbx_mem_create(&history_text_mem, history_text_shm_key, ZBX_NO_MUTEX, sz, "history text cache", "HistoryTextCacheSize");

	cache->text = (char *)__history_text_mem_malloc_func(NULL, CONFIG_TEXT_CACHE_SIZE);
	cache->last_text = cache->text;
	cache->text_free = CONFIG_TEXT_CACHE_SIZE;

	/* trend cache */

	sz = zbx_mem_required_size(CONFIG_TRENDS_CACHE_SIZE, 1, "trend cache", "TrendCacheSize");

	zbx_mem_create(&trend_mem, trend_shm_key, ZBX_NO_MUTEX, sz, "trend cache", "TrendCacheSize");

	cache->trends_num = 0;
	cache->last_ts.sec = 0;
	cache->last_ts.ns = 0;

#define	INIT_HASHSET_SIZE	1000 /* should be calculated dynamically based on trends size? */

	zbx_hashset_create_ext(&cache->trends, INIT_HASHSET_SIZE,
			ZBX_DEFAULT_UINT64_HASH_FUNC, ZBX_DEFAULT_UINT64_COMPARE_FUNC,
			__trend_mem_malloc_func, __trend_mem_realloc_func, __trend_mem_free_func);

#undef	INIT_HASHSET_SIZE

	if (NULL == sql)
		sql = zbx_malloc(sql, sql_allocated);

	zabbix_log(LOG_LEVEL_DEBUG, "End of %s()", __function_name);
}

/******************************************************************************
 *                                                                            *
 * Function: DCsync_all                                                       *
 *                                                                            *
 * Purpose: writes updates and new data from pool and cache data to database  *
 *                                                                            *
 * Parameters:                                                                *
 *                                                                            *
 * Return value:                                                              *
 *                                                                            *
 * Author: Alexei Vladishev                                                   *
 *                                                                            *
 * Comments:                                                                  *
 *                                                                            *
 ******************************************************************************/
static void	DCsync_all()
{
	zabbix_log(LOG_LEVEL_DEBUG, "In DCsync_all()");

	DCsync_history(ZBX_SYNC_FULL);
	DCsync_trends();

	zabbix_log(LOG_LEVEL_DEBUG, "End of DCsync_all()");
}

/******************************************************************************
 *                                                                            *
 * Function: free_database_cache                                              *
 *                                                                            *
 * Purpose: Free memory allocated for database cache                          *
 *                                                                            *
 * Parameters:                                                                *
 *                                                                            *
 * Return value:                                                              *
 *                                                                            *
 * Author: Alexei Vladishev, Alexander Vladishev                              *
 *                                                                            *
 * Comments:                                                                  *
 *                                                                            *
 ******************************************************************************/
void	free_database_cache()
{
	const char	*__function_name = "free_database_cache";

	zabbix_log(LOG_LEVEL_DEBUG, "In %s()", __function_name);

	DCsync_all();

	LOCK_CACHE;
	LOCK_TRENDS;
	LOCK_CACHE_IDS;

	cache = NULL;
	zbx_mem_destroy(history_mem);
	zbx_mem_destroy(history_text_mem);
	zbx_mem_destroy(trend_mem);

	UNLOCK_CACHE_IDS;
	UNLOCK_TRENDS;
	UNLOCK_CACHE;

	zbx_mutex_destroy(&cache_lock);
	zbx_mutex_destroy(&trends_lock);
	zbx_mutex_destroy(&cache_ids_lock);

	zabbix_log(LOG_LEVEL_DEBUG, "End of %s()", __function_name);
}

/******************************************************************************
 *                                                                            *
 * Function: DCget_nextid                                                     *
 *                                                                            *
 * Purpose: Return next id for requested table                                *
 *                                                                            *
 * Parameters:                                                                *
 *                                                                            *
 * Return value:                                                              *
 *                                                                            *
 * Author: Alexander Vladishev                                                *
 *                                                                            *
 * Comments:                                                                  *
 *                                                                            *
 ******************************************************************************/
zbx_uint64_t	DCget_nextid(const char *table_name, int num)
{
	const char	*__function_name = "DCget_nextid";
	int		i, nodeid;
	DB_RESULT	result;
	DB_ROW		row;
	const ZBX_TABLE	*table;
	ZBX_DC_ID	*id;
	zbx_uint64_t	min, max, nextid;

	LOCK_CACHE_IDS;

	zabbix_log(LOG_LEVEL_DEBUG, "In %s() table:'%s' num:%d",
			__function_name, table_name, num);

	for (i = 0; i < ZBX_IDS_SIZE; i++)
	{
		id = &ids->id[i];
		if ('\0' == *id->table_name)
			break;

		if (0 == strcmp(id->table_name, table_name))
		{
			nextid = id->lastid + 1;
			id->lastid += num;

			zabbix_log(LOG_LEVEL_DEBUG, "End of %s() table:'%s' [" ZBX_FS_UI64 ":" ZBX_FS_UI64 "]",
					__function_name, table_name, nextid, id->lastid);

			UNLOCK_CACHE_IDS;

			return nextid;
		}
	}

	if (i == ZBX_IDS_SIZE)
	{
		zabbix_log(LOG_LEVEL_ERR, "Insufficient shared memory for ids");
		exit(-1);
	}

	zbx_strlcpy(id->table_name, table_name, sizeof(id->table_name));

	table = DBget_table(table_name);
	nodeid = CONFIG_NODEID >= 0 ? CONFIG_NODEID : 0;

	min = (zbx_uint64_t)__UINT64_C(100000000000000) * (zbx_uint64_t)nodeid;
	max = (zbx_uint64_t)__UINT64_C(100000000000000) * (zbx_uint64_t)nodeid;

	if (table->flags & ZBX_SYNC)
	{
		min += (zbx_uint64_t)__UINT64_C(100000000000) * (zbx_uint64_t)nodeid;
		max += (zbx_uint64_t)__UINT64_C(100000000000) * (zbx_uint64_t)nodeid + (zbx_uint64_t)__UINT64_C(99999999999);
	}
	else
		max += (zbx_uint64_t)__UINT64_C(99999999999999);

	result = DBselect("select max(%s) from %s where %s between " ZBX_FS_UI64 " and " ZBX_FS_UI64,
			table->recid,
			table_name,
			table->recid,
			min, max);

	if (NULL == (row = DBfetch(result)) || SUCCEED == DBis_null(row[0]))
		id->lastid = min;
	else
		ZBX_STR2UINT64(id->lastid, row[0]);

	nextid = id->lastid + 1;
	id->lastid += num;

	DBfree_result(result);

	zabbix_log(LOG_LEVEL_DEBUG, "End of %s() table:'%s' [" ZBX_FS_UI64 ":" ZBX_FS_UI64 "]",
			__function_name, table_name, nextid, id->lastid);

	UNLOCK_CACHE_IDS;

	return nextid;
}

/******************************************************************************
 *                                                                            *
 * Function: DCget_nextid_shared                                              *
 *                                                                            *
 * Purpose: Return next id for requested table and store it in ids table      *
 *                                                                            *
 * Parameters:                                                                *
 *                                                                            *
 * Return value:                                                              *
 *                                                                            *
 * Author: Alexander Vladishev                                                *
 *                                                                            *
 * Comments:                                                                  *
 *                                                                            *
 ******************************************************************************/
zbx_uint64_t	DCget_nextid_shared(const char *table_name)
{
#define ZBX_RESERVE	256
	const char	*__function_name = "DCget_nextid_shared";
	int		i;
	ZBX_DC_ID	*id;
	zbx_uint64_t	nextid;

	zabbix_log(LOG_LEVEL_DEBUG, "In %s() table:'%s'",
			__function_name, table_name);

	LOCK_CACHE_IDS;

	for (i = 0; i < ZBX_IDS_SIZE; i++)
	{
		id = &ids->id[i];

		if ('\0' == *id->table_name)
		{
			zbx_strlcpy(id->table_name, table_name, sizeof(id->table_name));
			id->lastid = 0;
			id->reserved = 0;

			break;
		}

		if (0 == strcmp(id->table_name, table_name))
			break;
	}

	if (i == ZBX_IDS_SIZE)
	{
		zabbix_log(LOG_LEVEL_ERR, "Insufficient shared memory for ids");
		exit(-1);
	}

	if (id->reserved > 0)
	{
		id->lastid++;
		id->reserved--;

		nextid = id->lastid;

		UNLOCK_CACHE_IDS;

		zabbix_log(LOG_LEVEL_DEBUG, "End of %s() table:'%s' [" ZBX_FS_UI64 "]",
				__function_name, table_name, nextid);

		return nextid;
	}

	UNLOCK_CACHE_IDS;

retry:
	nextid = DBget_nextid(table_name, ZBX_RESERVE) - 1;

	LOCK_CACHE_IDS;

	if (nextid < id->lastid)
	{
		UNLOCK_CACHE_IDS;
		goto retry;
	}

	if (0 == id->reserved)
	{
		id->lastid = nextid;
		id->reserved = ZBX_RESERVE;
	}
	else if (id->lastid + id->reserved == nextid)
	{
		id->reserved += ZBX_RESERVE;
	}
	else if (id->reserved < ZBX_RESERVE && nextid > id->lastid)
	{
		id->lastid = nextid;
		id->reserved = ZBX_RESERVE;
	}

	id->lastid++;
	id->reserved--;

	nextid = id->lastid;

	UNLOCK_CACHE_IDS;

	zabbix_log(LOG_LEVEL_DEBUG, "End of %s() table:'%s' [" ZBX_FS_UI64 "]",
			__function_name, table_name, nextid);

	return nextid;
}

/******************************************************************************
 *                                                                            *
 * Function: DCget_item_lastclock                                             *
 *                                                                            *
 * Purpose:                                                                   *
 *                                                                            *
 * Parameters:                                                                *
 *                                                                            *
 * Return value: last clock or FAIL if item not found in dbcache              *
 *                                                                            *
 * Author: Alexander Vladishev                                                *
 *                                                                            *
 * Comments:                                                                  *
 *                                                                            *
 ******************************************************************************/
int	DCget_item_lastclock(zbx_uint64_t itemid)
{
	int	i, index, clock = FAIL;

	zabbix_log(LOG_LEVEL_DEBUG, "In DCget_item_lastclock(): itemid [" ZBX_FS_UI64 "]", itemid);

	LOCK_CACHE;

	index = (cache->history_first + cache->history_num - 1) % ZBX_HISTORY_SIZE;

	for (i = cache->history_num - 1; i >= 0; i--)
	{
		if (cache->history[index].itemid == itemid)
		{
			clock = cache->history[index].clock;
			break;
		}

		if (--index < 0)
			index = ZBX_HISTORY_SIZE - 1;
	}

	UNLOCK_CACHE;

	zabbix_log(LOG_LEVEL_DEBUG, "End of DCget_item_lastclock(): %d", clock);

	return clock;
}<|MERGE_RESOLUTION|>--- conflicted
+++ resolved
@@ -2681,20 +2681,8 @@
 	UNLOCK_CACHE;
 }
 
-<<<<<<< HEAD
-/******************************************************************************
- *                                                                            *
- * Function: DCadd_history_log                                                *
- *                                                                            *
- * Author: Alexander Vladishev                                                *
- *                                                                            *
- ******************************************************************************/
-static void	DCadd_history_log(zbx_uint64_t itemid, char *value_orig, zbx_timespec_t *ts,
-		int timestamp, char *source, int severity, int logeventid, int lastlogsize, int mtime)
-=======
 static void	DCadd_history_log(zbx_uint64_t itemid, const char *value_orig, zbx_timespec_t *ts,
 		int timestamp, const char *source, int severity, int logeventid, int lastlogsize, int mtime)
->>>>>>> 49a10ac3
 {
 	ZBX_DC_HISTORY	*history;
 	size_t		len1, len2;
