--- conflicted
+++ resolved
@@ -1300,33 +1300,8 @@
 			break;
 	}
 
-<<<<<<< HEAD
 	ret = dc_history_set_value(hdata, item->value_type, &value_var);
-=======
-	for (i = 0; i < item->preproc_ops_num; i++)
-	{
-		if (SUCCEED != (ret = zbx_item_preproc(item,  &value_var, &hdata->ts, &item->preproc_ops[i],
-				delta_history, &errmsg)))
-		{
-			char	*errmsg_full;
-
-			errmsg_full = zbx_dsprintf(NULL, "Item preprocessing step #%d failed: %s", i + 1, errmsg);
-			dc_history_set_error(hdata, errmsg_full);
-			zbx_free(errmsg);
-			goto out;
-		}
-
-		if (ZBX_VARIANT_NONE == value_var.type)
-		{
-			hdata->flags |= ZBX_DC_FLAG_UNDEF;
-			goto out;
-		}
-	}
-	ret = dc_history_set_value(hdata, item->value_type, &value_var);
-out:
->>>>>>> 73f058fb
 	zbx_variant_clear(&value_var);
-
 out:
 	return ret;
 }
