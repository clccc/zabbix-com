--- conflicted
+++ resolved
@@ -808,7 +808,6 @@
 
 	UNLOCK_TRENDS;
 
-<<<<<<< HEAD
 	DBbegin();
 
 	while (trends_num > 0)
@@ -816,10 +815,7 @@
 
 	DBcommit();
 
-	zabbix_log(LOG_LEVEL_WARNING, "Syncing trends data...done.");
-=======
 	zabbix_log(LOG_LEVEL_WARNING, "Syncing trends data... done.");
->>>>>>> a132bb51
 
 	zabbix_log(LOG_LEVEL_DEBUG, "End of %s()", __function_name);
 }
