--- conflicted
+++ resolved
@@ -869,18 +869,8 @@
 	{
 		const ZBX_DC_HISTORY	*h = &history[i];
 
-<<<<<<< HEAD
-		/* Skip items with no values but include NOTSUPPORTED items in trigger calculation. */
-		/* There are cases when NOTSUPPORTED items in triggers produce legitimate, meaningful values. */
-
-		if ((0 != (ZBX_DC_FLAG_UNDEF & h->flags) || 0 != (ZBX_DC_FLAG_NOVALUE & h->flags)) &&
-				ITEM_STATE_NOTSUPPORTED != h->state)
-		{
-=======
 		if (0 != (ZBX_DC_FLAG_NOVALUE & h->flags))
->>>>>>> afb07e5f
-			continue;
-		}
+			continue;
 
 		itemids[item_num] = h->itemid;
 		timespecs[item_num] = h->ts;
