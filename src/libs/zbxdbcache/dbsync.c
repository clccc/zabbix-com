--- conflicted
+++ resolved
@@ -1241,12 +1241,8 @@
 	ZBX_DC_CALCITEM		*calcitem;
 	ZBX_DC_DEPENDENTITEM	*depitem;
 	ZBX_DC_HOST		*host;
-<<<<<<< HEAD
-	unsigned char		value_type, type;
+	unsigned char		value_type, type, history, trends;
 	int			history_sec = 0;
-=======
-	unsigned char		value_type, type, history, trends;
->>>>>>> 7df24a18
 
 	if (FAIL == dbsync_compare_uint64(dbrow[1], item->hostid))
 		return FAIL;
@@ -1274,32 +1270,21 @@
 		return FAIL;
 
 	if (ZBX_HK_OPTION_ENABLED == dbsync_env.cache->config->hk.history_global)
-<<<<<<< HEAD
-	{
-		if (item->history_sec != dbsync_env.cache->config->hk.history)
-			return FAIL;
-
-		if (item->history != dbsync_env.cache->config->hk.history)
-			return FAIL;
+	{
+		history = (0 != dbsync_env.cache->config->hk.history);
+		history_sec = dbsync_env.cache->config->hk.history;
 	}
 	else
 	{
 		is_time_suffix(dbrow[31], &history_sec, ZBX_LENGTH_UNLIMITED);
-
-		if (history_sec != item->history_sec)
-			return FAIL;
-
-		if (FAIL == dbsync_compare_bool_time(dbrow[31], item->history))
-			return FAIL;
-	}
-=======
-		history = (0 != dbsync_env.cache->config->hk.history);
-	else
 		history = zbx_time2bool(dbrow[31]);
+	}
 
 	if (item->history != history)
 		return FAIL;
->>>>>>> 7df24a18
+
+	if (history_sec != item->history_sec)
+		return FAIL;
 
 	if (FAIL == dbsync_compare_uchar(dbrow[33], item->inventory_link))
 		return FAIL;
