/*
** Zabbix
** Copyright (C) 2001-2017 Zabbix SIA
**
** This program is free software; you can redistribute it and/or modify
** it under the terms of the GNU General Public License as published by
** the Free Software Foundation; either version 2 of the License, or
** (at your option) any later version.
**
** This program is distributed in the hope that it will be useful,
** but WITHOUT ANY WARRANTY; without even the implied warranty of
** MERCHANTABILITY or FITNESS FOR A PARTICULAR PURPOSE. See the
** GNU General Public License for more details.
**
** You should have received a copy of the GNU General Public License
** along with this program; if not, write to the Free Software
** Foundation, Inc., 51 Franklin Street, Fifth Floor, Boston, MA  02110-1301, USA.
**/

#include <stddef.h>

#include "common.h"
#include "log.h"
#include "threads.h"
#include "dbcache.h"
#include "ipc.h"
#include "mutexs.h"
#include "memalloc.h"
#include "strpool.h"
#include "zbxserver.h"
#include "zbxalgo.h"
#include "dbcache.h"
#include "zbxregexp.h"
#include "cfg.h"
#include "zbxtasks.h"
#include "../zbxcrypto/tls_tcp_active.h"
#include "dbcache.h"

#define ZBX_DBCONFIG_IMPL
#include "dbconfig.h"
#include "dbsync.h"

static int	sync_in_progress = 0;

#define	LOCK_CACHE	if (0 == sync_in_progress) zbx_mutex_lock(&config_lock)
#define	UNLOCK_CACHE	if (0 == sync_in_progress) zbx_mutex_unlock(&config_lock)
#define START_SYNC	LOCK_CACHE; sync_in_progress = 1
#define FINISH_SYNC	sync_in_progress = 0; UNLOCK_CACHE

#define ZBX_LOC_NOWHERE	0
#define ZBX_LOC_QUEUE	1
#define ZBX_LOC_POLLER	2

#define ZBX_SNMP_OID_TYPE_NORMAL	0
#define ZBX_SNMP_OID_TYPE_DYNAMIC	1
#define ZBX_SNMP_OID_TYPE_MACRO		2

/* trigger is functional unless its expression contains disabled or not monitored items */
#define TRIGGER_FUNCTIONAL_TRUE		0
#define TRIGGER_FUNCTIONAL_FALSE	1

/* shorthand macro for calling in_maintenance_without_data_collection() */
#define DCin_maintenance_without_data_collection(dc_host, dc_item)			\
		in_maintenance_without_data_collection(dc_host->maintenance_status,	\
				dc_host->maintenance_type, dc_item->type)

/******************************************************************************
 *                                                                            *
 * Function: zbx_value_validator_func_t                                       *
 *                                                                            *
 * Purpose: validate macro value when expanding user macros                   *
 *                                                                            *
 * Parameters: macro   - [IN] the user macro                                  *
 *             value   - [IN] the macro value                                 *
 *             error   - [OUT] the error message                              *
 *                                                                            *
 * Return value: SUCCEED - the value is valid                                 *
 *               FAIL    - otherwise                                          *
 *                                                                            *
 ******************************************************************************/
typedef int (*zbx_value_validator_func_t)(const char *macro, const char *value, char **error);

static ZBX_DC_CONFIG	*config = NULL;
static ZBX_MUTEX	config_lock = ZBX_MUTEX_NULL;
static zbx_mem_info_t	*config_mem;

extern unsigned char	program_type;
extern int		CONFIG_TIMER_FORKS;

ZBX_MEM_FUNC_IMPL(__config, config_mem)

/******************************************************************************
 *                                                                            *
 * Function: is_item_processed_by_server                                      *
 *                                                                            *
 * Parameters: type - [IN] item type [ITEM_TYPE_* flag]                       *
 *             key  - [IN] item key                                           *
 *                                                                            *
 * Return value: SUCCEED when an item should be processed by server           *
 *               FAIL otherwise                                               *
 *                                                                            *
 * Comments: list of the items, always processed by server                    *
 *           ,------------------+--------------------------------------,      *
 *           | type             | key                                  |      *
 *           +------------------+--------------------------------------+      *
 *           | Zabbix internal  | zabbix[host,,items]                  |      *
 *           | Zabbix internal  | zabbix[host,,items_unsupported]      |      *
 *           | Zabbix internal  | zabbix[host,discovery,interfaces]    |      *
 *           | Zabbix internal  | zabbix[host,,maintenance]            |      *
 *           | Zabbix internal  | zabbix[proxy,<proxyname>,lastaccess] |      *
 *           | Zabbix aggregate | *                                    |      *
 *           | Calculated       | *                                    |      *
 *           '------------------+--------------------------------------'      *
 *                                                                            *
 ******************************************************************************/
int	is_item_processed_by_server(unsigned char type, const char *key)
{
	int	ret = FAIL;

	switch (type)
	{
		case ITEM_TYPE_AGGREGATE:
		case ITEM_TYPE_CALCULATED:
			ret = SUCCEED;
			break;

		case ITEM_TYPE_INTERNAL:
			if (0 == strncmp(key, "zabbix[", 7))
			{
				AGENT_REQUEST	request;
				char		*arg1, *arg2, *arg3;

				init_request(&request);

				if (SUCCEED != parse_item_key(key, &request) || 3 != request.nparam)
					goto clean;

				arg1 = get_rparam(&request, 0);
				arg2 = get_rparam(&request, 1);
				arg3 = get_rparam(&request, 2);

				if (0 == strcmp(arg1, "host"))
				{
					if ('\0' == *arg2)
					{
						if (0 == strcmp(arg3, "maintenance") || 0 == strcmp(arg3, "items") ||
								0 == strcmp(arg3, "items_unsupported"))
						{
							ret = SUCCEED;
							goto clean;
						}
					}
					else if (0 == strcmp(arg2, "discovery") && 0 == strcmp(arg3, "interfaces"))
					{
						ret = SUCCEED;
						goto clean;
					}
				}
				else if (0 == strcmp(arg1, "proxy") && 0 == strcmp(arg3, "lastaccess"))
					ret = SUCCEED;
clean:
				free_request(&request);
			}
			break;
	}

	return ret;
}

static unsigned char	poller_by_item(unsigned char type, const char *key)
{
	switch (type)
	{
		case ITEM_TYPE_SIMPLE:
			if (SUCCEED == cmp_key_id(key, SERVER_ICMPPING_KEY) ||
					SUCCEED == cmp_key_id(key, SERVER_ICMPPINGSEC_KEY) ||
					SUCCEED == cmp_key_id(key, SERVER_ICMPPINGLOSS_KEY))
			{
				if (0 == CONFIG_PINGER_FORKS)
					break;

				return ZBX_POLLER_TYPE_PINGER;
			}
			/* break; is not missing here */
		case ITEM_TYPE_ZABBIX:
		case ITEM_TYPE_SNMPv1:
		case ITEM_TYPE_SNMPv2c:
		case ITEM_TYPE_SNMPv3:
		case ITEM_TYPE_INTERNAL:
		case ITEM_TYPE_AGGREGATE:
		case ITEM_TYPE_EXTERNAL:
		case ITEM_TYPE_DB_MONITOR:
		case ITEM_TYPE_SSH:
		case ITEM_TYPE_TELNET:
		case ITEM_TYPE_CALCULATED:
			if (0 == CONFIG_POLLER_FORKS)
				break;

			return ZBX_POLLER_TYPE_NORMAL;
		case ITEM_TYPE_IPMI:
			if (0 == CONFIG_IPMIPOLLER_FORKS)
				break;

			return ZBX_POLLER_TYPE_IPMI;
		case ITEM_TYPE_JMX:
			if (0 == CONFIG_JAVAPOLLER_FORKS)
				break;

			return ZBX_POLLER_TYPE_JAVA;
	}

	return ZBX_NO_POLLER;
}

/******************************************************************************
 *                                                                            *
 * Function: is_counted_in_item_queue                                         *
 *                                                                            *
 * Purpose: determine whether the given item type is counted in item queue    *
 *                                                                            *
 * Return value: SUCCEED if item is counted in the queue, FAIL otherwise      *
 *                                                                            *
 ******************************************************************************/
static int	is_counted_in_item_queue(unsigned char type, const char *key)
{
	switch (type)
	{
		case ITEM_TYPE_ZABBIX_ACTIVE:
			if (0 == strncmp(key, "log[", 4) ||
					0 == strncmp(key, "logrt[", 6) ||
					0 == strncmp(key, "eventlog[", 9))
			{
				return FAIL;
			}
			break;
		case ITEM_TYPE_TRAPPER:
		case ITEM_TYPE_DEPENDENT:
		case ITEM_TYPE_HTTPTEST:
		case ITEM_TYPE_SNMPTRAP:
			return FAIL;
	}

	return SUCCEED;
}

/******************************************************************************
 *                                                                            *
 * Function: get_item_nextcheck_seed                                          *
 *                                                                            *
 * Purpose: get the seed value to be used for item nextcheck calculations     *
 *                                                                            *
 * Return value: the seed for nextcheck calculations                          *
 *                                                                            *
 * Comments: The seed value is used to spread multiple item nextchecks over   *
 *           the item delay period to even the system load.                   *
 *           Items with the same delay period and seed value will have the    *
 *           same nextcheck values.                                           *
 *                                                                            *
 ******************************************************************************/
static zbx_uint64_t	get_item_nextcheck_seed(zbx_uint64_t itemid, zbx_uint64_t interfaceid, unsigned char type,
		const char *key)
{
	if (ITEM_TYPE_JMX == type)
		return interfaceid;

	if (SUCCEED == is_snmp_type(type))
	{
		ZBX_DC_INTERFACE	*interface;

		if (NULL == (interface = zbx_hashset_search(&config->interfaces, &interfaceid)) ||
				SNMP_BULK_ENABLED != interface->bulk)
		{
			return itemid;
		}

		return interfaceid;
	}

	if (ITEM_TYPE_SIMPLE == type)
	{
		if (SUCCEED == cmp_key_id(key, SERVER_ICMPPING_KEY) ||
				SUCCEED == cmp_key_id(key, SERVER_ICMPPINGSEC_KEY) ||
				SUCCEED == cmp_key_id(key, SERVER_ICMPPINGLOSS_KEY))
		{
			return interfaceid;
		}
	}

	return itemid;
}

static int	DCget_disable_until(const ZBX_DC_ITEM *item, const ZBX_DC_HOST *host);

#define ZBX_ITEM_COLLECTED		0x01	/* force item rescheduling after new value collection */
#define ZBX_HOST_UNREACHABLE		0x02
#define ZBX_ITEM_KEY_CHANGED		0x04
#define ZBX_ITEM_TYPE_CHANGED		0x08
#define ZBX_ITEM_DELAY_CHANGED		0x10
#define ZBX_REFRESH_UNSUPPORTED_CHANGED	0x20

static void	DCitem_nextcheck_update(ZBX_DC_ITEM *item, const ZBX_DC_HOST *host, unsigned char new_state,
		int flags, int now)
{
	ZBX_DC_PROXY	*proxy = NULL;
	zbx_uint64_t	seed;

	if (0 == (flags & ZBX_ITEM_COLLECTED) && 0 != item->nextcheck &&
			0 == (flags & ZBX_ITEM_KEY_CHANGED) && 0 == (flags & ZBX_ITEM_TYPE_CHANGED) &&
			((ITEM_STATE_NORMAL == new_state && 0 == (flags & ZBX_ITEM_DELAY_CHANGED)) ||
			(ITEM_STATE_NOTSUPPORTED == new_state && 0 == (flags & (0 == item->schedulable ?
					ZBX_ITEM_DELAY_CHANGED : ZBX_REFRESH_UNSUPPORTED_CHANGED)))))
	{
		return;	/* avoid unnecessary nextcheck updates when syncing items in cache */
	}

	if (0 != (flags & ZBX_HOST_UNREACHABLE) && 0 != (item->nextcheck = DCget_disable_until(item, host)))
		return;

	if (0 != host->proxy_hostid && NULL != (proxy = zbx_hashset_search(&config->proxies, &host->proxy_hostid)))
		now -= proxy->timediff;

	seed = get_item_nextcheck_seed(item->itemid, item->interfaceid, item->type, item->key);

	/* for new items, supported items and items that are notsupported due to invalid update interval try to parse */
	/* interval first and then decide whether it should become/remain supported/notsupported */
	if (0 == item->nextcheck || ITEM_STATE_NORMAL == new_state || 0 == item->schedulable)
	{
		int			simple_interval;
		zbx_custom_interval_t	*custom_intervals;
		char			*error = NULL;

		if (SUCCEED != zbx_interval_preproc(item->delay, &simple_interval, &custom_intervals, &error))
		{
			zbx_timespec_t	ts = {now, 0};

			/* Usual way for an item to become not supported is to receive an error instead of value. */
			/* Item state and error will be updated by history syncer during history sync following a */
			/* regular procedure with item update in database and config cache, logging etc. There is */
			/* no need to set ITEM_STATE_NOTSUPPORTED here. */

			dc_add_history(item->itemid, 0, NULL, &ts, ITEM_STATE_NOTSUPPORTED, error);
			zbx_free(error);

			/* Polling items with invalid update intervals repeatedly does not make sense because they */
			/* can only be healed by editing configuration (either update interval or macros involved) */
			/* and such changes will be detected during configuration synchronization. DCsync_items()  */
			/* detects item configuration changes affecting check scheduling and passes them in flags. */

			item->nextcheck = ZBX_JAN_2038;
			item->schedulable = 0;
			return;
		}

		if (ITEM_STATE_NORMAL == new_state || 0 == item->schedulable)
		{
			/* supported items and items that could not have been scheduled previously, but had their */
			/* update interval fixed, should be scheduled using their update intervals */
			item->nextcheck = calculate_item_nextcheck(seed, item->type, simple_interval, custom_intervals,
					now);
		}
		else
		{
			/* use refresh_unsupported interval for new items that have a valid update interval of their */
			/* own, but were synced from the database in ITEM_STATE_NOTSUPPORTED state */
			item->nextcheck = calculate_item_nextcheck(seed, item->type, config->config->refresh_unsupported,
					NULL, now);
		}

		zbx_custom_interval_free(custom_intervals);
	}
	else	/* for items notsupported for other reasons use refresh_unsupported interval */
	{
		item->nextcheck = calculate_item_nextcheck(seed, item->type, config->config->refresh_unsupported, NULL,
				now);
	}

	item->schedulable = 1;

	if (NULL != proxy)
		item->nextcheck += proxy->timediff + 1;
}

static void	DCitem_poller_type_update(ZBX_DC_ITEM *dc_item, const ZBX_DC_HOST *dc_host, int flags)
{
	unsigned char	poller_type;

	if (0 != dc_host->proxy_hostid && SUCCEED != is_item_processed_by_server(dc_item->type, dc_item->key))
	{
		dc_item->poller_type = ZBX_NO_POLLER;
		return;
	}

	poller_type = poller_by_item(dc_item->type, dc_item->key);

	if (0 != (flags & ZBX_HOST_UNREACHABLE))
	{
		if (ZBX_POLLER_TYPE_NORMAL == poller_type || ZBX_POLLER_TYPE_JAVA == poller_type)
			poller_type = ZBX_POLLER_TYPE_UNREACHABLE;

		dc_item->poller_type = poller_type;
		return;
	}

	if (0 != (flags & ZBX_ITEM_COLLECTED))
	{
		dc_item->poller_type = poller_type;
		return;
	}

	if (ZBX_POLLER_TYPE_UNREACHABLE != dc_item->poller_type ||
			(ZBX_POLLER_TYPE_NORMAL != poller_type && ZBX_POLLER_TYPE_JAVA != poller_type))
	{
		dc_item->poller_type = poller_type;
	}
}

static int	DCget_disable_until(const ZBX_DC_ITEM *item, const ZBX_DC_HOST *host)
{
	switch (item->type)
	{
		case ITEM_TYPE_ZABBIX:
			if (0 != host->errors_from)
				return host->disable_until;
			break;
		case ITEM_TYPE_SNMPv1:
		case ITEM_TYPE_SNMPv2c:
		case ITEM_TYPE_SNMPv3:
			if (0 != host->snmp_errors_from)
				return host->snmp_disable_until;
			break;
		case ITEM_TYPE_IPMI:
			if (0 != host->ipmi_errors_from)
				return host->ipmi_disable_until;
			break;
		case ITEM_TYPE_JMX:
			if (0 != host->jmx_errors_from)
				return host->jmx_disable_until;
			break;
		default:
			/* nothing to do */;
	}

	return 0;
}

static void	DCincrease_disable_until(const ZBX_DC_ITEM *item, ZBX_DC_HOST *host, int now)
{
	switch (item->type)
	{
		case ITEM_TYPE_ZABBIX:
			if (0 != host->errors_from)
				host->disable_until = now + CONFIG_TIMEOUT;
			break;
		case ITEM_TYPE_SNMPv1:
		case ITEM_TYPE_SNMPv2c:
		case ITEM_TYPE_SNMPv3:
			if (0 != host->snmp_errors_from)
				host->snmp_disable_until = now + CONFIG_TIMEOUT;
			break;
		case ITEM_TYPE_IPMI:
			if (0 != host->ipmi_errors_from)
				host->ipmi_disable_until = now + CONFIG_TIMEOUT;
			break;
		case ITEM_TYPE_JMX:
			if (0 != host->jmx_errors_from)
				host->jmx_disable_until = now + CONFIG_TIMEOUT;
			break;
		default:
			/* nothing to do */;
	}
}

/******************************************************************************
 *                                                                            *
 * Function: DCfind_id                                                        *
 *                                                                            *
 * Purpose: Find an element in a hashset by its 'id' or create the element if *
 *          it does not exist                                                 *
 *                                                                            *
 * Parameters:                                                                *
 *     hashset - [IN] hashset to search                                       *
 *     id      - [IN] id of element to search for                             *
 *     size    - [IN] size of element to search for                           *
 *     found   - [OUT flag. 0 - element did not exist, it was created.        *
 *                          1 - existing element was found.                   *
 *                                                                            *
 * Return value: pointer to the found or created element                      *
 *                                                                            *
 ******************************************************************************/
static void	*DCfind_id(zbx_hashset_t *hashset, zbx_uint64_t id, size_t size, int *found)
{
	void		*ptr;
	zbx_uint64_t	buffer[1024];	/* adjust buffer size to accommodate any type DCfind_id() can be called for */

	if (NULL == (ptr = zbx_hashset_search(hashset, &id)))
	{
		*found = 0;

		buffer[0] = id;
		ptr = zbx_hashset_insert(hashset, &buffer[0], size);
	}
	else
		*found = 1;

	return ptr;
}

static ZBX_DC_ITEM	*DCfind_item(zbx_uint64_t hostid, const char *key)
{
	ZBX_DC_ITEM_HK	*item_hk, item_hk_local;

	item_hk_local.hostid = hostid;
	item_hk_local.key = key;

	if (NULL == (item_hk = zbx_hashset_search(&config->items_hk, &item_hk_local)))
		return NULL;
	else
		return item_hk->item_ptr;
}

static ZBX_DC_HOST	*DCfind_host(const char *host)
{
	ZBX_DC_HOST_H	*host_h, host_h_local;

	host_h_local.host = host;

	if (NULL == (host_h = zbx_hashset_search(&config->hosts_h, &host_h_local)))
		return NULL;
	else
		return host_h->host_ptr;
}

/******************************************************************************
 *                                                                            *
 * Function: DCfind_proxy                                                     *
 *                                                                            *
 * Purpose: Find a record with proxy details in configuration cache using the *
 *          proxy name                                                        *
 *                                                                            *
 * Parameters: host - [IN] proxy name                                         *
 *                                                                            *
 * Return value: pointer to record if found or NULL otherwise                 *
 *                                                                            *
 ******************************************************************************/
static ZBX_DC_HOST	*DCfind_proxy(const char *host)
{
	ZBX_DC_HOST_H	*host_p, host_p_local;

	host_p_local.host = host;

	if (NULL == (host_p = zbx_hashset_search(&config->hosts_p, &host_p_local)))
		return NULL;
	else
		return host_p->host_ptr;
}

static int	DCstrpool_replace(int found, const char **curr, const char *new)
{
	if (1 == found)
	{
		if (0 == strcmp(*curr, new))
			return FAIL;

		zbx_strpool_release(*curr);
	}

	*curr = zbx_strpool_intern(new);

	return SUCCEED;	/* indicate that the string has been replaced */
}

static void	DCupdate_item_queue(ZBX_DC_ITEM *item, unsigned char old_poller_type, int old_nextcheck)
{
	zbx_binary_heap_elem_t	elem;

	if (ZBX_LOC_POLLER == item->location)
		return;

	if (ZBX_LOC_QUEUE == item->location && old_poller_type != item->poller_type)
	{
		item->location = ZBX_LOC_NOWHERE;
		zbx_binary_heap_remove_direct(&config->queues[old_poller_type], item->itemid);
	}

	if (item->poller_type == ZBX_NO_POLLER)
		return;

	if (ZBX_LOC_QUEUE == item->location && old_nextcheck == item->nextcheck)
		return;

	elem.key = item->itemid;
	elem.data = (const void *)item;

	if (ZBX_LOC_QUEUE != item->location)
	{
		item->location = ZBX_LOC_QUEUE;
		zbx_binary_heap_insert(&config->queues[item->poller_type], &elem);
	}
	else
		zbx_binary_heap_update_direct(&config->queues[item->poller_type], &elem);
}

static void	DCupdate_proxy_queue(ZBX_DC_PROXY *proxy)
{
	zbx_binary_heap_elem_t	elem;

	if (ZBX_LOC_POLLER == proxy->location)
		return;

	proxy->nextcheck = proxy->proxy_tasks_nextcheck;
	if (proxy->proxy_data_nextcheck < proxy->nextcheck)
		proxy->nextcheck = proxy->proxy_data_nextcheck;
	if (proxy->proxy_config_nextcheck < proxy->nextcheck)
		proxy->nextcheck = proxy->proxy_config_nextcheck;

	elem.key = proxy->hostid;
	elem.data = (const void *)proxy;

	if (ZBX_LOC_QUEUE != proxy->location)
	{
		proxy->location = ZBX_LOC_QUEUE;
		zbx_binary_heap_insert(&config->pqueue, &elem);
	}
	else
		zbx_binary_heap_update_direct(&config->pqueue, &elem);
}

/******************************************************************************
 *                                                                            *
 * Function: config_gmacro_add_index                                          *
 *                                                                            *
 * Purpose: adds global macro index                                           *
 *                                                                            *
 * Parameters: gmacro_index - [IN/OUT] a global macro index hashset           *
 *             gmacro       - [IN] the macro to index                         *
 *                                                                            *
 ******************************************************************************/
static void	config_gmacro_add_index(zbx_hashset_t *gmacro_index, ZBX_DC_GMACRO *gmacro)
{
	ZBX_DC_GMACRO_M	*gmacro_m, gmacro_m_local;

	gmacro_m_local.macro = gmacro->macro;

	if (NULL == (gmacro_m = zbx_hashset_search(gmacro_index, &gmacro_m_local)))
	{
		gmacro_m_local.macro = zbx_strpool_acquire(gmacro->macro);
		zbx_vector_ptr_create_ext(&gmacro_m_local.gmacros, __config_mem_malloc_func, __config_mem_realloc_func,
				__config_mem_free_func);

		gmacro_m = zbx_hashset_insert(gmacro_index, &gmacro_m_local, sizeof(ZBX_DC_GMACRO_M));
	}

	zbx_vector_ptr_append(&gmacro_m->gmacros, gmacro);
}

/******************************************************************************
 *                                                                            *
 * Function: config_gmacro_remove_index                                       *
 *                                                                            *
 * Purpose: removes global macro index                                        *
 *                                                                            *
 * Parameters: gmacro_index - [IN/OUT] a global macro index hashset           *
 *             gmacro       - [IN] the macro to remove                        *
 *                                                                            *
 ******************************************************************************/
static void	config_gmacro_remove_index(zbx_hashset_t *gmacro_index, ZBX_DC_GMACRO *gmacro)
{
	ZBX_DC_GMACRO_M	*gmacro_m, gmacro_m_local;
	int		index;

	gmacro_m_local.macro = gmacro->macro;

	if (NULL != (gmacro_m = zbx_hashset_search(gmacro_index, &gmacro_m_local)))
	{
		if (FAIL != (index = zbx_vector_ptr_search(&gmacro_m->gmacros, gmacro, ZBX_DEFAULT_PTR_COMPARE_FUNC)))
			zbx_vector_ptr_remove(&gmacro_m->gmacros, index);

		if (0 == gmacro_m->gmacros.values_num)
		{
			zbx_strpool_release(gmacro_m->macro);
			zbx_vector_ptr_destroy(&gmacro_m->gmacros);
			zbx_hashset_remove(gmacro_index, &gmacro_m_local);
		}
	}
}

/******************************************************************************
 *                                                                            *
 * Function: config_hmacro_add_index                                          *
 *                                                                            *
 * Purpose: adds host macro index                                             *
 *                                                                            *
 * Parameters: hmacro_index - [IN/OUT] a host macro index hashset             *
 *             hmacro       - [IN] the macro to index                         *
 *                                                                            *
 ******************************************************************************/
static void	config_hmacro_add_index(zbx_hashset_t *hmacro_index, ZBX_DC_HMACRO *hmacro)
{
	ZBX_DC_HMACRO_HM	*hmacro_hm, hmacro_hm_local;

	hmacro_hm_local.hostid = hmacro->hostid;
	hmacro_hm_local.macro = hmacro->macro;

	if (NULL == (hmacro_hm = zbx_hashset_search(hmacro_index, &hmacro_hm_local)))
	{
		hmacro_hm_local.macro = zbx_strpool_acquire(hmacro->macro);
		zbx_vector_ptr_create_ext(&hmacro_hm_local.hmacros, __config_mem_malloc_func, __config_mem_realloc_func,
				__config_mem_free_func);

		hmacro_hm = zbx_hashset_insert(hmacro_index, &hmacro_hm_local, sizeof(ZBX_DC_HMACRO_HM));
	}

	zbx_vector_ptr_append(&hmacro_hm->hmacros, hmacro);
}

/******************************************************************************
 *                                                                            *
 * Function: config_hmacro_remove_index                                       *
 *                                                                            *
 * Purpose: removes host macro index                                          *
 *                                                                            *
 * Parameters: hmacro_index - [IN/OUT] a host macro index hashset             *
 *             hmacro       - [IN] the macro name to remove                   *
 *                                                                            *
 ******************************************************************************/
static void	config_hmacro_remove_index(zbx_hashset_t *hmacro_index, ZBX_DC_HMACRO *hmacro)
{
	ZBX_DC_HMACRO_HM	*hmacro_hm, hmacro_hm_local;
	int			index;

	hmacro_hm_local.hostid = hmacro->hostid;
	hmacro_hm_local.macro = hmacro->macro;

	if (NULL != (hmacro_hm = zbx_hashset_search(hmacro_index, &hmacro_hm_local)))
	{
		if (FAIL != (index = zbx_vector_ptr_search(&hmacro_hm->hmacros, hmacro, ZBX_DEFAULT_PTR_COMPARE_FUNC)))
			zbx_vector_ptr_remove(&hmacro_hm->hmacros, index);

		if (0 == hmacro_hm->hmacros.values_num)
		{
			zbx_strpool_release(hmacro_hm->macro);
			zbx_vector_ptr_destroy(&hmacro_hm->hmacros);
			zbx_hashset_remove(hmacro_index, &hmacro_hm_local);
		}
	}
}

/******************************************************************************
 *                                                                            *
 * Function: set_hk_opt                                                       *
 *                                                                            *
 * Purpose: sets and validates global housekeeping option                     *
 *                                                                            *
 * Parameters: value     - [OUT] housekeeping setting                         *
 *             non_zero  - [IN] 0 if value is allowed to be zero, 1 otherwise *
 *             value_min - [IN] minimal acceptable setting value              *
 *             value_raw - [IN] setting value to validate                     *
 *                                                                            *
 ******************************************************************************/
static int	set_hk_opt(int *value, int non_zero, int value_min, const char *value_raw)
{
	if (SUCCEED != is_time_suffix(value_raw, value, ZBX_LENGTH_UNLIMITED))
		return FAIL;

	if (0 != non_zero && 0 == *value)
		return FAIL;

	if (0 != *value && value_min > *value)
		return FAIL;

	return SUCCEED;
}

static int	DCsync_config(zbx_dbsync_t *sync, int *flags)
{
#define SELECTED_FIELD_COUNT	27

	const char	*__function_name = "DCsync_config";
	const ZBX_TABLE	*config_table;
	const char	*selected_fields[] = {"refresh_unsupported", "discovery_groupid", "snmptrap_logging",
					"severity_name_0", "severity_name_1", "severity_name_2", "severity_name_3",
					"severity_name_4", "severity_name_5", "hk_events_mode", "hk_events_trigger",
					"hk_events_internal", "hk_events_discovery", "hk_events_autoreg",
					"hk_services_mode", "hk_services", "hk_audit_mode", "hk_audit",
					"hk_sessions_mode", "hk_sessions", "hk_history_mode", "hk_history_global",
					"hk_history", "hk_trends_mode", "hk_trends_global", "hk_trends",
					"default_inventory_mode"};	/* sync with zbx_dbsync_compare_config() */
	const char	*row[SELECTED_FIELD_COUNT];
	size_t		i;
	int		j, found = 1, refresh_unsupported, ret;
	char		**db_row;
	zbx_uint64_t	rowid;
	unsigned char	tag;

	zabbix_log(LOG_LEVEL_DEBUG, "In %s()", __function_name);

	*flags = 0;

	if (NULL == config->config)
	{
		found = 0;
		config->config = __config_mem_malloc_func(NULL, sizeof(ZBX_DC_CONFIG_TABLE));
	}

	if (SUCCEED != (ret = zbx_dbsync_next(sync, &rowid, &db_row, &tag)))
	{
		/* load default config data */

		if (0 != (program_type & ZBX_PROGRAM_TYPE_SERVER))
			zabbix_log(LOG_LEVEL_ERR, "no records in table 'config'");

		config_table = DBget_table("config");

		for (i = 0; i < SELECTED_FIELD_COUNT; i++)
			row[i] = DBget_field(config_table, selected_fields[i])->default_value;
	}
	else
	{
		for (i = 0; i < SELECTED_FIELD_COUNT; i++)
			row[i] = db_row[i];
	}

	/* store the config data */

	if (SUCCEED != is_time_suffix(row[0], &refresh_unsupported, ZBX_LENGTH_UNLIMITED))
	{
		zabbix_log(LOG_LEVEL_WARNING, "invalid unsupported item refresh interval, restoring default");

		config_table = DBget_table("config");

		if (SUCCEED != is_time_suffix(DBget_field(config_table, "refresh_unsupported")->default_value,
				&refresh_unsupported, ZBX_LENGTH_UNLIMITED))
		{
			THIS_SHOULD_NEVER_HAPPEN;
			refresh_unsupported = 0;
		}
	}

	if (0 == found || config->config->refresh_unsupported != refresh_unsupported)
		*flags |= ZBX_REFRESH_UNSUPPORTED_CHANGED;

	config->config->refresh_unsupported = refresh_unsupported;

	if (NULL != row[1])
		ZBX_STR2UINT64(config->config->discovery_groupid, row[1]);
	else
		config->config->discovery_groupid = ZBX_DISCOVERY_GROUPID_UNDEFINED;

	config->config->snmptrap_logging = (unsigned char)atoi(row[2]);
	config->config->default_inventory_mode = atoi(row[26]);

	for (j = 0; TRIGGER_SEVERITY_COUNT > j; j++)
		DCstrpool_replace(found, &config->config->severity_name[j], row[3 + j]);

#if TRIGGER_SEVERITY_COUNT != 6
#	error "row indexes below are based on assumption of six trigger severity levels"
#endif

	/* read housekeeper configuration */

	if (ZBX_HK_OPTION_ENABLED == (config->config->hk.events_mode = atoi(row[9])) &&
			(SUCCEED != set_hk_opt(&config->config->hk.events_trigger, 1, SEC_PER_DAY, row[10]) ||
			SUCCEED != set_hk_opt(&config->config->hk.events_internal, 1, SEC_PER_DAY, row[11]) ||
			SUCCEED != set_hk_opt(&config->config->hk.events_discovery, 1, SEC_PER_DAY, row[12]) ||
			SUCCEED != set_hk_opt(&config->config->hk.events_autoreg, 1, SEC_PER_DAY, row[13])))
	{
		zabbix_log(LOG_LEVEL_WARNING, "trigger, internal, network discovery and auto-registration data"
				" housekeeping will be disabled due to invalid settings");
		config->config->hk.events_mode = ZBX_HK_OPTION_DISABLED;
	}

	if (ZBX_HK_OPTION_ENABLED == (config->config->hk.services_mode = atoi(row[14])) &&
			SUCCEED != set_hk_opt(&config->config->hk.services, 1, SEC_PER_DAY, row[15]))
	{
		zabbix_log(LOG_LEVEL_WARNING, "IT services data housekeeping will be disabled due to invalid"
				" settings");
		config->config->hk.services_mode = ZBX_HK_OPTION_DISABLED;
	}

	if (ZBX_HK_OPTION_ENABLED == (config->config->hk.audit_mode = atoi(row[16])) &&
			SUCCEED != set_hk_opt(&config->config->hk.audit, 1, SEC_PER_DAY, row[17]))
	{
		zabbix_log(LOG_LEVEL_WARNING, "audit data housekeeping will be disabled due to invalid"
				" settings");
		config->config->hk.audit_mode = ZBX_HK_OPTION_DISABLED;
	}

	if (ZBX_HK_OPTION_ENABLED == (config->config->hk.sessions_mode = atoi(row[18])) &&
			SUCCEED != set_hk_opt(&config->config->hk.sessions, 1, SEC_PER_DAY, row[19]))
	{
		zabbix_log(LOG_LEVEL_WARNING, "user sessions data housekeeping will be disabled due to invalid"
				" settings");
		config->config->hk.sessions_mode = ZBX_HK_OPTION_DISABLED;
	}

	config->config->hk.history_mode = atoi(row[20]);
	if (ZBX_HK_OPTION_ENABLED == (config->config->hk.history_global = atoi(row[21])) &&
			SUCCEED != set_hk_opt(&config->config->hk.history, 0, ZBX_HK_HISTORY_MIN, row[22]))
	{
		zabbix_log(LOG_LEVEL_WARNING, "history data housekeeping will be disabled and all items will"
				" store their history due to invalid global override settings");
		config->config->hk.history_mode = ZBX_HK_OPTION_DISABLED;
		config->config->hk.history = 1;	/* just enough to make 0 == items[i].history condition fail */
	}

	config->config->hk.trends_mode = atoi(row[23]);
	if (ZBX_HK_OPTION_ENABLED == (config->config->hk.trends_global = atoi(row[24])) &&
			SUCCEED != set_hk_opt(&config->config->hk.trends, 0, ZBX_HK_TRENDS_MIN, row[25]))
	{
		zabbix_log(LOG_LEVEL_WARNING, "trends data housekeeping will be disabled and all numeric items"
				" will store their history due to invalid global override settings");
		config->config->hk.trends_mode = ZBX_HK_OPTION_DISABLED;
		config->config->hk.trends = 1;	/* just enough to make 0 == items[i].trends condition fail */
	}

	if (SUCCEED == ret && SUCCEED == zbx_dbsync_next(sync, &rowid, &db_row, &tag))	/* table must have */
		zabbix_log(LOG_LEVEL_ERR, "table 'config' has multiple records");	/* only one record */

	zabbix_log(LOG_LEVEL_DEBUG, "End of %s()", __function_name);

	return SUCCEED;

#undef SELECTED_FIELD_COUNT
}

static void	DCsync_hosts(zbx_dbsync_t *sync)
{
	const char	*__function_name = "DCsync_hosts";

	char		**row;
	zbx_uint64_t	rowid;
	unsigned char	tag;

	ZBX_DC_HOST	*host;
	ZBX_DC_IPMIHOST	*ipmihost;
	ZBX_DC_PROXY	*proxy;
	ZBX_DC_HOST_H	*host_h, host_h_local, *host_p, host_p_local;

	int		found;
	int		update_index_h, update_index_p, ret;
	zbx_uint64_t	hostid, proxy_hostid;
	unsigned char	status;
	time_t		now;
	signed char	ipmi_authtype;
	unsigned char	ipmi_privilege;
#if defined(HAVE_POLARSSL) || defined(HAVE_GNUTLS) || defined(HAVE_OPENSSL)
	ZBX_DC_PSK	*psk_i, psk_i_local;
	zbx_ptr_pair_t	*psk_owner, psk_owner_local;
	zbx_hashset_t	psk_owners;
#endif
	zabbix_log(LOG_LEVEL_DEBUG, "In %s()", __function_name);

#if defined(HAVE_POLARSSL) || defined(HAVE_GNUTLS) || defined(HAVE_OPENSSL)
	zbx_hashset_create(&psk_owners, 0, ZBX_DEFAULT_PTR_HASH_FUNC, ZBX_DEFAULT_PTR_COMPARE_FUNC);
#endif
	now = time(NULL);

	while (SUCCEED == (ret = zbx_dbsync_next(sync, &rowid, &row, &tag)))
	{
		/* removed rows will be always added at the end */
		if (ZBX_DBSYNC_ROW_REMOVE == tag)
			break;

		ZBX_STR2UINT64(hostid, row[0]);
		ZBX_DBROW2UINT64(proxy_hostid, row[1]);
		ZBX_STR2UCHAR(status, row[22]);

		host = DCfind_id(&config->hosts, hostid, sizeof(ZBX_DC_HOST), &found);

		/* see whether we should and can update 'hosts_h' and 'hosts_p' indexes at this point */

		update_index_h = 0;
		update_index_p = 0;

		if ((HOST_STATUS_MONITORED == status || HOST_STATUS_NOT_MONITORED == status) &&
				(0 == found || 0 != strcmp(host->host, row[2])))
		{
			if (1 == found)
			{
				host_h_local.host = host->host;
				host_h = zbx_hashset_search(&config->hosts_h, &host_h_local);

				if (NULL != host_h && host == host_h->host_ptr)	/* see ZBX-4045 for NULL check */
				{
					zbx_strpool_release(host_h->host);
					zbx_hashset_remove_direct(&config->hosts_h, host_h);
				}
			}

			host_h_local.host = row[2];
			host_h = zbx_hashset_search(&config->hosts_h, &host_h_local);

			if (NULL != host_h)
				host_h->host_ptr = host;
			else
				update_index_h = 1;
		}
		else if ((HOST_STATUS_PROXY_ACTIVE == status || HOST_STATUS_PROXY_PASSIVE == status) &&
				(0 == found || 0 != strcmp(host->host, row[2])))
		{
			if (1 == found)
			{
				host_p_local.host = host->host;
				host_p = zbx_hashset_search(&config->hosts_p, &host_p_local);

				if (NULL != host_p && host == host_p->host_ptr)
				{
					zbx_strpool_release(host_p->host);
					zbx_hashset_remove_direct(&config->hosts_p, host_p);
				}
			}

			host_p_local.host = row[2];
			host_p = zbx_hashset_search(&config->hosts_p, &host_p_local);

			if (NULL != host_p)
				host_p->host_ptr = host;
			else
				update_index_p = 1;
		}

		/* store new information in host structure */

		DCstrpool_replace(found, &host->host, row[2]);
		DCstrpool_replace(found, &host->name, row[23]);
#if defined(HAVE_POLARSSL) || defined(HAVE_GNUTLS) || defined(HAVE_OPENSSL)
		DCstrpool_replace(found, &host->tls_issuer, row[31]);
		DCstrpool_replace(found, &host->tls_subject, row[32]);

		/* maintain 'config->psks' in configuration cache */

		/*****************************************************************************/
		/*                                                                           */
		/* cases to cover (PSKid means PSK identity):                                */
		/*                                                                           */
		/*                                  Incoming data record                     */
		/*                                  /                   \                    */
		/*                                new                   new                  */
		/*                               PSKid                 PSKid                 */
		/*                             non-empty               empty                 */
		/*                             /      \                /    \                */
		/*                            /        \              /      \               */
		/*                       'host'        'host'      'host'    'host'          */
		/*                       record        record      record    record          */
		/*                        has           has         has       has            */
		/*                     non-empty       empty     non-empty  empty PSK        */
		/*                        PSK           PSK         PSK      |     \         */
		/*                       /   \           |           |       |      \        */
		/*                      /     \          |           |       |       \       */
		/*                     /       \         |           |       |        \      */
		/*            new PSKid       new PSKid  |           |   existing     new    */
		/*             same as         differs   |           |    record     record  */
		/*            old PSKid         from     |           |      |          |     */
		/*           /    |           old PSKid  |           |     done        |     */
		/*          /     |              |       |           |                 |     */
		/*   new PSK    new PSK        delete    |        delete               |     */
		/*    value      value        old PSKid  |       old PSKid             |     */
		/*   same as    differs       and value  |       and value             |     */
		/*     old       from         from psks  |       from psks             |     */
		/*      |        old          hashset    |        hashset              |     */
		/*     done       /           (if ref    |        (if ref              |     */
		/*               /            count=0)   |        count=0)             |     */
		/*              /              /     \  /|           \                /      */
		/*             /              /--------- |            \              /       */
		/*            /              /         \ |             \            /        */
		/*       delete          new PSKid   new PSKid         set pointer in        */
		/*       old PSK          already     not in           'hosts' record        */
		/*        value           in psks      psks             to NULL PSK          */
		/*        from            hashset     hashset                |               */
		/*       string            /   \          \                 done             */
		/*        pool            /     \          \                                 */
		/*         |             /       \          \                                */
		/*       change    PSK value   PSK value    insert                           */
		/*      PSK value  in hashset  in hashset  new PSKid                         */
		/*      for this    same as     differs    and value                         */
		/*       PSKid      new PSK     from new   into psks                         */
		/*         |        value      PSK value    hashset                          */
		/*        done        \           |            /                             */
		/*                     \       replace        /                              */
		/*                      \      PSK value     /                               */
		/*                       \     in hashset   /                                */
		/*                        \    with new    /                                 */
		/*                         \   PSK value  /                                  */
		/*                          \     |      /                                   */
		/*                           \    |     /                                    */
		/*                            set pointer                                    */
		/*                            in 'host'                                      */
		/*                            record to                                      */
		/*                            new PSKid                                      */
		/*                                |                                          */
		/*                               done                                        */
		/*                                                                           */
		/*****************************************************************************/

		psk_owner = NULL;

		if ('\0' == *row[33] || '\0' == *row[34])	/* new PSKid or value empty */
		{
			/* In case of "impossible" errors ("PSK value without identity" or "PSK identity without */
			/* value") assume empty PSK identity and value. These errors should have been prevented */
			/* by validation in frontend/API. Be prepared when making a connection requiring PSK - */
			/* the PSK might not be available. */

			if (1 == found)
			{
				if (NULL == host->tls_dc_psk)	/* 'host' record has empty PSK */
					goto done;

				/* 'host' record has non-empty PSK. Unlink and delete PSK. */

				psk_i_local.tls_psk_identity = host->tls_dc_psk->tls_psk_identity;

				if (NULL != (psk_i = zbx_hashset_search(&config->psks, &psk_i_local)) &&
						0 == --(psk_i->refcount))
				{
					zbx_strpool_release(psk_i->tls_psk_identity);
					zbx_strpool_release(psk_i->tls_psk);
					zbx_hashset_remove_direct(&config->psks, psk_i);
				}
			}

			host->tls_dc_psk = NULL;
			goto done;
		}

		/* new PSKid and value non-empty */

		zbx_strlower(row[34]);

		if (1 == found && NULL != host->tls_dc_psk)	/* 'host' record has non-empty PSK */
		{
			if (0 == strcmp(host->tls_dc_psk->tls_psk_identity, row[33]))	/* new PSKid same as */
											/* old PSKid */
			{
				if (0 != strcmp(host->tls_dc_psk->tls_psk, row[34]))	/* new PSK value */
											/* differs from old */
				{
					if (NULL == (psk_owner = zbx_hashset_search(&psk_owners,
							&host->tls_dc_psk->tls_psk_identity)))
					{
						/* change underlying PSK value and 'config->psks' is updated, too */
						DCstrpool_replace(1, &host->tls_dc_psk->tls_psk, row[34]);
					}
					else
					{
						zabbix_log(LOG_LEVEL_WARNING, "conflicting PSK values for PSK identity"
								" \"%s\" on hosts \"%s\" and \"%s\" (and maybe others)",
								psk_owner->first, psk_owner->second, host->host);
					}
				}

				goto done;
			}

			/* New PSKid differs from old PSKid. Unlink and delete old PSK. */

			psk_i_local.tls_psk_identity = host->tls_dc_psk->tls_psk_identity;

			if (NULL != (psk_i = zbx_hashset_search(&config->psks, &psk_i_local)) &&
					0 == --(psk_i->refcount))
			{
				zbx_strpool_release(psk_i->tls_psk_identity);
				zbx_strpool_release(psk_i->tls_psk);
				zbx_hashset_remove_direct(&config->psks, psk_i);
			}

			host->tls_dc_psk = NULL;
		}

		/* new PSK identity already stored? */

		psk_i_local.tls_psk_identity = row[33];

		if (NULL != (psk_i = zbx_hashset_search(&config->psks, &psk_i_local)))
		{
			/* new PSKid already in psks hashset */

			if (0 != strcmp(psk_i->tls_psk, row[34]))	/* PSKid stored but PSK value is different */
			{
				if (NULL == (psk_owner = zbx_hashset_search(&psk_owners, &psk_i->tls_psk_identity)))
				{
					DCstrpool_replace(1, &psk_i->tls_psk, row[34]);
				}
				else
				{
					zabbix_log(LOG_LEVEL_WARNING, "conflicting PSK values for PSK identity"
							" \"%s\" on hosts \"%s\" and \"%s\" (and maybe others)",
							psk_owner->first, psk_owner->second, host->host);
				}
			}

			host->tls_dc_psk = psk_i;
			psk_i->refcount++;
			goto done;
		}

		/* insert new PSKid and value into psks hashset */

		DCstrpool_replace(0, &psk_i_local.tls_psk_identity, row[33]);
		DCstrpool_replace(0, &psk_i_local.tls_psk, row[34]);
		psk_i_local.refcount = 1;
		host->tls_dc_psk = zbx_hashset_insert(&config->psks, &psk_i_local, sizeof(ZBX_DC_PSK));
done:
		if (NULL != host->tls_dc_psk && NULL == psk_owner)
		{
			if (NULL == (psk_owner = zbx_hashset_search(&psk_owners, &host->tls_dc_psk->tls_psk_identity)))
			{
				/* register this host as the PSK identity owner, against which to report conflicts */

				psk_owner_local.first = (char *)host->tls_dc_psk->tls_psk_identity;
				psk_owner_local.second = (char *)host->host;

				zbx_hashset_insert(&psk_owners, &psk_owner_local, sizeof(psk_owner_local));
			}
		}
#endif
		ZBX_STR2UCHAR(host->tls_connect, row[29]);
		ZBX_STR2UCHAR(host->tls_accept, row[30]);

		if (0 == found)
		{
			host->maintenance_status = (unsigned char)atoi(row[7]);
			host->maintenance_type = (unsigned char)atoi(row[8]);
			host->maintenance_from = atoi(row[9]);
			host->data_expected_from = now;
			host->update_items = 0;

			host->errors_from = atoi(row[10]);
			host->available = (unsigned char)atoi(row[11]);
			host->disable_until = atoi(row[12]);
			host->snmp_errors_from = atoi(row[13]);
			host->snmp_available = (unsigned char)atoi(row[14]);
			host->snmp_disable_until = atoi(row[15]);
			host->ipmi_errors_from = atoi(row[16]);
			host->ipmi_available = (unsigned char)atoi(row[17]);
			host->ipmi_disable_until = atoi(row[18]);
			host->jmx_errors_from = atoi(row[19]);
			host->jmx_available = (unsigned char)atoi(row[20]);
			host->jmx_disable_until = atoi(row[21]);
			host->availability_ts = now;

			DCstrpool_replace(0, &host->error, row[25]);
			DCstrpool_replace(0, &host->snmp_error, row[26]);
			DCstrpool_replace(0, &host->ipmi_error, row[27]);
			DCstrpool_replace(0, &host->jmx_error, row[28]);

			host->items_num = 0;
			host->snmp_items_num = 0;
			host->ipmi_items_num = 0;
			host->jmx_items_num = 0;

			host->reset_availability = 0;

			zbx_vector_ptr_create_ext(&host->interfaces_v, __config_mem_malloc_func,
					__config_mem_realloc_func, __config_mem_free_func);
		}
		else
		{
			if (HOST_STATUS_MONITORED == status && HOST_STATUS_MONITORED != host->status)
				host->data_expected_from = now;

			/* reset host status if host proxy assignment has been changed */
			if (proxy_hostid != host->proxy_hostid)
				host->reset_availability = 1;
		}

		host->proxy_hostid = proxy_hostid;

		/* update 'hosts_h' and 'hosts_p' indexes using new data, if not done already */

		if (1 == update_index_h)
		{
			host_h_local.host = zbx_strpool_acquire(host->host);
			host_h_local.host_ptr = host;
			zbx_hashset_insert(&config->hosts_h, &host_h_local, sizeof(ZBX_DC_HOST_H));
		}

		if (1 == update_index_p)
		{
			host_p_local.host = zbx_strpool_acquire(host->host);
			host_p_local.host_ptr = host;
			zbx_hashset_insert(&config->hosts_p, &host_p_local, sizeof(ZBX_DC_HOST_H));
		}

		/* IPMI hosts */

		ipmi_authtype = (signed char)atoi(row[3]);
		ipmi_privilege = (unsigned char)atoi(row[4]);

		if (ZBX_IPMI_DEFAULT_AUTHTYPE != ipmi_authtype || ZBX_IPMI_DEFAULT_PRIVILEGE != ipmi_privilege ||
				'\0' != *row[5] || '\0' != *row[6])	/* useipmi */
		{
			ipmihost = DCfind_id(&config->ipmihosts, hostid, sizeof(ZBX_DC_IPMIHOST), &found);

			ipmihost->ipmi_authtype = ipmi_authtype;
			ipmihost->ipmi_privilege = ipmi_privilege;
			DCstrpool_replace(found, &ipmihost->ipmi_username, row[5]);
			DCstrpool_replace(found, &ipmihost->ipmi_password, row[6]);
		}
		else if (NULL != (ipmihost = zbx_hashset_search(&config->ipmihosts, &hostid)))
		{
			/* remove IPMI connection parameters for hosts without IPMI */

			zbx_strpool_release(ipmihost->ipmi_username);
			zbx_strpool_release(ipmihost->ipmi_password);

			zbx_hashset_remove_direct(&config->ipmihosts, ipmihost);
		}

		/* proxies */

		if (HOST_STATUS_PROXY_ACTIVE == status || HOST_STATUS_PROXY_PASSIVE == status)
		{
			proxy = DCfind_id(&config->proxies, hostid, sizeof(ZBX_DC_PROXY), &found);

			if (0 == found)
			{
				proxy->timediff = 0;
				proxy->location = ZBX_LOC_NOWHERE;
				proxy->version = 0;
				proxy->lastaccess = atoi(row[24]);
			}

			if (HOST_STATUS_PROXY_PASSIVE == status && (0 == found || status != host->status))
			{
				proxy->proxy_config_nextcheck = (int)calculate_proxy_nextcheck(
						hostid, CONFIG_PROXYCONFIG_FREQUENCY, now);
				proxy->proxy_data_nextcheck = (int)calculate_proxy_nextcheck(
						hostid, CONFIG_PROXYDATA_FREQUENCY, now);
				proxy->proxy_tasks_nextcheck = (int)calculate_proxy_nextcheck(
						hostid, ZBX_TASK_UPDATE_FREQUENCY, now);

				DCupdate_proxy_queue(proxy);
			}
			else if (HOST_STATUS_PROXY_ACTIVE == status && ZBX_LOC_QUEUE == proxy->location)
			{
				zbx_binary_heap_remove_direct(&config->pqueue, proxy->hostid);
				proxy->location = ZBX_LOC_NOWHERE;
			}
		}
		else if (NULL != (proxy = zbx_hashset_search(&config->proxies, &hostid)))
		{
			if (ZBX_LOC_QUEUE == proxy->location)
			{
				zbx_binary_heap_remove_direct(&config->pqueue, proxy->hostid);
				proxy->location = ZBX_LOC_NOWHERE;
			}

			zbx_hashset_remove_direct(&config->proxies, proxy);
		}

		host->status = status;
	}

	/* remove deleted hosts from buffer */
	for (; SUCCEED == ret; ret = zbx_dbsync_next(sync, &rowid, &row, &tag))
	{
		if (NULL == (host = zbx_hashset_search(&config->hosts, &rowid)))
			continue;

		hostid = host->hostid;

		/* IPMI hosts */

		if (NULL != (ipmihost = zbx_hashset_search(&config->ipmihosts, &hostid)))
		{
			zbx_strpool_release(ipmihost->ipmi_username);
			zbx_strpool_release(ipmihost->ipmi_password);

			zbx_hashset_remove_direct(&config->ipmihosts, ipmihost);
		}

		/* proxies */

		if (NULL != (proxy = zbx_hashset_search(&config->proxies, &hostid)))
		{
			if (ZBX_LOC_QUEUE == proxy->location)
			{
				zbx_binary_heap_remove_direct(&config->pqueue, proxy->hostid);
				proxy->location = ZBX_LOC_NOWHERE;
			}

			zbx_hashset_remove_direct(&config->proxies, proxy);
		}

		/* hosts */

		if (HOST_STATUS_MONITORED == host->status || HOST_STATUS_NOT_MONITORED == host->status)
		{
			host_h_local.host = host->host;
			host_h = zbx_hashset_search(&config->hosts_h, &host_h_local);

			if (NULL != host_h && host == host_h->host_ptr)	/* see ZBX-4045 for NULL check */
			{
				zbx_strpool_release(host_h->host);
				zbx_hashset_remove_direct(&config->hosts_h, host_h);
			}
		}
		else if (HOST_STATUS_PROXY_ACTIVE == host->status || HOST_STATUS_PROXY_PASSIVE == host->status)
		{
			host_p_local.host = host->host;
			host_p = zbx_hashset_search(&config->hosts_p, &host_p_local);

			if (NULL != host_p && host == host_p->host_ptr)
			{
				zbx_strpool_release(host_p->host);
				zbx_hashset_remove_direct(&config->hosts_p, host_p);
			}
		}

		zbx_strpool_release(host->host);
		zbx_strpool_release(host->name);
		zbx_strpool_release(host->error);
		zbx_strpool_release(host->snmp_error);
		zbx_strpool_release(host->ipmi_error);
		zbx_strpool_release(host->jmx_error);
#if defined(HAVE_POLARSSL) || defined(HAVE_GNUTLS) || defined(HAVE_OPENSSL)
		zbx_strpool_release(host->tls_issuer);
		zbx_strpool_release(host->tls_subject);

		/* Maintain 'psks' index. Unlink and delete the PSK identity. */
		if (NULL != host->tls_dc_psk)
		{
			psk_i_local.tls_psk_identity = host->tls_dc_psk->tls_psk_identity;

			if (NULL != (psk_i = zbx_hashset_search(&config->psks, &psk_i_local)) &&
					0 == --(psk_i->refcount))
			{
				zbx_strpool_release(psk_i->tls_psk_identity);
				zbx_strpool_release(psk_i->tls_psk);
				zbx_hashset_remove_direct(&config->psks, psk_i);
			}
		}
#endif
		zbx_vector_ptr_destroy(&host->interfaces_v);
		zbx_hashset_remove_direct(&config->hosts, host);
	}

#if defined(HAVE_POLARSSL) || defined(HAVE_GNUTLS) || defined(HAVE_OPENSSL)
	zbx_hashset_destroy(&psk_owners);
#endif

	zabbix_log(LOG_LEVEL_DEBUG, "End of %s()", __function_name);
}

static void	DCsync_host_inventory(zbx_dbsync_t *sync)
{
	const char		*__function_name = "DCsync_host_inventory";

	char			**row;
	zbx_uint64_t		rowid;
	unsigned char		tag;

	ZBX_DC_HOST_INVENTORY	*host_inventory;

	int			found, ret;
	zbx_uint64_t		hostid;

	zabbix_log(LOG_LEVEL_DEBUG, "In %s()", __function_name);

	while (SUCCEED == (ret = zbx_dbsync_next(sync, &rowid, &row, &tag)))
	{
		/* removed rows will be always added at the end */
		if (ZBX_DBSYNC_ROW_REMOVE == tag)
			break;

		ZBX_STR2UINT64(hostid, row[0]);

		host_inventory = DCfind_id(&config->host_inventories, hostid, sizeof(ZBX_DC_HOST_INVENTORY), &found);

		/* store new information in host_inventory structure */

		ZBX_STR2UCHAR(host_inventory->inventory_mode, row[1]);
	}

	/* remove deleted host inventory from cache */
	for (; SUCCEED == ret; ret = zbx_dbsync_next(sync, &rowid, &row, &tag))
	{
		if (NULL == (host_inventory = zbx_hashset_search(&config->host_inventories, &rowid)))
			continue;

		zbx_hashset_remove_direct(&config->host_inventories, host_inventory);
	}

	zabbix_log(LOG_LEVEL_DEBUG, "End of %s()", __function_name);
}

static void	DCsync_htmpls(zbx_dbsync_t *sync)
{
	const char		*__function_name = "DCsync_htmpls";

	char			**row;
	zbx_uint64_t		rowid;
	unsigned char		tag;

	ZBX_DC_HTMPL		*htmpl = NULL;

	int			found, i, index, ret;
	zbx_uint64_t		_hostid = 0, hostid, templateid;
	zbx_vector_ptr_t	sort;

	zabbix_log(LOG_LEVEL_DEBUG, "In %s()", __function_name);

	zbx_vector_ptr_create(&sort);

	while (SUCCEED == (ret = zbx_dbsync_next(sync, &rowid, &row, &tag)))
	{
		/* removed rows will be always added at the end */
		if (ZBX_DBSYNC_ROW_REMOVE == tag)
			break;

		ZBX_STR2UINT64(hostid, row[0]);
		ZBX_STR2UINT64(templateid, row[1]);

		if (_hostid != hostid || 0 == _hostid)
		{
			_hostid = hostid;

			htmpl = DCfind_id(&config->htmpls, hostid, sizeof(ZBX_DC_HTMPL), &found);

			if (0 == found)
			{
				zbx_vector_uint64_create_ext(&htmpl->templateids,
						__config_mem_malloc_func,
						__config_mem_realloc_func,
						__config_mem_free_func);
				zbx_vector_uint64_reserve(&htmpl->templateids, 1);
			}

			zbx_vector_ptr_append(&sort, htmpl);
		}

		zbx_vector_uint64_append(&htmpl->templateids, templateid);
	}

	/* remove deleted host templates from cache */
	for (; SUCCEED == ret; ret = zbx_dbsync_next(sync, &rowid, &row, &tag))
	{
		ZBX_STR2UINT64(hostid, row[0]);

		if (NULL == (htmpl = (ZBX_DC_HTMPL *)zbx_hashset_search(&config->htmpls, &hostid)))
			continue;

		ZBX_STR2UINT64(templateid, row[1]);

		if (-1 == (index = zbx_vector_uint64_search(&htmpl->templateids, templateid,
				ZBX_DEFAULT_UINT64_COMPARE_FUNC)))
		{
			continue;
		}

		if (1 == htmpl->templateids.values_num)
		{
			zbx_vector_uint64_destroy(&htmpl->templateids);
			zbx_hashset_remove_direct(&config->htmpls, htmpl);
		}
		else
		{
			zbx_vector_uint64_remove_noorder(&htmpl->templateids, index);
			zbx_vector_ptr_append(&sort, htmpl);
		}
	}

	/* sort the changed template lists */

	zbx_vector_ptr_sort(&sort, ZBX_DEFAULT_UINT64_PTR_COMPARE_FUNC);
	zbx_vector_ptr_uniq(&sort, ZBX_DEFAULT_UINT64_PTR_COMPARE_FUNC);

	for (i = 0; i < sort.values_num; i++)
	{
		htmpl = (ZBX_DC_HTMPL *)sort.values[i];
		zbx_vector_uint64_sort(&htmpl->templateids, ZBX_DEFAULT_UINT64_COMPARE_FUNC);
	}

	zbx_vector_ptr_destroy(&sort);

	zabbix_log(LOG_LEVEL_DEBUG, "End of %s()", __function_name);
}

static void	DCsync_gmacros(zbx_dbsync_t *sync)
{
	const char	*__function_name = "DCsync_gmacros";

	char		**row;
	zbx_uint64_t	rowid;
	unsigned char	tag;

	ZBX_DC_GMACRO	*gmacro;

	int		found, context_existed, update_index, ret;
	zbx_uint64_t	globalmacroid;
	char		*macro = NULL, *context = NULL;

	zabbix_log(LOG_LEVEL_DEBUG, "In %s()", __function_name);

	while (SUCCEED == (ret = zbx_dbsync_next(sync, &rowid, &row, &tag)))
	{
		/* removed rows will be always added at the end */
		if (ZBX_DBSYNC_ROW_REMOVE == tag)
			break;

		ZBX_STR2UINT64(globalmacroid, row[0]);

		if (SUCCEED != zbx_user_macro_parse_dyn(row[1], &macro, &context, NULL))
		{
			zabbix_log(LOG_LEVEL_WARNING, "cannot parse user macro \"%s\"", row[1]);
			continue;
		}

		gmacro = DCfind_id(&config->gmacros, globalmacroid, sizeof(ZBX_DC_GMACRO), &found);

		/* see whether we should and can update gmacros_m index at this point */
		update_index = 0;

		if (0 == found || 0 != strcmp(gmacro->macro, macro) || 0 != zbx_strcmp_null(gmacro->context, context))
		{
			if (1 == found)
				config_gmacro_remove_index(&config->gmacros_m, gmacro);

			update_index = 1;
		}

		/* store new information in macro structure */
		DCstrpool_replace(found, &gmacro->macro, macro);
		DCstrpool_replace(found, &gmacro->value, row[2]);

		context_existed = (1 == found && NULL != gmacro->context);

		if (NULL == context)
		{
			/* release the context if it was removed from the macro */
			if (1 == context_existed)
				zbx_strpool_release(gmacro->context);

			gmacro->context = NULL;
		}
		else
		{
			/* replace the existing context (1) or add context to macro (0) */
			DCstrpool_replace(context_existed, &gmacro->context, context);
		}

		/* update gmacros_m index using new data */
		if (1 == update_index)
			config_gmacro_add_index(&config->gmacros_m, gmacro);
	}

	/* remove deleted globalmacros from buffer */
	for (; SUCCEED == ret; ret = zbx_dbsync_next(sync, &rowid, &row, &tag))
	{
		if (NULL == (gmacro = zbx_hashset_search(&config->gmacros, &rowid)))
			continue;

		config_gmacro_remove_index(&config->gmacros_m, gmacro);

		zbx_strpool_release(gmacro->macro);
		zbx_strpool_release(gmacro->value);

		if (NULL != gmacro->context)
			zbx_strpool_release(gmacro->context);

		zbx_hashset_remove_direct(&config->gmacros, gmacro);
	}

	zbx_free(context);
	zbx_free(macro);

	zabbix_log(LOG_LEVEL_DEBUG, "End of %s()", __function_name);
}

static void	DCsync_hmacros(zbx_dbsync_t *sync)
{
	const char	*__function_name = "DCsync_hmacros";

	char		**row;
	zbx_uint64_t	rowid;
	unsigned char	tag;

	ZBX_DC_HMACRO	*hmacro;

	int		found, context_existed, update_index, ret;
	zbx_uint64_t	hostmacroid, hostid;
	char		*macro = NULL, *context = NULL;

	zabbix_log(LOG_LEVEL_DEBUG, "In %s()", __function_name);

	while (SUCCEED == (ret = zbx_dbsync_next(sync, &rowid, &row, &tag)))
	{
		/* removed rows will be always added at the end */
		if (ZBX_DBSYNC_ROW_REMOVE == tag)
			break;

		ZBX_STR2UINT64(hostmacroid, row[0]);
		ZBX_STR2UINT64(hostid, row[1]);

		if (SUCCEED != zbx_user_macro_parse_dyn(row[2], &macro, &context, NULL))
		{
			zabbix_log(LOG_LEVEL_WARNING, "cannot parse host \"%s\" macro \"%s\"", row[1], row[2]);
			continue;
		}

		hmacro = DCfind_id(&config->hmacros, hostmacroid, sizeof(ZBX_DC_HMACRO), &found);

		/* see whether we should and can update hmacros_hm index at this point */
		update_index = 0;

		if (0 == found || hmacro->hostid != hostid || 0 != strcmp(hmacro->macro, macro) ||
				0 != zbx_strcmp_null(hmacro->context, context))
		{
			if (1 == found)
				config_hmacro_remove_index(&config->hmacros_hm, hmacro);

			update_index = 1;
		}

		/* store new information in macro structure */
		hmacro->hostid = hostid;
		DCstrpool_replace(found, &hmacro->macro, macro);
		DCstrpool_replace(found, &hmacro->value, row[3]);

		context_existed = (1 == found && NULL != hmacro->context);

		if (NULL == context)
		{
			/* release the context if it was removed from the macro */
			if (1 == context_existed)
				zbx_strpool_release(hmacro->context);

			hmacro->context = NULL;
		}
		else
		{
			/* replace the existing context (1) or add context to macro (0) */
			DCstrpool_replace(context_existed, &hmacro->context, context);
		}

		/* update hmacros_hm index using new data */
		if (1 == update_index)
			config_hmacro_add_index(&config->hmacros_hm, hmacro);
	}

	/* remove deleted host macros from buffer */
	for (; SUCCEED == ret; ret = zbx_dbsync_next(sync, &rowid, &row, &tag))
	{
		if (NULL == (hmacro = zbx_hashset_search(&config->hmacros, &rowid)))
			continue;

		config_hmacro_remove_index(&config->hmacros_hm, hmacro);

		zbx_strpool_release(hmacro->macro);
		zbx_strpool_release(hmacro->value);

		if (NULL != hmacro->context)
			zbx_strpool_release(hmacro->context);

		zbx_hashset_remove_direct(&config->hmacros, hmacro);
	}

	zbx_free(context);
	zbx_free(macro);

	zabbix_log(LOG_LEVEL_DEBUG, "End of %s()", __function_name);
}

/******************************************************************************
 *                                                                            *
 * Function: substitute_host_interface_macros                                 *
 *                                                                            *
 * Purpose: trying to resolve the macros in host inteface                     *
 *                                                                            *
 ******************************************************************************/
static void	substitute_host_interface_macros(ZBX_DC_INTERFACE *interface)
{
	int	macros;
	char	*addr;
	DC_HOST	host;

	macros = STR_CONTAINS_MACROS(interface->ip) ? 0x01 : 0;
	macros |= STR_CONTAINS_MACROS(interface->dns) ? 0x02 : 0;

	if (0 != macros)
	{
		DCget_host_by_hostid(&host, interface->hostid);

		if (0 != (macros & 0x01))
		{
			addr = zbx_strdup(NULL, interface->ip);
			substitute_simple_macros(NULL, NULL, NULL, NULL, NULL, &host, NULL, NULL, NULL,
					&addr, MACRO_TYPE_INTERFACE_ADDR, NULL, 0);
			DCstrpool_replace(1, &interface->ip, addr);
			zbx_free(addr);
		}

		if (0 != (macros & 0x02))
		{
			addr = zbx_strdup(NULL, interface->dns);
			substitute_simple_macros(NULL, NULL, NULL, NULL, NULL, &host, NULL, NULL, NULL,
					&addr, MACRO_TYPE_INTERFACE_ADDR, NULL, 0);
			DCstrpool_replace(1, &interface->dns, addr);
			zbx_free(addr);
		}
	}
}

/******************************************************************************
 *                                                                            *
 * Function: dc_interface_snmpaddrs_remove                                    *
 *                                                                            *
 * Purpose: remove interface from SNMP address -> interfaceid index           *
 *                                                                            *
 * Parameters: interface - [IN] the interface                                 *
 *                                                                            *
 ******************************************************************************/
static void	dc_interface_snmpaddrs_remove(ZBX_DC_INTERFACE *interface)
{
	ZBX_DC_INTERFACE_ADDR	*ifaddr, ifaddr_local;
	int			index;

	ifaddr_local.addr = (0 != interface->useip ? interface->ip : interface->dns);

	if ('\0' == *ifaddr_local.addr)
		return;

	if (NULL == (ifaddr = (ZBX_DC_INTERFACE_ADDR *)zbx_hashset_search(&config->interface_snmpaddrs, &ifaddr_local)))
		return;

	if (FAIL == (index = zbx_vector_uint64_search(&ifaddr->interfaceids, interface->interfaceid,
			ZBX_DEFAULT_UINT64_COMPARE_FUNC)))
	{
		return;
	}

	zbx_vector_uint64_remove_noorder(&ifaddr->interfaceids, index);

	if (0 == ifaddr->interfaceids.values_num)
	{
		zbx_strpool_release(ifaddr->addr);
		zbx_vector_uint64_destroy(&ifaddr->interfaceids);
		zbx_hashset_remove_direct(&config->interface_snmpaddrs, ifaddr);
	}
}

static void	DCsync_interfaces(zbx_dbsync_t *sync)
{
	const char		*__function_name = "DCsync_interfaces";

	char			**row;
	zbx_uint64_t		rowid;
	unsigned char		tag;

	ZBX_DC_INTERFACE	*interface;
	ZBX_DC_INTERFACE_HT	*interface_ht, interface_ht_local;
	ZBX_DC_INTERFACE_ADDR	*interface_snmpaddr, interface_snmpaddr_local;

	int			found, update_index, ret, i;
	zbx_uint64_t		interfaceid, hostid;
	unsigned char		type, main_, useip;
	unsigned char		bulk, reset_snmp_stats;
	zbx_vector_ptr_t	interfaces;

	zabbix_log(LOG_LEVEL_DEBUG, "In %s()", __function_name);

	zbx_vector_ptr_create(&interfaces);

	while (SUCCEED == (ret = zbx_dbsync_next(sync, &rowid, &row, &tag)))
	{
		/* removed rows will be always added at the end */
		if (ZBX_DBSYNC_ROW_REMOVE == tag)
			break;

		ZBX_STR2UINT64(interfaceid, row[0]);
		ZBX_STR2UINT64(hostid, row[1]);
		ZBX_STR2UCHAR(type, row[2]);
		ZBX_STR2UCHAR(main_, row[3]);
		ZBX_STR2UCHAR(useip, row[4]);
		ZBX_STR2UCHAR(bulk, row[8]);

		interface = DCfind_id(&config->interfaces, interfaceid, sizeof(ZBX_DC_INTERFACE), &found);
		zbx_vector_ptr_append(&interfaces, interface);

		/* remove old address->interfaceid index */
		if (0 != found && INTERFACE_TYPE_SNMP == interface->type)
			dc_interface_snmpaddrs_remove(interface);

		/* see whether we should and can update interfaces_ht index at this point */

		update_index = 0;

		if (0 == found || interface->hostid != hostid || interface->type != type || interface->main != main_)
		{
			if (1 == found && 1 == interface->main)
			{
				interface_ht_local.hostid = interface->hostid;
				interface_ht_local.type = interface->type;
				interface_ht = zbx_hashset_search(&config->interfaces_ht, &interface_ht_local);

				if (NULL != interface_ht && interface == interface_ht->interface_ptr)
				{
					/* see ZBX-4045 for NULL check in the conditional */
					zbx_hashset_remove(&config->interfaces_ht, &interface_ht_local);
				}
			}

			if (1 == main_)
			{
				interface_ht_local.hostid = hostid;
				interface_ht_local.type = type;
				interface_ht = zbx_hashset_search(&config->interfaces_ht, &interface_ht_local);

				if (NULL != interface_ht)
					interface_ht->interface_ptr = interface;
				else
					update_index = 1;
			}
		}

		/* store new information in interface structure */

		reset_snmp_stats = (0 == found || interface->hostid != hostid || interface->type != type ||
						interface->useip != useip || interface->bulk != bulk);

		interface->hostid = hostid;
		interface->type = type;
		interface->main = main_;
		interface->useip = useip;
		interface->bulk = bulk;
		reset_snmp_stats |= (SUCCEED == DCstrpool_replace(found, &interface->ip, row[5]));
		reset_snmp_stats |= (SUCCEED == DCstrpool_replace(found, &interface->dns, row[6]));
		reset_snmp_stats |= (SUCCEED == DCstrpool_replace(found, &interface->port, row[7]));

		/* update interfaces_ht index using new data, if not done already */

		if (1 == update_index)
		{
			interface_ht_local.hostid = interface->hostid;
			interface_ht_local.type = interface->type;
			interface_ht_local.interface_ptr = interface;
			zbx_hashset_insert(&config->interfaces_ht, &interface_ht_local, sizeof(ZBX_DC_INTERFACE_HT));
		}

		/* update interface_snmpaddrs for SNMP traps or reset bulk request statistics */

		if (INTERFACE_TYPE_SNMP == interface->type)
		{
			interface_snmpaddr_local.addr = (0 != interface->useip ? interface->ip : interface->dns);

			if ('\0' != *interface_snmpaddr_local.addr)
			{
				if (NULL == (interface_snmpaddr = zbx_hashset_search(&config->interface_snmpaddrs,
						&interface_snmpaddr_local)))
				{
					zbx_strpool_acquire(interface_snmpaddr_local.addr);

					interface_snmpaddr = zbx_hashset_insert(&config->interface_snmpaddrs,
							&interface_snmpaddr_local, sizeof(ZBX_DC_INTERFACE_ADDR));
					zbx_vector_uint64_create_ext(&interface_snmpaddr->interfaceids,
							__config_mem_malloc_func,
							__config_mem_realloc_func,
							__config_mem_free_func);
				}

				zbx_vector_uint64_append(&interface_snmpaddr->interfaceids, interfaceid);
			}

			if (1 == reset_snmp_stats)
			{
				interface->max_snmp_succeed = 0;
				interface->min_snmp_fail = MAX_SNMP_ITEMS + 1;
			}
		}

		/* first resolve macros for ip and dns fields in main agent interface  */
		/* because other interfaces might reference main interfaces ip and dns */
		/* with {HOST.IP} and {HOST.DNS} macros                                */
		if (1 == interface->main && INTERFACE_TYPE_AGENT == interface->type)
			substitute_host_interface_macros(interface);

		if (0 == found)
		{
			/* new interface - add it to a list of host interfaces in 'config->hosts' hashset */

			ZBX_DC_HOST	*host;

			if (NULL != (host = zbx_hashset_search(&config->hosts, &interface->hostid)))
			{
				int	exists = 0;

				/* It is an error if the pointer is already in the list. Detect it. */

				for (i = 0; i < host->interfaces_v.values_num; i++)
				{
					if (interface == host->interfaces_v.values[i])
					{
						exists = 1;
						break;
					}
				}

				if (0 == exists)
					zbx_vector_ptr_append(&host->interfaces_v, interface);
				else
					THIS_SHOULD_NEVER_HAPPEN;
			}
			else
				THIS_SHOULD_NEVER_HAPPEN;
		}
	}

	/* resolve macros in other interfaces */

	for (i = 0; i < interfaces.values_num; i++)
	{
		interface = (ZBX_DC_INTERFACE *)interfaces.values[i];

		if (1 != interface->main || INTERFACE_TYPE_AGENT != interface->type)
			substitute_host_interface_macros(interface);
	}

	/* remove deleted interfaces from buffer */
	for (; SUCCEED == ret; ret = zbx_dbsync_next(sync, &rowid, &row, &tag))
	{
		ZBX_DC_HOST	*host;

		if (NULL == (interface = zbx_hashset_search(&config->interfaces, &rowid)))
			continue;

		/* remove interface from the list of host interfaces in 'config->hosts' hashset */

		if (NULL != (host = zbx_hashset_search(&config->hosts, &interface->hostid)))
		{
			for (i = 0; i < host->interfaces_v.values_num; i++)
			{
				if (interface == host->interfaces_v.values[i])
				{
					zbx_vector_ptr_remove(&host->interfaces_v, i);
					break;
				}
			}
		}

		if (INTERFACE_TYPE_SNMP == interface->type)
			dc_interface_snmpaddrs_remove(interface);

		if (1 == interface->main)
		{
			interface_ht_local.hostid = interface->hostid;
			interface_ht_local.type = interface->type;
			interface_ht = zbx_hashset_search(&config->interfaces_ht, &interface_ht_local);

			if (NULL != interface_ht && interface == interface_ht->interface_ptr)
			{
				/* see ZBX-4045 for NULL check in the conditional */
				zbx_hashset_remove(&config->interfaces_ht, &interface_ht_local);
			}
		}

		zbx_strpool_release(interface->ip);
		zbx_strpool_release(interface->dns);
		zbx_strpool_release(interface->port);

		zbx_hashset_remove_direct(&config->interfaces, interface);
	}

	zbx_vector_ptr_destroy(&interfaces);

	zabbix_log(LOG_LEVEL_DEBUG, "End of %s()", __function_name);
}

/******************************************************************************
 *                                                                            *
 * Function: dc_interface_snmpitems_remove                                    *
 *                                                                            *
 * Purpose: remove item from interfaceid -> itemid index                      *
 *                                                                            *
 * Parameters: interface - [IN] the item                                      *
 *                                                                            *
 ******************************************************************************/
static void	dc_interface_snmpitems_remove(ZBX_DC_ITEM *item)
{
	ZBX_DC_INTERFACE_ITEM	*ifitem;
	int			index;
	zbx_uint64_t		interfaceid;

	if (0 == (interfaceid = item->interfaceid))
		return;

	if (NULL == (ifitem = (ZBX_DC_INTERFACE_ITEM *)zbx_hashset_search(&config->interface_snmpitems, &interfaceid)))
		return;

	if (FAIL == (index = zbx_vector_uint64_search(&ifitem->itemids, item->itemid, ZBX_DEFAULT_UINT64_COMPARE_FUNC)))
		return;

	zbx_vector_uint64_remove_noorder(&ifitem->itemids, index);

	if (0 == ifitem->itemids.values_num)
	{
		zbx_vector_uint64_destroy(&ifitem->itemids);
		zbx_hashset_remove_direct(&config->interface_snmpitems, ifitem);
	}
}

/******************************************************************************
 *                                                                            *
 * Function: dc_masteritem_remove_depitem                                     *
 *                                                                            *
 * Purpose: remove itemid from master item dependent itemid vector            *
 *                                                                            *
 * Parameters: master_itemid - [IN] the master item identifier                *
 *             dep_itemid    - [IN] the dependent item identifier             *
 *                                                                            *
 ******************************************************************************/
static void	dc_masteritem_remove_depitem(zbx_uint64_t master_itemid, zbx_uint64_t dep_itemid)
{
	ZBX_DC_MASTERITEM	*masteritem;
	int			index;

	if (NULL == (masteritem = (ZBX_DC_MASTERITEM *)zbx_hashset_search(&config->masteritems, &master_itemid)))
		return;

	if (FAIL == (index = zbx_vector_uint64_search(&masteritem->dep_itemids, dep_itemid,
			ZBX_DEFAULT_UINT64_COMPARE_FUNC)))
	{
		return;
	}

	zbx_vector_uint64_remove_noorder(&masteritem->dep_itemids, index);

	if (0 == masteritem->dep_itemids.values_num)
	{
		zbx_vector_uint64_destroy(&masteritem->dep_itemids);
		zbx_hashset_remove_direct(&config->masteritems, masteritem);
	}
}

/******************************************************************************
 *                                                                            *
 * Function: dc_host_update_agent_stats                                       *
 *                                                                            *
 * Purpose: update number of items per agent statistics                       *
 *                                                                            *
 * Parameters: host - [IN] the host                                           *
 *             type - [IN] the item type (ITEM_TYPE_*)                        *
 *             num  - [IN] the number of items (+) added, (-) removed         *
 *                                                                            *
 ******************************************************************************/
static void	dc_host_update_agent_stats(ZBX_DC_HOST *host, unsigned char type, int num)
{
	switch (type)
	{
		case ITEM_TYPE_ZABBIX:
			host->items_num += num;
			break;
		case ITEM_TYPE_SNMPv1:
		case ITEM_TYPE_SNMPv2c:
		case ITEM_TYPE_SNMPv3:
			host->snmp_items_num += num;
			break;
		case ITEM_TYPE_IPMI:
			host->ipmi_items_num += num;
			break;
		case ITEM_TYPE_JMX:
			host->jmx_items_num += num;
	}
}

static void	DCsync_items(zbx_dbsync_t *sync, int flags)
{
	const char		*__function_name = "DCsync_items";

	char			**row;
	zbx_uint64_t		rowid;
	unsigned char		tag;

	ZBX_DC_HOST		*host;

	ZBX_DC_ITEM		*item;
	ZBX_DC_NUMITEM		*numitem;
	ZBX_DC_SNMPITEM		*snmpitem;
	ZBX_DC_IPMIITEM		*ipmiitem;
	ZBX_DC_TRAPITEM		*trapitem;
	ZBX_DC_DEPENDENTITEM	*depitem;
	ZBX_DC_LOGITEM		*logitem;
	ZBX_DC_DBITEM		*dbitem;
	ZBX_DC_SSHITEM		*sshitem;
	ZBX_DC_TELNETITEM	*telnetitem;
	ZBX_DC_SIMPLEITEM	*simpleitem;
	ZBX_DC_JMXITEM		*jmxitem;
	ZBX_DC_CALCITEM		*calcitem;
	ZBX_DC_INTERFACE_ITEM	*interface_snmpitem;
	ZBX_DC_MASTERITEM	*master;
	ZBX_DC_PREPROCITEM	*preprocitem;
	ZBX_DC_ITEM_HK		*item_hk, item_hk_local;

	time_t			now;
	unsigned char		status, type, value_type, old_poller_type;
	int			found, update_index, ret, i,  old_nextcheck;
	zbx_uint64_t		itemid, hostid;
	zbx_vector_ptr_t	dep_items;

	zbx_vector_ptr_create(&dep_items);

	zabbix_log(LOG_LEVEL_DEBUG, "In %s()", __function_name);

	now = time(NULL);

	while (SUCCEED == (ret = zbx_dbsync_next(sync, &rowid, &row, &tag)))
	{
		/* removed rows will be always added at the end */
		if (ZBX_DBSYNC_ROW_REMOVE == tag)
			break;

		flags &= ZBX_REFRESH_UNSUPPORTED_CHANGED;

		ZBX_STR2UINT64(itemid, row[0]);
		ZBX_STR2UINT64(hostid, row[1]);
		ZBX_STR2UCHAR(status, row[2]);
		ZBX_STR2UCHAR(type, row[3]);

		if (NULL == (host = zbx_hashset_search(&config->hosts, &hostid)))
			continue;

		item = DCfind_id(&config->items, itemid, sizeof(ZBX_DC_ITEM), &found);

		if (0 != found && ITEM_TYPE_SNMPTRAP == item->type)
			dc_interface_snmpitems_remove(item);

		/* see whether we should and can update items_hk index at this point */

		update_index = 0;

		if (0 == found || item->hostid != hostid || 0 != strcmp(item->key, row[5]))
		{
			if (1 == found)
			{
				item_hk_local.hostid = item->hostid;
				item_hk_local.key = item->key;
				item_hk = zbx_hashset_search(&config->items_hk, &item_hk_local);

				if (item == item_hk->item_ptr)
				{
					zbx_strpool_release(item_hk->key);
					zbx_hashset_remove_direct(&config->items_hk, item_hk);
				}
			}

			item_hk_local.hostid = hostid;
			item_hk_local.key = row[5];
			item_hk = zbx_hashset_search(&config->items_hk, &item_hk_local);

			if (NULL != item_hk)
				item_hk->item_ptr = item;
			else
				update_index = 1;
		}

		/* store new information in item structure */

		item->hostid = hostid;
		DCstrpool_replace(found, &item->port, row[8]);
		item->flags = (unsigned char)atoi(row[24]);
		ZBX_DBROW2UINT64(item->interfaceid, row[25]);

		if (ZBX_HK_OPTION_ENABLED == config->config->hk.history_global)
			item->history = (0 != config->config->hk.history);
		else
			item->history = zbx_time2bool(row[31]);

		ZBX_STR2UCHAR(item->inventory_link, row[33]);
		ZBX_DBROW2UINT64(item->valuemapid, row[34]);

		if (0 != (ZBX_FLAG_DISCOVERY_RULE & item->flags))
			value_type = ITEM_VALUE_TYPE_TEXT;
		else
			ZBX_STR2UCHAR(value_type, row[4]);

		if (SUCCEED == DCstrpool_replace(found, &item->key, row[5]))
			flags |= ZBX_ITEM_KEY_CHANGED;

		if (0 == found)
		{
			item->triggers = NULL;
			item->update_triggers = 0;
			item->nextcheck = 0;
			item->lastclock = 0;
			item->state = (unsigned char)atoi(row[18]);
			ZBX_STR2UINT64(item->lastlogsize, row[29]);
			item->mtime = atoi(row[30]);
			DCstrpool_replace(found, &item->error, row[36]);
			item->data_expected_from = now;
			item->location = ZBX_LOC_NOWHERE;
			item->poller_type = ZBX_NO_POLLER;
			item->unreachable = 0;
			item->schedulable = 1;
		}
		else
		{
			if (item->type != type)
				flags |= ZBX_ITEM_TYPE_CHANGED;

			if (ITEM_STATUS_ACTIVE == status && ITEM_STATUS_ACTIVE != item->status)
				item->data_expected_from = now;

			if (ITEM_STATUS_ACTIVE == item->status)
				dc_host_update_agent_stats(host, item->type, -1);
		}

		if (ITEM_STATUS_ACTIVE == status)
			dc_host_update_agent_stats(host, type, 1);

		item->type = type;
		item->status = status;
		item->value_type = value_type;

		/* update items_hk index using new data, if not done already */

		if (1 == update_index)
		{
			item_hk_local.hostid = item->hostid;
			item_hk_local.key = zbx_strpool_acquire(item->key);
			item_hk_local.item_ptr = item;
			zbx_hashset_insert(&config->items_hk, &item_hk_local, sizeof(ZBX_DC_ITEM_HK));
		}

		/* process item intervals and update item nextcheck */

		if (SUCCEED == DCstrpool_replace(found, &item->delay, row[14]))
			flags |= ZBX_ITEM_DELAY_CHANGED;

		/* numeric items */

		if (ITEM_VALUE_TYPE_FLOAT == item->value_type || ITEM_VALUE_TYPE_UINT64 == item->value_type)
		{
			numitem = DCfind_id(&config->numitems, itemid, sizeof(ZBX_DC_NUMITEM), &found);

			if (ZBX_HK_OPTION_ENABLED == config->config->hk.trends_global)
				numitem->trends = (0 != config->config->hk.trends);
			else
				numitem->trends = zbx_time2bool(row[32]);

			DCstrpool_replace(found, &numitem->units, row[35]);
		}
		else if (NULL != (numitem = zbx_hashset_search(&config->numitems, &itemid)))
		{
			/* remove parameters for non-numeric item */

			zbx_strpool_release(numitem->units);

			zbx_hashset_remove_direct(&config->numitems, numitem);
		}

		/* SNMP items */

		if (SUCCEED == is_snmp_type(item->type))
		{
			snmpitem = DCfind_id(&config->snmpitems, itemid, sizeof(ZBX_DC_SNMPITEM), &found);

			DCstrpool_replace(found, &snmpitem->snmp_community, row[6]);
			DCstrpool_replace(found, &snmpitem->snmpv3_securityname, row[9]);
			snmpitem->snmpv3_securitylevel = (unsigned char)atoi(row[10]);
			DCstrpool_replace(found, &snmpitem->snmpv3_authpassphrase, row[11]);
			DCstrpool_replace(found, &snmpitem->snmpv3_privpassphrase, row[12]);
			snmpitem->snmpv3_authprotocol = (unsigned char)atoi(row[26]);
			snmpitem->snmpv3_privprotocol = (unsigned char)atoi(row[27]);
			DCstrpool_replace(found, &snmpitem->snmpv3_contextname, row[28]);

			if (SUCCEED == DCstrpool_replace(found, &snmpitem->snmp_oid, row[7]))
			{
				if (NULL != strchr(snmpitem->snmp_oid, '{'))
					snmpitem->snmp_oid_type = ZBX_SNMP_OID_TYPE_MACRO;
				else if (NULL != strchr(snmpitem->snmp_oid, '['))
					snmpitem->snmp_oid_type = ZBX_SNMP_OID_TYPE_DYNAMIC;
				else
					snmpitem->snmp_oid_type = ZBX_SNMP_OID_TYPE_NORMAL;
			}
		}
		else if (NULL != (snmpitem = zbx_hashset_search(&config->snmpitems, &itemid)))
		{
			/* remove SNMP parameters for non-SNMP item */

			zbx_strpool_release(snmpitem->snmp_community);
			zbx_strpool_release(snmpitem->snmp_oid);
			zbx_strpool_release(snmpitem->snmpv3_securityname);
			zbx_strpool_release(snmpitem->snmpv3_authpassphrase);
			zbx_strpool_release(snmpitem->snmpv3_privpassphrase);
			zbx_strpool_release(snmpitem->snmpv3_contextname);

			zbx_hashset_remove_direct(&config->snmpitems, snmpitem);
		}

		/* IPMI items */

		if (ITEM_TYPE_IPMI == item->type)
		{
			ipmiitem = DCfind_id(&config->ipmiitems, itemid, sizeof(ZBX_DC_IPMIITEM), &found);

			DCstrpool_replace(found, &ipmiitem->ipmi_sensor, row[13]);
		}
		else if (NULL != (ipmiitem = zbx_hashset_search(&config->ipmiitems, &itemid)))
		{
			/* remove IPMI parameters for non-IPMI item */
			zbx_strpool_release(ipmiitem->ipmi_sensor);
			zbx_hashset_remove_direct(&config->ipmiitems, ipmiitem);
		}

		/* trapper items */

		if (ITEM_TYPE_TRAPPER == item->type && '\0' != *row[15])
		{
			trapitem = DCfind_id(&config->trapitems, itemid, sizeof(ZBX_DC_TRAPITEM), &found);
			zbx_trim_str_list(row[15], ',');
			DCstrpool_replace(found, &trapitem->trapper_hosts, row[15]);
		}
		else if (NULL != (trapitem = zbx_hashset_search(&config->trapitems, &itemid)))
		{
			/* remove trapper_hosts parameter */
			zbx_strpool_release(trapitem->trapper_hosts);
			zbx_hashset_remove_direct(&config->trapitems, trapitem);
		}

		/* dependent items */

		if (ITEM_TYPE_DEPENDENT == item->type && SUCCEED != DBis_null(row[38]))
		{
			depitem = DCfind_id(&config->dependentitems, itemid, sizeof(ZBX_DC_DEPENDENTITEM), &found);

			if (1 == found)
				depitem->last_master_itemid = depitem->master_itemid;
			else
				depitem->last_master_itemid = 0;

			ZBX_STR2UINT64(depitem->master_itemid, row[38]);

			if (depitem->last_master_itemid != depitem->master_itemid)
				zbx_vector_ptr_append(&dep_items, depitem);
		}
		else if (NULL != (depitem = zbx_hashset_search(&config->dependentitems, &itemid)))
		{
			dc_masteritem_remove_depitem(depitem->master_itemid, itemid);
			zbx_hashset_remove_direct(&config->dependentitems, depitem);
		}

		/* log items */

		if (ITEM_VALUE_TYPE_LOG == item->value_type && '\0' != *row[16])
		{
			logitem = DCfind_id(&config->logitems, itemid, sizeof(ZBX_DC_LOGITEM), &found);

			DCstrpool_replace(found, &logitem->logtimefmt, row[16]);
		}
		else if (NULL != (logitem = zbx_hashset_search(&config->logitems, &itemid)))
		{
			/* remove logtimefmt parameter */
			zbx_strpool_release(logitem->logtimefmt);
			zbx_hashset_remove_direct(&config->logitems, logitem);
		}

		/* db items */

		if (ITEM_TYPE_DB_MONITOR == item->type && '\0' != *row[17])
		{
			dbitem = DCfind_id(&config->dbitems, itemid, sizeof(ZBX_DC_DBITEM), &found);

			DCstrpool_replace(found, &dbitem->params, row[17]);
			DCstrpool_replace(found, &dbitem->username, row[20]);
			DCstrpool_replace(found, &dbitem->password, row[21]);
		}
		else if (NULL != (dbitem = zbx_hashset_search(&config->dbitems, &itemid)))
		{
			/* remove db item parameters */
			zbx_strpool_release(dbitem->params);
			zbx_strpool_release(dbitem->username);
			zbx_strpool_release(dbitem->password);

			zbx_hashset_remove_direct(&config->dbitems, dbitem);
		}

		/* SSH items */

		if (ITEM_TYPE_SSH == item->type)
		{
			sshitem = DCfind_id(&config->sshitems, itemid, sizeof(ZBX_DC_SSHITEM), &found);

			sshitem->authtype = (unsigned short)atoi(row[19]);
			DCstrpool_replace(found, &sshitem->username, row[20]);
			DCstrpool_replace(found, &sshitem->password, row[21]);
			DCstrpool_replace(found, &sshitem->publickey, row[22]);
			DCstrpool_replace(found, &sshitem->privatekey, row[23]);
			DCstrpool_replace(found, &sshitem->params, row[17]);
		}
		else if (NULL != (sshitem = zbx_hashset_search(&config->sshitems, &itemid)))
		{
			/* remove SSH item parameters */

			zbx_strpool_release(sshitem->username);
			zbx_strpool_release(sshitem->password);
			zbx_strpool_release(sshitem->publickey);
			zbx_strpool_release(sshitem->privatekey);
			zbx_strpool_release(sshitem->params);

			zbx_hashset_remove_direct(&config->sshitems, sshitem);
		}

		/* TELNET items */

		if (ITEM_TYPE_TELNET == item->type)
		{
			telnetitem = DCfind_id(&config->telnetitems, itemid, sizeof(ZBX_DC_TELNETITEM), &found);

			DCstrpool_replace(found, &telnetitem->username, row[20]);
			DCstrpool_replace(found, &telnetitem->password, row[21]);
			DCstrpool_replace(found, &telnetitem->params, row[17]);
		}
		else if (NULL != (telnetitem = zbx_hashset_search(&config->telnetitems, &itemid)))
		{
			/* remove TELNET item parameters */

			zbx_strpool_release(telnetitem->username);
			zbx_strpool_release(telnetitem->password);
			zbx_strpool_release(telnetitem->params);

			zbx_hashset_remove_direct(&config->telnetitems, telnetitem);
		}

		/* simple items */

		if (ITEM_TYPE_SIMPLE == item->type)
		{
			simpleitem = DCfind_id(&config->simpleitems, itemid, sizeof(ZBX_DC_SIMPLEITEM), &found);

			DCstrpool_replace(found, &simpleitem->username, row[20]);
			DCstrpool_replace(found, &simpleitem->password, row[21]);
		}
		else if (NULL != (simpleitem = zbx_hashset_search(&config->simpleitems, &itemid)))
		{
			/* remove simple item parameters */

			zbx_strpool_release(simpleitem->username);
			zbx_strpool_release(simpleitem->password);

			zbx_hashset_remove_direct(&config->simpleitems, simpleitem);
		}

		/* JMX items */

		if (ITEM_TYPE_JMX == item->type)
		{
			jmxitem = DCfind_id(&config->jmxitems, itemid, sizeof(ZBX_DC_JMXITEM), &found);

			DCstrpool_replace(found, &jmxitem->username, row[20]);
			DCstrpool_replace(found, &jmxitem->password, row[21]);
			DCstrpool_replace(found, &jmxitem->jmx_endpoint, row[37]);
		}
		else if (NULL != (jmxitem = zbx_hashset_search(&config->jmxitems, &itemid)))
		{
			/* remove JMX item parameters */

			zbx_strpool_release(jmxitem->username);
			zbx_strpool_release(jmxitem->password);
			zbx_strpool_release(jmxitem->jmx_endpoint);

			zbx_hashset_remove_direct(&config->jmxitems, jmxitem);
		}

		/* SNMP trap items for current server/proxy */

		if (ITEM_TYPE_SNMPTRAP == item->type && 0 == host->proxy_hostid)
		{
			interface_snmpitem = DCfind_id(&config->interface_snmpitems,
					item->interfaceid, sizeof(ZBX_DC_INTERFACE_ITEM), &found);

			if (0 == found)
			{
				zbx_vector_uint64_create_ext(&interface_snmpitem->itemids,
						__config_mem_malloc_func,
						__config_mem_realloc_func,
						__config_mem_free_func);
			}

			zbx_vector_uint64_append(&interface_snmpitem->itemids, itemid);
		}

		/* calculated items */

		if (ITEM_TYPE_CALCULATED == item->type)
		{
			calcitem = DCfind_id(&config->calcitems, itemid, sizeof(ZBX_DC_CALCITEM), &found);

			DCstrpool_replace(found, &calcitem->params, row[17]);
		}
		else if (NULL != (calcitem = zbx_hashset_search(&config->calcitems, &itemid)))
		{
			/* remove calculated item parameters */

			zbx_strpool_release(calcitem->params);
			zbx_hashset_remove_direct(&config->calcitems, calcitem);
		}

		/* it is crucial to update type specific (config->snmpitems, config->ipmiitems, etc.) hashsets before */
		/* attempting to requeue an item because type specific properties are used to arrange items in queues */

		old_poller_type = item->poller_type;
		old_nextcheck = item->nextcheck;

		if (ITEM_STATUS_ACTIVE == item->status && HOST_STATUS_MONITORED == host->status)
		{
			DCitem_poller_type_update(item, host, flags);

			if (SUCCEED == is_counted_in_item_queue(item->type, item->key))
				DCitem_nextcheck_update(item, host, item->state, flags, now);
		}
		else
		{
			item->nextcheck = 0;
			item->unreachable = 0;
			item->poller_type = ZBX_NO_POLLER;
		}

		DCupdate_item_queue(item, old_poller_type, old_nextcheck);
	}

	/* update dependent item vectors within master items */

	for (i = 0; i < dep_items.values_num; i++)
	{
		depitem = dep_items.values[i];
		itemid = depitem->itemid;
		dc_masteritem_remove_depitem(depitem->last_master_itemid, itemid);

		/* append item to dependent item vector of master item */
		if (NULL == (master = zbx_hashset_search(&config->masteritems, &depitem->master_itemid)))
		{
			ZBX_DC_MASTERITEM	master_local;

			master_local.itemid = depitem->master_itemid;
			master = zbx_hashset_insert(&config->masteritems, &master_local, sizeof(master_local));

			zbx_vector_uint64_create_ext(&master->dep_itemids, __config_mem_malloc_func,
					__config_mem_realloc_func, __config_mem_free_func);
		}

		zbx_vector_uint64_append(&master->dep_itemids, itemid);
	}

	zbx_vector_ptr_destroy(&dep_items);

	/* remove deleted items from buffer */
	for (; SUCCEED == ret; ret = zbx_dbsync_next(sync, &rowid, &row, &tag))
	{
		if (NULL == (item = zbx_hashset_search(&config->items, &rowid)))
			continue;

		if (ITEM_STATUS_ACTIVE == item->status &&
				NULL != (host = zbx_hashset_search(&config->hosts, &item->hostid)))
		{
			dc_host_update_agent_stats(host, item->type, -1);
		}

		itemid = item->itemid;

		if (ITEM_TYPE_SNMPTRAP == item->type)
			dc_interface_snmpitems_remove(item);

		/* numeric items */

		if (ITEM_VALUE_TYPE_FLOAT == item->value_type || ITEM_VALUE_TYPE_UINT64 == item->value_type)
		{
			numitem = zbx_hashset_search(&config->numitems, &itemid);

			zbx_strpool_release(numitem->units);

			zbx_hashset_remove_direct(&config->numitems, numitem);
		}

		/* SNMP items */

		if (SUCCEED == is_snmp_type(item->type))
		{
			snmpitem = zbx_hashset_search(&config->snmpitems, &itemid);

			zbx_strpool_release(snmpitem->snmp_community);
			zbx_strpool_release(snmpitem->snmp_oid);
			zbx_strpool_release(snmpitem->snmpv3_securityname);
			zbx_strpool_release(snmpitem->snmpv3_authpassphrase);
			zbx_strpool_release(snmpitem->snmpv3_privpassphrase);
			zbx_strpool_release(snmpitem->snmpv3_contextname);

			zbx_hashset_remove_direct(&config->snmpitems, snmpitem);
		}

		/* IPMI items */

		if (ITEM_TYPE_IPMI == item->type)
		{
			ipmiitem = zbx_hashset_search(&config->ipmiitems, &itemid);
			zbx_strpool_release(ipmiitem->ipmi_sensor);
			zbx_hashset_remove_direct(&config->ipmiitems, ipmiitem);
		}

		/* trapper items */

		if (ITEM_TYPE_TRAPPER == item->type &&
				NULL != (trapitem = zbx_hashset_search(&config->trapitems, &itemid)))
		{
			zbx_strpool_release(trapitem->trapper_hosts);
			zbx_hashset_remove_direct(&config->trapitems, trapitem);
		}

		/* dependent items */

		if (NULL != (depitem = zbx_hashset_search(&config->dependentitems, &itemid)))
		{
			dc_masteritem_remove_depitem(depitem->master_itemid, itemid);
			zbx_hashset_remove_direct(&config->dependentitems, depitem);
		}

		/* log items */

		if (ITEM_VALUE_TYPE_LOG == item->value_type &&
				NULL != (logitem = zbx_hashset_search(&config->logitems, &itemid)))
		{
			zbx_strpool_release(logitem->logtimefmt);
			zbx_hashset_remove_direct(&config->logitems, logitem);
		}

		/* db items */

		if (ITEM_TYPE_DB_MONITOR == item->type &&
				NULL != (dbitem = zbx_hashset_search(&config->dbitems, &itemid)))
		{
			zbx_strpool_release(dbitem->params);
			zbx_strpool_release(dbitem->username);
			zbx_strpool_release(dbitem->password);

			zbx_hashset_remove_direct(&config->dbitems, dbitem);
		}

		/* SSH items */

		if (ITEM_TYPE_SSH == item->type)
		{
			sshitem = zbx_hashset_search(&config->sshitems, &itemid);

			zbx_strpool_release(sshitem->username);
			zbx_strpool_release(sshitem->password);
			zbx_strpool_release(sshitem->publickey);
			zbx_strpool_release(sshitem->privatekey);
			zbx_strpool_release(sshitem->params);

			zbx_hashset_remove_direct(&config->sshitems, sshitem);
		}

		/* TELNET items */

		if (ITEM_TYPE_TELNET == item->type)
		{
			telnetitem = zbx_hashset_search(&config->telnetitems, &itemid);

			zbx_strpool_release(telnetitem->username);
			zbx_strpool_release(telnetitem->password);
			zbx_strpool_release(telnetitem->params);

			zbx_hashset_remove_direct(&config->telnetitems, telnetitem);
		}

		/* simple items */

		if (ITEM_TYPE_SIMPLE == item->type)
		{
			simpleitem = zbx_hashset_search(&config->simpleitems, &itemid);

			zbx_strpool_release(simpleitem->username);
			zbx_strpool_release(simpleitem->password);

			zbx_hashset_remove_direct(&config->simpleitems, simpleitem);
		}

		/* JMX items */

		if (ITEM_TYPE_JMX == item->type)
		{
			jmxitem = zbx_hashset_search(&config->jmxitems, &itemid);

			zbx_strpool_release(jmxitem->username);
			zbx_strpool_release(jmxitem->password);
			zbx_strpool_release(jmxitem->jmx_endpoint);

			zbx_hashset_remove_direct(&config->jmxitems, jmxitem);
		}

		/* calculated items */

		if (ITEM_TYPE_CALCULATED == item->type)
		{
			calcitem = zbx_hashset_search(&config->calcitems, &itemid);
			zbx_strpool_release(calcitem->params);
			zbx_hashset_remove_direct(&config->calcitems, calcitem);
		}

		/* items */

		item_hk_local.hostid = item->hostid;
		item_hk_local.key = item->key;
		item_hk = zbx_hashset_search(&config->items_hk, &item_hk_local);

		if (item == item_hk->item_ptr)
		{
			zbx_strpool_release(item_hk->key);
			zbx_hashset_remove_direct(&config->items_hk, item_hk);
		}

		if (ZBX_LOC_QUEUE == item->location)
			zbx_binary_heap_remove_direct(&config->queues[item->poller_type], item->itemid);

		zbx_strpool_release(item->key);
		zbx_strpool_release(item->port);
		zbx_strpool_release(item->error);

		if (NULL != item->triggers)
			config->items.mem_free_func(item->triggers);

		if (NULL != (preprocitem = zbx_hashset_search(&config->preprocitems, &item->itemid)))
		{
			zbx_vector_ptr_destroy(&preprocitem->preproc_ops);
			zbx_hashset_remove_direct(&config->preprocitems, preprocitem);
		}

		zbx_hashset_remove_direct(&config->items, item);
	}

	zabbix_log(LOG_LEVEL_DEBUG, "End of %s()", __function_name);
}

static void	DCsync_triggers(zbx_dbsync_t *sync)
{
	const char	*__function_name = "DCsync_triggers";

	char		**row;
	zbx_uint64_t	rowid;
	unsigned char	tag;

	ZBX_DC_TRIGGER	*trigger;

	int		found, ret;
	zbx_uint64_t	triggerid;

	zabbix_log(LOG_LEVEL_DEBUG, "In %s()", __function_name);

	while (SUCCEED == (ret = zbx_dbsync_next(sync, &rowid, &row, &tag)))
	{
		/* removed rows will be always added at the end */
		if (ZBX_DBSYNC_ROW_REMOVE == tag)
			break;

		ZBX_STR2UINT64(triggerid, row[0]);

		trigger = DCfind_id(&config->triggers, triggerid, sizeof(ZBX_DC_TRIGGER), &found);

		/* store new information in trigger structure */

		DCstrpool_replace(found, &trigger->description, row[1]);
		DCstrpool_replace(found, &trigger->expression, row[2]);
		DCstrpool_replace(found, &trigger->recovery_expression, row[11]);
		DCstrpool_replace(found, &trigger->correlation_tag, row[13]);
		ZBX_STR2UCHAR(trigger->priority, row[4]);
		ZBX_STR2UCHAR(trigger->type, row[5]);
		ZBX_STR2UCHAR(trigger->status, row[9]);
		ZBX_STR2UCHAR(trigger->recovery_mode, row[10]);
		ZBX_STR2UCHAR(trigger->correlation_mode, row[12]);

		if (0 == found)
		{
			DCstrpool_replace(found, &trigger->error, row[3]);
			ZBX_STR2UCHAR(trigger->value, row[6]);
			ZBX_STR2UCHAR(trigger->state, row[7]);
			trigger->lastchange = atoi(row[8]);
			trigger->locked = 0;

			zbx_vector_ptr_create_ext(&trigger->tags, __config_mem_malloc_func, __config_mem_realloc_func,
					__config_mem_free_func);
			trigger->topoindex = 1;
		}
	}

	/* remove deleted triggers from buffer */
	if (SUCCEED == ret)
	{
		zbx_vector_uint64_t	functionids;
		int			i;
		ZBX_DC_ITEM		*item;
		ZBX_DC_FUNCTION		*function;

		zbx_vector_uint64_create(&functionids);

		for (; SUCCEED == ret; ret = zbx_dbsync_next(sync, &rowid, &row, &tag))
		{
			if (NULL == (trigger = zbx_hashset_search(&config->triggers, &rowid)))
				continue;

			/* force trigger list update for items used in removed trigger */

			get_functionids(&functionids, trigger->expression);

			if (TRIGGER_RECOVERY_MODE_RECOVERY_EXPRESSION == trigger->recovery_mode)
				get_functionids(&functionids, trigger->recovery_expression);

			for (i = 0; i < functionids.values_num; i++)
			{
				if (NULL == (function = zbx_hashset_search(&config->functions, &functionids.values[i])))
					continue;

				if (NULL == (item = zbx_hashset_search(&config->items, &function->itemid)))
					continue;

				item->update_triggers = 1;
				if (NULL != item->triggers)
				{
					config->items.mem_free_func(item->triggers);
					item->triggers = NULL;
				}
			}
			zbx_vector_uint64_clear(&functionids);

			zbx_strpool_release(trigger->description);
			zbx_strpool_release(trigger->expression);
			zbx_strpool_release(trigger->error);
			zbx_strpool_release(trigger->correlation_tag);

			zbx_vector_ptr_destroy(&trigger->tags);

			zbx_hashset_remove_direct(&config->triggers, trigger);
		}
		zbx_vector_uint64_destroy(&functionids);
	}

	zabbix_log(LOG_LEVEL_DEBUG, "End of %s()", __function_name);
}

static void	DCconfig_sort_triggers_topologically(void);

/******************************************************************************
 *                                                                            *
 * Function: dc_trigger_deplist_release                                       *
 *                                                                            *
 * Purpose: releases trigger dependency list, removing it if necessary        *
 *                                                                            *
 ******************************************************************************/
static int	dc_trigger_deplist_release(ZBX_DC_TRIGGER_DEPLIST *trigdep)
{
	if (0 == --trigdep->refcount)
	{
		zbx_vector_ptr_destroy(&trigdep->dependencies);
		zbx_hashset_remove_direct(&config->trigdeps, trigdep);
		return SUCCEED;
	}

	return FAIL;
}

/******************************************************************************
 *                                                                            *
 * Function: dc_trigger_deplist_init                                          *
 *                                                                            *
 * Purpose: initializes trigger dependency list                               *
 *                                                                            *
 ******************************************************************************/
static void	dc_trigger_deplist_init(ZBX_DC_TRIGGER_DEPLIST *trigdep, ZBX_DC_TRIGGER *trigger)
{
	trigdep->refcount = 1;
	trigdep->trigger = trigger;
	zbx_vector_ptr_create_ext(&trigdep->dependencies, __config_mem_malloc_func, __config_mem_realloc_func,
			__config_mem_free_func);
}

/******************************************************************************
 *                                                                            *
 * Function: dc_trigger_deplist_reset                                         *
 *                                                                            *
 * Purpose: resets trigger dependency list to release memory allocated by     *
 *          dependencies vector                                               *
 *                                                                            *
 ******************************************************************************/
static void	dc_trigger_deplist_reset(ZBX_DC_TRIGGER_DEPLIST *trigdep)
{
	zbx_vector_ptr_destroy(&trigdep->dependencies);
	zbx_vector_ptr_create_ext(&trigdep->dependencies, __config_mem_malloc_func, __config_mem_realloc_func,
			__config_mem_free_func);
}

static void	DCsync_trigdeps(zbx_dbsync_t *sync)
{
	const char		*__function_name = "DCsync_trigdeps";

	char			**row;
	zbx_uint64_t		rowid;
	unsigned char		tag;

	ZBX_DC_TRIGGER_DEPLIST	*trigdep_down, *trigdep_up;

	int			found, index, ret;
	zbx_uint64_t		triggerid_down, triggerid_up;
	ZBX_DC_TRIGGER		*trigger_up, *trigger_down;

	zabbix_log(LOG_LEVEL_DEBUG, "In %s()", __function_name);

	while (SUCCEED == (ret = zbx_dbsync_next(sync, &rowid, &row, &tag)))
	{
		/* removed rows will be always added at the end */
		if (ZBX_DBSYNC_ROW_REMOVE == tag)
			break;

		/* find trigdep_down pointer */

		ZBX_STR2UINT64(triggerid_down, row[0]);
		if (NULL == (trigger_down = zbx_hashset_search(&config->triggers, &triggerid_down)))
			continue;

		ZBX_STR2UINT64(triggerid_up, row[1]);
		if (NULL == (trigger_up = zbx_hashset_search(&config->triggers, &triggerid_up)))
			continue;

		trigdep_down = DCfind_id(&config->trigdeps, triggerid_down, sizeof(ZBX_DC_TRIGGER_DEPLIST), &found);
		if (0 == found)
			dc_trigger_deplist_init(trigdep_down, trigger_down);
		else
			trigdep_down->refcount++;

		trigdep_up = DCfind_id(&config->trigdeps, triggerid_up, sizeof(ZBX_DC_TRIGGER_DEPLIST), &found);
		if (0 == found)
			dc_trigger_deplist_init(trigdep_up, trigger_up);
		else
			trigdep_up->refcount++;

		zbx_vector_ptr_append(&trigdep_down->dependencies, trigdep_up);
	}

	/* remove deleted trigger dependencies from buffer */
	for (; SUCCEED == ret; ret = zbx_dbsync_next(sync, &rowid, &row, &tag))
	{
		ZBX_STR2UINT64(triggerid_down, row[0]);
		if (NULL == (trigdep_down = (ZBX_DC_TRIGGER_DEPLIST *)zbx_hashset_search(&config->trigdeps,
				&triggerid_down)))
		{
			continue;
		}

		ZBX_STR2UINT64(triggerid_up, row[1]);
		if (NULL != (trigdep_up = (ZBX_DC_TRIGGER_DEPLIST *)zbx_hashset_search(&config->trigdeps,
				&triggerid_up)))
		{
			dc_trigger_deplist_release(trigdep_up);
		}

		if (SUCCEED != dc_trigger_deplist_release(trigdep_down))
		{
			if (FAIL == (index = zbx_vector_ptr_search(&trigdep_down->dependencies, &triggerid_up,
					ZBX_DEFAULT_UINT64_PTR_COMPARE_FUNC)))
			{
				continue;
			}

			if (1 == trigdep_down->dependencies.values_num)
				dc_trigger_deplist_reset(trigdep_down);
			else
				zbx_vector_ptr_remove_noorder(&trigdep_down->dependencies, index);
		}
	}

	zabbix_log(LOG_LEVEL_DEBUG, "End of %s()", __function_name);
}

static void	DCsync_functions(zbx_dbsync_t *sync)
{
	const char	*__function_name = "DCsync_functions";

	char		**row;
	zbx_uint64_t	rowid;
	unsigned char	tag;

	ZBX_DC_ITEM	*item;
	ZBX_DC_FUNCTION	*function;

	int		found, ret;
	zbx_uint64_t	itemid, functionid, triggerid;

	zabbix_log(LOG_LEVEL_DEBUG, "In %s()", __function_name);

	while (SUCCEED == (ret = zbx_dbsync_next(sync, &rowid, &row, &tag)))
	{
		/* removed rows will be always added at the end */
		if (ZBX_DBSYNC_ROW_REMOVE == tag)
			break;

		ZBX_STR2UINT64(itemid, row[0]);
		ZBX_STR2UINT64(functionid, row[1]);
		ZBX_STR2UINT64(triggerid, row[4]);

		if (NULL == (item = zbx_hashset_search(&config->items, &itemid)))
		{
			/* Item could have been created after we have selected them in the             */
			/* previous queries. However, we shall avoid the check for functions being the */
			/* same as in the trigger expression, because that is somewhat expensive, not  */
			/* 100% (think functions keeping their functionid, but changing their function */
			/* or parameters), and even if there is an inconsistency, we can live with it. */

			continue;
		}

		/* process function information */

		function = DCfind_id(&config->functions, functionid, sizeof(ZBX_DC_FUNCTION), &found);

		function->triggerid = triggerid;
		function->itemid = itemid;
		DCstrpool_replace(found, &function->function, row[2]);
		DCstrpool_replace(found, &function->parameter, row[3]);

		function->timer = (SUCCEED == is_time_function(function->function) ? 1 : 0);

		item->update_triggers = 1;
		if (NULL != item->triggers)
			item->triggers[0] = NULL;
	}

	for (; SUCCEED == ret; ret = zbx_dbsync_next(sync, &rowid, &row, &tag))
	{
		if (NULL == (function = zbx_hashset_search(&config->functions, &rowid)))
			continue;

		if (NULL != (item = zbx_hashset_search(&config->items, &function->itemid)))
		{
			item->update_triggers = 1;
			if (NULL != item->triggers)
			{
				config->items.mem_free_func(item->triggers);
				item->triggers = NULL;
			}
		}

		zbx_strpool_release(function->function);
		zbx_strpool_release(function->parameter);

		zbx_hashset_remove_direct(&config->functions, function);
	}

	zabbix_log(LOG_LEVEL_DEBUG, "End of %s()", __function_name);
}

/******************************************************************************
 *                                                                            *
 * Function: dc_regexp_remove_expression                                      *
 *                                                                            *
 * Purpose: removes expression from regexp                                    *
 *                                                                            *
 ******************************************************************************/
static ZBX_DC_REGEXP	*dc_regexp_remove_expression(const char *regexp_name, zbx_uint64_t expressionid)
{
	ZBX_DC_REGEXP	*regexp, regexp_local;
	int		index;

	regexp_local.name = regexp_name;

	if (NULL == (regexp = zbx_hashset_search(&config->regexps, &regexp_local)))
		return NULL;

	if (FAIL == (index = zbx_vector_uint64_search(&regexp->expressionids, expressionid,
			ZBX_DEFAULT_UINT64_COMPARE_FUNC)))
	{
		return NULL;
	}

	zbx_vector_uint64_remove_noorder(&regexp->expressionids, index);

	return regexp;
}

/******************************************************************************
 *                                                                            *
 * Function: DCsync_expressions                                               *
 *                                                                            *
 * Purpose: Updates expressions configuration cache                           *
 *                                                                            *
 * Parameters: result - [IN] the result of expressions database select        *
 *                                                                            *
 ******************************************************************************/
static void	DCsync_expressions(zbx_dbsync_t *sync)
{
	const char		*__function_name = "DCsync_expressions";
	char			**row;
	zbx_uint64_t		rowid;
	unsigned char		tag;
	zbx_hashset_iter_t	iter;
	ZBX_DC_EXPRESSION	*expression;
	ZBX_DC_REGEXP		*regexp, regexp_local;
	zbx_uint64_t		expressionid;
	int			found, ret;

	zabbix_log(LOG_LEVEL_DEBUG, "In %s()", __function_name);

	while (SUCCEED == (ret = zbx_dbsync_next(sync, &rowid, &row, &tag)))
	{
		/* removed rows will be always added at the end */
		if (ZBX_DBSYNC_ROW_REMOVE == tag)
			break;

		ZBX_STR2UINT64(expressionid, row[1]);
		expression = DCfind_id(&config->expressions, expressionid, sizeof(ZBX_DC_EXPRESSION), &found);

		if (0 != found)
			dc_regexp_remove_expression(expression->regexp, expressionid);

		DCstrpool_replace(found, &expression->regexp, row[0]);
		DCstrpool_replace(found, &expression->expression, row[2]);
		ZBX_STR2UCHAR(expression->type, row[3]);
		ZBX_STR2UCHAR(expression->case_sensitive, row[5]);
		expression->delimiter = *row[4];

		regexp_local.name = row[0];

		if (NULL == (regexp = zbx_hashset_search(&config->regexps, &regexp_local)))
		{
			DCstrpool_replace(0, &regexp_local.name, row[0]);
			zbx_vector_uint64_create_ext(&regexp_local.expressionids,
					__config_mem_malloc_func,
					__config_mem_realloc_func,
					__config_mem_free_func);

			regexp = zbx_hashset_insert(&config->regexps, &regexp_local, sizeof(ZBX_DC_REGEXP));
		}

		zbx_vector_uint64_append(&regexp->expressionids, expressionid);
	}

	/* remove regexps with no expressions related to it */
	zbx_hashset_iter_reset(&config->regexps, &iter);

	while (NULL != (regexp = zbx_hashset_iter_next(&iter)))
	{
		if (0 < regexp->expressionids.values_num)
			continue;

		zbx_strpool_release(regexp->name);
		zbx_vector_uint64_destroy(&regexp->expressionids);
		zbx_hashset_iter_remove(&iter);
	}

	/* remove unused expressions */
	for (; SUCCEED == ret; ret = zbx_dbsync_next(sync, &rowid, &row, &tag))
	{
		if (NULL == (expression = zbx_hashset_search(&config->expressions, &rowid)))
			continue;

		if (NULL != (regexp = dc_regexp_remove_expression(expression->regexp, expression->expressionid)))
		{
			if (0 == regexp->expressionids.values_num)
			{
				zbx_strpool_release(regexp->name);
				zbx_vector_uint64_destroy(&regexp->expressionids);
				zbx_hashset_remove_direct(&config->regexps, regexp);
			}
		}

		zbx_strpool_release(expression->expression);
		zbx_strpool_release(expression->regexp);
		zbx_hashset_remove_direct(&config->expressions, expression);
	}

	zabbix_log(LOG_LEVEL_DEBUG, "End of %s()", __function_name);
}

/******************************************************************************
 *                                                                            *
 * Function: DCsync_actions                                                   *
 *                                                                            *
 * Purpose: Updates actions configuration cache                               *
 *                                                                            *
 * Parameters: sync - [IN] the db synchronization data                        *
 *                                                                            *
 * Comments: The result contains the following fields:                        *
 *           0 - actionid                                                     *
 *           1 - eventsource                                                  *
 *           2 - evaltype                                                     *
 *           3 - formula                                                      *
 *                                                                            *
 ******************************************************************************/
static void	DCsync_actions(zbx_dbsync_t *sync)
{
	const char	*__function_name = "DCsync_actions";

	char		**row;
	zbx_uint64_t	rowid;
	unsigned char	tag;
	zbx_uint64_t	actionid;
	zbx_dc_action_t	*action;
	int		found, ret;

	zabbix_log(LOG_LEVEL_DEBUG, "In %s()", __function_name);

	while (SUCCEED == (ret = zbx_dbsync_next(sync, &rowid, &row, &tag)))
	{
		/* removed rows will be always added at the end */
		if (ZBX_DBSYNC_ROW_REMOVE == tag)
			break;

		ZBX_STR2UINT64(actionid, row[0]);
		action = DCfind_id(&config->actions, actionid, sizeof(zbx_dc_action_t), &found);

		if (0 == found)
		{
			zbx_vector_ptr_create_ext(&action->conditions, __config_mem_malloc_func,
					__config_mem_realloc_func, __config_mem_free_func);

			zbx_vector_ptr_reserve(&action->conditions, 1);

			action->opflags = ZBX_ACTION_OPCLASS_NONE;
		}

		ZBX_STR2UCHAR(action->eventsource, row[1]);
		ZBX_STR2UCHAR(action->evaltype, row[2]);

		DCstrpool_replace(found, &action->formula, row[3]);
	}

	/* remove deleted actions */
	for (; SUCCEED == ret; ret = zbx_dbsync_next(sync, &rowid, &row, &tag))
	{
		if (NULL == (action = zbx_hashset_search(&config->actions, &rowid)))
			continue;

		zbx_strpool_release(action->formula);
		zbx_vector_ptr_destroy(&action->conditions);

		zbx_hashset_remove_direct(&config->actions, action);
	}

	zabbix_log(LOG_LEVEL_DEBUG, "End of %s()", __function_name);
}

/******************************************************************************
 *                                                                            *
 * Function: DCsync_action_ops                                                *
 *                                                                            *
 * Purpose: Updates action operation class flags in configuration cache       *
 *                                                                            *
 * Parameters: sync - [IN] the db synchronization data                        *
 *                                                                            *
 * Comments: The result contains the following fields:                        *
 *           0 - actionid                                                     *
 *           1 - action operation class flags                                 *
 *                                                                            *
 ******************************************************************************/
static void	DCsync_action_ops(zbx_dbsync_t *sync)
{
	const char	*__function_name = "DCsync_action_opss";

	char		**row;
	zbx_uint64_t	rowid;
	unsigned char	tag;
	zbx_uint64_t	actionid;
	zbx_dc_action_t	*action;

	zabbix_log(LOG_LEVEL_DEBUG, "In %s()", __function_name);

	while (SUCCEED == zbx_dbsync_next(sync, &rowid, &row, &tag))
	{
		ZBX_STR2UINT64(actionid, row[0]);

		if (NULL == (action = (zbx_dc_action_t *)zbx_hashset_search(&config->actions, &actionid)))
			continue;

		action->opflags = atoi(row[1]);
	}

	zabbix_log(LOG_LEVEL_DEBUG, "End of %s()", __function_name);
}

/******************************************************************************
 *                                                                            *
 * Function: dc_compare_action_conditions_by_type                             *
 *                                                                            *
 * Purpose: compare two action conditions by their type                       *
 *                                                                            *
 * Comments: This function is used to sort action conditions by type.         *
 *                                                                            *
 ******************************************************************************/
static int	dc_compare_action_conditions_by_type(const void *d1, const void *d2)
{
	zbx_dc_action_condition_t	*c1 = *(zbx_dc_action_condition_t **)d1;
	zbx_dc_action_condition_t	*c2 = *(zbx_dc_action_condition_t **)d2;

	ZBX_RETURN_IF_NOT_EQUAL(c1->conditiontype, c2->conditiontype);

	return 0;
}

/******************************************************************************
 *                                                                            *
 * Function: DCsync_action_conditions                                         *
 *                                                                            *
 * Purpose: Updates action conditions configuration cache                     *
 *                                                                            *
 * Parameters: sync - [IN] the db synchronization data                        *
 *                                                                            *
 * Comments: The result contains the following fields:                        *
 *           0 - conditionid                                                  *
 *           1 - actionid                                                     *
 *           2 - conditiontype                                                *
 *           3 - operator                                                     *
 *           4 - value                                                        *
 *                                                                            *
 ******************************************************************************/
static void	DCsync_action_conditions(zbx_dbsync_t *sync)
{
	const char			*__function_name = "DCsync_action_conditions";

	char				**row;
	zbx_uint64_t			rowid;
	unsigned char			tag;
	zbx_uint64_t			actionid, conditionid;
	zbx_dc_action_t			*action;
	zbx_dc_action_condition_t	*condition;
	int				found, i, index, ret;
	zbx_vector_ptr_t		actions;

	zabbix_log(LOG_LEVEL_DEBUG, "In %s()", __function_name);

	zbx_vector_ptr_create(&actions);

	while (SUCCEED == (ret = zbx_dbsync_next(sync, &rowid, &row, &tag)))
	{
		/* removed rows will be always added at the end */
		if (ZBX_DBSYNC_ROW_REMOVE == tag)
			break;

		ZBX_STR2UINT64(actionid, row[1]);

		if (NULL == (action = zbx_hashset_search(&config->actions, &actionid)))
			continue;

		ZBX_STR2UINT64(conditionid, row[0]);

		condition = DCfind_id(&config->action_conditions, conditionid, sizeof(zbx_dc_action_condition_t),
				&found);

		ZBX_STR2UCHAR(condition->conditiontype, row[2]);
		ZBX_STR2UCHAR(condition->op, row[3]);

		DCstrpool_replace(found, &condition->value, row[4]);
		DCstrpool_replace(found, &condition->value2, row[5]);

		if (0 == found)
		{
			condition->actionid = actionid;
			zbx_vector_ptr_append(&action->conditions, condition);
		}

		if (CONDITION_EVAL_TYPE_AND_OR == action->evaltype)
			zbx_vector_ptr_append(&actions, action);
	}

	/* remove deleted conditions */
	for (; SUCCEED == ret; ret = zbx_dbsync_next(sync, &rowid, &row, &tag))
	{
		if (NULL == (condition = zbx_hashset_search(&config->action_conditions, &rowid)))
			continue;

		if (NULL != (action = zbx_hashset_search(&config->actions, &condition->actionid)))
		{
			if (FAIL != (index = zbx_vector_ptr_search(&action->conditions, condition,
					ZBX_DEFAULT_PTR_COMPARE_FUNC)))
			{
				zbx_vector_ptr_remove_noorder(&action->conditions, index);

				if (CONDITION_EVAL_TYPE_AND_OR == action->evaltype)
					zbx_vector_ptr_append(&actions, action);
			}
		}

		zbx_strpool_release(condition->value);
		zbx_strpool_release(condition->value2);

		zbx_hashset_remove_direct(&config->action_conditions, condition);
	}

	/* sort conditions by type */

	zbx_vector_ptr_sort(&actions, ZBX_DEFAULT_PTR_COMPARE_FUNC);
	zbx_vector_ptr_uniq(&actions, ZBX_DEFAULT_PTR_COMPARE_FUNC);

	for (i = 0; i < actions.values_num; i++)
	{
		action = (zbx_dc_action_t *)actions.values[i];

		if (CONDITION_EVAL_TYPE_AND_OR == action->evaltype)
			zbx_vector_ptr_sort(&action->conditions, dc_compare_action_conditions_by_type);
	}

	zbx_vector_ptr_destroy(&actions);

	zabbix_log(LOG_LEVEL_DEBUG, "End of %s()", __function_name);
}

/******************************************************************************
 *                                                                            *
 * Function: DCsync_correlations                                              *
 *                                                                            *
 * Purpose: Updates correlations configuration cache                          *
 *                                                                            *
 * Parameters: sync - [IN] the db synchronization data                        *
 *                                                                            *
 * Comments: The result contains the following fields:                        *
 *           0 - correlationid                                                *
 *           1 - name                                                         *
 *           2 - evaltype                                                     *
 *           3 - formula                                                      *
 *                                                                            *
 ******************************************************************************/
static void	DCsync_correlations(zbx_dbsync_t *sync)
{
	const char		*__function_name = "DCsync_correlations";

	char			**row;
	zbx_uint64_t		rowid;
	unsigned char		tag;
	zbx_uint64_t		correlationid;
	zbx_dc_correlation_t	*correlation;
	int			found, ret;

	zabbix_log(LOG_LEVEL_DEBUG, "In %s()", __function_name);

	while (SUCCEED == (ret = zbx_dbsync_next(sync, &rowid, &row, &tag)))
	{
		/* removed rows will be always added at the end */
		if (ZBX_DBSYNC_ROW_REMOVE == tag)
			break;

		ZBX_STR2UINT64(correlationid, row[0]);

		correlation = DCfind_id(&config->correlations, correlationid, sizeof(zbx_dc_correlation_t), &found);

		if (0 == found)
		{
			zbx_vector_ptr_create_ext(&correlation->conditions, __config_mem_malloc_func,
					__config_mem_realloc_func, __config_mem_free_func);

			zbx_vector_ptr_create_ext(&correlation->operations, __config_mem_malloc_func,
					__config_mem_realloc_func, __config_mem_free_func);
		}

		DCstrpool_replace(found, &correlation->name, row[1]);
		DCstrpool_replace(found, &correlation->formula, row[3]);

		ZBX_STR2UCHAR(correlation->evaltype, row[2]);
	}

	/* remove deleted correlations */

	for (; SUCCEED == ret; ret = zbx_dbsync_next(sync, &rowid, &row, &tag))
	{
		if (NULL == (correlation = zbx_hashset_search(&config->correlations, &rowid)))
			continue;

		zbx_strpool_release(correlation->name);
		zbx_strpool_release(correlation->formula);

		zbx_vector_ptr_destroy(&correlation->conditions);
		zbx_vector_ptr_destroy(&correlation->operations);

		zbx_hashset_remove_direct(&config->correlations, correlation);
	}

	zabbix_log(LOG_LEVEL_DEBUG, "End of %s()", __function_name);
}

/******************************************************************************
 *                                                                            *
 * Function: dc_corr_condition_get_size                                       *
 *                                                                            *
 * Purpose: get the actual size of correlation condition data depending on    *
 *          its type                                                          *
 *                                                                            *
 * Parameters: type - [IN] the condition type                                 *
 *                                                                            *
 * Return value: the size                                                     *
 *                                                                            *
 ******************************************************************************/
static size_t	dc_corr_condition_get_size(unsigned char type)
{
	switch (type)
	{
		case ZBX_CORR_CONDITION_OLD_EVENT_TAG:
			/* break; is not missing here */
		case ZBX_CORR_CONDITION_NEW_EVENT_TAG:
			return offsetof(zbx_dc_corr_condition_t, data) + sizeof(zbx_dc_corr_condition_tag_t);
		case ZBX_CORR_CONDITION_NEW_EVENT_HOSTGROUP:
			return offsetof(zbx_dc_corr_condition_t, data) + sizeof(zbx_dc_corr_condition_group_t);
		case ZBX_CORR_CONDITION_EVENT_TAG_PAIR:
			return offsetof(zbx_dc_corr_condition_t, data) + sizeof(zbx_dc_corr_condition_tag_pair_t);
		case ZBX_CORR_CONDITION_OLD_EVENT_TAG_VALUE:
			/* break; is not missing here */
		case ZBX_CORR_CONDITION_NEW_EVENT_TAG_VALUE:
			return offsetof(zbx_dc_corr_condition_t, data) + sizeof(zbx_dc_corr_condition_tag_value_t);
	}

	THIS_SHOULD_NEVER_HAPPEN;
	return 0;
}

/******************************************************************************
 *                                                                            *
 * Function: dc_corr_condition_init_data                                      *
 *                                                                            *
 * Purpose: initializes correlation condition data from database row          *
 *                                                                            *
 * Parameters: condition - [IN] the condition to initialize                   *
 *             found     - [IN] 0 - new condition, 1 - cached condition       *
 *             row       - [IN] the database row containing condition data    *
 *                                                                            *
 ******************************************************************************/
static void	dc_corr_condition_init_data(zbx_dc_corr_condition_t *condition, int found,  DB_ROW row)
{
	if (ZBX_CORR_CONDITION_OLD_EVENT_TAG == condition->type || ZBX_CORR_CONDITION_NEW_EVENT_TAG == condition->type)
	{
		DCstrpool_replace(found, &condition->data.tag.tag, row[0]);
		return;
	}

	row++;

	if (ZBX_CORR_CONDITION_OLD_EVENT_TAG_VALUE == condition->type ||
			ZBX_CORR_CONDITION_NEW_EVENT_TAG_VALUE == condition->type)
	{
		DCstrpool_replace(found, &condition->data.tag_value.tag, row[0]);
		DCstrpool_replace(found, &condition->data.tag_value.value, row[1]);
		ZBX_STR2UCHAR(condition->data.tag_value.op, row[2]);
		return;
	}

	row += 3;

	if (ZBX_CORR_CONDITION_NEW_EVENT_HOSTGROUP == condition->type)
	{
		ZBX_STR2UINT64(condition->data.group.groupid, row[0]);
		ZBX_STR2UCHAR(condition->data.group.op, row[1]);
		return;
	}

	row += 2;

	if (ZBX_CORR_CONDITION_EVENT_TAG_PAIR == condition->type)
	{
		DCstrpool_replace(found, &condition->data.tag_pair.oldtag, row[0]);
		DCstrpool_replace(found, &condition->data.tag_pair.newtag, row[1]);
		return;
	}
}

/******************************************************************************
 *                                                                            *
 * Function: corr_condition_free_data                                         *
 *                                                                            *
 * Purpose: frees correlation condition data                                  *
 *                                                                            *
 * Parameters: condition - [IN] the condition                                 *
 *                                                                            *
 ******************************************************************************/
static void	corr_condition_free_data(zbx_dc_corr_condition_t *condition)
{
	switch (condition->type)
	{
		case ZBX_CORR_CONDITION_OLD_EVENT_TAG:
			/* break; is not missing here */
		case ZBX_CORR_CONDITION_NEW_EVENT_TAG:
			zbx_strpool_release(condition->data.tag.tag);
			break;
		case ZBX_CORR_CONDITION_EVENT_TAG_PAIR:
			zbx_strpool_release(condition->data.tag_pair.oldtag);
			zbx_strpool_release(condition->data.tag_pair.newtag);
			break;
		case ZBX_CORR_CONDITION_OLD_EVENT_TAG_VALUE:
			/* break; is not missing here */
		case ZBX_CORR_CONDITION_NEW_EVENT_TAG_VALUE:
			zbx_strpool_release(condition->data.tag_value.tag);
			zbx_strpool_release(condition->data.tag_value.value);
			break;
	}
}

/******************************************************************************
 *                                                                            *
 * Function: dc_compare_corr_conditions_by_type                               *
 *                                                                            *
 * Purpose: compare two correlation conditions by their type                  *
 *                                                                            *
 * Comments: This function is used to sort correlation conditions by type.    *
 *                                                                            *
 ******************************************************************************/
static int	dc_compare_corr_conditions_by_type(const void *d1, const void *d2)
{
	zbx_dc_corr_condition_t	*c1 = *(zbx_dc_corr_condition_t **)d1;
	zbx_dc_corr_condition_t	*c2 = *(zbx_dc_corr_condition_t **)d2;

	ZBX_RETURN_IF_NOT_EQUAL(c1->type, c2->type);

	return 0;
}

/******************************************************************************
 *                                                                            *
 * Function: DCsync_corr_conditions                                           *
 *                                                                            *
 * Purpose: Updates correlation conditions configuration cache                *
 *                                                                            *
 * Parameters: sync - [IN] the db synchronization data                        *
 *                                                                            *
 * Comments: The result contains the following fields:                        *
 *           0 - corr_conditionid                                             *
 *           1 - correlationid                                                *
 *           2 - type                                                         *
 *           3 - corr_condition_tag.tag                                       *
 *           4 - corr_condition_tagvalue.tag                                  *
 *           5 - corr_condition_tagvalue.value                                *
 *           6 - corr_condition_tagvalue.operator                             *
 *           7 - corr_condition_group.groupid                                 *
 *           8 - corr_condition_group.operator                                *
 *           9 - corr_condition_tagpair.oldtag                                *
 *          10 - corr_condition_tagpair.newtag                                *
 *                                                                            *
 ******************************************************************************/
static void	DCsync_corr_conditions(zbx_dbsync_t *sync)
{
	const char		*__function_name = "DCsync_corr_conditions";

	char			**row;
	zbx_uint64_t		rowid;
	unsigned char		tag;
	zbx_uint64_t		conditionid, correlationid;
	zbx_dc_corr_condition_t	*condition;
	zbx_dc_correlation_t	*correlation;
	int			found, ret, i, index;
	unsigned char		type;
	size_t			condition_size;
	zbx_vector_ptr_t	correlations;

	zabbix_log(LOG_LEVEL_DEBUG, "In %s()", __function_name);

	zbx_vector_ptr_create(&correlations);

	while (SUCCEED == (ret = zbx_dbsync_next(sync, &rowid, &row, &tag)))
	{
		/* removed rows will be always added at the end */
		if (ZBX_DBSYNC_ROW_REMOVE == tag)
			break;

		ZBX_STR2UINT64(correlationid, row[1]);

		if (NULL == (correlation = zbx_hashset_search(&config->correlations, &correlationid)))
			continue;

		ZBX_STR2UINT64(conditionid, row[0]);
		ZBX_STR2UCHAR(type, row[2]);

		condition_size = dc_corr_condition_get_size(type);
		condition = DCfind_id(&config->corr_conditions, conditionid, condition_size, &found);

		condition->correlationid = correlationid;
		condition->type = type;
		dc_corr_condition_init_data(condition, found, row + 3);

		if (0 == found)
			zbx_vector_ptr_append(&correlation->conditions, condition);

		/* sort the conditions later */
		if (CONDITION_EVAL_TYPE_AND_OR == correlation->evaltype)
			zbx_vector_ptr_append(&correlations, correlation);
	}

	/* remove deleted correlation conditions */

	for (; SUCCEED == ret; ret = zbx_dbsync_next(sync, &rowid, &row, &tag))
	{
		if (NULL == (condition = zbx_hashset_search(&config->corr_conditions, &rowid)))
			continue;

		/* remove condition from correlation->conditions vector */
		if (NULL != (correlation = zbx_hashset_search(&config->correlations, &condition->correlationid)))
		{
			if (FAIL != (index = zbx_vector_ptr_search(&correlation->conditions, condition,
					ZBX_DEFAULT_PTR_COMPARE_FUNC)))
			{
				/* sort the conditions later */
				if (CONDITION_EVAL_TYPE_AND_OR == correlation->evaltype)
					zbx_vector_ptr_append(&correlations, correlation);

				zbx_vector_ptr_remove_noorder(&correlation->conditions, index);
			}
		}

		corr_condition_free_data(condition);
		zbx_hashset_remove_direct(&config->corr_conditions, condition);
	}

	/* sort conditions by type */

	zbx_vector_ptr_sort(&correlations, ZBX_DEFAULT_PTR_COMPARE_FUNC);
	zbx_vector_ptr_uniq(&correlations, ZBX_DEFAULT_PTR_COMPARE_FUNC);

	for (i = 0; i < correlations.values_num; i++)
	{
		correlation = (zbx_dc_correlation_t *)correlations.values[i];
		zbx_vector_ptr_sort(&correlation->conditions, dc_compare_corr_conditions_by_type);
	}

	zbx_vector_ptr_destroy(&correlations);

	zabbix_log(LOG_LEVEL_DEBUG, "End of %s()", __function_name);
}

/******************************************************************************
 *                                                                            *
 * Function: DCsync_corr_operations                                           *
 *                                                                            *
 * Purpose: Updates correlation operations configuration cache                *
 *                                                                            *
 * Parameters: result - [IN] the result of correlation operations database    *
 *                           select                                           *
 *                                                                            *
 * Comments: The result contains the following fields:                        *
 *           0 - corr_operationid                                             *
 *           1 - correlationid                                                *
 *           2 - type                                                         *
 *                                                                            *
 ******************************************************************************/
static void	DCsync_corr_operations(zbx_dbsync_t *sync)
{
	const char		*__function_name = "DCsync_corr_operations";

	char			**row;
	zbx_uint64_t		rowid;
	unsigned char		tag;
	zbx_uint64_t		operationid, correlationid;
	zbx_dc_corr_operation_t	*operation;
	zbx_dc_correlation_t	*correlation;
	int			found, ret, index;
	unsigned char		type;

	zabbix_log(LOG_LEVEL_DEBUG, "In %s()", __function_name);

	while (SUCCEED == (ret = zbx_dbsync_next(sync, &rowid, &row, &tag)))
	{
		/* removed rows will be always added at the end */
		if (ZBX_DBSYNC_ROW_REMOVE == tag)
			break;

		ZBX_STR2UINT64(correlationid, row[1]);

		if (NULL == (correlation = zbx_hashset_search(&config->correlations, &correlationid)))
			continue;

		ZBX_STR2UINT64(operationid, row[0]);
		ZBX_STR2UCHAR(type, row[2]);

		operation = DCfind_id(&config->corr_operations, operationid, sizeof(zbx_dc_corr_operation_t), &found);

		operation->type = type;

		if (0 == found)
		{
			operation->correlationid = correlationid;
			zbx_vector_ptr_append(&correlation->operations, operation);
		}
	}

	/* remove deleted correlation operations */

	/* remove deleted actions */
	for (; SUCCEED == ret; ret = zbx_dbsync_next(sync, &rowid, &row, &tag))
	{
		if (NULL == (operation = zbx_hashset_search(&config->corr_operations, &rowid)))
			continue;

		/* remove operation from correlation->conditions vector */
		if (NULL != (correlation = zbx_hashset_search(&config->correlations, &operation->correlationid)))
		{
			if (FAIL != (index = zbx_vector_ptr_search(&correlation->operations, operation,
					ZBX_DEFAULT_PTR_COMPARE_FUNC)))
			{
				zbx_vector_ptr_remove_noorder(&correlation->operations, index);
			}
		}
		zbx_hashset_remove_direct(&config->corr_operations, operation);
	}

	zabbix_log(LOG_LEVEL_DEBUG, "End of %s()", __function_name);
}

static int	dc_compare_hgroups(const void *d1, const void *d2)
{
	const zbx_dc_hostgroup_t	*g1 = *((const zbx_dc_hostgroup_t **)d1);
	const zbx_dc_hostgroup_t	*g2 = *((const zbx_dc_hostgroup_t **)d2);

	return strcmp(g1->name, g2->name);
}

/******************************************************************************
 *                                                                            *
 * Function: DCsync_hostgroups                                                *
 *                                                                            *
 * Purpose: Updates host groups configuration cache                           *
 *                                                                            *
 * Parameters: sync - [IN] the db synchronization data                        *
 *                                                                            *
 * Comments: The result contains the following fields:                        *
 *           0 - groupid                                                      *
 *           1 - name                                                         *
 *                                                                            *
 ******************************************************************************/
static void	DCsync_hostgroups(zbx_dbsync_t *sync)
{
	const char		*__function_name = "DCsync_hostgroups";

	char			**row;
	zbx_uint64_t		rowid;
	unsigned char		tag;
	zbx_uint64_t		groupid;
	zbx_dc_hostgroup_t	*group;
	int			found, ret, index;

	zabbix_log(LOG_LEVEL_DEBUG, "In %s()", __function_name);

	while (SUCCEED == (ret = zbx_dbsync_next(sync, &rowid, &row, &tag)))
	{
		/* removed rows will be always added at the end */
		if (ZBX_DBSYNC_ROW_REMOVE == tag)
			break;

		ZBX_STR2UINT64(groupid, row[0]);

		group = DCfind_id(&config->hostgroups, groupid, sizeof(zbx_dc_hostgroup_t), &found);

		if (0 == found)
		{
			group->flags = ZBX_DC_HOSTGROUP_FLAGS_NONE;
			zbx_vector_ptr_append(&config->hostgroups_name, group);
		}

		DCstrpool_replace(found, &group->name, row[1]);
	}

	/* remove deleted host groups */

	for (; SUCCEED == ret; ret = zbx_dbsync_next(sync, &rowid, &row, &tag))
	{
		if (NULL == (group = zbx_hashset_search(&config->hostgroups, &rowid)))
			continue;

		if (FAIL != (index = zbx_vector_ptr_search(&config->hostgroups_name, group, dc_compare_hgroups)))
			zbx_vector_ptr_remove_noorder(&config->hostgroups_name, index);

		if (ZBX_DC_HOSTGROUP_FLAGS_NONE != group->flags)
			zbx_vector_uint64_destroy(&group->nested_groupids);

		zbx_strpool_release(group->name);
		zbx_hashset_remove_direct(&config->hostgroups, group);
	}

	zabbix_log(LOG_LEVEL_DEBUG, "End of %s()", __function_name);
}

/******************************************************************************
 *                                                                            *
 * Function: DCsync_trigger_tags                                              *
 *                                                                            *
 * Purpose: Updates trigger tags in configuration cache                       *
 *                                                                            *
 * Parameters: sync - [IN] the db synchronization data                        *
 *                                                                            *
 * Comments: The result contains the following fields:                        *
 *           0 - triggertagid                                                 *
 *           1 - triggerid                                                    *
 *           2 - tag                                                          *
 *           3 - value                                                        *
 *                                                                            *
 ******************************************************************************/
static void	DCsync_trigger_tags(zbx_dbsync_t *sync)
{
	const char		*__function_name = "DCsync_trigger_tags";

	char			**row;
	zbx_uint64_t		rowid;
	unsigned char		tag;
	int			found, ret, index;
	zbx_uint64_t		triggerid, triggertagid;
	ZBX_DC_TRIGGER		*trigger;
	zbx_dc_trigger_tag_t	*trigger_tag;

	zabbix_log(LOG_LEVEL_DEBUG, "In %s()", __function_name);

	while (SUCCEED == (ret = zbx_dbsync_next(sync, &rowid, &row, &tag)))
	{
		/* removed rows will be always added at the end */
		if (ZBX_DBSYNC_ROW_REMOVE == tag)
			break;

		ZBX_STR2UINT64(triggerid, row[1]);

		if (NULL == (trigger = zbx_hashset_search(&config->triggers, &triggerid)))
			continue;

		ZBX_STR2UINT64(triggertagid, row[0]);

		trigger_tag = DCfind_id(&config->trigger_tags, triggertagid, sizeof(zbx_dc_trigger_tag_t), &found);
		DCstrpool_replace(found, &trigger_tag->tag, row[2]);
		DCstrpool_replace(found, &trigger_tag->value, row[3]);

		if (0 == found)
		{
			trigger_tag->triggerid = triggerid;
			zbx_vector_ptr_append(&trigger->tags, trigger_tag);
		}
	}

	/* remove unused trigger tags */

	for (; SUCCEED == ret; ret = zbx_dbsync_next(sync, &rowid, &row, &tag))
	{
		if (NULL == (trigger_tag = zbx_hashset_search(&config->trigger_tags, &rowid)))
			continue;

		if (NULL != (trigger = zbx_hashset_search(&config->triggers, &trigger_tag->triggerid)))
		{
			if (FAIL != (index = zbx_vector_ptr_search(&trigger->tags, trigger_tag,
					ZBX_DEFAULT_PTR_COMPARE_FUNC)))
			{
				zbx_vector_ptr_remove_noorder(&trigger->tags, index);

				/* recreate empty tags vector to release used memory */
				if (0 == trigger->tags.values_num)
				{
					zbx_vector_ptr_destroy(&trigger->tags);
					zbx_vector_ptr_create_ext(&trigger->tags, __config_mem_malloc_func,
							__config_mem_realloc_func, __config_mem_free_func);
				}
			}
		}

		zbx_strpool_release(trigger_tag->tag);
		zbx_strpool_release(trigger_tag->value);

		zbx_hashset_remove_direct(&config->trigger_tags, trigger_tag);
	}

	zabbix_log(LOG_LEVEL_DEBUG, "End of %s()", __function_name);
}

/******************************************************************************
 *                                                                            *
 * Function: dc_compare_item_preproc_by_step                                  *
 *                                                                            *
 * Purpose: compare two item preprocessing operations by step                 *
 *                                                                            *
 * Comments: This function is used to sort correlation conditions by type.    *
 *                                                                            *
 ******************************************************************************/
static int	dc_compare_preprocops_by_step(const void *d1, const void *d2)
{
	zbx_dc_preproc_op_t	*p1 = *(zbx_dc_preproc_op_t **)d1;
	zbx_dc_preproc_op_t	*p2 = *(zbx_dc_preproc_op_t **)d2;

	ZBX_RETURN_IF_NOT_EQUAL(p1->step, p2->step);

	return 0;
}

/******************************************************************************
 *                                                                            *
 * Function: DCsync_item_preproc                                              *
 *                                                                            *
 * Purpose: Updates item preprocessing steps in configuration cache           *
 *                                                                            *
 * Parameters: sync - [IN] the db synchronization data                        *
 *                                                                            *
 * Comments: The result contains the following fields:                        *
 *           0 - item_preprocid                                               *
 *           1 - itemid                                                       *
 *           2 - type                                                         *
 *           3 - params                                                       *
 *                                                                            *
 ******************************************************************************/
static void	DCsync_item_preproc(zbx_dbsync_t *sync)
{
	const char		*__function_name = "DCsync_item_preproc";

	char			**row;
	zbx_uint64_t		rowid;
	unsigned char		tag;
<<<<<<< HEAD
	zbx_uint64_t		item_preprocid, itemid, lastitemid = 0;
=======
	zbx_uint64_t		item_preprocid, itemid;
>>>>>>> b9898e9e
	int			found, ret, i, index;
	ZBX_DC_PREPROCITEM	*preprocitem = NULL;
	zbx_dc_preproc_op_t	*op;
	zbx_vector_ptr_t	items;

	zabbix_log(LOG_LEVEL_DEBUG, "In %s()", __function_name);

	zbx_vector_ptr_create(&items);

	while (SUCCEED == (ret = zbx_dbsync_next(sync, &rowid, &row, &tag)))
	{
		/* removed rows will be always added at the end */
		if (ZBX_DBSYNC_ROW_REMOVE == tag)
			break;

		ZBX_STR2UINT64(itemid, row[1]);

		if (NULL == preprocitem || itemid != preprocitem->itemid)
		{
			if (NULL == (preprocitem = zbx_hashset_search(&config->preprocitems, &itemid)))
			{
				ZBX_DC_PREPROCITEM	preprocitem_local;

				preprocitem_local.itemid = itemid;

				preprocitem = zbx_hashset_insert(&config->preprocitems, &preprocitem_local,
						sizeof(preprocitem_local));

				zbx_vector_ptr_create_ext(&preprocitem->preproc_ops, __config_mem_malloc_func,
						__config_mem_realloc_func, __config_mem_free_func);
			}
		}

		ZBX_STR2UINT64(item_preprocid, row[0]);

		op = DCfind_id(&config->preprocops, item_preprocid, sizeof(zbx_dc_preproc_op_t), &found);

		ZBX_STR2UCHAR(op->type, row[2]);
		DCstrpool_replace(found, &op->params, row[3]);
		op->step = atoi(row[4]);

		if (0 == found)
		{
			op->itemid = itemid;
			zbx_vector_ptr_append(&preprocitem->preproc_ops, op);
		}

		zbx_vector_ptr_append(&items, preprocitem);
	}

	/* remove deleted item preprocessing operations */

	for (; SUCCEED == ret; ret = zbx_dbsync_next(sync, &rowid, &row, &tag))
	{
		if (NULL == (op = zbx_hashset_search(&config->preprocops, &rowid)))
			continue;

		if (NULL != (preprocitem = zbx_hashset_search(&config->preprocitems, &op->itemid)))
		{
			if (FAIL != (index = zbx_vector_ptr_search(&preprocitem->preproc_ops, op,
					ZBX_DEFAULT_PTR_COMPARE_FUNC)))
			{
				zbx_vector_ptr_remove_noorder(&preprocitem->preproc_ops, index);

				if (0 == preprocitem->preproc_ops.values_num)
				{
					zbx_vector_ptr_destroy(&preprocitem->preproc_ops);
					zbx_hashset_remove_direct(&config->preprocitems, preprocitem);
				}
				else
					zbx_vector_ptr_append(&items, preprocitem);
			}
		}

		zbx_hashset_remove_direct(&config->preprocops, op);
	}

	/* sort item  preprocessing operations by step */

	zbx_vector_ptr_sort(&items, ZBX_DEFAULT_PTR_COMPARE_FUNC);
	zbx_vector_ptr_uniq(&items, ZBX_DEFAULT_PTR_COMPARE_FUNC);

	for (i = 0; i < items.values_num; i++)
	{
		preprocitem = (ZBX_DC_PREPROCITEM *)items.values[i];
		zbx_vector_ptr_sort(&preprocitem->preproc_ops, dc_compare_preprocops_by_step);
	}

	zbx_vector_ptr_destroy(&items);

	zabbix_log(LOG_LEVEL_DEBUG, "End of %s()", __function_name);
}

/******************************************************************************
 *                                                                            *
 * Function: dc_trigger_update_topology                                       *
 *                                                                            *
 * Purpose: updates trigger topology after trigger dependency changes         *
 *                                                                            *
 ******************************************************************************/
static void	dc_trigger_update_topology()
{
	zbx_hashset_iter_t	iter;
	ZBX_DC_TRIGGER		*trigger;

	zbx_hashset_iter_reset(&config->triggers, &iter);
	while (NULL != (trigger = (ZBX_DC_TRIGGER *)zbx_hashset_iter_next(&iter)))
		trigger->topoindex = 1;

	DCconfig_sort_triggers_topologically();
}

static int	zbx_default_ptr_pair_ptr_compare_func(const void *d1, const void *d2)
{
	const zbx_ptr_pair_t	*p1 = (const zbx_ptr_pair_t *)d1;
	const zbx_ptr_pair_t	*p2 = (const zbx_ptr_pair_t *)d2;

	ZBX_RETURN_IF_NOT_EQUAL(p1->first, p2->first);
	ZBX_RETURN_IF_NOT_EQUAL(p1->second, p2->second);

	return 0;
}

/******************************************************************************
 *                                                                            *
 * Function: dc_trigger_update_cache                                          *
 *                                                                            *
 * Purpose: updates trigger related cache data;                               *
 *              1) time triggers assigned to timer processes                  *
 *              2) trigger functionality (if it uses contain disabled         *
 *                 items/hosts)                                               *
 *              3) list of triggers each item is used by                      *
 *                                                                            *
 ******************************************************************************/
static void	dc_trigger_update_cache()
{
	zbx_hashset_iter_t	iter;
	ZBX_DC_TRIGGER		*trigger;
	ZBX_DC_FUNCTION		*function;
	ZBX_DC_ITEM		*item;
	int			i, j, k;
	zbx_ptr_pair_t		itemtrig;
	zbx_vector_ptr_pair_t	itemtrigs;
	ZBX_DC_HOST		*host;

	zbx_hashset_iter_reset(&config->triggers, &iter);
	while (NULL != (trigger = (ZBX_DC_TRIGGER *)zbx_hashset_iter_next(&iter)))
		trigger->functional = TRIGGER_FUNCTIONAL_TRUE;

	for (i = 0; i < CONFIG_TIMER_FORKS; i++)
		zbx_vector_ptr_clear(&config->time_triggers[i]);

	zbx_vector_ptr_pair_create(&itemtrigs);
	zbx_hashset_iter_reset(&config->functions, &iter);
	while (NULL != (function = (ZBX_DC_FUNCTION *)zbx_hashset_iter_next(&iter)))
	{

		if (NULL == (item = zbx_hashset_search(&config->items, &function->itemid)) ||
				NULL == (trigger = zbx_hashset_search(&config->triggers, &function->triggerid)))
		{
			continue;
		}

		/* cache item - trigger link */
		if (0 != item->update_triggers)
		{
			itemtrig.first = item;
			itemtrig.second = trigger;
			zbx_vector_ptr_pair_append(&itemtrigs, itemtrig);
		}

		/* spread triggers with time-based functions between timer processes (load balancing) */
		if (1 == function->timer)
		{
			i = function->triggerid % CONFIG_TIMER_FORKS;
			zbx_vector_ptr_append(&config->time_triggers[i], trigger);
		}

		/* disable functionality for triggers with expression containing */
		/* disabled or not monitored items                               */

		if (TRIGGER_FUNCTIONAL_FALSE == trigger->functional)
			continue;

		if (ITEM_STATUS_DISABLED == item->status ||
				(NULL == (host = zbx_hashset_search(&config->hosts, &item->hostid)) ||
						HOST_STATUS_NOT_MONITORED == host->status))
		{
			trigger->functional = TRIGGER_FUNCTIONAL_FALSE;
		}
	}

	for (i = 0; i < CONFIG_TIMER_FORKS; i++)
	{
		zbx_vector_ptr_sort(&config->time_triggers[i], ZBX_DEFAULT_UINT64_PTR_COMPARE_FUNC);
		zbx_vector_ptr_uniq(&config->time_triggers[i], ZBX_DEFAULT_UINT64_PTR_COMPARE_FUNC);
	}

	zbx_vector_ptr_pair_sort(&itemtrigs, zbx_default_ptr_pair_ptr_compare_func);
	zbx_vector_ptr_pair_uniq(&itemtrigs, zbx_default_ptr_pair_ptr_compare_func);

	/* update links from items to triggers */
	for (i = 0; i < itemtrigs.values_num; i++)
	{
		for (j = i + 1; j < itemtrigs.values_num; j++)
		{
			if (itemtrigs.values[i].first != itemtrigs.values[j].first)
				break;
		}

		item = (ZBX_DC_ITEM *)itemtrigs.values[i].first;
		item->update_triggers = 0;
		item->triggers = config->items.mem_realloc_func(item->triggers, (j - i + 1) * sizeof(ZBX_DC_TRIGGER *));

		for (k = i; k < j; k++)
			item->triggers[k - i] = (ZBX_DC_TRIGGER *)itemtrigs.values[k].second;

		item->triggers[j - i] = NULL;

		i = j - 1;
	}

	zbx_vector_ptr_pair_destroy(&itemtrigs);
}

/******************************************************************************
 *                                                                            *
 * Function: dc_hostgroups_update_cache                                       *
 *                                                                            *
 * Purpose: updates hostgroup name index and resets nested group lists        *
 *                                                                            *
 ******************************************************************************/
static void	dc_hostgroups_update_cache()
{
	zbx_hashset_iter_t	iter;
	zbx_dc_hostgroup_t	*group;

	zbx_vector_ptr_sort(&config->hostgroups_name, dc_compare_hgroups);

	zbx_hashset_iter_reset(&config->hostgroups, &iter);
	while (NULL != (group = (zbx_dc_hostgroup_t *)zbx_hashset_iter_next(&iter)))
	{
		if (ZBX_DC_HOSTGROUP_FLAGS_NONE != group->flags)
		{
			group->flags = ZBX_DC_HOSTGROUP_FLAGS_NONE;
			zbx_vector_uint64_destroy(&group->nested_groupids);
		}
	}
}

/******************************************************************************
 *                                                                            *
 * Function: DCsync_configuration                                             *
 *                                                                            *
 * Purpose: Synchronize configuration data from database                      *
 *                                                                            *
 * Author: Alexander Vladishev, Aleksandrs Saveljevs                          *
 *                                                                            *
 ******************************************************************************/
void	DCsync_configuration(unsigned char mode)
{
	const char		*__function_name = "DCsync_configuration";

	int			i, flags;
	double			sec, csec, hsec, hisec, htsec, gmsec, hmsec, ifsec, isec, tsec, dsec, fsec, expr_sec,
				csec2, hsec2, hisec2, htsec2, gmsec2, hmsec2, ifsec2, isec2, tsec2, dsec2, fsec2,
				expr_sec2, action_sec, action_sec2, action_op_sec, action_op_sec2, action_condition_sec,
				action_condition_sec2, trigger_tag_sec, trigger_tag_sec2, correlation_sec,
				correlation_sec2, corr_condition_sec, corr_condition_sec2, corr_operation_sec,
				corr_operation_sec2, hgroups_sec, hgroups_sec2, itempp_sec, itempp_sec2, total, total2,
				update_sec;
	const zbx_strpool_t	*strpool;

	zbx_dbsync_t		config_sync, hosts_sync, hi_sync, htmpl_sync, gmacro_sync, hmacro_sync, if_sync,
				items_sync, triggers_sync, tdep_sync, func_sync, expr_sync, action_sync, action_op_sync,
				action_condition_sync, trigger_tag_sync, correlation_sync, corr_condition_sync,
				corr_operation_sync, hgroups_sync, itempp_sync;
	zbx_uint64_t		update_flags = 0;

	zabbix_log(LOG_LEVEL_DEBUG, "In %s()", __function_name);

	zbx_dbsync_init_env(config);

	/* global configuration must be synchronized directly with database */
	zbx_dbsync_init(&config_sync, ZBX_DBSYNC_INIT);

	zbx_dbsync_init(&hosts_sync, mode);
	zbx_dbsync_init(&hi_sync, mode);
	zbx_dbsync_init(&htmpl_sync, mode);
	zbx_dbsync_init(&gmacro_sync, mode);
	zbx_dbsync_init(&hmacro_sync, mode);
	zbx_dbsync_init(&if_sync, mode);
	zbx_dbsync_init(&items_sync, mode);
	zbx_dbsync_init(&triggers_sync, mode);
	zbx_dbsync_init(&tdep_sync, mode);
	zbx_dbsync_init(&func_sync, mode);
	zbx_dbsync_init(&expr_sync, mode);
	zbx_dbsync_init(&action_sync, mode);

	/* Action operation sync produces virtual rows with two columns - actionid, opflags. */
	/* Because of this it cannot return the original database select and must always be  */
	/* initialized in update mode.                                                       */
	zbx_dbsync_init(&action_op_sync, ZBX_DBSYNC_UPDATE);

	zbx_dbsync_init(&action_condition_sync, mode);
	zbx_dbsync_init(&trigger_tag_sync, mode);
	zbx_dbsync_init(&correlation_sync, mode);
	zbx_dbsync_init(&corr_condition_sync, mode);
	zbx_dbsync_init(&corr_operation_sync, mode);
	zbx_dbsync_init(&hgroups_sync, mode);
	zbx_dbsync_init(&itempp_sync, mode);

	sec = zbx_time();
	if (FAIL == zbx_dbsync_compare_config(&config_sync))
		goto out;
	csec = zbx_time() - sec;

	/* sync global configuration settings */
	START_SYNC;
	sec = zbx_time();
	DCsync_config(&config_sync, &flags);
	csec2 = zbx_time() - sec;
	FINISH_SYNC;

	/* sync macro related data, to support macro resolving during configuration sync */

	sec = zbx_time();
	if (FAIL == zbx_dbsync_compare_host_templates(&htmpl_sync))
		goto out;
	htsec = zbx_time() - sec;

	sec = zbx_time();
	if (FAIL == zbx_dbsync_compare_global_macros(&gmacro_sync))
		goto out;
	gmsec = zbx_time() - sec;

	sec = zbx_time();
	if (FAIL == zbx_dbsync_compare_host_macros(&hmacro_sync))
		goto out;
	hmsec = zbx_time() - sec;

	START_SYNC;
	sec = zbx_time();
	DCsync_htmpls(&htmpl_sync);
	htsec2 = zbx_time() - sec;

	sec = zbx_time();
	DCsync_gmacros(&gmacro_sync);
	gmsec2 = zbx_time() - sec;

	sec = zbx_time();
	DCsync_hmacros(&hmacro_sync);
	hmsec2 = zbx_time() - sec;
	FINISH_SYNC;

	/* sync host data to support host lookups when resolving macros during configuration sync */

	sec = zbx_time();
	if (FAIL == zbx_dbsync_compare_hosts(&hosts_sync))
		goto out;
	hsec = zbx_time() - sec;

	sec = zbx_time();
	if (FAIL == zbx_dbsync_compare_host_inventory(&hi_sync))
		goto out;
	hisec = zbx_time() - sec;

	START_SYNC;
	sec = zbx_time();
	DCsync_hosts(&hosts_sync);
	hsec2 = zbx_time() - sec;

	sec = zbx_time();
	DCsync_host_inventory(&hi_sync);
	hisec2 = zbx_time() - sec;
	FINISH_SYNC;

	/* sync item data to support item lookups when resolving macros during configuration sync */

	sec = zbx_time();
	if (FAIL == zbx_dbsync_compare_interfaces(&if_sync))
		goto out;
	ifsec = zbx_time() - sec;

	sec = zbx_time();
	if (FAIL == zbx_dbsync_compare_items(&items_sync))
		goto out;
	isec = zbx_time() - sec;

	START_SYNC;
	sec = zbx_time();
	/* resolves macros for interface_snmpaddrs, must be after DCsync_hmacros() */
	DCsync_interfaces(&if_sync);
	ifsec2 = zbx_time() - sec;

	sec = zbx_time();
	/* relies on hosts, proxies and interfaces, must be after DCsync_{hosts,interfaces}() */
	DCsync_items(&items_sync, flags);
	isec2 = zbx_time() - sec;
	FINISH_SYNC;

	/* sync function data to support function lookups when resolving macros during configuration sync */

	sec = zbx_time();
	if (FAIL == zbx_dbsync_compare_functions(&func_sync))
		goto out;
	fsec = zbx_time() - sec;

	START_SYNC;
	sec = zbx_time();
	DCsync_functions(&func_sync);
	fsec2 = zbx_time() - sec;
	FINISH_SYNC;

	/* sync rest of the data */

	sec = zbx_time();
	if (FAIL == zbx_dbsync_compare_triggers(&triggers_sync))
		goto out;
	tsec = zbx_time() - sec;

	sec = zbx_time();
	if (FAIL == zbx_dbsync_compare_trigger_dependency(&tdep_sync))
		goto out;
	dsec = zbx_time() - sec;

	sec = zbx_time();
	if (FAIL == zbx_dbsync_compare_expressions(&expr_sync))
		goto out;
	expr_sec = zbx_time() - sec;

	sec = zbx_time();
	if (FAIL == zbx_dbsync_compare_actions(&action_sync))
		goto out;
	action_sec = zbx_time() - sec;

	sec = zbx_time();
	if (FAIL == zbx_dbsync_compare_action_ops(&action_op_sync))
		goto out;
	action_op_sec = zbx_time() - sec;

	sec = zbx_time();
	if (FAIL == zbx_dbsync_compare_action_conditions(&action_condition_sync))
		goto out;
	action_condition_sec = zbx_time() - sec;

	sec = zbx_time();
	if (FAIL == zbx_dbsync_compare_trigger_tags(&trigger_tag_sync))
		goto out;
	trigger_tag_sec = zbx_time() - sec;

	sec = zbx_time();
	if (FAIL == zbx_dbsync_compare_correlations(&correlation_sync))
		goto out;
	correlation_sec = zbx_time() - sec;

	sec = zbx_time();
	if (FAIL == zbx_dbsync_compare_corr_conditions(&corr_condition_sync))
		goto out;
	corr_condition_sec = zbx_time() - sec;

	sec = zbx_time();
	if (FAIL == zbx_dbsync_compare_corr_operations(&corr_operation_sync))
		goto out;
	corr_operation_sec = zbx_time() - sec;

	sec = zbx_time();
	if (FAIL == zbx_dbsync_compare_host_groups(&hgroups_sync))
		goto out;
	hgroups_sec = zbx_time() - sec;

	sec = zbx_time();
	if (FAIL == zbx_dbsync_compare_item_preprocs(&itempp_sync))
		goto out;
	itempp_sec = zbx_time() - sec;

	START_SYNC;

	sec = zbx_time();
	DCsync_triggers(&triggers_sync);
	tsec2 = zbx_time() - sec;

	sec = zbx_time();
	DCsync_trigdeps(&tdep_sync);
	dsec2 = zbx_time() - sec;

	sec = zbx_time();
	DCsync_expressions(&expr_sync);
	expr_sec2 = zbx_time() - sec;

	sec = zbx_time();
	DCsync_actions(&action_sync);
	action_sec2 = zbx_time() - sec;

	sec = zbx_time();
	DCsync_action_ops(&action_op_sync);
	action_op_sec2 = zbx_time() - sec;

	sec = zbx_time();
	DCsync_action_conditions(&action_condition_sync);
	action_condition_sec2 = zbx_time() - sec;

	sec = zbx_time();
	/* relies on triggers, must be after DCsync_triggers() */
	DCsync_trigger_tags(&trigger_tag_sync);
	trigger_tag_sec2 = zbx_time() - sec;

	sec = zbx_time();
	DCsync_correlations(&correlation_sync);
	correlation_sec2 = zbx_time() - sec;

	sec = zbx_time();
	/* relies on correlation rules, must be after DCsync_correlations() */
	DCsync_corr_conditions(&corr_condition_sync);
	corr_condition_sec2 = zbx_time() - sec;

	sec = zbx_time();
	/* relies on correlation rules, must be after DCsync_correlations() */
	DCsync_corr_operations(&corr_operation_sync);
	corr_operation_sec2 = zbx_time() - sec;

	sec = zbx_time();
	DCsync_hostgroups(&hgroups_sync);
	hgroups_sec2 = zbx_time() - sec;

	sec = zbx_time();
	/* relies on items, must be after DCsync_items() */
	DCsync_item_preproc(&itempp_sync);
	itempp_sec2 = zbx_time() - sec;

	sec = zbx_time();

	if (0 != hosts_sync.add_num + hosts_sync.update_num + hosts_sync.remove_num)
		update_flags |= ZBX_DBSYNC_UPDATE_HOSTS;

	if (0 != items_sync.add_num + items_sync.update_num + items_sync.remove_num)
		update_flags |= ZBX_DBSYNC_UPDATE_ITEMS;

	if (0 != htmpl_sync.add_num + htmpl_sync.update_num + htmpl_sync.remove_num)
		update_flags |= ZBX_DBSYNC_UPDATE_HOST_TEMPLATES;

	if (0 != func_sync.add_num + func_sync.update_num + func_sync.remove_num)
		update_flags |= ZBX_DBSYNC_UPDATE_FUNCTIONS;

	if (0 != gmacro_sync.add_num + gmacro_sync.update_num + gmacro_sync.remove_num)
		update_flags |= ZBX_DBSYNC_UPDATE_MACROS;

	if (0 != hmacro_sync.add_num + hmacro_sync.update_num + hmacro_sync.remove_num)
		update_flags |= ZBX_DBSYNC_UPDATE_MACROS;

	if (0 != triggers_sync.add_num + triggers_sync.update_num + triggers_sync.remove_num)
		update_flags |= ZBX_DBSYNC_UPDATE_TRIGGERS;

	if (0 != tdep_sync.add_num + tdep_sync.update_num + tdep_sync.remove_num)
		update_flags |= ZBX_DBSYNC_UPDATE_TRIGGER_DEPENDENCY;

	if (0 != hgroups_sync.add_num + hgroups_sync.update_num + hgroups_sync.remove_num)
		update_flags |= ZBX_DBSYNC_UPDATE_HOST_GROUPS;

	/* update trigger topology if trigger dependency was changed */
	if (0 != (update_flags & ZBX_DBSYNC_UPDATE_TRIGGER_DEPENDENCY))
		dc_trigger_update_topology();

	/* update various trigger related links in cache */
	if (0 != (update_flags & (ZBX_DBSYNC_UPDATE_HOSTS | ZBX_DBSYNC_UPDATE_ITEMS | ZBX_DBSYNC_UPDATE_FUNCTIONS |
			ZBX_DBSYNC_UPDATE_TRIGGERS)))
	{
		dc_trigger_update_cache();
	}

	if (0 != (update_flags & ZBX_DBSYNC_UPDATE_HOST_GROUPS))
		dc_hostgroups_update_cache();

	update_sec = zbx_time() - sec;

	if (SUCCEED == zabbix_check_log_level(LOG_LEVEL_DEBUG))
	{
		strpool = zbx_strpool_info();

		total = csec + hsec + hisec + htsec + gmsec + hmsec + ifsec + isec + tsec + dsec + fsec + expr_sec +
				action_sec + action_op_sec + action_condition_sec + trigger_tag_sec + correlation_sec +
				corr_condition_sec + corr_operation_sec + hgroups_sec + itempp_sec;
		total2 = csec2 + hsec2 + hisec2 + htsec2 + gmsec2 + hmsec2 + ifsec2 + isec2 + tsec2 + dsec2 + fsec2 +
				expr_sec2 + action_op_sec2 + action_sec2 + action_condition_sec2 + trigger_tag_sec2 +
				correlation_sec2 + corr_condition_sec2 + corr_operation_sec2 + hgroups_sec2 +
				itempp_sec2 + update_sec;

		zabbix_log(LOG_LEVEL_DEBUG, "%s() config     : sql:" ZBX_FS_DBL " sync:" ZBX_FS_DBL " sec (%d/%d/%d).",
				__function_name, csec, csec2, config_sync.add_num, config_sync.update_num,
				config_sync.remove_num);
		zabbix_log(LOG_LEVEL_DEBUG, "%s() hosts      : sql:" ZBX_FS_DBL " sync:" ZBX_FS_DBL " sec (%d/%d/%d).",
				__function_name, hsec, hsec2, hosts_sync.add_num, hosts_sync.update_num,
				hosts_sync.remove_num);
		zabbix_log(LOG_LEVEL_DEBUG, "%s() host_invent: sql:" ZBX_FS_DBL " sync:" ZBX_FS_DBL " sec (%d/%d/%d).",
				__function_name, hisec, hisec2, hi_sync.add_num, hi_sync.update_num,
				hi_sync.remove_num);
		zabbix_log(LOG_LEVEL_DEBUG, "%s() templates  : sql:" ZBX_FS_DBL " sync:" ZBX_FS_DBL " sec (%d/%d/%d).",
				__function_name, htsec, htsec2, htmpl_sync.add_num, htmpl_sync.update_num,
				htmpl_sync.remove_num);
		zabbix_log(LOG_LEVEL_DEBUG, "%s() globmacros : sql:" ZBX_FS_DBL " sync:" ZBX_FS_DBL " sec (%d/%d/%d).",
				__function_name, gmsec, gmsec2, gmacro_sync.add_num, gmacro_sync.update_num,
				gmacro_sync.remove_num);
		zabbix_log(LOG_LEVEL_DEBUG, "%s() hostmacros : sql:" ZBX_FS_DBL " sync:" ZBX_FS_DBL " sec (%d/%d/%d).",
				__function_name, hmsec, hmsec2, hmacro_sync.add_num, hmacro_sync.update_num,
				hmacro_sync.remove_num);
		zabbix_log(LOG_LEVEL_DEBUG, "%s() interfaces : sql:" ZBX_FS_DBL " sync:" ZBX_FS_DBL " sec (%d/%d/%d).",
				__function_name, ifsec, ifsec2, if_sync.add_num, if_sync.update_num,
				if_sync.remove_num);
		zabbix_log(LOG_LEVEL_DEBUG, "%s() items      : sql:" ZBX_FS_DBL " sync:" ZBX_FS_DBL " sec (%d/%d/%d).",
				__function_name, isec, isec2, items_sync.add_num, items_sync.update_num,
				items_sync.remove_num);
		zabbix_log(LOG_LEVEL_DEBUG, "%s() triggers   : sql:" ZBX_FS_DBL " sync:" ZBX_FS_DBL " sec (%d/%d/%d).",
				__function_name, tsec, tsec2, triggers_sync.add_num, triggers_sync.update_num,
				triggers_sync.remove_num);
		zabbix_log(LOG_LEVEL_DEBUG, "%s() trigdeps   : sql:" ZBX_FS_DBL " sync:" ZBX_FS_DBL " sec (%d/%d/%d).",
				__function_name, dsec, dsec2, tdep_sync.add_num, tdep_sync.update_num,
				tdep_sync.remove_num);
		zabbix_log(LOG_LEVEL_DEBUG, "%s() trig. tags : sql:" ZBX_FS_DBL " sync:" ZBX_FS_DBL " sec (%d/%d/%d).",
				__function_name, trigger_tag_sec, trigger_tag_sec2, trigger_tag_sync.add_num,
				trigger_tag_sync.update_num, trigger_tag_sync.remove_num);
		zabbix_log(LOG_LEVEL_DEBUG, "%s() functions  : sql:" ZBX_FS_DBL " sync:" ZBX_FS_DBL " sec (%d/%d/%d).",
				__function_name, fsec, fsec2, func_sync.add_num, func_sync.update_num,
				func_sync.remove_num);
		zabbix_log(LOG_LEVEL_DEBUG, "%s() expressions: sql:" ZBX_FS_DBL " sync:" ZBX_FS_DBL " sec (%d/%d/%d).",
				__function_name, expr_sec, expr_sec2, expr_sync.add_num, expr_sync.update_num,
				expr_sync.remove_num);
		zabbix_log(LOG_LEVEL_DEBUG, "%s() actions    : sql:" ZBX_FS_DBL " sync:" ZBX_FS_DBL " sec (%d/%d/%d).",
				__function_name, action_sec, action_sec2, action_sync.add_num, action_sync.update_num,
				action_sync.remove_num);
		zabbix_log(LOG_LEVEL_DEBUG, "%s() operations : sql:" ZBX_FS_DBL " sync:" ZBX_FS_DBL " sec (%d/%d/%d).",
				__function_name, action_op_sec, action_op_sec2, action_op_sync.add_num,
				action_op_sync.update_num, action_op_sync.remove_num);
		zabbix_log(LOG_LEVEL_DEBUG, "%s() conditions : sql:" ZBX_FS_DBL " sync:" ZBX_FS_DBL " sec (%d/%d/%d).",
				__function_name, action_condition_sec, action_condition_sec2,
				action_condition_sync.add_num, action_condition_sync.update_num,
				action_condition_sync.remove_num);
		zabbix_log(LOG_LEVEL_DEBUG, "%s() corr       : sql:" ZBX_FS_DBL " sync:" ZBX_FS_DBL " sec (%d/%d/%d).",
				__function_name, correlation_sec, correlation_sec2, correlation_sync.add_num,
				correlation_sync.update_num, correlation_sync.remove_num);
		zabbix_log(LOG_LEVEL_DEBUG, "%s() corr_cond  : sql:" ZBX_FS_DBL " sync:" ZBX_FS_DBL " sec (%d/%d/%d).",
				__function_name, corr_condition_sec, corr_condition_sec2, corr_condition_sync.add_num,
				corr_condition_sync.update_num, corr_condition_sync.remove_num);
		zabbix_log(LOG_LEVEL_DEBUG, "%s() corr_op    : sql:" ZBX_FS_DBL " sync:" ZBX_FS_DBL " sec (%d/%d/%d).",
				__function_name, corr_operation_sec, corr_operation_sec2, corr_operation_sync.add_num,
				corr_operation_sync.update_num, corr_operation_sync.remove_num);
		zabbix_log(LOG_LEVEL_DEBUG, "%s() hgroups    : sql:" ZBX_FS_DBL " sync:" ZBX_FS_DBL " sec (%d/%d/%d).",
				__function_name, hgroups_sec, hgroups_sec2, hgroups_sync.add_num,
				hgroups_sync.update_num, hgroups_sync.remove_num);
		zabbix_log(LOG_LEVEL_DEBUG, "%s() item pproc : sql:" ZBX_FS_DBL " sync:" ZBX_FS_DBL " sec (%d/%d/%d).",
				__function_name, itempp_sec, itempp_sec2, itempp_sync.add_num, itempp_sync.update_num,
				itempp_sync.remove_num);

		zabbix_log(LOG_LEVEL_DEBUG, "%s() reindex    : " ZBX_FS_DBL " sec.", __function_name, update_sec);

		zabbix_log(LOG_LEVEL_DEBUG, "%s() total sql  : " ZBX_FS_DBL " sec.", __function_name, total);
		zabbix_log(LOG_LEVEL_DEBUG, "%s() total sync : " ZBX_FS_DBL " sec.", __function_name, total2);

		zabbix_log(LOG_LEVEL_DEBUG, "%s() proxies    : %d (%d slots)", __function_name,
				config->proxies.num_data, config->proxies.num_slots);
		zabbix_log(LOG_LEVEL_DEBUG, "%s() hosts      : %d (%d slots)", __function_name,
				config->hosts.num_data, config->hosts.num_slots);
		zabbix_log(LOG_LEVEL_DEBUG, "%s() hosts_h    : %d (%d slots)", __function_name,
				config->hosts_h.num_data, config->hosts_h.num_slots);
		zabbix_log(LOG_LEVEL_DEBUG, "%s() hosts_p    : %d (%d slots)", __function_name,
				config->hosts_p.num_data, config->hosts_p.num_slots);
#if defined(HAVE_POLARSSL) || defined(HAVE_GNUTLS) || defined(HAVE_OPENSSL)
		zabbix_log(LOG_LEVEL_DEBUG, "%s() psks       : %d (%d slots)", __function_name,
				config->psks.num_data, config->psks.num_slots);
#endif
		zabbix_log(LOG_LEVEL_DEBUG, "%s() ipmihosts  : %d (%d slots)", __function_name,
				config->ipmihosts.num_data, config->ipmihosts.num_slots);
		zabbix_log(LOG_LEVEL_DEBUG, "%s() host_invent: %d (%d slots)", __function_name,
				config->host_inventories.num_data, config->host_inventories.num_slots);
		zabbix_log(LOG_LEVEL_DEBUG, "%s() htmpls     : %d (%d slots)", __function_name,
				config->htmpls.num_data, config->htmpls.num_slots);
		zabbix_log(LOG_LEVEL_DEBUG, "%s() gmacros    : %d (%d slots)", __function_name,
				config->gmacros.num_data, config->gmacros.num_slots);
		zabbix_log(LOG_LEVEL_DEBUG, "%s() gmacros_m  : %d (%d slots)", __function_name,
				config->gmacros_m.num_data, config->gmacros_m.num_slots);
		zabbix_log(LOG_LEVEL_DEBUG, "%s() hmacros    : %d (%d slots)", __function_name,
				config->hmacros.num_data, config->hmacros.num_slots);
		zabbix_log(LOG_LEVEL_DEBUG, "%s() hmacros_hm : %d (%d slots)", __function_name,
				config->hmacros_hm.num_data, config->hmacros_hm.num_slots);
		zabbix_log(LOG_LEVEL_DEBUG, "%s() interfaces : %d (%d slots)", __function_name,
				config->interfaces.num_data, config->interfaces.num_slots);
		zabbix_log(LOG_LEVEL_DEBUG, "%s() interfac_ht: %d (%d slots)", __function_name,
				config->interfaces_ht.num_data, config->interfaces_ht.num_slots);
		zabbix_log(LOG_LEVEL_DEBUG, "%s() if_snmpitms: %d (%d slots)", __function_name,
				config->interface_snmpitems.num_data, config->interface_snmpitems.num_slots);
		zabbix_log(LOG_LEVEL_DEBUG, "%s() if_snmpaddr: %d (%d slots)", __function_name,
				config->interface_snmpaddrs.num_data, config->interface_snmpaddrs.num_slots);
		zabbix_log(LOG_LEVEL_DEBUG, "%s() items      : %d (%d slots)", __function_name,
				config->items.num_data, config->items.num_slots);
		zabbix_log(LOG_LEVEL_DEBUG, "%s() items_hk   : %d (%d slots)", __function_name,
				config->items_hk.num_data, config->items_hk.num_slots);
		zabbix_log(LOG_LEVEL_DEBUG, "%s() numitems   : %d (%d slots)", __function_name,
				config->numitems.num_data, config->numitems.num_slots);
		zabbix_log(LOG_LEVEL_DEBUG, "%s() snmpitems  : %d (%d slots)", __function_name,
				config->snmpitems.num_data, config->snmpitems.num_slots);
		zabbix_log(LOG_LEVEL_DEBUG, "%s() ipmiitems  : %d (%d slots)", __function_name,
				config->ipmiitems.num_data, config->ipmiitems.num_slots);
		zabbix_log(LOG_LEVEL_DEBUG, "%s() trapitems  : %d (%d slots)", __function_name,
				config->trapitems.num_data, config->trapitems.num_slots);
		zabbix_log(LOG_LEVEL_DEBUG, "%s() dependentitems  : %d (%d slots)", __function_name,
				config->dependentitems.num_data, config->dependentitems.num_slots);
		zabbix_log(LOG_LEVEL_DEBUG, "%s() logitems   : %d (%d slots)", __function_name,
				config->logitems.num_data, config->logitems.num_slots);
		zabbix_log(LOG_LEVEL_DEBUG, "%s() dbitems    : %d (%d slots)", __function_name,
				config->dbitems.num_data, config->dbitems.num_slots);
		zabbix_log(LOG_LEVEL_DEBUG, "%s() sshitems   : %d (%d slots)", __function_name,
				config->sshitems.num_data, config->sshitems.num_slots);
		zabbix_log(LOG_LEVEL_DEBUG, "%s() telnetitems: %d (%d slots)", __function_name,
				config->telnetitems.num_data, config->telnetitems.num_slots);
		zabbix_log(LOG_LEVEL_DEBUG, "%s() simpleitems: %d (%d slots)", __function_name,
				config->simpleitems.num_data, config->simpleitems.num_slots);
		zabbix_log(LOG_LEVEL_DEBUG, "%s() jmxitems   : %d (%d slots)", __function_name,
				config->jmxitems.num_data, config->jmxitems.num_slots);
		zabbix_log(LOG_LEVEL_DEBUG, "%s() calcitems  : %d (%d slots)", __function_name,
				config->calcitems.num_data, config->calcitems.num_slots);
		zabbix_log(LOG_LEVEL_DEBUG, "%s() functions  : %d (%d slots)", __function_name,
				config->functions.num_data, config->functions.num_slots);
		zabbix_log(LOG_LEVEL_DEBUG, "%s() triggers   : %d (%d slots)", __function_name,
				config->triggers.num_data, config->triggers.num_slots);
		zabbix_log(LOG_LEVEL_DEBUG, "%s() trigdeps   : %d (%d slots)", __function_name,
				config->trigdeps.num_data, config->trigdeps.num_slots);
		zabbix_log(LOG_LEVEL_DEBUG, "%s() trig. tags : %d (%d slots)", __function_name,
				config->trigger_tags.num_data, config->trigger_tags.num_slots);
		for (i = 0; i < CONFIG_TIMER_FORKS; i++)
		{
			zabbix_log(LOG_LEVEL_DEBUG, "%s() t_trigs[%d] : %d (%d allocated)", __function_name,
					i, config->time_triggers[i].values_num, config->time_triggers[i].values_alloc);
		}
		zabbix_log(LOG_LEVEL_DEBUG, "%s() expressions: %d (%d slots)", __function_name,
				config->expressions.num_data, config->expressions.num_slots);

		zabbix_log(LOG_LEVEL_DEBUG, "%s() actions    : %d (%d slots)", __function_name,
				config->actions.num_data, config->actions.num_slots);
		zabbix_log(LOG_LEVEL_DEBUG, "%s() conditions : %d (%d slots)", __function_name,
				config->action_conditions.num_data, config->action_conditions.num_slots);

		zabbix_log(LOG_LEVEL_DEBUG, "%s() corr.      : %d (%d slots)", __function_name,
				config->correlations.num_data, config->correlations.num_slots);
		zabbix_log(LOG_LEVEL_DEBUG, "%s() corr. conds: %d (%d slots)", __function_name,
				config->corr_conditions.num_data, config->corr_conditions.num_slots);
		zabbix_log(LOG_LEVEL_DEBUG, "%s() corr. ops  : %d (%d slots)", __function_name,
				config->corr_operations.num_data, config->corr_operations.num_slots);
		zabbix_log(LOG_LEVEL_DEBUG, "%s() hgroups    : %d (%d slots)", __function_name,
				config->hostgroups.num_data, config->hostgroups.num_slots);
		zabbix_log(LOG_LEVEL_DEBUG, "%s() item procs : %d (%d slots)", __function_name,
				config->preprocops.num_data, config->preprocops.num_slots);

		for (i = 0; ZBX_POLLER_TYPE_COUNT > i; i++)
		{
			zabbix_log(LOG_LEVEL_DEBUG, "%s() queue[%d]   : %d (%d allocated)", __function_name,
					i, config->queues[i].elems_num, config->queues[i].elems_alloc);
		}

		zabbix_log(LOG_LEVEL_DEBUG, "%s() pqueue     : %d (%d allocated)", __function_name,
				config->pqueue.elems_num, config->pqueue.elems_alloc);

		zabbix_log(LOG_LEVEL_DEBUG, "%s() configfree : " ZBX_FS_DBL "%%", __function_name,
				100 * ((double)config_mem->free_size / config_mem->orig_size));

		zabbix_log(LOG_LEVEL_DEBUG, "%s() strings    : %d (%d slots)", __function_name,
				strpool->hashset->num_data, strpool->hashset->num_slots);

		zabbix_log(LOG_LEVEL_DEBUG, "%s() strpoolfree: " ZBX_FS_DBL "%%", __function_name,
				100 * ((double)strpool->mem_info->free_size / strpool->mem_info->orig_size));

		zbx_mem_dump_stats(config_mem);
		zbx_mem_dump_stats(strpool->mem_info);
	}

	config->status->last_update = 0;
	config->sync_ts = time(NULL);

	FINISH_SYNC;
out:
	zbx_dbsync_clear(&config_sync);
	zbx_dbsync_clear(&hosts_sync);
	zbx_dbsync_clear(&hi_sync);
	zbx_dbsync_clear(&htmpl_sync);
	zbx_dbsync_clear(&gmacro_sync);
	zbx_dbsync_clear(&hmacro_sync);
	zbx_dbsync_clear(&if_sync);
	zbx_dbsync_clear(&items_sync);
	zbx_dbsync_clear(&triggers_sync);
	zbx_dbsync_clear(&tdep_sync);
	zbx_dbsync_clear(&func_sync);
	zbx_dbsync_clear(&expr_sync);
	zbx_dbsync_clear(&action_sync);
	zbx_dbsync_clear(&action_op_sync);
	zbx_dbsync_clear(&action_condition_sync);
	zbx_dbsync_clear(&trigger_tag_sync);
	zbx_dbsync_clear(&correlation_sync);
	zbx_dbsync_clear(&corr_condition_sync);
	zbx_dbsync_clear(&corr_operation_sync);
	zbx_dbsync_clear(&hgroups_sync);
	zbx_dbsync_clear(&itempp_sync);

	zbx_dbsync_free_env();

	if (SUCCEED == zabbix_check_log_level(LOG_LEVEL_TRACE))
		DCdump_configuration(config);

	zabbix_log(LOG_LEVEL_DEBUG, "End of %s()", __function_name);
}

/******************************************************************************
 *                                                                            *
 * Helper functions for configuration cache data structure element comparison *
 * and hash value calculation.                                                *
 *                                                                            *
 * The __config_mem_XXX_func(), __config_XXX_hash and __config_XXX_compare    *
 * functions are used only inside init_configuration_cache() function to      *
 * initialize internal data structures.                                       *
 *                                                                            *
 ******************************************************************************/

static zbx_hash_t	__config_item_hk_hash(const void *data)
{
	const ZBX_DC_ITEM_HK	*item_hk = (const ZBX_DC_ITEM_HK *)data;

	zbx_hash_t		hash;

	hash = ZBX_DEFAULT_UINT64_HASH_FUNC(&item_hk->hostid);
	hash = ZBX_DEFAULT_STRING_HASH_ALGO(item_hk->key, strlen(item_hk->key), hash);

	return hash;
}

static int	__config_item_hk_compare(const void *d1, const void *d2)
{
	const ZBX_DC_ITEM_HK	*item_hk_1 = (const ZBX_DC_ITEM_HK *)d1;
	const ZBX_DC_ITEM_HK	*item_hk_2 = (const ZBX_DC_ITEM_HK *)d2;

	ZBX_RETURN_IF_NOT_EQUAL(item_hk_1->hostid, item_hk_2->hostid);

	return item_hk_1->key == item_hk_2->key ? 0 : strcmp(item_hk_1->key, item_hk_2->key);
}

static zbx_hash_t	__config_host_h_hash(const void *data)
{
	const ZBX_DC_HOST_H	*host_h = (const ZBX_DC_HOST_H *)data;

	return ZBX_DEFAULT_STRING_HASH_ALGO(host_h->host, strlen(host_h->host), ZBX_DEFAULT_HASH_SEED);
}

static int	__config_host_h_compare(const void *d1, const void *d2)
{
	const ZBX_DC_HOST_H	*host_h_1 = (const ZBX_DC_HOST_H *)d1;
	const ZBX_DC_HOST_H	*host_h_2 = (const ZBX_DC_HOST_H *)d2;

	return host_h_1->host == host_h_2->host ? 0 : strcmp(host_h_1->host, host_h_2->host);
}

static zbx_hash_t	__config_gmacro_m_hash(const void *data)
{
	const ZBX_DC_GMACRO_M	*gmacro_m = (const ZBX_DC_GMACRO_M *)data;

	zbx_hash_t		hash;

	hash = ZBX_DEFAULT_STRING_HASH_FUNC(gmacro_m->macro);

	return hash;
}

static int	__config_gmacro_m_compare(const void *d1, const void *d2)
{
	const ZBX_DC_GMACRO_M	*gmacro_m_1 = (const ZBX_DC_GMACRO_M *)d1;
	const ZBX_DC_GMACRO_M	*gmacro_m_2 = (const ZBX_DC_GMACRO_M *)d2;

	return gmacro_m_1->macro == gmacro_m_2->macro ? 0 : strcmp(gmacro_m_1->macro, gmacro_m_2->macro);
}

static zbx_hash_t	__config_hmacro_hm_hash(const void *data)
{
	const ZBX_DC_HMACRO_HM	*hmacro_hm = (const ZBX_DC_HMACRO_HM *)data;

	zbx_hash_t		hash;

	hash = ZBX_DEFAULT_UINT64_HASH_FUNC(&hmacro_hm->hostid);
	hash = ZBX_DEFAULT_STRING_HASH_ALGO(hmacro_hm->macro, strlen(hmacro_hm->macro), hash);

	return hash;
}

static int	__config_hmacro_hm_compare(const void *d1, const void *d2)
{
	const ZBX_DC_HMACRO_HM	*hmacro_hm_1 = (const ZBX_DC_HMACRO_HM *)d1;
	const ZBX_DC_HMACRO_HM	*hmacro_hm_2 = (const ZBX_DC_HMACRO_HM *)d2;

	ZBX_RETURN_IF_NOT_EQUAL(hmacro_hm_1->hostid, hmacro_hm_2->hostid);

	return hmacro_hm_1->macro == hmacro_hm_2->macro ? 0 : strcmp(hmacro_hm_1->macro, hmacro_hm_2->macro);
}

static zbx_hash_t	__config_interface_ht_hash(const void *data)
{
	const ZBX_DC_INTERFACE_HT	*interface_ht = (const ZBX_DC_INTERFACE_HT *)data;

	zbx_hash_t			hash;

	hash = ZBX_DEFAULT_UINT64_HASH_FUNC(&interface_ht->hostid);
	hash = ZBX_DEFAULT_STRING_HASH_ALGO((char *)&interface_ht->type, 1, hash);

	return hash;
}

static int	__config_interface_ht_compare(const void *d1, const void *d2)
{
	const ZBX_DC_INTERFACE_HT	*interface_ht_1 = (const ZBX_DC_INTERFACE_HT *)d1;
	const ZBX_DC_INTERFACE_HT	*interface_ht_2 = (const ZBX_DC_INTERFACE_HT *)d2;

	ZBX_RETURN_IF_NOT_EQUAL(interface_ht_1->hostid, interface_ht_2->hostid);
	ZBX_RETURN_IF_NOT_EQUAL(interface_ht_1->type, interface_ht_2->type);

	return 0;
}

static zbx_hash_t	__config_interface_addr_hash(const void *data)
{
	const ZBX_DC_INTERFACE_ADDR	*interface_addr = (const ZBX_DC_INTERFACE_ADDR *)data;

	return ZBX_DEFAULT_STRING_HASH_ALGO(interface_addr->addr, strlen(interface_addr->addr), ZBX_DEFAULT_HASH_SEED);
}

static int	__config_interface_addr_compare(const void *d1, const void *d2)
{
	const ZBX_DC_INTERFACE_ADDR	*interface_addr_1 = (const ZBX_DC_INTERFACE_ADDR *)d1;
	const ZBX_DC_INTERFACE_ADDR	*interface_addr_2 = (const ZBX_DC_INTERFACE_ADDR *)d2;

	return (interface_addr_1->addr == interface_addr_2->addr ? 0 : strcmp(interface_addr_1->addr, interface_addr_2->addr));
}

static int	__config_snmp_item_compare(const ZBX_DC_ITEM *i1, const ZBX_DC_ITEM *i2)
{
	const ZBX_DC_SNMPITEM	*s1;
	const ZBX_DC_SNMPITEM	*s2;

	unsigned char		f1;
	unsigned char		f2;

	ZBX_RETURN_IF_NOT_EQUAL(i1->interfaceid, i2->interfaceid);
	ZBX_RETURN_IF_NOT_EQUAL(i1->port, i2->port);
	ZBX_RETURN_IF_NOT_EQUAL(i1->type, i2->type);

	f1 = ZBX_FLAG_DISCOVERY_RULE & i1->flags;
	f2 = ZBX_FLAG_DISCOVERY_RULE & i2->flags;

	ZBX_RETURN_IF_NOT_EQUAL(f1, f2);

	s1 = zbx_hashset_search(&config->snmpitems, &i1->itemid);
	s2 = zbx_hashset_search(&config->snmpitems, &i2->itemid);

	ZBX_RETURN_IF_NOT_EQUAL(s1->snmp_community, s2->snmp_community);
	ZBX_RETURN_IF_NOT_EQUAL(s1->snmpv3_securityname, s2->snmpv3_securityname);
	ZBX_RETURN_IF_NOT_EQUAL(s1->snmpv3_authpassphrase, s2->snmpv3_authpassphrase);
	ZBX_RETURN_IF_NOT_EQUAL(s1->snmpv3_privpassphrase, s2->snmpv3_privpassphrase);
	ZBX_RETURN_IF_NOT_EQUAL(s1->snmpv3_contextname, s2->snmpv3_contextname);
	ZBX_RETURN_IF_NOT_EQUAL(s1->snmpv3_securitylevel, s2->snmpv3_securitylevel);
	ZBX_RETURN_IF_NOT_EQUAL(s1->snmpv3_authprotocol, s2->snmpv3_authprotocol);
	ZBX_RETURN_IF_NOT_EQUAL(s1->snmpv3_privprotocol, s2->snmpv3_privprotocol);
	ZBX_RETURN_IF_NOT_EQUAL(s1->snmp_oid_type, s2->snmp_oid_type);

	return 0;
}

static int	__config_heap_elem_compare(const void *d1, const void *d2)
{
	const zbx_binary_heap_elem_t	*e1 = (const zbx_binary_heap_elem_t *)d1;
	const zbx_binary_heap_elem_t	*e2 = (const zbx_binary_heap_elem_t *)d2;

	const ZBX_DC_ITEM		*i1 = (const ZBX_DC_ITEM *)e1->data;
	const ZBX_DC_ITEM		*i2 = (const ZBX_DC_ITEM *)e2->data;

	ZBX_RETURN_IF_NOT_EQUAL(i1->nextcheck, i2->nextcheck);
	ZBX_RETURN_IF_NOT_EQUAL(i1->unreachable, i2->unreachable);

	if (SUCCEED != is_snmp_type(i1->type))
	{
		if (SUCCEED != is_snmp_type(i2->type))
			return 0;

		return -1;
	}
	else
	{
		if (SUCCEED != is_snmp_type(i2->type))
			return +1;

		return __config_snmp_item_compare(i1, i2);
	}
}

static int	__config_pinger_elem_compare(const void *d1, const void *d2)
{
	const zbx_binary_heap_elem_t	*e1 = (const zbx_binary_heap_elem_t *)d1;
	const zbx_binary_heap_elem_t	*e2 = (const zbx_binary_heap_elem_t *)d2;

	const ZBX_DC_ITEM		*i1 = (const ZBX_DC_ITEM *)e1->data;
	const ZBX_DC_ITEM		*i2 = (const ZBX_DC_ITEM *)e2->data;

	ZBX_RETURN_IF_NOT_EQUAL(i1->nextcheck, i2->nextcheck);
	ZBX_RETURN_IF_NOT_EQUAL(i1->unreachable, i2->unreachable);
	ZBX_RETURN_IF_NOT_EQUAL(i1->interfaceid, i2->interfaceid);

	return 0;
}

static int	__config_java_item_compare(const ZBX_DC_ITEM *i1, const ZBX_DC_ITEM *i2)
{
	const ZBX_DC_JMXITEM	*j1;
	const ZBX_DC_JMXITEM	*j2;

	ZBX_RETURN_IF_NOT_EQUAL(i1->interfaceid, i2->interfaceid);

	j1 = zbx_hashset_search(&config->jmxitems, &i1->itemid);
	j2 = zbx_hashset_search(&config->jmxitems, &i2->itemid);

	ZBX_RETURN_IF_NOT_EQUAL(j1->username, j2->username);
	ZBX_RETURN_IF_NOT_EQUAL(j1->password, j2->password);
	ZBX_RETURN_IF_NOT_EQUAL(j1->jmx_endpoint, j2->jmx_endpoint);

	return 0;
}

static int	__config_java_elem_compare(const void *d1, const void *d2)
{
	const zbx_binary_heap_elem_t	*e1 = (const zbx_binary_heap_elem_t *)d1;
	const zbx_binary_heap_elem_t	*e2 = (const zbx_binary_heap_elem_t *)d2;

	const ZBX_DC_ITEM		*i1 = (const ZBX_DC_ITEM *)e1->data;
	const ZBX_DC_ITEM		*i2 = (const ZBX_DC_ITEM *)e2->data;

	ZBX_RETURN_IF_NOT_EQUAL(i1->nextcheck, i2->nextcheck);
	ZBX_RETURN_IF_NOT_EQUAL(i1->unreachable, i2->unreachable);

	return __config_java_item_compare(i1, i2);
}

static int	__config_proxy_compare(const void *d1, const void *d2)
{
	const zbx_binary_heap_elem_t	*e1 = (const zbx_binary_heap_elem_t *)d1;
	const zbx_binary_heap_elem_t	*e2 = (const zbx_binary_heap_elem_t *)d2;

	const ZBX_DC_PROXY		*p1 = (const ZBX_DC_PROXY *)e1->data;
	const ZBX_DC_PROXY		*p2 = (const ZBX_DC_PROXY *)e2->data;

	ZBX_RETURN_IF_NOT_EQUAL(p1->nextcheck, p2->nextcheck);

	return 0;
}

/* hash and compare functions for expressions hashset */

static zbx_hash_t	__config_regexp_hash(const void *data)
{
	const ZBX_DC_REGEXP	*regexp = (const ZBX_DC_REGEXP *)data;

	return ZBX_DEFAULT_STRING_HASH_FUNC(regexp->name);
}

static int	__config_regexp_compare(const void *d1, const void *d2)
{
	const ZBX_DC_REGEXP	*r1 = (const ZBX_DC_REGEXP *)d1;
	const ZBX_DC_REGEXP	*r2 = (const ZBX_DC_REGEXP *)d2;

	return r1->name == r2->name ? 0 : strcmp(r1->name, r2->name);
}

#if defined(HAVE_POLARSSL) || defined(HAVE_GNUTLS) || defined(HAVE_OPENSSL)
static zbx_hash_t	__config_psk_hash(const void *data)
{
	const ZBX_DC_PSK	*psk_i = (const ZBX_DC_PSK *)data;

	return ZBX_DEFAULT_STRING_HASH_ALGO(psk_i->tls_psk_identity, strlen(psk_i->tls_psk_identity),
			ZBX_DEFAULT_HASH_SEED);
}

static int	__config_psk_compare(const void *d1, const void *d2)
{
	const ZBX_DC_PSK	*psk_1 = (const ZBX_DC_PSK *)d1;
	const ZBX_DC_PSK	*psk_2 = (const ZBX_DC_PSK *)d2;

	return psk_1->tls_psk_identity == psk_2->tls_psk_identity ? 0 : strcmp(psk_1->tls_psk_identity,
			psk_2->tls_psk_identity);
}
#endif

/******************************************************************************
 *                                                                            *
 * Function: init_configuration_cache                                         *
 *                                                                            *
 * Purpose: Allocate shared memory for configuration cache                    *
 *                                                                            *
 * Author: Alexander Vladishev, Aleksandrs Saveljevs                          *
 *                                                                            *
 ******************************************************************************/
int	init_configuration_cache(char **error)
{
	const char	*__function_name = "init_configuration_cache";

	int		i, ret;
	size_t		config_size;
	size_t		strpool_size;

	zabbix_log(LOG_LEVEL_DEBUG, "In %s() size:" ZBX_FS_UI64, __function_name, CONFIG_CONF_CACHE_SIZE);

	strpool_size = (size_t)(CONFIG_CONF_CACHE_SIZE * 0.15);
	config_size = CONFIG_CONF_CACHE_SIZE - strpool_size;

	if (SUCCEED != (ret = zbx_mutex_create(&config_lock, ZBX_MUTEX_CONFIG, error)))
		goto out;

	if (SUCCEED != (ret = zbx_mem_create(&config_mem, config_size, "configuration cache", "CacheSize", 0, error)))
		goto out;

	if (SUCCEED != (ret = zbx_strpool_create(strpool_size, error)))
		goto out;

	config = __config_mem_malloc_func(NULL, sizeof(ZBX_DC_CONFIG) +
			CONFIG_TIMER_FORKS * sizeof(zbx_vector_ptr_t));
	config->time_triggers = (zbx_vector_ptr_t *)(config + 1);

#define CREATE_HASHSET(hashset, hashset_size)									\
														\
	CREATE_HASHSET_EXT(hashset, hashset_size, ZBX_DEFAULT_UINT64_HASH_FUNC, ZBX_DEFAULT_UINT64_COMPARE_FUNC)

#define CREATE_HASHSET_EXT(hashset, hashset_size, hash_func, compare_func)					\
														\
	zbx_hashset_create_ext(&hashset, hashset_size, hash_func, compare_func, NULL,				\
			__config_mem_malloc_func, __config_mem_realloc_func, __config_mem_free_func)

	CREATE_HASHSET(config->items, 100);
	CREATE_HASHSET(config->numitems, 0);
	CREATE_HASHSET(config->snmpitems, 0);
	CREATE_HASHSET(config->ipmiitems, 0);
	CREATE_HASHSET(config->trapitems, 0);
	CREATE_HASHSET(config->dependentitems, 0);
	CREATE_HASHSET(config->logitems, 0);
	CREATE_HASHSET(config->dbitems, 0);
	CREATE_HASHSET(config->sshitems, 0);
	CREATE_HASHSET(config->telnetitems, 0);
	CREATE_HASHSET(config->simpleitems, 0);
	CREATE_HASHSET(config->jmxitems, 0);
	CREATE_HASHSET(config->calcitems, 0);
	CREATE_HASHSET(config->masteritems, 0);
	CREATE_HASHSET(config->preprocitems, 0);
	CREATE_HASHSET(config->functions, 100);
	CREATE_HASHSET(config->triggers, 100);
	CREATE_HASHSET(config->trigdeps, 0);
	CREATE_HASHSET(config->hosts, 10);
	CREATE_HASHSET(config->proxies, 0);
	CREATE_HASHSET(config->host_inventories, 0);
	CREATE_HASHSET(config->ipmihosts, 0);
	CREATE_HASHSET(config->htmpls, 0);
	CREATE_HASHSET(config->gmacros, 0);
	CREATE_HASHSET(config->hmacros, 0);
	CREATE_HASHSET(config->interfaces, 10);
	CREATE_HASHSET(config->interface_snmpitems, 0);
	CREATE_HASHSET(config->expressions, 0);
	CREATE_HASHSET(config->actions, 0);
	CREATE_HASHSET(config->action_conditions, 0);
	CREATE_HASHSET(config->trigger_tags, 0);
	CREATE_HASHSET(config->correlations, 0);
	CREATE_HASHSET(config->corr_conditions, 0);
	CREATE_HASHSET(config->corr_operations, 0);
	CREATE_HASHSET(config->hostgroups, 0);
	zbx_vector_ptr_create_ext(&config->hostgroups_name, __config_mem_malloc_func, __config_mem_realloc_func,
			__config_mem_free_func);

	CREATE_HASHSET(config->preprocops, 0);

	CREATE_HASHSET_EXT(config->items_hk, 100, __config_item_hk_hash, __config_item_hk_compare);
	CREATE_HASHSET_EXT(config->hosts_h, 10, __config_host_h_hash, __config_host_h_compare);
	CREATE_HASHSET_EXT(config->hosts_p, 0, __config_host_h_hash, __config_host_h_compare);
	CREATE_HASHSET_EXT(config->gmacros_m, 0, __config_gmacro_m_hash, __config_gmacro_m_compare);
	CREATE_HASHSET_EXT(config->hmacros_hm, 0, __config_hmacro_hm_hash, __config_hmacro_hm_compare);
	CREATE_HASHSET_EXT(config->interfaces_ht, 10, __config_interface_ht_hash, __config_interface_ht_compare);
	CREATE_HASHSET_EXT(config->interface_snmpaddrs, 0, __config_interface_addr_hash, __config_interface_addr_compare);
	CREATE_HASHSET_EXT(config->regexps, 0, __config_regexp_hash, __config_regexp_compare);

	zbx_vector_uint64_create_ext(&config->locked_lld_ruleids,
			__config_mem_malloc_func,
			__config_mem_realloc_func,
			__config_mem_free_func);

#if defined(HAVE_POLARSSL) || defined(HAVE_GNUTLS) || defined(HAVE_OPENSSL)
	CREATE_HASHSET_EXT(config->psks, 0, __config_psk_hash, __config_psk_compare);
#endif
	for (i = 0; i < CONFIG_TIMER_FORKS; i++)
	{
		zbx_vector_ptr_create_ext(&config->time_triggers[i],
				__config_mem_malloc_func,
				__config_mem_realloc_func,
				__config_mem_free_func);
	}

	for (i = 0; i < ZBX_POLLER_TYPE_COUNT; i++)
	{
		switch (i)
		{
			case ZBX_POLLER_TYPE_JAVA:
				zbx_binary_heap_create_ext(&config->queues[i],
						__config_java_elem_compare,
						ZBX_BINARY_HEAP_OPTION_DIRECT,
						__config_mem_malloc_func,
						__config_mem_realloc_func,
						__config_mem_free_func);
				break;
			case ZBX_POLLER_TYPE_PINGER:
				zbx_binary_heap_create_ext(&config->queues[i],
						__config_pinger_elem_compare,
						ZBX_BINARY_HEAP_OPTION_DIRECT,
						__config_mem_malloc_func,
						__config_mem_realloc_func,
						__config_mem_free_func);
				break;
			default:
				zbx_binary_heap_create_ext(&config->queues[i],
						__config_heap_elem_compare,
						ZBX_BINARY_HEAP_OPTION_DIRECT,
						__config_mem_malloc_func,
						__config_mem_realloc_func,
						__config_mem_free_func);
				break;
		}
	}

	zbx_binary_heap_create_ext(&config->pqueue,
					__config_proxy_compare,
					ZBX_BINARY_HEAP_OPTION_DIRECT,
					__config_mem_malloc_func,
					__config_mem_realloc_func,
					__config_mem_free_func);

	config->config = NULL;

	config->status = __config_mem_malloc_func(NULL, sizeof(ZBX_DC_STATUS));
	config->status->last_update = 0;

	config->availability_diff_ts = 0;
	config->sync_ts = 0;

#undef CREATE_HASHSET
#undef CREATE_HASHSET_EXT
out:
	zabbix_log(LOG_LEVEL_DEBUG, "End of %s()", __function_name);

	return ret;
}

/******************************************************************************
 *                                                                            *
 * Function: free_configuration_cache                                         *
 *                                                                            *
 * Purpose: Free memory allocated for configuration cache                     *
 *                                                                            *
 * Author: Alexei Vladishev, Aleksandrs Saveljevs                             *
 *                                                                            *
 ******************************************************************************/
void	free_configuration_cache(void)
{
	const char	*__function_name = "free_configuration_cache";

	zabbix_log(LOG_LEVEL_DEBUG, "In %s()", __function_name);

	LOCK_CACHE;

	config = NULL;

	UNLOCK_CACHE;

	zbx_mutex_destroy(&config_lock);

	zabbix_log(LOG_LEVEL_DEBUG, "End of %s()", __function_name);
}

/******************************************************************************
 *                                                                            *
 * Function: in_maintenance_without_data_collection                           *
 *                                                                            *
 * Parameters: maintenance_status - [IN] maintenance status                   *
 *                                       HOST_MAINTENANCE_STATUS_* flag       *
 *             maintenance_type   - [IN] maintenance type                     *
 *                                       MAINTENANCE_TYPE_* flag              *
 *             type               - [IN] item type                            *
 *                                       ITEM_TYPE_* flag                     *
 *                                                                            *
 * Return value: SUCCEED if host in maintenance without data collection       *
 *               FAIL otherwise                                               *
 *                                                                            *
 ******************************************************************************/
int	in_maintenance_without_data_collection(unsigned char maintenance_status, unsigned char maintenance_type,
		unsigned char type)
{
	if (HOST_MAINTENANCE_STATUS_ON != maintenance_status)
		return FAIL;

	if (MAINTENANCE_TYPE_NODATA != maintenance_type)
		return FAIL;

	if (ITEM_TYPE_INTERNAL == type)
		return FAIL;

	return SUCCEED;
}

static void	DCget_host(DC_HOST *dst_host, const ZBX_DC_HOST *src_host)
{
	const ZBX_DC_IPMIHOST		*ipmihost;
	const ZBX_DC_HOST_INVENTORY	*host_inventory;

	dst_host->hostid = src_host->hostid;
	dst_host->proxy_hostid = src_host->proxy_hostid;
	strscpy(dst_host->host, src_host->host);
	strscpy(dst_host->name, src_host->name);
	dst_host->maintenance_status = src_host->maintenance_status;
	dst_host->maintenance_type = src_host->maintenance_type;
	dst_host->maintenance_from = src_host->maintenance_from;
	dst_host->errors_from = src_host->errors_from;
	dst_host->available = src_host->available;
	dst_host->disable_until = src_host->disable_until;
	dst_host->snmp_errors_from = src_host->snmp_errors_from;
	dst_host->snmp_available = src_host->snmp_available;
	dst_host->snmp_disable_until = src_host->snmp_disable_until;
	dst_host->ipmi_errors_from = src_host->ipmi_errors_from;
	dst_host->ipmi_available = src_host->ipmi_available;
	dst_host->ipmi_disable_until = src_host->ipmi_disable_until;
	dst_host->jmx_errors_from = src_host->jmx_errors_from;
	dst_host->jmx_available = src_host->jmx_available;
	dst_host->jmx_disable_until = src_host->jmx_disable_until;
	dst_host->status = src_host->status;
	strscpy(dst_host->error, src_host->error);
	strscpy(dst_host->snmp_error, src_host->snmp_error);
	strscpy(dst_host->ipmi_error, src_host->ipmi_error);
	strscpy(dst_host->jmx_error, src_host->jmx_error);
	dst_host->tls_connect = src_host->tls_connect;
	dst_host->tls_accept = src_host->tls_accept;
#if defined(HAVE_POLARSSL) || defined(HAVE_GNUTLS) || defined(HAVE_OPENSSL)
	strscpy(dst_host->tls_issuer, src_host->tls_issuer);
	strscpy(dst_host->tls_subject, src_host->tls_subject);

	if (NULL == src_host->tls_dc_psk)
	{
		*dst_host->tls_psk_identity = '\0';
		*dst_host->tls_psk = '\0';
	}
	else
	{
		strscpy(dst_host->tls_psk_identity, src_host->tls_dc_psk->tls_psk_identity);
		strscpy(dst_host->tls_psk, src_host->tls_dc_psk->tls_psk);
	}
#endif
	if (NULL != (ipmihost = zbx_hashset_search(&config->ipmihosts, &src_host->hostid)))
	{
		dst_host->ipmi_authtype = ipmihost->ipmi_authtype;
		dst_host->ipmi_privilege = ipmihost->ipmi_privilege;
		strscpy(dst_host->ipmi_username, ipmihost->ipmi_username);
		strscpy(dst_host->ipmi_password, ipmihost->ipmi_password);
	}
	else
	{
		dst_host->ipmi_authtype = ZBX_IPMI_DEFAULT_AUTHTYPE;
		dst_host->ipmi_privilege = ZBX_IPMI_DEFAULT_PRIVILEGE;
		*dst_host->ipmi_username = '\0';
		*dst_host->ipmi_password = '\0';
	}

	if (NULL != (host_inventory = zbx_hashset_search(&config->host_inventories, &src_host->hostid)))
		dst_host->inventory_mode = (char)host_inventory->inventory_mode;
	else
		dst_host->inventory_mode = HOST_INVENTORY_DISABLED;
}

/******************************************************************************
 *                                                                            *
 * Function: DCget_host_by_hostid                                             *
 *                                                                            *
 * Purpose: Locate host in configuration cache                                *
 *                                                                            *
 * Parameters: host - [OUT] pointer to DC_HOST structure                      *
 *             hostid - [IN] host ID from database                            *
 *                                                                            *
 * Return value: SUCCEED if record located and FAIL otherwise                 *
 *                                                                            *
 * Author: Alexander Vladishev, Aleksandrs Saveljevs                          *
 *                                                                            *
 ******************************************************************************/
int	DCget_host_by_hostid(DC_HOST *host, zbx_uint64_t hostid)
{
	int			ret = FAIL;
	const ZBX_DC_HOST	*dc_host;

	LOCK_CACHE;

	if (NULL != (dc_host = zbx_hashset_search(&config->hosts, &hostid)))
	{
		DCget_host(host, dc_host);
		ret = SUCCEED;
	}

	UNLOCK_CACHE;

	return ret;
}

/******************************************************************************
 *                                                                            *
 * Function: DCcheck_proxy_permissions                                        *
 *                                                                            *
 * Purpose:                                                                   *
 *     Check access rights for an active proxy and get the proxy ID           *
 *                                                                            *
 * Parameters:                                                                *
 *     host   - [IN] proxy name                                               *
 *     sock   - [IN] connection socket context                                *
 *     hostid - [OUT] proxy ID found in configuration cache                   *
 *     error  - [OUT] error message why access was denied                     *
 *                                                                            *
 * Return value:                                                              *
 *     SUCCEED - access is allowed, FAIL - access denied                      *
 *                                                                            *
 * Comments:                                                                  *
 *     Generating of error messages is done outside of configuration cache    *
 *     locking.                                                               *
 *                                                                            *
 ******************************************************************************/
int	DCcheck_proxy_permissions(const char *host, const zbx_socket_t *sock, zbx_uint64_t *hostid, char **error)
{
	const ZBX_DC_HOST	*dc_host;
#if defined(HAVE_POLARSSL) || defined(HAVE_GNUTLS) || defined(HAVE_OPENSSL)
	zbx_tls_conn_attr_t	attr;

	if (ZBX_TCP_SEC_TLS_CERT == sock->connection_type)
	{
		if (SUCCEED != zbx_tls_get_attr_cert(sock, &attr))
		{
			*error = zbx_strdup(*error, "internal error: cannot get connection attributes");
			THIS_SHOULD_NEVER_HAPPEN;
			return FAIL;
		}
	}
	else if (ZBX_TCP_SEC_TLS_PSK == sock->connection_type)
	{
		if (SUCCEED != zbx_tls_get_attr_psk(sock, &attr))
		{
			*error = zbx_strdup(*error, "internal error: cannot get connection attributes");
			THIS_SHOULD_NEVER_HAPPEN;
			return FAIL;
		}
	}
	else if (ZBX_TCP_SEC_UNENCRYPTED != sock->connection_type)
	{
		*error = zbx_strdup(*error, "internal error: invalid connection type");
		THIS_SHOULD_NEVER_HAPPEN;
		return FAIL;
	}
#endif
	LOCK_CACHE;

	if (NULL == (dc_host = DCfind_proxy(host)))
	{
		UNLOCK_CACHE;
		*error = zbx_dsprintf(*error, "proxy \"%s\" not found", host);
		return FAIL;
	}

	if (HOST_STATUS_PROXY_ACTIVE != dc_host->status)
	{
		UNLOCK_CACHE;
		*error = zbx_dsprintf(*error, "proxy \"%s\" is configured in passive mode", host);
		return FAIL;
	}

	if (0 == ((unsigned int)dc_host->tls_accept & sock->connection_type))
	{
		UNLOCK_CACHE;
		*error = zbx_dsprintf(NULL, "connection of type \"%s\" is not allowed for proxy \"%s\"",
				zbx_tcp_connection_type_name(sock->connection_type), host);
		return FAIL;
	}

#if defined(HAVE_POLARSSL) || defined(HAVE_GNUTLS) || defined(HAVE_OPENSSL)
	if (ZBX_TCP_SEC_TLS_CERT == sock->connection_type)
	{
		/* simplified match, not compliant with RFC 4517, 4518 */
		if ('\0' != *dc_host->tls_issuer && 0 != strcmp(dc_host->tls_issuer, attr.issuer))
		{
			UNLOCK_CACHE;
			*error = zbx_dsprintf(*error, "proxy \"%s\" certificate issuer does not match", host);
			return FAIL;
		}

		/* simplified match, not compliant with RFC 4517, 4518 */
		if ('\0' != *dc_host->tls_subject && 0 != strcmp(dc_host->tls_subject, attr.subject))
		{
			UNLOCK_CACHE;
			*error = zbx_dsprintf(*error, "proxy \"%s\" certificate subject does not match", host);
			return FAIL;
		}
	}
	else if (ZBX_TCP_SEC_TLS_PSK == sock->connection_type)
	{
		if (NULL != dc_host->tls_dc_psk)
		{
			if (strlen(dc_host->tls_dc_psk->tls_psk_identity) != attr.psk_identity_len ||
					0 != memcmp(dc_host->tls_dc_psk->tls_psk_identity, attr.psk_identity,
					attr.psk_identity_len))
			{
				UNLOCK_CACHE;
				*error = zbx_dsprintf(*error, "proxy \"%s\" is using false PSK identity", host);
				return FAIL;
			}
		}
		else
		{
			UNLOCK_CACHE;
			*error = zbx_dsprintf(*error, "active proxy \"%s\" is connecting with PSK but there is no PSK"
					" in the database for this proxy", host);
			return FAIL;
		}
	}
#endif
	*hostid = dc_host->hostid;

	UNLOCK_CACHE;

	return SUCCEED;
}

#if defined(HAVE_POLARSSL) || defined(HAVE_GNUTLS) || defined(HAVE_OPENSSL)
/******************************************************************************
 *                                                                            *
 * Function: DCget_psk_by_identity                                            *
 *                                                                            *
 * Purpose:                                                                   *
 *     Find PSK with the specified identity in configuration cache            *
 *                                                                            *
 * Parameters:                                                                *
 *     psk_identity - [IN] PSK identity to search for ('\0' terminated)       *
 *     psk_buf      - [OUT] output buffer for PSK value                       *
 *     psk_buf_len  - [IN] output buffer size                                 *
 *                                                                            *
 * Return value:                                                              *
 *     PSK length in bytes if PSK found. 0 - if PSK not found.                *
 *                                                                            *
 * Comments:                                                                  *
 *     ATTENTION! This function's address and arguments are described and     *
 *     used in file src/libs/zbxcrypto/tls.c for calling this function by     *
 *     pointer. If you ever change this DCget_psk_by_identity() function      *
 *     arguments or return value do not forget to synchronize changes with    *
 *     the src/libs/zbxcrypto/tls.c.                                          *
 *                                                                            *
 ******************************************************************************/
size_t	DCget_psk_by_identity(const unsigned char *psk_identity, unsigned char *psk_buf, size_t psk_buf_len)
{
	const ZBX_DC_PSK	*psk_i;
	ZBX_DC_PSK		psk_i_local;
	size_t			psk_len = 0;

	LOCK_CACHE;

	psk_i_local.tls_psk_identity = (const char *)psk_identity;

	if (NULL != (psk_i = zbx_hashset_search(&config->psks, &psk_i_local)))
		psk_len = zbx_strlcpy((char *)psk_buf, psk_i->tls_psk, psk_buf_len);

	UNLOCK_CACHE;

	return psk_len;
}
#endif

static void	DCget_interface(DC_INTERFACE *dst_interface, const ZBX_DC_INTERFACE *src_interface)
{
	if (NULL != src_interface)
	{
		dst_interface->interfaceid = src_interface->interfaceid;
		strscpy(dst_interface->ip_orig, src_interface->ip);
		strscpy(dst_interface->dns_orig, src_interface->dns);
		strscpy(dst_interface->port_orig, src_interface->port);
		dst_interface->useip = src_interface->useip;
		dst_interface->type = src_interface->type;
		dst_interface->main = src_interface->main;
	}
	else
	{
		dst_interface->interfaceid = 0;
		*dst_interface->ip_orig = '\0';
		*dst_interface->dns_orig = '\0';
		*dst_interface->port_orig = '\0';
		dst_interface->useip = 1;
		dst_interface->type = INTERFACE_TYPE_UNKNOWN;
		dst_interface->main = 0;
	}

	dst_interface->addr = (1 == dst_interface->useip ? dst_interface->ip_orig : dst_interface->dns_orig);
	dst_interface->port = 0;
}

static void	DCget_item(DC_ITEM *dst_item, const ZBX_DC_ITEM *src_item)
{
	const ZBX_DC_NUMITEM		*numitem;
	const ZBX_DC_LOGITEM		*logitem;
	const ZBX_DC_SNMPITEM		*snmpitem;
	const ZBX_DC_TRAPITEM		*trapitem;
	const ZBX_DC_IPMIITEM		*ipmiitem;
	const ZBX_DC_DBITEM		*dbitem;
	const ZBX_DC_SSHITEM		*sshitem;
	const ZBX_DC_TELNETITEM		*telnetitem;
	const ZBX_DC_SIMPLEITEM		*simpleitem;
	const ZBX_DC_JMXITEM		*jmxitem;
	const ZBX_DC_CALCITEM		*calcitem;
	const ZBX_DC_INTERFACE		*dc_interface;

	dst_item->itemid = src_item->itemid;
	dst_item->type = src_item->type;
	dst_item->value_type = src_item->value_type;
	strscpy(dst_item->key_orig, src_item->key);
	dst_item->key = NULL;
	dst_item->delay = zbx_strdup(NULL, src_item->delay);
	dst_item->nextcheck = src_item->nextcheck;
	dst_item->state = src_item->state;
	dst_item->lastclock = src_item->lastclock;
	dst_item->flags = src_item->flags;
	dst_item->lastlogsize = src_item->lastlogsize;
	dst_item->mtime = src_item->mtime;
	dst_item->history = src_item->history;
	dst_item->inventory_link = src_item->inventory_link;
	dst_item->valuemapid = src_item->valuemapid;
	dst_item->status = src_item->status;

	dst_item->error = zbx_strdup(NULL, src_item->error);

	switch (src_item->value_type)
	{
		case ITEM_VALUE_TYPE_FLOAT:
		case ITEM_VALUE_TYPE_UINT64:
			numitem = zbx_hashset_search(&config->numitems, &src_item->itemid);

			dst_item->trends = numitem->trends;
			dst_item->units = zbx_strdup(NULL, numitem->units);
			break;
		case ITEM_VALUE_TYPE_LOG:
			if (NULL != (logitem = zbx_hashset_search(&config->logitems, &src_item->itemid)))
				strscpy(dst_item->logtimefmt, logitem->logtimefmt);
			else
				*dst_item->logtimefmt = '\0';
			break;
	}

	switch (src_item->type)
	{
		case ITEM_TYPE_SNMPv1:
		case ITEM_TYPE_SNMPv2c:
		case ITEM_TYPE_SNMPv3:
			snmpitem = zbx_hashset_search(&config->snmpitems, &src_item->itemid);

			strscpy(dst_item->snmp_community_orig, snmpitem->snmp_community);
			strscpy(dst_item->snmp_oid_orig, snmpitem->snmp_oid);
			strscpy(dst_item->snmpv3_securityname_orig, snmpitem->snmpv3_securityname);
			dst_item->snmpv3_securitylevel = snmpitem->snmpv3_securitylevel;
			strscpy(dst_item->snmpv3_authpassphrase_orig, snmpitem->snmpv3_authpassphrase);
			strscpy(dst_item->snmpv3_privpassphrase_orig, snmpitem->snmpv3_privpassphrase);
			dst_item->snmpv3_authprotocol = snmpitem->snmpv3_authprotocol;
			dst_item->snmpv3_privprotocol = snmpitem->snmpv3_privprotocol;
			strscpy(dst_item->snmpv3_contextname_orig, snmpitem->snmpv3_contextname);

			dst_item->snmp_community = NULL;
			dst_item->snmp_oid = NULL;
			dst_item->snmpv3_securityname = NULL;
			dst_item->snmpv3_authpassphrase = NULL;
			dst_item->snmpv3_privpassphrase = NULL;
			dst_item->snmpv3_contextname = NULL;
			break;
		case ITEM_TYPE_TRAPPER:
			if (NULL != (trapitem = zbx_hashset_search(&config->trapitems, &src_item->itemid)))
				strscpy(dst_item->trapper_hosts, trapitem->trapper_hosts);
			else
				*dst_item->trapper_hosts = '\0';
			break;
		case ITEM_TYPE_IPMI:
			if (NULL != (ipmiitem = zbx_hashset_search(&config->ipmiitems, &src_item->itemid)))
				strscpy(dst_item->ipmi_sensor, ipmiitem->ipmi_sensor);
			else
				*dst_item->ipmi_sensor = '\0';
			break;
		case ITEM_TYPE_DB_MONITOR:
			if (NULL != (dbitem = zbx_hashset_search(&config->dbitems, &src_item->itemid)))
			{
				dst_item->params = zbx_strdup(NULL, dbitem->params);
				strscpy(dst_item->username_orig, dbitem->username);
				strscpy(dst_item->password_orig, dbitem->password);
			}
			else
			{
				dst_item->params = zbx_strdup(NULL, "");
				*dst_item->username_orig = '\0';
				*dst_item->password_orig = '\0';
			}
			dst_item->username = NULL;
			dst_item->password = NULL;

			break;
		case ITEM_TYPE_SSH:
			if (NULL != (sshitem = zbx_hashset_search(&config->sshitems, &src_item->itemid)))
			{
				dst_item->authtype = sshitem->authtype;
				strscpy(dst_item->username_orig, sshitem->username);
				strscpy(dst_item->publickey_orig, sshitem->publickey);
				strscpy(dst_item->privatekey_orig, sshitem->privatekey);
				strscpy(dst_item->password_orig, sshitem->password);
				dst_item->params = zbx_strdup(NULL, sshitem->params);
			}
			else
			{
				dst_item->authtype = 0;
				*dst_item->username_orig = '\0';
				*dst_item->publickey_orig = '\0';
				*dst_item->privatekey_orig = '\0';
				*dst_item->password_orig = '\0';
				dst_item->params = zbx_strdup(NULL, "");
			}
			dst_item->username = NULL;
			dst_item->publickey = NULL;
			dst_item->privatekey = NULL;
			dst_item->password = NULL;
			break;
		case ITEM_TYPE_TELNET:
			if (NULL != (telnetitem = zbx_hashset_search(&config->telnetitems, &src_item->itemid)))
			{
				strscpy(dst_item->username_orig, telnetitem->username);
				strscpy(dst_item->password_orig, telnetitem->password);
				dst_item->params = zbx_strdup(NULL, telnetitem->params);
			}
			else
			{
				*dst_item->username_orig = '\0';
				*dst_item->password_orig = '\0';
				dst_item->params = zbx_strdup(NULL, "");
			}
			dst_item->username = NULL;
			dst_item->password = NULL;
			break;
		case ITEM_TYPE_SIMPLE:
			if (NULL != (simpleitem = zbx_hashset_search(&config->simpleitems, &src_item->itemid)))
			{
				strscpy(dst_item->username_orig, simpleitem->username);
				strscpy(dst_item->password_orig, simpleitem->password);
			}
			else
			{
				*dst_item->username_orig = '\0';
				*dst_item->password_orig = '\0';
			}
			dst_item->username = NULL;
			dst_item->password = NULL;
			break;
		case ITEM_TYPE_JMX:
			if (NULL != (jmxitem = zbx_hashset_search(&config->jmxitems, &src_item->itemid)))
			{
				strscpy(dst_item->username_orig, jmxitem->username);
				strscpy(dst_item->password_orig, jmxitem->password);
				strscpy(dst_item->jmx_endpoint_orig, jmxitem->jmx_endpoint);
			}
			else
			{
				*dst_item->username_orig = '\0';
				*dst_item->password_orig = '\0';
				*dst_item->jmx_endpoint_orig = '\0';
			}
			dst_item->username = NULL;
			dst_item->password = NULL;
			dst_item->jmx_endpoint = NULL;
			break;
		case ITEM_TYPE_CALCULATED:
			calcitem = zbx_hashset_search(&config->calcitems, &src_item->itemid);
			dst_item->params = zbx_strdup(NULL, NULL != calcitem ? calcitem->params : "");
			break;
		default:
			/* nothing to do */;
	}

	dc_interface = zbx_hashset_search(&config->interfaces, &src_item->interfaceid);

	DCget_interface(&dst_item->interface, dc_interface);

	if ('\0' != *src_item->port)
	{
		switch (src_item->type)
		{
			case ITEM_TYPE_SNMPv1:
			case ITEM_TYPE_SNMPv2c:
			case ITEM_TYPE_SNMPv3:
				strscpy(dst_item->interface.port_orig, src_item->port);
				break;
			default:
				/* nothing to do */;
		}
	}
}

void	DCconfig_clean_items(DC_ITEM *items, int *errcodes, size_t num)
{
	size_t	i;

	for (i = 0; i < num; i++)
	{
		if (NULL != errcodes && SUCCEED != errcodes[i])
			continue;

		if (ITEM_VALUE_TYPE_FLOAT == items[i].value_type || ITEM_VALUE_TYPE_UINT64 == items[i].value_type)
		{
			zbx_free(items[i].units);
		}

		switch (items[i].type)
		{
			case ITEM_TYPE_DB_MONITOR:
			case ITEM_TYPE_SSH:
			case ITEM_TYPE_TELNET:
			case ITEM_TYPE_CALCULATED:
				zbx_free(items[i].params);
				break;
		}

		zbx_free(items[i].delay);
		zbx_free(items[i].error);
	}
}

static void	DCget_function(DC_FUNCTION *dst_function, const ZBX_DC_FUNCTION *src_function)
{
	size_t	sz_function, sz_parameter;

	dst_function->functionid = src_function->functionid;
	dst_function->triggerid = src_function->triggerid;
	dst_function->itemid = src_function->itemid;

	sz_function = strlen(src_function->function) + 1;
	sz_parameter = strlen(src_function->parameter) + 1;
	dst_function->function = zbx_malloc(NULL, sz_function + sz_parameter);
	dst_function->parameter = dst_function->function + sz_function;
	memcpy(dst_function->function, src_function->function, sz_function);
	memcpy(dst_function->parameter, src_function->parameter, sz_parameter);
}

static void	DCget_trigger(DC_TRIGGER *dst_trigger, ZBX_DC_TRIGGER *src_trigger)
{
	int	i;

	dst_trigger->triggerid = src_trigger->triggerid;
	dst_trigger->description = zbx_strdup(NULL, src_trigger->description);
	dst_trigger->expression_orig = zbx_strdup(NULL, src_trigger->expression);
	dst_trigger->recovery_expression_orig = zbx_strdup(NULL, src_trigger->recovery_expression);
	dst_trigger->error = zbx_strdup(NULL, src_trigger->error);
	dst_trigger->timespec.sec = 0;
	dst_trigger->timespec.ns = 0;
	dst_trigger->priority = src_trigger->priority;
	dst_trigger->type = src_trigger->type;
	dst_trigger->value = src_trigger->value;
	dst_trigger->state = src_trigger->state;
	dst_trigger->new_value = TRIGGER_VALUE_UNKNOWN;
	dst_trigger->lastchange = src_trigger->lastchange;
	dst_trigger->topoindex = src_trigger->topoindex;
	dst_trigger->status = src_trigger->status;
	dst_trigger->recovery_mode = src_trigger->recovery_mode;
	dst_trigger->correlation_mode = src_trigger->correlation_mode;
	dst_trigger->correlation_tag = zbx_strdup(NULL, src_trigger->correlation_tag);
	dst_trigger->flags = 0;

	dst_trigger->expression = NULL;
	dst_trigger->recovery_expression = NULL;
	dst_trigger->new_error = NULL;

	dst_trigger->expression = zbx_strdup(NULL, src_trigger->expression);
	dst_trigger->recovery_expression = zbx_strdup(NULL, src_trigger->recovery_expression);

	zbx_vector_ptr_create(&dst_trigger->tags);

	if (0 != src_trigger->tags.values_num)
	{
		zbx_vector_ptr_reserve(&dst_trigger->tags, src_trigger->tags.values_num);

		for (i = 0; i < src_trigger->tags.values_num; i++)
		{
			zbx_dc_trigger_tag_t	*dc_trigger_tag = (zbx_dc_trigger_tag_t *)src_trigger->tags.values[i];
			zbx_tag_t		*tag;

			tag = zbx_malloc(NULL, sizeof(zbx_tag_t));
			tag->tag = zbx_strdup(NULL, dc_trigger_tag->tag);
			tag->value = zbx_strdup(NULL, dc_trigger_tag->value);

			zbx_vector_ptr_append(&dst_trigger->tags, tag);
		}
	}
}

void	zbx_free_tag(zbx_tag_t *tag)
{
	zbx_free(tag->tag);
	zbx_free(tag->value);
	zbx_free(tag);
}

static void	DCclean_trigger(DC_TRIGGER *trigger)
{
	zbx_free(trigger->new_error);
	zbx_free(trigger->error);
	zbx_free(trigger->expression_orig);
	zbx_free(trigger->recovery_expression_orig);
	zbx_free(trigger->expression);
	zbx_free(trigger->recovery_expression);
	zbx_free(trigger->description);
	zbx_free(trigger->correlation_tag);

	zbx_vector_ptr_clear_ext(&trigger->tags, (zbx_clean_func_t)zbx_free_tag);
	zbx_vector_ptr_destroy(&trigger->tags);
}

/******************************************************************************
 *                                                                            *
 * Function: DCconfig_get_items_by_keys                                       *
 *                                                                            *
 * Purpose: locate item in configuration cache by host and key                *
 *                                                                            *
 * Parameters: items    - [OUT] pointer to array of DC_ITEM structures        *
 *             keys     - [IN] list of item keys with host names              *
 *             errcodes - [OUT] SUCCEED if record located and FAIL otherwise  *
 *             num      - [IN] number of elements in items, keys, errcodes    *
 *                                                                            *
 * Author: Alexander Vladishev, Aleksandrs Saveljevs                          *
 *                                                                            *
 ******************************************************************************/
void	DCconfig_get_items_by_keys(DC_ITEM *items, zbx_host_key_t *keys, int *errcodes, size_t num)
{
	size_t			i;
	const ZBX_DC_ITEM	*dc_item;
	const ZBX_DC_HOST	*dc_host;

	LOCK_CACHE;

	for (i = 0; i < num; i++)
	{
		if (NULL == (dc_host = DCfind_host(keys[i].host)) ||
				NULL == (dc_item = DCfind_item(dc_host->hostid, keys[i].key)))
		{
			errcodes[i] = FAIL;
			continue;
		}

		DCget_host(&items[i].host, dc_host);
		DCget_item(&items[i], dc_item);
		errcodes[i] = SUCCEED;
	}

	UNLOCK_CACHE;
}

/******************************************************************************
 *                                                                            *
 * Function: DCconfig_get_items_by_itemids                                    *
 *                                                                            *
 * Purpose: Get item with specified ID                                        *
 *                                                                            *
 * Parameters: items    - [OUT] pointer to DC_ITEM structures                 *
 *             itemids  - [IN] array of item IDs                              *
 *             errcodes - [OUT] SUCCEED if item found, otherwise FAIL         *
 *             num      - [IN] number of elements                             *
 *                                                                            *
 * Author: Alexander Vladishev, Aleksandrs Saveljevs                          *
 *                                                                            *
 ******************************************************************************/
void	DCconfig_get_items_by_itemids(DC_ITEM *items, const zbx_uint64_t *itemids, int *errcodes, size_t num)
{
	size_t			i;
	const ZBX_DC_ITEM	*dc_item;
	const ZBX_DC_HOST	*dc_host;

	LOCK_CACHE;

	for (i = 0; i < num; i++)
	{
		if (NULL == (dc_item = zbx_hashset_search(&config->items, &itemids[i])) ||
				NULL == (dc_host = zbx_hashset_search(&config->hosts, &dc_item->hostid)))
		{
			errcodes[i] = FAIL;
			continue;
		}

		DCget_host(&items[i].host, dc_host);
		DCget_item(&items[i], dc_item);
		errcodes[i] = SUCCEED;
	}

	UNLOCK_CACHE;
}

/******************************************************************************
 *                                                                            *
 * Function: dc_preproc_item_init                                             *
 *                                                                            *
 * Purpose: initialize new preprocessor item from configuration cache         *
 *                                                                            *
 * Parameters: item   - [OUT] the item to initialize                          *
 *             itemid - [IN] the item identifier                              *
 *                                                                            *
 * Return value: SUCCEED - the item was initialized successfully              *
 *               FAIL    - item with the specified itemid is not cached or    *
 *                         monitored                                          *
 *                                                                            *
 ******************************************************************************/
static int	dc_preproc_item_init(zbx_preproc_item_t *item, zbx_uint64_t itemid)
{
	const ZBX_DC_ITEM	*dc_item;
	const ZBX_DC_HOST	*dc_host;

	if (NULL == (dc_item = (const ZBX_DC_ITEM *)zbx_hashset_search(&config->items, &itemid)))
		return FAIL;

	if (ITEM_STATUS_ACTIVE != dc_item->status)
		return FAIL;

	if (NULL == (dc_host = (const ZBX_DC_HOST *)zbx_hashset_search(&config->hosts, &dc_item->hostid)))
		return FAIL;

	if (HOST_STATUS_MONITORED != dc_host->status)
		return FAIL;

	item->itemid = itemid;
	item->type = dc_item->type;
	item->value_type = dc_item->value_type;

	item->dep_itemids = NULL;
	item->dep_itemids_num = 0;

	item->preproc_ops = NULL;
	item->preproc_ops_num = 0;

	return SUCCEED;
}

/******************************************************************************
 *                                                                            *
 * Function: DCconfig_get_preprocessable_items                                *
 *                                                                            *
 * Purpose: get preprocessable items:                                         *
 *              * items with preprocessing steps                              *
 *              * items with dependent items                                  *
 *              * internal items                                              *
 *                                                                            *
 * Parameters: items       - [IN/OUT] hashset with DC_ITEMs                   *
 *             timestamp   - [IN/OUT] timestamp of a last update              *
 *                                                                            *
 ******************************************************************************/
void	DCconfig_get_preprocessable_items(zbx_hashset_t *items, int *timestamp)
{
	const char		*__function_name = "DCconfig_get_preprocessable_items";

	const ZBX_DC_PREPROCITEM	*dc_preprocitem;
	const ZBX_DC_MASTERITEM		*dc_masteritem;
	const ZBX_DC_ITEM		*dc_item;
	const zbx_dc_preproc_op_t	*dc_op;
	zbx_preproc_item_t		*item, item_local;
	zbx_hashset_iter_t		iter;
	zbx_preproc_op_t		*op;
	int				i;

	zabbix_log(LOG_LEVEL_DEBUG, "In %s()", __function_name);

	/* no changes */
	if (0 != *timestamp && *timestamp == config->sync_ts)
		goto out;

	zbx_hashset_clear(items);
	*timestamp = config->sync_ts;

	LOCK_CACHE;

	zbx_hashset_iter_reset(&config->preprocitems, &iter);
	while (NULL != (dc_preprocitem = (const ZBX_DC_PREPROCITEM *)zbx_hashset_iter_next(&iter)))
	{
		if (FAIL == dc_preproc_item_init(&item_local, dc_preprocitem->itemid))
			continue;

		item = (zbx_preproc_item_t *)zbx_hashset_insert(items, &item_local, sizeof(item_local));

		item->preproc_ops_num = dc_preprocitem->preproc_ops.values_num;
		item->preproc_ops = zbx_malloc(NULL, sizeof(zbx_preproc_op_t) * item->preproc_ops_num);

		for (i = 0; i < dc_preprocitem->preproc_ops.values_num; i++)
		{
			dc_op = (const zbx_dc_preproc_op_t *)dc_preprocitem->preproc_ops.values[i];
			op = &item->preproc_ops[i];
			op->type = dc_op->type;
			op->params = zbx_strdup(NULL, dc_op->params);
		}
	}

	zbx_hashset_iter_reset(&config->masteritems, &iter);
	while (NULL != (dc_masteritem = (const ZBX_DC_MASTERITEM *)zbx_hashset_iter_next(&iter)))
	{
		if (NULL == (item = (zbx_preproc_item_t *)zbx_hashset_search(items, &dc_masteritem->itemid)))
		{
			if (FAIL == dc_preproc_item_init(&item_local, dc_masteritem->itemid))
				continue;

			item = (zbx_preproc_item_t *)zbx_hashset_insert(items, &item_local, sizeof(item_local));
		}

		item->dep_itemids_num = dc_masteritem->dep_itemids.values_num;
		item->dep_itemids = zbx_malloc(NULL, sizeof(zbx_uint64_t) * item->dep_itemids_num);
		memcpy(item->dep_itemids, dc_masteritem->dep_itemids.values,
				sizeof(zbx_uint64_t) * item->dep_itemids_num);
	}

	zbx_hashset_iter_reset(&config->items, &iter);
	while (NULL != (dc_item = (const ZBX_DC_ITEM *)zbx_hashset_iter_next(&iter)))
	{
		if (ITEM_TYPE_INTERNAL != dc_item->type)
			continue;

		if (NULL == (item = (zbx_preproc_item_t *)zbx_hashset_search(items, &dc_item->itemid)))
		{
			if (FAIL == dc_preproc_item_init(&item_local, dc_item->itemid))
				continue;

			zbx_hashset_insert(items, &item_local, sizeof(item_local));
		}
	}

	UNLOCK_CACHE;
out:
	zabbix_log(LOG_LEVEL_DEBUG, "End of %s() items:%d", __function_name, items->num_data);
}

void	DCconfig_get_hosts_by_itemids(DC_HOST *hosts, const zbx_uint64_t *itemids, int *errcodes, size_t num)
{
	size_t			i;
	const ZBX_DC_ITEM	*dc_item;
	const ZBX_DC_HOST	*dc_host;

	LOCK_CACHE;

	for (i = 0; i < num; i++)
	{
		if (NULL == (dc_item = zbx_hashset_search(&config->items, &itemids[i])) ||
				NULL == (dc_host = zbx_hashset_search(&config->hosts, &dc_item->hostid)))
		{
			errcodes[i] = FAIL;
			continue;
		}

		DCget_host(&hosts[i], dc_host);
		errcodes[i] = SUCCEED;
	}

	UNLOCK_CACHE;
}

void	DCconfig_get_triggers_by_triggerids(DC_TRIGGER *triggers, const zbx_uint64_t *triggerids, int *errcode,
		size_t num)
{
	size_t		i;
	ZBX_DC_TRIGGER	*dc_trigger;

	LOCK_CACHE;

	for (i = 0; i < num; i++)
	{
		if (NULL == (dc_trigger = zbx_hashset_search(&config->triggers, &triggerids[i])))
		{
			errcode[i] = FAIL;
			continue;
		}

		DCget_trigger(&triggers[i], dc_trigger);
		errcode[i] = SUCCEED;
	}

	UNLOCK_CACHE;
}

/******************************************************************************
 *                                                                            *
 * Function: DCconfig_get_functions_by_functionids                            *
 *                                                                            *
 * Purpose: Get functions by IDs                                              *
 *                                                                            *
 * Parameters: functions   - [OUT] pointer to DC_FUNCTION structures          *
 *             functionids - [IN] array of function IDs                       *
 *             errcodes    - [OUT] SUCCEED if item found, otherwise FAIL      *
 *             num         - [IN] number of elements                          *
 *                                                                            *
 * Author: Aleksandrs Saveljevs, Alexander Vladishev                          *
 *                                                                            *
 ******************************************************************************/
void	DCconfig_get_functions_by_functionids(DC_FUNCTION *functions, zbx_uint64_t *functionids, int *errcodes,
		size_t num)
{
	size_t			i;
	const ZBX_DC_FUNCTION	*dc_function;

	LOCK_CACHE;

	for (i = 0; i < num; i++)
	{
		if (NULL == (dc_function = zbx_hashset_search(&config->functions, &functionids[i])))
		{
			errcodes[i] = FAIL;
			continue;
		}

		DCget_function(&functions[i], dc_function);
		errcodes[i] = SUCCEED;
	}

	UNLOCK_CACHE;
}

/******************************************************************************
 *                                                                            *
 * Function: DCconfig_clean_functions                                         *
 *                                                                            *
 * Author: Alexander Vladishev                                                *
 *                                                                            *
 ******************************************************************************/
void	DCconfig_clean_functions(DC_FUNCTION *functions, int *errcodes, size_t num)
{
	size_t	i;

	for (i = 0; i < num; i++)
	{
		if (SUCCEED != errcodes[i])
			continue;

		zbx_free(functions[i].function);
	}
}

void	DCconfig_clean_triggers(DC_TRIGGER *triggers, int *errcodes, size_t num)
{
	size_t	i;

	for (i = 0; i < num; i++)
	{
		if (SUCCEED != errcodes[i])
			continue;

		DCclean_trigger(&triggers[i]);
	}
}

/******************************************************************************
 *                                                                            *
 * Function: DCconfig_lock_triggers_by_history_items                          *
 *                                                                            *
 * Purpose: Lock triggers for specified items so that multiple processes do   *
 *          not process one trigger simultaneously. Otherwise, this leads to  *
 *          problems like multiple successive OK events or escalations being  *
 *          started and not cancelled, because they are not seen in parallel  *
 *          transactions.                                                     *
 *                                                                            *
 * Parameters: history_items - [IN/OUT] list of history items history syncer  *
 *                                    wishes to take for processing; on       *
 *                                    output, the item locked field is set    *
 *                                    to 0 if the corresponding item cannot   *
 *                                    be taken                                *
 *             triggerids  - [OUT] list of trigger IDs that this function has *
 *                                 locked for processing; unlock those using  *
 *                                 DCconfig_unlock_triggers() function        *
 *                                                                            *
 * Author: Aleksandrs Saveljevs                                               *
 *                                                                            *
 * Comments: This does not solve the problem fully (e.g., ZBX-7484). There is *
 *           a significant time period between the place where we lock the    *
 *           triggers and the place where we process them. So it could happen *
 *           that a configuration cache update happens after we have locked   *
 *           the triggers and it turns out that in the updated configuration  *
 *           there is a new trigger for two of the items that two different   *
 *           history syncers have taken for processing. In that situation,    *
 *           the problem we are solving here might still happen. However,     *
 *           locking triggers makes this problem much less likely and only in *
 *           case configuration changes. On a stable configuration, it should *
 *           work without any problems.                                       *
 *                                                                            *
 *           Also see function DCconfig_get_time_based_triggers(), which      *
 *           timer processes use to lock and unlock triggers.                 *
 *                                                                            *
 * Return value: the number of items available for processing (unlocked).     *
 *                                                                            *
 ******************************************************************************/
int	DCconfig_lock_triggers_by_history_items(zbx_vector_ptr_t *history_items, zbx_vector_uint64_t *triggerids)
{
	int			i, j, locked_num = 0;
	const ZBX_DC_ITEM	*dc_item;
	ZBX_DC_TRIGGER		*dc_trigger;
	zbx_hc_item_t		*history_item;

	LOCK_CACHE;

	for (i = 0; i < history_items->values_num; i++)
	{
		history_item = (zbx_hc_item_t *)history_items->values[i];

		if (NULL == (dc_item = zbx_hashset_search(&config->items, &history_item->itemid)))
			continue;

		if (NULL == dc_item->triggers)
			continue;

		for (j = 0; NULL != (dc_trigger = dc_item->triggers[j]); j++)
		{
			if (TRIGGER_STATUS_ENABLED != dc_trigger->status)
				continue;

			if (1 == dc_trigger->locked)
			{
				locked_num++;
				history_item->status = ZBX_HC_ITEM_STATUS_BUSY;
				goto next;
			}
		}

		for (j = 0; NULL != (dc_trigger = dc_item->triggers[j]); j++)
		{
			if (TRIGGER_STATUS_ENABLED != dc_trigger->status)
				continue;

			dc_trigger->locked = 1;
			zbx_vector_uint64_append(triggerids, dc_trigger->triggerid);
		}
next:;
	}

	UNLOCK_CACHE;

	return history_items->values_num - locked_num;
}

/******************************************************************************
 *                                                                            *
 * Function: DCconfig_lock_triggers_by_triggerids                             *
 *                                                                            *
 * Purpose: Lock triggers so that multiple processes do not process one       *
 *          trigger simultaneously.                                           *
 *                                                                            *
 * Parameters: triggerids_in  - [IN] ids of triggers to lock                  *
 *             triggerids_out - [OUT] ids of locked triggers                  *
 *                                                                            *
 ******************************************************************************/
void	DCconfig_lock_triggers_by_triggerids(zbx_vector_uint64_t *triggerids_in, zbx_vector_uint64_t *triggerids_out)
{
	int		i;
	ZBX_DC_TRIGGER	*dc_trigger;

	if (0 == triggerids_in->values_num)
		return;

	LOCK_CACHE;

	for (i = 0; i < triggerids_in->values_num; i++)
	{
		if (NULL == (dc_trigger = zbx_hashset_search(&config->triggers, &triggerids_in->values[i])))
			continue;

		if (1 == dc_trigger->locked)
			continue;

		dc_trigger->locked = 1;
		zbx_vector_uint64_append(triggerids_out, dc_trigger->triggerid);
	}

	UNLOCK_CACHE;
}

/******************************************************************************
 *                                                                            *
 * Function: DCconfig_unlock_triggers                                         *
 *                                                                            *
 * Author: Aleksandrs Saveljevs                                               *
 *                                                                            *
 ******************************************************************************/
void	DCconfig_unlock_triggers(const zbx_vector_uint64_t *triggerids)
{
	int		i;
	ZBX_DC_TRIGGER	*dc_trigger;

	LOCK_CACHE;

	for (i = 0; i < triggerids->values_num; i++)
	{
		if (NULL == (dc_trigger = zbx_hashset_search(&config->triggers, &triggerids->values[i])))
			continue;

		dc_trigger->locked = 0;
	}

	UNLOCK_CACHE;
}

/******************************************************************************
 *                                                                            *
 * Function: DCconfig_unlock_all_triggers                                     *
 *                                                                            *
 * Purpose: Unlocks all locked triggers before doing full history sync at     *
 *          program exit                                                      *
 *                                                                            *
 ******************************************************************************/
void	DCconfig_unlock_all_triggers(void)
{
	ZBX_DC_TRIGGER		*dc_trigger;
	zbx_hashset_iter_t	iter;

	LOCK_CACHE;

	zbx_hashset_iter_reset(&config->triggers, &iter);

	while (NULL != (dc_trigger = zbx_hashset_iter_next(&iter)))
		dc_trigger->locked = 0;

	UNLOCK_CACHE;
}

/******************************************************************************
 *                                                                            *
 * Function: DCconfig_lock_lld_rule                                           *
 *                                                                            *
 * Purpose: Lock lld rule to avoid parallel processing of a same lld rule     *
 *          that was causing deadlocks.                                       *
 *                                                                            *
 * Parameters: lld_ruleid - [IN] discovery rule id                            *
 *                                                                            *
 * Return value: Returns FAIL if lock failed and SUCCEED on successful lock.  *
 *                                                                            *
 ******************************************************************************/
int	DCconfig_lock_lld_rule(zbx_uint64_t lld_ruleid)
{
	int	ret = FAIL;

	LOCK_CACHE;

	if (FAIL == zbx_vector_uint64_search(&config->locked_lld_ruleids, lld_ruleid, ZBX_DEFAULT_UINT64_COMPARE_FUNC))
	{
		zbx_vector_uint64_append(&config->locked_lld_ruleids, lld_ruleid);
		ret = SUCCEED;
	}

	UNLOCK_CACHE;

	return ret;
}

/******************************************************************************
 *                                                                            *
 * Function: DCconfig_unlock_lld_rule                                         *
 *                                                                            *
 * Purpose: Unlock (make it available for processing) lld rule.               *
 *                                                                            *
 * Parameters: lld_ruleid - [IN] discovery rule id                            *
 *                                                                            *
 ******************************************************************************/
void	DCconfig_unlock_lld_rule(zbx_uint64_t lld_ruleid)
{
	int	i;

	LOCK_CACHE;

	if (FAIL != (i = zbx_vector_uint64_search(&config->locked_lld_ruleids, lld_ruleid,
			ZBX_DEFAULT_UINT64_COMPARE_FUNC)))
	{
		zbx_vector_uint64_remove_noorder(&config->locked_lld_ruleids, i);
	}
	else
		THIS_SHOULD_NEVER_HAPPEN;	/* attempt to unlock lld rule that is not locked */

	UNLOCK_CACHE;
}

/******************************************************************************
 *                                                                            *
 * Function: DCconfig_get_triggers_by_itemids                                 *
 *                                                                            *
 * Purpose: get enabled triggers for specified items                          *
 *                                                                            *
 * Author: Aleksandrs Saveljevs                                               *
 *                                                                            *
 ******************************************************************************/
void	DCconfig_get_triggers_by_itemids(zbx_hashset_t *trigger_info, zbx_vector_ptr_t *trigger_order,
		const zbx_uint64_t *itemids, const zbx_timespec_t *timespecs, int itemids_num)
{
	int			i, j, found;
	const ZBX_DC_ITEM	*dc_item;
	ZBX_DC_TRIGGER		*dc_trigger;
	DC_TRIGGER		*trigger;

	LOCK_CACHE;

	for (i = 0; i < itemids_num; i++)
	{
		/* skip items which are not in configuration cache and items without triggers */

		if (NULL == (dc_item = zbx_hashset_search(&config->items, &itemids[i])) || NULL == dc_item->triggers)
			continue;

		/* process all triggers for the specified item */

		for (j = 0; NULL != (dc_trigger = dc_item->triggers[j]); j++)
		{
			if (TRIGGER_STATUS_ENABLED != dc_trigger->status)
				continue;

			/* find trigger by id or create a new record in hashset if not found */
			trigger = DCfind_id(trigger_info, dc_trigger->triggerid, sizeof(DC_TRIGGER), &found);

			if (0 == found)
			{
				DCget_trigger(trigger, dc_trigger);
				zbx_vector_ptr_append(trigger_order, trigger);
			}

			/* copy latest change timestamp and error message */

			if (trigger->timespec.sec < timespecs[i].sec ||
					(trigger->timespec.sec == timespecs[i].sec &&
					trigger->timespec.ns < timespecs[i].ns))
			{
				trigger->timespec = timespecs[i];
			}
		}
	}

	UNLOCK_CACHE;

	zbx_vector_ptr_sort(trigger_order, ZBX_DEFAULT_UINT64_PTR_COMPARE_FUNC);
}

/******************************************************************************
 *                                                                            *
 * Comments: helper function for DCconfig_get_time_based_triggers()           *
 *                                                                            *
 ******************************************************************************/
static int	DCconfig_find_active_time_function(const char *expression)
{
	zbx_uint64_t		functionid;
	const ZBX_DC_FUNCTION	*dc_function;
	const ZBX_DC_ITEM	*dc_item;
	const ZBX_DC_HOST	*dc_host;

	while (SUCCEED == get_N_functionid(expression, 1, &functionid, &expression))
	{
		if (NULL == (dc_function = zbx_hashset_search(&config->functions, &functionid)))
			continue;

		if (SUCCEED != is_time_function(dc_function->function))
			continue;

		if (NULL == (dc_item = zbx_hashset_search(&config->items, &dc_function->itemid)))
			continue;

		if (ITEM_STATUS_ACTIVE != dc_item->status)
			continue;

		if (NULL == (dc_host = zbx_hashset_search(&config->hosts, &dc_item->hostid)))
			continue;

		if (HOST_STATUS_MONITORED != dc_host->status)
			continue;

		if (SUCCEED == DCin_maintenance_without_data_collection(dc_host, dc_item))
			continue;

		return SUCCEED;
	}

	return FAIL;
}

/******************************************************************************
 *                                                                            *
 * Function: DCconfig_get_time_based_triggers                                 *
 *                                                                            *
 * Purpose: get triggers that have time-based functions (sorted by triggerid) *
 *                                                                            *
 * Author: Aleksandrs Saveljevs                                               *
 *                                                                            *
 * Comments: A trigger should have at least one function that is time-based   *
 *           and which does not have its host in no-data maintenance.         *
 *                                                                            *
 *           This function is meant to be called multiple times, each time    *
 *           yielding up to max_triggers in return. When called the function  *
 *           starts where it left off to yield the next bunch of triggers.    *
 *                                                                            *
 *           Also see function DCconfig_lock_triggers_by_history_items(),     *
 *           which history syncer processes use to lock triggers.             *
 *                                                                            *
 *           Note that the caller must unlock all returned triggers by        *
 *           DCconfig_unlock_triggers() function                              *
 *                                                                            *
 ******************************************************************************/
int	DCconfig_get_time_based_triggers(DC_TRIGGER *trigger_info, zbx_vector_ptr_t *trigger_order, int max_triggers,
		zbx_uint64_t start_triggerid, int process_num)
{
	int			i, start;
	unsigned char		flags;
	ZBX_DC_TRIGGER		*dc_trigger;
	DC_TRIGGER		*trigger;

	LOCK_CACHE;

	start = zbx_vector_ptr_nearestindex(&config->time_triggers[process_num - 1], &start_triggerid,
			ZBX_DEFAULT_UINT64_PTR_COMPARE_FUNC);

	for (i = start; i < config->time_triggers[process_num - 1].values_num; i++)
	{
		flags = 0;

		dc_trigger = (ZBX_DC_TRIGGER *)config->time_triggers[process_num - 1].values[i];

		if (TRIGGER_STATUS_DISABLED == dc_trigger->status || 1 == dc_trigger->locked)
			continue;

		if (SUCCEED != DCconfig_find_active_time_function(dc_trigger->expression))
		{
			/* We trigger the evaluation of the recovery expression only if the trigger have a value of */
			/* TRIGGER_VALUE_PROBLEM and if the recovery mode use the recovery expression */
			if (TRIGGER_RECOVERY_MODE_RECOVERY_EXPRESSION != dc_trigger->recovery_mode ||
					TRIGGER_VALUE_PROBLEM != dc_trigger->value ||
					SUCCEED != DCconfig_find_active_time_function(dc_trigger->recovery_expression))
			{
				continue;
			}
		}
		else
		{
			/* Remember that trigger is chosen for evaluation because of time-based function in problem */
			/* expression. This information is later used in evaluate_expressions() to avoid generation */
			/* of duplicate PROBLEM events if recovery expression remains to be false. */
			flags |= ZBX_DC_TRIGGER_PROBLEM_EXPRESSION;
		}

		dc_trigger->locked = 1;
		trigger = &trigger_info[trigger_order->values_num];

		DCget_trigger(trigger, dc_trigger);
		zbx_timespec(&trigger->timespec);
		trigger->flags = flags;

		zbx_vector_ptr_append(trigger_order, trigger);

		if (trigger_order->values_num == max_triggers)
			break;
	}

	UNLOCK_CACHE;

	return trigger_order->values_num;
}

void	DCfree_triggers(zbx_vector_ptr_t *triggers)
{
	int	i;

	for (i = 0; i < triggers->values_num; i++)
		DCclean_trigger((DC_TRIGGER *)triggers->values[i]);

	zbx_vector_ptr_clear(triggers);
}

void	DCconfig_update_interface_snmp_stats(zbx_uint64_t interfaceid, int max_snmp_succeed, int min_snmp_fail)
{
	ZBX_DC_INTERFACE	*dc_interface;

	LOCK_CACHE;

	if (NULL != (dc_interface = zbx_hashset_search(&config->interfaces, &interfaceid)) &&
			SNMP_BULK_ENABLED == dc_interface->bulk)
	{
		if (dc_interface->max_snmp_succeed < max_snmp_succeed)
			dc_interface->max_snmp_succeed = (unsigned char)max_snmp_succeed;

		if (dc_interface->min_snmp_fail > min_snmp_fail)
			dc_interface->min_snmp_fail = (unsigned char)min_snmp_fail;
	}

	UNLOCK_CACHE;
}

static int	DCconfig_get_suggested_snmp_vars_nolock(zbx_uint64_t interfaceid, int *bulk)
{
	int			num;
	ZBX_DC_INTERFACE	*dc_interface;

	dc_interface = zbx_hashset_search(&config->interfaces, &interfaceid);

	if (NULL != bulk)
		*bulk = (NULL == dc_interface ? SNMP_BULK_DISABLED : dc_interface->bulk);

	if (NULL == dc_interface || SNMP_BULK_ENABLED != dc_interface->bulk)
		return 1;

	/* The general strategy is to multiply request size by 3/2 in order to approach the limit faster. */
	/* However, once we are over the limit, we change the strategy to increasing the value by 1. This */
	/* is deemed better than going backwards from the error because less timeouts are going to occur. */

	if (1 >= dc_interface->max_snmp_succeed || MAX_SNMP_ITEMS + 1 != dc_interface->min_snmp_fail)
		num = dc_interface->max_snmp_succeed + 1;
	else
		num = dc_interface->max_snmp_succeed * 3 / 2;

	if (num < dc_interface->min_snmp_fail)
		return num;

	/* If we have already found the optimal number of variables to query, we wish to base our suggestion on that */
	/* number. If we occasionally get a timeout in this area, it can mean two things: either the device's actual */
	/* limit is a bit lower than that (it can process requests above it, but only sometimes) or a UDP packet in  */
	/* one of the directions was lost. In order to account for the former, we allow ourselves to lower the count */
	/* of variables, but only up to two times. Otherwise, performance will gradually degrade due to the latter.  */

	return MAX(dc_interface->max_snmp_succeed - 2, dc_interface->min_snmp_fail - 1);
}

int	DCconfig_get_suggested_snmp_vars(zbx_uint64_t interfaceid, int *bulk)
{
	int	ret;

	LOCK_CACHE;

	ret = DCconfig_get_suggested_snmp_vars_nolock(interfaceid, bulk);

	UNLOCK_CACHE;

	return ret;
}

static int	dc_get_interface_by_type(DC_INTERFACE *interface, zbx_uint64_t hostid, unsigned char type)
{
	int			res = FAIL;
	const ZBX_DC_INTERFACE	*dc_interface;
	ZBX_DC_INTERFACE_HT	*interface_ht, interface_ht_local;

	interface_ht_local.hostid = hostid;
	interface_ht_local.type = type;

	if (NULL != (interface_ht = zbx_hashset_search(&config->interfaces_ht, &interface_ht_local)))
	{
		dc_interface = interface_ht->interface_ptr;
		DCget_interface(interface, dc_interface);
		res = SUCCEED;
	}

	return res;
}

/******************************************************************************
 *                                                                            *
 * Function: DCconfig_get_interface_by_type                                   *
 *                                                                            *
 * Purpose: Locate main interface of specified type in configuration cache    *
 *                                                                            *
 * Parameters: interface - [OUT] pointer to DC_INTERFACE structure            *
 *             hostid - [IN] host ID                                          *
 *             type - [IN] interface type                                     *
 *                                                                            *
 * Return value: SUCCEED if record located and FAIL otherwise                 *
 *                                                                            *
 ******************************************************************************/
int	DCconfig_get_interface_by_type(DC_INTERFACE *interface, zbx_uint64_t hostid, unsigned char type)
{
	int	res;

	LOCK_CACHE;

	res = dc_get_interface_by_type(interface, hostid, type);

	UNLOCK_CACHE;

	return res;
}


/******************************************************************************
 *                                                                            *
 * Function: DCconfig_get_interface                                           *
 *                                                                            *
 * Purpose: Locate interface in configuration cache                           *
 *                                                                            *
 * Parameters: interface - [OUT] pointer to DC_INTERFACE structure            *
 *             hostid - [IN] host ID                                          *
 *             itemid - [IN] item ID                                          *
 *                                                                            *
 * Return value: SUCCEED if record located and FAIL otherwise                 *
 *                                                                            *
 ******************************************************************************/
int	DCconfig_get_interface(DC_INTERFACE *interface, zbx_uint64_t hostid, zbx_uint64_t itemid)
{
	int			res = FAIL, i;
	ZBX_DC_ITEM		*dc_item;
	const ZBX_DC_INTERFACE	*dc_interface;

	LOCK_CACHE;

	if (0 != itemid)
	{
		if (NULL == (dc_item = zbx_hashset_search(&config->items, &itemid)))
			goto unlock;

		if (0 != dc_item->interfaceid)
		{
			if (NULL == (dc_interface = zbx_hashset_search(&config->interfaces, &dc_item->interfaceid)))
				goto unlock;

			DCget_interface(interface, dc_interface);
			res = SUCCEED;
			goto unlock;
		}

		hostid = dc_item->hostid;
	}

	if (0 == hostid)
		goto unlock;

	for (i = 0; i < (int)ARRSIZE(INTERFACE_TYPE_PRIORITY); i++)
	{
		if (SUCCEED == (res = dc_get_interface_by_type(interface, hostid, INTERFACE_TYPE_PRIORITY[i])))
			break;
	}

unlock:
	UNLOCK_CACHE;

	return res;
}

/******************************************************************************
 *                                                                            *
 * Function: dc_config_get_queue_nextcheck                                    *
 *                                                                            *
 * Purpose: Get nextcheck for selected queue                                  *
 *                                                                            *
 * Parameters: queue - [IN] the queue                                         *
 *                                                                            *
 * Return value: nextcheck or FAIL if no items for the specified queue        *
 *                                                                            *
 ******************************************************************************/
static int	dc_config_get_queue_nextcheck(zbx_binary_heap_t *queue)
{
	int				nextcheck;
	const zbx_binary_heap_elem_t	*min;
	const ZBX_DC_ITEM		*dc_item;

	if (FAIL == zbx_binary_heap_empty(queue))
	{
		min = zbx_binary_heap_find_min(queue);
		dc_item = (const ZBX_DC_ITEM *)min->data;

		nextcheck = dc_item->nextcheck;
	}
	else
		nextcheck = FAIL;

	return nextcheck;
}

/******************************************************************************
 *                                                                            *
 * Function: DCconfig_get_poller_nextcheck                                    *
 *                                                                            *
 * Purpose: Get nextcheck for selected poller                                 *
 *                                                                            *
 * Parameters: poller_type - [IN] poller type (ZBX_POLLER_TYPE_...)           *
 *                                                                            *
 * Return value: nextcheck or FAIL if no items for selected poller            *
 *                                                                            *
 * Author: Alexander Vladishev, Aleksandrs Saveljevs                          *
 *                                                                            *
 ******************************************************************************/
int	DCconfig_get_poller_nextcheck(unsigned char poller_type)
{
	const char		*__function_name = "DCconfig_get_poller_nextcheck";

	int			nextcheck;
	zbx_binary_heap_t	*queue;

	zabbix_log(LOG_LEVEL_DEBUG, "In %s() poller_type:%d", __function_name, (int)poller_type);

	queue = &config->queues[poller_type];

	LOCK_CACHE;

	nextcheck = dc_config_get_queue_nextcheck(queue);

	UNLOCK_CACHE;

	zabbix_log(LOG_LEVEL_DEBUG, "End of %s():%d", __function_name, nextcheck);

	return nextcheck;
}

static void	dc_requeue_item(ZBX_DC_ITEM *dc_item, const ZBX_DC_HOST *dc_host, unsigned char new_state, int flags,
		int lastclock)
{
	unsigned char	old_poller_type;
	int		old_nextcheck;

	old_nextcheck = dc_item->nextcheck;
	DCitem_nextcheck_update(dc_item, dc_host, new_state, flags, lastclock);

	old_poller_type = dc_item->poller_type;
	DCitem_poller_type_update(dc_item, dc_host, flags);

	DCupdate_item_queue(dc_item, old_poller_type, old_nextcheck);
}

/******************************************************************************
 *                                                                            *
 * Function: DCconfig_get_poller_items                                        *
 *                                                                            *
 * Purpose: Get array of items for selected poller                            *
 *                                                                            *
 * Parameters: poller_type - [IN] poller type (ZBX_POLLER_TYPE_...)           *
 *             items       - [OUT] array of items                             *
 *                                                                            *
 * Return value: number of items in items array                               *
 *                                                                            *
 * Author: Alexander Vladishev, Aleksandrs Saveljevs                          *
 *                                                                            *
 * Comments: Items leave the queue only through this function. Pollers must   *
 *           always return the items they have taken using DCrequeue_items()  *
 *           or DCpoller_requeue_items().                                     *
 *                                                                            *
 *           Currently batch polling is supported only for JMX, SNMP and      *
 *           icmpping* simple checks. In other cases only single item is      *
 *           retrieved.                                                       *
 *                                                                            *
 *           IPMI poller queue are handled by DCconfig_get_ipmi_poller_items()*
 *           function.                                                        *
 *                                                                            *
 ******************************************************************************/
int	DCconfig_get_poller_items(unsigned char poller_type, DC_ITEM *items)
{
	const char		*__function_name = "DCconfig_get_poller_items";

	int			now, num = 0, max_items;
	zbx_binary_heap_t	*queue;

	zabbix_log(LOG_LEVEL_DEBUG, "In %s() poller_type:%d", __function_name, (int)poller_type);

	now = time(NULL);

	queue = &config->queues[poller_type];

	switch (poller_type)
	{
		case ZBX_POLLER_TYPE_JAVA:
			max_items = MAX_JAVA_ITEMS;
			break;
		case ZBX_POLLER_TYPE_PINGER:
			max_items = MAX_PINGER_ITEMS;
			break;
		default:
			max_items = 1;
	}

	LOCK_CACHE;

	while (num < max_items && FAIL == zbx_binary_heap_empty(queue))
	{
		int				disable_until;
		const zbx_binary_heap_elem_t	*min;
		ZBX_DC_HOST			*dc_host;
		ZBX_DC_ITEM			*dc_item;
		static const ZBX_DC_ITEM	*dc_item_prev = NULL;

		min = zbx_binary_heap_find_min(queue);
		dc_item = (ZBX_DC_ITEM *)min->data;

		if (dc_item->nextcheck > now)
			break;

		if (0 != num)
		{
			if (SUCCEED == is_snmp_type(dc_item_prev->type))
			{
				if (0 != __config_snmp_item_compare(dc_item_prev, dc_item))
					break;
			}
			else if (ITEM_TYPE_JMX == dc_item_prev->type)
			{
				if (0 != __config_java_item_compare(dc_item_prev, dc_item))
					break;
			}
		}

		zbx_binary_heap_remove_min(queue);
		dc_item->location = ZBX_LOC_NOWHERE;

		if (0 == config->config->refresh_unsupported && ITEM_STATE_NOTSUPPORTED == dc_item->state)
			continue;

		if (NULL == (dc_host = zbx_hashset_search(&config->hosts, &dc_item->hostid)))
			continue;

		if (HOST_STATUS_MONITORED != dc_host->status)
			continue;

		if (SUCCEED == DCin_maintenance_without_data_collection(dc_host, dc_item))
		{
			dc_requeue_item(dc_item, dc_host, dc_item->state, ZBX_ITEM_COLLECTED, now);
			continue;
		}

		if (0 == (disable_until = DCget_disable_until(dc_item, dc_host)))
		{
			/* move reachable items on reachable hosts to normal pollers */
			if (ZBX_POLLER_TYPE_UNREACHABLE == poller_type && 0 == dc_item->unreachable)
			{
				dc_requeue_item(dc_item, dc_host, dc_item->state, ZBX_ITEM_COLLECTED, now);
				continue;
			}
		}
		else
		{
			/* move items on unreachable hosts to unreachable pollers or postpone checks on hosts that */
			/* have been checked recently and are still unreachable */
			if (ZBX_POLLER_TYPE_NORMAL == poller_type || ZBX_POLLER_TYPE_JAVA == poller_type ||
					disable_until > now)
			{
				dc_requeue_item(dc_item, dc_host, dc_item->state,
						ZBX_ITEM_COLLECTED | ZBX_HOST_UNREACHABLE, now);
				continue;
			}

			DCincrease_disable_until(dc_item, dc_host, now);
		}

		dc_item_prev = dc_item;
		dc_item->location = ZBX_LOC_POLLER;
		DCget_host(&items[num].host, dc_host);
		DCget_item(&items[num], dc_item);
		num++;

		if (1 == num && ZBX_POLLER_TYPE_NORMAL == poller_type && SUCCEED == is_snmp_type(dc_item->type) &&
				0 == (ZBX_FLAG_DISCOVERY_RULE & dc_item->flags))
		{
			ZBX_DC_SNMPITEM	*snmpitem;

			snmpitem = zbx_hashset_search(&config->snmpitems, &dc_item->itemid);

			if (ZBX_SNMP_OID_TYPE_NORMAL == snmpitem->snmp_oid_type ||
					ZBX_SNMP_OID_TYPE_DYNAMIC == snmpitem->snmp_oid_type)
			{
				max_items = DCconfig_get_suggested_snmp_vars_nolock(dc_item->interfaceid, NULL);
			}
		}
	}

	UNLOCK_CACHE;

	zabbix_log(LOG_LEVEL_DEBUG, "End of %s():%d", __function_name, num);

	return num;
}

/******************************************************************************
 *                                                                            *
 * Function: DCconfig_get_ipmi_poller_items                                   *
 *                                                                            *
 * Purpose: Get array of items for IPMI poller                                *
 *                                                                            *
 * Parameters: now       - [IN] current timestamp                             *
 *             items     - [OUT] array of items                               *
 *             items_num - [IN] the number of items to get                    *
 *             nextcheck - [OUT] the next scheduled check                     *
 *                                                                            *
 * Return value: number of items in items array                               *
 *                                                                            *
 * Comments: IPMI items leave the queue only through this function. IPMI      *
 *           manager must always return the items they have taken using       *
 *           DCrequeue_items() or DCpoller_requeue_items().                   *
 *                                                                            *
 ******************************************************************************/
int	DCconfig_get_ipmi_poller_items(int now, DC_ITEM *items, int items_num, int *nextcheck)
{
	const char		*__function_name = "DCconfig_get_ipmi_poller_items";

	int			num = 0;
	zbx_binary_heap_t	*queue;

	zabbix_log(LOG_LEVEL_DEBUG, "In %s()", __function_name);

	queue = &config->queues[ZBX_POLLER_TYPE_IPMI];

	LOCK_CACHE;

	while (num < items_num && FAIL == zbx_binary_heap_empty(queue))
	{
		int				disable_until;
		const zbx_binary_heap_elem_t	*min;
		ZBX_DC_HOST			*dc_host;
		ZBX_DC_ITEM			*dc_item;

		min = zbx_binary_heap_find_min(queue);
		dc_item = (ZBX_DC_ITEM *)min->data;

		if (dc_item->nextcheck > now)
			break;

		zbx_binary_heap_remove_min(queue);
		dc_item->location = ZBX_LOC_NOWHERE;

		if (0 == config->config->refresh_unsupported && ITEM_STATE_NOTSUPPORTED == dc_item->state)
			continue;

		if (NULL == (dc_host = zbx_hashset_search(&config->hosts, &dc_item->hostid)))
			continue;

		if (HOST_STATUS_MONITORED != dc_host->status)
			continue;

		if (SUCCEED == DCin_maintenance_without_data_collection(dc_host, dc_item))
		{
			dc_requeue_item(dc_item, dc_host, dc_item->state, ZBX_ITEM_COLLECTED, now);
			continue;
		}

		if (0 != (disable_until = DCget_disable_until(dc_item, dc_host)))
		{
			if (disable_until > now)
			{
				dc_requeue_item(dc_item, dc_host, dc_item->state,
						ZBX_ITEM_COLLECTED | ZBX_HOST_UNREACHABLE, now);
				continue;
			}

			DCincrease_disable_until(dc_item, dc_host, now);
		}

		dc_item->location = ZBX_LOC_POLLER;
		DCget_host(&items[num].host, dc_host);
		DCget_item(&items[num], dc_item);
		num++;
	}

	*nextcheck = dc_config_get_queue_nextcheck(&config->queues[ZBX_POLLER_TYPE_IPMI]);

	UNLOCK_CACHE;

	zabbix_log(LOG_LEVEL_DEBUG, "End of %s():%d", __function_name, num);

	return num;
}


/******************************************************************************
 *                                                                            *
 * Function: DCconfig_get_snmp_interfaceids_by_addr                           *
 *                                                                            *
 * Purpose: get array of interface IDs for the specified address              *
 *                                                                            *
 * Return value: number of interface IDs returned                             *
 *                                                                            *
 * Author: Rudolfs Kreicbergs                                                 *
 *                                                                            *
 ******************************************************************************/
int	DCconfig_get_snmp_interfaceids_by_addr(const char *addr, zbx_uint64_t **interfaceids)
{
	const char		*__function_name = "DCconfig_get_snmp_interfaceids_by_addr";

	int			count = 0, i;
	ZBX_DC_INTERFACE_ADDR	*dc_interface_snmpaddr, dc_interface_snmpaddr_local;

	zabbix_log(LOG_LEVEL_DEBUG, "In %s() addr:'%s'", __function_name, addr);

	dc_interface_snmpaddr_local.addr = addr;

	LOCK_CACHE;

	if (NULL == (dc_interface_snmpaddr = zbx_hashset_search(&config->interface_snmpaddrs, &dc_interface_snmpaddr_local)))
		goto unlock;

	*interfaceids = zbx_malloc(*interfaceids, dc_interface_snmpaddr->interfaceids.values_num * sizeof(zbx_uint64_t));

	for (i = 0; i < dc_interface_snmpaddr->interfaceids.values_num; i++)
		(*interfaceids)[i] = dc_interface_snmpaddr->interfaceids.values[i];

	count = i;
unlock:
	UNLOCK_CACHE;

	zabbix_log(LOG_LEVEL_DEBUG, "End of %s():%d", __function_name, count);

	return count;
}

/******************************************************************************
 *                                                                            *
 * Function: DCconfig_get_snmp_items_by_interfaceid                           *
 *                                                                            *
 * Purpose: get array of snmp trap items for the specified interfaceid        *
 *                                                                            *
 * Return value: number of items returned                                     *
 *                                                                            *
 * Author: Rudolfs Kreicbergs                                                 *
 *                                                                            *
 ******************************************************************************/
size_t	DCconfig_get_snmp_items_by_interfaceid(zbx_uint64_t interfaceid, DC_ITEM **items)
{
	const char		*__function_name = "DCconfig_get_snmp_items_by_interface";

	size_t			items_num = 0, items_alloc = 8;
	int			i;
	ZBX_DC_ITEM		*dc_item;
	ZBX_DC_INTERFACE_ITEM	*dc_interface_snmpitem;
	ZBX_DC_INTERFACE	*dc_interface;
	ZBX_DC_HOST		*dc_host;

	zabbix_log(LOG_LEVEL_DEBUG, "In %s() interfaceid:" ZBX_FS_UI64, __function_name, interfaceid);

	LOCK_CACHE;

	if (NULL == (dc_interface = zbx_hashset_search(&config->interfaces, &interfaceid)))
		goto unlock;

	if (NULL == (dc_host = zbx_hashset_search(&config->hosts, &dc_interface->hostid)))
		goto unlock;

	if (HOST_STATUS_MONITORED != dc_host->status)
		goto unlock;

	if (NULL == (dc_interface_snmpitem = zbx_hashset_search(&config->interface_snmpitems, &interfaceid)))
		goto unlock;

	*items = zbx_malloc(*items, items_alloc * sizeof(DC_ITEM));

	for (i = 0; i < dc_interface_snmpitem->itemids.values_num; i++)
	{
		if (NULL == (dc_item = zbx_hashset_search(&config->items, &dc_interface_snmpitem->itemids.values[i])))
			continue;

		if (ITEM_STATUS_ACTIVE != dc_item->status)
			continue;

		if (SUCCEED == DCin_maintenance_without_data_collection(dc_host, dc_item))
			continue;

		if (0 == config->config->refresh_unsupported && ITEM_STATE_NOTSUPPORTED == dc_item->state)
			continue;

		if (items_num == items_alloc)
		{
			items_alloc += 8;
			*items = zbx_realloc(*items, items_alloc * sizeof(DC_ITEM));
		}

		DCget_host(&(*items)[items_num].host, dc_host);
		DCget_item(&(*items)[items_num], dc_item);
		items_num++;
	}
unlock:
	UNLOCK_CACHE;

	zabbix_log(LOG_LEVEL_DEBUG, "End of %s():" ZBX_FS_SIZE_T, __function_name, (zbx_fs_size_t)items_num);

	return items_num;
}

static void	dc_requeue_items(const zbx_uint64_t *itemids, const unsigned char *states, const int *lastclocks,
		const int *errcodes, size_t num)
{
	size_t		i;
	ZBX_DC_ITEM	*dc_item;
	ZBX_DC_HOST	*dc_host;

	for (i = 0; i < num; i++)
	{
		if (FAIL == errcodes[i])
			continue;

		if (NULL == (dc_item = zbx_hashset_search(&config->items, &itemids[i])))
			continue;

		if (ZBX_LOC_POLLER == dc_item->location)
			dc_item->location = ZBX_LOC_NOWHERE;

		if (ITEM_STATUS_ACTIVE != dc_item->status)
			continue;

		if (NULL == (dc_host = zbx_hashset_search(&config->hosts, &dc_item->hostid)))
			continue;

		if (HOST_STATUS_MONITORED != dc_host->status)
			continue;

		if (SUCCEED != is_counted_in_item_queue(dc_item->type, dc_item->key))
			continue;

		switch (errcodes[i])
		{
			case SUCCEED:
			case NOTSUPPORTED:
			case AGENT_ERROR:
			case CONFIG_ERROR:
				dc_item->unreachable = 0;
				dc_requeue_item(dc_item, dc_host, states[i], ZBX_ITEM_COLLECTED, lastclocks[i]);
				break;
			case NETWORK_ERROR:
			case GATEWAY_ERROR:
			case TIMEOUT_ERROR:
				dc_item->unreachable = 1;
				dc_requeue_item(dc_item, dc_host, states[i], ZBX_ITEM_COLLECTED | ZBX_HOST_UNREACHABLE,
						time(NULL));
				break;
			default:
				THIS_SHOULD_NEVER_HAPPEN;
		}
	}
}

void	DCrequeue_items(const zbx_uint64_t *itemids, const unsigned char *states, const int *lastclocks,
		const int *errcodes, size_t num)
{
	LOCK_CACHE;

	dc_requeue_items(itemids, states, lastclocks, errcodes, num);

	UNLOCK_CACHE;
}

void	DCpoller_requeue_items(const zbx_uint64_t *itemids, const unsigned char *states, const int *lastclocks,
		const int *errcodes, size_t num, unsigned char poller_type, int *nextcheck)
{
	LOCK_CACHE;

	dc_requeue_items(itemids, states, lastclocks, errcodes, num);
	*nextcheck = dc_config_get_queue_nextcheck(&config->queues[poller_type]);

	UNLOCK_CACHE;
}

/******************************************************************************
 *                                                                            *
 * Function: zbx_dc_requeue_unreachable_items                                 *
 *                                                                            *
 * Purpose: requeue unreachable items                                         *
 *                                                                            *
 * Parameters: itemids     - [IN] the item id array                           *
 *             itemids_num - [IN] the number of values in itemids array       *
 *                                                                            *
 * Comments: This function is used when items must be put back in the queue   *
 *           without polling them. For example if a poller has taken a batch  *
 *           of items from queue, host becomes unreachable during while       *
 *           polling the items, so the unpolled items of the same host must   *
 *           be returned to queue without updating their status.              *
 *                                                                            *
 ******************************************************************************/
void	zbx_dc_requeue_unreachable_items(zbx_uint64_t *itemids, size_t itemids_num)
{
	size_t		i;
	ZBX_DC_ITEM	*dc_item;
	ZBX_DC_HOST	*dc_host;

	LOCK_CACHE;

	for (i = 0; i < itemids_num; i++)
	{
		if (NULL == (dc_item = zbx_hashset_search(&config->items, &itemids[i])))
			continue;

		if (ZBX_LOC_POLLER == dc_item->location)
			dc_item->location = ZBX_LOC_NOWHERE;

		if (ITEM_STATUS_ACTIVE != dc_item->status)
			continue;

		if (NULL == (dc_host = zbx_hashset_search(&config->hosts, &dc_item->hostid)))
			continue;

		if (HOST_STATUS_MONITORED != dc_host->status)
			continue;

		dc_requeue_item(dc_item, dc_host, dc_item->state, ZBX_ITEM_COLLECTED | ZBX_HOST_UNREACHABLE,
				time(NULL));
	}

	UNLOCK_CACHE;
}

/******************************************************************************
 *                                                                            *
 * Function: DChost_get_agent_availability                                    *
 *                                                                            *
 * Purpose: get host availability data for the specified agent                *
 *                                                                            *
 * Parameters: dc_host      - [IN] the host                                   *
 *             agent        - [IN] the agent (see ZBX_FLAGS_AGENT_STATUS_*    *
 *                                 defines                                    *
 *             availability - [OUT] the host availability data                *
 *                                                                            *
 * Comments: The configuration cache must be locked already.                  *
 *                                                                            *
 ******************************************************************************/
static void	DChost_get_agent_availability(const ZBX_DC_HOST *dc_host, unsigned char agent_type,
		zbx_agent_availability_t *agent)
{

	agent->flags = ZBX_FLAGS_AGENT_STATUS;

	switch (agent_type)
	{
		case ZBX_AGENT_ZABBIX:
			agent->available = dc_host->available;
			agent->error = zbx_strdup(agent->error, dc_host->error);
			agent->errors_from = dc_host->errors_from;
			agent->disable_until = dc_host->disable_until;
			break;
		case ZBX_AGENT_SNMP:
			agent->available = dc_host->snmp_available;
			agent->error = zbx_strdup(agent->error, dc_host->snmp_error);
			agent->errors_from = dc_host->snmp_errors_from;
			agent->disable_until = dc_host->snmp_disable_until;
			break;
		case ZBX_AGENT_IPMI:
			agent->available = dc_host->ipmi_available;
			agent->error = zbx_strdup(agent->error, dc_host->ipmi_error);
			agent->errors_from = dc_host->ipmi_errors_from;
			agent->disable_until = dc_host->ipmi_disable_until;
			break;
		case ZBX_AGENT_JMX:
			agent->available = dc_host->jmx_available;
			agent->error = zbx_strdup(agent->error, dc_host->jmx_error);
			agent->errors_from = dc_host->jmx_errors_from;
			agent->disable_until = dc_host->jmx_disable_until;
			break;
	}
}

static void	DCagent_set_availability(zbx_agent_availability_t *av,  unsigned char *available, const char **error,
		int *errors_from, int *disable_until)
{
#define AGENT_AVAILABILITY_ASSIGN(flags, mask, dst, src)	\
	if (0 != (flags & mask))				\
	{							\
		if (dst != src)					\
			dst = src;				\
		else						\
			flags &= (~(mask));			\
	}

#define AGENT_AVAILABILITY_ASSIGN_STR(flags, mask, dst, src)	\
	if (0 != (flags & mask))				\
	{							\
		if (0 != strcmp(dst, src))			\
			DCstrpool_replace(1, &dst, src);	\
		else						\
			flags &= (~(mask));			\
	}

	AGENT_AVAILABILITY_ASSIGN(av->flags, ZBX_FLAGS_AGENT_STATUS_AVAILABLE, *available, av->available);
	AGENT_AVAILABILITY_ASSIGN_STR(av->flags, ZBX_FLAGS_AGENT_STATUS_ERROR, *error, av->error);
	AGENT_AVAILABILITY_ASSIGN(av->flags, ZBX_FLAGS_AGENT_STATUS_ERRORS_FROM, *errors_from, av->errors_from);
	AGENT_AVAILABILITY_ASSIGN(av->flags, ZBX_FLAGS_AGENT_STATUS_DISABLE_UNTIL, *disable_until, av->disable_until);

#undef AGENT_AVAILABILITY_ASSIGN_STR
#undef AGENT_AVAILABILITY_ASSIGN
}

/******************************************************************************
 *                                                                            *
 * Function: DChost_set_agent_availability                                    *
 *                                                                            *
 * Purpose: set host availability data in configuration cache                 *
 *                                                                            *
 * Parameters: dc_host      - [OUT] the host                                  *
 *             availability - [IN/OUT] the host availability data             *
 *                                                                            *
 * Return value: SUCCEED - at least one availability field was updated        *
 *               FAIL    - no availability fields were updated                *
 *                                                                            *
 * Comments: The configuration cache must be locked already.                  *
 *                                                                            *
 *           This function clears availability flags of non updated fields    *
 *           updated leaving only flags identifying changed fields.           *
 *                                                                            *
 ******************************************************************************/
static int	DChost_set_agent_availability(ZBX_DC_HOST *dc_host, int now, unsigned char agent_type,
		zbx_agent_availability_t *agent)
{
	switch (agent_type)
	{
		case ZBX_AGENT_ZABBIX:
			DCagent_set_availability(agent, &dc_host->available,
					&dc_host->error, &dc_host->errors_from, &dc_host->disable_until);
			break;
		case ZBX_AGENT_SNMP:
			DCagent_set_availability(agent, &dc_host->snmp_available,
					&dc_host->snmp_error, &dc_host->snmp_errors_from, &dc_host->snmp_disable_until);
			break;
		case ZBX_AGENT_IPMI:
			DCagent_set_availability(agent, &dc_host->ipmi_available,
					&dc_host->ipmi_error, &dc_host->ipmi_errors_from, &dc_host->ipmi_disable_until);
			break;
		case ZBX_AGENT_JMX:
			DCagent_set_availability(agent, &dc_host->jmx_available,
					&dc_host->jmx_error, &dc_host->jmx_errors_from, &dc_host->jmx_disable_until);
			break;
	}

	if (ZBX_FLAGS_AGENT_STATUS_NONE == agent->flags)
		return FAIL;

	if (0 != (agent->flags & (ZBX_FLAGS_AGENT_STATUS_AVAILABLE | ZBX_FLAGS_AGENT_STATUS_ERROR)))
		dc_host->availability_ts = now;

	return SUCCEED;
}

/******************************************************************************
 *                                                                            *
 * Function: DChost_set_availability                                          *
 *                                                                            *
 * Purpose: set host availability data in configuration cache                 *
 *                                                                            *
 * Parameters: dc_host      - [OUT] the host                                  *
 *             availability - [IN/OUT] the host availability data             *
 *                                                                            *
 * Return value: SUCCEED - at least one availability field was updated        *
 *               FAIL    - no availability fields were updated                *
 *                                                                            *
 * Comments: The configuration cache must be locked already.                  *
 *                                                                            *
 *           This function clears availability flags of non updated fields    *
 *           updated leaving only flags identifying changed fields.           *
 *                                                                            *
 ******************************************************************************/
static int	DChost_set_availability(ZBX_DC_HOST *dc_host, int now, zbx_host_availability_t *ha)
{
	int		i;
	unsigned char	flags = ZBX_FLAGS_AGENT_STATUS_NONE;

	DCagent_set_availability(&ha->agents[ZBX_AGENT_ZABBIX], &dc_host->available, &dc_host->error,
			&dc_host->errors_from, &dc_host->disable_until);
	DCagent_set_availability(&ha->agents[ZBX_AGENT_SNMP], &dc_host->snmp_available, &dc_host->snmp_error,
			&dc_host->snmp_errors_from, &dc_host->snmp_disable_until);
	DCagent_set_availability(&ha->agents[ZBX_AGENT_IPMI], &dc_host->ipmi_available, &dc_host->ipmi_error,
			&dc_host->ipmi_errors_from, &dc_host->ipmi_disable_until);
	DCagent_set_availability(&ha->agents[ZBX_AGENT_JMX], &dc_host->jmx_available, &dc_host->jmx_error,
			&dc_host->jmx_errors_from, &dc_host->jmx_disable_until);

	for (i = 0; i < ZBX_AGENT_MAX; i++)
		flags |= ha->agents[i].flags;

	if (ZBX_FLAGS_AGENT_STATUS_NONE == flags)
		return FAIL;

	if (0 != (flags & (ZBX_FLAGS_AGENT_STATUS_AVAILABLE | ZBX_FLAGS_AGENT_STATUS_ERROR)))
		dc_host->availability_ts = now;

	return SUCCEED;
}

/******************************************************************************
 *                                                                            *
 * Function: zbx_host_availability_init                                       *
 *                                                                            *
 * Purpose: initializes host availability data                                *
 *                                                                            *
 * Parameters: availability - [IN/OUT] host availability data                 *
 *                                                                            *
 ******************************************************************************/
void	zbx_host_availability_init(zbx_host_availability_t *availability, zbx_uint64_t hostid)
{
	memset(availability, 0, sizeof(zbx_host_availability_t));
	availability->hostid = hostid;
}

/******************************************************************************
 *                                                                            *
 * Function: zbx_host_availability_clean                                      *
 *                                                                            *
 * Purpose: releases resources allocated to store host availability data      *
 *                                                                            *
 * Parameters: availability - [IN] host availability data                     *
 *                                                                            *
 ******************************************************************************/
void	zbx_host_availability_clean(zbx_host_availability_t *ha)
{
	int	i;

	for (i = 0; i < ZBX_AGENT_MAX; i++)
		zbx_free(ha->agents[i].error);
}

/******************************************************************************
 *                                                                            *
 * Function: zbx_host_availability_free                                       *
 *                                                                            *
 * Purpose: frees host availability data                                      *
 *                                                                            *
 * Parameters: availability - [IN] host availability data                     *
 *                                                                            *
 ******************************************************************************/
void	zbx_host_availability_free(zbx_host_availability_t *availability)
{
	zbx_host_availability_clean(availability);
	zbx_free(availability);
}

/******************************************************************************
 *                                                                            *
 * Function: zbx_agent_availability_init                                      *
 *                                                                            *
 * Purpose: initializes agent availability with the specified data            *
 *                                                                            *
 * Parameters: availability  - [IN/OUT] agent availability data               *
 *             hostid        - [IN] the host identifier                       *
 *             flags         - [IN] the availability flags indicating which   *
 *                                  availability fields to set                *
 *             available     - [IN] the availability data                     *
 *             error         - [IN]                                           *
 *             errors_from   - [IN]                                           *
 *             disable_until - [IN]                                           *
 *                                                                            *
 ******************************************************************************/
static void	zbx_agent_availability_init(zbx_agent_availability_t *agent, unsigned char available, const char *error,
		int errors_from, int disable_until)
{
	agent->flags = ZBX_FLAGS_AGENT_STATUS;
	agent->available = available;
	agent->error = zbx_strdup(agent->error, error);
	agent->errors_from = errors_from;
	agent->disable_until = disable_until;
}

/******************************************************************************
 *                                                                            *
 * Function: zbx_host_availability_is_set                                     *
 *                                                                            *
 * Purpose: checks host availability if any agent availability field is set   *
 *                                                                            *
 * Parameters: availability - [IN] host availability data                     *
 *                                                                            *
 * Return value: SUCCEED - an agent availability field is set                 *
 *               FAIL - no agent availability fields are set                  *
 *                                                                            *
 ******************************************************************************/
int	zbx_host_availability_is_set(const zbx_host_availability_t *ha)
{
	int	i;

	for (i = 0; i < ZBX_AGENT_MAX; i++)
	{
		if (ZBX_FLAGS_AGENT_STATUS_NONE != ha->agents[i].flags)
			return SUCCEED;
	}

	return FAIL;
}

/**************************************************************************************
 *                                                                                    *
 * Host availability update example                                                   *
 *                                                                                    *
 *                                                                                    *
 *               |            UnreachablePeriod                                       *
 *               |               (conf file)                                          *
 *               |              ______________                                        *
 *               |             /              \                                       *
 *               |             p     p     p     p       p       p                    *
 *               |             o     o     o     o       o       o                    *
 *               |             l     l     l     l       l       l                    *
 *               |             l     l     l     l       l       l                    *
 *               | n                                                                  *
 *               | e           e     e     e     e       e       e                    *
 *     agent     | w   p   p   r     r     r     r       r       r       p   p   p    *
 *       polls   |     o   o   r     r     r     r       r       r       o   o   o    *
 *               | h   l   l   o     o     o     o       o       o       l   l   l    *
 *               | o   l   l   r     r     r     r       r       r       l   l   l    *
 *               | s                                                                  *
 *               | t   ok  ok  E1    E1    E2    E1      E1      E2      ok  ok  ok   *
 *  --------------------------------------------------------------------------------  *
 *  available    | 0   1   1   1     1     1     2       2       2       0   0   0    *
 *               |                                                                    *
 *  error        | ""  ""  ""  ""    ""    ""    E1      E1      E2      ""  ""  ""   *
 *               |                                                                    *
 *  errors_from  | 0   0   0   T4    T4    T4    T4      T4      T4      0   0   0    *
 *               |                                                                    *
 *  disable_until| 0   0   0   T5    T6    T7    T8      T9      T10     0   0   0    *
 *  --------------------------------------------------------------------------------  *
 *   timestamps  | T1  T2  T3  T4    T5    T6    T7      T8      T9     T10 T11 T12   *
 *               |  \_/ \_/ \_/ \___/ \___/ \___/ \_____/ \_____/ \_____/ \_/ \_/     *
 *               |   |   |   |    |     |     |      |       |       |     |   |      *
 *  polling      |  item delay   UnreachableDelay    UnavailableDelay     item |      *
 *      periods  |                 (conf file)         (conf file)         delay      *
 *                                                                                    *
 *                                                                                    *
 **************************************************************************************/

/******************************************************************************
 *                                                                            *
 * Function: DChost_activate                                                  *
 *                                                                            *
 * Purpose: set host as available based on the agent availability data        *
 *                                                                            *
 * Parameters: hostid     - [IN] the host identifier                          *
 *             agent_type - [IN] the agent type (see ZBX_AGENT_* defines)     *
 *             ts         - [IN] the last timestamp                           *
 *             in         - [IN/OUT] IN: the caller's agent availability data *
 *                                  OUT: the agent availability data in cache *
 *                                       before changes                       *
 *             out        - [OUT] the agent availability data after changes   *
 *                                                                            *
 * Return value: SUCCEED - the host was activated successfully                *
 *               FAIL    - the host was already activated or activation       *
 *                         failed                                             *
 *                                                                            *
 * Comments: The host availability fields are updated according to the above  *
 *           schema.                                                          *
 *                                                                            *
 ******************************************************************************/
int	DChost_activate(zbx_uint64_t hostid, unsigned char agent_type, const zbx_timespec_t *ts,
		zbx_agent_availability_t *in, zbx_agent_availability_t *out)
{
	int		ret = FAIL;
	ZBX_DC_HOST	*dc_host;

	/* don't try activating host if there were no errors detected */
	if (0 == in->errors_from && HOST_AVAILABLE_TRUE == in->available)
		goto out;

	LOCK_CACHE;

	if (NULL == (dc_host = zbx_hashset_search(&config->hosts, &hostid)))
		goto unlock;

	/* Don't try activating host if:                  */
	/* - (server, proxy) it's not monitored any more; */
	/* - (server) it's monitored by proxy.            */
	if ((0 != (program_type & ZBX_PROGRAM_TYPE_SERVER) && 0 != dc_host->proxy_hostid) ||
			HOST_STATUS_MONITORED != dc_host->status)
	{
		goto unlock;
	}

	DChost_get_agent_availability(dc_host, agent_type, in);
	zbx_agent_availability_init(out, HOST_AVAILABLE_TRUE, "", 0, 0);
	DChost_set_agent_availability(dc_host, ts->sec, agent_type, out);

	if (ZBX_FLAGS_AGENT_STATUS_NONE != out->flags)
		ret = SUCCEED;
unlock:
	UNLOCK_CACHE;
out:
	return ret;
}

/******************************************************************************
 *                                                                            *
 * Function: DChost_deactivate                                                *
 *                                                                            *
 * Purpose: attempt to set host as unavailable based on agent availability    *
 *                                                                            *
 * Parameters: hostid     - [IN] the host identifier                          *
 *             agent_type - [IN] the agent type (see ZBX_AGENT_* defines)     *
 *             ts         - [IN] the last timestamp                           *
 *             in         - [IN/OUT] IN: the caller's host availability data  *
 *                                  OUT: the host availability data in cache  *
 *                                       before changes                       *
 *             out        - [OUT] the host availability data after changes    *
 *             error      - [IN] the error message                            *
 *                                                                            *
 * Return value: SUCCEED - the host was deactivated successfully              *
 *               FAIL    - the host was already deactivated or deactivation   *
 *                         failed                                             *
 *                                                                            *
 * Comments: The host availability fields are updated according to the above  *
 *           schema.                                                          *
 *                                                                            *
 ******************************************************************************/
int	DChost_deactivate(zbx_uint64_t hostid, unsigned char agent_type, const zbx_timespec_t *ts,
		zbx_agent_availability_t *in, zbx_agent_availability_t *out, const char *error_msg)
{
	int		ret = FAIL, errors_from,disable_until;
	const char	*error;
	unsigned char	available;
	ZBX_DC_HOST	*dc_host;


	/* don't try deactivating host if the unreachable delay has not passed since the first error */
	if (CONFIG_UNREACHABLE_DELAY > ts->sec - in->errors_from)
		goto out;

	LOCK_CACHE;

	if (NULL == (dc_host = zbx_hashset_search(&config->hosts, &hostid)))
		goto unlock;

	/* Don't try deactivating host if:                */
	/* - (server, proxy) it's not monitored any more; */
	/* - (server) it's monitored by proxy.            */
	if ((0 != (program_type & ZBX_PROGRAM_TYPE_SERVER) && 0 != dc_host->proxy_hostid) ||
			HOST_STATUS_MONITORED != dc_host->status)
	{
		goto unlock;
	}

	DChost_get_agent_availability(dc_host, agent_type, in);

	available = in->available;
	error = in->error;

	if (0 == in->errors_from)
	{
		/* first error, schedule next unreachable check */
		errors_from = ts->sec;
		disable_until = ts->sec + CONFIG_UNREACHABLE_DELAY;
	}
	else
	{
		errors_from = in->errors_from;
		disable_until = in->disable_until;

		/* Check if other pollers haven't already attempted deactivating host. */
		/* In that case should wait the initial unreachable delay before       */
		/* trying to make it unavailable.                                      */
		if (CONFIG_UNREACHABLE_DELAY <= ts->sec - errors_from)
		{
			/* repeating error */
			if (CONFIG_UNREACHABLE_PERIOD > ts->sec - errors_from)
			{
				/* leave host available, schedule next unreachable check */
				disable_until = ts->sec + CONFIG_UNREACHABLE_DELAY;
			}
			else
			{
				/* make host unavailable, schedule next unavailable check */
				disable_until = ts->sec + CONFIG_UNAVAILABLE_DELAY;
				available = HOST_AVAILABLE_FALSE;
				error = error_msg;
			}
		}
	}

	zbx_agent_availability_init(out, available, error, errors_from, disable_until);
	DChost_set_agent_availability(dc_host, ts->sec, agent_type, out);

	if (ZBX_FLAGS_AGENT_STATUS_NONE != out->flags)
		ret = SUCCEED;
unlock:
	UNLOCK_CACHE;
out:
	return ret;
}

/******************************************************************************
 *                                                                            *
 * Function: DCset_hosts_availability                                         *
 *                                                                            *
 * Purpose: update availability of hosts in configuration cache and return    *
 *          the updated field flags                                           *
 *                                                                            *
 * Parameters: availabilities - [IN/OUT] the hosts availability data          *
 *                                                                            *
 * Return value: SUCCEED - at least one host availability data was updated    *
 *               FAIL    - no hosts were updated                              *
 *                                                                            *
 ******************************************************************************/
int	DCset_hosts_availability(zbx_vector_ptr_t *availabilities)
{
	int			i;
	ZBX_DC_HOST		*dc_host;
	zbx_host_availability_t	*ha;
	int			ret = FAIL, now;

	now = time(NULL);

	LOCK_CACHE;

	for (i = 0; i < availabilities->values_num; i++)
	{
		ha = (zbx_host_availability_t *)availabilities->values[i];

		if (NULL == (dc_host = zbx_hashset_search(&config->hosts, &ha->hostid)) ||
				HOST_STATUS_MONITORED != dc_host->status)
		{
			int	j;

			/* reset availability flags so this host is ignored when saving availability diff to DB */
			for (j = 0; j < ZBX_AGENT_MAX; j++)
				ha->agents[j].flags = ZBX_FLAGS_AGENT_STATUS_NONE;

			continue;
		}

		if (SUCCEED == DChost_set_availability(dc_host, now, ha))
			ret = SUCCEED;
	}

	UNLOCK_CACHE;

	return ret;
}

/******************************************************************************
 *                                                                            *
 * Comments: helper function for DCconfig_check_trigger_dependencies()        *
 *                                                                            *
 ******************************************************************************/
static int	DCconfig_check_trigger_dependencies_rec(const ZBX_DC_TRIGGER_DEPLIST *trigdep, int level)
{
	int				i;
	const ZBX_DC_TRIGGER		*next_trigger;
	const ZBX_DC_TRIGGER_DEPLIST	*next_trigdep;

	if (ZBX_TRIGGER_DEPENDENCY_LEVELS_MAX < level)
	{
		zabbix_log(LOG_LEVEL_CRIT, "recursive trigger dependency is too deep (triggerid:" ZBX_FS_UI64 ")",
				trigdep->triggerid);
		return SUCCEED;
	}

	if (0 != trigdep->dependencies.values_num)
	{
		for (i = 0; i < trigdep->dependencies.values_num; i++)
		{
			next_trigdep = (const ZBX_DC_TRIGGER_DEPLIST *)trigdep->dependencies.values[i];

			if (NULL != (next_trigger = next_trigdep->trigger) &&
					TRIGGER_VALUE_PROBLEM == next_trigger->value &&
					TRIGGER_STATUS_ENABLED == next_trigger->status &&
					TRIGGER_FUNCTIONAL_TRUE == next_trigger->functional)
			{
				return FAIL;
			}

			if (FAIL == DCconfig_check_trigger_dependencies_rec(next_trigdep, level + 1))
				return FAIL;
		}
	}

	return SUCCEED;
}

/******************************************************************************
 *                                                                            *
 * Function: DCconfig_check_trigger_dependencies                              *
 *                                                                            *
 * Purpose: check whether any of trigger dependencies have value PROBLEM      *
 *                                                                            *
 * Return value: SUCCEED - trigger can change its value                       *
 *               FAIL - otherwise                                             *
 *                                                                            *
 * Author: Alexei Vladishev, Aleksandrs Saveljevs                             *
 *                                                                            *
 ******************************************************************************/
int	DCconfig_check_trigger_dependencies(zbx_uint64_t triggerid)
{
	int				ret = SUCCEED;
	const ZBX_DC_TRIGGER_DEPLIST	*trigdep;

	LOCK_CACHE;

	if (NULL != (trigdep = zbx_hashset_search(&config->trigdeps, &triggerid)))
		ret = DCconfig_check_trigger_dependencies_rec(trigdep, 0);

	UNLOCK_CACHE;

	return ret;
}

/******************************************************************************
 *                                                                            *
 * Comments: helper function for DCconfig_sort_triggers_topologically()       *
 *                                                                            *
 ******************************************************************************/
static unsigned char	DCconfig_sort_triggers_topologically_rec(const ZBX_DC_TRIGGER_DEPLIST *trigdep, int level)
{
	int				i;
	unsigned char			topoindex = 2, next_topoindex;
	const ZBX_DC_TRIGGER_DEPLIST	*next_trigdep;

	if (32 < level)
	{
		zabbix_log(LOG_LEVEL_CRIT, "recursive trigger dependency is too deep (triggerid:" ZBX_FS_UI64 ")",
				trigdep->triggerid);
		goto exit;
	}

	if (0 == trigdep->trigger->topoindex)
	{
		zabbix_log(LOG_LEVEL_CRIT, "trigger dependencies contain a cycle (triggerid:" ZBX_FS_UI64 ")",
				trigdep->triggerid);
		goto exit;
	}

	trigdep->trigger->topoindex = 0;

	for (i = 0; i < trigdep->dependencies.values_num; i++)
	{
		next_trigdep = (const ZBX_DC_TRIGGER_DEPLIST *)trigdep->dependencies.values[i];

		if (1 < (next_topoindex = next_trigdep->trigger->topoindex))
			goto next;

		if (0 == next_trigdep->dependencies.values_num)
			continue;

		next_topoindex = DCconfig_sort_triggers_topologically_rec(next_trigdep, level + 1);
next:
		if (topoindex < next_topoindex + 1)
			topoindex = next_topoindex + 1;
	}

	trigdep->trigger->topoindex = topoindex;
exit:
	return topoindex;
}

/******************************************************************************
 *                                                                            *
 * Function: DCconfig_sort_triggers_topologically                             *
 *                                                                            *
 * Purpose: assign each trigger an index based on trigger dependency topology *
 *                                                                            *
 * Author: Aleksandrs Saveljevs                                               *
 *                                                                            *
 ******************************************************************************/
static void	DCconfig_sort_triggers_topologically(void)
{
	zbx_hashset_iter_t		iter;
	ZBX_DC_TRIGGER			*trigger;
	const ZBX_DC_TRIGGER_DEPLIST	*trigdep;

	zbx_hashset_iter_reset(&config->trigdeps, &iter);

	while (NULL != (trigdep = zbx_hashset_iter_next(&iter)))
	{
		trigger = trigdep->trigger;

		if ((NULL != trigger && 1 < trigger->topoindex) || 0 == trigdep->dependencies.values_num)
			continue;

		DCconfig_sort_triggers_topologically_rec(trigdep, 0);
	}
}

/******************************************************************************
 *                                                                            *
 * Function: DCconfig_triggers_apply_changes                                  *
 *                                                                            *
 * Purpose: apply trigger value,state,lastchange or error changes to          *
 *          configuration cache                                               *
 *                                                                            *
 ******************************************************************************/
void	DCconfig_triggers_apply_changes(zbx_vector_ptr_t *trigger_diff)
{
	int			i;
	zbx_trigger_diff_t	*diff;
	ZBX_DC_TRIGGER		*dc_trigger;

	LOCK_CACHE;

	for (i = 0; i < trigger_diff->values_num; i++)
	{
		diff = (zbx_trigger_diff_t *)trigger_diff->values[i];

		if (NULL == (dc_trigger = zbx_hashset_search(&config->triggers, &diff->triggerid)))
			continue;

		if (0 != (diff->flags & ZBX_FLAGS_TRIGGER_DIFF_UPDATE_LASTCHANGE))
			dc_trigger->lastchange = diff->lastchange;

		if (0 != (diff->flags & ZBX_FLAGS_TRIGGER_DIFF_UPDATE_VALUE))
			dc_trigger->value = diff->value;

		if (0 != (diff->flags & ZBX_FLAGS_TRIGGER_DIFF_UPDATE_STATE))
			dc_trigger->state = diff->state;

		if (0 != (diff->flags & ZBX_FLAGS_TRIGGER_DIFF_UPDATE_ERROR))
			DCstrpool_replace(1, &dc_trigger->error, diff->error);
	}

	UNLOCK_CACHE;
}

/******************************************************************************
 *                                                                            *
 * Function: DCconfig_set_maintenance                                         *
 *                                                                            *
 * Purpose: set host maintenance status                                       *
 *                                                                            *
 * Author: Alexander Vladishev, Aleksandrs Saveljevs                          *
 *                                                                            *
 ******************************************************************************/
void	DCconfig_set_maintenance(const zbx_uint64_t *hostids, int hostids_num, int maintenance_status,
		int maintenance_type, int maintenance_from)
{
	int		i, now;
	ZBX_DC_HOST	*dc_host;

	now = time(NULL);

	LOCK_CACHE;

	for (i = 0; i < hostids_num; i++)
	{
		if (NULL == (dc_host = zbx_hashset_search(&config->hosts, &hostids[i])))
			continue;

		if (HOST_STATUS_MONITORED != dc_host->status && HOST_STATUS_NOT_MONITORED != dc_host->status)
			continue;

		if (dc_host->maintenance_status != maintenance_status)
			dc_host->maintenance_from = maintenance_from;

		if (MAINTENANCE_TYPE_NODATA == dc_host->maintenance_type && MAINTENANCE_TYPE_NODATA != maintenance_type)
		{
			/* Store time at which no-data maintenance ended for the host (either */
			/* because no-data maintenance ended or because maintenance type was */
			/* changed to normal), this is needed for nodata() trigger function. */
			dc_host->data_expected_from = now;
		}

		dc_host->maintenance_status = maintenance_status;
		dc_host->maintenance_type = maintenance_type;
	}

	UNLOCK_CACHE;
}

/******************************************************************************
 *                                                                            *
 * Function: DCconfig_get_stats                                               *
 *                                                                            *
 * Purpose: get statistics of the database cache                              *
 *                                                                            *
 * Author: Alexander Vladishev, Aleksandrs Saveljevs                          *
 *                                                                            *
 ******************************************************************************/
void	*DCconfig_get_stats(int request)
{
	static zbx_uint64_t	value_uint;
	static double		value_double;

	const zbx_mem_info_t	*strpool_mem;

	strpool_mem = zbx_strpool_info()->mem_info;

	switch (request)
	{
		case ZBX_CONFSTATS_BUFFER_TOTAL:
			value_uint = config_mem->orig_size + strpool_mem->orig_size;
			return &value_uint;
		case ZBX_CONFSTATS_BUFFER_USED:
			value_uint = (config_mem->orig_size + strpool_mem->orig_size) -
					(config_mem->free_size + strpool_mem->free_size);
			return &value_uint;
		case ZBX_CONFSTATS_BUFFER_FREE:
			value_uint = config_mem->free_size + strpool_mem->free_size;
			return &value_uint;
		case ZBX_CONFSTATS_BUFFER_PFREE:
			value_double = 100.0 * ((double)(config_mem->free_size + strpool_mem->free_size) /
							(config_mem->orig_size + strpool_mem->orig_size));
			return &value_double;
		default:
			return NULL;
	}
}

static void	DCget_proxy(DC_PROXY *dst_proxy, ZBX_DC_PROXY *src_proxy)
{
	ZBX_DC_HOST		*host;
	ZBX_DC_INTERFACE_HT	*interface_ht, interface_ht_local;

	dst_proxy->hostid = src_proxy->hostid;
	dst_proxy->proxy_config_nextcheck = src_proxy->proxy_config_nextcheck;
	dst_proxy->proxy_data_nextcheck = src_proxy->proxy_data_nextcheck;
	dst_proxy->proxy_tasks_nextcheck = src_proxy->proxy_tasks_nextcheck;
	dst_proxy->version = src_proxy->version;

	if (NULL != (host = zbx_hashset_search(&config->hosts, &src_proxy->hostid)))
	{
		strscpy(dst_proxy->host, host->host);

		dst_proxy->tls_connect = host->tls_connect;
		dst_proxy->tls_accept = host->tls_accept;
#if defined(HAVE_POLARSSL) || defined(HAVE_GNUTLS) || defined(HAVE_OPENSSL)
		strscpy(dst_proxy->tls_issuer, host->tls_issuer);
		strscpy(dst_proxy->tls_subject, host->tls_subject);

		if (NULL == host->tls_dc_psk)
		{
			*dst_proxy->tls_psk_identity = '\0';
			*dst_proxy->tls_psk = '\0';
		}
		else
		{
			strscpy(dst_proxy->tls_psk_identity, host->tls_dc_psk->tls_psk_identity);
			strscpy(dst_proxy->tls_psk, host->tls_dc_psk->tls_psk);
		}
#endif
	}
	else
	{
		/* DCget_proxy() is called only from DCconfig_get_proxypoller_hosts(), which is called only from */
		/* process_proxy(). So, this branch should never happen. */
		*dst_proxy->host = '\0';
		dst_proxy->tls_connect = ZBX_TCP_SEC_TLS_PSK;	/* set PSK to deliberately fail in this case */
#if defined(HAVE_POLARSSL) || defined(HAVE_GNUTLS) || defined(HAVE_OPENSSL)
		*dst_proxy->tls_psk_identity = '\0';
		*dst_proxy->tls_psk = '\0';
#endif
		THIS_SHOULD_NEVER_HAPPEN;
	}

	interface_ht_local.hostid = src_proxy->hostid;
	interface_ht_local.type = INTERFACE_TYPE_UNKNOWN;

	if (NULL != (interface_ht = zbx_hashset_search(&config->interfaces_ht, &interface_ht_local)))
	{
		const ZBX_DC_INTERFACE	*interface = interface_ht->interface_ptr;

		strscpy(dst_proxy->addr_orig, interface->useip ? interface->ip : interface->dns);
		strscpy(dst_proxy->port_orig, interface->port);
	}
	else
	{
		*dst_proxy->addr_orig = '\0';
		*dst_proxy->port_orig = '\0';
	}

	dst_proxy->addr = NULL;
	dst_proxy->port = 0;
}

/******************************************************************************
 *                                                                            *
 * Function: DCconfig_get_proxypoller_hosts                                   *
 *                                                                            *
 * Purpose: Get array of proxies for proxy poller                             *
 *                                                                            *
 * Parameters: hosts - [OUT] array of hosts                                   *
 *             max_hosts - [IN] elements in hosts array                       *
 *                                                                            *
 * Return value: number of proxies in hosts array                             *
 *                                                                            *
 * Author: Alexander Vladishev                                                *
 *                                                                            *
 * Comments: Proxies leave the queue only through this function. Pollers must *
 *           always return the proxies they have taken using DCrequeue_proxy. *
 *                                                                            *
 ******************************************************************************/
int	DCconfig_get_proxypoller_hosts(DC_PROXY *proxies, int max_hosts)
{
	const char		*__function_name = "DCconfig_get_proxypoller_hosts";
	int			now, num = 0;
	zbx_binary_heap_t	*queue;

	zabbix_log(LOG_LEVEL_DEBUG, "In %s()", __function_name);

	now = time(NULL);

	queue = &config->pqueue;

	LOCK_CACHE;

	while (num < max_hosts && FAIL == zbx_binary_heap_empty(queue))
	{
		const zbx_binary_heap_elem_t	*min;
		ZBX_DC_PROXY			*dc_proxy;

		min = zbx_binary_heap_find_min(queue);
		dc_proxy = (ZBX_DC_PROXY *)min->data;

		if (dc_proxy->nextcheck > now)
			break;

		zbx_binary_heap_remove_min(queue);
		dc_proxy->location = ZBX_LOC_POLLER;

		DCget_proxy(&proxies[num], dc_proxy);
		num++;
	}

	UNLOCK_CACHE;

	zabbix_log(LOG_LEVEL_DEBUG, "End of %s():%d", __function_name, num);

	return num;
}

/******************************************************************************
 *                                                                            *
 * Function: DCconfig_get_proxypoller_nextcheck                               *
 *                                                                            *
 * Purpose: Get nextcheck for passive proxies                                 *
 *                                                                            *
 * Return value: nextcheck or FAIL if no passive proxies in queue             *
 *                                                                            *
 * Author: Alexander Vladishev                                                *
 *                                                                            *
 ******************************************************************************/
int	DCconfig_get_proxypoller_nextcheck(void)
{
	const char		*__function_name = "DCconfig_get_proxypoller_nextcheck";

	int			nextcheck;
	zbx_binary_heap_t	*queue;

	zabbix_log(LOG_LEVEL_DEBUG, "In %s()", __function_name);

	queue = &config->pqueue;

	LOCK_CACHE;

	if (FAIL == zbx_binary_heap_empty(queue))
	{
		const zbx_binary_heap_elem_t	*min;
		const ZBX_DC_PROXY		*dc_proxy;

		min = zbx_binary_heap_find_min(queue);
		dc_proxy = (const ZBX_DC_PROXY *)min->data;

		nextcheck = dc_proxy->nextcheck;
	}
	else
		nextcheck = FAIL;

	UNLOCK_CACHE;

	zabbix_log(LOG_LEVEL_DEBUG, "End of %s():%d", __function_name, nextcheck);

	return nextcheck;
}

void	DCrequeue_proxy(zbx_uint64_t hostid, unsigned char update_nextcheck)
{
	const char	*__function_name = "DCrequeue_proxy";

	time_t		now;
	ZBX_DC_HOST	*dc_host;
	ZBX_DC_PROXY	*dc_proxy;

	zabbix_log(LOG_LEVEL_DEBUG, "In %s() update_nextcheck:%d", __function_name, (int)update_nextcheck);

	now = time(NULL);

	LOCK_CACHE;

	if (NULL != (dc_host = zbx_hashset_search(&config->hosts, &hostid)) &&
			NULL != (dc_proxy = zbx_hashset_search(&config->proxies, &hostid)))
	{
		if (ZBX_LOC_POLLER == dc_proxy->location)
			dc_proxy->location = ZBX_LOC_NOWHERE;

		if (HOST_STATUS_PROXY_PASSIVE == dc_host->status)
		{
			if (0 != (update_nextcheck & ZBX_PROXY_CONFIG_NEXTCHECK))
			{
				dc_proxy->proxy_config_nextcheck = (int)calculate_proxy_nextcheck(
						hostid, CONFIG_PROXYCONFIG_FREQUENCY, now);
			}
			if (0 != (update_nextcheck & ZBX_PROXY_DATA_NEXTCHECK))
			{
				dc_proxy->proxy_data_nextcheck = (int)calculate_proxy_nextcheck(
						hostid, CONFIG_PROXYDATA_FREQUENCY, now);
			}
			if (0 != (update_nextcheck & ZBX_PROXY_TASKS_NEXTCHECK))
			{
				dc_proxy->proxy_tasks_nextcheck = (int)calculate_proxy_nextcheck(
						hostid, ZBX_TASK_UPDATE_FREQUENCY, now);
			}

			DCupdate_proxy_queue(dc_proxy);
		}
	}

	UNLOCK_CACHE;

	zabbix_log(LOG_LEVEL_DEBUG, "End of %s()", __function_name);
}

/******************************************************************************
 *                                                                            *
 * Function: DCconfig_set_proxy_timediff                                      *
 *                                                                            *
 * Purpose: set rounded time difference between server clock and proxy clock  *
 *                                                                            *
 * Comments: When we calculate "nextcheck" for items on proxied hosts, we     *
 *           take the time difference between server and proxy into account.  *
 *                                                                            *
 *           For instance, suppose an item was processed on the proxy at 10   *
 *           seconds and there is a time difference between server and proxy  *
 *           of -2 seconds (that is, proxy's time is 2 seconds in front). In  *
 *           the server's database, we will store the timestamp of 8 seconds. *
 *           However, when we calculate "nextcheck" on the server side, we    *
 *           should calculate it from 10 seconds. Otherwise, if we calculate  *
 *           it from 8 seconds, we will probably get those 10 seconds as the  *
 *           "nextcheck". Finally, after calculating "nextcheck", we should   *
 *           utilize the time difference again to get Zabbix server's time.   *
 *                                                                            *
 *           Now, suppose we have a non-integer time difference, say, of -1.5 *
 *           seconds. Suppose also that one item on the proxy was checked at  *
 *           4.7 seconds, whereas a second item was checked at 5.2 seconds,   *
 *           which corresponds to server times of 3.2 and 3.7 seconds. Since  *
 *           "nextcheck" calculation only uses the integer part, server will  *
 *           use 3 seconds as the basis, before using the time difference.    *
 *           However, it is very likely that the first item was scheduled for *
 *           4 seconds on the proxy and the second item for 5 seconds, so in  *
 *           order to be precise we would need to store time differences for  *
 *           each individual item. That would lead to a significant increase  *
 *           in memory consumption, which we rather avoid. For this reason    *
 *           we only store a single time difference between server and proxy, *
 *           and use it for all items. However, the way time difference is    *
 *           used is different before and after "nextcheck" calculation.      *
 *                                                                            *
 *           Consider the example above. Server uses 3 seconds as the basis,  *
 *           and subtracts a unified difference of -2 (rounded down) to both  *
 *           items, yielding 5. It then calculates "nextcheck" for these two  *
 *           items, yielding 4 and 5 (assuming a one-minute delay). It then   *
 *           adds a unified difference of -1 (rounded up), to get Zabbix      *
 *           server's time of 3 and 4.                                        *
 *                                                                            *
 *           This has the effect that items will get into the delayed item    *
 *           queue at most one second later, but this is feasible: in proxy   *
 *           to server communication there is a communication latency, which  *
 *           also has the effect of putting items into the delayed item queue *
 *           a bit later, and we do not account for that anyway.              *
 *                                                                            *
 *           As described above, we subtract a rounded down difference before *
 *           "nextcheck" calculation and a rounded up difference after. Since *
 *           we have a 1/10^9 chance of hitting an integer "timediff" value,  *
 *           which would yield the same value rounded down and rounded up, in *
 *           the proxy structure we only store the difference rounded down to *
 *           save space. This is achieved by discarding the "ns" part of the  *
 *           "timediff" structure. We then assume that the rounded down value *
 *           and the rounded up values are different.                         *
 *                                                                            *
 *           Calculations of "nextchecks" themselves are done in functions    *
 *           DCget_reachable_nextcheck() and DCsync_items() functions.        *
 *                                                                            *
 ******************************************************************************/
void	DCconfig_set_proxy_timediff(zbx_uint64_t hostid, const zbx_timespec_t *timediff)
{
	ZBX_DC_PROXY	*dc_proxy;

	LOCK_CACHE;

	if (NULL != (dc_proxy = zbx_hashset_search(&config->proxies, &hostid)))
		dc_proxy->timediff = timediff->sec;

	UNLOCK_CACHE;
}

static void	dc_get_host_macro(const zbx_uint64_t *hostids, int host_num, const char *macro, const char *context,
		char **value, char **value_default)
{
	int			i, j;
	ZBX_DC_HMACRO_HM	*hmacro_hm, hmacro_hm_local;
	ZBX_DC_HTMPL		*htmpl;
	zbx_vector_uint64_t	templateids;

	if (0 == host_num)
		return;

	hmacro_hm_local.macro = macro;

	for (i = 0; i < host_num; i++)
	{
		hmacro_hm_local.hostid = hostids[i];

		if (NULL != (hmacro_hm = zbx_hashset_search(&config->hmacros_hm, &hmacro_hm_local)))
		{
			for (j = 0; j < hmacro_hm->hmacros.values_num; j++)
			{
				ZBX_DC_HMACRO	*hmacro = (ZBX_DC_HMACRO *)hmacro_hm->hmacros.values[j];

				if (0 == strcmp(hmacro->macro, macro))
				{
					if (0 == zbx_strcmp_null(hmacro->context, context))
					{
						*value = zbx_strdup(*value, hmacro->value);
						return;
					}

					/* check for the default (without parameters) macro value */
					if (NULL == *value_default && NULL != context && NULL == hmacro->context)
						*value_default = zbx_strdup(*value_default, hmacro->value);
				}
			}
		}
	}

	zbx_vector_uint64_create(&templateids);
	zbx_vector_uint64_reserve(&templateids, 32);

	for (i = 0; i < host_num; i++)
	{
		if (NULL != (htmpl = zbx_hashset_search(&config->htmpls, &hostids[i])))
		{
			for (j = 0; j < htmpl->templateids.values_num; j++)
				zbx_vector_uint64_append(&templateids, htmpl->templateids.values[j]);
		}
	}

	if (0 != templateids.values_num)
	{
		zbx_vector_uint64_sort(&templateids, ZBX_DEFAULT_UINT64_COMPARE_FUNC);
		dc_get_host_macro(templateids.values, templateids.values_num, macro, context, value, value_default);
	}

	zbx_vector_uint64_destroy(&templateids);
}

static void	dc_get_global_macro(const char *macro, const char *context, char **value, char **value_default)
{
	int		i;
	ZBX_DC_GMACRO_M	*gmacro_m, gmacro_m_local;

	gmacro_m_local.macro = macro;

	if (NULL != (gmacro_m = zbx_hashset_search(&config->gmacros_m, &gmacro_m_local)))
	{
		for (i = 0; i < gmacro_m->gmacros.values_num; i++)
		{
			ZBX_DC_GMACRO	*gmacro = (ZBX_DC_GMACRO *)gmacro_m->gmacros.values[i];

			if (0 == strcmp(gmacro->macro, macro))
			{
				if (0 == zbx_strcmp_null(gmacro->context, context))
				{
					*value = zbx_strdup(*value, gmacro->value);
					break;
				}

				/* check for the default (without parameters) macro value */
				if (NULL == *value_default && NULL != context && NULL == gmacro->context)
					*value_default = zbx_strdup(*value_default, gmacro->value);
			}
		}
	}
}

void	dc_get_user_macro(const zbx_uint64_t *hostids, int hostids_num, const char *macro, const char *context,
		char **replace_to)
{
	char	*value = NULL, *value_default = NULL;

	/* User macros should be expanded according to the following priority: */
	/*                                                                     */
	/*  1) host context macro                                              */
	/*  2) global context macro                                            */
	/*  3) host base (default) macro                                       */
	/*  4) global base (default) macro                                     */
	/*                                                                     */
	/* We try to expand host macros first. If there is no perfect match on */
	/* the host level, we try to expand global macros, passing the default */
	/* macro value found on the host level, if any.                        */

	dc_get_host_macro(hostids, hostids_num, macro, context, &value, &value_default);

	if (NULL == value)
		dc_get_global_macro(macro, context, &value, &value_default);

	if (NULL != value)
	{
		zbx_free(*replace_to);
		*replace_to = value;

		zbx_free(value_default);
	}
	else if (NULL != value_default)
	{
		zbx_free(*replace_to);
		*replace_to = value_default;
	}
}

void	DCget_user_macro(const zbx_uint64_t *hostids, int hostids_num, const char *macro, char **replace_to)
{
	const char	*__function_name = "DCget_user_macro";
	char		*name = NULL, *context = NULL;

	zabbix_log(LOG_LEVEL_DEBUG, "In %s() macro:'%s'", __function_name, macro);

	if (SUCCEED != zbx_user_macro_parse_dyn(macro, &name, &context, NULL))
		goto out;

	LOCK_CACHE;

	dc_get_user_macro(hostids, hostids_num, name, context, replace_to);

	UNLOCK_CACHE;

	zbx_free(context);
	zbx_free(name);
out:
	zabbix_log(LOG_LEVEL_DEBUG, "End of %s()", __function_name);
}

/******************************************************************************
 *                                                                            *
 * Function: dc_expression_user_macro_validator                               *
 *                                                                            *
 * Purpose: validate user macro values in trigger expressions                 *
 *                                                                            *
 * Parameters: value   - [IN] the macro value                                 *
 *                                                                            *
 * Return value: SUCCEED - the macro value can be used in expression          *
 *               FAIL    - otherwise                                          *
 *                                                                            *
 ******************************************************************************/
static int	dc_expression_user_macro_validator(const char *value)
{
	if (SUCCEED == is_double_suffix(value, ZBX_FLAG_DOUBLE_SUFFIX))
		return SUCCEED;

	return FAIL;
}

/******************************************************************************
 *                                                                            *
 * Function: zbx_dc_expand_user_macros                                        *
 *                                                                            *
 * Purpose: expand user macros in the specified text value                    *
 *                                                                            *
 * Parameters: text           - [IN] the text value to expand                 *
 *             hostids        - [IN] an array of related hostids              *
 *             hostids_num    - [IN] the number of hostids                    *
 *             validator_func - [IN] an optional validator function           *
 *                                                                            *
 * Return value: The text value with expanded user macros. Uknown or invalid  *
 *               macros will be left unresolved.                              *
 *                                                                            *
 * Comments: The returned value must be freed by the caller.                  *
 *           This function must be used only by configuration syncer          *
 *                                                                            *
 ******************************************************************************/
char	*zbx_dc_expand_user_macros(const char *text, zbx_uint64_t *hostids, int hostids_num,
		zbx_macro_value_validator_func_t validator_func)
{
	zbx_token_t	token;
	int		pos = 0, len, last_pos = 0;
	char		*str = NULL, *name = NULL, *context = NULL, *value = NULL;
	size_t		str_alloc = 0, str_offset = 0;

	if ('\0' == *text)
		return zbx_strdup(NULL, text);

	for (; SUCCEED == zbx_token_find(text, pos, &token, ZBX_TOKEN_SEARCH_BASIC); pos++)
	{
		if (ZBX_TOKEN_USER_MACRO != token.type)
			continue;

		if (SUCCEED != zbx_user_macro_parse_dyn(text + token.token.l, &name, &context, &len))
			continue;

		zbx_strncpy_alloc(&str, &str_alloc, &str_offset, text + last_pos, token.token.l - last_pos);
		dc_get_user_macro(hostids, hostids_num, name, context, &value);

		if (NULL != value && NULL != validator_func && FAIL == validator_func(value))
			zbx_free(value);

		if (NULL != value)
		{
			zbx_strcpy_alloc(&str, &str_alloc, &str_offset, value);
			zbx_free(value);

		}
		else
		{
			zbx_strncpy_alloc(&str, &str_alloc, &str_offset, text + token.token.l,
					token.token.r - token.token.l + 1);
		}

		zbx_free(name);
		zbx_free(context);

		pos = token.token.r;
		last_pos = pos + 1;
	}

	zbx_strcpy_alloc(&str, &str_alloc, &str_offset, text + last_pos);

	return str;
}

/******************************************************************************
 *                                                                            *
 * Function: dc_expression_expand_user_macros                                 *
 *                                                                            *
 * Purpose: expand user macros in trigger expression                          *
 *                                                                            *
 * Parameters: expression - [IN] the expression to expand                     *
 *             error      - [OUT] the error message                           *
 *                                                                            *
 * Return value: The expanded expression or NULL in the case of error.        *
 *               If NULL is returned the error message is set.                *
 *                                                                            *
 * Comments: The returned expression must be freed by the caller.             *
 *                                                                            *
 ******************************************************************************/
static char	*dc_expression_expand_user_macros(const char *expression, char **error)
{
	zbx_vector_uint64_t	functionids, hostids;
	char			*out;

	zbx_vector_uint64_create(&functionids);
	zbx_vector_uint64_create(&hostids);

	get_functionids(&functionids, expression);
	zbx_dc_get_hostids_by_functionids(functionids.values, functionids.values_num, &hostids);

	out = zbx_dc_expand_user_macros(expression, hostids.values, hostids.values_num,
			dc_expression_user_macro_validator);

	if (NULL != strstr(out, "{$"))
	{
		*error = zbx_strdup(*error, "cannot evaluate expression: invalid macro value");
		zbx_free(out);
	}

	zbx_vector_uint64_destroy(&hostids);
	zbx_vector_uint64_destroy(&functionids);

	return out;
}

/******************************************************************************
 *                                                                            *
 * Function: DCexpression_expand_user_macros                                  *
 *                                                                            *
 * Purpose: expand user macros in trigger expression                          *
 *                                                                            *
 * Parameters: expression - [IN] the expression to expand                     *
 *             error      - [OUT] the error message                           *
 *                                                                            *
 * Return value: The expanded expression or NULL in the case of error.        *
 *               If NULL is returned the error message is set.                *
 *                                                                            *
 * Comments: The returned expression must be freed by the caller.             *
 *           This function is a locking wrapper of                            *
 *           dc_expression_expand_user_macros() function for external usage.  *
 *                                                                            *
 ******************************************************************************/
char	*DCexpression_expand_user_macros(const char *expression, char **error)
{
	char	*expression_ex;

	LOCK_CACHE;

	expression_ex = dc_expression_expand_user_macros(expression, error);

	UNLOCK_CACHE;

	return expression_ex;
}

/******************************************************************************
 *                                                                            *
 * Function: DCfree_item_queue                                                *
 *                                                                            *
 * Purpose: frees the item queue data vector created by DCget_item_queue()    *
 *                                                                            *
 * Parameters: queue - [IN] the item queue data vector to free                *
 *                                                                            *
 ******************************************************************************/
void	DCfree_item_queue(zbx_vector_ptr_t *queue)
{
	int	i;

	for (i = 0; i < queue->values_num; i++)
		zbx_free(queue->values[i]);
}

/******************************************************************************
 *                                                                            *
 * Function: DCget_item_queue                                                 *
 *                                                                            *
 * Purpose: retrieves vector of delayed items                                 *
 *                                                                            *
 * Parameters: queue - [OUT] the vector of delayed items (optional)           *
 *             from  - [IN] the minimum delay time in seconds (non-negative)  *
 *             to    - [IN] the maximum delay time in seconds or              *
 *                          ZBX_QUEUE_TO_INFINITY if there is no limit        *
 *                                                                            *
 * Return value: the number of delayed items                                  *
 *                                                                            *
 ******************************************************************************/
int	DCget_item_queue(zbx_vector_ptr_t *queue, int from, int to)
{
	zbx_hashset_iter_t	iter;
	const ZBX_DC_ITEM	*dc_item;
	int			now, nitems = 0, data_expected_from, delay;
	zbx_queue_item_t	*queue_item;

	now = time(NULL);

	LOCK_CACHE;

	zbx_hashset_iter_reset(&config->items, &iter);

	while (NULL != (dc_item = zbx_hashset_iter_next(&iter)))
	{
		const ZBX_DC_HOST	*dc_host;

		if (ITEM_STATUS_ACTIVE != dc_item->status)
			continue;

		if (SUCCEED != is_counted_in_item_queue(dc_item->type, dc_item->key))
			continue;

		if (NULL == (dc_host = zbx_hashset_search(&config->hosts, &dc_item->hostid)))
			continue;

		if (HOST_STATUS_MONITORED != dc_host->status)
			continue;

		if (SUCCEED == DCin_maintenance_without_data_collection(dc_host, dc_item))
			continue;

		switch (dc_item->type)
		{
			case ITEM_TYPE_ZABBIX:
				if (HOST_AVAILABLE_TRUE != dc_host->available)
					continue;
				break;
			case ITEM_TYPE_ZABBIX_ACTIVE:
				if (dc_host->data_expected_from > (data_expected_from = dc_item->data_expected_from))
					data_expected_from = dc_host->data_expected_from;
				if (SUCCEED != zbx_interval_preproc(dc_item->delay, &delay, NULL, NULL))
					continue;
				if (data_expected_from + delay > now)
					continue;
				break;
			case ITEM_TYPE_SNMPv1:
			case ITEM_TYPE_SNMPv2c:
			case ITEM_TYPE_SNMPv3:
				if (HOST_AVAILABLE_TRUE != dc_host->snmp_available)
					continue;
				break;
			case ITEM_TYPE_IPMI:
				if (HOST_AVAILABLE_TRUE != dc_host->ipmi_available)
					continue;
				break;
			case ITEM_TYPE_JMX:
				if (HOST_AVAILABLE_TRUE != dc_host->jmx_available)
					continue;
				break;
		}

		if (now - dc_item->nextcheck < from || (ZBX_QUEUE_TO_INFINITY != to && now - dc_item->nextcheck >= to))
			continue;

		if (NULL != queue)
		{
			queue_item = zbx_malloc(NULL, sizeof(zbx_queue_item_t));
			queue_item->itemid = dc_item->itemid;
			queue_item->type = dc_item->type;
			queue_item->nextcheck = dc_item->nextcheck;
			queue_item->proxy_hostid = dc_host->proxy_hostid;

			zbx_vector_ptr_append(queue, queue_item);
		}
		nitems++;
	}

	UNLOCK_CACHE;

	return nitems;
}

/******************************************************************************
 *                                                                            *
 * Function: dc_trigger_items_hosts_enabled                                   *
 *                                                                            *
 * Purpose: check that functionids in trigger (recovery) expression           *
 *          correspond to enabled items and hosts                             *
 *                                                                            *
 * Parameters: expression - [IN] trigger (recovery) expression                *
 *                                                                            *
 * Return value: SUCCEED - all functionids correspond to enabled items and    *
 *                           enabled hosts                                    *
 *               FAIL    - at least one item or host is disabled              *
 *                                                                            *
 ******************************************************************************/
static int	dc_trigger_items_hosts_enabled(const char *expression)
{
	zbx_uint64_t		functionid;
	const ZBX_DC_ITEM	*dc_item;
	const ZBX_DC_FUNCTION	*dc_function;
	const ZBX_DC_HOST	*dc_host;
	const char		*p, *q;

	for (p = expression; '\0' != *p; p++)
	{
		if ('{' != *p)
			continue;

		if ('$' == p[1])
		{
			int	macro_r, context_l, context_r;

			if (SUCCEED == zbx_user_macro_parse(p, &macro_r, &context_l, &context_r))
				p += macro_r;
			else
				p++;

			continue;
		}

		if (NULL == (q = strchr(p + 1, '}')))
			return FAIL;

		if (SUCCEED != is_uint64_n(p + 1, q - p - 1, &functionid))
			continue;

		if (NULL == (dc_function = zbx_hashset_search(&config->functions, &functionid)) ||
				NULL == (dc_item = zbx_hashset_search(&config->items, &dc_function->itemid)) ||
				ITEM_STATUS_ACTIVE != dc_item->status ||
				NULL == (dc_host = zbx_hashset_search(&config->hosts, &dc_item->hostid)) ||
				HOST_STATUS_MONITORED != dc_host->status)
		{
			return FAIL;
		}

		p = q;
	}

	return SUCCEED;
}

/******************************************************************************
 *                                                                            *
 * Function: dc_status_update                                                 *
 *                                                                            *
 * Purpose: check when status information stored in configuration cache was   *
 *          updated last time and update it if necessary                      *
 *                                                                            *
 * Comments: This function gathers the following information:                 *
 *             - number of enabled hosts (total and per proxy)                *
 *             - number of disabled hosts (total and per proxy)               *
 *             - number of enabled and supported items (total, per host and   *
 *                                                                 per proxy) *
 *             - number of enabled and not supported items (total, per host   *
 *                                                             and per proxy) *
 *             - number of disabled items (total and per proxy)               *
 *             - number of enabled triggers with value OK                     *
 *             - number of enabled triggers with value PROBLEM                *
 *             - number of disabled triggers                                  *
 *             - required performance (total and per proxy)                   *
 *           Gathered information can then be displayed in the frontend (see  *
 *           "status.get" request) and used in calculation of zabbix[] items. *
 *                                                                            *
 * NOTE: Always call this function before accessing information stored in     *
 *       config->status as well as host and required performance counters     *
 *       stored in elements of config->proxies and item counters in elements  *
 *       of config->hosts.                                                    *
 *                                                                            *
 ******************************************************************************/
static void	dc_status_update(void)
{
#define ZBX_STATUS_LIFETIME	SEC_PER_MIN

	zbx_hashset_iter_t	iter;
	ZBX_DC_PROXY		*dc_proxy;
	ZBX_DC_HOST		*dc_host, *dc_proxy_host;
	const ZBX_DC_ITEM	*dc_item;
	const ZBX_DC_TRIGGER	*dc_trigger;

	if (0 != config->status->last_update && config->status->last_update + ZBX_STATUS_LIFETIME > time(NULL))
		return;

	/* reset global counters */

	config->status->hosts_monitored = 0;
	config->status->hosts_not_monitored = 0;
	config->status->items_active_normal = 0;
	config->status->items_active_notsupported = 0;
	config->status->items_disabled = 0;
	config->status->triggers_enabled_ok = 0;
	config->status->triggers_enabled_problem = 0;
	config->status->triggers_disabled = 0;
	config->status->required_performance = 0.0;

	/* loop over proxies to reset per-proxy host and required performance counters */

	zbx_hashset_iter_reset(&config->proxies, &iter);

	while (NULL != (dc_proxy = zbx_hashset_iter_next(&iter)))
	{
		dc_proxy->hosts_monitored = 0;
		dc_proxy->hosts_not_monitored = 0;
		dc_proxy->required_performance = 0.0;
	}

	/* loop over hosts */

	zbx_hashset_iter_reset(&config->hosts, &iter);

	while (NULL != (dc_host = zbx_hashset_iter_next(&iter)))
	{
		/* reset per-host/per-proxy item counters */

		dc_host->items_active_normal = 0;
		dc_host->items_active_notsupported = 0;
		dc_host->items_disabled = 0;

		/* gather per-proxy statistics of enabled and disabled hosts */
		switch (dc_host->status)
		{
			case HOST_STATUS_MONITORED:
				config->status->hosts_monitored++;
				if (0 == dc_host->proxy_hostid)
					break;
				if (NULL == (dc_proxy = zbx_hashset_search(&config->proxies, &dc_host->proxy_hostid)))
					break;
				dc_proxy->hosts_monitored++;
				break;
			case HOST_STATUS_NOT_MONITORED:
				config->status->hosts_not_monitored++;
				if (0 == dc_host->proxy_hostid)
					break;
				if (NULL == (dc_proxy = zbx_hashset_search(&config->proxies, &dc_host->proxy_hostid)))
					break;
				dc_proxy->hosts_not_monitored++;
				break;
		}
	}

	/* loop over items to gather per-host and per-proxy statistics */

	zbx_hashset_iter_reset(&config->items, &iter);

	while (NULL != (dc_item = zbx_hashset_iter_next(&iter)))
	{
		dc_proxy = NULL;
		dc_proxy_host = NULL;

		if (ZBX_FLAG_DISCOVERY_NORMAL != dc_item->flags && ZBX_FLAG_DISCOVERY_CREATED != dc_item->flags)
			continue;

		if (NULL == (dc_host = zbx_hashset_search(&config->hosts, &dc_item->hostid)))
			continue;

		if (0 != dc_host->proxy_hostid)
		{
			dc_proxy = zbx_hashset_search(&config->proxies, &dc_host->proxy_hostid);
			dc_proxy_host = zbx_hashset_search(&config->hosts, &dc_host->proxy_hostid);
		}

		switch (dc_item->status)
		{
			case ITEM_STATUS_ACTIVE:
				if (HOST_STATUS_MONITORED == dc_host->status)
				{
					int	delay;

					if (SUCCEED == zbx_interval_preproc(dc_item->delay, &delay, NULL, NULL) &&
							0 != delay)
					{
						config->status->required_performance += 1.0 / delay;

						if (NULL != dc_proxy)
							dc_proxy->required_performance += 1.0 / delay;
					}

					switch (dc_item->state)
					{
						case ITEM_STATE_NORMAL:
							config->status->items_active_normal++;
							dc_host->items_active_normal++;
							if (NULL != dc_proxy_host)
								dc_proxy_host->items_active_normal++;
							break;
						case ITEM_STATE_NOTSUPPORTED:
							config->status->items_active_notsupported++;
							dc_host->items_active_notsupported++;
							if (NULL != dc_proxy_host)
								dc_proxy_host->items_active_notsupported++;
							break;
						default:
							THIS_SHOULD_NEVER_HAPPEN;
					}

					break;
				}
				/* break; is not missing here, item on disabled host counts as disabled */
			case ITEM_STATUS_DISABLED:
				config->status->items_disabled++;
				if (NULL != dc_proxy_host)
					dc_proxy_host->items_disabled++;
				break;
			default:
				THIS_SHOULD_NEVER_HAPPEN;
		}
	}

	/* loop over triggers to gather enabled and disabled trigger statistics */

	zbx_hashset_iter_reset(&config->triggers, &iter);

	while (NULL != (dc_trigger = zbx_hashset_iter_next(&iter)))
	{
		switch (dc_trigger->status)
		{
			case TRIGGER_STATUS_ENABLED:
				if (SUCCEED == dc_trigger_items_hosts_enabled(dc_trigger->expression) &&
						(TRIGGER_RECOVERY_MODE_RECOVERY_EXPRESSION != dc_trigger->recovery_mode ||
						SUCCEED == dc_trigger_items_hosts_enabled(dc_trigger->recovery_expression)))
				{
					switch (dc_trigger->value)
					{
						case TRIGGER_VALUE_OK:
							config->status->triggers_enabled_ok++;
							break;
						case TRIGGER_VALUE_PROBLEM:
							config->status->triggers_enabled_problem++;
							break;
						default:
							THIS_SHOULD_NEVER_HAPPEN;
					}

					break;
				}
				/* break; is not missing here, trigger with disabled items/hosts counts as disabled */
			case TRIGGER_STATUS_DISABLED:
				config->status->triggers_disabled++;
				break;
			default:
				THIS_SHOULD_NEVER_HAPPEN;
		}
	}

	config->status->last_update = time(NULL);

#undef ZBX_STATUS_LIFETIME
}

/******************************************************************************
 *                                                                            *
 * Function: DCget_item_count                                                 *
 *                                                                            *
 * Purpose: return the number of active items                                 *
 *                                                                            *
 * Parameters: hostid - [IN] the host id, pass 0 to specify all hosts         *
 *                                                                            *
 * Return value: the number of active items                                   *
 *                                                                            *
 ******************************************************************************/
zbx_uint64_t	DCget_item_count(zbx_uint64_t hostid)
{
	zbx_uint64_t		count;
	const ZBX_DC_HOST	*dc_host;

	LOCK_CACHE;

	dc_status_update();

	if (0 == hostid)
		count = config->status->items_active_normal + config->status->items_active_notsupported;
	else if (NULL != (dc_host = zbx_hashset_search(&config->hosts, &hostid)))
		count = dc_host->items_active_normal + dc_host->items_active_notsupported;
	else
		count = 0;

	UNLOCK_CACHE;

	return count;
}

/******************************************************************************
 *                                                                            *
 * Function: DCget_item_unsupported_count                                     *
 *                                                                            *
 * Purpose: return the number of active unsupported items                     *
 *                                                                            *
 * Parameters: hostid - [IN] the host id, pass 0 to specify all hosts         *
 *                                                                            *
 * Return value: the number of active unsupported items                       *
 *                                                                            *
 ******************************************************************************/
zbx_uint64_t	DCget_item_unsupported_count(zbx_uint64_t hostid)
{
	zbx_uint64_t		count;
	const ZBX_DC_HOST	*dc_host;

	LOCK_CACHE;

	dc_status_update();

	if (0 == hostid)
		count = config->status->items_active_notsupported;
	else if (NULL != (dc_host = zbx_hashset_search(&config->hosts, &hostid)))
		count = dc_host->items_active_notsupported;
	else
		count = 0;

	UNLOCK_CACHE;

	return count;
}

/******************************************************************************
 *                                                                            *
 * Function: DCget_trigger_count                                              *
 *                                                                            *
 * Purpose: count active triggers                                             *
 *                                                                            *
 ******************************************************************************/
zbx_uint64_t	DCget_trigger_count(void)
{
	zbx_uint64_t	count;

	LOCK_CACHE;

	dc_status_update();

	count = config->status->triggers_enabled_ok + config->status->triggers_enabled_problem;

	UNLOCK_CACHE;

	return count;
}

/******************************************************************************
 *                                                                            *
 * Function: DCget_host_count                                                 *
 *                                                                            *
 * Purpose: count monitored and not monitored hosts                           *
 *                                                                            *
 ******************************************************************************/
zbx_uint64_t	DCget_host_count(void)
{
	zbx_uint64_t	nhosts;

	LOCK_CACHE;

	dc_status_update();

	nhosts = config->status->hosts_monitored;

	UNLOCK_CACHE;

	return nhosts;
}

/******************************************************************************
 *                                                                            *
 * Function: DCget_required_performance                                       *
 *                                                                            *
 * Return value: the required nvps number                                     *
 *                                                                            *
 ******************************************************************************/
double	DCget_required_performance(void)
{
	double	nvps;

	LOCK_CACHE;

	dc_status_update();

	nvps = config->status->required_performance;

	UNLOCK_CACHE;

	return nvps;
}

static void	proxy_counter_ui64_push(zbx_vector_ptr_t *vector, zbx_uint64_t proxyid, zbx_uint64_t counter)
{
	zbx_proxy_counter_t	*proxy_counter;

	proxy_counter = zbx_malloc(NULL, sizeof(zbx_proxy_counter_t));
	proxy_counter->proxyid = proxyid;
	proxy_counter->counter_value.ui64 = counter;
	zbx_vector_ptr_append(vector, proxy_counter);
}

static void	proxy_counter_dbl_push(zbx_vector_ptr_t *vector, zbx_uint64_t proxyid, double counter)
{
	zbx_proxy_counter_t	*proxy_counter;

	proxy_counter = zbx_malloc(NULL, sizeof(zbx_proxy_counter_t));
	proxy_counter->proxyid = proxyid;
	proxy_counter->counter_value.dbl = counter;
	zbx_vector_ptr_append(vector, proxy_counter);
}

void	DCget_status(zbx_vector_ptr_t *hosts_monitored, zbx_vector_ptr_t *hosts_not_monitored,
		zbx_vector_ptr_t *items_active_normal, zbx_vector_ptr_t *items_active_notsupported,
		zbx_vector_ptr_t *items_disabled, zbx_uint64_t *triggers_enabled_ok,
		zbx_uint64_t *triggers_enabled_problem, zbx_uint64_t *triggers_disabled,
		zbx_vector_ptr_t *required_performance)
{
	zbx_hashset_iter_t	iter;
	const ZBX_DC_PROXY	*dc_proxy;
	const ZBX_DC_HOST	*dc_proxy_host;

	LOCK_CACHE;

	dc_status_update();

	proxy_counter_ui64_push(hosts_monitored, 0, config->status->hosts_monitored);
	proxy_counter_ui64_push(hosts_not_monitored, 0, config->status->hosts_not_monitored);
	proxy_counter_ui64_push(items_active_normal, 0, config->status->items_active_normal);
	proxy_counter_ui64_push(items_active_notsupported, 0, config->status->items_active_notsupported);
	proxy_counter_ui64_push(items_disabled, 0, config->status->items_disabled);
	*triggers_enabled_ok = config->status->triggers_enabled_ok;
	*triggers_enabled_problem = config->status->triggers_enabled_problem;
	*triggers_disabled = config->status->triggers_disabled;
	proxy_counter_dbl_push(required_performance, 0, config->status->required_performance);

	zbx_hashset_iter_reset(&config->proxies, &iter);

	while (NULL != (dc_proxy = zbx_hashset_iter_next(&iter)))
	{
		proxy_counter_ui64_push(hosts_monitored, dc_proxy->hostid, dc_proxy->hosts_monitored);
		proxy_counter_ui64_push(hosts_not_monitored, dc_proxy->hostid, dc_proxy->hosts_not_monitored);

		if (NULL != (dc_proxy_host = zbx_hashset_search(&config->hosts, &dc_proxy->hostid)))
		{
			proxy_counter_ui64_push(items_active_normal, dc_proxy->hostid,
					dc_proxy_host->items_active_normal);
			proxy_counter_ui64_push(items_active_notsupported, dc_proxy->hostid,
					dc_proxy_host->items_active_notsupported);
			proxy_counter_ui64_push(items_disabled, dc_proxy->hostid, dc_proxy_host->items_disabled);
		}

		proxy_counter_dbl_push(required_performance, dc_proxy->hostid, dc_proxy->required_performance);
	}

	UNLOCK_CACHE;
}

/******************************************************************************
 *                                                                            *
 * Function: DCget_expressions_by_names                                       *
 *                                                                            *
 * Purpose: retrieves global expression data from cache                       *
 *                                                                            *
 * Parameters: expressions  - [OUT] a vector of expression data pointers      *
 *             names        - [IN] a vector containing expression names       *
 *             names_num    - [IN] the number of items in names vector        *
 *                                                                            *
 * Comment: The expressions vector contains allocated data, which must be     *
 *          freed afterwards with zbx_regexp_clean_expressions() function.    *
 *                                                                            *
 ******************************************************************************/
void	DCget_expressions_by_names(zbx_vector_ptr_t *expressions, const char * const *names, int names_num)
{
	int			i, iname;
	ZBX_DC_EXPRESSION	*expression;
	ZBX_DC_REGEXP		*regexp, search_regexp;

	LOCK_CACHE;

	for (iname = 0; iname < names_num; iname++)
	{
		search_regexp.name = names[iname];

		if (NULL != (regexp = zbx_hashset_search(&config->regexps, &search_regexp)))
		{
			for (i = 0; i < regexp->expressionids.values_num; i++)
			{
				zbx_uint64_t		expressionid = regexp->expressionids.values[i];
				zbx_expression_t	*rxp;

				if (NULL == (expression = zbx_hashset_search(&config->expressions, &expressionid)))
					continue;

				rxp = zbx_malloc(NULL, sizeof(zbx_expression_t));
				rxp->name = zbx_strdup(NULL, regexp->name);
				rxp->expression = zbx_strdup(NULL, expression->expression);
				rxp->exp_delimiter = expression->delimiter;
				rxp->case_sensitive = expression->case_sensitive;
				rxp->expression_type = expression->type;

				zbx_vector_ptr_append(expressions, rxp);
			}
		}
	}

	UNLOCK_CACHE;
}

/******************************************************************************
 *                                                                            *
 * Function: DCget_expression                                                 *
 *                                                                            *
 * Purpose: retrieves regular expression data from cache                      *
 *                                                                            *
 * Parameters: expressions  - [OUT] a vector of expression data pointers      *
 *             name         - [IN] the regular expression name                *
 *                                                                            *
 * Comment: The expressions vector contains allocated data, which must be     *
 *          freed afterwards with zbx_regexp_clean_expressions() function.    *
 *                                                                            *
 ******************************************************************************/
void	DCget_expressions_by_name(zbx_vector_ptr_t *expressions, const char *name)
{
	DCget_expressions_by_names(expressions, &name, 1);
}

/******************************************************************************
 *                                                                            *
 * Function: DCget_data_expected_from                                         *
 *                                                                            *
 * Purpose: Returns time since which data is expected for the given item. We  *
 *          would not mind not having data for the item before that time, but *
 *          since that time we expect data to be coming.                      *
 *                                                                            *
 * Parameters: itemid  - [IN] the item id                                     *
 *             seconds - [OUT] the time data is expected as a Unix timestamp  *
 *                                                                            *
 ******************************************************************************/
int	DCget_data_expected_from(zbx_uint64_t itemid, int *seconds)
{
	ZBX_DC_ITEM	*dc_item;
	ZBX_DC_HOST	*dc_host;
	int		ret = FAIL;

	LOCK_CACHE;

	if (NULL == (dc_item = zbx_hashset_search(&config->items, &itemid)))
		goto unlock;

	if (ITEM_STATUS_ACTIVE != dc_item->status)
		goto unlock;

	if (NULL == (dc_host = zbx_hashset_search(&config->hosts, &dc_item->hostid)))
		goto unlock;

	if (HOST_STATUS_MONITORED != dc_host->status)
		goto unlock;

	*seconds = MAX(dc_item->data_expected_from, dc_host->data_expected_from);

	ret = SUCCEED;
unlock:
	UNLOCK_CACHE;

	return ret;
}

/******************************************************************************
 *                                                                            *
 * Function: dc_get_hostids_by_functionids                                    *
 *                                                                            *
 * Purpose: get host identifiers for the specified list of functions          *
 *                                                                            *
 * Parameters: functionids     - [IN] the function ids                        *
 *             functionids_num - [IN] the number of function ids              *
 *             hostids         - [OUT] the host ids                           *
 *                                                                            *
 * Comments: this function must be used only by configuration syncer          *
 *                                                                            *
 ******************************************************************************/
void	zbx_dc_get_hostids_by_functionids(const zbx_uint64_t *functionids, int functionids_num,
		zbx_vector_uint64_t *hostids)
{
	ZBX_DC_FUNCTION	*function;
	ZBX_DC_ITEM	*item;
	int		i;

	for (i = 0; i < functionids_num; i++)
	{
		if (NULL == (function = zbx_hashset_search(&config->functions, &functionids[i])))
				continue;

		if (NULL != (item = zbx_hashset_search(&config->items, &function->itemid)))
			zbx_vector_uint64_append(hostids, item->hostid);
	}

	zbx_vector_uint64_sort(hostids, ZBX_DEFAULT_UINT64_COMPARE_FUNC);
	zbx_vector_uint64_uniq(hostids, ZBX_DEFAULT_UINT64_COMPARE_FUNC);
}

/******************************************************************************
 *                                                                            *
 * Function: DCget_hostids_by_functionids                                     *
 *                                                                            *
 * Purpose: get function host ids grouped by an object (trigger) id           *
 *                                                                            *
 * Parameters: functionids - [IN] the function ids                            *
 *             hostids     - [OUT] the host ids                               *
 *                                                                            *
 ******************************************************************************/
void	DCget_hostids_by_functionids(zbx_vector_uint64_t *functionids, zbx_vector_uint64_t *hostids)
{
	const char	*__function_name = "DCget_hostids_by_functionids";

	zabbix_log(LOG_LEVEL_DEBUG, "In %s()", __function_name);

	LOCK_CACHE;

	zbx_dc_get_hostids_by_functionids(functionids->values, functionids->values_num, hostids);

	UNLOCK_CACHE;

	zabbix_log(LOG_LEVEL_DEBUG, "End of %s(): found %d hosts", __function_name, hostids->values_num);
}

/******************************************************************************
 *                                                                            *
 * Function: zbx_config_get                                                   *
 *                                                                            *
 * Purpose: get global configuration data                                     *
 *                                                                            *
 * Parameters: cfg   - [OUT] the global configuration data                    *
 *             flags - [IN] the flags specifying fields to set,               *
 *                          see ZBX_CONFIG_FLAGS_ defines                     *
 *                                                                            *
 * Comments: It's recommended to cleanup this structure with zbx_config_clean *
 *           function even if only simple fields are requested.               *
 *                                                                            *
 ******************************************************************************/
void	zbx_config_get(zbx_config_t *cfg, zbx_uint64_t flags)
{
	LOCK_CACHE;

	if (0 != (flags & ZBX_CONFIG_FLAGS_SEVERITY_NAME))
	{
		int	i;

		cfg->severity_name = zbx_malloc(NULL, TRIGGER_SEVERITY_COUNT * sizeof(char *));

		for (i = 0; i < TRIGGER_SEVERITY_COUNT; i++)
			cfg->severity_name[i] = zbx_strdup(NULL, config->config->severity_name[i]);
	}

	if (0 != (flags & ZBX_CONFIG_FLAGS_DISCOVERY_GROUPID))
		cfg->discovery_groupid = config->config->discovery_groupid;

	if (0 != (flags & ZBX_CONFIG_FLAGS_DEFAULT_INVENTORY_MODE))
		cfg->default_inventory_mode = config->config->default_inventory_mode;

	if (0 != (flags & ZBX_CONFIG_FLAGS_REFRESH_UNSUPPORTED))
		cfg->refresh_unsupported = config->config->refresh_unsupported;

	if (0 != (flags & ZBX_CONFIG_FLAGS_SNMPTRAP_LOGGING))
		cfg->snmptrap_logging = config->config->snmptrap_logging;

	if (0 != (flags & ZBX_CONFIG_FLAGS_HOUSEKEEPER))
		cfg->hk = config->config->hk;

	UNLOCK_CACHE;

	cfg->flags = flags;
}

/******************************************************************************
 *                                                                            *
 * Function: zbx_config_clean                                                 *
 *                                                                            *
 * Purpose: cleans global configuration data structure filled                 *
 *          by zbx_config_get() function                                      *
 *                                                                            *
 * Parameters: cfg   - [IN] the global configuration data                     *
 *                                                                            *
 ******************************************************************************/
void	zbx_config_clean(zbx_config_t *cfg)
{
	if (0 != (cfg->flags & ZBX_CONFIG_FLAGS_SEVERITY_NAME))
	{
		int	i;

		for (i = 0; i < TRIGGER_SEVERITY_COUNT; i++)
			zbx_free(cfg->severity_name[i]);

		zbx_free(cfg->severity_name);
	}
}

/******************************************************************************
 *                                                                            *
 * Function: DCreset_hosts_availability                                       *
 *                                                                            *
 * Purpose: resets host availability for disabled hosts and hosts without     *
 *          enabled items for the corresponding interface                     *
 *                                                                            *
 * Parameters: hosts - [OUT] changed host availability data                   *
 *                                                                            *
 * Return value: SUCCEED - host availability was reset for at least one host  *
 *               FAIL    - no hosts required availability reset               *
 *                                                                            *
 * Comments: This function resets host availability in configuration cache.   *
 *           The caller must perform corresponding database updates based     *
 *           on returned host availability reset data. On server the function *
 *           skips hosts handled by proxies.                                  *
 *                                                                            *
 ******************************************************************************/
int	DCreset_hosts_availability(zbx_vector_ptr_t *hosts)
{
	const char		*__function_name = "DCreset_hosts_availability";
	ZBX_DC_HOST		*host;
	zbx_hashset_iter_t	iter;
	zbx_host_availability_t	*ha = NULL;
	int			now;

	zabbix_log(LOG_LEVEL_DEBUG, "In %s()", __function_name);

	now = time(NULL);

	LOCK_CACHE;

	zbx_hashset_iter_reset(&config->hosts, &iter);

	while (NULL != (host = (ZBX_DC_HOST *)zbx_hashset_iter_next(&iter)))
	{
		int	items_num = 0, snmp_items_num = 0, ipmi_items_num = 0, jmx_items_num = 0;

		/* On server skip hosts handled by proxies. They are handled directly */
		/* when receiving hosts' availability data from proxies.              */
		/* Unless a host was just (re)assigned to a proxy or the proxy has    */
		/* not updated its status during the maximum proxy heartbeat period.  */
		/* In this case reset all interfaces to unknown status.               */
		if (0 == host->reset_availability &&
				0 != (program_type & ZBX_PROGRAM_TYPE_SERVER) && 0 != host->proxy_hostid)
		{
			ZBX_DC_PROXY	*proxy;

			if (NULL != (proxy = zbx_hashset_search(&config->proxies, &host->proxy_hostid)))
			{
				/* SEC_PER_MIN is a tolerance interval, it was chosen arbitrarily */
				if (ZBX_PROXY_HEARTBEAT_FREQUENCY_MAX + SEC_PER_MIN >= now - proxy->lastaccess)
					continue;
			}

			host->reset_availability = 1;
		}

		if (NULL == ha)
			ha = (zbx_host_availability_t *)zbx_malloc(NULL, sizeof(zbx_host_availability_t));

		zbx_host_availability_init(ha, host->hostid);

		if (0 == host->reset_availability)
		{
			items_num = host->items_num;
			snmp_items_num = host->snmp_items_num;
			ipmi_items_num = host->ipmi_items_num;
			jmx_items_num = host->jmx_items_num;
		}

		if (0 == items_num && HOST_AVAILABLE_UNKNOWN != host->available)
			zbx_agent_availability_init(&ha->agents[ZBX_AGENT_ZABBIX], HOST_AVAILABLE_UNKNOWN, "", 0, 0);

		if (0 == snmp_items_num && HOST_AVAILABLE_UNKNOWN != host->snmp_available)
			zbx_agent_availability_init(&ha->agents[ZBX_AGENT_SNMP], HOST_AVAILABLE_UNKNOWN, "", 0, 0);

		if (0 == ipmi_items_num && HOST_AVAILABLE_UNKNOWN != host->ipmi_available)
			zbx_agent_availability_init(&ha->agents[ZBX_AGENT_IPMI], HOST_AVAILABLE_UNKNOWN, "", 0, 0);

		if (0 == jmx_items_num && HOST_AVAILABLE_UNKNOWN != host->jmx_available)
			zbx_agent_availability_init(&ha->agents[ZBX_AGENT_JMX], HOST_AVAILABLE_UNKNOWN, "", 0, 0);

		if (SUCCEED == zbx_host_availability_is_set(ha))
		{
			if (SUCCEED == DChost_set_availability(host, now, ha))
			{
				zbx_vector_ptr_append(hosts, ha);
				ha = NULL;
			}
			else
				zbx_host_availability_clean(ha);
		}

		host->reset_availability = 0;
	}
	UNLOCK_CACHE;

	zbx_free(ha);

	zbx_vector_ptr_sort(hosts, ZBX_DEFAULT_UINT64_PTR_COMPARE_FUNC);

	zabbix_log(LOG_LEVEL_DEBUG, "End of %s() hosts:%d", __function_name, hosts->values_num);

	return 0 == hosts->values_num ? FAIL : SUCCEED;
}

/******************************************************************************
 *                                                                            *
 * Function: DCget_hosts_availability                                         *
 *                                                                            *
 * Purpose: gets availability data for hosts with availability data changed   *
 *          in period from last availability update to the specified          *
 *          timestamp                                                         *
 *                                                                            *
 * Parameters: hosts - [OUT] changed host availability data                   *
 *             ts    - [OUT] the availability diff timestamp                  *
 *                                                                            *
 * Return value: SUCCEED - availability was changed for at least one host     *
 *               FAIL    - no host availability was changed                   *
 *                                                                            *
 ******************************************************************************/
int	DCget_hosts_availability(zbx_vector_ptr_t *hosts, int *ts)
{
	const char		*__function_name = "DCget_hosts_availability";
	ZBX_DC_HOST		*host;
	zbx_hashset_iter_t	iter;
	zbx_host_availability_t	*ha = NULL;

	zabbix_log(LOG_LEVEL_DEBUG, "In %s()", __function_name);

	LOCK_CACHE;

	*ts = time(NULL);

	zbx_hashset_iter_reset(&config->hosts, &iter);

	while (NULL != (host = (ZBX_DC_HOST *)zbx_hashset_iter_next(&iter)))
	{
		if (config->availability_diff_ts <= host->availability_ts && host->availability_ts < *ts)
		{
			ha = (zbx_host_availability_t *)zbx_malloc(NULL, sizeof(zbx_host_availability_t));
			zbx_host_availability_init(ha, host->hostid);

			zbx_agent_availability_init(&ha->agents[ZBX_AGENT_ZABBIX], host->available, host->error,
					host->errors_from, host->disable_until);
			zbx_agent_availability_init(&ha->agents[ZBX_AGENT_SNMP], host->snmp_available, host->snmp_error,
					host->snmp_errors_from, host->snmp_disable_until);
			zbx_agent_availability_init(&ha->agents[ZBX_AGENT_IPMI], host->ipmi_available, host->ipmi_error,
					host->ipmi_errors_from, host->ipmi_disable_until);
			zbx_agent_availability_init(&ha->agents[ZBX_AGENT_JMX], host->jmx_available, host->jmx_error,
					host->jmx_errors_from, host->jmx_disable_until);

			zbx_vector_ptr_append(hosts, ha);
		}
	}

	UNLOCK_CACHE;

	zbx_vector_ptr_sort(hosts, ZBX_DEFAULT_UINT64_PTR_COMPARE_FUNC);

	zabbix_log(LOG_LEVEL_DEBUG, "End of %s() hosts:%d", __function_name, hosts->values_num);

	return 0 == hosts->values_num ? FAIL : SUCCEED;
}

/******************************************************************************
 *                                                                            *
 * Function: zbx_db_condition_clean                                            *
 *                                                                            *
 * Purpose: cleans condition data structure                                    *
 *                                                                            *
 * Parameters: condition - [IN] the condition data to free                    *
 *                                                                            *
 ******************************************************************************/
static void	zbx_db_condition_clean(DB_CONDITION *condition)
{
	zbx_free(condition->value2);
	zbx_free(condition->value);
}

/******************************************************************************
 *                                                                            *
 * Function: zbx_conditions_eval_clean                                        *
 *                                                                            *
 * Purpose: cleans condition data structures from hashset                     *
 *                                                                            *
 * Parameters: uniq_conditions - [IN] hashset with data structures to clean   *
 *                                                                            *
 ******************************************************************************/
void	zbx_conditions_eval_clean(zbx_hashset_t *uniq_conditions)
{
	zbx_hashset_iter_t	iter;
	DB_CONDITION		*condition;

	zbx_hashset_iter_reset(uniq_conditions, &iter);

	while (NULL != (condition = (DB_CONDITION *)zbx_hashset_iter_next(&iter)))
		zbx_db_condition_clean(condition);
}

/******************************************************************************
 *                                                                            *
 * Function: zbx_action_eval_free                                             *
 *                                                                            *
 * Purpose: frees action evaluation data structure                            *
 *                                                                            *
 * Parameters: action - [IN] the action evaluation to free                    *
 *                                                                            *
 ******************************************************************************/
void	zbx_action_eval_free(zbx_action_eval_t *action)
{
	zbx_free(action->formula);

	zbx_vector_ptr_destroy(&action->conditions);

	zbx_free(action);
}

/******************************************************************************
 *                                                                            *
 * Function: dc_action_copy_conditions                                        *
 *                                                                            *
 * Purpose: copies configuration cache action conditions to the specified     *
 *          vector                                                            *
 *                                                                            *
 * Parameters: dc_action  - [IN] the source action                            *
 *             conditions - [OUT] the conditions vector                       *
 *                                                                            *
 ******************************************************************************/
static void	dc_action_copy_conditions(const zbx_dc_action_t *dc_action, zbx_vector_ptr_t *conditions)
{
	int				i;
	DB_CONDITION			*condition;
	zbx_dc_action_condition_t	*dc_condition;

	zbx_vector_ptr_reserve(conditions, dc_action->conditions.values_num);

	for (i = 0; i < dc_action->conditions.values_num; i++)
	{
		dc_condition = (zbx_dc_action_condition_t *)dc_action->conditions.values[i];

		condition = (DB_CONDITION *)zbx_malloc(NULL, sizeof(DB_CONDITION));

		condition->conditionid = dc_condition->conditionid;
		condition->actionid = dc_action->actionid;
		condition->conditiontype = dc_condition->conditiontype;
		condition->operator = dc_condition->op;
		condition->value = zbx_strdup(NULL, dc_condition->value);
		condition->value2 = zbx_strdup(NULL, dc_condition->value2);

		zbx_vector_ptr_append(conditions, condition);
	}
}

/******************************************************************************
 *                                                                            *
 * Function: dc_action_eval_create                                            *
 *                                                                            *
 * Purpose: creates action evaluation data from configuration cache action    *
 *                                                                            *
 * Parameters: dc_action - [IN] the source action                             *
 *                                                                            *
 * Return value: the action evaluation data                                   *
 *                                                                            *
 * Comments: The returned value must be freed with zbx_action_eval_free()     *
 *           function later.                                                  *
 *                                                                            *
 ******************************************************************************/
static zbx_action_eval_t	*dc_action_eval_create(const zbx_dc_action_t *dc_action)
{
	zbx_action_eval_t		*action;

	action = (zbx_action_eval_t *)zbx_malloc(NULL, sizeof(zbx_action_eval_t));

	action->actionid = dc_action->actionid;
	action->eventsource = dc_action->eventsource;
	action->evaltype = dc_action->evaltype;
	action->opflags = dc_action->opflags;
	action->formula = zbx_strdup(NULL, dc_action->formula);
	zbx_vector_ptr_create(&action->conditions);

	dc_action_copy_conditions(dc_action, &action->conditions);

	return action;
}

/******************************************************************************
 *                                                                            *
 * Function: prepare_actions_eval                                             *
 *                                                                            *
 * Purpose: make actions to point, to conditions from hashset, where all      *
 *          conditions are unique, this ensures that we don't double check    *
 *          same conditions.                                                  *
 *                                                                            *
 * Parameters: actions         - [IN/OUT] all conditions are added to hashset *
 *                                        then cleaned, actions will now      *
 *                                        point to conditions from hashset.   *
 *                                        for custom expression also          *
 *                                        replaces formula                    *
 *             uniq_conditions - [OUT]    unique conditions that actions      *
 *                                        point to (several sources)          *
 *                                                                            *
 * Comments: The returned conditions must be freed with                       *
 *           zbx_conditions_eval_clean() function later.                      *
 *                                                                            *
 ******************************************************************************/
static void	prepare_actions_eval(zbx_vector_ptr_t *actions, zbx_hashset_t *uniq_conditions)
{
	int	i, j;

	for (i = 0; i < actions->values_num; i++)
	{
		zbx_action_eval_t	*action = actions->values[i];

		for (j = 0; j < action->conditions.values_num; j++)
		{
			DB_CONDITION	*uniq_condition = NULL, *condition = action->conditions.values[j];

			if (EVENT_SOURCE_COUNT <= action->eventsource)
			{
				zbx_db_condition_clean(condition);
			}
			else if (NULL == (uniq_condition = zbx_hashset_search(&uniq_conditions[action->eventsource],
					condition)))
			{
				uniq_condition = zbx_hashset_insert(&uniq_conditions[action->eventsource],
						condition, sizeof(DB_CONDITION));
			}
			else
			{
				if (CONDITION_EVAL_TYPE_EXPRESSION == action->evaltype)
				{
					char	search[ZBX_MAX_UINT64_LEN + 2];
					char	replace[ZBX_MAX_UINT64_LEN + 2];
					char	*old_formula;

					zbx_snprintf(search, sizeof(search), "{" ZBX_FS_UI64 "}",
							condition->conditionid);
					zbx_snprintf(replace, sizeof(replace), "{" ZBX_FS_UI64 "}",
							uniq_condition->conditionid);

					old_formula = action->formula;
					action->formula = string_replace(action->formula, search, replace);
					zbx_free(old_formula);
				}

				zbx_db_condition_clean(condition);
			}

			zbx_free(action->conditions.values[j]);
			action->conditions.values[j] = uniq_condition;
		}
	}
}

/******************************************************************************
 *                                                                            *
 * Function: zbx_dc_get_actions_eval                                          *
 *                                                                            *
 * Purpose: gets action evaluation data                                       *
 *                                                                            *
 * Parameters: actions         - [OUT] the action evaluation data             *
 *             uniq_conditions - [OUT] unique conditions that actions         *
 *                                     point to (several sources)             *
 *             opflags         - [IN] flags specifying which actions to get   *
 *                                    based on their operation classes        *
 *                                    (see ZBX_ACTION_OPCLASS_* defines)      *
 *                                                                            *
 * Comments: The returned actions and conditions must be freed with           *
 *           zbx_action_eval_free() and zbx_conditions_eval_clean()           *
 *           functions later.                                                 *
 *                                                                            *
 ******************************************************************************/
void	zbx_dc_get_actions_eval(zbx_vector_ptr_t *actions, zbx_hashset_t *uniq_conditions, unsigned char opflags)
{
	const char			*__function_name = "zbx_dc_get_actions_eval";
	zbx_dc_action_t			*dc_action;
	zbx_hashset_iter_t		iter;

	zabbix_log(LOG_LEVEL_DEBUG, "In %s()", __function_name);

	LOCK_CACHE;

	zbx_hashset_iter_reset(&config->actions, &iter);

	while (NULL != (dc_action = (zbx_dc_action_t *)zbx_hashset_iter_next(&iter)))
	{
		if (0 != (opflags & dc_action->opflags))
			zbx_vector_ptr_append(actions, dc_action_eval_create(dc_action));
	}

	UNLOCK_CACHE;

	prepare_actions_eval(actions, uniq_conditions);

	zabbix_log(LOG_LEVEL_DEBUG, "End of %s() actions:%d", __function_name, actions->values_num);
}

/******************************************************************************
 *                                                                            *
 * Function: zbx_set_availability_update_ts                                   *
 *                                                                            *
 * Purpose: sets timestamp of the last availability update                    *
 *                                                                            *
 * Parameter: ts - [IN] the last availability update timestamp                *
 *                                                                            *
 * Comments: This function is used only by proxies when preparing host        *
 *           availability data to be sent to server.                          *
 *                                                                            *
 ******************************************************************************/
void	zbx_set_availability_diff_ts(int ts)
{
	/* this data can't be accessed simultaneously from multiple processes - locking is not necessary */
	config->availability_diff_ts = ts;
}

/******************************************************************************
 *                                                                            *
 * Function: corr_condition_clean                                             *
 *                                                                            *
 * Purpose: frees correlation condition                                       *
 *                                                                            *
 * Parameter: condition - [IN] the condition to free                          *
 *                                                                            *
 ******************************************************************************/
static void	corr_condition_clean(zbx_corr_condition_t *condition)
{
	switch (condition->type)
	{
		case ZBX_CORR_CONDITION_OLD_EVENT_TAG:
			/* break; is not missing here */
		case ZBX_CORR_CONDITION_NEW_EVENT_TAG:
			zbx_free(condition->data.tag.tag);
			break;
		case ZBX_CORR_CONDITION_EVENT_TAG_PAIR:
			zbx_free(condition->data.tag_pair.oldtag);
			zbx_free(condition->data.tag_pair.newtag);
			break;
		case ZBX_CORR_CONDITION_OLD_EVENT_TAG_VALUE:
			/* break; is not missing here */
		case ZBX_CORR_CONDITION_NEW_EVENT_TAG_VALUE:
			zbx_free(condition->data.tag_value.tag);
			zbx_free(condition->data.tag_value.value);
			break;
	}
}

/******************************************************************************
 *                                                                            *
 * Function: dc_correlation_free                                              *
 *                                                                            *
 * Purpose: frees global correlation rule                                     *
 *                                                                            *
 * Parameter: condition - [IN] the condition to free                          *
 *                                                                            *
 ******************************************************************************/
static void	dc_correlation_free(zbx_correlation_t *correlation)
{
	zbx_free(correlation->name);
	zbx_free(correlation->formula);

	zbx_vector_ptr_clear_ext(&correlation->operations, zbx_ptr_free);
	zbx_vector_ptr_destroy(&correlation->operations);
	zbx_vector_ptr_destroy(&correlation->conditions);

	zbx_free(correlation);
}

/******************************************************************************
 *                                                                            *
 * Function: dc_corr_condition_copy                                           *
 *                                                                            *
 * Purpose: copies cached correlation condition to memory                     *
 *                                                                            *
 * Parameter: dc_condition - [IN] the condition to copy                       *
 *            condition    - [OUT] the destination condition                  *
 *                                                                            *
 * Return value: The cloned correlation condition.                            *
 *                                                                            *
 ******************************************************************************/
static void	dc_corr_condition_copy(const zbx_dc_corr_condition_t *dc_condition, zbx_corr_condition_t *condition)
{
	condition->type = dc_condition->type;

	switch (condition->type)
	{
		case ZBX_CORR_CONDITION_OLD_EVENT_TAG:
			/* break; is not missing here */
		case ZBX_CORR_CONDITION_NEW_EVENT_TAG:
			condition->data.tag.tag = zbx_strdup(NULL, dc_condition->data.tag.tag);
			break;
		case ZBX_CORR_CONDITION_EVENT_TAG_PAIR:
			condition->data.tag_pair.oldtag = zbx_strdup(NULL, dc_condition->data.tag_pair.oldtag);
			condition->data.tag_pair.newtag = zbx_strdup(NULL, dc_condition->data.tag_pair.newtag);
			break;
		case ZBX_CORR_CONDITION_OLD_EVENT_TAG_VALUE:
			/* break; is not missing here */
		case ZBX_CORR_CONDITION_NEW_EVENT_TAG_VALUE:
			condition->data.tag_value.tag = zbx_strdup(NULL, dc_condition->data.tag_value.tag);
			condition->data.tag_value.value = zbx_strdup(NULL, dc_condition->data.tag_value.value);
			condition->data.tag_value.op = dc_condition->data.tag_value.op;
			break;
		case ZBX_CORR_CONDITION_NEW_EVENT_HOSTGROUP:
			condition->data.group.groupid = dc_condition->data.group.groupid;
			condition->data.group.op = dc_condition->data.group.op;
			break;
	}
}

/******************************************************************************
 *                                                                            *
 * Function: zbx_dc_corr_operation_dup                                        *
 *                                                                            *
 * Purpose: clones cached correlation operation to memory                     *
 *                                                                            *
 * Parameter: operation - [IN] the operation to clone                         *
 *                                                                            *
 * Return value: The cloned correlation operation.                            *
 *                                                                            *
 ******************************************************************************/
static zbx_corr_operation_t	*zbx_dc_corr_operation_dup(zbx_dc_corr_operation_t *dc_operation)
{
	zbx_corr_operation_t	*operation;

	operation = (zbx_corr_operation_t *)zbx_malloc(NULL, sizeof(zbx_corr_operation_t));
	operation->type = dc_operation->type;

	return operation;
}

/******************************************************************************
 *                                                                            *
 * Function: dc_correlation_formula_dup                                       *
 *                                                                            *
 * Purpose: clones cached correlation formula, generating it if necessary     *
 *                                                                            *
 * Parameter: correlation - [IN] the correlation                              *
 *                                                                            *
 * Return value: The cloned correlation formula.                              *
 *                                                                            *
 ******************************************************************************/
static char	*dc_correlation_formula_dup(const zbx_dc_correlation_t *dc_correlation)
{
#define ZBX_OPERATION_TYPE_UNKNOWN	0
#define ZBX_OPERATION_TYPE_OR		1
#define ZBX_OPERATION_TYPE_AND		2

	char				*formula = NULL, *op = NULL;
	size_t				formula_alloc = 0, formula_offset = 0;
	int				i, last_type = -1, last_op = ZBX_OPERATION_TYPE_UNKNOWN;
	const zbx_dc_corr_condition_t	*dc_condition;
	zbx_uint64_t			last_id;

	if (CONDITION_EVAL_TYPE_EXPRESSION == dc_correlation->evaltype || 0 == dc_correlation->conditions.values_num)
		return zbx_strdup(NULL, dc_correlation->formula);

	dc_condition = (const zbx_dc_corr_condition_t *)dc_correlation->conditions.values[0];

	switch (dc_correlation->evaltype)
	{
		case CONDITION_EVAL_TYPE_OR:
			op = " or";
			break;
		case CONDITION_EVAL_TYPE_AND:
			op = " and";
			break;
	}

	if (NULL != op)
	{
		zbx_snprintf_alloc(&formula, &formula_alloc, &formula_offset, "{" ZBX_FS_UI64 "}",
				dc_condition->corr_conditionid);

		for (i = 1; i < dc_correlation->conditions.values_num; i++)
		{
			dc_condition = (const zbx_dc_corr_condition_t *)dc_correlation->conditions.values[i];

			zbx_strcpy_alloc(&formula, &formula_alloc, &formula_offset, op);
			zbx_snprintf_alloc(&formula, &formula_alloc, &formula_offset, " {" ZBX_FS_UI64 "}",
					dc_condition->corr_conditionid);
		}

		return formula;
	}

	last_id = dc_condition->corr_conditionid;
	last_type = dc_condition->type;

	for (i = 1; i < dc_correlation->conditions.values_num; i++)
	{
		dc_condition = (const zbx_dc_corr_condition_t *)dc_correlation->conditions.values[i];

		if (last_type == dc_condition->type)
		{
			if (last_op != ZBX_OPERATION_TYPE_OR)
				zbx_chrcpy_alloc(&formula, &formula_alloc, &formula_offset, '(');

			zbx_snprintf_alloc(&formula, &formula_alloc, &formula_offset, "{" ZBX_FS_UI64 "} or ", last_id);
			last_op = ZBX_OPERATION_TYPE_OR;
		}
		else
		{
			zbx_snprintf_alloc(&formula, &formula_alloc, &formula_offset, "{" ZBX_FS_UI64 "}", last_id);

			if (last_op == ZBX_OPERATION_TYPE_OR)
				zbx_chrcpy_alloc(&formula, &formula_alloc, &formula_offset, ')');

			zbx_strcpy_alloc(&formula, &formula_alloc, &formula_offset, " and ");

			last_op = ZBX_OPERATION_TYPE_AND;
		}

		last_type = dc_condition->type;
		last_id = dc_condition->corr_conditionid;
	}

	zbx_snprintf_alloc(&formula, &formula_alloc, &formula_offset, "{" ZBX_FS_UI64 "}", last_id);

	if (last_op == ZBX_OPERATION_TYPE_OR)
		zbx_chrcpy_alloc(&formula, &formula_alloc, &formula_offset, ')');

	return formula;

#undef ZBX_OPERATION_TYPE_UNKNOWN
#undef ZBX_OPERATION_TYPE_OR
#undef ZBX_OPERATION_TYPE_AND
}

void	zbx_dc_correlation_rules_init(zbx_correlation_rules_t *rules)
{
	zbx_vector_ptr_create(&rules->correlations);
	zbx_hashset_create_ext(&rules->conditions, 0, ZBX_DEFAULT_UINT64_HASH_FUNC, ZBX_DEFAULT_UINT64_COMPARE_FUNC,
			(zbx_clean_func_t)corr_condition_clean, ZBX_DEFAULT_MEM_MALLOC_FUNC,
			ZBX_DEFAULT_MEM_REALLOC_FUNC, ZBX_DEFAULT_MEM_FREE_FUNC);

	rules->sync_ts = 0;
}

void	zbx_dc_correlation_rules_clean(zbx_correlation_rules_t *rules)
{
	zbx_vector_ptr_clear_ext(&rules->correlations, (zbx_clean_func_t)dc_correlation_free);
	zbx_hashset_clear(&rules->conditions);
}

void	zbx_dc_correlation_rules_free(zbx_correlation_rules_t *rules)
{
	zbx_dc_correlation_rules_clean(rules);
	zbx_vector_ptr_destroy(&rules->correlations);
	zbx_hashset_destroy(&rules->conditions);
}

/******************************************************************************
 *                                                                            *
 * Function: zbx_dc_correlation_get_rules                                     *
 *                                                                            *
 * Purpose: gets correlation rules from configuration cache                   *
 *                                                                            *
 * Parameter: rules   - [IN/OUT] the correlation rules                        *
 *                                                                            *
 ******************************************************************************/
void	zbx_dc_correlation_rules_get(zbx_correlation_rules_t *rules)
{
	int			i;
	zbx_hashset_iter_t	iter;
	zbx_dc_correlation_t	*dc_correlation;
	zbx_dc_corr_condition_t	*dc_condition;
	zbx_correlation_t	*correlation;
	zbx_corr_condition_t	*condition, condition_local;

	LOCK_CACHE;

	/* The correlation rules are refreshed only if the sync timestamp   */
	/* does not match current configuration cache sync timestamp. This  */
	/* allows to locally cache the correlation rules.                   */
	if (config->sync_ts == rules->sync_ts)
	{
		UNLOCK_CACHE;
		return;
	}

	zbx_dc_correlation_rules_clean(rules);

	zbx_hashset_iter_reset(&config->correlations, &iter);
	while (NULL != (dc_correlation = zbx_hashset_iter_next(&iter)))
	{
		correlation = (zbx_correlation_t *)zbx_malloc(NULL, sizeof(zbx_correlation_t));
		correlation->correlationid = dc_correlation->correlationid;
		correlation->evaltype = dc_correlation->evaltype;
		correlation->name = zbx_strdup(NULL, dc_correlation->name);
		correlation->formula = dc_correlation_formula_dup(dc_correlation);
		zbx_vector_ptr_create(&correlation->conditions);
		zbx_vector_ptr_create(&correlation->operations);

		for (i = 0; i < dc_correlation->conditions.values_num; i++)
		{
			dc_condition = (zbx_dc_corr_condition_t *)dc_correlation->conditions.values[i];
			condition_local.corr_conditionid = dc_condition->corr_conditionid;
			condition = zbx_hashset_insert(&rules->conditions, &condition_local, sizeof(condition_local));
			dc_corr_condition_copy(dc_condition, condition);
			zbx_vector_ptr_append(&correlation->conditions, condition);
		}

		for (i = 0; i < dc_correlation->operations.values_num; i++)
		{
			zbx_vector_ptr_append(&correlation->operations,
					zbx_dc_corr_operation_dup(dc_correlation->operations.values[i]));
		}

		zbx_vector_ptr_append(&rules->correlations, correlation);
	}

	rules->sync_ts = config->sync_ts;

	UNLOCK_CACHE;

	zbx_vector_ptr_sort(&rules->correlations, ZBX_DEFAULT_UINT64_PTR_COMPARE_FUNC);
}

/******************************************************************************
 *                                                                            *
 * Function: dc_get_nested_hostgroupids                                       *
 *                                                                            *
 * Purpose: gets nested group ids for the specified host group                *
 *          (including the target group id)                                   *
 *                                                                            *
 * Parameter: groupid         - [IN] the parent group identifier              *
 *            nested_groupids - [OUT] the nested + parent group ids           *
 *                                                                            *
 ******************************************************************************/
static void	dc_get_nested_hostgroupids(zbx_uint64_t groupid, zbx_vector_uint64_t *nested_groupids)
{
	zbx_dc_hostgroup_t	*parent_group, *group;

	zbx_vector_uint64_append(nested_groupids, groupid);

	/* The target group id will not be found in the configuration cache if target group was removed */
	/* between call to this function and the configuration cache look-up below. The target group id */
	/* is nevertheless returned so that the SELECT statements of the callers work even if no group  */
	/* was found.                                                                                   */

	if (NULL != (parent_group = zbx_hashset_search(&config->hostgroups, &groupid)))
	{
		if (0 == (parent_group->flags & ZBX_DC_HOSTGROUP_FLAGS_NESTED_GROUPIDS))
		{
			int	index, len;

			zbx_vector_uint64_create_ext(&parent_group->nested_groupids, __config_mem_malloc_func,
					__config_mem_realloc_func, __config_mem_free_func);

			index = zbx_vector_ptr_bsearch(&config->hostgroups_name, parent_group, dc_compare_hgroups);
			len = strlen(parent_group->name);

			while (++index < config->hostgroups_name.values_num)
			{
				group = (zbx_dc_hostgroup_t *)config->hostgroups_name.values[index];

				if (0 != strncmp(group->name, parent_group->name, len))
					break;

				if ('\0' == group->name[len] || '/' == group->name[len])
					zbx_vector_uint64_append(&parent_group->nested_groupids, group->groupid);
			}

			parent_group->flags |= ZBX_DC_HOSTGROUP_FLAGS_NESTED_GROUPIDS;
		}

		zbx_vector_uint64_append_array(nested_groupids, parent_group->nested_groupids.values,
				parent_group->nested_groupids.values_num);
	}
}

/******************************************************************************
 *                                                                            *
 * Function: zbx_dc_get_nested_hostgroupids                                   *
 *                                                                            *
 * Purpose: gets nested group ids for the specified host groups               *
 *                                                                            *
 * Parameter: groupids        - [IN] the parent group identifiers             *
 *            groupids_num    - [IN] the number of parent groups              *
 *            nested_groupids - [OUT] the nested + parent group ids           *
 *                                                                            *
 ******************************************************************************/
void	zbx_dc_get_nested_hostgroupids(zbx_uint64_t *groupids, int groupids_num, zbx_vector_uint64_t *nested_groupids)
{
	int	i;

	LOCK_CACHE;

	for (i = 0; i < groupids_num; i++)
		dc_get_nested_hostgroupids(groupids[i], nested_groupids);

	UNLOCK_CACHE;

	zbx_vector_uint64_sort(nested_groupids, ZBX_DEFAULT_UINT64_COMPARE_FUNC);
	zbx_vector_uint64_uniq(nested_groupids, ZBX_DEFAULT_UINT64_COMPARE_FUNC);
}

/******************************************************************************
 *                                                                            *
 * Function: zbx_dc_get_nested_hostgroupids_by_names                          *
 *                                                                            *
 * Purpose: gets nested group ids for the specified host groups               *
 *                                                                            *
 * Parameter: names           - [IN] the parent group names                   *
 *            names_num       - [IN] the number of parent groups              *
 *            nested_groupids - [OUT] the nested + parent group ids           *
 *                                                                            *
 ******************************************************************************/
void	zbx_dc_get_nested_hostgroupids_by_names(char **names, int names_num, zbx_vector_uint64_t *nested_groupids)
{
	int	i, index;

	LOCK_CACHE;

	for (i = 0; i < names_num; i++)
	{
		zbx_dc_hostgroup_t	group_local = {.name = names[i]}, *group;

		if (FAIL != (index = zbx_vector_ptr_bsearch(&config->hostgroups_name, &group_local,
				dc_compare_hgroups)))
		{
			group = (zbx_dc_hostgroup_t *)config->hostgroups_name.values[index];
			dc_get_nested_hostgroupids(group->groupid, nested_groupids);
		}
	}

	UNLOCK_CACHE;

	zbx_vector_uint64_sort(nested_groupids, ZBX_DEFAULT_UINT64_COMPARE_FUNC);
	zbx_vector_uint64_uniq(nested_groupids, ZBX_DEFAULT_UINT64_COMPARE_FUNC);
}

/******************************************************************************
 *                                                                            *
 * Function: zbx_dc_get_active_proxy_by_name                                  *
 *                                                                            *
 * Purpose: gets active proxy data by its name from configuration cache       *
 *                                                                            *
 * Parameters:                                                                *
 *     name  - [IN] the proxy name                                            *
 *     proxy - [OUT] the proxy data                                           *
 *     error - [OUT] error message                                            *
 *                                                                            *
 * Return value:                                                              *
 *     SUCCEED - proxy data were retrieved successfully                       *
 *     FAIL    - failed to retrieve proxy data, error message is set          *
 *                                                                            *
 ******************************************************************************/
int	zbx_dc_get_active_proxy_by_name(const char *name, DC_PROXY *proxy, char **error)
{
	int		ret = FAIL;
	ZBX_DC_HOST	*dc_host;
	ZBX_DC_PROXY	*dc_proxy;

	LOCK_CACHE;

	if (NULL == (dc_host = DCfind_proxy(name)))
	{
		*error = zbx_dsprintf(*error, "proxy \"%s\" not found", name);
		goto out;
	}

	if (HOST_STATUS_PROXY_ACTIVE != dc_host->status)
	{
		*error = zbx_dsprintf(*error, "proxy \"%s\" is configured for passive mode", name);
		goto out;
	}

	if (NULL == (dc_proxy = zbx_hashset_search(&config->proxies, &dc_host->hostid)))
	{
		*error = zbx_dsprintf(*error, "proxy \"%s\" not found in configuration cache", name);
		goto out;
	}

	DCget_proxy(proxy, dc_proxy);
	ret = SUCCEED;
out:
	UNLOCK_CACHE;

	return ret;
}

/******************************************************************************
 *                                                                            *
 * Function: zbx_dc_update_proxy_version                                      *
 *                                                                            *
 * Purpose: updates proxy version in configuration cache                      *
 *                                                                            *
 * Parameters:                                                                *
 *     hostid  - [IN] the proxy identifier                                    *
 *     version - [IN] the new proxy version                                   *
 *                                                                            *
 ******************************************************************************/
void	zbx_dc_update_proxy_version(zbx_uint64_t hostid, int version)
{
	ZBX_DC_PROXY	*dc_proxy;

	LOCK_CACHE;

	if (NULL != (dc_proxy = zbx_hashset_search(&config->proxies, &hostid)))
		dc_proxy->version = version;

	UNLOCK_CACHE;
}

/******************************************************************************
 *                                                                            *
 * Function: zbx_dc_items_update_nextcheck                                    *
 *                                                                            *
 * Purpose: updates item nextcheck values in configuration cache              *
 *                                                                            *
 * Parameters: items      - [IN] the items to update                          *
 *             values     - [IN] the items values containing new properties   *
 *             errcodes   - [IN] item error codes. Update only items with     *
 *                               SUCCEED code                                 *
 *             values_num - [IN] the number of elements in items,values and   *
 *                               errcodes arrays                              *
 *                                                                            *
 ******************************************************************************/
void	zbx_dc_items_update_nextcheck(DC_ITEM *items, zbx_agent_value_t *values, int *errcodes, size_t values_num)
{
	size_t		i;
	ZBX_DC_ITEM	*dc_item;
	ZBX_DC_HOST	*dc_host;

	LOCK_CACHE;

	for (i = 0; i < values_num; i++)
	{
		if (FAIL == errcodes[i])
			continue;

		if (NULL == (dc_item = zbx_hashset_search(&config->items, &items[i].itemid)))
			continue;

		if (ITEM_STATUS_ACTIVE != dc_item->status)
			continue;

		if (NULL == (dc_host = zbx_hashset_search(&config->hosts, &dc_item->hostid)))
			continue;

		if (HOST_STATUS_MONITORED != dc_host->status)
			continue;

		/* update nextcheck for items that are counted in queue for monitoring purposes */
		if (SUCCEED == is_counted_in_item_queue(dc_item->type, dc_item->key))
			DCitem_nextcheck_update(dc_item, dc_host, items[i].state, ZBX_ITEM_COLLECTED, values[i].ts.sec);
	}

	UNLOCK_CACHE;
}

/******************************************************************************
 *                                                                            *
 * Function: zbx_dc_update_proxy_lastaccess                                   *
 *                                                                            *
 * Purpose: updates proxy last access timestamp in configuration cache        *
 *                                                                            *
 * Parameter: hostid     - [IN] the proxy identifier (hostid)                 *
 *            lastaccess - [IN] the last time proxy data was received/sent    *
 *                                                                            *
 ******************************************************************************/
void zbx_dc_update_proxy_lastaccess(zbx_uint64_t hostid, int lastaccess)
{
	ZBX_DC_PROXY	*proxy;

	LOCK_CACHE;

	if (NULL != (proxy = (ZBX_DC_PROXY *)zbx_hashset_search(&config->proxies, &hostid)))
		proxy->lastaccess = lastaccess;

	UNLOCK_CACHE;
}

/******************************************************************************
 *                                                                            *
 * Function: zbx_dc_get_host_interfaces                                       *
 *                                                                            *
 * Purpose: get data of all network interfaces for a host in configuration    *
 *          cache                                                             *
 *                                                                            *
 * Parameter: hostid     - [IN] the host identifier                           *
 *            interfaces - [OUT] array with interface data                    *
 *            n          - [OUT] number of allocated 'interfaces' elements    *
 *                                                                            *
 * Return value: SUCCEED - interface data retrieved successfully              *
 *               FAIL    - host not found                                     *
 *                                                                            *
 * Comments: if host is found but has no interfaces (should not happen) this  *
 *           function sets 'n' to 0 and no memory is allocated for            *
 *           'interfaces'. It is a caller responsibility to deallocate        *
 *           memory of 'interfaces' and its components.                       *
 *                                                                            *
 ******************************************************************************/
int	zbx_dc_get_host_interfaces(zbx_uint64_t hostid, DC_INTERFACE2 **interfaces, int *n)
{
	ZBX_DC_HOST	*host;
	int		i, ret = FAIL;

	if (0 == hostid)
		return FAIL;

	LOCK_CACHE;

	/* find host entry in 'config->hosts' hashset */

	if (NULL == (host = zbx_hashset_search(&config->hosts, &hostid)))
		goto unlock;

	/* allocate memory for results */

	if (0 < (*n = host->interfaces_v.values_num))
		*interfaces = zbx_malloc(NULL, sizeof(DC_INTERFACE2) * (size_t)*n);

	/* copy data about all host interfaces */

	for (i = 0; i < *n; i++)
	{
		const ZBX_DC_INTERFACE	*src = host->interfaces_v.values[i];
		DC_INTERFACE2		*dst = *interfaces + i;

		dst->interfaceid = src->interfaceid;
		dst->type = src->type;
		dst->main = src->main;
		dst->bulk = src->bulk;
		dst->useip = src->useip;
		strscpy(dst->ip_orig, src->ip);
		strscpy(dst->dns_orig, src->dns);
		strscpy(dst->port_orig, src->port);
		dst->addr = (1 == src->useip ? dst->ip_orig : dst->dns_orig);
	}

	ret = SUCCEED;
unlock:
	UNLOCK_CACHE;

	return ret;
}

/******************************************************************************
 *                                                                            *
 * Function: DCconfig_items_apply_changes                                     *
 *                                                                            *
 * Purpose: apply item state, error, mtime, lastlogsize changes to            *
 *          configuration cache                                               *
 *                                                                            *
 ******************************************************************************/
void	DCconfig_items_apply_changes(const zbx_vector_ptr_t *item_diff)
{
	int			i;
	const zbx_item_diff_t	*diff;
	ZBX_DC_ITEM		*dc_item;

	LOCK_CACHE;

	for (i = 0; i < item_diff->values_num; i++)
	{
		diff = (const zbx_item_diff_t *)item_diff->values[i];

		if (NULL == (dc_item = zbx_hashset_search(&config->items, &diff->itemid)))
			continue;

		if (0 != (ZBX_FLAGS_ITEM_DIFF_UPDATE_LASTLOGSIZE & diff->flags))
			dc_item->lastlogsize = diff->lastlogsize;

		if (0 != (ZBX_FLAGS_ITEM_DIFF_UPDATE_MTIME & diff->flags))
			dc_item->mtime = diff->mtime;

		if (0 != (ZBX_FLAGS_ITEM_DIFF_UPDATE_ERROR & diff->flags))
			DCstrpool_replace(1, &dc_item->error, diff->error);

		if (0 != (ZBX_FLAGS_ITEM_DIFF_UPDATE_STATE & diff->flags))
			dc_item->state = diff->state;

		if (0 != (ZBX_FLAGS_ITEM_DIFF_UPDATE_LASTCLOCK & diff->flags))
			dc_item->lastclock = diff->lastclock;
	}

	UNLOCK_CACHE;
}<|MERGE_RESOLUTION|>--- conflicted
+++ resolved
@@ -4093,11 +4093,7 @@
 	char			**row;
 	zbx_uint64_t		rowid;
 	unsigned char		tag;
-<<<<<<< HEAD
-	zbx_uint64_t		item_preprocid, itemid, lastitemid = 0;
-=======
 	zbx_uint64_t		item_preprocid, itemid;
->>>>>>> b9898e9e
 	int			found, ret, i, index;
 	ZBX_DC_PREPROCITEM	*preprocitem = NULL;
 	zbx_dc_preproc_op_t	*op;
