--- conflicted
+++ resolved
@@ -128,35 +128,6 @@
 
 typedef struct
 {
-<<<<<<< HEAD
-	zbx_uint64_t	itemid;
-	zbx_uint64_t	hostid;
-	zbx_uint64_t	interfaceid;
-	zbx_uint64_t	lastlogsize;
-	zbx_uint64_t	valuemapid;
-	const char	*key;
-	const char	*port;
-	const char	*units;
-	const char	*db_error;
-	const char	*delay;
-	ZBX_DC_TRIGGER	**triggers;
-	int		nextcheck;
-	int		lastclock;
-	int		mtime;
-	int		data_expected_from;
-	int		history;
-	unsigned char	type;
-	unsigned char	data_type;
-	unsigned char	value_type;
-	unsigned char	poller_type;
-	unsigned char	state;
-	unsigned char	db_state;
-	unsigned char	inventory_link;
-	unsigned char	location;
-	unsigned char	flags;
-	unsigned char	status;
-	unsigned char	unreachable;
-=======
 	zbx_uint64_t		itemid;
 	zbx_uint64_t		hostid;
 	zbx_uint64_t		interfaceid;
@@ -166,8 +137,8 @@
 	const char		*port;
 	const char		*units;
 	const char		*db_error;
+	const char		*delay;
 	ZBX_DC_TRIGGER		**triggers;
-	int			delay;
 	int			nextcheck;
 	int			lastclock;
 	int			mtime;
@@ -185,7 +156,6 @@
 	unsigned char		unreachable;
 
 	zbx_vector_ptr_t	preproc_ops;
->>>>>>> bfc8e349
 }
 ZBX_DC_ITEM;
 
@@ -2555,14 +2525,9 @@
 	ZBX_DC_DELTAITEM	*deltaitem;
 
 	time_t			now;
-<<<<<<< HEAD
-	unsigned char		old_poller_type, status, type;
+	unsigned char		old_poller_type, status, type, value_type;
 	int			old_nextcheck, delay_changed, delay_macros_expanded, key_changed, found, update_index;
 	char			*delay = NULL;
-=======
-	unsigned char		old_poller_type, status, type, value_type;
-	int			old_nextcheck, delay, delay_flex_changed, key_changed, found, update_index;
->>>>>>> bfc8e349
 	zbx_uint64_t		itemid, hostid;
 	zbx_vector_uint64_t	ids;
 	zbx_hashset_iter_t	iter;
@@ -2630,17 +2595,15 @@
 		/* store new information in item structure */
 
 		item->hostid = hostid;
-<<<<<<< HEAD
-		item->data_type = (unsigned char)atoi(row[4]);
-		DCstrpool_replace(found, &item->port, row[9]);
-		item->flags = (unsigned char)atoi(row[25]);
-		ZBX_DBROW2UINT64(item->interfaceid, row[26]);
+		DCstrpool_replace(found, &item->port, row[8]);
+		item->flags = (unsigned char)atoi(row[24]);
+		ZBX_DBROW2UINT64(item->interfaceid, row[25]);
 
 		if (ZBX_HK_OPTION_ENABLED != config->config->hk.history_global)
 		{
 			char	*history = NULL;
 
-			if (NULL == (history = dc_expand_user_macros(row[35], NULL, 0, NULL, NULL)) ||
+			if (NULL == (history = dc_expand_user_macros(row[31], NULL, 0, NULL, NULL)) ||
 					SUCCEED != is_time_suffix(history, &item->history, ZBX_LENGTH_UNLIMITED))
 			{
 				item->history = 1;	/* just enough to make 0 == items[i].history condition fail */
@@ -2651,19 +2614,8 @@
 		else
 			item->history = config->config->hk.history;
 
-		ZBX_STR2UCHAR(item->inventory_link, row[37]);
-		ZBX_DBROW2UINT64(item->valuemapid, row[38]);
-=======
-		DCstrpool_replace(found, &item->port, row[8]);
-		item->flags = (unsigned char)atoi(row[25]);
-		ZBX_DBROW2UINT64(item->interfaceid, row[26]);
-		if (ZBX_HK_OPTION_ENABLED == config->config->hk.history_global)
-			item->history = config->config->hk.history;
-		else
-			item->history = atoi(row[32]);
-		ZBX_STR2UCHAR(item->inventory_link, row[34]);
-		ZBX_DBROW2UINT64(item->valuemapid, row[35]);
->>>>>>> bfc8e349
+		ZBX_STR2UCHAR(item->inventory_link, row[33]);
+		ZBX_DBROW2UINT64(item->valuemapid, row[34]);
 
 		if (0 != (ZBX_FLAG_DISCOVERY_RULE & item->flags))
 			value_type = ITEM_VALUE_TYPE_TEXT;
@@ -2679,13 +2631,9 @@
 			item->lastclock = 0;
 			item->state = (unsigned char)atoi(row[19]);
 			item->db_state = item->state;
-			ZBX_STR2UINT64(item->lastlogsize, row[30]);
-			item->mtime = atoi(row[31]);
-<<<<<<< HEAD
-			DCstrpool_replace(found, &item->db_error, row[40]);
-=======
-			DCstrpool_replace(found, &item->db_error, row[37]);
->>>>>>> bfc8e349
+			ZBX_STR2UINT64(item->lastlogsize, row[29]);
+			item->mtime = atoi(row[30]);
+			DCstrpool_replace(found, &item->db_error, row[36]);
 			item->data_expected_from = now;
 			item->location = ZBX_LOC_NOWHERE;
 			old_poller_type = ZBX_NO_POLLER;
@@ -2752,14 +2700,8 @@
 
 		/* process item intervals and update item nextcheck */
 
-<<<<<<< HEAD
 		zbx_free(delay);
-		if (NULL == (delay = dc_expand_user_macros(row[15], NULL, 0, NULL, NULL)))
-=======
-		delay = atoi(row[14]);
-
-		if ('\0' != *row[15])
->>>>>>> bfc8e349
+		if (NULL == (delay = dc_expand_user_macros(row[14], NULL, 0, NULL, NULL)))
 		{
 			zbx_timespec_t	ts = {now, 0};
 
@@ -2776,13 +2718,9 @@
 			/* and such changes will be detected during configuration synchronization. Items with new  */
 			/* update intervals or with macros in them are requeued automatically by DCsync_items().   */
 
-<<<<<<< HEAD
 			item->nextcheck = ZBX_JAN_2038;
 
 			delay_macros_expanded = 0;
-=======
-			delay_flex_changed = (SUCCEED == DCstrpool_replace(found1, &flexitem->delay_flex, row[15]));
->>>>>>> bfc8e349
 		}
 		else
 		{
@@ -2829,7 +2767,6 @@
 				}
 				else
 				{
-<<<<<<< HEAD
 					int			simple_interval;
 					zbx_custom_interval_t	*custom_intervals;
 					char			*error = NULL;
@@ -2865,11 +2802,6 @@
 						item->nextcheck += proxy_timediff + (NULL != proxy);
 						zbx_custom_interval_free(custom_intervals);
 					}
-=======
-					item->nextcheck = calculate_item_nextcheck(seed, type, delay,
-							(NULL == flexitem ? NULL : row[15]), now - proxy_timediff);
-					item->nextcheck += proxy_timediff + (NULL != proxy);
->>>>>>> bfc8e349
 				}
 			}
 
@@ -2910,16 +2842,11 @@
 		{
 			numitem = DCfind_id(&config->numitems, itemid, sizeof(ZBX_DC_NUMITEM), &found);
 
-<<<<<<< HEAD
-			ZBX_STR2UCHAR(numitem->delta, row[32]);
-			ZBX_STR2UCHAR(numitem->multiplier, row[33]);
-			DCstrpool_replace(found, &numitem->formula, row[34]);
-
 			if (ZBX_HK_OPTION_ENABLED != config->config->hk.trends_global)
 			{
 				char	*trends = NULL;
 
-				if (NULL == (trends = dc_expand_user_macros(row[36], NULL, 0, NULL, NULL)) ||
+				if (NULL == (trends = dc_expand_user_macros(row[32], NULL, 0, NULL, NULL)) ||
 						SUCCEED != is_time_suffix(trends, &numitem->trends, ZBX_LENGTH_UNLIMITED))
 				{
 					numitem->trends = 1;	/* just enough to make 0 == items[i].trends condition fail */
@@ -2930,14 +2857,7 @@
 			else
 				numitem->trends = config->config->hk.trends;
 
-			DCstrpool_replace(found, &numitem->units, row[39]);
-=======
-			if (ZBX_HK_OPTION_ENABLED == config->config->hk.trends_global)
-				numitem->trends = config->config->hk.trends;
-			else
-				numitem->trends = atoi(row[33]);
-			DCstrpool_replace(found, &numitem->units, row[36]);
->>>>>>> bfc8e349
+			DCstrpool_replace(found, &numitem->units, row[35]);
 		}
 		else if (NULL != (numitem = zbx_hashset_search(&config->numitems, &itemid)))
 		{
@@ -2954,22 +2874,14 @@
 		{
 			snmpitem = DCfind_id(&config->snmpitems, itemid, sizeof(ZBX_DC_SNMPITEM), &found);
 
-<<<<<<< HEAD
-			DCstrpool_replace(found, &snmpitem->snmp_community, row[7]);
-			DCstrpool_replace(found, &snmpitem->snmpv3_securityname, row[10]);
-			snmpitem->snmpv3_securitylevel = (unsigned char)atoi(row[11]);
-			DCstrpool_replace(found, &snmpitem->snmpv3_authpassphrase, row[12]);
-			DCstrpool_replace(found, &snmpitem->snmpv3_privpassphrase, row[13]);
-=======
-			DCstrpool_replace(found, &snmpitem->snmp_community, row[6]);
+			DCstrpool_replace(found, &snmpitem->snmp_community, row[5]);
 			DCstrpool_replace(found, &snmpitem->snmpv3_securityname, row[9]);
 			snmpitem->snmpv3_securitylevel = (unsigned char)atoi(row[10]);
 			DCstrpool_replace(found, &snmpitem->snmpv3_authpassphrase, row[11]);
 			DCstrpool_replace(found, &snmpitem->snmpv3_privpassphrase, row[12]);
->>>>>>> bfc8e349
-			snmpitem->snmpv3_authprotocol = (unsigned char)atoi(row[27]);
-			snmpitem->snmpv3_privprotocol = (unsigned char)atoi(row[28]);
-			DCstrpool_replace(found, &snmpitem->snmpv3_contextname, row[29]);
+			snmpitem->snmpv3_authprotocol = (unsigned char)atoi(row[26]);
+			snmpitem->snmpv3_privprotocol = (unsigned char)atoi(row[27]);
+			DCstrpool_replace(found, &snmpitem->snmpv3_contextname, row[28]);
 
 			if (SUCCEED == DCstrpool_replace(found, &snmpitem->snmp_oid, row[7]))
 			{
