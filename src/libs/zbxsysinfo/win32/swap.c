--- conflicted
+++ resolved
@@ -84,47 +84,19 @@
 
 		zbx_GlobalMemoryStatusEx(&ms_ex);
 
-<<<<<<< HEAD
-		if (NULL == mode || '\0' == *mode || 0 == strcmp(mode, "total"))
-			SET_UI64_RESULT(result, ms_ex.ullTotalPageFile);
-		else if (0 == strcmp(mode, "free"))
-			SET_UI64_RESULT(result, ms_ex.ullAvailPageFile);
-		else if (0 == strcmp(mode, "used"))
-			SET_UI64_RESULT(result, ms_ex.ullTotalPageFile - ms_ex.ullAvailPageFile);
-		else
-		{
-			SET_MSG_RESULT(result, zbx_strdup(NULL, "Invalid second parameter."));
-			return SYSINFO_RET_FAIL;
-		}
-=======
 		real_swap_total = ms_ex.ullTotalPageFile > ms_ex.ullTotalPhys ?
 				ms_ex.ullTotalPageFile - ms_ex.ullTotalPhys : 0;
 		real_swap_avail = ms_ex.ullAvailPageFile > ms_ex.ullAvailPhys ?
 				ms_ex.ullAvailPageFile - ms_ex.ullAvailPhys : 0;
->>>>>>> 767b3796
 	}
 	else
 	{
 		GlobalMemoryStatus(&ms);
 
-<<<<<<< HEAD
-		if (NULL == mode || '\0' == *mode || 0 == strcmp(mode, "total"))
-			SET_UI64_RESULT(result, ms.dwTotalPageFile);
-		else if (0 == strcmp(mode, "free"))
-			SET_UI64_RESULT(result, ms.dwAvailPageFile);
-		else if (0 == strcmp(mode, "used"))
-			SET_UI64_RESULT(result, ms.dwTotalPageFile - ms.dwAvailPageFile);
-		else
-		{
-			SET_MSG_RESULT(result, zbx_strdup(NULL, "Invalid second parameter."));
-			return SYSINFO_RET_FAIL;
-		}
-=======
 		real_swap_total = ms.dwTotalPageFile > ms.dwTotalPhys ?
 				ms.dwTotalPageFile - ms.dwTotalPhys : 0;
 		real_swap_avail = ms.dwAvailPageFile > ms.dwAvailPhys ?
 				ms.dwAvailPageFile - ms.dwAvailPhys : 0;
->>>>>>> 767b3796
 	}
 
 	if (real_swap_avail > real_swap_total)
@@ -139,7 +111,10 @@
 	else if (0 == strcmp(mode, "used"))
 		SET_UI64_RESULT(result, real_swap_total - real_swap_avail);
 	else
+	{
+		SET_MSG_RESULT(result, zbx_strdup(NULL, "Invalid second parameter."));
 		return SYSINFO_RET_FAIL;
+	}
 
 	return SYSINFO_RET_OK;
 }