--- conflicted
+++ resolved
@@ -19,14 +19,6 @@
 
 #include "common.h"
 #include "sysinfo.h"
-
-<<<<<<< HEAD
-void	refresh_diskdevices()
-{
-	/* nothing to do */
-}
-=======
->>>>>>> 3eb58e72
 
 int	get_diskstat(const char *devname, zbx_uint64_t *dstat)
 {
