/*
** ZABBIX
** Copyright (C) 2000-2005 SIA Zabbix
**
** This program is free software; you can redistribute it and/or modify
** it under the terms of the GNU General Public License as published by
** the Free Software Foundation; either version 2 of the License, or
** (at your option) any later version.
**
** This program is distributed in the hope that it will be useful,
** but WITHOUT ANY WARRANTY; without even the implied warranty of
** MERCHANTABILITY or FITNESS FOR A PARTICULAR PURPOSE.  See the
** GNU General Public License for more details.
**
** You should have received a copy of the GNU General Public License
** along with this program; if not, write to the Free Software
** Foundation, Inc., 675 Mass Ave, Cambridge, MA 02139, USA.
**/

#include "common.h"
#include "sysinfo.h"

static struct nlist kernel_symbols[] =
{
	{"_ifnet", N_UNDF, 0, 0, 0},
	{"_tcbtable", N_UNDF, 0, 0, 0},
	{NULL, 0, 0, 0, 0}
};

#define IFNET_ID 0

static int	get_ifdata(const char *if_name, zbx_uint64_t *ibytes, zbx_uint64_t *ipackets, zbx_uint64_t *ierrors, zbx_uint64_t *idropped,
						zbx_uint64_t *obytes, zbx_uint64_t *opackets, zbx_uint64_t *oerrors,
						zbx_uint64_t *tbytes, zbx_uint64_t *tpackets, zbx_uint64_t *terrors,
						zbx_uint64_t *icollisions)
{
	struct ifnet_head	head;
	struct ifnet		*ifp;
	struct ifnet		v;

	kvm_t	*kp;
	int	len = 0;
	int	ret = SYSINFO_RET_FAIL;

	if (NULL != (kp = kvm_open(NULL, NULL, NULL, O_RDONLY, NULL))) /* requires root privileges */
	{
		if (N_UNDF == kernel_symbols[IFNET_ID].n_type)
			if (0 != kvm_nlist(kp, &kernel_symbols[0]))
				kernel_symbols[IFNET_ID].n_type = N_UNDF;

		if (N_UNDF != kernel_symbols[IFNET_ID].n_type)
		{
			len = sizeof(struct ifnet_head);

			if (kvm_read(kp, kernel_symbols[IFNET_ID].n_value, &head, len) >= len)
			{
				len = sizeof(struct ifnet);

				/* if_ibytes;		total number of octets received */
				/* if_ipackets;		packets received on interface */
				/* if_ierrors;		input errors on interface */
				/* if_iqdrops;		dropped on input, this interface */
				/* if_obytes;		total number of octets sent */
				/* if_opackets;		packets sent on interface */
				/* if_oerrors;		output errors on interface */
				/* if_collisions;	collisions on csma interfaces */

				if (ibytes)
					*ibytes = 0;
				if (ipackets)
					*ipackets = 0;
				if (ierrors)
					*ierrors = 0;
				if (idropped)
					*idropped = 0;
				if (obytes)
					*obytes = 0;
				if (opackets)
					*opackets = 0;
				if (oerrors)
					*oerrors = 0;
				if (tbytes)
					*tbytes = 0;
				if (tpackets)
					*tpackets = 0;
				if (terrors)
					*terrors = 0;
				if (icollisions)
					*icollisions = 0;

<<<<<<< HEAD
				for(ifp = head.tqh_first; ifp; ifp = v.if_list.tqe_next)
=======
				for (ifp = head.tqh_first; ifp; ifp = v.if_list.tqe_next)
>>>>>>> 3eb58e72
				{
					if (kvm_read(kp, (u_long)ifp, &v, len) < len)
						break;

<<<<<<< HEAD
					if (*if_name == '\0' || 0 == strcmp(if_name, v.if_xname))
=======
					if ('\0' == *if_name || 0 == strcmp(if_name, v.if_xname))
>>>>>>> 3eb58e72
					{
						if (ibytes)
							*ibytes += v.if_ibytes;
						if (ipackets)
							*ipackets += v.if_ipackets;
						if (ierrors)
							*ierrors += v.if_ierrors;
						if (idropped)
							*idropped += v.if_iqdrops;
						if (obytes)
							*obytes += v.if_obytes;
						if (opackets)
							*opackets += v.if_opackets;
						if (oerrors)
							*oerrors += v.if_oerrors;
						if (tbytes)
							*tbytes += v.if_ibytes + v.if_obytes;
						if (tpackets)
							*tpackets += v.if_ipackets + v.if_opackets;
						if (terrors)
							*terrors += v.if_ierrors + v.if_oerrors;
						if (icollisions)
							*icollisions += v.if_collisions;
						ret = SYSINFO_RET_OK;
					}
				}
			}
		}
		kvm_close(kp);
	}

	return ret;
}

int	NET_IF_IN(const char *cmd, const char *param, unsigned flags, AGENT_RESULT *result)
{
<<<<<<< HEAD
	MODE_FUNCTION fl[] =
	{
		{"bytes",	NET_IF_IN_BYTES},
		{"packets",	NET_IF_IN_PACKETS},
		{"errors",	NET_IF_IN_ERRORS},
		{"dropped",	NET_IF_IN_DROPPED},
		{0,		0}
	};

	char	if_name[MAX_STRING_LEN];
	char	mode[MAX_STRING_LEN];
	int	i;
=======
	char		if_name[MAX_STRING_LEN], mode[16];
	zbx_uint64_t	ibytes, ipackets, ierrors, idropped;
>>>>>>> 3eb58e72

	if (num_param(param) > 2)
		return SYSINFO_RET_FAIL;

	if (0 != get_param(param, 1, if_name, sizeof(if_name)))
		*if_name = '\0';

	if (0 != get_param(param, 2, mode, sizeof(mode)))
		*mode = '\0';

	if (SYSINFO_RET_OK != get_ifdata(if_name, &ibytes, &ipackets, &ierrors, &idropped, NULL, NULL, NULL, NULL, NULL, NULL, NULL))
		return SYSINFO_RET_FAIL;

	if ('\0' == *mode || 0 == strcmp(mode, "bytes"))	/* default parameter */
	{
		SET_UI64_RESULT(result, ibytes);
	}
	else if (0 == strcmp(mode, "packets"))
	{
		SET_UI64_RESULT(result, ipackets);
	}
	else if (0 == strcmp(mode, "errors"))
	{
		SET_UI64_RESULT(result, ierrors);
	}
	else if (0 == strcmp(mode, "dropped"))
	{
		SET_UI64_RESULT(result, idropped);
	}
	else
		return SYSINFO_RET_FAIL;

	return SYSINFO_RET_OK;
}

int	NET_IF_OUT(const char *cmd, const char *param, unsigned flags, AGENT_RESULT *result)
{
<<<<<<< HEAD
	MODE_FUNCTION fl[] =
	{
		{"bytes",	NET_IF_OUT_BYTES},
		{"packets",	NET_IF_OUT_PACKETS},
		{"errors",	NET_IF_OUT_ERRORS},
/*		{"dropped",	NET_IF_OUT_DROPPED},*/
		{0,		0}
	};

	char	if_name[MAX_STRING_LEN];
	char	mode[MAX_STRING_LEN];
	int	i;
=======
	char		if_name[MAX_STRING_LEN], mode[16];
	zbx_uint64_t	obytes, opackets, oerrors;
>>>>>>> 3eb58e72

	if (num_param(param) > 2)
		return SYSINFO_RET_FAIL;

	if (0 != get_param(param, 1, if_name, sizeof(if_name)))
		*if_name = '\0';

	if (0 != get_param(param, 2, mode, sizeof(mode)))
		*mode = '\0';

	if (SYSINFO_RET_OK != get_ifdata(if_name, NULL, NULL, NULL, NULL, &obytes, &opackets, &oerrors, NULL, NULL, NULL, NULL))
		return SYSINFO_RET_FAIL;

	if ('\0' == *mode || 0 == strcmp(mode, "bytes"))	/* default parameter */
	{
		SET_UI64_RESULT(result, obytes);
	}
	else if (0 == strcmp(mode, "packets"))
	{
		SET_UI64_RESULT(result, opackets);
	}
	else if (0 == strcmp(mode, "errors"))
	{
		SET_UI64_RESULT(result, oerrors);
	}
	else
		return SYSINFO_RET_FAIL;

	return SYSINFO_RET_OK;
}

int	NET_IF_TOTAL(const char *cmd, const char *param, unsigned flags, AGENT_RESULT *result)
{
<<<<<<< HEAD
	MODE_FUNCTION fl[] =
	{
		{"bytes",	NET_IF_TOTAL_BYTES},
		{"packets",	NET_IF_TOTAL_PACKETS},
		{"errors",	NET_IF_TOTAL_ERRORS},
/*		{"dropped",	NET_IF_TOTAL_DROPPED},*/ /* disabled because net.if.out does not support dropped packets */
		{0,		0}
	};

	char	if_name[MAX_STRING_LEN];
	char	mode[MAX_STRING_LEN];
	int	i;
=======
	char		if_name[MAX_STRING_LEN], mode[16];
	zbx_uint64_t	tbytes, tpackets, terrors;
>>>>>>> 3eb58e72

	if (num_param(param) > 2)
		return SYSINFO_RET_FAIL;

	if (0 != get_param(param, 1, if_name, sizeof(if_name)))
		*if_name = '\0';

	if (0 != get_param(param, 2, mode, sizeof(mode)))
		*mode = '\0';

	if (SYSINFO_RET_OK != get_ifdata(if_name, NULL, NULL, NULL, NULL, NULL, NULL, NULL, &tbytes, &tpackets, &terrors, NULL))
		return SYSINFO_RET_FAIL;

	if ('\0' == *mode || 0 == strcmp(mode, "bytes"))	/* default parameter */
	{
		SET_UI64_RESULT(result, tbytes);
	}
	else if (0 == strcmp(mode, "packets"))
	{
		SET_UI64_RESULT(result, tpackets);
	}
	else if (0 == strcmp(mode, "errors"))
	{
		SET_UI64_RESULT(result, terrors);
	}
	else
		return SYSINFO_RET_FAIL;

	return SYSINFO_RET_OK;
}

<<<<<<< HEAD
int     NET_IF_COLLISIONS(const char *cmd, const char *param, unsigned flags, AGENT_RESULT *result)
=======
int	NET_TCP_LISTEN(const char *cmd, const char *param, unsigned flags, AGENT_RESULT *result)
{
	assert(result);

	init_result(result);

	return SYSINFO_RET_FAIL;
}

int	NET_IF_COLLISIONS(const char *cmd, const char *param, unsigned flags, AGENT_RESULT *result)
>>>>>>> 3eb58e72
{
	char		if_name[MAX_STRING_LEN];
	zbx_uint64_t	icollisions;

	if (num_param(param) > 1)
		return SYSINFO_RET_FAIL;

	if (0 != get_param(param, 1, if_name, sizeof(if_name)))
		*if_name = '\0';

	if (SYSINFO_RET_OK != get_ifdata(if_name, NULL, NULL, NULL, NULL, NULL, NULL, NULL, NULL, NULL, NULL, &icollisions))
		return SYSINFO_RET_FAIL;

	SET_UI64_RESULT(result, icollisions);

	return SYSINFO_RET_OK;
}<|MERGE_RESOLUTION|>--- conflicted
+++ resolved
@@ -88,20 +88,12 @@
 				if (icollisions)
 					*icollisions = 0;
 
-<<<<<<< HEAD
-				for(ifp = head.tqh_first; ifp; ifp = v.if_list.tqe_next)
-=======
 				for (ifp = head.tqh_first; ifp; ifp = v.if_list.tqe_next)
->>>>>>> 3eb58e72
 				{
 					if (kvm_read(kp, (u_long)ifp, &v, len) < len)
 						break;
 
-<<<<<<< HEAD
-					if (*if_name == '\0' || 0 == strcmp(if_name, v.if_xname))
-=======
 					if ('\0' == *if_name || 0 == strcmp(if_name, v.if_xname))
->>>>>>> 3eb58e72
 					{
 						if (ibytes)
 							*ibytes += v.if_ibytes;
@@ -138,23 +130,8 @@
 
 int	NET_IF_IN(const char *cmd, const char *param, unsigned flags, AGENT_RESULT *result)
 {
-<<<<<<< HEAD
-	MODE_FUNCTION fl[] =
-	{
-		{"bytes",	NET_IF_IN_BYTES},
-		{"packets",	NET_IF_IN_PACKETS},
-		{"errors",	NET_IF_IN_ERRORS},
-		{"dropped",	NET_IF_IN_DROPPED},
-		{0,		0}
-	};
-
-	char	if_name[MAX_STRING_LEN];
-	char	mode[MAX_STRING_LEN];
-	int	i;
-=======
 	char		if_name[MAX_STRING_LEN], mode[16];
 	zbx_uint64_t	ibytes, ipackets, ierrors, idropped;
->>>>>>> 3eb58e72
 
 	if (num_param(param) > 2)
 		return SYSINFO_RET_FAIL;
@@ -192,23 +169,8 @@
 
 int	NET_IF_OUT(const char *cmd, const char *param, unsigned flags, AGENT_RESULT *result)
 {
-<<<<<<< HEAD
-	MODE_FUNCTION fl[] =
-	{
-		{"bytes",	NET_IF_OUT_BYTES},
-		{"packets",	NET_IF_OUT_PACKETS},
-		{"errors",	NET_IF_OUT_ERRORS},
-/*		{"dropped",	NET_IF_OUT_DROPPED},*/
-		{0,		0}
-	};
-
-	char	if_name[MAX_STRING_LEN];
-	char	mode[MAX_STRING_LEN];
-	int	i;
-=======
 	char		if_name[MAX_STRING_LEN], mode[16];
 	zbx_uint64_t	obytes, opackets, oerrors;
->>>>>>> 3eb58e72
 
 	if (num_param(param) > 2)
 		return SYSINFO_RET_FAIL;
@@ -242,23 +204,8 @@
 
 int	NET_IF_TOTAL(const char *cmd, const char *param, unsigned flags, AGENT_RESULT *result)
 {
-<<<<<<< HEAD
-	MODE_FUNCTION fl[] =
-	{
-		{"bytes",	NET_IF_TOTAL_BYTES},
-		{"packets",	NET_IF_TOTAL_PACKETS},
-		{"errors",	NET_IF_TOTAL_ERRORS},
-/*		{"dropped",	NET_IF_TOTAL_DROPPED},*/ /* disabled because net.if.out does not support dropped packets */
-		{0,		0}
-	};
-
-	char	if_name[MAX_STRING_LEN];
-	char	mode[MAX_STRING_LEN];
-	int	i;
-=======
 	char		if_name[MAX_STRING_LEN], mode[16];
 	zbx_uint64_t	tbytes, tpackets, terrors;
->>>>>>> 3eb58e72
 
 	if (num_param(param) > 2)
 		return SYSINFO_RET_FAIL;
@@ -290,20 +237,7 @@
 	return SYSINFO_RET_OK;
 }
 
-<<<<<<< HEAD
-int     NET_IF_COLLISIONS(const char *cmd, const char *param, unsigned flags, AGENT_RESULT *result)
-=======
-int	NET_TCP_LISTEN(const char *cmd, const char *param, unsigned flags, AGENT_RESULT *result)
-{
-	assert(result);
-
-	init_result(result);
-
-	return SYSINFO_RET_FAIL;
-}
-
 int	NET_IF_COLLISIONS(const char *cmd, const char *param, unsigned flags, AGENT_RESULT *result)
->>>>>>> 3eb58e72
 {
 	char		if_name[MAX_STRING_LEN];
 	zbx_uint64_t	icollisions;
