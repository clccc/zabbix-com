/*
** Zabbix
** Copyright (C) 2001-2015 Zabbix SIA
**
** This program is free software; you can redistribute it and/or modify
** it under the terms of the GNU General Public License as published by
** the Free Software Foundation; either version 2 of the License, or
** (at your option) any later version.
**
** This program is distributed in the hope that it will be useful,
** but WITHOUT ANY WARRANTY; without even the implied warranty of
** MERCHANTABILITY or FITNESS FOR A PARTICULAR PURPOSE. See the
** GNU General Public License for more details.
**
** You should have received a copy of the GNU General Public License
** along with this program; if not, write to the Free Software
** Foundation, Inc., 51 Franklin Street, Fifth Floor, Boston, MA  02110-1301, USA.
**/

#include "common.h"
#include "log.h"

#include "zbxmedia.h"

#include <termios.h>

static int	write_gsm(int fd, const char *str, char *error, int max_error_len)
{
	const char	*__function_name = "write_gsm";
	int		i, wlen, len, ret = SUCCEED;

	zabbix_log(LOG_LEVEL_DEBUG, "In %s() str:'%s'", __function_name, str);

	len = strlen(str);

	for (wlen = 0; wlen < len; wlen += i)
	{
		if (-1 == (i = write(fd, str + wlen, len - wlen)))
		{
			i = 0;

			if (EAGAIN == errno)
				continue;

			zabbix_log(LOG_LEVEL_DEBUG, "error writing to GSM modem: %s", zbx_strerror(errno));
			if (NULL != error)
				zbx_snprintf(error, max_error_len, "error writing to GSM modem: %s", zbx_strerror(errno));

			ret = FAIL;
			break;
		}
	}

	zabbix_log(LOG_LEVEL_DEBUG, "End of %s():%s", __function_name, zbx_result_string(ret));

	return ret;
}

static int	check_modem_result(char *buffer, char **ebuf, char **sbuf, const char *expect, char *error,
		int max_error_len)
{
	const char	*__function_name = "check_modem_result";
	char		rcv[0xff];
	int		i, len, ret = SUCCEED;

	zabbix_log(LOG_LEVEL_DEBUG, "In %s()", __function_name);

	zbx_strlcpy(rcv, *sbuf, sizeof(rcv));

	do
	{
		len = *ebuf - *sbuf;
		for (i = 0; i < len && (*sbuf)[i] != '\n' && (*sbuf)[i] != '\r'; i++)
			; /* find first '\r' & '\n' */

		if (i < len)
			(*sbuf)[i++] = '\0';

		ret = (NULL == strstr(*sbuf, expect)) ? FAIL : SUCCEED;

		*sbuf += i;

		if (*sbuf != buffer)
		{
			memmove(buffer, *sbuf, *ebuf - *sbuf + 1); /* +1 for '\0' */
			*ebuf -= *sbuf - buffer;
			*sbuf = buffer;
		}
	}
	while (*sbuf < *ebuf && FAIL == ret);

	if (FAIL == ret && NULL != error)
		zbx_snprintf(error, max_error_len, "Expected [%s] received [%s]", expect, rcv);

	zabbix_log(LOG_LEVEL_DEBUG, "End of %s():%s", __function_name, zbx_result_string(ret));

	return ret;
}

#define MAX_ATTEMPTS	3

static int	read_gsm(int fd, const char *expect, char *error, int max_error_len, int timeout_sec)
{
	const char	*__function_name = "read_gsm";
	static char	buffer[0xff], *ebuf = buffer, *sbuf = buffer;
	fd_set		fdset;
	struct timeval  tv;
	int		i, nbytes, rc, ret = SUCCEED;

	zabbix_log(LOG_LEVEL_DEBUG, "In %s() [%s] [%s] [%s] [%s]", __function_name, expect,
			ebuf != buffer ? buffer : "NULL", ebuf != buffer ? ebuf : "NULL", ebuf != buffer ? sbuf : "NULL");

	if ('\0' != *expect && ebuf != buffer &&
			SUCCEED == check_modem_result(buffer, &ebuf, &sbuf, expect, error, max_error_len))
	{
		goto out;
	}

	/* make attempts to read until there is a printable character, which would indicate a result of the command */

<<<<<<< HEAD
	/* wait for response from modem */
	FD_ZERO(&fdset);
	FD_SET(fd, &fdset);

	while (1)
	{
		i = select(fd + 1, &fdset, NULL, NULL, &tv);

		if (-1 == i)
		{
			if (EINTR == errno)
				continue;
=======
	for (i = 0; i < MAX_ATTEMPTS; i++)
	{
		tv.tv_sec = timeout_sec / MAX_ATTEMPTS;
		tv.tv_usec = (timeout_sec % MAX_ATTEMPTS) * 1000000 / MAX_ATTEMPTS;
>>>>>>> 7c175ecc

		/* wait for response from modem */

		FD_ZERO(&fdset);
		FD_SET(fd, &fdset);

		while (1)
		{
			rc = select(fd + 1, &fdset, NULL, NULL, &tv);

			if (-1 == rc)
			{
				if (EINTR == errno)
					continue;

				zabbix_log(LOG_LEVEL_DEBUG, "error select() for GSM modem: %s", zbx_strerror(errno));

				if (NULL != error)
				{
					zbx_snprintf(error, max_error_len, "error select() for GSM modem: %s",
							zbx_strerror(errno));
				}

				ret = FAIL;
				goto out;
			}
			else if (0 == rc)
			{
				/* timeout exceeded */

				zabbix_log(LOG_LEVEL_DEBUG, "error during wait for GSM modem");
				if (NULL != error)
					zbx_snprintf(error, max_error_len, "error during wait for GSM modem");

				goto check_result;
			}
			else
				break;
		}

		/* read characters into our string buffer */

		while (0 < (nbytes = read(fd, ebuf, buffer + sizeof(buffer) - 1 - ebuf)))
		{
			ebuf += nbytes;
			*ebuf = '\0';

			zabbix_log(LOG_LEVEL_DEBUG, "Read attempt #%d from GSM modem [%s]", i, ebuf - nbytes);

			do
			{
				if (0 == isspace(ebuf[-nbytes]))
					goto check_result;
			}
			while (0 < --nbytes);
		}
	}

	/* nul terminate the string and see if we got an OK response */
check_result:
	*ebuf = '\0';

	zabbix_log(LOG_LEVEL_DEBUG, "Read from GSM modem [%s]", sbuf);

	if ('\0' == *expect) /* empty */
	{
		sbuf = ebuf = buffer;
		*ebuf = '\0';
		goto out;
	}

	ret = check_modem_result(buffer, &ebuf, &sbuf, expect, error, max_error_len);
out:
	zabbix_log(LOG_LEVEL_DEBUG, "End of %s():%s", __function_name, zbx_result_string(ret));

	return ret;
}

typedef struct
{
	const char	*message;
	const char	*result;
	int		timeout_sec;
}
zbx_sms_scenario;

int	send_sms(const char *device, const char *number, const char *message, char *error, int max_error_len)
{
	const char	*__function_name = "send_sms";
#define	ZBX_AT_ESC	"\x1B"
#define ZBX_AT_CTRL_Z	"\x1A"

	zbx_sms_scenario scenario[] =
	{
		{ZBX_AT_ESC	, NULL		, 0},	/* Send <ESC> */
		{"AT+CMEE=2\r"	, ""/*"OK"*/	, 5},	/* verbose error values */
		{"ATE0\r"	, "OK"		, 5},	/* Turn off echo */
		{"AT\r"		, "OK"		, 5},	/* Init modem */
		{"AT+CMGF=1\r"	, "OK"		, 5},	/* Switch to text mode */
		{"AT+CMGS=\""	, NULL		, 0},	/* Set phone number */
		{number		, NULL		, 0},	/* Write phone number */
		{"\"\r"		, "> "		, 5},	/* Set phone number */
		{message	, NULL		, 0},	/* Write message */
		{ZBX_AT_CTRL_Z	, "+CMGS: "	, 40},	/* Send message */
		{NULL		, "OK"		, 1},	/* ^Z */
		{NULL		, NULL		, 0}
	};

	zbx_sms_scenario	*step;
	struct termios		options, old_options;
	int			f, ret = SUCCEED;

	zabbix_log(LOG_LEVEL_DEBUG, "In %s()", __function_name);

	if (-1 == (f = open(device, O_RDWR | O_NOCTTY | O_NDELAY)))
	{
		zabbix_log(LOG_LEVEL_DEBUG, "error in open(%s): %s", device, zbx_strerror(errno));
		if (NULL != error)
			zbx_snprintf(error, max_error_len, "error in open(%s): %s", device, zbx_strerror(errno));
		return FAIL;
	}
	fcntl(f, F_SETFL, 0);	/* set the status flag to 0 */

	/* set ta parameters */
	tcgetattr(f, &old_options);

	memset(&options, 0, sizeof(options));

	options.c_iflag = IGNCR | INLCR | ICRNL;
#ifdef ONOCR
	options.c_oflag = ONOCR;
#endif
	options.c_cflag = old_options.c_cflag | CRTSCTS | CS8 | CLOCAL | CREAD;
	options.c_lflag &= ~(ICANON | ECHO | ECHOE | ISIG);
	options.c_cc[VMIN] = 0;
	options.c_cc[VTIME] = 1;

	tcsetattr(f, TCSANOW, &options);

	for (step = scenario; NULL != step->message || NULL != step->result; step++)
	{
		if (NULL != step->message)
		{
			if (message == step->message)
			{
				char	*tmp;

				tmp = zbx_strdup(NULL, message);
				zbx_remove_chars(tmp, "\r");

				ret = write_gsm(f, tmp, error, max_error_len);

				zbx_free(tmp);
			}
			else
				ret = write_gsm(f, step->message, error, max_error_len);

			if (FAIL == ret)
				break;
		}

		if (NULL != step->result)
		{
			if (FAIL == (ret = read_gsm(f, step->result, error, max_error_len, step->timeout_sec)))
				break;
		}
	}

	if (FAIL == ret)
	{
		write_gsm(f, "\r" ZBX_AT_ESC ZBX_AT_CTRL_Z, NULL, 0); /* cancel all */
		read_gsm(f, "", NULL, 0, 0); /* clear buffer */
	}

	tcsetattr(f, TCSANOW, &old_options);
	close(f);

	zabbix_log(LOG_LEVEL_DEBUG, "End of %s():%s", __function_name, zbx_result_string(ret));

	return ret;
}<|MERGE_RESOLUTION|>--- conflicted
+++ resolved
@@ -118,25 +118,10 @@
 
 	/* make attempts to read until there is a printable character, which would indicate a result of the command */
 
-<<<<<<< HEAD
-	/* wait for response from modem */
-	FD_ZERO(&fdset);
-	FD_SET(fd, &fdset);
-
-	while (1)
-	{
-		i = select(fd + 1, &fdset, NULL, NULL, &tv);
-
-		if (-1 == i)
-		{
-			if (EINTR == errno)
-				continue;
-=======
 	for (i = 0; i < MAX_ATTEMPTS; i++)
 	{
 		tv.tv_sec = timeout_sec / MAX_ATTEMPTS;
 		tv.tv_usec = (timeout_sec % MAX_ATTEMPTS) * 1000000 / MAX_ATTEMPTS;
->>>>>>> 7c175ecc
 
 		/* wait for response from modem */
 
