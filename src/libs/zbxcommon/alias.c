/*
** ZABBIX
** Copyright (C) 2000-2005 SIA Zabbix
**
** This program is free software; you can redistribute it and/or modify
** it under the terms of the GNU General Public License as published by
** the Free Software Foundation; either version 2 of the License, or
** (at your option) any later version.
**
** This program is distributed in the hope that it will be useful,
** but WITHOUT ANY WARRANTY; without even the implied warranty of
** MERCHANTABILITY or FITNESS FOR A PARTICULAR PURPOSE.  See the
** GNU General Public License for more details.
**
** You should have received a copy of the GNU General Public License
** along with this program; if not, write to the Free Software
** Foundation, Inc., 675 Mass Ave, Cambridge, MA 02139, USA.
**/

#include "common.h"
#include "alias.h"
#include "log.h"

static ALIAS	*aliasList = NULL;

<<<<<<< HEAD
static ALIAS *aliasList=NULL;

/******************************************************************************
 *                                                                            *
 * Function: add_aliases_from_config                                          *
 *                                                                            *
 * Purpose: initialize aliases from configuration                             *
 *                                                                            *
 * Parameters: lines - aliase entries from configuration file                 *
 *                                                                            *
 * Return value:                                                              *
 *                                                                            *
 * Author: Vladimir Levijev                                                   *
 *                                                                            *
 * Comments: calls add_alias() for each entry                                 *
 *                                                                            *
 ******************************************************************************/
void	add_aliases_from_config(char **lines)
{
	char	*name = NULL,
		*value = NULL,
		**pline; /* a pointer to line */

	pline = lines;
	while (NULL != *pline)
	{
		name = *pline;
		value = strchr(name, ':');
		if (NULL == value)
		{
			zabbix_log(LOG_LEVEL_WARNING, "ignoring Alias \"%s\": not colon-separated", name);
			pline++;
			continue;
		}

		*value = '\0';
		value++;
=======
int	add_alias_from_config(char *line)
{
	char	*name, *value;

	name = line;
	value = strchr(line, ':');

	if (NULL == value)
		return FAIL;
>>>>>>> 4236e155

		add_alias(name, value);

		pline++;
	}
}

int	add_alias(const char *name, const char *value)
{
	ALIAS	*alias = NULL;

	assert(name);
	assert(value);

	for (alias = aliasList; ; alias = alias->next)
	{
		/* add new parameters */
		if (NULL == alias)
		{
			alias = (ALIAS *)zbx_malloc(alias, sizeof(ALIAS));
			memset(alias, 0, sizeof(ALIAS));

			zbx_strlcpy(alias->name, name, MAX_ALIAS_NAME - 1);

			alias->value = strdup(value);
<<<<<<< HEAD
			alias->next=aliasList;
			aliasList=alias;

			zabbix_log(LOG_LEVEL_DEBUG, "alias added: [%s] -> [%s]", name, value);
=======

			alias->next = aliasList;
			aliasList = alias;

			zabbix_log(LOG_LEVEL_DEBUG, "Alias added. [%s] -> [%s]", name, value);

>>>>>>> 4236e155
			return SUCCEED;
		}

		/* replace existing parameters */
		if (0 == strcmp(alias->name, name))
		{
			zbx_free(alias->value);
<<<<<<< HEAD
			alias->value = strdup(value);

			zabbix_log(LOG_LEVEL_DEBUG, "alias replaced: [%s] -> [%s]", name, value);
			return SUCCEED;
		}
	}
	zabbix_log(LOG_LEVEL_WARNING, "alias handling FAILED: [%s] -> [%s]", name, value);
=======

			memset(alias, 0, sizeof(ALIAS));

			zbx_strlcpy(alias->name, name, MAX_ALIAS_NAME - 1);

			alias->value = strdup(value);

			alias->next = aliasList;
			aliasList = alias;

			zabbix_log(LOG_LEVEL_DEBUG, "Alias replaced. [%s] -> [%s]", name, value);

			return SUCCEED;
		}
	}

	zabbix_log(LOG_LEVEL_WARNING, "Alias FAILED. [%s] -> [%s]", name, value);

>>>>>>> 4236e155
	return FAIL;
}

void	alias_list_free()
{
	ALIAS	*curr, *next;

	next = aliasList;

	while (NULL != next)
	{
		curr = next;
		next = curr->next;
		zbx_free(curr->value);
		zbx_free(curr);
	}

	aliasList = NULL;
}

void	alias_expand(const char *orig, char *expanded, int exp_buf_len)
{
	ALIAS	*alias;

	for (alias = aliasList; NULL != alias; alias = alias->next)
	{
		if (0 == strcmp(alias->name, orig))
		{
			zbx_strlcpy(expanded, alias->value, exp_buf_len);
			return;
		}
	}

	zbx_strlcpy(expanded, orig, exp_buf_len);
}<|MERGE_RESOLUTION|>--- conflicted
+++ resolved
@@ -23,9 +23,6 @@
 
 static ALIAS	*aliasList = NULL;
 
-<<<<<<< HEAD
-static ALIAS *aliasList=NULL;
-
 /******************************************************************************
  *                                                                            *
  * Function: add_aliases_from_config                                          *
@@ -43,9 +40,7 @@
  ******************************************************************************/
 void	add_aliases_from_config(char **lines)
 {
-	char	*name = NULL,
-		*value = NULL,
-		**pline; /* a pointer to line */
+	char	*name, *value, **pline; /* a pointer to line */
 
 	pline = lines;
 	while (NULL != *pline)
@@ -61,17 +56,6 @@
 
 		*value = '\0';
 		value++;
-=======
-int	add_alias_from_config(char *line)
-{
-	char	*name, *value;
-
-	name = line;
-	value = strchr(line, ':');
-
-	if (NULL == value)
-		return FAIL;
->>>>>>> 4236e155
 
 		add_alias(name, value);
 
@@ -97,19 +81,10 @@
 			zbx_strlcpy(alias->name, name, MAX_ALIAS_NAME - 1);
 
 			alias->value = strdup(value);
-<<<<<<< HEAD
-			alias->next=aliasList;
-			aliasList=alias;
-
-			zabbix_log(LOG_LEVEL_DEBUG, "alias added: [%s] -> [%s]", name, value);
-=======
-
 			alias->next = aliasList;
 			aliasList = alias;
 
-			zabbix_log(LOG_LEVEL_DEBUG, "Alias added. [%s] -> [%s]", name, value);
-
->>>>>>> 4236e155
+			zabbix_log(LOG_LEVEL_DEBUG, "alias added: [%s] -> [%s]", name, value);
 			return SUCCEED;
 		}
 
@@ -117,34 +92,15 @@
 		if (0 == strcmp(alias->name, name))
 		{
 			zbx_free(alias->value);
-<<<<<<< HEAD
 			alias->value = strdup(value);
 
 			zabbix_log(LOG_LEVEL_DEBUG, "alias replaced: [%s] -> [%s]", name, value);
 			return SUCCEED;
 		}
 	}
+
 	zabbix_log(LOG_LEVEL_WARNING, "alias handling FAILED: [%s] -> [%s]", name, value);
-=======
 
-			memset(alias, 0, sizeof(ALIAS));
-
-			zbx_strlcpy(alias->name, name, MAX_ALIAS_NAME - 1);
-
-			alias->value = strdup(value);
-
-			alias->next = aliasList;
-			aliasList = alias;
-
-			zabbix_log(LOG_LEVEL_DEBUG, "Alias replaced. [%s] -> [%s]", name, value);
-
-			return SUCCEED;
-		}
-	}
-
-	zabbix_log(LOG_LEVEL_WARNING, "Alias FAILED. [%s] -> [%s]", name, value);
-
->>>>>>> 4236e155
 	return FAIL;
 }
 
