--- conflicted
+++ resolved
@@ -3338,7 +3338,6 @@
 
 /******************************************************************************
  *                                                                            *
-<<<<<<< HEAD
  * Function: zbx_strcmp_null                                                  *
  *                                                                            *
  * Purpose:                                                                   *
@@ -3622,7 +3621,9 @@
 
 	return buffer;
 }
-=======
+
+/******************************************************************************
+ *                                                                            *
  * Function: zbx_dyn_escape_shell_single_quote                                *
  *                                                                            *
  * Purpose: escape single quote in shell command arguments                    *
@@ -3663,5 +3664,4 @@
 	*pout = '\0';
 
 	return arg_esc;
-}
->>>>>>> 1edff37a
+}