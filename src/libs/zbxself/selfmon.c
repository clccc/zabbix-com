/*
** Zabbix
** Copyright (C) 2001-2020 Zabbix SIA
**
** This program is free software; you can redistribute it and/or modify
** it under the terms of the GNU General Public License as published by
** the Free Software Foundation; either version 2 of the License, or
** (at your option) any later version.
**
** This program is distributed in the hope that it will be useful,
** but WITHOUT ANY WARRANTY; without even the implied warranty of
** MERCHANTABILITY or FITNESS FOR A PARTICULAR PURPOSE. See the
** GNU General Public License for more details.
**
** You should have received a copy of the GNU General Public License
** along with this program; if not, write to the Free Software
** Foundation, Inc., 51 Franklin Street, Fifth Floor, Boston, MA  02110-1301, USA.
**/

#include "zbxself.h"
#include "common.h"

#ifndef _WINDOWS
#	include "mutexs.h"
#	include "ipc.h"
#	include "log.h"

#	define MAX_HISTORY	60

#define ZBX_SELFMON_FLUSH_DELAY		(ZBX_SELFMON_DELAY * 0.5)

/* process state cache, updated only by the processes themselves */
typedef struct
{
	/* the current usage statistics */
	zbx_uint64_t	counter[ZBX_PROCESS_STATE_COUNT];

	/* ticks of the last self monitoring update */
	clock_t		ticks;

	/* ticks of the last self monitoring cache flush */
	clock_t		ticks_flush;

	/* the current process state (see ZBX_PROCESS_STATE_* defines) */
	unsigned char	state;
}
zxb_stat_process_cache_t;

/* process state statistics */
typedef struct
{
	/* historical process state data */
	unsigned short			h_counter[ZBX_PROCESS_STATE_COUNT][MAX_HISTORY];

	/* process state data for the current data gathering cycle */
	unsigned short			counter[ZBX_PROCESS_STATE_COUNT];

	/* the process state that was already applied to the historical state data */
	zbx_uint64_t			counter_used[ZBX_PROCESS_STATE_COUNT];

	/* the process state cache */
	zxb_stat_process_cache_t	cache;
}
zbx_stat_process_t;

typedef struct
{
	zbx_stat_process_t	**process;
	int			first;
	int			count;

	/* number of ticks per second */
	int			ticks_per_sec;

	/* ticks of the last self monitoring sync (data gathering) */
	clock_t			ticks_sync;
}
zbx_selfmon_collector_t;

static zbx_selfmon_collector_t	*collector = NULL;
static int			shm_id;

#	define LOCK_SM		zbx_mutex_lock(sm_lock)
#	define UNLOCK_SM	zbx_mutex_unlock(sm_lock)

static zbx_mutex_t	sm_lock = ZBX_MUTEX_NULL;
#endif

extern char	*CONFIG_FILE;
extern int	CONFIG_POLLER_FORKS;
extern int	CONFIG_UNREACHABLE_POLLER_FORKS;
extern int	CONFIG_IPMIPOLLER_FORKS;
extern int	CONFIG_PINGER_FORKS;
extern int	CONFIG_JAVAPOLLER_FORKS;
extern int	CONFIG_HTTPPOLLER_FORKS;
extern int	CONFIG_TRAPPER_FORKS;
extern int	CONFIG_SNMPTRAPPER_FORKS;
extern int	CONFIG_PROXYPOLLER_FORKS;
extern int	CONFIG_ESCALATOR_FORKS;
extern int	CONFIG_HISTSYNCER_FORKS;
extern int	CONFIG_DISCOVERER_FORKS;
extern int	CONFIG_ALERTER_FORKS;
extern int	CONFIG_TIMER_FORKS;
extern int	CONFIG_HOUSEKEEPER_FORKS;
extern int	CONFIG_DATASENDER_FORKS;
extern int	CONFIG_CONFSYNCER_FORKS;
extern int	CONFIG_HEARTBEAT_FORKS;
extern int	CONFIG_SELFMON_FORKS;
extern int	CONFIG_VMWARE_FORKS;
extern int	CONFIG_COLLECTOR_FORKS;
extern int	CONFIG_PASSIVE_FORKS;
extern int	CONFIG_ACTIVE_FORKS;
extern int	CONFIG_TASKMANAGER_FORKS;
extern int	CONFIG_IPMIMANAGER_FORKS;
extern int	CONFIG_ALERTMANAGER_FORKS;
extern int	CONFIG_PREPROCMAN_FORKS;
extern int	CONFIG_PREPROCESSOR_FORKS;

extern unsigned char	process_type;
extern int		process_num;

/******************************************************************************
 *                                                                            *
 * Function: get_process_type_forks                                           *
 *                                                                            *
 * Purpose: Returns number of processes depending on process type             *
 *                                                                            *
 * Parameters: process_type - [IN] process type; ZBX_PROCESS_TYPE_*           *
 *                                                                            *
 * Return value: number of processes                                          *
 *                                                                            *
 * Author: Alexander Vladishev                                                *
 *                                                                            *
 ******************************************************************************/
int	get_process_type_forks(unsigned char proc_type)
{
	switch (proc_type)
	{
		case ZBX_PROCESS_TYPE_POLLER:
			return CONFIG_POLLER_FORKS;
		case ZBX_PROCESS_TYPE_UNREACHABLE:
			return CONFIG_UNREACHABLE_POLLER_FORKS;
		case ZBX_PROCESS_TYPE_IPMIPOLLER:
			return CONFIG_IPMIPOLLER_FORKS;
		case ZBX_PROCESS_TYPE_PINGER:
			return CONFIG_PINGER_FORKS;
		case ZBX_PROCESS_TYPE_JAVAPOLLER:
			return CONFIG_JAVAPOLLER_FORKS;
		case ZBX_PROCESS_TYPE_HTTPPOLLER:
			return CONFIG_HTTPPOLLER_FORKS;
		case ZBX_PROCESS_TYPE_TRAPPER:
			return CONFIG_TRAPPER_FORKS;
		case ZBX_PROCESS_TYPE_SNMPTRAPPER:
			return CONFIG_SNMPTRAPPER_FORKS;
		case ZBX_PROCESS_TYPE_PROXYPOLLER:
			return CONFIG_PROXYPOLLER_FORKS;
		case ZBX_PROCESS_TYPE_ESCALATOR:
			return CONFIG_ESCALATOR_FORKS;
		case ZBX_PROCESS_TYPE_HISTSYNCER:
			return CONFIG_HISTSYNCER_FORKS;
		case ZBX_PROCESS_TYPE_DISCOVERER:
			return CONFIG_DISCOVERER_FORKS;
		case ZBX_PROCESS_TYPE_ALERTER:
			return CONFIG_ALERTER_FORKS;
		case ZBX_PROCESS_TYPE_TIMER:
			return CONFIG_TIMER_FORKS;
		case ZBX_PROCESS_TYPE_HOUSEKEEPER:
			return CONFIG_HOUSEKEEPER_FORKS;
		case ZBX_PROCESS_TYPE_DATASENDER:
			return CONFIG_DATASENDER_FORKS;
		case ZBX_PROCESS_TYPE_CONFSYNCER:
			return CONFIG_CONFSYNCER_FORKS;
		case ZBX_PROCESS_TYPE_HEARTBEAT:
			return CONFIG_HEARTBEAT_FORKS;
		case ZBX_PROCESS_TYPE_SELFMON:
			return CONFIG_SELFMON_FORKS;
		case ZBX_PROCESS_TYPE_VMWARE:
			return CONFIG_VMWARE_FORKS;
		case ZBX_PROCESS_TYPE_COLLECTOR:
			return CONFIG_COLLECTOR_FORKS;
		case ZBX_PROCESS_TYPE_LISTENER:
			return CONFIG_PASSIVE_FORKS;
		case ZBX_PROCESS_TYPE_ACTIVE_CHECKS:
			return CONFIG_ACTIVE_FORKS;
		case ZBX_PROCESS_TYPE_TASKMANAGER:
			return CONFIG_TASKMANAGER_FORKS;
		case ZBX_PROCESS_TYPE_IPMIMANAGER:
			return CONFIG_IPMIMANAGER_FORKS;
		case ZBX_PROCESS_TYPE_ALERTMANAGER:
			return CONFIG_ALERTMANAGER_FORKS;
		case ZBX_PROCESS_TYPE_PREPROCMAN:
			return CONFIG_PREPROCMAN_FORKS;
		case ZBX_PROCESS_TYPE_PREPROCESSOR:
			return CONFIG_PREPROCESSOR_FORKS;
	}

	THIS_SHOULD_NEVER_HAPPEN;
	exit(EXIT_FAILURE);
}

#ifndef _WINDOWS
/******************************************************************************
 *                                                                            *
 * Function: init_selfmon_collector                                           *
 *                                                                            *
 * Purpose: Initialize structures and prepare state                           *
 *          for self-monitoring collector                                     *
 *                                                                            *
 * Author: Alexander Vladishev                                                *
 *                                                                            *
 ******************************************************************************/
int	init_selfmon_collector(char **error)
{
	const char	*__function_name = "init_selfmon_collector";
	size_t		sz, sz_array, sz_process[ZBX_PROCESS_TYPE_COUNT], sz_total;
	char		*p;
	struct tms	buf;
	unsigned char	proc_type;
	int		proc_num, process_forks, ret = FAIL;

	zabbix_log(LOG_LEVEL_DEBUG, "In %s()", __function_name);

	sz_total = sz = sizeof(zbx_selfmon_collector_t);
	sz_total += sz_array = sizeof(zbx_stat_process_t *) * ZBX_PROCESS_TYPE_COUNT;

	for (proc_type = 0; ZBX_PROCESS_TYPE_COUNT > proc_type; proc_type++)
		sz_total += sz_process[proc_type] = sizeof(zbx_stat_process_t) * get_process_type_forks(proc_type);

	zabbix_log(LOG_LEVEL_DEBUG, "%s() size:" ZBX_FS_SIZE_T, __function_name, (zbx_fs_size_t)sz_total);

	if (SUCCEED != zbx_mutex_create(&sm_lock, ZBX_MUTEX_SELFMON, error))
	{
		zbx_error("unable to create mutex for a self-monitoring collector");
		exit(EXIT_FAILURE);
	}

	if (-1 == (shm_id = shmget(IPC_PRIVATE, sz_total, 0600)))
	{
		*error = zbx_strdup(*error, "cannot allocate shared memory for a self-monitoring collector");
		goto out;
	}

	if ((void *)(-1) == (p = (char *)shmat(shm_id, NULL, 0)))
	{
		*error = zbx_dsprintf(*error, "cannot attach shared memory for a self-monitoring collector: %s",
				zbx_strerror(errno));
		goto out;
	}

	if (-1 == shmctl(shm_id, IPC_RMID, NULL))
		zbx_error("cannot mark shared memory %d for destruction: %s", shm_id, zbx_strerror(errno));

	collector = (zbx_selfmon_collector_t *)p; p += sz;
	collector->process = (zbx_stat_process_t **)p; p += sz_array;
	collector->ticks_per_sec = sysconf(_SC_CLK_TCK);
<<<<<<< HEAD
	collector->ticks_sync = 0;
=======

	if (-1 == (collector->ticks_sync = times(&buf)))
	{
		*error = zbx_dsprintf(*error, "cannot get process times: %s", zbx_strerror(errno));
		exit(EXIT_FAILURE);
	}
>>>>>>> 3624d9ae

	for (proc_type = 0; ZBX_PROCESS_TYPE_COUNT > proc_type; proc_type++)
	{
		collector->process[proc_type] = (zbx_stat_process_t *)p; p += sz_process[proc_type];
		memset(collector->process[proc_type], 0, sz_process[proc_type]);

		process_forks = get_process_type_forks(proc_type);
		for (proc_num = 0; proc_num < process_forks; proc_num++)
		{
			collector->process[proc_type][proc_num].cache.state = ZBX_PROCESS_STATE_IDLE;
		}
	}

	ret = SUCCEED;
out:
	zabbix_log(LOG_LEVEL_DEBUG, "End of %s() collector:%p", __function_name, (void *)collector);

	return ret;
}

/******************************************************************************
 *                                                                            *
 * Function: free_selfmon_collector                                           *
 *                                                                            *
 * Purpose: Free memory allocated for self-monitoring collector               *
 *                                                                            *
 * Author: Alexander Vladishev                                                *
 *                                                                            *
 ******************************************************************************/
void	free_selfmon_collector(void)
{
	const char	*__function_name = "free_selfmon_collector";

	zabbix_log(LOG_LEVEL_DEBUG, "In %s() collector:%p", __function_name, (void *)collector);

	if (NULL == collector)
		return;

	LOCK_SM;

	collector = NULL;

	if (-1 == shmctl(shm_id, IPC_RMID, 0))
	{
		zabbix_log(LOG_LEVEL_WARNING, "cannot remove shared memory for self-monitoring collector: %s",
				zbx_strerror(errno));
	}

	UNLOCK_SM;

	zbx_mutex_destroy(&sm_lock);

	zabbix_log(LOG_LEVEL_DEBUG, "End of %s()", __function_name);
}

/******************************************************************************
 *                                                                            *
 * Function: update_selfmon_counter                                           *
 *                                                                            *
 * Parameters: state - [IN] new process state; ZBX_PROCESS_STATE_*            *
 *                                                                            *
 * Author: Alexander Vladishev                                                *
 *                                                                            *
 ******************************************************************************/
void	update_selfmon_counter(unsigned char state)
{
	zbx_stat_process_t	*process;
	clock_t			ticks;
	struct tms		buf;
	int			i;

	if (ZBX_PROCESS_TYPE_UNKNOWN == process_type)
		return;

	process = &collector->process[process_type][process_num - 1];

	if (-1 == (ticks = times(&buf)))
	{
		zabbix_log(LOG_LEVEL_WARNING, "cannot get process times: %s", zbx_strerror(errno));
		process->cache.state = state;
		return;
	}

	if (0 == process->cache.ticks_flush)
	{
		process->cache.ticks_flush = ticks;
		process->cache.state = state;
		process->cache.ticks = ticks;
		return;
	}

	/* update process statistics in local cache */
	process->cache.counter[process->cache.state] += ticks - process->cache.ticks;

	if (ZBX_SELFMON_FLUSH_DELAY < (double)(ticks - process->cache.ticks_flush) / collector->ticks_per_sec)
	{
		LOCK_SM;

		for (i = 0; i < ZBX_PROCESS_STATE_COUNT; i++)
		{
			/* If process did not update selfmon counter during one self monitoring data   */
			/* collection interval, then self monitor will collect statistics based on the */
			/* current process state and the ticks passed since last self monitoring data  */
			/* collection. This value is stored in counter_used and the local statistics   */
			/* must be adjusted by this (already collected) value.                         */
			if (process->cache.counter[i] > process->counter_used[i])
			{
				process->cache.counter[i] -= process->counter_used[i];
				process->counter[i] += process->cache.counter[i];
			}

			/* reset current cache statistics */
			process->counter_used[i] = 0;
			process->cache.counter[i] = 0;
		}

		process->cache.ticks_flush = ticks;

		UNLOCK_SM;
	}

	/* update local self monitoring cache */
	process->cache.state = state;
	process->cache.ticks = ticks;
}

/******************************************************************************
 *                                                                            *
 * Function: collect_selfmon_stats                                            *
 *                                                                            *
 * Author: Alexander Vladishev                                                *
 *                                                                            *
 ******************************************************************************/
void	collect_selfmon_stats(void)
{
	const char		*__function_name = "collect_selfmon_stats";
	zbx_stat_process_t	*process;
	clock_t			ticks, ticks_done;
	struct tms		buf;
	unsigned char		proc_type, i;
	int			proc_num, process_forks, index, last;

	zabbix_log(LOG_LEVEL_DEBUG, "In %s()", __function_name);

	if (MAX_HISTORY <= (index = collector->first + collector->count))
		index -= MAX_HISTORY;

	if (collector->count < MAX_HISTORY)
		collector->count++;
	else if (++collector->first == MAX_HISTORY)
		collector->first = 0;

	if (0 > (last = index - 1))
		last += MAX_HISTORY;

	LOCK_SM;

<<<<<<< HEAD
	ticks = times(&buf);

	if (0 == collector->ticks_sync)
	{
		collector->ticks_sync = ticks;
		UNLOCK_SM;
		return;
=======
	if (-1 == (ticks = times(&buf)))
	{
		zabbix_log(LOG_LEVEL_WARNING, "cannot get process times: %s", zbx_strerror(errno));
		goto unlock;
>>>>>>> 3624d9ae
	}

	ticks_done = ticks - collector->ticks_sync;

	for (proc_type = 0; proc_type < ZBX_PROCESS_TYPE_COUNT; proc_type++)
	{
		process_forks = get_process_type_forks(proc_type);
		for (proc_num = 0; proc_num < process_forks; proc_num++)
		{
			process = &collector->process[proc_type][proc_num];

			if (0 != process->cache.ticks_flush && process->cache.ticks_flush < collector->ticks_sync)
			{
				/* If the process local cache was not flushed during the last self monitoring  */
				/* data collection interval update the process statistics based on the current */
				/* process state and ticks passed during the collection interval. Store this   */
				/* value so the process local self monitoring cache can be adjusted before     */
				/* flushing.                                                                   */
				process->counter[process->cache.state] += ticks_done;
				process->counter_used[process->cache.state] += ticks_done;
			}

			for (i = 0; i < ZBX_PROCESS_STATE_COUNT; i++)
			{
				/* The data is gathered as ticks spent in corresponding states during the */
				/* self monitoring data collection interval. But in history the data are  */
				/* stored as relative values. To achieve it we add the collected data to  */
				/* the last values.                                                       */
				process->h_counter[i][index] = process->h_counter[i][last] + process->counter[i];
				process->counter[i] = 0;
			}
		}
	}

	collector->ticks_sync = ticks;
unlock:
	UNLOCK_SM;

	zabbix_log(LOG_LEVEL_DEBUG, "End of %s()", __function_name);
}

/******************************************************************************
 *                                                                            *
 * Function: get_selfmon_stats                                                *
 *                                                                            *
 * Purpose: calculate statistics for selected process                         *
 *                                                                            *
 * Parameters: proc_type    - [IN] type of process; ZBX_PROCESS_TYPE_*        *
 *             aggr_func    - [IN] one of ZBX_AGGR_FUNC_*                     *
 *             proc_num     - [IN] process number; 1 - first process;         *
 *                                 0 - all processes                          *
 *             state        - [IN] process state; ZBX_PROCESS_STATE_*         *
 *             value        - [OUT] a pointer to a variable that receives     *
 *                                  requested statistics                      *
 *                                                                            *
 * Author: Alexander Vladishev                                                *
 *                                                                            *
 ******************************************************************************/
void	get_selfmon_stats(unsigned char proc_type, unsigned char aggr_func, int proc_num,
		unsigned char state, double *value)
{
	const char	*__function_name = "get_selfmon_stats";
	unsigned int	total = 0, counter = 0;
	unsigned char	s;
	int		process_forks, current;

	zabbix_log(LOG_LEVEL_DEBUG, "In %s()", __function_name);

	process_forks = get_process_type_forks(proc_type);

	switch (aggr_func)
	{
		case ZBX_AGGR_FUNC_ONE:
			assert(0 < proc_num && proc_num <= process_forks);
			process_forks = proc_num--;
			break;
		case ZBX_AGGR_FUNC_AVG:
		case ZBX_AGGR_FUNC_MAX:
		case ZBX_AGGR_FUNC_MIN:
			assert(0 == proc_num && 0 < process_forks);
			break;
		default:
			assert(0);
	}

	LOCK_SM;

	if (1 >= collector->count)
		goto unlock;

	if (MAX_HISTORY <= (current = (collector->first + collector->count - 1)))
		current -= MAX_HISTORY;

	for (; proc_num < process_forks; proc_num++)
	{
		zbx_stat_process_t	*process;
		unsigned int		one_total = 0, one_counter;

		process = &collector->process[proc_type][proc_num];

		for (s = 0; s < ZBX_PROCESS_STATE_COUNT; s++)
		{
			one_total += (unsigned short)(process->h_counter[s][current] -
					process->h_counter[s][collector->first]);
		}

		one_counter = (unsigned short)(process->h_counter[state][current] -
				process->h_counter[state][collector->first]);

		switch (aggr_func)
		{
			case ZBX_AGGR_FUNC_ONE:
			case ZBX_AGGR_FUNC_AVG:
				total += one_total;
				counter += one_counter;
				break;
			case ZBX_AGGR_FUNC_MAX:
				if (0 == proc_num || one_counter > counter)
				{
					counter = one_counter;
					total = one_total;
				}
				break;
			case ZBX_AGGR_FUNC_MIN:
				if (0 == proc_num || one_counter < counter)
				{
					counter = one_counter;
					total = one_total;
				}
				break;
		}
	}

unlock:
	UNLOCK_SM;

	*value = (0 == total ? 0 : 100. * (double)counter / (double)total);

	zabbix_log(LOG_LEVEL_DEBUG, "End of %s()", __function_name);
}

/******************************************************************************
 *                                                                            *
 * Function: zbx_get_all_process_stats                                        *
 *                                                                            *
 * Purpose: retrieves internal metrics of all running processes based on      *
 *          process type                                                      *
 *                                                                            *
 * Parameters: stats - [OUT] process metrics                                  *
 *                                                                            *
 ******************************************************************************/
int	zbx_get_all_process_stats(zbx_process_info_t *stats)
{
	const char	*__function_name = "zbx_get_all_process_stats";
	int		current, ret = FAIL;
	unsigned char	proc_type;

	zabbix_log(LOG_LEVEL_DEBUG, "In %s()", __function_name);

	LOCK_SM;

	if (1 >= collector->count)
		goto unlock;

	if (MAX_HISTORY <= (current = (collector->first + collector->count - 1)))
		current -= MAX_HISTORY;

	for (proc_type = 0; proc_type < ZBX_PROCESS_TYPE_COUNT; proc_type++)
	{
		int		proc_num;
		unsigned int	total_avg = 0, counter_avg_busy = 0, counter_avg_idle = 0,
				total_max = 0, counter_max_busy = 0, counter_max_idle = 0,
				total_min = 0, counter_min_busy = 0, counter_min_idle = 0;

		stats[proc_type].count = get_process_type_forks(proc_type);

		for (proc_num = 0; proc_num < stats[proc_type].count; proc_num++)
		{
			zbx_stat_process_t	*process;
			unsigned int		one_total = 0, busy_counter, idle_counter;
			unsigned char		s;

			process = &collector->process[proc_type][proc_num];

			for (s = 0; s < ZBX_PROCESS_STATE_COUNT; s++)
			{
				one_total += (unsigned short)(process->h_counter[s][current] -
						process->h_counter[s][collector->first]);
			}

			busy_counter = (unsigned short)(process->h_counter[ZBX_PROCESS_STATE_BUSY][current] -
					process->h_counter[ZBX_PROCESS_STATE_BUSY][collector->first]);

			idle_counter = (unsigned short)(process->h_counter[ZBX_PROCESS_STATE_IDLE][current] -
					process->h_counter[ZBX_PROCESS_STATE_IDLE][collector->first]);

			total_avg += one_total;
			counter_avg_busy += busy_counter;
			counter_avg_idle += idle_counter;

			if (0 == proc_num || busy_counter > counter_max_busy)
			{
				counter_max_busy = busy_counter;
				total_max = one_total;
			}

			if (0 == proc_num || idle_counter > counter_max_idle)
			{
				counter_max_idle = idle_counter;
				total_max = one_total;
			}

			if (0 == proc_num || busy_counter < counter_min_busy)
			{
				counter_min_busy = busy_counter;
				total_min = one_total;
			}

			if (0 == proc_num || idle_counter < counter_min_idle)
			{
				counter_min_idle = idle_counter;
				total_min = one_total;
			}
		}

		stats[proc_type].busy_avg = (0 == total_avg ? 0 : 100. * (double)counter_avg_busy / (double)total_avg);
		stats[proc_type].busy_max = (0 == total_max ? 0 : 100. * (double)counter_max_busy / (double)total_max);
		stats[proc_type].busy_min = (0 == total_min ? 0 : 100. * (double)counter_min_busy / (double)total_min);

		stats[proc_type].idle_avg = (0 == total_avg ? 0 : 100. * (double)counter_avg_idle / (double)total_avg);
		stats[proc_type].idle_max = (0 == total_max ? 0 : 100. * (double)counter_max_idle / (double)total_max);
		stats[proc_type].idle_min = (0 == total_min ? 0 : 100. * (double)counter_min_idle / (double)total_min);
	}

	ret = SUCCEED;
unlock:
	UNLOCK_SM;

	zabbix_log(LOG_LEVEL_DEBUG, "End of %s():%s", __function_name, zbx_result_string(ret));

	return ret;
}

static int	sleep_remains;

/******************************************************************************
 *                                                                            *
 * Function: zbx_sleep_loop                                                   *
 *                                                                            *
 * Purpose: sleeping process                                                  *
 *                                                                            *
 * Parameters: sleeptime - [IN] required sleeptime, in seconds                *
 *                                                                            *
 * Author: Alexander Vladishev                                                *
 *                                                                            *
 ******************************************************************************/
void	zbx_sleep_loop(int sleeptime)
{
	if (0 >= sleeptime)
		return;

	sleep_remains = sleeptime;

	update_selfmon_counter(ZBX_PROCESS_STATE_IDLE);

	do
	{
		sleep(1);
	}
	while (0 < --sleep_remains);

	update_selfmon_counter(ZBX_PROCESS_STATE_BUSY);
}

void	zbx_sleep_forever(void)
{
	sleep_remains = 1;

	update_selfmon_counter(ZBX_PROCESS_STATE_IDLE);

	do
	{
		sleep(1);
	}
	while (0 != sleep_remains);

	update_selfmon_counter(ZBX_PROCESS_STATE_BUSY);
}

void	zbx_wakeup(void)
{
	sleep_remains = 0;
}

int	zbx_sleep_get_remainder(void)
{
	return sleep_remains;
}
#endif<|MERGE_RESOLUTION|>--- conflicted
+++ resolved
@@ -253,16 +253,7 @@
 	collector = (zbx_selfmon_collector_t *)p; p += sz;
 	collector->process = (zbx_stat_process_t **)p; p += sz_array;
 	collector->ticks_per_sec = sysconf(_SC_CLK_TCK);
-<<<<<<< HEAD
 	collector->ticks_sync = 0;
-=======
-
-	if (-1 == (collector->ticks_sync = times(&buf)))
-	{
-		*error = zbx_dsprintf(*error, "cannot get process times: %s", zbx_strerror(errno));
-		exit(EXIT_FAILURE);
-	}
->>>>>>> 3624d9ae
 
 	for (proc_type = 0; ZBX_PROCESS_TYPE_COUNT > proc_type; proc_type++)
 	{
@@ -420,20 +411,16 @@
 
 	LOCK_SM;
 
-<<<<<<< HEAD
-	ticks = times(&buf);
-
-	if (0 == collector->ticks_sync)
-	{
-		collector->ticks_sync = ticks;
-		UNLOCK_SM;
-		return;
-=======
 	if (-1 == (ticks = times(&buf)))
 	{
 		zabbix_log(LOG_LEVEL_WARNING, "cannot get process times: %s", zbx_strerror(errno));
 		goto unlock;
->>>>>>> 3624d9ae
+	}
+
+	if (0 == collector->ticks_sync)
+	{
+		collector->ticks_sync = ticks;
+		goto unlock;
 	}
 
 	ticks_done = ticks - collector->ticks_sync;
