--- conflicted
+++ resolved
@@ -5304,10 +5304,7 @@
 		/* in case of rehandshake a GNUTLS_E_REHANDSHAKE will be returned, deal with it as with error */
 		*error = zbx_dsprintf(*error, "gnutls_record_recv() failed: " ZBX_FS_SSIZE_T " %s",
 				(zbx_fs_ssize_t)res, gnutls_strerror(res));
-<<<<<<< HEAD
-=======
-
->>>>>>> ba85fd0e
+
 		return ZBX_PROTO_ERROR;
 	}
 
