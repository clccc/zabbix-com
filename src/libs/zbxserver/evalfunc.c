/*
** Zabbix
** Copyright (C) 2000-2011 Zabbix SIA
**
** This program is free software; you can redistribute it and/or modify
** it under the terms of the GNU General Public License as published by
** the Free Software Foundation; either version 2 of the License, or
** (at your option) any later version.
**
** This program is distributed in the hope that it will be useful,
** but WITHOUT ANY WARRANTY; without even the implied warranty of
** MERCHANTABILITY or FITNESS FOR A PARTICULAR PURPOSE.  See the
** GNU General Public License for more details.
**
** You should have received a copy of the GNU General Public License
** along with this program; if not, write to the Free Software
** Foundation, Inc., 675 Mass Ave, Cambridge, MA 02139, USA.
**/

#include "common.h"
#include "db.h"
#include "log.h"
#include "zlog.h"
#include "zbxserver.h"

#include "evalfunc.h"

static int	get_function_parameter_uint(zbx_uint64_t hostid, const char *parameters, int Nparam, int *value, int *flag)
{
	const char	*__function_name = "get_function_parameter_uint";
	char		*parameter = NULL;
	int		res = FAIL;

	zabbix_log(LOG_LEVEL_DEBUG, "In %s() parameters:'%s' Nparam:%d", __function_name, parameters, Nparam);

	parameter = zbx_malloc(parameter, FUNCTION_PARAMETER_LEN_MAX);

	if (0 != get_param(parameters, Nparam, parameter, FUNCTION_PARAMETER_LEN_MAX))
		goto clean;

	if (SUCCEED == substitute_simple_macros(NULL, &hostid, NULL, NULL, &parameter, MACRO_TYPE_FUNCTION_PARAMETER, NULL, 0))
	{
		if ('#' == *parameter)
		{
			*flag = ZBX_FLAG_VALUES;
			if (SUCCEED == is_uint(parameter + 1))
			{
				sscanf(parameter + 1, "%u", value);
				res = SUCCEED;
			}
		}
		else if (SUCCEED == is_uint_prefix(parameter))
		{
			*flag = ZBX_FLAG_SEC;
			*value = str2uint(parameter);
			res = SUCCEED;
		}
	}

	if (SUCCEED == res)
		zabbix_log(LOG_LEVEL_DEBUG, "%s() flag:%d value:%d", __function_name, *flag, *value);
clean:
	zbx_free(parameter);

	zabbix_log(LOG_LEVEL_DEBUG, "End of %s():%s", __function_name, zbx_result_string(res));

	return res;
}

static int	get_function_parameter_str(zbx_uint64_t hostid, const char *parameters, int Nparam, char **value)
{
	const char	*__function_name = "get_function_parameter_str";
	int		res = FAIL;

	zabbix_log(LOG_LEVEL_DEBUG, "In %s() parameters:'%s' Nparam:%d", __function_name, parameters, Nparam);

	*value = zbx_malloc(*value, FUNCTION_PARAMETER_LEN_MAX);

	if (0 != get_param(parameters, Nparam, *value, FUNCTION_PARAMETER_LEN_MAX))
		goto clean;

	res = substitute_simple_macros(NULL, &hostid, NULL, NULL, value, MACRO_TYPE_FUNCTION_PARAMETER, NULL, 0);
clean:
	if (SUCCEED == res)
		zabbix_log(LOG_LEVEL_DEBUG, "%s() value:'%s'", __function_name, *value);
	else
		zbx_free(*value);

	zabbix_log(LOG_LEVEL_DEBUG, "End of %s():%s", __function_name, zbx_result_string(res));

	return res;
}

/******************************************************************************
 *                                                                            *
 * Function: evaluate_LOGEVENTID                                              *
 *                                                                            *
 * Purpose: evaluate function 'logeventid' for the item                       *
 *                                                                            *
 * Parameters: item - item (performance metric)                               *
 *             parameter - regex string for event id matching                 *
 *                                                                            *
 * Return value: SUCCEED - evaluated successfully, result is stored in 'value'*
 *               FAIL - failed to evaluate function                           *
 *                                                                            *
 * Author: Alexei Vladishev, Rudolfs Kreicbergs                               *
 *                                                                            *
 * Comments:                                                                  *
 *                                                                            *
 ******************************************************************************/
static int	evaluate_LOGEVENTID(char *value, DB_ITEM *item, const char *function, const char *parameters, time_t now)
{
	const char	*__function_name = "evaluate_LOGEVENTID";
	char		*arg1 = NULL, *arg1_esc;
	int		res = FAIL;
	ZBX_REGEXP	*regexps = NULL;
	int		regexps_alloc = 0, regexps_num = 0;
	char		**h_value;

	zabbix_log(LOG_LEVEL_DEBUG, "In %s()", __function_name);

	if (ITEM_VALUE_TYPE_LOG != item->value_type)
		goto clean;

	if (1 < num_param(parameters))
		goto clean;

	if (FAIL == get_function_parameter_str(item->hostid, parameters, 1, &arg1))
		goto clean;

	if ('@' == *arg1)
	{
		DB_RESULT	result;
		DB_ROW		row;

		arg1_esc = DBdyn_escape_string(arg1 + 1);
		result = DBselect("select r.name,e.expression,e.expression_type,e.exp_delimiter,e.case_sensitive"
				" from regexps r,expressions e"
				" where r.regexpid=e.regexpid"
					" and r.name='%s'",
				arg1_esc);
		zbx_free(arg1_esc);

		while (NULL != (row = DBfetch(result)))
		{
			add_regexp_ex(&regexps, &regexps_alloc, &regexps_num,
					row[0], row[1], atoi(row[2]), row[3][0], atoi(row[4]));
		}

		DBfree_result(result);
	}

	h_value = DBget_history(item->itemid, item->value_type, ZBX_DB_GET_HIST_VALUE, 0, 0, NULL, "logeventid", 1);

<<<<<<< HEAD
	if (NULL != (row = DBfetch(result)))
=======
	if (NULL != h_value[0])
>>>>>>> bb5086d8
	{
		if (SUCCEED == regexp_match_ex(regexps, regexps_num, h_value[0], arg1, ZBX_CASE_SENSITIVE))
			zbx_strlcpy(value, "1", MAX_BUFFER_LEN);
		else
			zbx_strlcpy(value, "0", MAX_BUFFER_LEN);
		res = SUCCEED;
	}
	else
		zabbix_log(LOG_LEVEL_DEBUG, "result for LOGEVENTID is empty");
<<<<<<< HEAD

	DBfree_result(result);
=======
	DBfree_history(h_value);

>>>>>>> bb5086d8
	if ('@' == *arg1)
		zbx_free(regexps);
	zbx_free(arg1);
clean:
	zabbix_log(LOG_LEVEL_DEBUG, "End of %s():%s", __function_name, zbx_result_string(res));

	return res;
}

/******************************************************************************
 *                                                                            *
 * Function: evaluate_LOGSOURCE                                               *
 *                                                                            *
 * Purpose: evaluate function 'logsource' for the item                        *
 *                                                                            *
 * Parameters: item - item (performance metric)                               *
 *             parameter - ignored                                            *
 *                                                                            *
 * Return value: SUCCEED - evaluated successfully, result is stored in 'value'*
 *               FAIL - failed to evaluate function                           *
 *                                                                            *
 * Author: Alexei Vladishev                                                   *
 *                                                                            *
 * Comments:                                                                  *
 *                                                                            *
 ******************************************************************************/
static int	evaluate_LOGSOURCE(char *value, DB_ITEM *item, const char *function, const char *parameters, time_t now)
{
	const char	*__function_name = "evaluate_LOGSOURCE";
	char		*arg1 = NULL;
	int		res = FAIL;
	char		**h_value;

	zabbix_log(LOG_LEVEL_DEBUG, "In %s()", __function_name);

	if (ITEM_VALUE_TYPE_LOG != item->value_type)
		goto clean;

	if (1 < num_param(parameters))
		goto clean;

	if (FAIL == get_function_parameter_str(item->hostid, parameters, 1, &arg1))
		goto clean;

	h_value = DBget_history(item->itemid, item->value_type, ZBX_DB_GET_HIST_VALUE, 0, 0, NULL, "source", 1);

	if (NULL != h_value[0])
	{
		if (0 == strcmp(h_value[0], arg1))
			zbx_strlcpy(value, "1", MAX_BUFFER_LEN);
		else
			zbx_strlcpy(value, "0", MAX_BUFFER_LEN);
		res = SUCCEED;
	}
	else
		zabbix_log(LOG_LEVEL_DEBUG, "result for LOGSOURCE is empty");
	DBfree_history(h_value);

	zbx_free(arg1);
clean:
	zabbix_log(LOG_LEVEL_DEBUG, "End of %s():%s", __function_name, zbx_result_string(res));

	return res;
}

/******************************************************************************
 *                                                                            *
 * Function: evaluate_LOGSEVERITY                                             *
 *                                                                            *
 * Purpose: evaluate function 'logseverity' for the item                      *
 *                                                                            *
 * Parameters: item - item (performance metric)                               *
 *             parameter - ignored                                            *
 *                                                                            *
 * Return value: SUCCEED - evaluated successfully, result is stored in 'value'*
 *               FAIL - failed to evaluate function                           *
 *                                                                            *
 * Author: Alexei Vladishev                                                   *
 *                                                                            *
 * Comments:                                                                  *
 *                                                                            *
 ******************************************************************************/
static int	evaluate_LOGSEVERITY(char *value, DB_ITEM *item, const char *function, const char *parameters, time_t now)
{
	const char	*__function_name = "evaluate_LOGSEVERITY";
	int		res = FAIL;
	char		**h_value;

	zabbix_log(LOG_LEVEL_DEBUG, "In %s()", __function_name);

	if (ITEM_VALUE_TYPE_LOG != item->value_type)
		goto clean;

	h_value = DBget_history(item->itemid, item->value_type, ZBX_DB_GET_HIST_VALUE, 0, 0, NULL, "severity", 1);

	if (NULL != h_value[0])
	{
		zbx_strlcpy(value, h_value[0], MAX_BUFFER_LEN);
		res = SUCCEED;
	}
	else
		zabbix_log(LOG_LEVEL_DEBUG, "result for LOGSEVERITY is empty");
	DBfree_history(h_value);
clean:
	zabbix_log(LOG_LEVEL_DEBUG, "End of %s():%s", __function_name, zbx_result_string(res));

	return res;
}

/******************************************************************************
 *                                                                            *
 * Function: evaluate_COUNT                                                   *
 *                                                                            *
 * Purpose: evaluate function 'count' for the item                            *
 *                                                                            *
 * Parameters: item - item (performance metric)                               *
 *             parameters - up to four comma-separated fields:                *
 *                            (1) number of seconds/values                    *
 *                            (2) value to compare with (optional)            *
 *                            (3) comparison operator (optional)              *
 *                            (4) time shift (optional)                       *
 *                                                                            *
 * Return value: SUCCEED - evaluated successfully, result is stored in 'value'*
 *               FAIL - failed to evaluate function                           *
 *                                                                            *
 * Author: Alexei Vladishev, Aleksandrs Saveljevs                             *
 *                                                                            *
 * Comments:                                                                  *
 *                                                                            *
 ******************************************************************************/
static int	evaluate_COUNT(char *value, DB_ITEM *item, const char *function, const char *parameters, time_t now)
{
#define OP_EQ 0
#define OP_NE 1
#define OP_GT 2
#define OP_GE 3
#define OP_LT 4
#define OP_LE 5
#define OP_LIKE 6
#define OP_MAX 7

	const char	*__function_name = "evaluate_COUNT";
	int		arg1, flag, op, numeric_search, nparams, count = 0, h_num, res = FAIL;
	zbx_uint64_t	value_uint64 = 0, dbvalue_uint64;
	double		value_double = 0, dbvalue_double;
	char		*arg2 = NULL, *arg3 = NULL;
	char		**h_value;

	zabbix_log(LOG_LEVEL_DEBUG, "In %s()", __function_name);

	numeric_search = (ITEM_VALUE_TYPE_UINT64 == item->value_type || ITEM_VALUE_TYPE_FLOAT == item->value_type);
	op = (numeric_search ? OP_EQ : OP_LIKE);

	if (4 < (nparams = num_param(parameters)))
		goto clean;

	if (FAIL == get_function_parameter_uint(item->hostid, parameters, 1, &arg1, &flag))
		goto clean;

	if (2 <= nparams)
	{
		if (FAIL == get_function_parameter_str(item->hostid, parameters, 2, &arg2))
			goto clean;
		else
			switch (item->value_type)
			{
				case ITEM_VALUE_TYPE_UINT64:
					ZBX_STR2UINT64(value_uint64, arg2);
					break;
				case ITEM_VALUE_TYPE_FLOAT:
					value_double = atof(arg2);
					break;
				default:
					;	/* nothing */
			}
	}

	if (3 <= nparams)
	{
		if (FAIL == get_function_parameter_str(item->hostid, parameters, 3, &arg3))
		{
			zbx_free(arg2);
			goto clean;
		}
		else
		{
			int fail = 0;

			if ('\0' == *arg3 && numeric_search) op = OP_EQ;
			else if ('\0' == *arg3 && !numeric_search) op = OP_LIKE;
			else if (0 == strcmp(arg3, "eq")) op = OP_EQ;
			else if (0 == strcmp(arg3, "ne")) op = OP_NE;
			else if (0 == strcmp(arg3, "gt")) op = OP_GT;
			else if (0 == strcmp(arg3, "ge")) op = OP_GE;
			else if (0 == strcmp(arg3, "lt")) op = OP_LT;
			else if (0 == strcmp(arg3, "le")) op = OP_LE;
			else if (0 == strcmp(arg3, "like")) op = OP_LIKE;
			else
			{
				zabbix_log(LOG_LEVEL_DEBUG, "operator \"%s\" is not supported for function COUNT", arg3);
				fail = 1;
			}

			if (!fail && numeric_search && OP_LIKE == op)
			{
				zabbix_log(LOG_LEVEL_DEBUG, "operator \"like\" is not supported for counting numeric values");
				fail = 1;
			}

			if (!fail && !numeric_search && !(OP_LIKE == op || OP_EQ == op || OP_NE == op))
			{
				zabbix_log(LOG_LEVEL_DEBUG, "operator \"%s\" is not supported for counting textual values", arg3);
				fail = 1;
			}

			if (fail)
			{
				zbx_free(arg2);
				zbx_free(arg3);
				goto clean;
			}

			zbx_free(arg3);
		}
	}

	if (4 <= nparams)
	{
		int	time_shift, time_shift_flag;

		if (FAIL == get_function_parameter_uint(item->hostid, parameters, 4, &time_shift, &time_shift_flag) ||
			ZBX_FLAG_SEC != time_shift_flag)
		{
			zbx_free(arg2);
			goto clean;
		}

		now -= time_shift;
	}

	if (NULL != arg2 && '\0' == *arg2 && (numeric_search || OP_LIKE == op))
		zbx_free(arg2);

	if (ZBX_FLAG_SEC == flag && NULL == arg2)
	{
		h_value = DBget_history(item->itemid, item->value_type, ZBX_DB_GET_HIST_COUNT,
				now - arg1, now, NULL, NULL, 0);

		if (NULL == h_value[0])
			zbx_strlcpy(value, "0", MAX_BUFFER_LEN);
		else
			zbx_snprintf(value, MAX_BUFFER_LEN, "%s", h_value[0]);
		DBfree_history(h_value);
	}
	else
	{
		if (ZBX_FLAG_VALUES == flag)
			h_value = DBget_history(item->itemid, item->value_type, ZBX_DB_GET_HIST_VALUE,
					0, now, NULL, NULL, arg1);
		else
			h_value = DBget_history(item->itemid, item->value_type, ZBX_DB_GET_HIST_VALUE,
					now - arg1, now, NULL, NULL, 0);

		for (h_num = 0; NULL != h_value[h_num]; h_num++)
		{
			if (NULL == arg2)
				goto count_inc;

			switch (item->value_type)
			{
				case ITEM_VALUE_TYPE_UINT64:
					ZBX_STR2UINT64(dbvalue_uint64, h_value[h_num]);

					switch (op)
					{
						case OP_EQ:
							if (dbvalue_uint64 == value_uint64)
								goto count_inc;
							break;
						case OP_NE:
							if (dbvalue_uint64 != value_uint64)
								goto count_inc;
							break;
						case OP_GT:
							if (dbvalue_uint64 > value_uint64)
								goto count_inc;
							break;
						case OP_GE:
							if (dbvalue_uint64 >= value_uint64)
								goto count_inc;
							break;
						case OP_LT:
							if (dbvalue_uint64 < value_uint64)
								goto count_inc;
							break;
						case OP_LE:
							if (dbvalue_uint64 <= value_uint64)
								goto count_inc;
							break;
					}
					break;
				case ITEM_VALUE_TYPE_FLOAT:
					dbvalue_double = atof(h_value[h_num]);

					switch (op)
					{
						case OP_EQ:
							if (dbvalue_double > value_double - 0.00001 &&
									dbvalue_double < value_double + 0.00001)
							{
								goto count_inc;
							}
							break;
						case OP_NE:
							if (!(dbvalue_double > value_double - 0.00001 &&
									dbvalue_double < value_double + 0.00001))
							{
								goto count_inc;
							}
							break;
						case OP_GT:
							if (dbvalue_double > value_double)
								goto count_inc;
							break;
						case OP_GE:
							if (dbvalue_double >= value_double)
								goto count_inc;
							break;
						case OP_LT:
							if (dbvalue_double < value_double)
								goto count_inc;
							break;
						case OP_LE:
							if (dbvalue_double <= value_double)
								goto count_inc;
							break;
					}
					break;
				default:
					switch (op)
					{
						case OP_EQ:
							if (0 == strcmp(h_value[h_num], arg2))
								goto count_inc;
							break;
						case OP_NE:
							if (0 != strcmp(h_value[h_num], arg2))
								goto count_inc;
							break;
						case OP_LIKE:
							if (NULL != strstr(h_value[h_num], arg2))
								goto count_inc;
							break;
					}
					break;
			}

			continue;
count_inc:
			count++;
		}
		DBfree_history(h_value);

		zbx_snprintf(value, MAX_BUFFER_LEN, "%d", count);
	}
	zbx_free(arg2);

	res = SUCCEED;

	zabbix_log(LOG_LEVEL_DEBUG, "%s() value:%s", __function_name, value);
clean:
	zabbix_log(LOG_LEVEL_DEBUG, "End of %s():%s", __function_name, zbx_result_string(res));

	return res;
}

/******************************************************************************
 *                                                                            *
 * Function: evaluate_SUM                                                     *
 *                                                                            *
 * Purpose: evaluate function 'sum' for the item                              *
 *                                                                            *
 * Parameters: item - item (performance metric)                               *
 *             parameters - number of seconds/values and time shift (optional)*
 *                                                                            *
 * Return value: SUCCEED - evaluated successfully, result is stored in 'value'*
 *               FAIL - failed to evaluate function                           *
 *                                                                            *
 * Author: Alexei Vladishev                                                   *
 *                                                                            *
 * Comments:                                                                  *
 *                                                                            *
 ******************************************************************************/
static int	evaluate_SUM(char *value, DB_ITEM *item, const char *function, const char *parameters, time_t now)
{
	const char	*__function_name = "evaluate_SUM";
	int		nparams, arg1, flag, h_num, res = FAIL;
	double		sum = 0;
	zbx_uint64_t	l, sum_uint64 = 0;
	char		**h_value;

	zabbix_log(LOG_LEVEL_DEBUG, "In %s()", __function_name);

	if (ITEM_VALUE_TYPE_FLOAT != item->value_type && ITEM_VALUE_TYPE_UINT64 != item->value_type)
		goto clean;

	if (2 < (nparams = num_param(parameters)))
		goto clean;

	if (FAIL == get_function_parameter_uint(item->hostid, parameters, 1, &arg1, &flag))
		goto clean;

	if (2 == nparams)
	{
		int	time_shift, time_shift_flag;

		if (FAIL == get_function_parameter_uint(item->hostid, parameters, 2, &time_shift, &time_shift_flag))
			goto clean;
		if (ZBX_FLAG_SEC != time_shift_flag)
			goto clean;

		now -= time_shift;
	}

	if (ZBX_FLAG_SEC == flag)
	{
		h_value = DBget_history(item->itemid, item->value_type, ZBX_DB_GET_HIST_SUM,
			now - arg1, now, NULL, NULL, 0);

		if (NULL != h_value[0])
		{
			zbx_strlcpy(value, h_value[0], MAX_BUFFER_LEN);
			res = SUCCEED;
		}
		else
			zabbix_log(LOG_LEVEL_DEBUG, "result for SUM is empty");
		DBfree_history(h_value);
	}
	else if (ZBX_FLAG_VALUES == flag)
	{
		h_value = DBget_history(item->itemid, item->value_type, ZBX_DB_GET_HIST_VALUE, 0, now, NULL, NULL, arg1);

		if (ITEM_VALUE_TYPE_UINT64 == item->value_type)
		{
			for (h_num = 0; NULL != h_value[h_num]; h_num++)
			{
				ZBX_STR2UINT64(l, h_value[h_num]);
				sum_uint64 += l;
			}
		}
		else
		{
			for (h_num = 0; NULL != h_value[h_num]; h_num++)
				sum += atof(h_value[h_num]);
		}
		DBfree_history(h_value);

		if (0 != h_num)
		{
			if (ITEM_VALUE_TYPE_UINT64 == item->value_type)
				zbx_snprintf(value, MAX_BUFFER_LEN, ZBX_FS_UI64, sum_uint64);
			else
				zbx_snprintf(value, MAX_BUFFER_LEN, ZBX_FS_DBL, sum);
			res = SUCCEED;
		}
		else
			zabbix_log(LOG_LEVEL_DEBUG, "result for SUM is empty");
	}
clean:
	zabbix_log(LOG_LEVEL_DEBUG, "End of %s():%s", __function_name, zbx_result_string(res));

	return res;
}

/******************************************************************************
 *                                                                            *
 * Function: evaluate_AVG                                                     *
 *                                                                            *
 * Purpose: evaluate function 'avg' for the item                              *
 *                                                                            *
 * Parameters: item - item (performance metric)                               *
 *             parameters - number of seconds/values and time shift (optional)*
 *                                                                            *
 * Return value: SUCCEED - evaluated successfully, result is stored in 'value'*
 *               FAIL - failed to evaluate function                           *
 *                                                                            *
 * Author: Alexei Vladishev                                                   *
 *                                                                            *
 * Comments:                                                                  *
 *                                                                            *
 ******************************************************************************/
static int	evaluate_AVG(char *value, DB_ITEM *item, const char *function, const char *parameters, time_t now)
{
	const char	*__function_name = "evaluate_AVG";
	int		nparams, arg1, flag, h_num, res = FAIL;
	double		sum = 0;
	char		**h_value;

	zabbix_log(LOG_LEVEL_DEBUG, "In %s()", __function_name);

	if (ITEM_VALUE_TYPE_FLOAT != item->value_type && ITEM_VALUE_TYPE_UINT64 != item->value_type)
		goto clean;

	if (2 < (nparams = num_param(parameters)))
		goto clean;

	if (FAIL == get_function_parameter_uint(item->hostid, parameters, 1, &arg1, &flag))
		goto clean;

	if (2 == nparams)
	{
		int	time_shift, time_shift_flag;

		if (FAIL == get_function_parameter_uint(item->hostid, parameters, 2, &time_shift, &time_shift_flag))
			goto clean;
		if (ZBX_FLAG_SEC != time_shift_flag)
			goto clean;

		now -= time_shift;
	}

	if (ZBX_FLAG_SEC == flag)
	{
		h_value = DBget_history(item->itemid, item->value_type, ZBX_DB_GET_HIST_AVG,
				now - arg1, now, NULL, NULL, 0);

		if (NULL != h_value[0])
		{
			zbx_strlcpy(value, h_value[0], MAX_BUFFER_LEN);
			res = SUCCEED;
		}
		else
			zabbix_log(LOG_LEVEL_DEBUG, "result for AVG is empty");
		DBfree_history(h_value);
	}
	else if (ZBX_FLAG_VALUES == flag)
	{
		h_value = DBget_history(item->itemid, item->value_type, ZBX_DB_GET_HIST_VALUE,
				0, now, NULL, NULL, arg1);

		for (h_num = 0; NULL != h_value[h_num]; h_num++)
			sum += atof(h_value[h_num]);
		DBfree_history(h_value);

		if (0 != h_num)
		{
			zbx_snprintf(value, MAX_BUFFER_LEN, ZBX_FS_DBL, sum / (double)h_num);
			res = SUCCEED;
		}
		else
			zabbix_log(LOG_LEVEL_DEBUG, "result for AVG is empty");
	}
clean:
	zabbix_log(LOG_LEVEL_DEBUG, "End of %s():%s", __function_name, zbx_result_string(res));

	return res;
}

/******************************************************************************
 *                                                                            *
 * Function: evaluate_LAST                                                    *
 *                                                                            *
 * Purpose: evaluate functions 'last' and 'prev' for the item                 *
 *                                                                            *
 * Parameters: value - buffer of size MAX_BUFFER_LEN                          *
 *             item - item (performance metric)                               *
 *             parameters - Nth last value and time shift (optional)          *
 *                                                                            *
 * Return value: SUCCEED - evaluated successfully, result is stored in 'value'*
 *               FAIL - failed to evaluate function                           *
 *                                                                            *
 * Author: Alexander Vladishev                                                *
 *                                                                            *
 * Comments:                                                                  *
 *                                                                            *
 ******************************************************************************/
static int	evaluate_LAST(char *value, DB_ITEM *item, const char *function, const char *parameters, time_t now)
{
	const char	*__function_name = "evaluate_LAST";
	int		arg1, flag, time_shift = 0, time_shift_flag, res = FAIL, written_len, h_num;
	char		**h_value;

	zabbix_log(LOG_LEVEL_DEBUG, "In %s()", __function_name);

	if (0 == strcmp(function, "last"))
	{
		if (FAIL == get_function_parameter_uint(item->hostid, parameters, 1, &arg1, &flag) || ZBX_FLAG_VALUES != flag)
		{
			arg1 = 1;
			flag = ZBX_FLAG_VALUES;
		}

		if (2 == num_param(parameters))
		{
			if (SUCCEED == get_function_parameter_uint(item->hostid, parameters, 2, &time_shift, &time_shift_flag) &&
					ZBX_FLAG_SEC == time_shift_flag)
			{
				now -= time_shift;
				time_shift = 1;
			}
			else
				goto clean;
		}
	}
	else if (0 == strcmp(function, "prev"))
	{
		arg1 = 2;
		flag = ZBX_FLAG_VALUES;
	}
	else
		goto clean;

	if (0 == time_shift && 1 == arg1)
	{
		if (1 != item->lastvalue_null)
		{
			res = SUCCEED;

			switch (item->value_type) {
			case ITEM_VALUE_TYPE_FLOAT:
				zbx_snprintf(value, MAX_BUFFER_LEN, ZBX_FS_DBL, item->lastvalue_dbl);
				break;
			case ITEM_VALUE_TYPE_UINT64:
				zbx_snprintf(value, MAX_BUFFER_LEN, ZBX_FS_UI64, item->lastvalue_uint64);
				break;
			default:
				written_len = zbx_snprintf(value, MAX_BUFFER_LEN, "%s", item->lastvalue_str);
				if (ITEM_LASTVALUE_LEN == written_len && ITEM_VALUE_TYPE_STR != item->value_type)
					goto history;
				break;
			}
		}
	}
	else if (0 == time_shift && 2 == arg1)
	{
		if (1 != item->prevvalue_null)
		{
			res = SUCCEED;

			switch (item->value_type) {
			case ITEM_VALUE_TYPE_FLOAT:
				zbx_snprintf(value, MAX_BUFFER_LEN, ZBX_FS_DBL, item->prevvalue_dbl);
				break;
			case ITEM_VALUE_TYPE_UINT64:
				zbx_snprintf(value, MAX_BUFFER_LEN, ZBX_FS_UI64, item->prevvalue_uint64);
				break;
			default:
				written_len = zbx_snprintf(value, MAX_BUFFER_LEN, "%s", item->prevvalue_str);
				if (ITEM_LASTVALUE_LEN == written_len && ITEM_VALUE_TYPE_STR != item->value_type)
					goto history;
				break;
			}
		}
	}
	else
	{
history:
		h_value = DBget_history(item->itemid, item->value_type, ZBX_DB_GET_HIST_VALUE,
				0, now, NULL, NULL, arg1);

		for (h_num = 0; NULL != h_value[h_num]; h_num++)
		{
			if (arg1 == h_num + 1)
			{
				zbx_snprintf(value, MAX_BUFFER_LEN, "%s", h_value[h_num]);
				res = SUCCEED;
				break;
			}
		}
		DBfree_history(h_value);
	}
clean:
	zabbix_log(LOG_LEVEL_DEBUG, "End of %s():%s", __function_name, zbx_result_string(res));

	return res;
}

/******************************************************************************
 *                                                                            *
 * Function: evaluate_MIN                                                     *
 *                                                                            *
 * Purpose: evaluate function 'min' for the item                              *
 *                                                                            *
 * Parameters: item - item (performance metric)                               *
 *             parameters - number of seconds/values and time shift (optional)*
 *                                                                            *
 * Return value: SUCCEED - evaluated successfully, result is stored in 'value'*
 *               FAIL - failed to evaluate function                           *
 *                                                                            *
 * Author: Alexei Vladishev                                                   *
 *                                                                            *
 * Comments:                                                                  *
 *                                                                            *
 ******************************************************************************/
static int	evaluate_MIN(char *value, DB_ITEM *item, const char *function, const char *parameters, time_t now)
{
	const char	*__function_name = "evaluate_MIN";
	int		nparams, arg1, flag, h_num, res = FAIL;
	zbx_uint64_t	min_uint64 = 0, l;
	double		min = 0, f;
	char		**h_value;

	zabbix_log(LOG_LEVEL_DEBUG, "In %s()", __function_name);

	if (ITEM_VALUE_TYPE_FLOAT != item->value_type && ITEM_VALUE_TYPE_UINT64 != item->value_type)
		goto clean;

	if (2 < (nparams = num_param(parameters)))
		goto clean;

	if (FAIL == get_function_parameter_uint(item->hostid, parameters, 1, &arg1, &flag))
		goto clean;

	if (2 == nparams)
	{
		int	time_shift, time_shift_flag;

		if (FAIL == get_function_parameter_uint(item->hostid, parameters, 2, &time_shift, &time_shift_flag))
			goto clean;
		if (ZBX_FLAG_SEC != time_shift_flag)
			goto clean;

		now -= time_shift;
	}

	if (ZBX_FLAG_SEC == flag)
	{
		h_value = DBget_history(item->itemid, item->value_type, ZBX_DB_GET_HIST_MIN,
				now - arg1, now, NULL, NULL, 0);

		if (NULL != h_value[0])
		{
			zbx_strlcpy(value, h_value[0], MAX_BUFFER_LEN);
			res = SUCCEED;
		}
		else
			zabbix_log(LOG_LEVEL_DEBUG, "result for MIN is empty");
		DBfree_history(h_value);
	}
	else if (ZBX_FLAG_VALUES == flag)
	{
		h_value = DBget_history(item->itemid, item->value_type, ZBX_DB_GET_HIST_VALUE,
				0, now, NULL, NULL, arg1);

		if (ITEM_VALUE_TYPE_UINT64 == item->value_type)
		{
			for (h_num = 0; NULL != h_value[h_num]; h_num++)
			{
				ZBX_STR2UINT64(l, h_value[h_num]);
				if (0 == h_num || l < min_uint64)
					min_uint64 = l;
			}
		}
		else
		{
			for (h_num = 0; NULL != h_value[h_num]; h_num++)
			{
				f = atof(h_value[h_num]);
				if (0 == h_num || f < min)
					min = f;
			}
		}
		DBfree_history(h_value);

		if (0 != h_num)
		{
			if (item->value_type == ITEM_VALUE_TYPE_UINT64)
				zbx_snprintf(value, MAX_BUFFER_LEN, ZBX_FS_UI64, min_uint64);
			else
				zbx_snprintf(value, MAX_BUFFER_LEN, ZBX_FS_DBL, min);
			res = SUCCEED;
		}
		else
			zabbix_log(LOG_LEVEL_DEBUG, "result for MIN is empty");
	}
clean:
	zabbix_log(LOG_LEVEL_DEBUG, "End of %s():%s", __function_name, zbx_result_string(res));

	return res;
}

/******************************************************************************
 *                                                                            *
 * Function: evaluate_MAX                                                     *
 *                                                                            *
 * Purpose: evaluate function 'max' for the item                              *
 *                                                                            *
 * Parameters: item - item (performance metric)                               *
 *             parameters - number of seconds/values and time shift (optional)*
 *                                                                            *
 * Return value: SUCCEED - evaluated successfully, result is stored in 'value'*
 *               FAIL - failed to evaluate function                           *
 *                                                                            *
 * Author: Alexei Vladishev                                                   *
 *                                                                            *
 * Comments:                                                                  *
 *                                                                            *
 ******************************************************************************/
static int	evaluate_MAX(char *value, DB_ITEM *item, const char *function, const char *parameters, time_t now)
{
	const char	*__function_name = "evaluate_MAX";
	int		nparams, arg1, flag, h_num, res = FAIL;
	zbx_uint64_t	max_uint64 = 0, l;
	double		max = 0, f;
	char		**h_value;

	zabbix_log(LOG_LEVEL_DEBUG, "In %s()", __function_name);

	if (ITEM_VALUE_TYPE_FLOAT != item->value_type && ITEM_VALUE_TYPE_UINT64 != item->value_type)
		goto clean;

	if (2 < (nparams = num_param(parameters)))
		goto clean;

	if (FAIL == get_function_parameter_uint(item->hostid, parameters, 1, &arg1, &flag))
		goto clean;

	if (2 == nparams)
	{
		int	time_shift, time_shift_flag;

		if (FAIL == get_function_parameter_uint(item->hostid, parameters, 2, &time_shift, &time_shift_flag))
			goto clean;
		if (ZBX_FLAG_SEC != time_shift_flag)
			goto clean;

		now -= time_shift;
	}

	if (ZBX_FLAG_SEC == flag)
	{
		h_value = DBget_history(item->itemid, item->value_type, ZBX_DB_GET_HIST_MAX,
				now - arg1, now, NULL, NULL, 0);

		if (NULL != h_value[0])
		{
			zbx_strlcpy(value, h_value[0], MAX_BUFFER_LEN);
			res = SUCCEED;
		}
		else
			zabbix_log(LOG_LEVEL_DEBUG, "result for MAX is empty");
		DBfree_history(h_value);
	}
	else if (ZBX_FLAG_VALUES == flag)
	{
		h_value = DBget_history(item->itemid, item->value_type, ZBX_DB_GET_HIST_VALUE,
				0, now, NULL, NULL, arg1);

		if (ITEM_VALUE_TYPE_UINT64 == item->value_type)
		{
			for (h_num = 0; NULL != h_value[h_num]; h_num++)
			{
				ZBX_STR2UINT64(l, h_value[h_num]);
				if (0 == h_num || l > max_uint64)
					max_uint64 = l;
			}
		}
		else
		{
			for (h_num = 0; NULL != h_value[h_num]; h_num++)
			{
				f = atof(h_value[h_num]);
				if (0 == h_num || f > max)
					max = f;
			}
		}
		DBfree_history(h_value);

		if (0 != h_num)
		{
			if (ITEM_VALUE_TYPE_UINT64 == item->value_type)
				zbx_snprintf(value, MAX_BUFFER_LEN, ZBX_FS_UI64, max_uint64);
			else
				zbx_snprintf(value, MAX_BUFFER_LEN, ZBX_FS_DBL, max);
			res = SUCCEED;
		}
		else
			zabbix_log(LOG_LEVEL_DEBUG, "result for MAX is empty");
	}
clean:
	zabbix_log(LOG_LEVEL_DEBUG, "End of %s():%s", __function_name, zbx_result_string(res));

	return res;
}

/******************************************************************************
 *                                                                            *
 * Function: evaluate_DELTA                                                   *
 *                                                                            *
 * Purpose: evaluate function 'delta' for the item                            *
 *                                                                            *
 * Parameters: item - item (performance metric)                               *
 *             parameters - number of seconds/values and time shift (optional)*
 *                                                                            *
 * Return value: SUCCEED - evaluated successfully, result is stored in 'value'*
 *               FAIL - failed to evaluate function                           *
 *                                                                            *
 * Author: Alexei Vladishev                                                   *
 *                                                                            *
 * Comments:                                                                  *
 *                                                                            *
 ******************************************************************************/
static int	evaluate_DELTA(char *value, DB_ITEM *item, const char *function, const char *parameters, time_t now)
{
	const char	*__function_name = "evaluate_DELTA";
	int		nparams, arg1, flag, h_num, res = FAIL;
	zbx_uint64_t	min_uint64 = 0, max_uint64 = 0, l;
	double		min = 0, max = 0, f;
	char		**h_value;

	zabbix_log(LOG_LEVEL_DEBUG, "In %s()", __function_name);

	if (ITEM_VALUE_TYPE_FLOAT != item->value_type && ITEM_VALUE_TYPE_UINT64 != item->value_type)
		goto clean;

	if (2 < (nparams = num_param(parameters)))
		goto clean;

	if (FAIL == get_function_parameter_uint(item->hostid, parameters, 1, &arg1, &flag))
		goto clean;

	if (2 == nparams)
	{
		int	time_shift, time_shift_flag;

		if (FAIL == get_function_parameter_uint(item->hostid, parameters, 2, &time_shift, &time_shift_flag))
			goto clean;
		if (ZBX_FLAG_SEC != time_shift_flag)
			goto clean;

		now -= time_shift;
	}

	if (ZBX_FLAG_SEC == flag)
	{
		h_value = DBget_history(item->itemid, item->value_type, ZBX_DB_GET_HIST_DELTA,
				now - arg1, now, NULL, NULL, 0);

		if (NULL != h_value[0])
		{
			zbx_strlcpy(value, h_value[0], MAX_BUFFER_LEN);
			res = SUCCEED;
		}
		else
			zabbix_log(LOG_LEVEL_DEBUG, "result for DELTA is empty");
		DBfree_history(h_value);
	}
	else if (ZBX_FLAG_VALUES == flag)
	{
		h_value = DBget_history(item->itemid, item->value_type, ZBX_DB_GET_HIST_VALUE,
				0, now, NULL, NULL, arg1);

		if (ITEM_VALUE_TYPE_UINT64 == item->value_type)
		{
			for (h_num = 0; NULL != h_value[h_num]; h_num++)
			{
				ZBX_STR2UINT64(l, h_value[h_num]);
				if (0 == h_num || l < min_uint64)
					min_uint64 = l;
				if (0 == h_num || l > max_uint64)
					max_uint64 = l;
			}
		}
		else
		{
			for (h_num = 0; NULL != h_value[h_num]; h_num++)
			{
				f = atof(h_value[h_num]);
				if (0 == h_num || f < min)
					min = f;
				if (0 == h_num || f > max)
					max = f;
			}
		}
		DBfree_history(h_value);

		if (0 != h_num)
		{
			if (ITEM_VALUE_TYPE_UINT64 == item->value_type)
				zbx_snprintf(value, MAX_BUFFER_LEN, ZBX_FS_UI64, max_uint64 - min_uint64);
			else
				zbx_snprintf(value, MAX_BUFFER_LEN, ZBX_FS_DBL, max - min);
			res = SUCCEED;
		}
		else
			zabbix_log(LOG_LEVEL_DEBUG, "result for DELTA is empty");
	}
clean:
	zabbix_log(LOG_LEVEL_DEBUG, "End of %s():%s", __function_name, zbx_result_string(res));

	return res;
}

/******************************************************************************
 *                                                                            *
 * Function: evaluate_NODATA                                                  *
 *                                                                            *
 * Purpose: evaluate function 'nodata' for the item                           *
 *                                                                            *
 * Parameters: item - item (performance metric)                               *
 *             parameter - number of seconds                                  *
 *                                                                            *
 * Return value: SUCCEED - evaluated successfully, result is stored in 'value'*
 *               FAIL - failed to evaluate function                           *
 *                                                                            *
 * Author: Alexei Vladishev                                                   *
 *                                                                            *
 * Comments:                                                                  *
 *                                                                            *
 ******************************************************************************/
static int	evaluate_NODATA(char *value, DB_ITEM *item, const char *function, const char *parameters)
{
	const char	*__function_name = "evaluate_NODATA";
	int		arg1, flag, now, res = FAIL;

	zabbix_log(LOG_LEVEL_DEBUG, "In %s()", __function_name);

	if (1 < num_param(parameters))
		goto clean;

	if (FAIL == get_function_parameter_uint(item->hostid, parameters, 1, &arg1, &flag))
		goto clean;

	if (ZBX_FLAG_SEC != flag)
		goto clean;

	now = (int)time(NULL);

	if (item->lastclock + arg1 > now)
		zbx_strlcpy(value, "0", MAX_BUFFER_LEN);
	else
	{
		if (CONFIG_SERVER_STARTUP_TIME + arg1 > now)
			goto clean;

		zbx_strlcpy(value, "1", MAX_BUFFER_LEN);
	}

	res = SUCCEED;
clean:
	zabbix_log(LOG_LEVEL_DEBUG, "End of %s():%s", __function_name, zbx_result_string(res));

	return res;
}

/******************************************************************************
 *                                                                            *
 * Function: compare_last_and_prev                                            *
 *                                                                            *
 * Purpose: compare lastvalue_str and prevvalue_str for an item               *
 *                                                                            *
 * Parameters: item - item (performance metric)                               *
 *                                                                            *
 * Return value: 0 - values are equal                                         *
 *               non-zero - otherwise                                         *
 *                                                                            *
 * Author: Aleksandrs Saveljevs, Alexander Vladishev                          *
 *                                                                            *
 * Comments: To be used by functions abschange(), change(), and diff().       *
 *                                                                            *
 ******************************************************************************/
static int	compare_last_and_prev(const DB_ITEM *item, time_t now)
{
	int	i, res;
	char	**h_value;

	for (i = 0; '\0' != item->lastvalue_str[i] || '\0' != item->prevvalue_str[i]; i++)
	{
		if (item->lastvalue_str[i] != item->prevvalue_str[i])
			return 1;
	}

	if (ITEM_LASTVALUE_LEN > i || ITEM_VALUE_TYPE_STR == item->value_type)
		return 0;

	res = 0;	/* if values are no longer in history, consider them equal */

	h_value = DBget_history(item->itemid, item->value_type, ZBX_DB_GET_HIST_VALUE,
			0, now, NULL, NULL, 2);

	if (NULL != h_value[0] && NULL != h_value[1])
		res = strcmp(h_value[0], h_value[1]);
	DBfree_history(h_value);

	return res;
}

/******************************************************************************
 *                                                                            *
 * Function: evaluate_ABSCHANGE                                               *
 *                                                                            *
 * Purpose: evaluate function 'abschange' for the item                        *
 *                                                                            *
 * Parameters: item - item (performance metric)                               *
 *             parameter - number of seconds                                  *
 *                                                                            *
 * Return value: SUCCEED - evaluated successfully, result is stored in 'value'*
 *               FAIL - failed to evaluate function                           *
 *                                                                            *
 * Author: Alexei Vladishev                                                   *
 *                                                                            *
 * Comments:                                                                  *
 *                                                                            *
 ******************************************************************************/
static int	evaluate_ABSCHANGE(char *value, DB_ITEM *item, const char *function, const char *parameters, time_t now)
{
	const char	*__function_name = "evaluate_ABSCHANGE";
	int		res = FAIL;

	zabbix_log(LOG_LEVEL_DEBUG, "In %s()", __function_name);

	if (1 == item->lastvalue_null || 1 == item->prevvalue_null)
		goto clean;

	switch (item->value_type)
	{
		case ITEM_VALUE_TYPE_FLOAT:
			zbx_snprintf(value, MAX_BUFFER_LEN, ZBX_FS_DBL,
					fabs(item->lastvalue_dbl - item->prevvalue_dbl));
			break;
		case ITEM_VALUE_TYPE_UINT64:
			/* to avoid overflow */
			if (item->lastvalue_uint64 >= item->prevvalue_uint64)
				zbx_snprintf(value, MAX_BUFFER_LEN, ZBX_FS_UI64,
						item->lastvalue_uint64 - item->prevvalue_uint64);
			else
				zbx_snprintf(value, MAX_BUFFER_LEN, ZBX_FS_UI64,
						item->prevvalue_uint64 - item->lastvalue_uint64);
			break;
		default:
			if (0 == compare_last_and_prev(item, now))
				zbx_strlcpy(value, "0", MAX_BUFFER_LEN);
			else
				zbx_strlcpy(value, "1", MAX_BUFFER_LEN);
			break;
	}
	res = SUCCEED;
clean:
	zabbix_log(LOG_LEVEL_DEBUG, "End of %s():%s", __function_name, zbx_result_string(res));

	return res;
}

/******************************************************************************
 *                                                                            *
 * Function: evaluate_CHANGE                                                  *
 *                                                                            *
 * Purpose: evaluate function 'change' for the item                           *
 *                                                                            *
 * Parameters: item - item (performance metric)                               *
 *             parameter - number of seconds                                  *
 *                                                                            *
 * Return value: SUCCEED - evaluated successfully, result is stored in 'value'*
 *               FAIL - failed to evaluate function                           *
 *                                                                            *
 * Author: Alexei Vladishev                                                   *
 *                                                                            *
 * Comments:                                                                  *
 *                                                                            *
 ******************************************************************************/
static int	evaluate_CHANGE(char *value, DB_ITEM *item, const char *function, const char *parameters, time_t now)
{
	const char	*__function_name = "evaluate_CHANGE";
	int		res = FAIL;

	zabbix_log(LOG_LEVEL_DEBUG, "In %s()", __function_name);

	if (1 == item->lastvalue_null || 1 == item->prevvalue_null)
		goto clean;

	switch (item->value_type)
	{
		case ITEM_VALUE_TYPE_FLOAT:
			zbx_snprintf(value, MAX_BUFFER_LEN, ZBX_FS_DBL,
					item->lastvalue_dbl - item->prevvalue_dbl);
			break;
		case ITEM_VALUE_TYPE_UINT64:
			/* to avoid overflow */
			if (item->lastvalue_uint64 >= item->prevvalue_uint64)
				zbx_snprintf(value, MAX_BUFFER_LEN, ZBX_FS_UI64,
						item->lastvalue_uint64 - item->prevvalue_uint64);
			else
				zbx_snprintf(value, MAX_BUFFER_LEN, "-" ZBX_FS_UI64,
						item->prevvalue_uint64 - item->lastvalue_uint64);
			break;
		default:
			if (0 == compare_last_and_prev(item, now))
				zbx_strlcpy(value, "0", MAX_BUFFER_LEN);
			else
				zbx_strlcpy(value, "1", MAX_BUFFER_LEN);
			break;
	}

	res = SUCCEED;
clean:
	zabbix_log(LOG_LEVEL_DEBUG, "End of %s():%s", __function_name, zbx_result_string(res));

	return res;
}

/******************************************************************************
 *                                                                            *
 * Function: evaluate_DIFF                                                    *
 *                                                                            *
 * Purpose: evaluate function 'diff' for the item                             *
 *                                                                            *
 * Parameters: item - item (performance metric)                               *
 *             parameter - number of seconds                                  *
 *                                                                            *
 * Return value: SUCCEED - evaluated successfully, result is stored in 'value'*
 *               FAIL - failed to evaluate function                           *
 *                                                                            *
 * Author: Alexei Vladishev                                                   *
 *                                                                            *
 * Comments:                                                                  *
 *                                                                            *
 ******************************************************************************/
static int	evaluate_DIFF(char *value, DB_ITEM *item, const char *function, const char *parameters, time_t now)
{
	const char	*__function_name = "evaluate_DIFF";
	int		res = FAIL;

	zabbix_log(LOG_LEVEL_DEBUG, "In %s()", __function_name);

	if (1 == item->lastvalue_null || 1 == item->prevvalue_null)
		goto clean;

	switch (item->value_type)
	{
		case ITEM_VALUE_TYPE_FLOAT:
			if (0 == cmp_double(item->lastvalue_dbl, item->prevvalue_dbl))
				zbx_strlcpy(value, "0", MAX_BUFFER_LEN);
			else
				zbx_strlcpy(value, "1", MAX_BUFFER_LEN);
			break;
		case ITEM_VALUE_TYPE_UINT64:
			if (item->lastvalue_uint64 == item->prevvalue_uint64)
				zbx_strlcpy(value, "0", MAX_BUFFER_LEN);
			else
				zbx_strlcpy(value, "1", MAX_BUFFER_LEN);
			break;
		default:
			if (0 == compare_last_and_prev(item, now))
				zbx_strlcpy(value, "0", MAX_BUFFER_LEN);
			else
				zbx_strlcpy(value, "1", MAX_BUFFER_LEN);
			break;
	}

	res = SUCCEED;
clean:
	zabbix_log(LOG_LEVEL_DEBUG, "End of %s():%s", __function_name, zbx_result_string(res));

	return res;
}

/******************************************************************************
 *                                                                            *
 * Function: evaluate_STR                                                     *
 *                                                                            *
 * Purpose: evaluate function 'str' for the item                              *
 *                                                                            *
 * Parameters: item - item (performance metric)                               *
 *             parameters - <string>[,seconds]                                *
 *                                                                            *
 * Return value: SUCCEED - evaluated successfully, result is stored in 'value'*
 *               FAIL - failed to evaluate function                           *
 *                                                                            *
 * Author: Alexander Vladishev                                                *
 *                                                                            *
 * Comments:                                                                  *
 *                                                                            *
 ******************************************************************************/
static int	evaluate_STR(char *value, DB_ITEM *item, const char *function, const char *parameters, time_t now)
{
#define ZBX_FUNC_STR		1
#define ZBX_FUNC_REGEXP		2
#define ZBX_FUNC_IREGEXP	3

	const char	*__function_name = "evaluate_STR";
	DB_RESULT	result;
	DB_ROW		row;
	char		*arg1 = NULL, *arg1_esc;
	int		arg2, flag, func, rows, h_num, res = FAIL;
	ZBX_REGEXP	*regexps = NULL;
	int		regexps_alloc = 0, regexps_num = 0;
	char		**h_value;

	zabbix_log(LOG_LEVEL_DEBUG, "In %s()", __function_name);

	if (ITEM_VALUE_TYPE_STR != item->value_type && ITEM_VALUE_TYPE_TEXT != item->value_type &&
			ITEM_VALUE_TYPE_LOG != item->value_type)
		goto clean;

	if (0 == strcmp(function, "str"))
		func = ZBX_FUNC_STR;
	else if (0 == strcmp(function, "regexp"))
		func = ZBX_FUNC_REGEXP;
	else if (0 == strcmp(function, "iregexp"))
		func = ZBX_FUNC_IREGEXP;
	else
		goto clean;

	if (2 < num_param(parameters))
		goto clean;

	if (FAIL == get_function_parameter_str(item->hostid, parameters, 1, &arg1))
		goto clean;

	if (FAIL == get_function_parameter_uint(item->hostid, parameters, 2, &arg2, &flag))
	{
		arg2 = 1;
		flag = ZBX_FLAG_VALUES;
	}

	if ((ZBX_FUNC_REGEXP == func || ZBX_FUNC_IREGEXP == func) && '@' == *arg1)
	{
		arg1_esc = DBdyn_escape_string(arg1 + 1);
		result = DBselect("select r.name,e.expression,e.expression_type,e.exp_delimiter,e.case_sensitive"
				" from regexps r,expressions e"
				" where r.regexpid=e.regexpid"
					" and r.name='%s'",
				arg1_esc);
		zbx_free(arg1_esc);

		while (NULL != (row = DBfetch(result)))
			add_regexp_ex(&regexps, &regexps_alloc, &regexps_num,
					row[0], row[1], atoi(row[2]), row[3][0], atoi(row[4]));
		DBfree_result(result);
	}

	if (ZBX_FLAG_SEC == flag)
		h_value = DBget_history(item->itemid, item->value_type, ZBX_DB_GET_HIST_VALUE,
				now - arg2, 0, NULL, NULL, 0);
	else
		h_value = DBget_history(item->itemid, item->value_type, ZBX_DB_GET_HIST_VALUE,
				0, 0, NULL, NULL, arg2);

	rows = 0;
	if (ZBX_FUNC_STR == func)
	{
		for (h_num = 0; NULL != h_value[h_num]; h_num++)
		{
			if (NULL != strstr(h_value[h_num], arg1))
			{
				rows = 2;
				break;
			}
			rows = 1;
		}
	}
	else if (ZBX_FUNC_REGEXP == func)
	{
		for (h_num = 0; NULL != h_value[h_num]; h_num++)
		{
			if (SUCCEED == regexp_match_ex(regexps, regexps_num, h_value[h_num], arg1, ZBX_CASE_SENSITIVE))
			{
				rows = 2;
				break;
			}
			rows = 1;
		}
	}
	else if (ZBX_FUNC_IREGEXP == func)
	{
		for (h_num = 0; NULL != h_value[h_num]; h_num++)
		{
			if (SUCCEED == regexp_match_ex(regexps, regexps_num, h_value[h_num], arg1, ZBX_IGNORE_CASE))
			{
				rows = 2;
				break;
			}
			rows = 1;
		}
	}
	DBfree_history(h_value);

	if ((ZBX_FUNC_REGEXP == func || ZBX_FUNC_IREGEXP == func) && '@' == *arg1)
		zbx_free(regexps);

	zbx_free(arg1);

	if (0 == rows)
	{
		zabbix_log(LOG_LEVEL_DEBUG, "result for STR is empty");
		res = FAIL;
	}
	else
	{
		if (2 == rows)
			zbx_strlcpy(value, "1", MAX_BUFFER_LEN);
		else
			zbx_strlcpy(value, "0", MAX_BUFFER_LEN);
	}

	res = SUCCEED;
clean:
	zabbix_log(LOG_LEVEL_DEBUG, "End of %s():%s", __function_name, zbx_result_string(res));

	return res;
}

/******************************************************************************
 *                                                                            *
 * Function: evaluate_STRLEN                                                  *
 *                                                                            *
 * Purpose: evaluate function 'strlen' for the item                           *
 *                                                                            *
 * Parameters: value - buffer of size MAX_BUFFER_LEN                          *
 *             item - item (performance metric)                               *
 *             parameters - Nth last value and time shift (optional)          *
 *                                                                            *
 * Return value: SUCCEED - evaluated successfully, result is stored in 'value'*
 *               FAIL - failed to evaluate function                           *
 *                                                                            *
 * Author: Aleksandrs Saveljevs                                               *
 *                                                                            *
 * Comments:                                                                  *
 *                                                                            *
 ******************************************************************************/
static int	evaluate_STRLEN(char *value, DB_ITEM *item, const char *function, const char *parameters, time_t now)
{
	const char	*__function_name = "evaluate_STRLEN";
	int		res = FAIL;

	zabbix_log(LOG_LEVEL_DEBUG, "In %s()", __function_name);

	if (ITEM_VALUE_TYPE_STR != item->value_type && ITEM_VALUE_TYPE_TEXT != item->value_type &&
			ITEM_VALUE_TYPE_LOG != item->value_type)
		goto clean;

	if (SUCCEED == evaluate_LAST(value, item, "last", parameters, now))
	{
		zbx_snprintf(value, MAX_BUFFER_LEN, "%d", zbx_strlen_utf8(value));
		res = SUCCEED;
	}
clean:
	zabbix_log(LOG_LEVEL_DEBUG, "End of %s():%s", __function_name, zbx_result_string(res));

	return res;
}

/******************************************************************************
 *                                                                            *
 * Function: evaluate_FUZZYTIME                                               *
 *                                                                            *
 * Purpose: evaluate function 'fuzzytime' for the item                        *
 *                                                                            *
 * Parameters: item - item (performance metric)                               *
 *             parameter - number of seconds                                  *
 *                                                                            *
 * Return value: SUCCEED - evaluated successfully, result is stored in 'value'*
 *               FAIL - failed to evaluate function                           *
 *                                                                            *
 * Author: Alexei Vladishev                                                   *
 *                                                                            *
 * Comments:                                                                  *
 *                                                                            *
 ******************************************************************************/
static int	evaluate_FUZZYTIME(char *value, DB_ITEM *item, const char *function, const char *parameters, time_t now)
{
	const char	*__function_name = "evaluate_FUZZYTIME";
	int		arg1, flag, fuzlow, fuzhig, res = FAIL;

	zabbix_log(LOG_LEVEL_DEBUG, "In %s()", __function_name);

	if (ITEM_VALUE_TYPE_FLOAT != item->value_type && ITEM_VALUE_TYPE_UINT64 != item->value_type)
		goto clean;

	if (1 < num_param(parameters))
		goto clean;

	if (FAIL == get_function_parameter_uint(item->hostid, parameters, 1, &arg1, &flag))
		goto clean;

	if (ZBX_FLAG_SEC != flag)
		goto clean;

	if (1 == item->lastvalue_null)
		goto clean;

	fuzlow = (int)(now - arg1);
	fuzhig = (int)(now + arg1);

	if (ITEM_VALUE_TYPE_UINT64 == item->value_type)
	{
		if (item->lastvalue_uint64 >= fuzlow && item->lastvalue_uint64 <= fuzhig)
			zbx_strlcpy(value, "1", MAX_BUFFER_LEN);
		else
			zbx_strlcpy(value, "0", MAX_BUFFER_LEN);
	}
	else
	{
		if (item->lastvalue_dbl >= fuzlow && item->lastvalue_dbl <= fuzhig)
			zbx_strlcpy(value, "1", MAX_BUFFER_LEN);
		else
			zbx_strlcpy(value, "0", MAX_BUFFER_LEN);
	}

	res = SUCCEED;
clean:
	zabbix_log(LOG_LEVEL_DEBUG, "End of %s():%s", __function_name, zbx_result_string(res));

	return res;
}

/******************************************************************************
 *                                                                            *
 * Function: evaluate_function                                                *
 *                                                                            *
 * Purpose: evaluate function                                                 *
 *                                                                            *
 * Parameters: item - item to calculate function for                          *
 *             function - function (for example, 'max')                       *
 *             parameter - parameter of the function                          *
 *                                                                            *
 * Return value: SUCCEED - evaluated successfully, value contains its value   *
 *               FAIL - evaluation failed                                     *
 *                                                                            *
 * Author: Alexei Vladishev                                                   *
 *                                                                            *
 * Comments:                                                                  *
 *                                                                            *
 ******************************************************************************/
int	evaluate_function(char *value, DB_ITEM *item, const char *function, const char *parameter, time_t now)
{
	const char	*__function_name = "evaluate_function";

	int		ret;
	struct tm	*tm = NULL;

	zabbix_log(LOG_LEVEL_DEBUG, "In %s() function:'%s.%s(%s)'", __function_name,
			zbx_host_key_string_by_item(item), function, parameter);

	*value = '\0';

	if (0 == strcmp(function, "last") || 0 == strcmp(function, "prev"))
	{
		ret = evaluate_LAST(value, item, function, parameter, now);
	}
	else if (0 == strcmp(function, "min"))
	{
		ret = evaluate_MIN(value, item, function, parameter, now);
	}
	else if (0 == strcmp(function, "max"))
	{
		ret = evaluate_MAX(value, item, function, parameter, now);
	}
	else if (0 == strcmp(function, "avg"))
	{
		ret = evaluate_AVG(value, item, function, parameter, now);
	}
	else if (0 == strcmp(function, "sum"))
	{
		ret = evaluate_SUM(value, item, function, parameter, now);
	}
	else if (0 == strcmp(function, "count"))
	{
		ret = evaluate_COUNT(value, item, function, parameter, now);
	}
	else if (0 == strcmp(function, "delta"))
	{
		ret = evaluate_DELTA(value, item, function, parameter, now);
	}
	else if (0 == strcmp(function, "nodata"))
	{
		ret = evaluate_NODATA(value, item, function, parameter);
	}
	else if (0 == strcmp(function, "date"))
	{
		tm = localtime(&now);
		zbx_snprintf(value, MAX_BUFFER_LEN, "%.4d%.2d%.2d", tm->tm_year + 1900, tm->tm_mon + 1, tm->tm_mday);
		ret = SUCCEED;
	}
	else if (0 == strcmp(function, "dayofweek"))
	{
		tm = localtime(&now);
		zbx_snprintf(value, MAX_BUFFER_LEN, "%d", 0 == tm->tm_wday ? 7 : tm->tm_wday);
		ret = SUCCEED;
	}
	else if (0 == strcmp(function, "dayofmonth"))
	{
		tm = localtime(&now);
		zbx_snprintf(value, MAX_BUFFER_LEN, "%d", tm->tm_mday);
		ret = SUCCEED;
	}
	else if (0 == strcmp(function, "time"))
	{
		tm = localtime(&now);
		zbx_snprintf(value, MAX_BUFFER_LEN, "%.2d%.2d%.2d", tm->tm_hour, tm->tm_min, tm->tm_sec);
		ret = SUCCEED;
	}
	else if (0 == strcmp(function, "abschange"))
	{
		ret = evaluate_ABSCHANGE(value, item, function, parameter, now);
	}
	else if (0 == strcmp(function, "change"))
	{
		ret = evaluate_CHANGE(value, item, function, parameter, now);
	}
	else if (0 == strcmp(function, "diff"))
	{
		ret = evaluate_DIFF(value, item, function, parameter, now);
	}
	else if (0 == strcmp(function, "str") || 0 == strcmp(function, "regexp") || 0 == strcmp(function, "iregexp"))
	{
		ret = evaluate_STR(value, item, function, parameter, now);
	}
	else if (0 == strcmp(function, "strlen"))
	{
		ret = evaluate_STRLEN(value, item, function, parameter, now);
	}
	else if (0 == strcmp(function, "now"))
	{
		zbx_snprintf(value, MAX_BUFFER_LEN, "%d", (int)now);
		ret = SUCCEED;
	}
	else if (0 == strcmp(function, "fuzzytime"))
	{
		ret = evaluate_FUZZYTIME(value, item, function, parameter, now);
	}
	else if (0 == strcmp(function, "logeventid"))
	{
		ret = evaluate_LOGEVENTID(value, item, function, parameter, now);
	}
	else if (0 == strcmp(function, "logseverity"))
	{
		ret = evaluate_LOGSEVERITY(value, item, function, parameter, now);
	}
	else if (0 == strcmp(function, "logsource"))
	{
		ret = evaluate_LOGSOURCE(value, item, function, parameter, now);
	}
	else
	{
		zabbix_log(LOG_LEVEL_WARNING, "unsupported function:%s", function);
		zabbix_syslog("unsupported function:%s", function);
		ret = FAIL;
	}

	if (SUCCEED == ret)
		del_zeroes(value);

	zabbix_log(LOG_LEVEL_DEBUG, "End of %s():%s value:'%s'", __function_name, zbx_result_string(ret), value);

	return ret;
}

/******************************************************************************
 *                                                                            *
 * Function: add_value_suffix_uptime                                          *
 *                                                                            *
 * Purpose: Process suffix 'uptime'                                           *
 *                                                                            *
 * Parameters: value - value for adjusting                                    *
 *             max_len - max len of the value                                 *
 *                                                                            *
 * Return value:                                                              *
 *                                                                            *
 * Author: Alexei Vladishev                                                   *
 *                                                                            *
 * Comments:                                                                  *
 *                                                                            *
 ******************************************************************************/
static void	add_value_suffix_uptime(char *value, size_t max_len)
{
	const char	*__function_name = "add_value_suffix_uptime";

	double	secs, days;
	int	hours, mins, offset = 0;

	zabbix_log(LOG_LEVEL_DEBUG, "In %s()", __function_name);

	if (0 > (secs = round(atof(value))))
	{
		offset += zbx_snprintf(value, max_len, "-");
		secs = -secs;
	}

	days = floor(secs / SEC_PER_DAY);
	secs -= days * SEC_PER_DAY;

	hours = (int)(secs / SEC_PER_HOUR);
	secs -= (double)hours * SEC_PER_HOUR;

	mins = (int)(secs / SEC_PER_MIN);
	secs -= (double)mins * SEC_PER_MIN;

	if (0 != days)
	{
		if (1 == days)
			offset += zbx_snprintf(value + offset, max_len - offset, ZBX_FS_DBL_EXT(0) " day, ", days);
		else
			offset += zbx_snprintf(value + offset, max_len - offset, ZBX_FS_DBL_EXT(0) " days, ", days);
	}

	zbx_snprintf(value + offset, max_len - offset, "%02d:%02d:%02d", hours, mins, (int)secs);

	zabbix_log(LOG_LEVEL_DEBUG, "End of %s()", __function_name);
}

/******************************************************************************
 *                                                                            *
 * Function: add_value_suffix_s                                               *
 *                                                                            *
 * Purpose: Process suffix 's'                                                *
 *                                                                            *
 * Parameters: value - value for adjusting                                    *
 *             max_len - max len of the value                                 *
 *                                                                            *
 * Return value:                                                              *
 *                                                                            *
 * Author: Alexei Vladishev                                                   *
 *                                                                            *
 * Comments:                                                                  *
 *                                                                            *
 ******************************************************************************/
static void	add_value_suffix_s(char *value, size_t max_len)
{
	const char	*__function_name = "add_value_suffix_s";

	double	secs, n;
	int	n_unit = 0, offset = 0;

	zabbix_log(LOG_LEVEL_DEBUG, "In %s()", __function_name);

	secs = atof(value);

	if (0 == floor(fabs(secs) * 1000))
	{
		zbx_snprintf(value, max_len, "%s", (0 == secs ? "0s" : "< 1ms"));
		goto clean;
	}

	if (0 > (secs = round(secs * 1000) / 1000))
	{
		offset += zbx_snprintf(value, max_len, "-");
		secs = -secs;
	}
	else
		*value = '\0';

	if (0 != (n = floor(secs / SEC_PER_YEAR)))
	{
		offset += zbx_snprintf(value + offset, max_len - offset, ZBX_FS_DBL_EXT(0) "y ", n);
		secs -= n * SEC_PER_YEAR;
		if (0 == n_unit)
			n_unit = 4;
	}

	if (0 != (n = floor(secs / SEC_PER_MONTH)))
	{
		offset += zbx_snprintf(value + offset, max_len - offset, "%dm ", (int)n);
		secs -= n * SEC_PER_MONTH;
		if (0 == n_unit)
			n_unit = 3;
	}

	if (0 != (n = floor(secs / SEC_PER_DAY)))
	{
		offset += zbx_snprintf(value + offset, max_len - offset, "%dd ", (int)n);
		secs -= n * SEC_PER_DAY;
		if (0 == n_unit)
			n_unit = 2;
	}

	if (4 > n_unit && 0 != (n = floor(secs / SEC_PER_HOUR)))
	{
		offset += zbx_snprintf(value + offset, max_len - offset, "%dh ", (int)n);
		secs -= n * SEC_PER_HOUR;
		if (0 == n_unit)
			n_unit = 1;
	}

	if (3 > n_unit && 0 != (n = floor(secs / SEC_PER_MIN)))
	{
		offset += zbx_snprintf(value + offset, max_len - offset, "%dm ", (int)n);
		secs -= n * SEC_PER_MIN;
	}

	if (2 > n_unit && 0 != (n = floor(secs)))
	{
		offset += zbx_snprintf(value + offset, max_len - offset, "%ds ", (int)n);
		secs -= n;
	}

	if (1 > n_unit && 0 != (n = round(secs * 1000)))
		offset += zbx_snprintf(value + offset, max_len - offset, "%dms", (int)n);

	if (0 != offset && ' ' == value[--offset])
		value[offset] = '\0';
clean:
	zabbix_log(LOG_LEVEL_DEBUG, "End of %s()", __function_name);
}

/******************************************************************************
 *                                                                            *
 * Function: add_value_suffix_normal                                          *
 *                                                                            *
 * Purpose: Process normal values and add K,M,G,T                             *
 *                                                                            *
 * Parameters: value - value for adjusting                                    *
 *             max_len - max len of the value                                 *
 *             units - units (bps, b, B, etc)                                 *
 *                                                                            *
 * Return value:                                                              *
 *                                                                            *
 * Author: Alexei Vladishev                                                   *
 *                                                                            *
 * Comments:                                                                  *
 *                                                                            *
 ******************************************************************************/
static void	add_value_suffix_normal(char *value, size_t max_len, const char *units)
{
	const char	*__function_name = "add_value_suffix_normal";

	const char	*minus = "";
	char		kmgt[8];
	char		tmp[64];
	double		base;
	double		value_double;

	zabbix_log(LOG_LEVEL_DEBUG, "In %s()", __function_name);

	if (0 > (value_double = atof(value)))
	{
		minus = "-";
		value_double = -value_double;
	}

	base = (0 == strcmp(units, "B") || 0 == strcmp(units, "Bps") ? 1024 : 1000);

	if (value_double < base || SUCCEED == str_in_list("%,ms,rpm,RPM", units, ','))
	{
		strscpy(kmgt, "");
	}
	else if (value_double < base * base)
	{
		strscpy(kmgt, "K");
		value_double /= base;
	}
	else if (value_double < base * base * base)
	{
		strscpy(kmgt, "M");
		value_double /= base * base;
	}
	else if (value_double < base * base * base * base)
	{
		strscpy(kmgt, "G");
		value_double /= base * base * base;
	}
	else
	{
		strscpy(kmgt, "T");
		value_double /= base * base * base * base;
	}

	if (0 != cmp_double((int)(value_double + 0.5), value_double))
	{
		zbx_snprintf(tmp, sizeof(tmp), ZBX_FS_DBL_EXT(2), value_double);
		del_zeroes(tmp);
	}
	else
		zbx_snprintf(tmp, sizeof(tmp), ZBX_FS_DBL_EXT(0), value_double);

	zbx_snprintf(value, max_len, "%s%s %s%s", minus, tmp, kmgt, units);

	zabbix_log(LOG_LEVEL_DEBUG, "End of %s()", __function_name);
}

/******************************************************************************
 *                                                                            *
 * Function: add_value_suffix                                                 *
 *                                                                            *
 * Purpose: Add suffix for value                                              *
 *                                                                            *
 * Parameters: value - value for replacing                                    *
 *                                                                            *
 * Return value: SUCCEED - suffix added successfully, value contains new value*
 *               FAIL - adding failed, value contains old value               *
 *                                                                            *
 * Author: Alexei Vladishev                                                   *
 *                                                                            *
 * Comments: !!! Don't forget sync code with PHP (function convert_units) !!! *
 *                                                                            *
 ******************************************************************************/
static void	add_value_suffix(char *value, size_t max_len, const char *units, unsigned char value_type)
{
	const char	*__function_name = "add_value_suffix";

	struct tm	*local_time = NULL;
	time_t		time;

	zabbix_log(LOG_LEVEL_DEBUG, "In %s() value:'%s' units:'%s' value_type:%d",
			__function_name, value, units, (int)value_type);

	switch (value_type)
	{
		case ITEM_VALUE_TYPE_UINT64:
			if (0 == strcmp(units, "unixtime"))
			{
				time = (time_t)atoi(value);
				local_time = localtime(&time);
				strftime(value, max_len, "%Y.%m.%d %H:%M:%S", local_time);
				break;
			}
		case ITEM_VALUE_TYPE_FLOAT:
			if (0 == strcmp(units, "s"))
				add_value_suffix_s(value, max_len);
			else if (0 == strcmp(units, "uptime"))
				add_value_suffix_uptime(value, max_len);
			else if (0 != strlen(units))
				add_value_suffix_normal(value, max_len, units);
			break;
		default:
			;
	}

	zabbix_log(LOG_LEVEL_DEBUG, "End of %s() value:'%s'", __function_name);
}

/******************************************************************************
 *                                                                            *
 * Function: replace_value_by_map                                             *
 *                                                                            *
 * Purpose: replace value by mapping value                                    *
 *                                                                            *
 * Parameters: value - value for replacing                                    *
 *             valuemapid - index of value map                                *
 *                                                                            *
 * Return value: SUCCEED - evaluated successfully, value contains new value   *
 *               FAIL - evaluation failed, value contains old value           *
 *                                                                            *
 * Author: Eugene Grigorjev                                                   *
 *                                                                            *
 * Comments:                                                                  *
 *                                                                            *
 ******************************************************************************/
static int	replace_value_by_map(char *value, size_t max_len, zbx_uint64_t valuemapid)
{
	const char	*__function_name = "replace_value_by_map";

	DB_RESULT	result;
	DB_ROW		row;
	char		orig_value[MAX_BUFFER_LEN], *value_esc;
	int		ret = FAIL;

	zabbix_log(LOG_LEVEL_DEBUG, "In %s() value:'%s' valuemapid:" ZBX_FS_UI64, __function_name, value, valuemapid);

	if (0 == valuemapid)
		goto clean;

	value_esc = DBdyn_escape_string(value);
	result = DBselect(
			"select newvalue"
			" from mappings"
			" where valuemapid=" ZBX_FS_UI64
				" and value='%s'",
			valuemapid, value_esc);
	zbx_free(value_esc);

	if (NULL != (row = DBfetch(result)) && FAIL == DBis_null(row[0]))
	{
		del_zeroes(row[0]);

		strscpy(orig_value, value);

		zbx_snprintf(value, max_len, "%s (%s)", row[0], orig_value);

		ret = SUCCEED;
	}
	DBfree_result(result);
clean:
	zabbix_log(LOG_LEVEL_DEBUG, "End of %s() value:'%s'", __function_name, value);

	return ret;
}

/******************************************************************************
 *                                                                            *
 * Function: zbx_format_value                                                 *
 *                                                                            *
 * Purpose: replace value by value mapping or by units                        *
 *                                                                            *
 * Parameters: value      - [IN/OUT] value for replacing                      *
 *             valuemapid - [IN] identificator of value map                   *
 *             units      - [IN] units                                        *
 *             value_type - [IN] value type; ITEM_VALUE_TYPE_*                *
 *                                                                            *
 * Return value:                                                              *
 *                                                                            *
 * Author: Alexander Vladishev                                                *
 *                                                                            *
 * Comments:                                                                  *
 *                                                                            *
 ******************************************************************************/
void	zbx_format_value(char *value, size_t max_len, zbx_uint64_t valuemapid,
		const char *units, unsigned char value_type)
{
	const char	*__function_name = "zbx_format_value";

	zabbix_log(LOG_LEVEL_DEBUG, "In %s()", __function_name);

	switch (value_type)
	{
		case ITEM_VALUE_TYPE_STR:
			replace_value_by_map(value, max_len, valuemapid);
			break;
		case ITEM_VALUE_TYPE_FLOAT:
			del_zeroes(value);
		case ITEM_VALUE_TYPE_UINT64:
			if (SUCCEED != replace_value_by_map(value, max_len, valuemapid))
				add_value_suffix(value, max_len, units, value_type);
			break;
		default:
			;
	}

	zabbix_log(LOG_LEVEL_DEBUG, "End of %s()", __function_name);
}

/******************************************************************************
 *                                                                            *
 * Function: evaluate_macro_function                                          *
 *                                                                            *
 * Purpose: evaluate function used as a macro (e.g., in notifications)        *
 *                                                                            *
 * Parameters: host - host the key belongs to                                 *
 *             key - item's key (for example, 'system.cpu.load[,avg1]')       *
 *             function - function (for example, 'max')                       *
 *             parameter - parameter of the function                          *
 *                                                                            *
 * Return value: SUCCEED - evaluated successfully, value contains its value   *
 *               FAIL - evaluation failed                                     *
 *                                                                            *
 * Author: Alexei Vladishev                                                   *
 *                                                                            *
 * Comments: used for evaluation of notification macros                       *
 *           output buffer size should be MAX_BUFFER_LEN                      *
 *                                                                            *
 ******************************************************************************/
int	evaluate_macro_function(char *value, const char *host, const char *key, const char *function, const char *parameter)
{
	const char	*__function_name = "evaluate_macro_function";

	DB_ITEM		item;
	DB_RESULT	result;
	DB_ROW		row;
	char		*host_esc, *key_esc;
	int		res;

	zabbix_log(LOG_LEVEL_DEBUG, "In %s() function:'%s:%s.%s(%s)'",
			__function_name, host, key, function, parameter);

	host_esc = DBdyn_escape_string(host);
	key_esc = DBdyn_escape_string(key);

	result = DBselect(
			"select %s"
			" where h.host='%s'"
				" and h.hostid=i.hostid"
				" and i.key_='%s'"
				DB_NODE,
			ZBX_SQL_ITEM_SELECT, host_esc, key_esc, DBnode_local("h.hostid"));

	zbx_free(host_esc);
	zbx_free(key_esc);

	if (NULL == (row = DBfetch(result)))
	{
		DBfree_result(result);
		zabbix_log(LOG_LEVEL_WARNING, "Function [%s:%s.%s(%s)] not found. Query returned empty result",
				host, key, function, parameter);
		zabbix_syslog("Function [%s:%s.%s(%s)] not found. Query returned empty result",
				host, key, function, parameter);
		return FAIL;
	}

	DBget_item_from_db(&item, row);

	if (SUCCEED == (res = evaluate_function(value, &item, function, parameter, time(NULL))))
	{
		if (SUCCEED == str_in_list("last,prev", function, ','))
		{
			zbx_format_value(value, MAX_BUFFER_LEN, item.valuemapid, item.units, item.value_type);
		}
		else if (SUCCEED == str_in_list("abschange,avg,change,delta,max,min,sum", function, ','))
		{
			switch (item.value_type)
			{
				case ITEM_VALUE_TYPE_FLOAT:
				case ITEM_VALUE_TYPE_UINT64:
					add_value_suffix(value, MAX_BUFFER_LEN, item.units, item.value_type);
					break;
				default:
					;
			}
		}
	}

	DBfree_result(result); /* cannot call DBfree_result until evaluate_FUNC */

	zabbix_log(LOG_LEVEL_DEBUG, "End of %s():%s value:'%s'", __function_name,
			zbx_result_string(res), value);

	return res;
}<|MERGE_RESOLUTION|>--- conflicted
+++ resolved
@@ -152,11 +152,7 @@
 
 	h_value = DBget_history(item->itemid, item->value_type, ZBX_DB_GET_HIST_VALUE, 0, 0, NULL, "logeventid", 1);
 
-<<<<<<< HEAD
-	if (NULL != (row = DBfetch(result)))
-=======
 	if (NULL != h_value[0])
->>>>>>> bb5086d8
 	{
 		if (SUCCEED == regexp_match_ex(regexps, regexps_num, h_value[0], arg1, ZBX_CASE_SENSITIVE))
 			zbx_strlcpy(value, "1", MAX_BUFFER_LEN);
@@ -166,13 +162,8 @@
 	}
 	else
 		zabbix_log(LOG_LEVEL_DEBUG, "result for LOGEVENTID is empty");
-<<<<<<< HEAD
-
-	DBfree_result(result);
-=======
 	DBfree_history(h_value);
 
->>>>>>> bb5086d8
 	if ('@' == *arg1)
 		zbx_free(regexps);
 	zbx_free(arg1);
