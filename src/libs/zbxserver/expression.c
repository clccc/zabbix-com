/*
** Zabbix
** Copyright (C) 2001-2014 Zabbix SIA
**
** This program is free software; you can redistribute it and/or modify
** it under the terms of the GNU General Public License as published by
** the Free Software Foundation; either version 2 of the License, or
** (at your option) any later version.
**
** This program is distributed in the hope that it will be useful,
** but WITHOUT ANY WARRANTY; without even the implied warranty of
** MERCHANTABILITY or FITNESS FOR A PARTICULAR PURPOSE. See the
** GNU General Public License for more details.
**
** You should have received a copy of the GNU General Public License
** along with this program; if not, write to the Free Software
** Foundation, Inc., 51 Franklin Street, Fifth Floor, Boston, MA  02110-1301, USA.
**/

#include "common.h"
#include "zbxserver.h"
#include "evalfunc.h"
#include "db.h"
#include "log.h"
#include "zbxalgo.h"
#include "valuecache.h"

/* The following definitions are used to identify the request field */
/* for various value getters grouped by their scope:                */

/* DBget_item_value(), DBget_interface_value() */
#define ZBX_REQUEST_HOST_IP		1
#define ZBX_REQUEST_HOST_DNS		2
#define ZBX_REQUEST_HOST_CONN		3
#define ZBX_REQUEST_HOST_PORT		4

/* DBget_item_value() */
#define ZBX_REQUEST_HOST_HOST		101
#define ZBX_REQUEST_HOST_NAME		102
#define ZBX_REQUEST_HOST_DESCRIPTION	103
#define ZBX_REQUEST_ITEM_ID		104
#define ZBX_REQUEST_ITEM_NAME		105
#define ZBX_REQUEST_ITEM_NAME_ORIG	106
#define ZBX_REQUEST_ITEM_KEY		107
#define ZBX_REQUEST_ITEM_KEY_ORIG	108
#define ZBX_REQUEST_ITEM_DESCRIPTION	109
#define ZBX_REQUEST_PROXY_NAME		110
#define ZBX_REQUEST_PROXY_DESCRIPTION	111

/* DBget_history_log_value() */
#define ZBX_REQUEST_ITEM_LOG_DATE	201
#define ZBX_REQUEST_ITEM_LOG_TIME	202
#define ZBX_REQUEST_ITEM_LOG_AGE	203
#define ZBX_REQUEST_ITEM_LOG_SOURCE	204
#define ZBX_REQUEST_ITEM_LOG_SEVERITY	205
#define ZBX_REQUEST_ITEM_LOG_NSEVERITY	206
#define ZBX_REQUEST_ITEM_LOG_EVENTID	207

/******************************************************************************
 *                                                                            *
 * Function: get_N_functionid                                                 *
 *                                                                            *
 * Parameters: expression   - [IN] null terminated trigger expression         *
 *                            '{11}=1 & {2346734}>5'                          *
 *             N_functionid - [IN] number of function in trigger expression   *
 *             functionid   - [OUT] ID of an N-th function in expression      *
 *             end          - [OUT] a pointer to text following the extracted *
 *                            function id (can be NULL)                       *
 *                                                                            *
 ******************************************************************************/
static int	get_N_functionid(const char *expression, int N_functionid, zbx_uint64_t *functionid, const char **end)
{
	const char			*__function_name = "get_N_functionid";

	enum state_t {NORMAL, ID}	state = NORMAL;
	int				num = 0, ret = FAIL;
	const char			*c, *p_functionid = NULL;

	zabbix_log(LOG_LEVEL_DEBUG, "In %s() expression:'%s' N_functionid:%d",
			__function_name, expression, N_functionid);

	for (c = expression; '\0' != *c; c++)
	{
		if ('{' == *c)
		{
			state = ID;
			p_functionid = c + 1;
		}
		else if ('}' == *c && ID == state && NULL != p_functionid)
		{
			if (SUCCEED == is_uint64_n(p_functionid, c - p_functionid, functionid))
			{
				if (++num == N_functionid)
				{
					zabbix_log(LOG_LEVEL_DEBUG, "%s() functionid:" ZBX_FS_UI64,
							__function_name, *functionid);

					if (NULL != end)
						*end = c + 1;

					ret = SUCCEED;
					break;
				}
			}

			state = NORMAL;
		}
	}

	zabbix_log(LOG_LEVEL_DEBUG, "End of %s():%s", __function_name, zbx_result_string(ret));

	return ret;
}

/******************************************************************************
 *                                                                            *
 * Function: get_functionids                                                  *
 *                                                                            *
 * Purpose: get identifiers of the functions used in expression               *
 *                                                                            *
 * Parameters: expression   - [IN] null terminated trigger expression         *
 *                            '{11}=1 & {2346734}>5'                          *
 *             count        - [IN] the maximum number of functions to parse   *
 *             functionids  - [OUT] the resulting vector of function ids      *
 *                                                                            *
 ******************************************************************************/
static void	get_functionids(zbx_vector_uint64_t *functionids, const char *expression)
{
	const char	*start = expression;
	zbx_uint64_t	functionid;

	while (SUCCEED == get_N_functionid(start, 1, &functionid, &start))
		zbx_vector_uint64_append(functionids, functionid);

	zbx_vector_uint64_sort(functionids, ZBX_DEFAULT_UINT64_COMPARE_FUNC);
	zbx_vector_uint64_uniq(functionids, ZBX_DEFAULT_UINT64_COMPARE_FUNC);
}

/******************************************************************************
 *                                                                            *
 * Function: get_N_itemid                                                     *
 *                                                                            *
 * Parameters: expression   - [IN] null terminated trigger expression         *
 *                            '{11}=1 & {2346734}>5'                          *
 *             N_functionid - [IN] number of function in trigger expression   *
 *             itemid       - [OUT] ID of an item of N-th function in         *
 *                            expression                                      *
 *                                                                            *
 ******************************************************************************/
static int	get_N_itemid(const char *expression, int N_functionid, zbx_uint64_t *itemid)
{
	const char	*__function_name = "get_N_itemid";

	zbx_uint64_t	functionid;
	DC_FUNCTION	function;
	int		errcode, ret = FAIL;

	zabbix_log(LOG_LEVEL_DEBUG, "In %s() expression:'%s' N_functionid:%d",
			__function_name, expression, N_functionid);

	if (SUCCEED == get_N_functionid(expression, N_functionid, &functionid, NULL))
	{
		DCconfig_get_functions_by_functionids(&function, &functionid, &errcode, 1);

		if (SUCCEED == errcode)
		{
			*itemid = function.itemid;
			ret = SUCCEED;
		}

		DCconfig_clean_functions(&function, &errcode, 1);
	}

	zabbix_log(LOG_LEVEL_DEBUG, "End of %s():%s", __function_name, zbx_result_string(ret));

	return ret;
}

/******************************************************************************
 *                                                                            *
 * Function: evaluate_simple                                                  *
 *                                                                            *
 * Purpose: evaluate simple expression                                        *
 *                                                                            *
 * Return value: SUCCEED - evaluated successfully, result - value of the      *
 *                         expression                                         *
 *               FAIL    - otherwise                                          *
 *                                                                            *
 * Author: Alexei Vladishev                                                   *
 *                                                                            *
 * Comments: format: <double> or <double> <operator> <double>                 *
 *                                                                            *
 *           It is recursive function!                                        *
 *                                                                            *
 ******************************************************************************/
static int	evaluate_simple(double *result, char *expression, char *error, int maxerrlen)
{
	double	value1, value2;
	char	*p, c;

	zbx_lrtrim(expression, " ");

	/* compress repeating - and + and add prefix N to negative numbers */
	compress_signs(expression);

	/* we should process negative prefix, i.e. N123 == -123 */
	if ('N' == *expression && SUCCEED == is_double_suffix(expression + 1))
	{
		/* str2double supports suffixes */
		*result = -str2double(expression + 1);
		return SUCCEED;
	}
	else if ('N' != *expression && SUCCEED == is_double_suffix(expression))
	{
		/* str2double supports suffixes */
		*result = str2double(expression);
		return SUCCEED;
	}

	/* operators with lowest priority come first */
	/* HIGHEST / * - + < > # = & | LOWEST */
	if (NULL != (p = strchr(expression, '|')) || NULL != (p = strchr(expression, '&')) ||
			NULL != (p = strchr(expression, '=')) || NULL != (p = strchr(expression, '#')) ||
			NULL != (p = strchr(expression, '>')) || NULL != (p = strchr(expression, '<')) ||
			NULL != (p = strchr(expression, '+')) || NULL != (p = strrchr(expression, '-')) ||
			NULL != (p = strchr(expression, '*')) || NULL != (p = strrchr(expression, '/')))
	{
		c = *p;
		*p = '\0';

		if (SUCCEED != evaluate_simple(&value1, expression, error, maxerrlen) ||
				SUCCEED != evaluate_simple(&value2, p + 1, error, maxerrlen))
		{
			*p = c;
			return FAIL;
		}

		*p = c;
	}
	else
	{
		zbx_snprintf(error, maxerrlen, "Format error or unsupported operator. Exp: [%s]", expression);
		return FAIL;
	}

	switch (c)
	{
		case '|':
			*result = (SUCCEED != cmp_double(value1, 0) || SUCCEED != cmp_double(value2, 0));
			break;
		case '&':
			*result = (SUCCEED != cmp_double(value1, 0) && SUCCEED != cmp_double(value2, 0));
			break;
		case '=':
			*result = (SUCCEED == cmp_double(value1, value2));
			break;
		case '#':
			*result = (SUCCEED != cmp_double(value1, value2));
			break;
		case '>':
			*result = (value1 >= value2 + TRIGGER_EPSILON);
			break;
		case '<':
			*result = (value1 <= value2 - TRIGGER_EPSILON);
			break;
		case '+':
			*result = value1 + value2;
			break;
		case '-':
			*result = value1 - value2;
			break;
		case '*':
			*result = value1 * value2;
			break;
		case '/':
			if (SUCCEED == cmp_double(value2, 0))
			{
				zbx_snprintf(error, maxerrlen, "Division by zero. Cannot evaluate expression [%s]", expression);
				return FAIL;
			}

			*result = value1 / value2;
			break;
	}

	return SUCCEED;
}

/******************************************************************************
 *                                                                            *
 * Function: evaluate                                                         *
 *                                                                            *
 * Purpose: evaluate simplified expression                                    *
 *                                                                            *
 * Return value: SUCCEED - evaluated successfully, result - value of the      *
 *                         expression                                         *
 *               FAIL    - otherwise                                          *
 *                                                                            *
 * Author: Alexei Vladishev                                                   *
 *                                                                            *
 * Comments: example: ({15}>10)|({123}=1)                                     *
 *                                                                            *
 ******************************************************************************/
int	evaluate(double *value, char *expression, char *error, int maxerrlen)
{
	const char	*__function_name = "evaluate";
	char		*res = NULL, simple[MAX_STRING_LEN], tmp[MAX_STRING_LEN],
			value_str[MAX_STRING_LEN], c;
	int		i, l, r;

	zabbix_log(LOG_LEVEL_DEBUG, "In %s() expression:'%s'", __function_name, expression);

	strscpy(tmp, expression);

	while (NULL != strchr(tmp, ')'))
	{
		l = -1;
		r = strchr(tmp, ')') - tmp;

		for (i = r; i >= 0; i--)
		{
			if ('(' == tmp[i])
			{
				l = i;
				break;
			}
		}

		if (-1 == l)
		{
			zbx_snprintf(error, maxerrlen, "Cannot find left bracket [(]. Expression:[%s]", tmp);
			return FAIL;
		}

		for (i = l + 1; i < r; i++)
			simple[i - l - 1] = tmp[i];

		simple[r - l - 1] = '\0';

		if (SUCCEED != evaluate_simple(value, simple, error, maxerrlen))
			return FAIL;

		c = tmp[l];
		tmp[l] = '\0';
		res = zbx_strdcat(res, tmp);
		tmp[l] = c;

		zbx_snprintf(value_str, sizeof(value_str), ZBX_FS_DBL, *value);
		res = zbx_strdcat(res, value_str);
		res = zbx_strdcat(res, tmp + r + 1);

		zbx_remove_spaces(res);
		strscpy(tmp, res);

		zbx_free(res);
	}

	if (SUCCEED != evaluate_simple(value, tmp, error, maxerrlen))
		return FAIL;

	zabbix_log(LOG_LEVEL_DEBUG, "End of %s() value:" ZBX_FS_DBL, __function_name, *value);

	return SUCCEED;
}

/******************************************************************************
 *                                                                            *
 * Function: extract_numbers                                                  *
 *                                                                            *
 * Purpose: Extract from string numbers with prefixes (A-Z)                   *
 *                                                                            *
 * Return value:                                                              *
 *                                                                            *
 * Author: Eugene Grigorjev                                                   *
 *                                                                            *
 * Comments: !!! Don't forget to sync the code with PHP !!!                   *
 *           Use zbx_free_numbers to free allocated memory                    *
 *                                                                            *
 ******************************************************************************/
static char 	**extract_numbers(const char *str, int *count)
{
	char		**result = NULL;
	const char	*s, *e;
	int		dot_found;
	size_t		len;

	assert(count);

	*count = 0;

	for (s = str; '\0' != *s; s++)	/* find start of number */
	{
		if (!isdigit(*s))
			continue;

		if (s != str && '{' == *(s - 1))
		{
			/* skip functions '{65432}' */
			s = strchr(s, '}');
			continue;
		}

		dot_found = 0;

		for (e = s; '\0' != *e; e++)	/* find end of number */
		{
			if (isdigit(*e))
				continue;

			if ('.' == *e && 0 == dot_found)
			{
				dot_found = 1;
				continue;
			}

			if ('A' <= *e && *e <= 'Z')
				e++;

			break;
		}

		/* number found */

		len = e - s;
		(*count)++;
		result = zbx_realloc(result, sizeof(char *) * (*count));
		result[(*count) - 1] = zbx_malloc(NULL, len + 1);
		memcpy(result[(*count) - 1], s, len);
		result[(*count) - 1][len] = '\0';

		if ('\0' == *(s = e))
			break;
	}

	return result;
}

static void	zbx_free_numbers(char ***numbers, int count)
{
	int	i;

	if (NULL == numbers || NULL == *numbers)
		return;

	for (i = 0; i < count; i++)
		zbx_free((*numbers)[i]);

	zbx_free(*numbers);
}

/******************************************************************************
 *                                                                            *
 * Function: expand_trigger_description_constants                             *
 *                                                                            *
 * Purpose: substitute simple macros in data string with real values          *
 *                                                                            *
 * Parameters: data - trigger description                                     *
 *                                                                            *
 ******************************************************************************/
static void	expand_trigger_description_constants(char **data, const char *expression)
{
	char	**numbers = NULL, *new_str = NULL, replace[3] = "$0";
	int	numbers_cnt = 0, i = 0;

	numbers = extract_numbers(expression, &numbers_cnt);

	for (i = 0; i < 9; i++)
	{
		replace[1] = '0' + i + 1;
		new_str = string_replace(*data, replace, i < numbers_cnt ?  numbers[i] : "");
		zbx_free(*data);
		*data = new_str;
	}

	zbx_free_numbers(&numbers, numbers_cnt);
}

static void	DCexpand_trigger_expression(char **expression)
{
	const char	*__function_name = "DCexpand_trigger_expression";

	char		*tmp = NULL;
	size_t		tmp_alloc = 256, tmp_offset = 0, l, r;
	DC_FUNCTION	function;
	DC_ITEM		item;
	zbx_uint64_t	functionid;
	int		errcode[2];

	zabbix_log(LOG_LEVEL_DEBUG, "In %s() expression:'%s'", __function_name, *expression);

	tmp = zbx_malloc(tmp, tmp_alloc);

	for (l = 0; '\0' != (*expression)[l]; l++)
	{
		if ('{' != (*expression)[l])
		{
			zbx_chrcpy_alloc(&tmp, &tmp_alloc, &tmp_offset, (*expression)[l]);
			continue;
		}

		for (r = l + 1; 0 != isdigit((*expression)[r]); r++)
			;

		if ('}' != (*expression)[r])
		{
			zbx_chrcpy_alloc(&tmp, &tmp_alloc, &tmp_offset, (*expression)[l]);
			continue;
		}

		(*expression)[r] = '\0';

		if (SUCCEED == is_uint64(&(*expression)[l + 1], &functionid))
		{
			DCconfig_get_functions_by_functionids(&function, &functionid, &errcode[0], 1);

			if (SUCCEED == errcode[0])
			{
				DCconfig_get_items_by_itemids(&item, &function.itemid, &errcode[1], 1);

				if (SUCCEED == errcode[1])
				{
					zbx_chrcpy_alloc(&tmp, &tmp_alloc, &tmp_offset, '{');
					zbx_strcpy_alloc(&tmp, &tmp_alloc, &tmp_offset, item.host.host);
					zbx_chrcpy_alloc(&tmp, &tmp_alloc, &tmp_offset, ':');
					zbx_strcpy_alloc(&tmp, &tmp_alloc, &tmp_offset, item.key_orig);
					zbx_chrcpy_alloc(&tmp, &tmp_alloc, &tmp_offset, '.');
					zbx_strcpy_alloc(&tmp, &tmp_alloc, &tmp_offset, function.function);
					zbx_chrcpy_alloc(&tmp, &tmp_alloc, &tmp_offset, '(');
					zbx_strcpy_alloc(&tmp, &tmp_alloc, &tmp_offset, function.parameter);
					zbx_strcpy_alloc(&tmp, &tmp_alloc, &tmp_offset, ")}");
				}

				DCconfig_clean_items(&item, &errcode[1], 1);
			}

			DCconfig_clean_functions(&function, &errcode[0], 1);

			if (SUCCEED != errcode[0] || SUCCEED != errcode[1])
				zbx_strcpy_alloc(&tmp, &tmp_alloc, &tmp_offset, "*ERROR*");

			l = r;
		}
		else
			zbx_chrcpy_alloc(&tmp, &tmp_alloc, &tmp_offset, (*expression)[l]);

		(*expression)[r] = '}';
	}

	zbx_free(*expression);
	*expression = tmp;

	zabbix_log(LOG_LEVEL_DEBUG, "End of %s() expression:'%s'", __function_name, *expression);
}

/******************************************************************************
 *                                                                            *
 * Function: item_description                                                 *
 *                                                                            *
 * Purpose: substitute key parameters and user macros in                      *
 *          the item description string with real values                      *
 *                                                                            *
 * Parameters:                                                                *
 *                                                                            *
 * Return value:                                                              *
 *                                                                            *
 * Author: Alexander Vladishev                                                *
 *                                                                            *
 * Comments:                                                                  *
 *                                                                            *
 ******************************************************************************/
static void	item_description(char **data, const char *key, zbx_uint64_t hostid)
{
	char	c, *p, *m, *n, *str_out = NULL, *replace_to = NULL, params[MAX_STRING_LEN], param[MAX_STRING_LEN];

	switch (parse_command(key, NULL, 0, params, sizeof(params)))
	{
		case ZBX_COMMAND_ERROR:
			return;
		case ZBX_COMMAND_WITHOUT_PARAMS:
			*params = '\0';
		case ZBX_COMMAND_WITH_PARAMS:
			/* do nothing */
			;
	}

	p = *data;

	while (NULL != (m = strchr(p, '$')))
	{
		if (m > p && '{' == *(m - 1) && NULL != (n = strchr(m + 1, '}')))	/* user defined macros */
		{
			c = *++n;
			*n = '\0';
			DCget_user_macro(&hostid, 1, m - 1, &replace_to);

			if (NULL != replace_to)
			{
				*(m - 1) = '\0';
				str_out = zbx_strdcat(str_out, p);
				*(m - 1) = '{';

				str_out = zbx_strdcat(str_out, replace_to);
				zbx_free(replace_to);
			}
			else
				str_out = zbx_strdcat(str_out, p);

			*n = c;
			p = n;
		}
		else if ('1' <= *(m + 1) && *(m + 1) <= '9' && '\0' != *params)		/* macros $1, $2, ... */
		{
			*m = '\0';
			str_out = zbx_strdcat(str_out, p);
			*m++ = '$';

			if (0 != get_param(params, *m - '0', param, sizeof(param)))
				*param = '\0';

			str_out = zbx_strdcat(str_out, param);
			p = m + 1;
		}
		else									/* just a dollar sign */
		{
			c = *++m;
			*m = '\0';
			str_out = zbx_strdcat(str_out, p);
			*m = c;
			p = m;
		}
	}

	if (NULL != str_out)
	{
		str_out = zbx_strdcat(str_out, p);
		zbx_free(*data);
		*data = str_out;
	}
}

/******************************************************************************
 *                                                                            *
 * Function: DBget_host_value                                                 *
 *                                                                            *
 * Purpose: request host name by hostid                                       *
 *                                                                            *
 * Return value: upon successful completion return SUCCEED                    *
 *               otherwise FAIL                                               *
 *                                                                            *
 ******************************************************************************/
static int	DBget_host_value(zbx_uint64_t hostid, char **replace_to, const char *field_name)
{
	DB_RESULT	result;
	DB_ROW		row;
	int		ret = FAIL;

	result = DBselect(
			"select %s"
			" from hosts"
			" where hostid=" ZBX_FS_UI64,
			field_name, hostid);

	if (NULL != (row = DBfetch(result)))
	{
		*replace_to = zbx_strdup(*replace_to, row[0]);
		ret = SUCCEED;
	}
	DBfree_result(result);

	return ret;
}

/******************************************************************************
 *                                                                            *
 * Function: DBget_templateid_by_triggerid                                    *
 *                                                                            *
 * Purpose: get template trigger ID from which the trigger is inherited       *
 *                                                                            *
 * Return value: upon successful completion return SUCCEED                    *
 *               otherwise FAIL                                               *
 *                                                                            *
 ******************************************************************************/
static int	DBget_templateid_by_triggerid(zbx_uint64_t triggerid, zbx_uint64_t *templateid)
{
	DB_RESULT	result;
	DB_ROW		row;
	int		ret = FAIL;

	result = DBselect(
			"select templateid"
			" from triggers"
			" where triggerid=" ZBX_FS_UI64,
			triggerid);

	if (NULL != (row = DBfetch(result)))
	{
		ZBX_DBROW2UINT64(*templateid, row[0]);
		ret = SUCCEED;
	}
	DBfree_result(result);

	return ret;
}

/******************************************************************************
 *                                                                            *
 * Function: DBget_trigger_template_name                                      *
 *                                                                            *
 * Purpose: get comma-space separated trigger template names in which         *
 *          the trigger is defined                                            *
 *                                                                            *
 * Return value: upon successful completion return SUCCEED                    *
 *               otherwise FAIL                                               *
 *                                                                            *
 * Comments: based on the patch submitted by Hmami Mohamed                    *
 *                                                                            *
 ******************************************************************************/
static int	DBget_trigger_template_name(zbx_uint64_t triggerid, const zbx_uint64_t *userid, char **replace_to)
{
	const char	*__function_name = "DBget_trigger_template_name";

	DB_RESULT	result;
	DB_ROW		row;
	int		ret = FAIL;
	zbx_uint64_t	templateid;
	char		*sql = NULL;
	size_t		replace_to_alloc = 64, replace_to_offset = 0,
			sql_alloc = 256, sql_offset = 0;
	int		user_type = -1;

	zabbix_log(LOG_LEVEL_DEBUG, "In %s()", __function_name);

	if (NULL != userid)
	{
		result = DBselect("select type from users where userid=" ZBX_FS_UI64, *userid);

		if (NULL != (row = DBfetch(result)) && FAIL == DBis_null(row[0]))
			user_type = atoi(row[0]);
		DBfree_result(result);

		if (-1 == user_type)
		{
			zabbix_log(LOG_LEVEL_DEBUG, "%s() cannot check permissions", __function_name);
			goto out;
		}
	}

	/* use parent trigger ID for lld generated triggers */
	result = DBselect(
			"select parent_triggerid"
			" from trigger_discovery"
			" where triggerid=" ZBX_FS_UI64,
			triggerid);

	if (NULL != (row = DBfetch(result)))
		ZBX_STR2UINT64(triggerid, row[0]);
	DBfree_result(result);

	if (SUCCEED != DBget_templateid_by_triggerid(triggerid, &templateid) || 0 == templateid)
	{
		zabbix_log(LOG_LEVEL_DEBUG, "%s() trigger not found or not templated", __function_name);
		goto out;
	}

	do
	{
		triggerid = templateid;
	}
	while (SUCCEED == (ret = DBget_templateid_by_triggerid(triggerid, &templateid)) && 0 != templateid);

	if (SUCCEED != ret)
	{
		zabbix_log(LOG_LEVEL_DEBUG, "%s() trigger not found", __function_name);
		goto out;
	}

	*replace_to = zbx_realloc(*replace_to, replace_to_alloc);
	**replace_to = '\0';

	sql = zbx_malloc(sql, sql_alloc);

	zbx_snprintf_alloc(&sql, &sql_alloc, &sql_offset,
			"select distinct h.name"
			" from hosts h,items i,functions f"
			" where h.hostid=i.hostid"
				" and i.itemid=f.itemid"
				" and f.triggerid=" ZBX_FS_UI64,
			triggerid);
	if (NULL != userid && USER_TYPE_SUPER_ADMIN != user_type)
	{
		zbx_snprintf_alloc(&sql, &sql_alloc, &sql_offset,
				" and exists("
					"select null"
					" from hosts_groups hg,rights r,users_groups ug"
					" where h.hostid=hg.hostid"
						" and hg.groupid=r.id"
						" and r.groupid=ug.usrgrpid"
						" and ug.userid=" ZBX_FS_UI64
					" group by hg.hostid"
					" having min(r.permission)>=%d"
				")",
				*userid, PERM_READ);
	}
	zbx_strcpy_alloc(&sql, &sql_alloc, &sql_offset, " order by h.name");

	result = DBselect("%s", sql);

	zbx_free(sql);

	while (NULL != (row = DBfetch(result)))
	{
		if (0 != replace_to_offset)
			zbx_strcpy_alloc(replace_to, &replace_to_alloc, &replace_to_offset, ", ");
		zbx_strcpy_alloc(replace_to, &replace_to_alloc, &replace_to_offset, row[0]);
	}
	DBfree_result(result);
out:
	zabbix_log(LOG_LEVEL_DEBUG, "End of %s():%s", __function_name, zbx_result_string(ret));

	return ret;
}

/******************************************************************************
 *                                                                            *
 * Function: DBget_trigger_hostgroup_name                                     *
 *                                                                            *
 * Purpose: get comma-space separated host group names in which the trigger   *
 *          is defined                                                        *
 *                                                                            *
 * Return value: upon successful completion return SUCCEED                    *
 *               otherwise FAIL                                               *
 *                                                                            *
 ******************************************************************************/
static int	DBget_trigger_hostgroup_name(zbx_uint64_t triggerid, const zbx_uint64_t *userid, char **replace_to)
{
	const char	*__function_name = "DBget_trigger_hostgroup_name";

	DB_RESULT	result;
	DB_ROW		row;
	int		ret = FAIL;
	char		*sql = NULL;
	size_t		replace_to_alloc = 64, replace_to_offset = 0,
			sql_alloc = 256, sql_offset = 0;
	int		user_type = -1;

	zabbix_log(LOG_LEVEL_DEBUG, "In %s()", __function_name);

	if (NULL != userid)
	{
		result = DBselect("select type from users where userid=" ZBX_FS_UI64, *userid);

		if (NULL != (row = DBfetch(result)) && FAIL == DBis_null(row[0]))
			user_type = atoi(row[0]);
		DBfree_result(result);

		if (-1 == user_type)
		{
			zabbix_log(LOG_LEVEL_DEBUG, "%s() cannot check permissions", __function_name);
			goto out;
		}
	}

	*replace_to = zbx_realloc(*replace_to, replace_to_alloc);
	**replace_to = '\0';

	sql = zbx_malloc(sql, sql_alloc);

	zbx_snprintf_alloc(&sql, &sql_alloc, &sql_offset,
			"select distinct g.name"
			" from groups g,hosts_groups hg,items i,functions f"
			" where g.groupid=hg.groupid"
				" and hg.hostid=i.hostid"
				" and i.itemid=f.itemid"
				" and f.triggerid=" ZBX_FS_UI64,
			triggerid);
	if (NULL != userid && USER_TYPE_SUPER_ADMIN != user_type)
	{
		zbx_snprintf_alloc(&sql, &sql_alloc, &sql_offset,
				" and exists("
					"select null"
					" from rights r,users_groups ug"
					" where g.groupid=r.id"
						" and r.groupid=ug.usrgrpid"
						" and ug.userid=" ZBX_FS_UI64
					" group by r.id"
					" having min(r.permission)>=%d"
				")",
				*userid, PERM_READ);
	}
	zbx_strcpy_alloc(&sql, &sql_alloc, &sql_offset, " order by g.name");

	result = DBselect("%s", sql);

	zbx_free(sql);

	while (NULL != (row = DBfetch(result)))
	{
		if (0 != replace_to_offset)
			zbx_strcpy_alloc(replace_to, &replace_to_alloc, &replace_to_offset, ", ");
		zbx_strcpy_alloc(replace_to, &replace_to_alloc, &replace_to_offset, row[0]);
		ret = SUCCEED;
	}
	DBfree_result(result);
out:
	zabbix_log(LOG_LEVEL_DEBUG, "End of %s():%s", __function_name, zbx_result_string(ret));

	return ret;
}

/******************************************************************************
 *                                                                            *
 * Function: DBget_interface_value                                            *
 *                                                                            *
 * Purpose: request interface value by hostid                                 *
 *                                                                            *
 * Parameters:                                                                *
 *                                                                            *
 * Return value: upon successful completion return SUCCEED                    *
 *               otherwise FAIL                                               *
 *                                                                            *
 * Author: Alexander Vladishev                                                *
 *                                                                            *
 * Comments:                                                                  *
 *                                                                            *
 ******************************************************************************/
static int	DBget_interface_value(zbx_uint64_t hostid, char **replace_to, int request, unsigned char agent_only)
{
	DB_RESULT	result;
	DB_ROW		row;
	unsigned char	type, useip, pr, last_pr = INTERFACE_TYPE_COUNT;
	char		sql[14];
	int		ret = FAIL;

	if (0 == agent_only)
	{
		zbx_snprintf(sql, sizeof(sql), " in (%d,%d,%d,%d)",
				INTERFACE_TYPE_AGENT, INTERFACE_TYPE_SNMP, INTERFACE_TYPE_IPMI, INTERFACE_TYPE_JMX);
	}
	else
		zbx_snprintf(sql, sizeof(sql), "=%d", INTERFACE_TYPE_AGENT);

	result = DBselect(
			"select type,useip,ip,dns,port"
			" from interface"
			" where hostid=" ZBX_FS_UI64
				" and type%s"
				" and main=1",
			hostid, sql);

	while (NULL != (row = DBfetch(result)))
	{
		type = (unsigned char)atoi(row[0]);

		for (pr = 0; INTERFACE_TYPE_COUNT > pr && INTERFACE_TYPE_PRIORITY[pr] != type; pr++)
			;

		if (pr >= last_pr)
			continue;

		last_pr = pr;

		switch (request)
		{
			case ZBX_REQUEST_HOST_IP:
				*replace_to = zbx_strdup(*replace_to, row[2]);
				break;
			case ZBX_REQUEST_HOST_DNS:
				*replace_to = zbx_strdup(*replace_to, row[3]);
				break;
			case ZBX_REQUEST_HOST_CONN:
				useip = (unsigned char)atoi(row[1]);
				*replace_to = zbx_strdup(*replace_to, 1 == useip ? row[2] : row[3]);
				break;
			case ZBX_REQUEST_HOST_PORT:
				*replace_to = zbx_strdup(*replace_to, row[4]);
				break;
		}
		ret = SUCCEED;
	}
	DBfree_result(result);

	return ret;
}

/******************************************************************************
 *                                                                            *
 * Function: DBget_item_value                                                 *
 *                                                                            *
 * Purpose: retrieve a particular value associated with the item              *
 *                                                                            *
 * Return value: upon successful completion return SUCCEED                    *
 *               otherwise FAIL                                               *
 *                                                                            *
 ******************************************************************************/
static int	DBget_item_value(zbx_uint64_t itemid, char **replace_to, int request)
{
	const char	*__function_name = "DBget_item_value";
	DB_RESULT	result;
	DB_ROW		row;
	DC_ITEM		dc_item;
	char		*key = NULL, *addr = NULL;
	zbx_uint64_t	proxy_hostid, hostid;
	int		ret = FAIL;

	zabbix_log(LOG_LEVEL_DEBUG, "In %s()", __function_name);

	result = DBselect(
			"select h.hostid,h.proxy_hostid,h.host,h.name,h.description,i.itemid,i.name,i.key_,"
				"i.description,ii.ip,ii.dns,ii.useip,ii.type,ii.main"
			" from items i"
				" join hosts h on h.hostid=i.hostid"
				" left join interface ii on ii.interfaceid=i.interfaceid"
			" where i.itemid=" ZBX_FS_UI64, itemid);

	if (NULL != (row = DBfetch(result)))
	{
		switch (request)
		{
			case ZBX_REQUEST_HOST_HOST:
				*replace_to = zbx_strdup(*replace_to, row[2]);
				ret = SUCCEED;
				break;
			case ZBX_REQUEST_HOST_NAME:
				*replace_to = zbx_strdup(*replace_to, row[3]);
				ret = SUCCEED;
				break;
			case ZBX_REQUEST_HOST_DESCRIPTION:
				*replace_to = zbx_strdup(*replace_to, row[4]);
				ret = SUCCEED;
				break;
			case ZBX_REQUEST_HOST_IP:
			case ZBX_REQUEST_HOST_DNS:
			case ZBX_REQUEST_HOST_CONN:
			case ZBX_REQUEST_HOST_PORT:
				ZBX_STR2UINT64(hostid, row[0]);
				ret = DBget_interface_value(hostid, replace_to, request, 0);
				break;
			case ZBX_REQUEST_ITEM_ID:
				*replace_to = zbx_strdup(*replace_to, row[5]);
				ret = SUCCEED;
				break;
			case ZBX_REQUEST_ITEM_NAME:
			case ZBX_REQUEST_ITEM_KEY:
				memset(&dc_item, 0, sizeof(dc_item));
				ZBX_STR2UINT64(dc_item.host.hostid, row[0]);
				strscpy(dc_item.host.host, row[2]);
				strscpy(dc_item.host.name, row[3]);

				if (SUCCEED != DBis_null(row[12]))	/* interface type */
				{
					dc_item.interface.type = (unsigned char)atoi(row[12]);
					dc_item.interface.addr = ('1' == *row[11] ? dc_item.interface.ip_orig :
							dc_item.interface.dns_orig);

					if ('1' != *row[13] || INTERFACE_TYPE_AGENT == dc_item.interface.type)
					{
						addr = zbx_strdup(addr, row[9]);	/* ip */
						substitute_simple_macros(NULL, NULL, NULL, NULL, NULL, &dc_item.host,
								NULL, &addr, MACRO_TYPE_INTERFACE_ADDR_DB, NULL,
								0);
						strscpy(dc_item.interface.ip_orig, addr);
						zbx_free(addr);

						addr = zbx_strdup(addr, row[10]);	/* dns */
						substitute_simple_macros(NULL, NULL, NULL, NULL, NULL, &dc_item.host,
								NULL, &addr, MACRO_TYPE_INTERFACE_ADDR_DB, NULL,
								0);
						strscpy(dc_item.interface.dns_orig, addr);
						zbx_free(addr);
					}
					else
					{
						strscpy(dc_item.interface.ip_orig, row[9]);
						strscpy(dc_item.interface.dns_orig, row[10]);
					}
				}
				else
					dc_item.interface.type = INTERFACE_TYPE_UNKNOWN;

				key = zbx_strdup(key, row[7]);
				substitute_key_macros(&key, NULL, &dc_item, NULL, MACRO_TYPE_ITEM_KEY, NULL, 0);

				if (ZBX_REQUEST_ITEM_NAME == request)
				{
					*replace_to = zbx_strdup(*replace_to, row[6]);
					item_description(replace_to, key, dc_item.host.hostid);
					zbx_free(key);
				}
				else	/* ZBX_REQUEST_ITEM_KEY */
				{
					zbx_free(*replace_to);
					*replace_to = key;
				}
				ret = SUCCEED;
				break;
			case ZBX_REQUEST_ITEM_NAME_ORIG:
				*replace_to = zbx_strdup(*replace_to, row[6]);
				ret = SUCCEED;
				break;
			case ZBX_REQUEST_ITEM_KEY_ORIG:
				*replace_to = zbx_strdup(*replace_to, row[7]);
				ret = SUCCEED;
				break;
			case ZBX_REQUEST_ITEM_DESCRIPTION:
				*replace_to = zbx_strdup(*replace_to, row[8]);
				ret = SUCCEED;
				break;
			case ZBX_REQUEST_PROXY_NAME:
				ZBX_DBROW2UINT64(proxy_hostid, row[1]);

				if (0 == proxy_hostid)
				{
					*replace_to = zbx_strdup(*replace_to, "");
					ret = SUCCEED;
				}
				else
					ret = DBget_host_value(proxy_hostid, replace_to, "host");
				break;
			case ZBX_REQUEST_PROXY_DESCRIPTION:
				ZBX_DBROW2UINT64(proxy_hostid, row[1]);

				if (0 == proxy_hostid)
				{
					*replace_to = zbx_strdup(*replace_to, "");
					ret = SUCCEED;
				}
				else
					ret = DBget_host_value(proxy_hostid, replace_to, "description");
				break;
		}
	}
	DBfree_result(result);

	zabbix_log(LOG_LEVEL_DEBUG, "End of %s():%s", __function_name, zbx_result_string(ret));

	return ret;
}

/******************************************************************************
 *                                                                            *
 * Function: DBget_trigger_value                                              *
 *                                                                            *
 * Purpose: retrieve a particular value associated with the trigger's         *
 *          N_functionid'th function                                          *
 *                                                                            *
 * Return value: upon successful completion return SUCCEED                    *
 *               otherwise FAIL                                               *
 *                                                                            *
 ******************************************************************************/
static int	DBget_trigger_value(const char *expression, char **replace_to, int N_functionid, int request)
{
	const char	*__function_name = "DBget_trigger_value";

	zbx_uint64_t	itemid;
	int		ret = FAIL;

	zabbix_log(LOG_LEVEL_DEBUG, "In %s()", __function_name);

	if (SUCCEED == get_N_itemid(expression, N_functionid, &itemid))
		ret = DBget_item_value(itemid, replace_to, request);

	zabbix_log(LOG_LEVEL_DEBUG, "End of %s():%s", __function_name, zbx_result_string(ret));

	return ret;
}

/******************************************************************************
 *                                                                            *
 * Function: DBget_trigger_event_count                                        *
 *                                                                            *
 * Purpose: retrieve number of events (acknowledged or unacknowledged) for a  *
 *          trigger (in an OK or PROBLEM state) which generated an event      *
 *                                                                            *
 * Parameters: triggerid - trigger identifier from database                   *
 *             replace_to - pointer to result buffer                          *
 *                                                                            *
 * Return value: upon successful completion return SUCCEED                    *
 *               otherwise FAIL                                               *
 *                                                                            *
 * Author: Alexander Vladishev, Aleksandrs Saveljevs                          *
 *                                                                            *
 * Comments:                                                                  *
 *                                                                            *
 ******************************************************************************/
static int	DBget_trigger_event_count(zbx_uint64_t triggerid, char **replace_to, int problem_only, int acknowledged)
{
	DB_RESULT	result;
	DB_ROW		row;
	char		value[4];
	int		ret = FAIL;

	if (problem_only)
		zbx_snprintf(value, sizeof(value), "%d", TRIGGER_VALUE_PROBLEM);
	else
		zbx_snprintf(value, sizeof(value), "%d,%d", TRIGGER_VALUE_PROBLEM, TRIGGER_VALUE_OK);

	result = DBselect(
			"select count(*)"
			" from events"
			" where source=%d"
				" and object=%d"
				" and objectid=" ZBX_FS_UI64
				" and value in (%s)"
				" and acknowledged=%d",
			EVENT_SOURCE_TRIGGERS,
			EVENT_OBJECT_TRIGGER,
			triggerid,
			value,
			acknowledged);

	if (NULL != (row = DBfetch(result)))
	{
		*replace_to = zbx_strdup(*replace_to, row[0]);
		ret = SUCCEED;
	}
	DBfree_result(result);

	return ret;
}

/******************************************************************************
 *                                                                            *
 * Function: DBget_dhost_value_by_event                                       *
 *                                                                            *
 * Purpose: retrieve discovered host value by event and field name            *
 *                                                                            *
 * Parameters:                                                                *
 *                                                                            *
 * Return value: upon successful completion return SUCCEED                    *
 *               otherwise FAIL                                               *
 *                                                                            *
 * Author: Alexander Vladishev                                                *
 *                                                                            *
 * Comments:                                                                  *
 *                                                                            *
 ******************************************************************************/
static int	DBget_dhost_value_by_event(const DB_EVENT *event, char **replace_to, const char *fieldname)
{
	DB_RESULT	result;
	DB_ROW		row;
	int		ret = FAIL;
	char		sql[MAX_STRING_LEN];

	switch (event->object)
	{
		case EVENT_OBJECT_DHOST:
			zbx_snprintf(sql, sizeof(sql),
					"select %s"
					" from drules r,dhosts h,dservices s"
					" where r.druleid=h.druleid"
						" and h.dhostid=s.dhostid"
						" and h.dhostid=" ZBX_FS_UI64
					" order by s.dserviceid",
					fieldname,
					event->objectid);
			break;
		case EVENT_OBJECT_DSERVICE:
			zbx_snprintf(sql, sizeof(sql),
					"select %s"
					" from drules r,dhosts h,dservices s"
					" where r.druleid=h.druleid"
						" and h.dhostid=s.dhostid"
						" and s.dserviceid=" ZBX_FS_UI64,
					fieldname,
					event->objectid);
			break;
		default:
			return ret;
	}

	result = DBselectN(sql, 1);

	if (NULL != (row = DBfetch(result)) && SUCCEED != DBis_null(row[0]))
	{
		*replace_to = zbx_strdup(*replace_to, row[0]);
		ret = SUCCEED;
	}
	DBfree_result(result);

	return ret;
}

/******************************************************************************
 *                                                                            *
 * Function: DBget_dservice_value_by_event                                    *
 *                                                                            *
 * Purpose: retrieve discovered service value by event and field name         *
 *                                                                            *
 * Parameters:                                                                *
 *                                                                            *
 * Return value: upon successful completion return SUCCEED                    *
 *               otherwise FAIL                                               *
 *                                                                            *
 * Author: Alexander Vladishev                                                *
 *                                                                            *
 * Comments:                                                                  *
 *                                                                            *
 ******************************************************************************/
static int	DBget_dservice_value_by_event(const DB_EVENT *event, char **replace_to, const char *fieldname)
{
	DB_RESULT	result;
	DB_ROW		row;
	int		ret = FAIL;

	switch (event->object)
	{
		case EVENT_OBJECT_DSERVICE:
			result = DBselect("select %s from dservices s where s.dserviceid=" ZBX_FS_UI64,
					fieldname, event->objectid);
			break;
		default:
			return ret;
	}

	if (NULL != (row = DBfetch(result)) && SUCCEED != DBis_null(row[0]))
	{
		*replace_to = zbx_strdup(*replace_to, row[0]);
		ret = SUCCEED;
	}

	DBfree_result(result);

	return ret;
}

/******************************************************************************
 *                                                                            *
 * Function: DBget_drule_value_by_event                                       *
 *                                                                            *
 * Purpose: retrieve discovery rule value by event and field name             *
 *                                                                            *
 * Parameters:                                                                *
 *                                                                            *
 * Return value: upon successful completion return SUCCEED                    *
 *               otherwise FAIL                                               *
 *                                                                            *
 * Author: Alexander Vladishev                                                *
 *                                                                            *
 * Comments:                                                                  *
 *                                                                            *
 ******************************************************************************/
static int	DBget_drule_value_by_event(const DB_EVENT *event, char **replace_to, const char *fieldname)
{
	DB_RESULT	result;
	DB_ROW		row;
	int		ret = FAIL;

	if (EVENT_SOURCE_DISCOVERY != event->source)
		return FAIL;

	switch (event->object)
	{
		case EVENT_OBJECT_DHOST:
			result = DBselect("select r.%s from drules r,dhosts h"
					" where r.druleid=r.druleid and h.dhostid=" ZBX_FS_UI64,
					fieldname, event->objectid);
			break;
		case EVENT_OBJECT_DSERVICE:
			result = DBselect("select r.%s from drules r,dhosts h,dservices s"
					" where r.druleid=h.druleid and h.dhostid=s.dhostid and s.dserviceid=" ZBX_FS_UI64,
					fieldname, event->objectid);
			break;
		default:
			return ret;
	}

	if (NULL != (row = DBfetch(result)) && SUCCEED != DBis_null(row[0]))
	{
		*replace_to = zbx_strdup(*replace_to, row[0]);
		ret = SUCCEED;
	}
	DBfree_result(result);

	return ret;
}

/******************************************************************************
 *                                                                            *
 * Function: DBget_history_log_value                                          *
 *                                                                            *
 * Purpose: retrieve a particular attribute of a log value                    *
 *                                                                            *
 * Return value: upon successful completion return SUCCEED                    *
 *               otherwise FAIL                                               *
 *                                                                            *
 ******************************************************************************/
static int	DBget_history_log_value(zbx_uint64_t itemid, char **replace_to, int request, int clock, int ns)
{
	const char		*__function_name = "DBget_history_log_value";

	DC_ITEM			item;
	int			ret = FAIL, found, errcode = FAIL;
	zbx_timespec_t		ts = {clock, ns};
	zbx_history_record_t	value;

	zabbix_log(LOG_LEVEL_DEBUG, "In %s()", __function_name);

	DCconfig_get_items_by_itemids(&item, &itemid, &errcode, 1);

	if (SUCCEED != errcode || ITEM_VALUE_TYPE_LOG != item.value_type)
		goto out;

	if (SUCCEED != zbx_vc_get_value(itemid, item.value_type, &ts, &value, &found) || 1 != found)
		goto out;

	switch (request)
	{
		case ZBX_REQUEST_ITEM_LOG_DATE:
			*replace_to = zbx_strdup(*replace_to, zbx_date2str((time_t)value.value.log->timestamp));
			goto success;
		case ZBX_REQUEST_ITEM_LOG_TIME:
			*replace_to = zbx_strdup(*replace_to, zbx_time2str((time_t)value.value.log->timestamp));
			goto success;
		case ZBX_REQUEST_ITEM_LOG_AGE:
			*replace_to = zbx_strdup(*replace_to, zbx_age2str(time(NULL) - value.value.log->timestamp));
			goto success;
	}

	/* the following attributes are set only for windows eventlog items */
	if (0 != strncmp(item.key_orig, "eventlog[", 9))
		goto clean;

	switch (request)
	{
		case ZBX_REQUEST_ITEM_LOG_SOURCE:
			*replace_to = zbx_strdup(*replace_to, (NULL == value.value.log->source ? "" :
					value.value.log->source));
			break;
		case ZBX_REQUEST_ITEM_LOG_SEVERITY:
			*replace_to = zbx_strdup(*replace_to,
					zbx_item_logtype_string((unsigned char)value.value.log->severity));
			break;
		case ZBX_REQUEST_ITEM_LOG_NSEVERITY:
			*replace_to = zbx_dsprintf(*replace_to, "%d", value.value.log->severity);
			break;
		case ZBX_REQUEST_ITEM_LOG_EVENTID:
			*replace_to = zbx_dsprintf(*replace_to, "%d", value.value.log->logeventid);
			break;
	}
success:
	ret = SUCCEED;
clean:
	zbx_history_record_clear(&value, ITEM_VALUE_TYPE_LOG);
out:
	DCconfig_clean_items(&item, &errcode, 1);

	zabbix_log(LOG_LEVEL_DEBUG, "End of %s():%s", __function_name, zbx_result_string(ret));

	return ret;
}

/******************************************************************************
 *                                                                            *
 * Function: get_history_log_value                                            *
 *                                                                            *
 * Purpose: retrieve a particular attribute of a log value                    *
 *                                                                            *
 * Return value: upon successful completion return SUCCEED                    *
 *               otherwise FAIL                                               *
 *                                                                            *
 ******************************************************************************/
static int	get_history_log_value(const char *expression, char **replace_to, int N_functionid,
		int request, int clock, int ns)
{
	const char	*__function_name = "get_history_log_value";

	zbx_uint64_t	itemid;
	int		ret = FAIL;

	zabbix_log(LOG_LEVEL_DEBUG, "In %s()", __function_name);

	if (SUCCEED == get_N_itemid(expression, N_functionid, &itemid))
		ret = DBget_history_log_value(itemid, replace_to, request, clock, ns);

	zabbix_log(LOG_LEVEL_DEBUG, "End of %s():%s", __function_name, zbx_result_string(ret));

	return ret;
}

/******************************************************************************
 *                                                                            *
 * Function: DBitem_lastvalue                                                 *
 *                                                                            *
 * Purpose: retrieve item lastvalue by trigger expression                     *
 *          and number of function                                            *
 *                                                                            *
 * Parameters:                                                                *
 *                                                                            *
 * Return value: upon successful completion return SUCCEED                    *
 *               otherwise FAIL                                               *
 *                                                                            *
 * Author: Alexander Vladishev                                                *
 *                                                                            *
 * Comments:                                                                  *
 *                                                                            *
 ******************************************************************************/
static int	DBitem_lastvalue(const char *expression, char **lastvalue, int N_functionid)
{
	const char	*__function_name = "DBitem_lastvalue";

	DB_RESULT	result;
	DB_ROW		row;
	zbx_uint64_t	itemid;
	int		ret = FAIL;

	zabbix_log(LOG_LEVEL_DEBUG, "In %s()", __function_name);

	if (FAIL == get_N_itemid(expression, N_functionid, &itemid))
		goto out;

	result = DBselect(
			"select value_type,valuemapid,units"
			" from items"
			" where itemid=" ZBX_FS_UI64,
			itemid);

	if (NULL != (row = DBfetch(result)))
	{
		unsigned char			value_type;
		zbx_uint64_t			valuemapid;
		zbx_vector_history_record_t	values;

		zbx_history_record_vector_create(&values);

		value_type = (unsigned char)atoi(row[0]);
		ZBX_DBROW2UINT64(valuemapid, row[1]);

		if (SUCCEED == zbx_vc_get_value_range(itemid, value_type, &values, 0, 1, time(NULL)) &&
				0 < values.values_num)
		{
			char	tmp[MAX_STRING_LEN];

			zbx_vc_history_value2str(tmp, sizeof(tmp), &values.values[0].value, value_type);
			zbx_format_value(tmp, sizeof(tmp), valuemapid, row[2], value_type);
			*lastvalue = zbx_strdup(*lastvalue, tmp);

			ret = SUCCEED;
		}
		zbx_history_record_vector_destroy(&values, value_type);
	}
	DBfree_result(result);
out:
	zabbix_log(LOG_LEVEL_DEBUG, "End of %s():%s", __function_name, zbx_result_string(ret));

	return ret;
}

/******************************************************************************
 *                                                                            *
 * Function: DBitem_value                                                     *
 *                                                                            *
 * Purpose: retrieve item value by trigger expression and number of function  *
 *                                                                            *
 * Parameters:                                                                *
 *                                                                            *
 * Return value: upon successful completion return SUCCEED                    *
 *               otherwise FAIL                                               *
 *                                                                            *
 * Author: Alexander Vladishev                                                *
 *                                                                            *
 * Comments:                                                                  *
 *                                                                            *
 ******************************************************************************/
static int	DBitem_value(const char *expression, char **value, int N_functionid, int clock, int ns)
{
	const char	*__function_name = "DBitem_value";

	DB_RESULT	result;
	DB_ROW		row;
	zbx_uint64_t	itemid;
	int		ret = FAIL, found;

	zabbix_log(LOG_LEVEL_DEBUG, "In %s()", __function_name);

	if (FAIL == get_N_itemid(expression, N_functionid, &itemid))
		goto out;

	result = DBselect(
			"select value_type,valuemapid,units"
			" from items"
			" where itemid=" ZBX_FS_UI64,
			itemid);

	if (NULL != (row = DBfetch(result)))
	{
		unsigned char		value_type;
		zbx_uint64_t		valuemapid;
		zbx_timespec_t		ts = {clock, ns};
		zbx_history_record_t	vc_value;

		value_type = (unsigned char)atoi(row[0]);
		ZBX_DBROW2UINT64(valuemapid, row[1]);

		if (SUCCEED == zbx_vc_get_value(itemid, value_type, &ts, &vc_value, &found) && 1 == found)
		{
			char	tmp[MAX_BUFFER_LEN];

			zbx_vc_history_value2str(tmp, sizeof(tmp), &vc_value.value, value_type);
			zbx_history_record_clear(&vc_value, value_type);
			zbx_format_value(tmp, sizeof(tmp), valuemapid, row[2], value_type);
			*value = zbx_strdup(*value, tmp);

			ret = SUCCEED;
		}
	}
	DBfree_result(result);
out:
	zabbix_log(LOG_LEVEL_DEBUG, "End of %s():%s", __function_name, zbx_result_string(ret));

	return ret;
}

/******************************************************************************
 *                                                                            *
 * Function: get_escalation_history                                           *
 *                                                                            *
 * Purpose: retrieve escalation history                                       *
 *                                                                            *
 ******************************************************************************/
static void	get_escalation_history(const DB_EVENT *event, const DB_EVENT *r_event, char **replace_to)
{
	DB_RESULT	result;
	DB_ROW		row;
	char		*buf = NULL, *p;
	size_t		buf_alloc = ZBX_KIBIBYTE, buf_offset = 0;
	int		esc_step;
	unsigned char	type, status;
	time_t		now;
	zbx_uint64_t	userid;

	buf = zbx_malloc(buf, buf_alloc);

	zbx_snprintf_alloc(&buf, &buf_alloc, &buf_offset, "Problem started: %s %s Age: %s\n",
			zbx_date2str(event->clock), zbx_time2str(event->clock),
			zbx_age2str(time(NULL) - event->clock));

	result = DBselect("select a.clock,a.alerttype,a.status,mt.description,a.sendto"
				",a.error,a.esc_step,a.userid,a.message"
			" from alerts a"
			" left join media_type mt"
				" on mt.mediatypeid=a.mediatypeid"
			" where a.eventid=" ZBX_FS_UI64
			" order by a.clock",
			event->eventid);

	while (NULL != (row = DBfetch(result)))
	{
		now = atoi(row[0]);
		type = (unsigned char)atoi(row[1]);
		status = (unsigned char)atoi(row[2]);
		esc_step = atoi(row[6]);
		ZBX_DBROW2UINT64(userid, row[7]);

		if (0 != esc_step)
			zbx_snprintf_alloc(&buf, &buf_alloc, &buf_offset, "%d. ", esc_step);

		zbx_snprintf_alloc(&buf, &buf_alloc, &buf_offset, "%s %s %-7s %-11s",
				zbx_date2str(now), zbx_time2str(now),	/* date, time */
				zbx_alert_type_string(type),		/* alert type */
				zbx_alert_status_string(type, status));	/* alert status */

		if (ALERT_TYPE_COMMAND == type)
		{
			if (NULL != (p = strchr(row[8], ':')))
			{
				*p = '\0';
				zbx_snprintf_alloc(&buf, &buf_alloc, &buf_offset, " \"%s\"", row[8]);	/* host */
				*p = ':';
			}
		}
		else
		{
			zbx_snprintf_alloc(&buf, &buf_alloc, &buf_offset, " %s %s \"%s\"",
					SUCCEED == DBis_null(row[3]) ? "" : row[3],	/* media type description */
					row[4],						/* send to */
					zbx_user_string(userid));			/* alert user */
		}

		if (ALERT_STATUS_FAILED == status)
			zbx_snprintf_alloc(&buf, &buf_alloc, &buf_offset, " %s", row[5]);	/* alert error */

		zbx_chrcpy_alloc(&buf, &buf_alloc, &buf_offset, '\n');
	}
	DBfree_result(result);

	if (NULL != r_event)
	{
		zbx_snprintf_alloc(&buf, &buf_alloc, &buf_offset, "Problem ended: %s %s\n",
				zbx_date2str(r_event->clock), zbx_time2str(r_event->clock));
	}

	if (0 != buf_offset)
		buf[--buf_offset] = '\0';

	*replace_to = buf;
}

/******************************************************************************
 *                                                                            *
 * Function: get_event_ack_history                                            *
 *                                                                            *
 * Purpose: retrieve event acknowledges history                               *
 *                                                                            *
 * Parameters:                                                                *
 *                                                                            *
 * Author: Alexander Vladishev                                                *
 *                                                                            *
 * Comments:                                                                  *
 *                                                                            *
 ******************************************************************************/
static void	get_event_ack_history(const DB_EVENT *event, char **replace_to)
{
	DB_RESULT	result;
	DB_ROW		row;
	char		*buf = NULL;
	size_t		buf_alloc = ZBX_KIBIBYTE, buf_offset = 0;
	time_t		now;
	zbx_uint64_t	userid;

	if (0 == event->acknowledged)
	{
		*replace_to = zbx_strdup(*replace_to, "");
		return;
	}

	buf = zbx_malloc(buf, buf_alloc);
	*buf = '\0';

	result = DBselect("select clock,userid,message"
			" from acknowledges"
			" where eventid=" ZBX_FS_UI64 " order by clock",
			event->eventid);

	while (NULL != (row = DBfetch(result)))
	{
		now = atoi(row[0]);
		ZBX_STR2UINT64(userid, row[1]);

		zbx_snprintf_alloc(&buf, &buf_alloc, &buf_offset,
				"%s %s \"%s\"\n%s\n\n",
				zbx_date2str(now),
				zbx_time2str(now),
				zbx_user_string(userid),
				row[2]);
	}

	DBfree_result(result);

	if (0 != buf_offset)
	{
		buf_offset -= 2;
		buf[buf_offset] = '\0';
	}

	*replace_to = buf;
}

/******************************************************************************
 *                                                                            *
 * Function: get_autoreg_value_by_event                                       *
 *                                                                            *
 * Purpose: request value from autoreg_host table by event                    *
 *                                                                            *
 * Parameters:                                                                *
 *                                                                            *
 * Return value: upon successful completion return SUCCEED                    *
 *               otherwise FAIL                                               *
 *                                                                            *
 * Author: Alexander Vladishev                                                *
 *                                                                            *
 * Comments:                                                                  *
 *                                                                            *
 ******************************************************************************/
static int	get_autoreg_value_by_event(const DB_EVENT *event, char **replace_to, const char *fieldname)
{
	DB_RESULT	result;
	DB_ROW		row;
	int		ret = FAIL;

	result = DBselect(
			"select %s"
			" from autoreg_host"
			" where autoreg_hostid=" ZBX_FS_UI64, fieldname, event->objectid);

	if (NULL != (row = DBfetch(result)))
	{
		if (SUCCEED == DBis_null(row[0]))
		{
			zbx_free(*replace_to);
		}
		else
			*replace_to = zbx_strdup(*replace_to, row[0]);

		ret = SUCCEED;
	}
	DBfree_result(result);

	return ret;
}

#define MVAR_ACTION			"{ACTION."			/* a prefix for all action macros */
#define MVAR_ACTION_ID			MVAR_ACTION "ID}"
#define MVAR_ACTION_NAME		MVAR_ACTION "NAME}"
#define MVAR_DATE			"{DATE}"
#define MVAR_EVENT			"{EVENT."			/* a prefix for all event macros */
#define MVAR_EVENT_ACK_HISTORY		MVAR_EVENT "ACK.HISTORY}"
#define MVAR_EVENT_ACK_STATUS		MVAR_EVENT "ACK.STATUS}"
#define MVAR_EVENT_AGE			MVAR_EVENT "AGE}"
#define MVAR_EVENT_DATE			MVAR_EVENT "DATE}"
#define MVAR_EVENT_ID			MVAR_EVENT "ID}"
#define MVAR_EVENT_STATUS		MVAR_EVENT "STATUS}"
#define MVAR_EVENT_TIME			MVAR_EVENT "TIME}"
#define MVAR_EVENT_VALUE		MVAR_EVENT "VALUE}"
#define MVAR_EVENT_RECOVERY		MVAR_EVENT "RECOVERY."		/* a prefix for all recovery event macros */
#define MVAR_EVENT_RECOVERY_DATE	MVAR_EVENT_RECOVERY "DATE}"
#define MVAR_EVENT_RECOVERY_ID		MVAR_EVENT_RECOVERY "ID}"
#define MVAR_EVENT_RECOVERY_STATUS	MVAR_EVENT_RECOVERY "STATUS}"
#define MVAR_EVENT_RECOVERY_TIME	MVAR_EVENT_RECOVERY "TIME}"
#define MVAR_EVENT_RECOVERY_VALUE	MVAR_EVENT_RECOVERY "VALUE}"
#define MVAR_ESC_HISTORY		"{ESC.HISTORY}"
#define MVAR_PROXY_NAME			"{PROXY.NAME}"
#define MVAR_PROXY_DESCRIPTION		"{PROXY.DESCRIPTION}"
#define MVAR_HOST_DNS			"{HOST.DNS}"
#define MVAR_HOST_CONN			"{HOST.CONN}"
#define MVAR_HOST_HOST			"{HOST.HOST}"
#define MVAR_HOST_IP			"{HOST.IP}"
#define MVAR_IPADDRESS			"{IPADDRESS}"			/* deprecated */
#define MVAR_HOST_METADATA		"{HOST.METADATA}"
#define MVAR_HOST_NAME			"{HOST.NAME}"
#define MVAR_HOSTNAME			"{HOSTNAME}"			/* deprecated */
#define MVAR_HOST_DESCRIPTION		"{HOST.DESCRIPTION}"
#define MVAR_HOST_PORT			"{HOST.PORT}"
#define MVAR_TIME			"{TIME}"
#define MVAR_ITEM_LASTVALUE		"{ITEM.LASTVALUE}"
#define MVAR_ITEM_VALUE			"{ITEM.VALUE}"
#define MVAR_ITEM_ID			"{ITEM.ID}"
#define MVAR_ITEM_NAME			"{ITEM.NAME}"
#define MVAR_ITEM_NAME_ORIG		"{ITEM.NAME.ORIG}"
#define MVAR_ITEM_KEY			"{ITEM.KEY}"
#define MVAR_ITEM_KEY_ORIG		"{ITEM.KEY.ORIG}"
#define MVAR_ITEM_STATE			"{ITEM.STATE}"
#define MVAR_TRIGGER_KEY		"{TRIGGER.KEY}"			/* deprecated */
#define MVAR_ITEM_DESCRIPTION		"{ITEM.DESCRIPTION}"
#define MVAR_ITEM_LOG_DATE		"{ITEM.LOG.DATE}"
#define MVAR_ITEM_LOG_TIME		"{ITEM.LOG.TIME}"
#define MVAR_ITEM_LOG_AGE		"{ITEM.LOG.AGE}"
#define MVAR_ITEM_LOG_SOURCE		"{ITEM.LOG.SOURCE}"
#define MVAR_ITEM_LOG_SEVERITY		"{ITEM.LOG.SEVERITY}"
#define MVAR_ITEM_LOG_NSEVERITY		"{ITEM.LOG.NSEVERITY}"
#define MVAR_ITEM_LOG_EVENTID		"{ITEM.LOG.EVENTID}"
#define MVAR_TRIGGER_DESCRIPTION	"{TRIGGER.DESCRIPTION}"
#define MVAR_TRIGGER_COMMENT		"{TRIGGER.COMMENT}"		/* deprecated */
#define MVAR_TRIGGER_ID			"{TRIGGER.ID}"
#define MVAR_TRIGGER_NAME		"{TRIGGER.NAME}"
#define MVAR_TRIGGER_NAME_ORIG		"{TRIGGER.NAME.ORIG}"
#define MVAR_TRIGGER_EXPRESSION		"{TRIGGER.EXPRESSION}"
#define MVAR_TRIGGER_SEVERITY		"{TRIGGER.SEVERITY}"
#define MVAR_TRIGGER_NSEVERITY		"{TRIGGER.NSEVERITY}"
#define MVAR_TRIGGER_STATUS		"{TRIGGER.STATUS}"
#define MVAR_TRIGGER_STATE		"{TRIGGER.STATE}"
#define MVAR_TRIGGER_TEMPLATE_NAME	"{TRIGGER.TEMPLATE.NAME}"
#define MVAR_TRIGGER_HOSTGROUP_NAME	"{TRIGGER.HOSTGROUP.NAME}"
#define MVAR_STATUS			"{STATUS}"			/* deprecated */
#define MVAR_TRIGGER_VALUE		"{TRIGGER.VALUE}"
#define MVAR_TRIGGER_URL		"{TRIGGER.URL}"

#define MVAR_TRIGGER_EVENTS_ACK			"{TRIGGER.EVENTS.ACK}"
#define MVAR_TRIGGER_EVENTS_UNACK		"{TRIGGER.EVENTS.UNACK}"
#define MVAR_TRIGGER_EVENTS_PROBLEM_ACK		"{TRIGGER.EVENTS.PROBLEM.ACK}"
#define MVAR_TRIGGER_EVENTS_PROBLEM_UNACK	"{TRIGGER.EVENTS.PROBLEM.UNACK}"

#define MVAR_LLDRULE_DESCRIPTION		"{LLDRULE.DESCRIPTION}"
#define MVAR_LLDRULE_ID				"{LLDRULE.ID}"
#define MVAR_LLDRULE_KEY			"{LLDRULE.KEY}"
#define MVAR_LLDRULE_KEY_ORIG			"{LLDRULE.KEY.ORIG}"
#define MVAR_LLDRULE_NAME			"{LLDRULE.NAME}"
#define MVAR_LLDRULE_NAME_ORIG			"{LLDRULE.NAME.ORIG}"
#define MVAR_LLDRULE_STATE			"{LLDRULE.STATE}"

#define MVAR_INVENTORY				"{INVENTORY."			/* a prefix for all inventory macros */
#define MVAR_INVENTORY_TYPE			MVAR_INVENTORY "TYPE}"
#define MVAR_INVENTORY_TYPE_FULL		MVAR_INVENTORY "TYPE.FULL}"
#define MVAR_INVENTORY_NAME			MVAR_INVENTORY "NAME}"
#define MVAR_INVENTORY_ALIAS			MVAR_INVENTORY "ALIAS}"
#define MVAR_INVENTORY_OS			MVAR_INVENTORY "OS}"
#define MVAR_INVENTORY_OS_FULL			MVAR_INVENTORY "OS.FULL}"
#define MVAR_INVENTORY_OS_SHORT			MVAR_INVENTORY "OS.SHORT}"
#define MVAR_INVENTORY_SERIALNO_A		MVAR_INVENTORY "SERIALNO.A}"
#define MVAR_INVENTORY_SERIALNO_B		MVAR_INVENTORY "SERIALNO.B}"
#define MVAR_INVENTORY_TAG			MVAR_INVENTORY "TAG}"
#define MVAR_INVENTORY_ASSET_TAG		MVAR_INVENTORY "ASSET.TAG}"
#define MVAR_INVENTORY_MACADDRESS_A		MVAR_INVENTORY "MACADDRESS.A}"
#define MVAR_INVENTORY_MACADDRESS_B		MVAR_INVENTORY "MACADDRESS.B}"
#define MVAR_INVENTORY_HARDWARE			MVAR_INVENTORY "HARDWARE}"
#define MVAR_INVENTORY_HARDWARE_FULL		MVAR_INVENTORY "HARDWARE.FULL}"
#define MVAR_INVENTORY_SOFTWARE			MVAR_INVENTORY "SOFTWARE}"
#define MVAR_INVENTORY_SOFTWARE_FULL		MVAR_INVENTORY "SOFTWARE.FULL}"
#define MVAR_INVENTORY_SOFTWARE_APP_A		MVAR_INVENTORY "SOFTWARE.APP.A}"
#define MVAR_INVENTORY_SOFTWARE_APP_B		MVAR_INVENTORY "SOFTWARE.APP.B}"
#define MVAR_INVENTORY_SOFTWARE_APP_C		MVAR_INVENTORY "SOFTWARE.APP.C}"
#define MVAR_INVENTORY_SOFTWARE_APP_D		MVAR_INVENTORY "SOFTWARE.APP.D}"
#define MVAR_INVENTORY_SOFTWARE_APP_E		MVAR_INVENTORY "SOFTWARE.APP.E}"
#define MVAR_INVENTORY_CONTACT			MVAR_INVENTORY "CONTACT}"
#define MVAR_INVENTORY_LOCATION			MVAR_INVENTORY "LOCATION}"
#define MVAR_INVENTORY_LOCATION_LAT		MVAR_INVENTORY "LOCATION.LAT}"
#define MVAR_INVENTORY_LOCATION_LON		MVAR_INVENTORY "LOCATION.LON}"
#define MVAR_INVENTORY_NOTES			MVAR_INVENTORY "NOTES}"
#define MVAR_INVENTORY_CHASSIS			MVAR_INVENTORY "CHASSIS}"
#define MVAR_INVENTORY_MODEL			MVAR_INVENTORY "MODEL}"
#define MVAR_INVENTORY_HW_ARCH			MVAR_INVENTORY "HW.ARCH}"
#define MVAR_INVENTORY_VENDOR			MVAR_INVENTORY "VENDOR}"
#define MVAR_INVENTORY_CONTRACT_NUMBER		MVAR_INVENTORY "CONTRACT.NUMBER}"
#define MVAR_INVENTORY_INSTALLER_NAME		MVAR_INVENTORY "INSTALLER.NAME}"
#define MVAR_INVENTORY_DEPLOYMENT_STATUS	MVAR_INVENTORY "DEPLOYMENT.STATUS}"
#define MVAR_INVENTORY_URL_A			MVAR_INVENTORY "URL.A}"
#define MVAR_INVENTORY_URL_B			MVAR_INVENTORY "URL.B}"
#define MVAR_INVENTORY_URL_C			MVAR_INVENTORY "URL.C}"
#define MVAR_INVENTORY_HOST_NETWORKS		MVAR_INVENTORY "HOST.NETWORKS}"
#define MVAR_INVENTORY_HOST_NETMASK		MVAR_INVENTORY "HOST.NETMASK}"
#define MVAR_INVENTORY_HOST_ROUTER		MVAR_INVENTORY "HOST.ROUTER}"
#define MVAR_INVENTORY_OOB_IP			MVAR_INVENTORY "OOB.IP}"
#define MVAR_INVENTORY_OOB_NETMASK		MVAR_INVENTORY "OOB.NETMASK}"
#define MVAR_INVENTORY_OOB_ROUTER		MVAR_INVENTORY "OOB.ROUTER}"
#define MVAR_INVENTORY_HW_DATE_PURCHASE		MVAR_INVENTORY "HW.DATE.PURCHASE}"
#define MVAR_INVENTORY_HW_DATE_INSTALL		MVAR_INVENTORY "HW.DATE.INSTALL}"
#define MVAR_INVENTORY_HW_DATE_EXPIRY		MVAR_INVENTORY "HW.DATE.EXPIRY}"
#define MVAR_INVENTORY_HW_DATE_DECOMM		MVAR_INVENTORY "HW.DATE.DECOMM}"
#define MVAR_INVENTORY_SITE_ADDRESS_A		MVAR_INVENTORY "SITE.ADDRESS.A}"
#define MVAR_INVENTORY_SITE_ADDRESS_B		MVAR_INVENTORY "SITE.ADDRESS.B}"
#define MVAR_INVENTORY_SITE_ADDRESS_C		MVAR_INVENTORY "SITE.ADDRESS.C}"
#define MVAR_INVENTORY_SITE_CITY		MVAR_INVENTORY "SITE.CITY}"
#define MVAR_INVENTORY_SITE_STATE		MVAR_INVENTORY "SITE.STATE}"
#define MVAR_INVENTORY_SITE_COUNTRY		MVAR_INVENTORY "SITE.COUNTRY}"
#define MVAR_INVENTORY_SITE_ZIP			MVAR_INVENTORY "SITE.ZIP}"
#define MVAR_INVENTORY_SITE_RACK		MVAR_INVENTORY "SITE.RACK}"
#define MVAR_INVENTORY_SITE_NOTES		MVAR_INVENTORY "SITE.NOTES}"
#define MVAR_INVENTORY_POC_PRIMARY_NAME		MVAR_INVENTORY "POC.PRIMARY.NAME}"
#define MVAR_INVENTORY_POC_PRIMARY_EMAIL	MVAR_INVENTORY "POC.PRIMARY.EMAIL}"
#define MVAR_INVENTORY_POC_PRIMARY_PHONE_A	MVAR_INVENTORY "POC.PRIMARY.PHONE.A}"
#define MVAR_INVENTORY_POC_PRIMARY_PHONE_B	MVAR_INVENTORY "POC.PRIMARY.PHONE.B}"
#define MVAR_INVENTORY_POC_PRIMARY_CELL		MVAR_INVENTORY "POC.PRIMARY.CELL}"
#define MVAR_INVENTORY_POC_PRIMARY_SCREEN	MVAR_INVENTORY "POC.PRIMARY.SCREEN}"
#define MVAR_INVENTORY_POC_PRIMARY_NOTES	MVAR_INVENTORY "POC.PRIMARY.NOTES}"
#define MVAR_INVENTORY_POC_SECONDARY_NAME	MVAR_INVENTORY "POC.SECONDARY.NAME}"
#define MVAR_INVENTORY_POC_SECONDARY_EMAIL	MVAR_INVENTORY "POC.SECONDARY.EMAIL}"
#define MVAR_INVENTORY_POC_SECONDARY_PHONE_A	MVAR_INVENTORY "POC.SECONDARY.PHONE.A}"
#define MVAR_INVENTORY_POC_SECONDARY_PHONE_B	MVAR_INVENTORY "POC.SECONDARY.PHONE.B}"
#define MVAR_INVENTORY_POC_SECONDARY_CELL	MVAR_INVENTORY "POC.SECONDARY.CELL}"
#define MVAR_INVENTORY_POC_SECONDARY_SCREEN	MVAR_INVENTORY "POC.SECONDARY.SCREEN}"
#define MVAR_INVENTORY_POC_SECONDARY_NOTES	MVAR_INVENTORY "POC.SECONDARY.NOTES}"

/* PROFILE.* is deprecated, use INVENTORY.* instead */
#define MVAR_PROFILE			"{PROFILE."			/* prefix for profile macros */
#define MVAR_PROFILE_DEVICETYPE		MVAR_PROFILE "DEVICETYPE}"
#define MVAR_PROFILE_NAME		MVAR_PROFILE "NAME}"
#define MVAR_PROFILE_OS			MVAR_PROFILE "OS}"
#define MVAR_PROFILE_SERIALNO		MVAR_PROFILE "SERIALNO}"
#define MVAR_PROFILE_TAG		MVAR_PROFILE "TAG}"
#define MVAR_PROFILE_MACADDRESS		MVAR_PROFILE "MACADDRESS}"
#define MVAR_PROFILE_HARDWARE		MVAR_PROFILE "HARDWARE}"
#define MVAR_PROFILE_SOFTWARE		MVAR_PROFILE "SOFTWARE}"
#define MVAR_PROFILE_CONTACT		MVAR_PROFILE "CONTACT}"
#define MVAR_PROFILE_LOCATION		MVAR_PROFILE "LOCATION}"
#define MVAR_PROFILE_NOTES		MVAR_PROFILE "NOTES}"

#define MVAR_DISCOVERY_RULE_NAME	"{DISCOVERY.RULE.NAME}"
#define MVAR_DISCOVERY_SERVICE_NAME	"{DISCOVERY.SERVICE.NAME}"
#define MVAR_DISCOVERY_SERVICE_PORT	"{DISCOVERY.SERVICE.PORT}"
#define MVAR_DISCOVERY_SERVICE_STATUS	"{DISCOVERY.SERVICE.STATUS}"
#define MVAR_DISCOVERY_SERVICE_UPTIME	"{DISCOVERY.SERVICE.UPTIME}"
#define MVAR_DISCOVERY_DEVICE_IPADDRESS	"{DISCOVERY.DEVICE.IPADDRESS}"
#define MVAR_DISCOVERY_DEVICE_DNS	"{DISCOVERY.DEVICE.DNS}"
#define MVAR_DISCOVERY_DEVICE_STATUS	"{DISCOVERY.DEVICE.STATUS}"
#define MVAR_DISCOVERY_DEVICE_UPTIME	"{DISCOVERY.DEVICE.UPTIME}"

#define STR_UNKNOWN_VARIABLE		"*UNKNOWN*"

static const char	*ex_macros[] =
{
	MVAR_INVENTORY_TYPE, MVAR_INVENTORY_TYPE_FULL,
	MVAR_INVENTORY_NAME, MVAR_INVENTORY_ALIAS, MVAR_INVENTORY_OS, MVAR_INVENTORY_OS_FULL, MVAR_INVENTORY_OS_SHORT,
	MVAR_INVENTORY_SERIALNO_A, MVAR_INVENTORY_SERIALNO_B, MVAR_INVENTORY_TAG,
	MVAR_INVENTORY_ASSET_TAG, MVAR_INVENTORY_MACADDRESS_A, MVAR_INVENTORY_MACADDRESS_B,
	MVAR_INVENTORY_HARDWARE, MVAR_INVENTORY_HARDWARE_FULL, MVAR_INVENTORY_SOFTWARE, MVAR_INVENTORY_SOFTWARE_FULL,
	MVAR_INVENTORY_SOFTWARE_APP_A, MVAR_INVENTORY_SOFTWARE_APP_B, MVAR_INVENTORY_SOFTWARE_APP_C,
	MVAR_INVENTORY_SOFTWARE_APP_D, MVAR_INVENTORY_SOFTWARE_APP_E, MVAR_INVENTORY_CONTACT, MVAR_INVENTORY_LOCATION,
	MVAR_INVENTORY_LOCATION_LAT, MVAR_INVENTORY_LOCATION_LON, MVAR_INVENTORY_NOTES, MVAR_INVENTORY_CHASSIS,
	MVAR_INVENTORY_MODEL, MVAR_INVENTORY_HW_ARCH, MVAR_INVENTORY_VENDOR, MVAR_INVENTORY_CONTRACT_NUMBER,
	MVAR_INVENTORY_INSTALLER_NAME, MVAR_INVENTORY_DEPLOYMENT_STATUS, MVAR_INVENTORY_URL_A, MVAR_INVENTORY_URL_B,
	MVAR_INVENTORY_URL_C, MVAR_INVENTORY_HOST_NETWORKS, MVAR_INVENTORY_HOST_NETMASK, MVAR_INVENTORY_HOST_ROUTER,
	MVAR_INVENTORY_OOB_IP, MVAR_INVENTORY_OOB_NETMASK, MVAR_INVENTORY_OOB_ROUTER, MVAR_INVENTORY_HW_DATE_PURCHASE,
	MVAR_INVENTORY_HW_DATE_INSTALL, MVAR_INVENTORY_HW_DATE_EXPIRY, MVAR_INVENTORY_HW_DATE_DECOMM,
	MVAR_INVENTORY_SITE_ADDRESS_A, MVAR_INVENTORY_SITE_ADDRESS_B, MVAR_INVENTORY_SITE_ADDRESS_C,
	MVAR_INVENTORY_SITE_CITY, MVAR_INVENTORY_SITE_STATE, MVAR_INVENTORY_SITE_COUNTRY, MVAR_INVENTORY_SITE_ZIP,
	MVAR_INVENTORY_SITE_RACK, MVAR_INVENTORY_SITE_NOTES, MVAR_INVENTORY_POC_PRIMARY_NAME,
	MVAR_INVENTORY_POC_PRIMARY_EMAIL, MVAR_INVENTORY_POC_PRIMARY_PHONE_A, MVAR_INVENTORY_POC_PRIMARY_PHONE_B,
	MVAR_INVENTORY_POC_PRIMARY_CELL, MVAR_INVENTORY_POC_PRIMARY_SCREEN, MVAR_INVENTORY_POC_PRIMARY_NOTES,
	MVAR_INVENTORY_POC_SECONDARY_NAME, MVAR_INVENTORY_POC_SECONDARY_EMAIL, MVAR_INVENTORY_POC_SECONDARY_PHONE_A,
	MVAR_INVENTORY_POC_SECONDARY_PHONE_B, MVAR_INVENTORY_POC_SECONDARY_CELL, MVAR_INVENTORY_POC_SECONDARY_SCREEN,
	MVAR_INVENTORY_POC_SECONDARY_NOTES,
	/* PROFILE.* is deprecated, use INVENTORY.* instead */
	MVAR_PROFILE_DEVICETYPE, MVAR_PROFILE_NAME, MVAR_PROFILE_OS, MVAR_PROFILE_SERIALNO,
	MVAR_PROFILE_TAG, MVAR_PROFILE_MACADDRESS, MVAR_PROFILE_HARDWARE, MVAR_PROFILE_SOFTWARE,
	MVAR_PROFILE_CONTACT, MVAR_PROFILE_LOCATION, MVAR_PROFILE_NOTES,
	MVAR_HOST_HOST, MVAR_HOSTNAME, MVAR_HOST_NAME, MVAR_HOST_DESCRIPTION, MVAR_PROXY_NAME, MVAR_PROXY_DESCRIPTION,
	MVAR_HOST_CONN, MVAR_HOST_DNS, MVAR_HOST_IP, MVAR_HOST_PORT, MVAR_IPADDRESS,
	MVAR_ITEM_ID, MVAR_ITEM_NAME, MVAR_ITEM_NAME_ORIG, MVAR_ITEM_DESCRIPTION,
	MVAR_ITEM_KEY, MVAR_ITEM_KEY_ORIG, MVAR_TRIGGER_KEY,
	MVAR_ITEM_LASTVALUE,
	MVAR_ITEM_STATE,
	MVAR_ITEM_VALUE,
	MVAR_ITEM_LOG_DATE, MVAR_ITEM_LOG_TIME, MVAR_ITEM_LOG_AGE, MVAR_ITEM_LOG_SOURCE,
	MVAR_ITEM_LOG_SEVERITY, MVAR_ITEM_LOG_NSEVERITY, MVAR_ITEM_LOG_EVENTID,
	NULL
};

typedef struct
{
	const char	*macro;
	const char	*field_name;
} inventory_field_t;

static inventory_field_t	inventory_fields[] =
{
	{MVAR_INVENTORY_TYPE, "type"},
	{MVAR_PROFILE_DEVICETYPE, "type"},	/* deprecated */
	{MVAR_INVENTORY_TYPE_FULL, "type_full"},
	{MVAR_INVENTORY_NAME, "name"},
	{MVAR_PROFILE_NAME, "name"},	/* deprecated */
	{MVAR_INVENTORY_ALIAS, "alias"},
	{MVAR_INVENTORY_OS, "os"},
	{MVAR_PROFILE_OS, "os"},	/* deprecated */
	{MVAR_INVENTORY_OS_FULL, "os_full"},
	{MVAR_INVENTORY_OS_SHORT, "os_short"},
	{MVAR_INVENTORY_SERIALNO_A, "serialno_a"},
	{MVAR_PROFILE_SERIALNO, "serialno_a"},	/* deprecated */
	{MVAR_INVENTORY_SERIALNO_B, "serialno_b"},
	{MVAR_INVENTORY_TAG, "tag"},
	{MVAR_PROFILE_TAG, "tag"},	/* deprecated */
	{MVAR_INVENTORY_ASSET_TAG, "asset_tag"},
	{MVAR_INVENTORY_MACADDRESS_A, "macaddress_a"},
	{MVAR_PROFILE_MACADDRESS, "macaddress_a"},	/* deprecated */
	{MVAR_INVENTORY_MACADDRESS_B, "macaddress_b"},
	{MVAR_INVENTORY_HARDWARE, "hardware"},
	{MVAR_PROFILE_HARDWARE, "hardware"},	/* deprecated */
	{MVAR_INVENTORY_HARDWARE_FULL, "hardware_full"},
	{MVAR_INVENTORY_SOFTWARE, "software"},
	{MVAR_PROFILE_SOFTWARE, "software"},	/* deprecated */
	{MVAR_INVENTORY_SOFTWARE_FULL, "software_full"},
	{MVAR_INVENTORY_SOFTWARE_APP_A, "software_app_a"},
	{MVAR_INVENTORY_SOFTWARE_APP_B, "software_app_b"},
	{MVAR_INVENTORY_SOFTWARE_APP_C, "software_app_c"},
	{MVAR_INVENTORY_SOFTWARE_APP_D, "software_app_d"},
	{MVAR_INVENTORY_SOFTWARE_APP_E, "software_app_e"},
	{MVAR_INVENTORY_CONTACT, "contact"},
	{MVAR_PROFILE_CONTACT, "contact"},	/* deprecated */
	{MVAR_INVENTORY_LOCATION, "location"},
	{MVAR_PROFILE_LOCATION, "location"},	/* deprecated */
	{MVAR_INVENTORY_LOCATION_LAT, "location_lat"},
	{MVAR_INVENTORY_LOCATION_LON, "location_lon"},
	{MVAR_INVENTORY_NOTES, "notes"},
	{MVAR_PROFILE_NOTES, "notes"},	/* deprecated */
	{MVAR_INVENTORY_CHASSIS, "chassis"},
	{MVAR_INVENTORY_MODEL, "model"},
	{MVAR_INVENTORY_HW_ARCH, "hw_arch"},
	{MVAR_INVENTORY_VENDOR, "vendor"},
	{MVAR_INVENTORY_CONTRACT_NUMBER, "contract_number"},
	{MVAR_INVENTORY_INSTALLER_NAME, "installer_name"},
	{MVAR_INVENTORY_DEPLOYMENT_STATUS, "deployment_status"},
	{MVAR_INVENTORY_URL_A, "url_a"},
	{MVAR_INVENTORY_URL_B, "url_b"},
	{MVAR_INVENTORY_URL_C, "url_c"},
	{MVAR_INVENTORY_HOST_NETWORKS, "host_networks"},
	{MVAR_INVENTORY_HOST_NETMASK, "host_netmask"},
	{MVAR_INVENTORY_HOST_ROUTER, "host_router"},
	{MVAR_INVENTORY_OOB_IP, "oob_ip"},
	{MVAR_INVENTORY_OOB_NETMASK, "oob_netmask"},
	{MVAR_INVENTORY_OOB_ROUTER, "oob_router"},
	{MVAR_INVENTORY_HW_DATE_PURCHASE, "date_hw_purchase"},
	{MVAR_INVENTORY_HW_DATE_INSTALL, "date_hw_install"},
	{MVAR_INVENTORY_HW_DATE_EXPIRY, "date_hw_expiry"},
	{MVAR_INVENTORY_HW_DATE_DECOMM, "date_hw_decomm"},
	{MVAR_INVENTORY_SITE_ADDRESS_A, "site_address_a"},
	{MVAR_INVENTORY_SITE_ADDRESS_B, "site_address_b"},
	{MVAR_INVENTORY_SITE_ADDRESS_C, "site_address_c"},
	{MVAR_INVENTORY_SITE_CITY, "site_city"},
	{MVAR_INVENTORY_SITE_STATE, "site_state"},
	{MVAR_INVENTORY_SITE_COUNTRY, "site_country"},
	{MVAR_INVENTORY_SITE_ZIP, "site_zip"},
	{MVAR_INVENTORY_SITE_RACK, "site_rack"},
	{MVAR_INVENTORY_SITE_NOTES, "site_notes"},
	{MVAR_INVENTORY_POC_PRIMARY_NAME, "poc_1_name"},
	{MVAR_INVENTORY_POC_PRIMARY_EMAIL, "poc_1_email"},
	{MVAR_INVENTORY_POC_PRIMARY_PHONE_A, "poc_1_phone_a"},
	{MVAR_INVENTORY_POC_PRIMARY_PHONE_B, "poc_1_phone_b"},
	{MVAR_INVENTORY_POC_PRIMARY_CELL, "poc_1_cell"},
	{MVAR_INVENTORY_POC_PRIMARY_SCREEN, "poc_1_screen"},
	{MVAR_INVENTORY_POC_PRIMARY_NOTES, "poc_1_notes"},
	{MVAR_INVENTORY_POC_SECONDARY_NAME, "poc_2_name"},
	{MVAR_INVENTORY_POC_SECONDARY_EMAIL, "poc_2_email"},
	{MVAR_INVENTORY_POC_SECONDARY_PHONE_A, "poc_2_phone_a"},
	{MVAR_INVENTORY_POC_SECONDARY_PHONE_B, "poc_2_phone_b"},
	{MVAR_INVENTORY_POC_SECONDARY_CELL, "poc_2_cell"},
	{MVAR_INVENTORY_POC_SECONDARY_SCREEN, "poc_2_screen"},
	{MVAR_INVENTORY_POC_SECONDARY_NOTES, "poc_2_notes"},
	{NULL}
};

/******************************************************************************
 *                                                                            *
 * Function: get_action_value                                                 *
 *                                                                            *
 * Purpose: request action value by macro                                     *
 *                                                                            *
 * Return value: upon successful completion return SUCCEED                    *
 *               otherwise FAIL                                               *
 *                                                                            *
 ******************************************************************************/
static int	get_action_value(const char *macro, zbx_uint64_t actionid, char **replace_to)
{
	int	ret = SUCCEED;

	if (0 == strcmp(macro, MVAR_ACTION_ID))
	{
		*replace_to = zbx_dsprintf(*replace_to, ZBX_FS_UI64, actionid);
	}
	else if (0 == strcmp(macro, MVAR_ACTION_NAME))
	{
		DB_RESULT	result;
		DB_ROW		row;

		result = DBselect("select name from actions where actionid=" ZBX_FS_UI64, actionid);

		if (NULL != (row = DBfetch(result)))
			*replace_to = zbx_strdup(*replace_to, row[0]);
		else
			ret = FAIL;

		DBfree_result(result);
	}

	return ret;
}

/******************************************************************************
 *                                                                            *
 * Function: DBget_host_inventory_value                                       *
 *                                                                            *
 * Purpose: request host inventory value by itemid and field name             *
 *                                                                            *
 * Return value: upon successful completion return SUCCEED                    *
 *               otherwise FAIL                                               *
 *                                                                            *
 ******************************************************************************/
static int	DBget_host_inventory_value(zbx_uint64_t itemid, char **replace_to, const char *field_name)
{
	const char	*__function_name = "DBget_host_inventory_value";

	DB_RESULT	result;
	DB_ROW		row;
	int		ret = FAIL;

	zabbix_log(LOG_LEVEL_DEBUG, "In %s()", __function_name);

	result = DBselect(
			"select hi.%s"
			" from host_inventory hi,items i"
			" where hi.hostid=i.hostid"
				" and i.itemid=" ZBX_FS_UI64, field_name, itemid);

	if (NULL != (row = DBfetch(result)))
	{
		*replace_to = zbx_strdup(*replace_to, row[0]);
		ret = SUCCEED;
	}
	DBfree_result(result);

	zabbix_log(LOG_LEVEL_DEBUG, "End of %s():%s", __function_name, zbx_result_string(ret));

	return ret;
}

/******************************************************************************
 *                                                                            *
 * Function: get_host_inventory                                               *
 *                                                                            *
 * Purpose: request host inventory value by macro and trigger                 *
 *                                                                            *
 * Return value: upon successful completion return SUCCEED                    *
 *               otherwise FAIL                                               *
 *                                                                            *
 ******************************************************************************/
static int	get_host_inventory(const char *macro, const char *expression, char **replace_to,
		int N_functionid)
{
	int	i;

	for (i = 0; NULL != inventory_fields[i].macro; i++)
	{
		if (0 == strcmp(macro, inventory_fields[i].macro))
		{
			zbx_uint64_t	itemid;
			int		ret = FAIL;

			if (SUCCEED == get_N_itemid(expression, N_functionid, &itemid))
				ret = DBget_host_inventory_value(itemid, replace_to, inventory_fields[i].field_name);

			return ret;
		}
	}

	return SUCCEED;
}

/******************************************************************************
 *                                                                            *
 * Function: get_host_inventory_by_itemid                                     *
 *                                                                            *
 * Purpose: request host inventory value by macro and itemid                  *
 *                                                                            *
 * Return value: upon successful completion return SUCCEED                    *
 *               otherwise FAIL                                               *
 *                                                                            *
 ******************************************************************************/
static int	get_host_inventory_by_itemid(const char *macro, zbx_uint64_t itemid, char **replace_to)
{
	int	i;

	for (i = 0; NULL != inventory_fields[i].macro; i++)
	{
		if (0 == strcmp(macro, inventory_fields[i].macro))
			return DBget_host_inventory_value(itemid, replace_to, inventory_fields[i].field_name);
	}

	return SUCCEED;
}

/******************************************************************************
 *                                                                            *
 * Function: get_recovery_event_value                                         *
 *                                                                            *
 * Purpose: request recovery event value by macro                             *
 *                                                                            *
 ******************************************************************************/
static void	get_recovery_event_value(const char *macro, DB_EVENT *r_event, char **replace_to)
{
	if (0 == strcmp(macro, MVAR_EVENT_RECOVERY_DATE))
	{
		*replace_to = zbx_strdup(*replace_to, zbx_date2str(r_event->clock));
	}
	else if (0 == strcmp(macro, MVAR_EVENT_RECOVERY_ID))
	{
		*replace_to = zbx_dsprintf(*replace_to, ZBX_FS_UI64, r_event->eventid);
	}
	else if (0 == strcmp(macro, MVAR_EVENT_RECOVERY_STATUS))
	{
		*replace_to = zbx_strdup(*replace_to,
				zbx_event_value_string(r_event->source, r_event->object, r_event->value));
	}
	else if (0 == strcmp(macro, MVAR_EVENT_RECOVERY_TIME))
	{
		*replace_to = zbx_strdup(*replace_to, zbx_time2str(r_event->clock));
	}
	else if (0 == strcmp(macro, MVAR_EVENT_RECOVERY_VALUE))
	{
		*replace_to = zbx_dsprintf(*replace_to, "%d", r_event->value);
	}
}

/******************************************************************************
 *                                                                            *
 * Function: get_event_value                                                  *
 *                                                                            *
 * Purpose: request event value by macro                                      *
 *                                                                            *
 ******************************************************************************/
static void	get_event_value(const char *macro, const DB_EVENT *event, char **replace_to)
{
	if (0 == strcmp(macro, MVAR_EVENT_AGE))
	{
		*replace_to = zbx_strdup(*replace_to, zbx_age2str(time(NULL) - event->clock));
	}
	else if (0 == strcmp(macro, MVAR_EVENT_DATE))
	{
		*replace_to = zbx_strdup(*replace_to, zbx_date2str(event->clock));
	}
	else if (0 == strcmp(macro, MVAR_EVENT_ID))
	{
		*replace_to = zbx_dsprintf(*replace_to, ZBX_FS_UI64, event->eventid);
	}
	else if (0 == strcmp(macro, MVAR_EVENT_TIME))
	{
		*replace_to = zbx_strdup(*replace_to, zbx_time2str(event->clock));
	}
	else if (EVENT_SOURCE_TRIGGERS == event->source || EVENT_SOURCE_INTERNAL == event->source)
	{
		if (0 == strcmp(macro, MVAR_EVENT_STATUS))
		{
			*replace_to = zbx_strdup(*replace_to,
					zbx_event_value_string(event->source, event->object, event->value));
		}
		else if (0 == strcmp(macro, MVAR_EVENT_VALUE))
		{
			*replace_to = zbx_dsprintf(*replace_to, "%d", event->value);
		}
		else if (EVENT_SOURCE_TRIGGERS == event->source)
		{
			if (0 == strcmp(macro, MVAR_EVENT_ACK_HISTORY))
			{
				get_event_ack_history(event, replace_to);
			}
			else if (0 == strcmp(macro, MVAR_EVENT_ACK_STATUS))
			{
				*replace_to = zbx_strdup(*replace_to, event->acknowledged ? "Yes" : "No");
			}
		}
	}
}

/******************************************************************************
 *                                                                            *
 * Function: get_trigger_function_value                                       *
 *                                                                            *
 * Purpose: trying to evaluate a trigger function                             *
 *                                                                            *
 * Parameters: triggerid  - [IN] the trigger identificator from a database    *
 *             replace_to - [IN] the pointer to a result buffer               *
 *             bl         - [IN] the pointer to a left curly bracket          *
 *             br         - [OUT] the pointer to a next char, after a right   *
 *                          curly bracket                                     *
 *                                                                            *
 * Return value: (1) *replace_to = NULL - invalid function format;            *
 *                    'br' pointer remains unchanged                          *
 *               (2) *replace_to = "*UNKNOWN*" - invalid hostname, key or     *
 *                    function, or a function cannot be evaluated             *
 *               (3) *replace_to = "<value>" - a function successfully        *
 *                    evaluated                                               *
 *                                                                            *
 * Author: Alexander Vladishev                                                *
 *                                                                            *
 * Comments: example: " {Zabbix server:{ITEM.KEY1}.last(0)} " to " 1.34 "     *
 *                      ^ - bl                             ^ - br             *
 *                                                                            *
 ******************************************************************************/
static void	get_trigger_function_value(const char *expression, char **replace_to, char *bl, char **br)
{
	char	*p, *host = NULL, *key = NULL, *function = NULL, *parameter = NULL;
	int	N_functionid, ret = FAIL;
	size_t	sz;

	p = bl + 1;

	if (0 == strncmp(p, MVAR_HOSTNAME, sz = sizeof(MVAR_HOSTNAME) - 2) ||
			0 == strncmp(p, MVAR_HOST_HOST, sz = sizeof(MVAR_HOST_HOST) - 2))
	{
		ret = SUCCEED;
	}

	if (SUCCEED == ret && ('}' == p[sz] || ('}' == p[sz + 1] && '1' <= p[sz] && p[sz] <= '9')))
	{
		N_functionid = ('}' == p[sz] ? 1 : p[sz] - '0');
		p += sz + ('}' == p[sz] ? 1 : 2);
		DBget_trigger_value(expression, &host, N_functionid, ZBX_REQUEST_HOST_HOST);
	}
	else
		ret = parse_host(&p, &host);

	if (SUCCEED != ret || ':' != *p++)
		goto fail;

	if ((0 == strncmp(p, MVAR_ITEM_KEY, sz = sizeof(MVAR_ITEM_KEY) - 2) ||
				0 == strncmp(p, MVAR_TRIGGER_KEY, sz = sizeof(MVAR_TRIGGER_KEY) - 2)) &&
			('}' == p[sz] || ('}' == p[sz + 1] && '1' <= p[sz] && p[sz] <= '9')))
	{
		N_functionid = ('}' == p[sz] ? 1 : p[sz] - '0');
		p += sz + ('}' == p[sz] ? 1 : 2);
		DBget_trigger_value(expression, &key, N_functionid, ZBX_REQUEST_ITEM_KEY_ORIG);
	}
	else
		ret = get_item_key(&p, &key);

	if (SUCCEED != ret || '.' != *p++)
		goto fail;

	if (SUCCEED != parse_function(&p, &function, &parameter) || '}' != *p++)
		goto fail;

	/* function 'evaluate_macro_function' requires 'replace_to' with size 'MAX_BUFFER_LEN' */
	*replace_to = zbx_realloc(*replace_to, MAX_BUFFER_LEN);

	if (NULL == host || NULL == key ||
			SUCCEED != evaluate_macro_function(*replace_to, host, key, function, parameter))
		zbx_strlcpy(*replace_to, STR_UNKNOWN_VARIABLE, MAX_BUFFER_LEN);

	*br = p;
fail:
	zbx_free(host);
	zbx_free(key);
	zbx_free(function);
	zbx_free(parameter);
}

/******************************************************************************
 *                                                                            *
 * Function: cache_trigger_hostids                                            *
 *                                                                            *
 * Purpose: cache host identifiers referenced by trigger expression           *
 *                                                                            *
 * Parameters: hostids    - [OUT] the host identifier cache                   *
 *             expression - [IN] the trigger expression                       *
 *                                                                            *
 ******************************************************************************/
static void	cache_trigger_hostids(zbx_vector_uint64_t *hostids, const char *expression)
{
	if (0 == hostids->values_num)
	{
		zbx_vector_uint64_t	functionids;

		zbx_vector_uint64_create(&functionids);
		get_functionids(&functionids, expression);
		DCget_functions_hostids(hostids, &functionids);
		zbx_vector_uint64_destroy(&functionids);
	}
}

/******************************************************************************
 *                                                                            *
 * Function: cache_item_hostid                                                *
 *                                                                            *
 * Purpose: cache host identifier referenced by an item or a lld-rule         *
 *                                                                            *
 * Parameters: hostids - [OUT] the host identifier cache                      *
 *             itemid  - [IN]  the item identifier                            *
 *                                                                            *
 ******************************************************************************/
static void	cache_item_hostid(zbx_vector_uint64_t *hostids, zbx_uint64_t itemid)
{
	if (0 == hostids->values_num)
	{
		DC_ITEM	item;
		int	errcode;

		DCconfig_get_items_by_itemids(&item, &itemid, &errcode, 1);

		if (SUCCEED == errcode)
			zbx_vector_uint64_append(hostids, item.host.hostid);

		DCconfig_clean_items(&item, &errcode, 1);
	}
}

/******************************************************************************
 *                                                                            *
 * Function: substitute_simple_macros                                         *
 *                                                                            *
 * Purpose: substitute simple macros in data string with real values          *
 *                                                                            *
 * Author: Eugene Grigorjev                                                   *
 *                                                                            *
 ******************************************************************************/
int	substitute_simple_macros(zbx_uint64_t *actionid, const DB_EVENT *event, DB_EVENT *r_event, zbx_uint64_t *userid,
		zbx_uint64_t *hostid, DC_HOST *dc_host, DC_ITEM *dc_item, char **data, int macro_type,
		char *error, int maxerrlen)
{
	const char		*__function_name = "substitute_simple_macros";

	char			*p, *bl, *br, c, *replace_to = NULL, sql[64];
	const char		*m;
	int			N_functionid, ret, res = SUCCEED;
	size_t			data_alloc, data_len;
	DC_INTERFACE		interface;
	zbx_vector_uint64_t	hostids;

	if (NULL == data || NULL == *data || '\0' == **data)
	{
		zabbix_log(LOG_LEVEL_DEBUG, "In %s() data:EMPTY", __function_name);
		return res;
	}

	zabbix_log(LOG_LEVEL_DEBUG, "In %s() data:'%s'", __function_name, *data);

	if (0 != (macro_type & MACRO_TYPE_TRIGGER_DESCRIPTION))
		expand_trigger_description_constants(data, event->trigger.expression);

	p = *data;
	if (NULL == (m = bl = strchr(p, '{')))
		return res;

	zbx_vector_uint64_create(&hostids);

	data_alloc = data_len = strlen(*data) + 1;

	for (; NULL != bl && SUCCEED == res; m = bl = strchr(p, '{'))
	{
		if (NULL == (br = strchr(bl, '}')))
			break;

		c = *++br;
		*br = '\0';

		ret = SUCCEED;
		N_functionid = 1;

		if ('1' <= *(br - 2) && *(br - 2) <= '9')
		{
			int	i, diff;

			for (i = 0; NULL != ex_macros[i]; i++)
			{
				diff = zbx_mismatch(ex_macros[i], bl);

				if ('}' == ex_macros[i][diff] && bl + diff == br - 2)
				{
					N_functionid = *(br - 2) - '0';
					m = ex_macros[i];
					break;
				}
			}
		}

		if (0 != (macro_type & (MACRO_TYPE_MESSAGE_NORMAL | MACRO_TYPE_MESSAGE_RECOVERY)))
		{
			const DB_EVENT	*c_event;

			c_event = (0 != (macro_type & MACRO_TYPE_MESSAGE_RECOVERY) ? r_event : event);

			if (EVENT_SOURCE_TRIGGERS == c_event->source)
			{
				if (0 == strncmp(m, "{$", 2))	/* user defined macros */
				{
					cache_trigger_hostids(&hostids, c_event->trigger.expression);
					DCget_user_macro(hostids.values, hostids.values_num, m, &replace_to);
				}
				else if (0 == strncmp(m, MVAR_ACTION, sizeof(MVAR_ACTION) - 1))
				{
					ret = get_action_value(m, *actionid, &replace_to);
				}
				else if (0 == strcmp(m, MVAR_DATE))
				{
					replace_to = zbx_strdup(replace_to, zbx_date2str(time(NULL)));
				}
				else if (0 == strcmp(m, MVAR_ESC_HISTORY))
				{
					get_escalation_history(event, r_event, &replace_to);
				}
				else if (0 == strncmp(m, MVAR_EVENT_RECOVERY, sizeof(MVAR_EVENT_RECOVERY) - 1))
				{
					if (0 != (macro_type & MACRO_TYPE_MESSAGE_RECOVERY))
						get_recovery_event_value(m, r_event, &replace_to);
				}
				else if (0 == strncmp(m, MVAR_EVENT, sizeof(MVAR_EVENT) - 1))
				{
					get_event_value(m, event, &replace_to);
				}
				else if (0 == strcmp(m, MVAR_HOST_HOST) || 0 == strcmp(m, MVAR_HOSTNAME))
				{
					ret = DBget_trigger_value(c_event->trigger.expression, &replace_to,
							N_functionid, ZBX_REQUEST_HOST_HOST);
				}
				else if (0 == strcmp(m, MVAR_HOST_NAME))
				{
					ret = DBget_trigger_value(c_event->trigger.expression, &replace_to,
							N_functionid, ZBX_REQUEST_HOST_NAME);
				}
				else if (0 == strcmp(m, MVAR_HOST_DESCRIPTION))
				{
					ret = DBget_trigger_value(c_event->trigger.expression, &replace_to,
							N_functionid, ZBX_REQUEST_HOST_DESCRIPTION);
				}
				else if (0 == strcmp(m, MVAR_HOST_IP) || 0 == strcmp(m, MVAR_IPADDRESS))
				{
					ret = DBget_trigger_value(c_event->trigger.expression, &replace_to,
							N_functionid, ZBX_REQUEST_HOST_IP);
				}
				else if (0 == strcmp(m, MVAR_HOST_DNS))
				{
					ret = DBget_trigger_value(c_event->trigger.expression, &replace_to,
							N_functionid, ZBX_REQUEST_HOST_DNS);
				}
				else if (0 == strcmp(m, MVAR_HOST_CONN))
				{
					ret = DBget_trigger_value(c_event->trigger.expression, &replace_to,
							N_functionid, ZBX_REQUEST_HOST_CONN);
				}
				else if (0 == strcmp(m, MVAR_HOST_PORT))
				{
					ret = DBget_trigger_value(c_event->trigger.expression, &replace_to,
							N_functionid, ZBX_REQUEST_HOST_PORT);
				}
				else if (0 == strncmp(m, MVAR_INVENTORY, sizeof(MVAR_INVENTORY) - 1) ||
						0 == strncmp(m, MVAR_PROFILE, sizeof(MVAR_PROFILE) - 1))
				{
					ret = get_host_inventory(m, c_event->trigger.expression, &replace_to,
							N_functionid);
				}
				else if (0 == strcmp(m, MVAR_ITEM_DESCRIPTION))
				{
					ret = DBget_trigger_value(c_event->trigger.expression, &replace_to,
							N_functionid, ZBX_REQUEST_ITEM_DESCRIPTION);
				}
				else if (0 == strcmp(m, MVAR_ITEM_ID))
				{
					ret = DBget_trigger_value(c_event->trigger.expression, &replace_to,
							N_functionid, ZBX_REQUEST_ITEM_ID);
				}
				else if (0 == strcmp(m, MVAR_ITEM_KEY) || 0 == strcmp(m, MVAR_TRIGGER_KEY))
				{
					ret = DBget_trigger_value(c_event->trigger.expression, &replace_to,
							N_functionid, ZBX_REQUEST_ITEM_KEY);
				}
				else if (0 == strcmp(m, MVAR_ITEM_KEY_ORIG))
				{
					ret = DBget_trigger_value(c_event->trigger.expression, &replace_to,
							N_functionid, ZBX_REQUEST_ITEM_KEY_ORIG);
				}
				else if (0 == strcmp(m, MVAR_ITEM_LASTVALUE))
				{
					ret = DBitem_lastvalue(c_event->trigger.expression, &replace_to, N_functionid);
				}
				else if (0 == strcmp(m, MVAR_ITEM_LOG_AGE))
				{
					ret = get_history_log_value(c_event->trigger.expression, &replace_to,
							N_functionid, ZBX_REQUEST_ITEM_LOG_AGE, c_event->clock,
							c_event->ns);
				}
				else if (0 == strcmp(m, MVAR_ITEM_LOG_DATE))
				{
					ret = get_history_log_value(c_event->trigger.expression, &replace_to,
							N_functionid, ZBX_REQUEST_ITEM_LOG_DATE, c_event->clock,
							c_event->ns);
				}
				else if (0 == strcmp(m, MVAR_ITEM_LOG_EVENTID))
				{
					ret = get_history_log_value(c_event->trigger.expression, &replace_to,
							N_functionid, ZBX_REQUEST_ITEM_LOG_EVENTID, c_event->clock,
							c_event->ns);
				}
				else if (0 == strcmp(m, MVAR_ITEM_LOG_NSEVERITY))
				{
					ret = get_history_log_value(c_event->trigger.expression, &replace_to,
							N_functionid, ZBX_REQUEST_ITEM_LOG_NSEVERITY, c_event->clock,
							c_event->ns);
				}
				else if (0 == strcmp(m, MVAR_ITEM_LOG_SEVERITY))
				{
					ret = get_history_log_value(c_event->trigger.expression, &replace_to,
							N_functionid, ZBX_REQUEST_ITEM_LOG_SEVERITY, c_event->clock,
							c_event->ns);
				}
				else if (0 == strcmp(m, MVAR_ITEM_LOG_SOURCE))
				{
					ret = get_history_log_value(c_event->trigger.expression, &replace_to,
							N_functionid, ZBX_REQUEST_ITEM_LOG_SOURCE, c_event->clock,
							c_event->ns);
				}
				else if (0 == strcmp(m, MVAR_ITEM_LOG_TIME))
				{
					ret = get_history_log_value(c_event->trigger.expression, &replace_to,
							N_functionid, ZBX_REQUEST_ITEM_LOG_TIME, c_event->clock,
							c_event->ns);
				}
				else if (0 == strcmp(m, MVAR_ITEM_NAME))
				{
					ret = DBget_trigger_value(c_event->trigger.expression, &replace_to,
							N_functionid, ZBX_REQUEST_ITEM_NAME);
				}
				else if (0 == strcmp(m, MVAR_ITEM_NAME_ORIG))
				{
					ret = DBget_trigger_value(c_event->trigger.expression, &replace_to,
							N_functionid, ZBX_REQUEST_ITEM_NAME_ORIG);
				}
				else if (0 == strcmp(m, MVAR_ITEM_VALUE))
				{
					ret = DBitem_value(c_event->trigger.expression, &replace_to, N_functionid,
							c_event->clock, c_event->ns);
				}
				else if (0 == strcmp(m, MVAR_PROXY_NAME))
				{
					ret = DBget_trigger_value(c_event->trigger.expression, &replace_to,
							N_functionid, ZBX_REQUEST_PROXY_NAME);
				}
				else if (0 == strcmp(m, MVAR_PROXY_DESCRIPTION))
				{
					ret = DBget_trigger_value(c_event->trigger.expression, &replace_to,
							N_functionid, ZBX_REQUEST_PROXY_DESCRIPTION);
				}
				else if (0 == strcmp(m, MVAR_TIME))
				{
					replace_to = zbx_strdup(replace_to, zbx_time2str(time(NULL)));
				}
				else if (0 == strcmp(m, MVAR_TRIGGER_DESCRIPTION) ||
						0 == strcmp(m, MVAR_TRIGGER_COMMENT))
				{
					replace_to = zbx_strdup(replace_to, c_event->trigger.comments);
					substitute_simple_macros(NULL, c_event, NULL, NULL, NULL, NULL, NULL,
							&replace_to, MACRO_TYPE_TRIGGER_COMMENTS, error, maxerrlen);
				}
				else if (0 == strcmp(m, MVAR_TRIGGER_EVENTS_ACK))
				{
					ret = DBget_trigger_event_count(c_event->objectid, &replace_to, 0, 1);
				}
				else if (0 == strcmp(m, MVAR_TRIGGER_EVENTS_PROBLEM_ACK))
				{
					ret = DBget_trigger_event_count(c_event->objectid, &replace_to, 1, 1);
				}
				else if (0 == strcmp(m, MVAR_TRIGGER_EVENTS_PROBLEM_UNACK))
				{
					ret = DBget_trigger_event_count(c_event->objectid, &replace_to, 1, 0);
				}
				else if (0 == strcmp(m, MVAR_TRIGGER_EVENTS_UNACK))
				{
					ret = DBget_trigger_event_count(c_event->objectid, &replace_to, 0, 0);
				}
				else if (0 == strcmp(m, MVAR_TRIGGER_EXPRESSION))
				{
					replace_to = zbx_strdup(replace_to, c_event->trigger.expression);
					DCexpand_trigger_expression(&replace_to);
				}
				else if (0 == strcmp(m, MVAR_TRIGGER_HOSTGROUP_NAME))
				{
					ret = DBget_trigger_hostgroup_name(c_event->objectid, userid, &replace_to);
				}
				else if (0 == strcmp(m, MVAR_TRIGGER_ID))
				{
					replace_to = zbx_dsprintf(replace_to, ZBX_FS_UI64, c_event->objectid);
				}
				else if (0 == strcmp(m, MVAR_TRIGGER_NAME))
				{
					replace_to = zbx_strdup(replace_to, c_event->trigger.description);
					substitute_simple_macros(NULL, c_event, NULL, NULL, NULL, NULL, NULL,
							&replace_to, MACRO_TYPE_TRIGGER_DESCRIPTION, error, maxerrlen);
				}
				else if (0 == strcmp(m, MVAR_TRIGGER_NAME_ORIG))
				{
					replace_to = zbx_strdup(replace_to, c_event->trigger.description);
				}
				else if (0 == strcmp(m, MVAR_TRIGGER_NSEVERITY))
				{
					replace_to = zbx_dsprintf(replace_to, "%d", (int)c_event->trigger.priority);
				}
				else if (0 == strcmp(m, MVAR_TRIGGER_STATUS) || 0 == strcmp(m, MVAR_STATUS))
				{
					replace_to = zbx_strdup(replace_to, zbx_trigger_value_string(c_event->value));
				}
				else if (0 == strcmp(m, MVAR_TRIGGER_SEVERITY))
				{
					ret = DCget_trigger_severity_name(c_event->trigger.priority, &replace_to);
				}
				else if (0 == strcmp(m, MVAR_TRIGGER_TEMPLATE_NAME))
				{
					ret = DBget_trigger_template_name(c_event->objectid, userid, &replace_to);
				}
				else if (0 == strcmp(m, MVAR_TRIGGER_URL))
				{
					replace_to = zbx_strdup(replace_to, c_event->trigger.url);
					substitute_simple_macros(NULL, c_event, NULL, NULL, NULL, NULL, NULL,
							&replace_to, MACRO_TYPE_TRIGGER_URL, error, maxerrlen);
				}
				else if (0 == strcmp(m, MVAR_TRIGGER_VALUE))
				{
					replace_to = zbx_dsprintf(replace_to, "%d", c_event->value);
				}
				else
				{
					*br = c;
					get_trigger_function_value(c_event->trigger.expression, &replace_to, bl, &br);
					c = *br;
					*br = '\0';
				}
			}
			else if (EVENT_SOURCE_INTERNAL == c_event->source && EVENT_OBJECT_TRIGGER == c_event->object)
			{
				if (0 == strncmp(m, "{$", 2))	/* user defined macros */
				{
					cache_trigger_hostids(&hostids, c_event->trigger.expression);
					DCget_user_macro(hostids.values, hostids.values_num, m, &replace_to);
				}
				else if (0 == strncmp(m, MVAR_ACTION, sizeof(MVAR_ACTION) - 1))
				{
					ret = get_action_value(m, *actionid, &replace_to);
				}
				else if (0 == strcmp(m, MVAR_DATE))
				{
					replace_to = zbx_strdup(replace_to, zbx_date2str(time(NULL)));
				}
				else if (0 == strcmp(m, MVAR_ESC_HISTORY))
				{
					get_escalation_history(event, r_event, &replace_to);
				}
				else if (0 == strncmp(m, MVAR_EVENT_RECOVERY, sizeof(MVAR_EVENT_RECOVERY) - 1))
				{
					if (0 != (macro_type & MACRO_TYPE_MESSAGE_RECOVERY))
						get_recovery_event_value(m, r_event, &replace_to);
				}
				else if (0 == strncmp(m, MVAR_EVENT, sizeof(MVAR_EVENT) - 1))
				{
					get_event_value(m, event, &replace_to);
				}
				else if (0 == strcmp(m, MVAR_HOST_HOST) || 0 == strcmp(m, MVAR_HOSTNAME))
				{
					ret = DBget_trigger_value(c_event->trigger.expression, &replace_to,
							N_functionid, ZBX_REQUEST_HOST_HOST);
				}
				else if (0 == strcmp(m, MVAR_HOST_NAME))
				{
					ret = DBget_trigger_value(c_event->trigger.expression, &replace_to,
							N_functionid, ZBX_REQUEST_HOST_NAME);
				}
				else if (0 == strcmp(m, MVAR_HOST_DESCRIPTION))
				{
					ret = DBget_trigger_value(c_event->trigger.expression, &replace_to,
							N_functionid, ZBX_REQUEST_HOST_DESCRIPTION);
				}
				else if (0 == strcmp(m, MVAR_HOST_IP) || 0 == strcmp(m, MVAR_IPADDRESS))
				{
					ret = DBget_trigger_value(c_event->trigger.expression, &replace_to,
							N_functionid, ZBX_REQUEST_HOST_IP);
				}
				else if (0 == strcmp(m, MVAR_HOST_DNS))
				{
					ret = DBget_trigger_value(c_event->trigger.expression, &replace_to,
							N_functionid, ZBX_REQUEST_HOST_DNS);
				}
				else if (0 == strcmp(m, MVAR_HOST_CONN))
				{
					ret = DBget_trigger_value(c_event->trigger.expression, &replace_to,
							N_functionid, ZBX_REQUEST_HOST_CONN);
				}
				else if (0 == strcmp(m, MVAR_HOST_PORT))
				{
					ret = DBget_trigger_value(c_event->trigger.expression, &replace_to,
							N_functionid, ZBX_REQUEST_HOST_PORT);
				}
				else if (0 == strncmp(m, MVAR_INVENTORY, sizeof(MVAR_INVENTORY) - 1) ||
						0 == strncmp(m, MVAR_PROFILE, sizeof(MVAR_PROFILE) - 1))
				{
					ret = get_host_inventory(m, c_event->trigger.expression, &replace_to,
							N_functionid);
				}
				else if (0 == strcmp(m, MVAR_ITEM_DESCRIPTION))
				{
					ret = DBget_trigger_value(c_event->trigger.expression, &replace_to,
							N_functionid, ZBX_REQUEST_ITEM_DESCRIPTION);
				}
				else if (0 == strcmp(m, MVAR_ITEM_ID))
				{
					ret = DBget_trigger_value(c_event->trigger.expression, &replace_to,
							N_functionid, ZBX_REQUEST_ITEM_ID);
				}
				else if (0 == strcmp(m, MVAR_ITEM_KEY) || 0 == strcmp(m, MVAR_TRIGGER_KEY))
				{
					ret = DBget_trigger_value(c_event->trigger.expression, &replace_to,
							N_functionid, ZBX_REQUEST_ITEM_KEY);
				}
				else if (0 == strcmp(m, MVAR_ITEM_KEY_ORIG))
				{
					ret = DBget_trigger_value(c_event->trigger.expression, &replace_to,
							N_functionid, ZBX_REQUEST_ITEM_KEY_ORIG);
				}
				else if (0 == strcmp(m, MVAR_ITEM_NAME))
				{
					ret = DBget_trigger_value(c_event->trigger.expression, &replace_to,
							N_functionid, ZBX_REQUEST_ITEM_NAME);
				}
				else if (0 == strcmp(m, MVAR_ITEM_NAME_ORIG))
				{
					ret = DBget_trigger_value(c_event->trigger.expression, &replace_to,
							N_functionid, ZBX_REQUEST_ITEM_NAME_ORIG);
				}
				else if (0 == strcmp(m, MVAR_PROXY_NAME))
				{
					ret = DBget_trigger_value(c_event->trigger.expression, &replace_to,
							N_functionid, ZBX_REQUEST_PROXY_NAME);
				}
				else if (0 == strcmp(m, MVAR_PROXY_DESCRIPTION))
				{
					ret = DBget_trigger_value(c_event->trigger.expression, &replace_to,
							N_functionid, ZBX_REQUEST_PROXY_DESCRIPTION);
				}
				else if (0 == strcmp(m, MVAR_TIME))
				{
					replace_to = zbx_strdup(replace_to, zbx_time2str(time(NULL)));
				}
				else if (0 == strcmp(m, MVAR_TRIGGER_DESCRIPTION) ||
						0 == strcmp(m, MVAR_TRIGGER_COMMENT))
				{
					replace_to = zbx_strdup(replace_to, c_event->trigger.comments);
					substitute_simple_macros(NULL, c_event, NULL, NULL, NULL, NULL, NULL,
							&replace_to, MACRO_TYPE_TRIGGER_COMMENTS, error, maxerrlen);
				}
				else if (0 == strcmp(m, MVAR_TRIGGER_EXPRESSION))
				{
					replace_to = zbx_strdup(replace_to, c_event->trigger.expression);
					DCexpand_trigger_expression(&replace_to);
				}
				else if (0 == strcmp(m, MVAR_TRIGGER_HOSTGROUP_NAME))
				{
					ret = DBget_trigger_hostgroup_name(c_event->objectid, userid, &replace_to);
				}
				else if (0 == strcmp(m, MVAR_TRIGGER_ID))
				{
					replace_to = zbx_dsprintf(replace_to, ZBX_FS_UI64, c_event->objectid);
				}
				else if (0 == strcmp(m, MVAR_TRIGGER_NAME))
				{
					replace_to = zbx_strdup(replace_to, c_event->trigger.description);
					substitute_simple_macros(NULL, c_event, NULL, NULL, NULL, NULL, NULL,
							&replace_to, MACRO_TYPE_TRIGGER_DESCRIPTION, error, maxerrlen);
				}
				else if (0 == strcmp(m, MVAR_TRIGGER_NAME_ORIG))
				{
					replace_to = zbx_strdup(replace_to, c_event->trigger.description);
				}
				else if (0 == strcmp(m, MVAR_TRIGGER_NSEVERITY))
				{
					replace_to = zbx_dsprintf(replace_to, "%d", (int)c_event->trigger.priority);
				}
				else if (0 == strcmp(m, MVAR_TRIGGER_SEVERITY))
				{
					ret = DCget_trigger_severity_name(c_event->trigger.priority, &replace_to);
				}
				else if (0 == strcmp(m, MVAR_TRIGGER_STATE))
				{
					replace_to = zbx_strdup(replace_to, zbx_trigger_state_string(c_event->value));
				}
				else if (0 == strcmp(m, MVAR_TRIGGER_TEMPLATE_NAME))
				{
					ret = DBget_trigger_template_name(c_event->objectid, userid, &replace_to);
				}
				else if (0 == strcmp(m, MVAR_TRIGGER_URL))
				{
					replace_to = zbx_strdup(replace_to, c_event->trigger.url);
					substitute_simple_macros(NULL, c_event, NULL, NULL, NULL, NULL, NULL,
							&replace_to, MACRO_TYPE_TRIGGER_URL, error, maxerrlen);
				}
			}
			else if (EVENT_SOURCE_DISCOVERY == c_event->source)
			{
				if (0 == strncmp(m, "{$", 2))	/* user defined macros */
				{
					DCget_user_macro(NULL, 0, m, &replace_to);
				}
				else if (0 == strncmp(m, MVAR_ACTION, sizeof(MVAR_ACTION) - 1))
				{
					ret = get_action_value(m, *actionid, &replace_to);
				}
				else if (0 == strcmp(m, MVAR_DATE))
				{
					replace_to = zbx_strdup(replace_to, zbx_date2str(time(NULL)));
				}
				else if (0 == strncmp(m, MVAR_EVENT, sizeof(MVAR_EVENT) - 1))
				{
					get_event_value(m, event, &replace_to);
				}
				else if (0 == strcmp(m, MVAR_DISCOVERY_DEVICE_IPADDRESS))
				{
					ret = DBget_dhost_value_by_event(c_event, &replace_to, "s.ip");
				}
				else if (0 == strcmp(m, MVAR_DISCOVERY_DEVICE_DNS))
				{
					ret = DBget_dhost_value_by_event(c_event, &replace_to, "s.dns");
				}
				else if (0 == strcmp(m, MVAR_DISCOVERY_DEVICE_STATUS))
				{
					if (SUCCEED == (ret = DBget_dhost_value_by_event(c_event, &replace_to,
							"h.status")))
					{
						replace_to = zbx_strdup(replace_to,
								DOBJECT_STATUS_UP == atoi(replace_to) ? "UP" : "DOWN");
					}
				}
				else if (0 == strcmp(m, MVAR_DISCOVERY_DEVICE_UPTIME))
				{
					zbx_snprintf(sql, sizeof(sql),
							"case when h.status=%d then h.lastup else h.lastdown end",
							DOBJECT_STATUS_UP);
					if (SUCCEED == (ret = DBget_dhost_value_by_event(c_event, &replace_to, sql)))
					{
						replace_to = zbx_strdup(replace_to,
								zbx_age2str(time(NULL) - atoi(replace_to)));
					}
				}
				else if (0 == strcmp(m, MVAR_DISCOVERY_RULE_NAME))
				{
					ret = DBget_drule_value_by_event(c_event, &replace_to, "name");
				}
				else if (0 == strcmp(m, MVAR_DISCOVERY_SERVICE_NAME))
				{
					if (SUCCEED == (ret = DBget_dservice_value_by_event(c_event, &replace_to,
							"s.type")))
					{
						replace_to = zbx_strdup(replace_to,
								zbx_dservice_type_string(atoi(replace_to)));
					}
				}
				else if (0 == strcmp(m, MVAR_DISCOVERY_SERVICE_PORT))
				{
					ret = DBget_dservice_value_by_event(c_event, &replace_to, "s.port");
				}
				else if (0 == strcmp(m, MVAR_DISCOVERY_SERVICE_STATUS))
				{
					if (SUCCEED == (ret = DBget_dservice_value_by_event(c_event, &replace_to,
							"s.status")))
					{
						replace_to = zbx_strdup(replace_to,
								DOBJECT_STATUS_UP == atoi(replace_to) ? "UP" : "DOWN");
					}
				}
				else if (0 == strcmp(m, MVAR_DISCOVERY_SERVICE_UPTIME))
				{
					zbx_snprintf(sql, sizeof(sql),
							"case when s.status=%d then s.lastup else s.lastdown end",
							DOBJECT_STATUS_UP);
					if (SUCCEED == (ret = DBget_dservice_value_by_event(c_event, &replace_to, sql)))
					{
						replace_to = zbx_strdup(replace_to,
								zbx_age2str(time(NULL) - atoi(replace_to)));
					}
				}
				else if (0 == strcmp(m, MVAR_PROXY_NAME))
				{
					if (SUCCEED == (ret = DBget_dhost_value_by_event(c_event, &replace_to,
							"r.proxy_hostid")))
					{
						zbx_uint64_t	proxy_hostid;

						ZBX_DBROW2UINT64(proxy_hostid, replace_to);

						if (0 == proxy_hostid)
							replace_to = zbx_strdup(replace_to, "");
						else
							ret = DBget_host_value(proxy_hostid, &replace_to, "host");
					}
				}
				else if (0 == strcmp(m, MVAR_PROXY_DESCRIPTION))
				{
					if (SUCCEED == (ret = DBget_dhost_value_by_event(c_event, &replace_to,
							"r.proxy_hostid")))
					{
						zbx_uint64_t	proxy_hostid;

						ZBX_DBROW2UINT64(proxy_hostid, replace_to);

						if (0 == proxy_hostid)
						{
							replace_to = zbx_strdup(replace_to, "");
						}
						else
						{
							ret = DBget_host_value(proxy_hostid, &replace_to,
									"description");
						}
					}
				}
				else if (0 == strcmp(m, MVAR_TIME))
				{
					replace_to = zbx_strdup(replace_to, zbx_time2str(time(NULL)));
				}
			}
			else if (EVENT_SOURCE_AUTO_REGISTRATION == c_event->source)
			{
				if (0 == strncmp(m, "{$", 2))	/* user defined macros */
				{
					DCget_user_macro(NULL, 0, m, &replace_to);
				}
				else if (0 == strncmp(m, MVAR_ACTION, sizeof(MVAR_ACTION) - 1))
				{
					ret = get_action_value(m, *actionid, &replace_to);
				}
				else if (0 == strcmp(m, MVAR_DATE))
				{
					replace_to = zbx_strdup(replace_to, zbx_date2str(time(NULL)));
				}
				else if (0 == strncmp(m, MVAR_EVENT, sizeof(MVAR_EVENT) - 1))
				{
					get_event_value(m, event, &replace_to);
				}
				else if (0 == strcmp(m, MVAR_HOST_METADATA))
				{
					ret = get_autoreg_value_by_event(c_event, &replace_to, "host_metadata");
				}
				else if (0 == strcmp(m, MVAR_HOST_HOST))
				{
					ret = get_autoreg_value_by_event(c_event, &replace_to, "host");
				}
				else if (0 == strcmp(m, MVAR_HOST_IP) || 0 == strcmp(m, MVAR_IPADDRESS))
				{
					ret = get_autoreg_value_by_event(c_event, &replace_to, "listen_ip");
				}
				else if (0 == strcmp(m, MVAR_HOST_PORT))
				{
					ret = get_autoreg_value_by_event(c_event, &replace_to, "listen_port");
				}
				else if (0 == strcmp(m, MVAR_PROXY_NAME))
				{
					if (SUCCEED == (ret = get_autoreg_value_by_event(c_event, &replace_to,
							"proxy_hostid")))
					{
						zbx_uint64_t	proxy_hostid;

						ZBX_DBROW2UINT64(proxy_hostid, replace_to);

						if (0 == proxy_hostid)
							replace_to = zbx_strdup(replace_to, "");
						else
							ret = DBget_host_value(proxy_hostid, &replace_to, "host");
					}
				}
				else if (0 == strcmp(m, MVAR_PROXY_DESCRIPTION))
				{
					if (SUCCEED == (ret = get_autoreg_value_by_event(c_event, &replace_to,
							"proxy_hostid")))
					{
						zbx_uint64_t	proxy_hostid;

						ZBX_DBROW2UINT64(proxy_hostid, replace_to);

						if (0 == proxy_hostid)
						{
							replace_to = zbx_strdup(replace_to, "");
						}
						else
						{
							ret = DBget_host_value(proxy_hostid, &replace_to,
									"description");
						}
					}
				}
				else if (0 == strcmp(m, MVAR_TIME))
				{
					replace_to = zbx_strdup(replace_to, zbx_time2str(time(NULL)));
				}
			}
			else if (EVENT_SOURCE_INTERNAL == c_event->source && EVENT_OBJECT_ITEM == c_event->object)
			{
				if (0 == strncmp(m, "{$", 2))	/* user defined macros */
				{
					cache_item_hostid(&hostids, c_event->objectid);
					DCget_user_macro(hostids.values, hostids.values_num, m, &replace_to);
				}
				else if (0 == strncmp(m, MVAR_ACTION, sizeof(MVAR_ACTION) - 1))
				{
					ret = get_action_value(m, *actionid, &replace_to);
				}
				else if (0 == strcmp(m, MVAR_DATE))
				{
					replace_to = zbx_strdup(replace_to, zbx_date2str(time(NULL)));
				}
				else if (0 == strcmp(m, MVAR_ESC_HISTORY))
				{
					get_escalation_history(event, r_event, &replace_to);
				}
				else if (0 == strncmp(m, MVAR_EVENT_RECOVERY, sizeof(MVAR_EVENT_RECOVERY) - 1))
				{
					if (0 != (macro_type & MACRO_TYPE_MESSAGE_RECOVERY))
						get_recovery_event_value(m, r_event, &replace_to);
				}
				else if (0 == strncmp(m, MVAR_EVENT, sizeof(MVAR_EVENT) - 1))
				{
					get_event_value(m, event, &replace_to);
				}
				else if (0 == strcmp(m, MVAR_HOST_HOST) || 0 == strcmp(m, MVAR_HOSTNAME))
				{
					ret = DBget_item_value(c_event->objectid, &replace_to, ZBX_REQUEST_HOST_HOST);
				}
				else if (0 == strcmp(m, MVAR_HOST_NAME))
				{
					ret = DBget_item_value(c_event->objectid, &replace_to, ZBX_REQUEST_HOST_NAME);
				}
				else if (0 == strcmp(m, MVAR_HOST_DESCRIPTION))
				{
					ret = DBget_item_value(c_event->objectid, &replace_to,
							ZBX_REQUEST_HOST_DESCRIPTION);
				}
				else if (0 == strcmp(m, MVAR_HOST_IP) || 0 == strcmp(m, MVAR_IPADDRESS))
				{
					ret = DBget_item_value(c_event->objectid, &replace_to, ZBX_REQUEST_HOST_IP);
				}
				else if (0 == strcmp(m, MVAR_HOST_DNS))
				{
					ret = DBget_item_value(c_event->objectid, &replace_to, ZBX_REQUEST_HOST_DNS);
				}
				else if (0 == strcmp(m, MVAR_HOST_CONN))
				{
					ret = DBget_item_value(c_event->objectid, &replace_to, ZBX_REQUEST_HOST_CONN);
				}
				else if (0 == strcmp(m, MVAR_HOST_PORT))
				{
					ret = DBget_item_value(c_event->objectid, &replace_to, ZBX_REQUEST_HOST_PORT);
				}
				else if (0 == strncmp(m, MVAR_INVENTORY, sizeof(MVAR_INVENTORY) - 1) ||
						0 == strncmp(m, MVAR_PROFILE, sizeof(MVAR_PROFILE) - 1))
				{
					ret = get_host_inventory_by_itemid(m, c_event->objectid, &replace_to);
				}
				else if (0 == strcmp(m, MVAR_ITEM_DESCRIPTION))
				{
					ret = DBget_item_value(c_event->objectid, &replace_to,
							ZBX_REQUEST_ITEM_DESCRIPTION);
				}
				else if (0 == strcmp(m, MVAR_ITEM_ID))
				{
					replace_to = zbx_dsprintf(replace_to, ZBX_FS_UI64, c_event->objectid);
				}
				else if (0 == strcmp(m, MVAR_ITEM_KEY) || 0 == strcmp(m, MVAR_TRIGGER_KEY))
				{
					ret = DBget_item_value(c_event->objectid, &replace_to, ZBX_REQUEST_ITEM_KEY);
				}
				else if (0 == strcmp(m, MVAR_ITEM_KEY_ORIG))
				{
					ret = DBget_item_value(c_event->objectid, &replace_to,
							ZBX_REQUEST_ITEM_KEY_ORIG);
				}
				else if (0 == strcmp(m, MVAR_ITEM_NAME))
				{
					ret = DBget_item_value(c_event->objectid, &replace_to, ZBX_REQUEST_ITEM_NAME);
				}
				else if (0 == strcmp(m, MVAR_ITEM_NAME_ORIG))
				{
					ret = DBget_item_value(c_event->objectid, &replace_to,
							ZBX_REQUEST_ITEM_NAME_ORIG);
				}
				else if (0 == strcmp(m, MVAR_ITEM_STATE))
				{
					replace_to = zbx_strdup(replace_to, zbx_item_state_string(c_event->value));
				}
				else if (0 == strcmp(m, MVAR_PROXY_NAME))
				{
					ret = DBget_item_value(c_event->objectid, &replace_to, ZBX_REQUEST_PROXY_NAME);
				}
				else if (0 == strcmp(m, MVAR_PROXY_DESCRIPTION))
				{
					ret = DBget_item_value(c_event->objectid, &replace_to,
							ZBX_REQUEST_PROXY_DESCRIPTION);
				}
				else if (0 == strcmp(m, MVAR_TIME))
				{
					replace_to = zbx_strdup(replace_to, zbx_time2str(time(NULL)));
				}
			}
			else if (EVENT_SOURCE_INTERNAL == c_event->source && EVENT_OBJECT_LLDRULE == c_event->object)
			{
				if (0 == strncmp(m, "{$", 2))	/* user defined macros */
				{
					cache_item_hostid(&hostids, c_event->objectid);
					DCget_user_macro(hostids.values, hostids.values_num, m, &replace_to);
				}
				else if (0 == strncmp(m, MVAR_ACTION, sizeof(MVAR_ACTION) - 1))
				{
					ret = get_action_value(m, *actionid, &replace_to);
				}
				else if (0 == strcmp(m, MVAR_DATE))
				{
					replace_to = zbx_strdup(replace_to, zbx_date2str(time(NULL)));
				}
				else if (0 == strcmp(m, MVAR_ESC_HISTORY))
				{
					get_escalation_history(event, r_event, &replace_to);
				}
				else if (0 == strncmp(m, MVAR_EVENT_RECOVERY, sizeof(MVAR_EVENT_RECOVERY) - 1))
				{
					if (0 != (macro_type & MACRO_TYPE_MESSAGE_RECOVERY))
						get_recovery_event_value(m, r_event, &replace_to);
				}
				else if (0 == strncmp(m, MVAR_EVENT, sizeof(MVAR_EVENT) - 1))
				{
					get_event_value(m, event, &replace_to);
				}
				else if (0 == strcmp(m, MVAR_HOST_HOST) || 0 == strcmp(m, MVAR_HOSTNAME))
				{
					ret = DBget_item_value(c_event->objectid, &replace_to, ZBX_REQUEST_HOST_HOST);
				}
				else if (0 == strcmp(m, MVAR_HOST_NAME))
				{
					ret = DBget_item_value(c_event->objectid, &replace_to, ZBX_REQUEST_HOST_NAME);
				}
				else if (0 == strcmp(m, MVAR_HOST_DESCRIPTION))
				{
					ret = DBget_item_value(c_event->objectid, &replace_to,
							ZBX_REQUEST_HOST_DESCRIPTION);
				}
				else if (0 == strcmp(m, MVAR_HOST_IP) || 0 == strcmp(m, MVAR_IPADDRESS))
				{
					ret = DBget_item_value(c_event->objectid, &replace_to, ZBX_REQUEST_HOST_IP);
				}
				else if (0 == strcmp(m, MVAR_HOST_DNS))
				{
					ret = DBget_item_value(c_event->objectid, &replace_to, ZBX_REQUEST_HOST_DNS);
				}
				else if (0 == strcmp(m, MVAR_HOST_CONN))
				{
					ret = DBget_item_value(c_event->objectid, &replace_to, ZBX_REQUEST_HOST_CONN);
				}
				else if (0 == strcmp(m, MVAR_HOST_PORT))
				{
					ret = DBget_item_value(c_event->objectid, &replace_to, ZBX_REQUEST_HOST_PORT);
				}
				else if (0 == strncmp(m, MVAR_INVENTORY, sizeof(MVAR_INVENTORY) - 1) ||
						0 == strncmp(m, MVAR_PROFILE, sizeof(MVAR_PROFILE) - 1))
				{
					ret = get_host_inventory_by_itemid(m, c_event->objectid, &replace_to);
				}
				else if (0 == strcmp(m, MVAR_LLDRULE_DESCRIPTION))
				{
					ret = DBget_item_value(c_event->objectid, &replace_to,
							ZBX_REQUEST_ITEM_DESCRIPTION);
				}
				else if (0 == strcmp(m, MVAR_LLDRULE_ID))
				{
					replace_to = zbx_dsprintf(replace_to, ZBX_FS_UI64, c_event->objectid);
				}
				else if (0 == strcmp(m, MVAR_LLDRULE_KEY))
				{
					ret = DBget_item_value(c_event->objectid, &replace_to, ZBX_REQUEST_ITEM_KEY);
				}
				else if (0 == strcmp(m, MVAR_LLDRULE_KEY_ORIG))
				{
					ret = DBget_item_value(c_event->objectid, &replace_to,
							ZBX_REQUEST_ITEM_KEY_ORIG);
				}
				else if (0 == strcmp(m, MVAR_LLDRULE_NAME))
				{
					ret = DBget_item_value(c_event->objectid, &replace_to, ZBX_REQUEST_ITEM_NAME);
				}
				else if (0 == strcmp(m, MVAR_LLDRULE_NAME_ORIG))
				{
					ret = DBget_item_value(c_event->objectid, &replace_to,
							ZBX_REQUEST_ITEM_NAME_ORIG);
				}
				else if (0 == strcmp(m, MVAR_LLDRULE_STATE))
				{
					replace_to = zbx_strdup(replace_to, zbx_item_state_string(c_event->value));
				}
				else if (0 == strcmp(m, MVAR_PROXY_NAME))
				{
					ret = DBget_item_value(c_event->objectid, &replace_to, ZBX_REQUEST_PROXY_NAME);
				}
				else if (0 == strcmp(m, MVAR_PROXY_DESCRIPTION))
				{
					ret = DBget_item_value(c_event->objectid, &replace_to,
							ZBX_REQUEST_PROXY_DESCRIPTION);
				}
				else if (0 == strcmp(m, MVAR_TIME))
				{
					replace_to = zbx_strdup(replace_to, zbx_time2str(time(NULL)));
				}
			}
		}
		else if (0 != (macro_type & (MACRO_TYPE_TRIGGER_DESCRIPTION | MACRO_TYPE_TRIGGER_COMMENTS)))
		{
			if (EVENT_OBJECT_TRIGGER == event->object)
			{
				if (0 == strcmp(m, MVAR_HOST_HOST) || 0 == strcmp(m, MVAR_HOSTNAME))
				{
					ret = DBget_trigger_value(event->trigger.expression, &replace_to, N_functionid,
							ZBX_REQUEST_HOST_HOST);
				}
				else if (0 == strcmp(m, MVAR_HOST_NAME))
				{
					ret = DBget_trigger_value(event->trigger.expression, &replace_to, N_functionid,
							ZBX_REQUEST_HOST_NAME);
				}
				else if (0 == strcmp(m, MVAR_HOST_IP) || 0 == strcmp(m, MVAR_IPADDRESS))
				{
					ret = DBget_trigger_value(event->trigger.expression, &replace_to, N_functionid,
							ZBX_REQUEST_HOST_IP);
				}
				else if (0 == strcmp(m, MVAR_HOST_DNS))
				{
					ret = DBget_trigger_value(event->trigger.expression, &replace_to, N_functionid,
							ZBX_REQUEST_HOST_DNS);
				}
				else if (0 == strcmp(m, MVAR_HOST_CONN))
				{
					ret = DBget_trigger_value(event->trigger.expression, &replace_to, N_functionid,
							ZBX_REQUEST_HOST_CONN);
				}
				else if (0 == strcmp(m, MVAR_HOST_PORT))
				{
					ret = DBget_trigger_value(event->trigger.expression, &replace_to, N_functionid,
							ZBX_REQUEST_HOST_PORT);
				}
				else if (0 == strcmp(m, MVAR_ITEM_LASTVALUE))
				{
					ret = DBitem_lastvalue(event->trigger.expression, &replace_to, N_functionid);
				}
				else if (0 == strcmp(m, MVAR_ITEM_VALUE))
				{
					ret = DBitem_value(event->trigger.expression, &replace_to, N_functionid,
							event->clock, event->ns);
				}
				else if (0 == strncmp(m, "{$", 2))	/* user defined macros */
				{
					cache_trigger_hostids(&hostids, event->trigger.expression);
					DCget_user_macro(hostids.values, hostids.values_num, m, &replace_to);
				}
			}
		}
		else if (0 != (macro_type & MACRO_TYPE_TRIGGER_EXPRESSION))
		{
			if (EVENT_OBJECT_TRIGGER == event->object)
			{
				if (0 == strcmp(m, MVAR_TRIGGER_VALUE))
					replace_to = zbx_dsprintf(replace_to, "%d", event->value);
				else if (0 == strncmp(m, "{$", 2))	/* user defined macros */
				{
					cache_trigger_hostids(&hostids, event->trigger.expression);
					DCget_user_macro(hostids.values, hostids.values_num, m, &replace_to);

					if (NULL != replace_to && FAIL == (res = is_double_suffix(replace_to)) &&
							NULL != error)
					{
						zbx_snprintf(error, maxerrlen, "Macro '%s' value is not numeric", m);
					}
				}
			}
		}
		else if (0 != (macro_type & MACRO_TYPE_TRIGGER_URL))
		{
			if (EVENT_OBJECT_TRIGGER == event->object)
			{
				if (0 == strcmp(m, MVAR_TRIGGER_ID))
					replace_to = zbx_dsprintf(replace_to, ZBX_FS_UI64, event->objectid);
			}
		}
		else if (0 != (macro_type & (MACRO_TYPE_ITEM_KEY | MACRO_TYPE_PARAMS_FIELD | MACRO_TYPE_LLD_FILTER)))
		{
			if (0 == strncmp(m, "{$", 2))	/* user defined macros */
				DCget_user_macro(&dc_item->host.hostid, 1, m, &replace_to);
			else if (0 == strcmp(m, MVAR_HOST_HOST) || 0 == strcmp(m, MVAR_HOSTNAME))
				replace_to = zbx_strdup(replace_to, dc_item->host.host);
			else if (0 == strcmp(m, MVAR_HOST_NAME))
				replace_to = zbx_strdup(replace_to, dc_item->host.name);
			else if (0 == strcmp(m, MVAR_HOST_IP) || 0 == strcmp(m, MVAR_IPADDRESS))
			{
				if (INTERFACE_TYPE_UNKNOWN != dc_item->interface.type)
					replace_to = zbx_strdup(replace_to, dc_item->interface.ip_orig);
				else
					ret = FAIL;
			}
			else if	(0 == strcmp(m, MVAR_HOST_DNS))
			{
				if (INTERFACE_TYPE_UNKNOWN != dc_item->interface.type)
					replace_to = zbx_strdup(replace_to, dc_item->interface.dns_orig);
				else
					ret = FAIL;
			}
			else if (0 == strcmp(m, MVAR_HOST_CONN))
			{
				if (INTERFACE_TYPE_UNKNOWN != dc_item->interface.type)
					replace_to = zbx_strdup(replace_to, dc_item->interface.addr);
				else
					ret = FAIL;
			}
		}
		else if (0 != (macro_type & MACRO_TYPE_INTERFACE_ADDR))
		{
			if (0 == strncmp(m, "{$", 2))	/* user defined macros */
				DCget_user_macro(&dc_host->hostid, 1, m, &replace_to);
			else if (0 == strcmp(m, MVAR_HOST_HOST) || 0 == strcmp(m, MVAR_HOSTNAME))
				replace_to = zbx_strdup(replace_to, dc_host->host);
			else if (0 == strcmp(m, MVAR_HOST_NAME))
				replace_to = zbx_strdup(replace_to, dc_host->name);
			else if (0 == strcmp(m, MVAR_HOST_IP) || 0 == strcmp(m, MVAR_IPADDRESS))
			{
				if (SUCCEED == (ret = DCconfig_get_interface_by_type(&interface,
						dc_host->hostid, INTERFACE_TYPE_AGENT)))
				{
					replace_to = zbx_strdup(replace_to, interface.ip_orig);
				}
			}
			else if	(0 == strcmp(m, MVAR_HOST_DNS))
			{
				if (SUCCEED == (ret = DCconfig_get_interface_by_type(&interface,
						dc_host->hostid, INTERFACE_TYPE_AGENT)))
				{
					replace_to = zbx_strdup(replace_to, interface.dns_orig);
				}
			}
			else if (0 == strcmp(m, MVAR_HOST_CONN))
			{
				if (SUCCEED == (ret = DCconfig_get_interface_by_type(&interface,
						dc_host->hostid, INTERFACE_TYPE_AGENT)))
				{
					replace_to = zbx_strdup(replace_to, interface.addr);
				}
			}
		}
		else if (0 != (macro_type & MACRO_TYPE_INTERFACE_ADDR_DB))
		{
			if (0 == strncmp(m, "{$", 2))	/* user defined macros */
				DCget_user_macro(&dc_host->hostid, 1, m, &replace_to);
			else if (0 == strcmp(m, MVAR_HOST_HOST) || 0 == strcmp(m, MVAR_HOSTNAME))
				replace_to = zbx_strdup(replace_to, dc_host->host);
			else if (0 == strcmp(m, MVAR_HOST_NAME))
				replace_to = zbx_strdup(replace_to, dc_host->name);
			else if (0 == strcmp(m, MVAR_HOST_IP) || 0 == strcmp(m, MVAR_IPADDRESS))
				ret = DBget_interface_value(dc_host->hostid, &replace_to, ZBX_REQUEST_HOST_IP, 1);
			else if	(0 == strcmp(m, MVAR_HOST_DNS))
				ret = DBget_interface_value(dc_host->hostid, &replace_to, ZBX_REQUEST_HOST_DNS, 1);
			else if (0 == strcmp(m, MVAR_HOST_CONN))
				ret = DBget_interface_value(dc_host->hostid, &replace_to, ZBX_REQUEST_HOST_CONN, 1);
		}
		else if (0 != (macro_type & (MACRO_TYPE_COMMON | MACRO_TYPE_SNMP_OID)))
		{
			if (0 == strncmp(m, "{$", 2))	/* user defined macros */
			{
				if (NULL != hostid)
					DCget_user_macro(hostid, 1, m, &replace_to);
				else
					DCget_user_macro(NULL, 0, m, &replace_to);
			}
		}
		else if (0 != (macro_type & MACRO_TYPE_ITEM_EXPRESSION))
		{
			if (0 == strncmp(m, "{$", 2))	/* user defined macros */
			{
				DCget_user_macro(&dc_host->hostid, 1, m, &replace_to);
				if (NULL != replace_to && FAIL == (res = is_double_suffix(replace_to)) && NULL != error)
					zbx_snprintf(error, maxerrlen, "Macro '%s' value is not numeric", m);
			}
		}
		else if (0 != (macro_type & MACRO_TYPE_SCRIPT))
		{
			if (0 == strncmp(m, "{$", 2))	/* user defined macros */
				DCget_user_macro(&dc_host->hostid, 1, m, &replace_to);
			else if (0 == strcmp(m, MVAR_HOST_HOST) || 0 == strcmp(m, MVAR_HOSTNAME))
				replace_to = zbx_strdup(replace_to, dc_host->host);
			else if (0 == strcmp(m, MVAR_HOST_NAME))
				replace_to = zbx_strdup(replace_to, dc_host->name);
			else if (0 == strcmp(m, MVAR_HOST_IP) || 0 == strcmp(m, MVAR_IPADDRESS))
				ret = DBget_interface_value(dc_host->hostid, &replace_to, ZBX_REQUEST_HOST_IP, 0);
			else if	(0 == strcmp(m, MVAR_HOST_DNS))
				ret = DBget_interface_value(dc_host->hostid, &replace_to, ZBX_REQUEST_HOST_DNS, 0);
			else if (0 == strcmp(m, MVAR_HOST_CONN))
				ret = DBget_interface_value(dc_host->hostid, &replace_to, ZBX_REQUEST_HOST_CONN, 0);
		}
		else if (0 != (macro_type & MACRO_TYPE_HTTPTEST_FIELD))
		{
			if (0 == strncmp(m, "{$", 2))	/* user defined macros */
				DCget_user_macro(&dc_host->hostid, 1, m, &replace_to);
			else if (0 == strcmp(m, MVAR_HOST_HOST) || 0 == strcmp(m, MVAR_HOSTNAME))
				replace_to = zbx_strdup(replace_to, dc_host->host);
			else if (0 == strcmp(m, MVAR_HOST_NAME))
				replace_to = zbx_strdup(replace_to, dc_host->name);
			else if (0 == strcmp(m, MVAR_HOST_IP) || 0 == strcmp(m, MVAR_IPADDRESS))
				ret = DBget_interface_value(dc_host->hostid, &replace_to, ZBX_REQUEST_HOST_IP, 0);
			else if	(0 == strcmp(m, MVAR_HOST_DNS))
				ret = DBget_interface_value(dc_host->hostid, &replace_to, ZBX_REQUEST_HOST_DNS, 0);
			else if (0 == strcmp(m, MVAR_HOST_CONN))
				ret = DBget_interface_value(dc_host->hostid, &replace_to, ZBX_REQUEST_HOST_CONN, 0);
		}

		if (FAIL == ret)
		{
			zabbix_log(LOG_LEVEL_DEBUG, "cannot resolve macro '%s'", bl);
			replace_to = zbx_strdup(replace_to, STR_UNKNOWN_VARIABLE);
		}

		*br = c;

		if (NULL != replace_to)
		{
			size_t	sz_m, sz_r;

			sz_m = br - bl;
			sz_r = strlen(replace_to);

			if (sz_m != sz_r)
			{
				data_len += sz_r - sz_m;

				if (data_len > data_alloc)
				{
					char	*old_data = *data;

					while (data_len > data_alloc)
						data_alloc *= 2;
					*data = zbx_realloc(*data, data_alloc);
					bl += *data - old_data;
				}

				memmove(bl + sz_r, bl + sz_m, data_len - (bl - *data) - sz_r);
			}

			memcpy(bl, replace_to, sz_r);
			p = bl + sz_r;

			zbx_free(replace_to);
		}
		else
			p = bl + 1;
	}

	zbx_vector_uint64_destroy(&hostids);

	zabbix_log(LOG_LEVEL_DEBUG, "End %s() data:'%s'", __function_name, *data);

	return res;
}

static void	zbx_extract_functionids(zbx_vector_uint64_t *functionids, zbx_vector_ptr_t *triggers)
{
	const char	*__function_name = "zbx_extract_functionids";

	DC_TRIGGER	*tr;
	int		i, values_num_save;
	char		*bl, *br;
	zbx_uint64_t	functionid;

	zabbix_log(LOG_LEVEL_DEBUG, "In %s() tr_num:%d", __function_name, triggers->values_num);

	for (i = 0; i < triggers->values_num; i++)
	{
		tr = (DC_TRIGGER *)triggers->values[i];

		if (NULL != tr->new_error)
			continue;

		values_num_save = functionids->values_num;

		for (bl = strchr(tr->expression, '{'); NULL != bl; bl = strchr(bl, '{'))
		{
			if (NULL == (br = strchr(bl, '}')))
				break;

			*br = '\0';

			if (SUCCEED != is_uint64(bl + 1, &functionid))
			{
				*br = '}';
				break;
			}

			zbx_vector_uint64_append(functionids, functionid);

			bl = br + 1;
			*br = '}';
		}

		if (NULL != bl)
		{
			tr->new_error = zbx_dsprintf(tr->new_error, "Invalid expression [%s]", tr->expression);
			tr->new_value = TRIGGER_VALUE_UNKNOWN;
			functionids->values_num = values_num_save;
		}
	}

	zbx_vector_uint64_sort(functionids, ZBX_DEFAULT_UINT64_COMPARE_FUNC);
	zbx_vector_uint64_uniq(functionids, ZBX_DEFAULT_UINT64_COMPARE_FUNC);

	zabbix_log(LOG_LEVEL_DEBUG, "End of %s() functionids_num:%d", __function_name, functionids->values_num);
}

typedef struct
{
	zbx_uint64_t	functionid;
	zbx_uint64_t	triggerid;
	char		*function;
	char		*parameter;
	zbx_timespec_t	timespec;
	char		*value;
	char		*error;
}
zbx_func_t;

typedef struct
{
	zbx_uint64_t		itemid;
	zbx_vector_ptr_t	functions;
}
zbx_ifunc_t;

static void	zbx_populate_function_items(zbx_vector_uint64_t *functionids, zbx_vector_ptr_t *ifuncs,
		zbx_vector_ptr_t *triggers)
{
	const char	*__function_name = "zbx_populate_function_items";

	int		i, j;
	DC_TRIGGER	*tr;
	DC_FUNCTION	*functions = NULL;
	int		*errcodes = NULL;
	zbx_ifunc_t	*ifunc = NULL;
	zbx_func_t	*func;

	zabbix_log(LOG_LEVEL_DEBUG, "In %s() functionids_num:%d", __function_name, functionids->values_num);

	functions = zbx_malloc(functions, sizeof(DC_FUNCTION) * functionids->values_num);
	errcodes = zbx_malloc(errcodes, sizeof(int) * functionids->values_num);

	DCconfig_get_functions_by_functionids(functions, functionids->values, errcodes, functionids->values_num);

	for (i = 0; i < functionids->values_num; i++)
	{
		if (SUCCEED != errcodes[i])
			continue;

		for (j = 0; j < ifuncs->values_num; j++)
		{
			ifunc = (zbx_ifunc_t *)ifuncs->values[j];

			if (ifunc->itemid == functions[i].itemid)
				break;
		}

		if (j == ifuncs->values_num)
		{
			ifunc = zbx_malloc(NULL, sizeof(zbx_ifunc_t));
			ifunc->itemid = functions[i].itemid;
			zbx_vector_ptr_create(&ifunc->functions);

			zbx_vector_ptr_append(ifuncs, ifunc);
		}

		func = zbx_malloc(NULL, sizeof(zbx_func_t));

		func->functionid = functions[i].functionid;
		func->triggerid = functions[i].triggerid;
		func->function = zbx_strdup(NULL, functions[i].function);
		func->parameter = zbx_strdup(NULL, functions[i].parameter);
		func->timespec.sec = 0;
		func->timespec.ns = 0;
		func->value = NULL;
		func->error = NULL;

		if (FAIL != (j = zbx_vector_ptr_bsearch(triggers, &func->triggerid,
				ZBX_DEFAULT_UINT64_PTR_COMPARE_FUNC)))
		{
			tr = (DC_TRIGGER *)triggers->values[j];
			func->timespec = tr->timespec;
		}

		zbx_vector_ptr_append(&ifunc->functions, func);
	}

	DCconfig_clean_functions(functions, errcodes, functionids->values_num);

	zbx_free(errcodes);
	zbx_free(functions);

	zbx_vector_ptr_sort(ifuncs, ZBX_DEFAULT_UINT64_PTR_COMPARE_FUNC);

	for (i = 0; i < ifuncs->values_num; i++)
	{
		ifunc = (zbx_ifunc_t *)ifuncs->values[i];
		zbx_vector_ptr_sort(&ifunc->functions, ZBX_DEFAULT_UINT64_PTR_COMPARE_FUNC);
	}

	zabbix_log(LOG_LEVEL_DEBUG, "End of %s() ifuncs_num:%d", __function_name, ifuncs->values_num);
}

static void	zbx_evaluate_item_functions(zbx_vector_ptr_t *ifuncs)
{
	const char	*__function_name = "zbx_evaluate_item_functions";

<<<<<<< HEAD
	DB_RESULT	result;
	DB_ROW		row;
	DB_ITEM		item;
	char		*sql = NULL, value[MAX_BUFFER_LEN], *error = NULL;
	size_t		sql_alloc = 2 * ZBX_KIBIBYTE, sql_offset = 0;
	int		i;
=======
	DC_ITEM		*items = NULL;
	char		value[MAX_BUFFER_LEN];
	int		i, k;
>>>>>>> bedbdea4
	zbx_ifunc_t	*ifunc = NULL;
	zbx_func_t	*func;
	zbx_uint64_t	*itemids = NULL;
	int		*errcodes = NULL;

	zabbix_log(LOG_LEVEL_DEBUG, "In %s() ifuncs_num:%d", __function_name, ifuncs->values_num);

	itemids = zbx_malloc(itemids, ifuncs->values_num * sizeof(zbx_uint64_t));

	for (i = 0; i < ifuncs->values_num; i++)
		itemids[i] = ((zbx_ifunc_t *)ifuncs->values[i])->itemid;

	items = zbx_malloc(items, sizeof(DC_ITEM) * ifuncs->values_num);
	errcodes = zbx_malloc(errcodes, sizeof(int) * ifuncs->values_num);

	DCconfig_get_items_by_itemids(items, itemids, errcodes, ifuncs->values_num);

	zbx_free(itemids);

	for (i = 0; i < ifuncs->values_num; i++)
	{
		ifunc = (zbx_ifunc_t *)ifuncs->values[i];

		for (k = 0; k < ifunc->functions.values_num; k++)
		{
			func = (zbx_func_t *)ifunc->functions.values[k];

			if (SUCCEED != errcodes[i])
			{
				func->error = zbx_dsprintf(func->error, "Cannot evaluate function [%s(%s)]:"
						" item does not exist, is disabled or belongs to a disabled host.",
						func->function, func->parameter);
				continue;
			}

			if (ITEM_STATE_NOTSUPPORTED == items[i].state)
			{
				func->error = zbx_dsprintf(func->error, "Item not supported for function: {%s:%s.%s(%s)}.",
						items[i].host.host, items[i].key_orig, func->function, func->parameter);
				continue;
			}

<<<<<<< HEAD
			if (SUCCEED != evaluate_function(value, &item, func->function, func->parameter,
					func->timespec.sec, &error))
			{
				if (NULL != error)
				{
					func->error = zbx_dsprintf(func->error,
						"Cannot evaluate function \"%s:%s.%s(%s)\": %s.",
						item.host_name, item.key, func->function, func->parameter, error);
					zbx_free(error);
				}
				else
				{
					func->error = zbx_dsprintf(func->error,
						"Cannot evaluate function \"%s:%s.%s(%s)\".",
						item.host_name, item.key, func->function, func->parameter);
				}
=======
			if (SUCCEED != evaluate_function(value, &items[i], func->function, func->parameter, func->timespec.sec))
			{
				func->error = zbx_dsprintf(func->error, "Evaluation failed for function: {%s:%s.%s(%s)}.",
						items[i].host.host, items[i].key_orig, func->function, func->parameter);
>>>>>>> bedbdea4
			}
			else
				func->value = zbx_strdup(func->value, value);
		}
	}

	DCconfig_clean_items(items, errcodes, ifuncs->values_num);

	zbx_free(errcodes);
	zbx_free(items);

	zabbix_log(LOG_LEVEL_DEBUG, "End of %s()", __function_name);
}

static zbx_func_t	*zbx_get_func_by_functionid(zbx_vector_ptr_t *ifuncs, zbx_uint64_t functionid)
{
	zbx_ifunc_t	*ifunc;
	int		i, j;

	for (i = 0; i < ifuncs->values_num; i++)
	{
		ifunc = (zbx_ifunc_t *)ifuncs->values[i];

		if (FAIL != (j = zbx_vector_ptr_bsearch(&ifunc->functions, &functionid,
				ZBX_DEFAULT_UINT64_PTR_COMPARE_FUNC)))
		{
			return (zbx_func_t *)ifunc->functions.values[j];
		}
	}

	return NULL;
}

static void	zbx_substitute_functions_results(zbx_vector_ptr_t *ifuncs, zbx_vector_ptr_t *triggers)
{
	const char	*__function_name = "zbx_substitute_functions_results";

	DC_TRIGGER	*tr;
	char		*out = NULL, *br, *bl;
	size_t		out_alloc = TRIGGER_EXPRESSION_LEN_MAX, out_offset = 0;
	int		i;
	zbx_uint64_t	functionid;
	zbx_func_t	*func;

	zabbix_log(LOG_LEVEL_DEBUG, "In %s() ifuncs_num:%d tr_num:%d",
			__function_name, ifuncs->values_num, triggers->values_num);

	out = zbx_malloc(out, out_alloc);

	for (i = 0; i < triggers->values_num; i++)
	{
		tr = (DC_TRIGGER *)triggers->values[i];

		if (NULL != tr->new_error)
			continue;

		out_offset = 0;

		for (br = tr->expression, bl = strchr(tr->expression, '{'); NULL != bl; bl = strchr(bl, '{'))
		{
			*bl = '\0';
			zbx_strcpy_alloc(&out, &out_alloc, &out_offset, br);
			*bl = '{';

			if (NULL == (br = strchr(bl, '}')))
			{
				tr[i].new_error = zbx_strdup(tr[i].new_error, "Invalid trigger expression");
				tr[i].new_value = TRIGGER_VALUE_UNKNOWN;
				THIS_SHOULD_NEVER_HAPPEN;
				break;
			}

			*br = '\0';

			ZBX_STR2UINT64(functionid, bl + 1);

			*br++ = '}';
			bl = br;

			if (NULL == (func = zbx_get_func_by_functionid(ifuncs, functionid)))
			{
				tr->new_error = zbx_dsprintf(tr->new_error, "Cannot obtain function"
						" and item for functionid: " ZBX_FS_UI64, functionid);
				tr->new_value = TRIGGER_VALUE_UNKNOWN;
				break;
			}

			if (NULL != func->error)
			{
				tr->new_error = zbx_strdup(tr->new_error, func->error);
				tr->new_value = TRIGGER_VALUE_UNKNOWN;
				break;
			}

			if (NULL == func->value)
			{
				tr->new_error = zbx_strdup(tr->new_error, "Unexpected error while"
						" processing a trigger expression");
				tr->new_value = TRIGGER_VALUE_UNKNOWN;
				break;
			}

			zbx_strcpy_alloc(&out, &out_alloc, &out_offset, func->value);
		}

		if (NULL == tr->new_error)
		{
			zbx_strcpy_alloc(&out, &out_alloc, &out_offset, br);

			zabbix_log(LOG_LEVEL_DEBUG, "%s() expression[%d]:'%s' => '%s'",
					__function_name, i, tr->expression, out);

			tr->expression = zbx_strdup(tr->expression, out);
		}
	}

	zbx_free(out);

	zabbix_log(LOG_LEVEL_DEBUG, "End of %s()", __function_name);
}

static void	zbx_free_item_functions(zbx_vector_ptr_t *ifuncs)
{
	int		i, j;
	zbx_ifunc_t	*ifunc;
	zbx_func_t	*func;

	for (i = 0; i < ifuncs->values_num; i++)
	{
		ifunc = (zbx_ifunc_t *)ifuncs->values[i];

		for (j = 0; j < ifunc->functions.values_num; j++)
		{
			func = (zbx_func_t *)ifunc->functions.values[j];

			zbx_free(func->function);
			zbx_free(func->parameter);
			zbx_free(func->value);
			zbx_free(func->error);
			zbx_free(func);
		}
		zbx_vector_ptr_destroy(&ifunc->functions);
		zbx_free(ifunc);
	}
}

/******************************************************************************
 *                                                                            *
 * Function: substitute_functions                                             *
 *                                                                            *
 * Purpose: substitute expression functions with their values                 *
 *                                                                            *
 * Parameters: triggers - array of DC_TRIGGER structures                      *
 *                                                                            *
 * Author: Alexei Vladishev, Alexander Vladishev, Aleksandrs Saveljevs        *
 *                                                                            *
 * Comments: example: "({15}>10)|({123}=0)" => "(6.456>10)|(0=0)"             *
 *                                                                            *
 ******************************************************************************/
static void	substitute_functions(zbx_vector_ptr_t *triggers)
{
	const char		*__function_name = "substitute_functions";

	zbx_vector_uint64_t	functionids;
	zbx_vector_ptr_t	ifuncs;

	zabbix_log(LOG_LEVEL_DEBUG, "In %s()", __function_name);

	zbx_vector_uint64_create(&functionids);
	zbx_extract_functionids(&functionids, triggers);

	if (0 == functionids.values_num)
		goto empty;

	zbx_vector_ptr_create(&ifuncs);
	zbx_populate_function_items(&functionids, &ifuncs, triggers);

	if (0 != ifuncs.values_num)
	{
		zbx_evaluate_item_functions(&ifuncs);
		zbx_substitute_functions_results(&ifuncs, triggers);
	}

	zbx_free_item_functions(&ifuncs);
	zbx_vector_ptr_destroy(&ifuncs);
empty:
	zbx_vector_uint64_destroy(&functionids);

	zabbix_log(LOG_LEVEL_DEBUG, "End of %s()", __function_name);
}

/******************************************************************************
 *                                                                            *
 * Function: evaluate_expressions                                             *
 *                                                                            *
 * Purpose: evaluate trigger expressions                                      *
 *                                                                            *
 * Parameters: triggers - [IN] array of DC_TRIGGER structures                 *
 *                                                                            *
 * Author: Alexei Vladishev                                                   *
 *                                                                            *
 ******************************************************************************/
void	evaluate_expressions(zbx_vector_ptr_t *triggers)
{
	const char	*__function_name = "evaluate_expressions";

	DB_EVENT	event;
	DC_TRIGGER	*tr;
	int		i;
	double		expr_result;
	char		err[MAX_STRING_LEN];

	zabbix_log(LOG_LEVEL_DEBUG, "In %s() tr_num:%d", __function_name, triggers->values_num);

	memset(&event, 0, sizeof(DB_EVENT));
	event.source = EVENT_SOURCE_TRIGGERS;
	event.object = EVENT_OBJECT_TRIGGER;

	for (i = 0; i < triggers->values_num; i++)
	{
		tr = (DC_TRIGGER *)triggers->values[i];

		event.objectid = tr->triggerid;
		event.value = tr->value;

		tr->expression = zbx_strdup(NULL, tr->expression_orig);

		/* the trigger expression is used to parse function ids for referenced hostid caching */
		/* when evaluating trigger expression                                                 */
		event.trigger.expression = tr->expression_orig;

		zbx_remove_whitespace(tr->expression);

		if (SUCCEED != substitute_simple_macros(NULL, &event, NULL, NULL, NULL, NULL, NULL,
				&tr->expression, MACRO_TYPE_TRIGGER_EXPRESSION, err, sizeof(err)))
		{
			tr->new_error = zbx_strdup(tr->new_error, err);
			tr->new_value = TRIGGER_VALUE_UNKNOWN;
		}
	}

	substitute_functions(triggers);

	for (i = 0; i < triggers->values_num; i++)
	{
		tr = (DC_TRIGGER *)triggers->values[i];

		if (NULL != tr->new_error)
			continue;

		if (SUCCEED != evaluate(&expr_result, tr->expression, err, sizeof(err)))
		{
			tr->new_error = zbx_strdup(tr->new_error, err);
			tr->new_value = TRIGGER_VALUE_UNKNOWN;
		}
		else if (SUCCEED == cmp_double(expr_result, 0))
		{
			tr->new_value = TRIGGER_VALUE_OK;
		}
		else
			tr->new_value = TRIGGER_VALUE_PROBLEM;
	}

	for (i = 0; i < triggers->values_num; i++)
	{
		tr = (DC_TRIGGER *)triggers->values[i];

		if (NULL != tr->new_error)
		{
			zabbix_log(LOG_LEVEL_DEBUG, "%s():expression [%s] cannot be evaluated: %s",
					__function_name, tr->expression, tr->new_error);
		}

		zbx_free(tr->expression);
	}

	zabbix_log(LOG_LEVEL_DEBUG, "End of %s()", __function_name);
}

/******************************************************************************
 *                                                                            *
 * Function: substitute_discovery_macros_simple                               *
 *                                                                            *
 * Purpose: trying to resolve the discovery macros in item key parameters     *
 *          in simple macros like {host:key[].func()}                         *
 *                                                                            *
 ******************************************************************************/
static int	substitute_discovery_macros_simple(char *data, char **replace_to, size_t *replace_to_alloc,
		size_t *pos, struct zbx_json_parse *jp_row)
{
	char	*pl, *pr;
	char	*key = NULL;
	size_t	sz, replace_to_offset = 0;

	pl = pr = data + *pos;
	if ('{' != *pr++)
		return FAIL;

	/* check for macros {HOST.HOST<1-9>} and {HOSTNAME<1-9>} */
	if ((0 == strncmp(pr, MVAR_HOST_HOST, sz = sizeof(MVAR_HOST_HOST) - 2) ||
			0 == strncmp(pr, MVAR_HOSTNAME, sz = sizeof(MVAR_HOSTNAME) - 2)) &&
			('}' == pr[sz] || ('}' == pr[sz + 1] && '1' <= pr[sz] && pr[sz] <= '9')))
	{
		pr += sz + ('}' == pr[sz] ? 1 : 2);
	}
	else if (SUCCEED != parse_host(&pr, NULL))	/* a simple host name; e.g. "Zabbix server" */
		return FAIL;

	if (':' != *pr++)
		return FAIL;

	if (0 == *replace_to_alloc)
	{
		*replace_to_alloc = 128;
		*replace_to = zbx_malloc(*replace_to, *replace_to_alloc);
	}

	zbx_strncpy_alloc(replace_to, replace_to_alloc, &replace_to_offset, pl, pr - pl);

	/* an item key */
	if (SUCCEED != get_item_key(&pr, &key))
		return FAIL;

	substitute_key_macros(&key, NULL, NULL, jp_row, MACRO_TYPE_ITEM_KEY, NULL, 0);
	zbx_strcpy_alloc(replace_to, replace_to_alloc, &replace_to_offset, key);

	zbx_free(key);

	pl = pr;

	/* a trigger function with parameters */
	if ('.' != *pr++ || SUCCEED != parse_function(&pr, NULL, NULL) || '}' != *pr++)
		return FAIL;

	zbx_strncpy_alloc(replace_to, replace_to_alloc, &replace_to_offset, pl, pr - pl);

	*pos = pr - data - 1;

	return SUCCEED;
}

/******************************************************************************
 *                                                                            *
 * Function: substitute_discovery_macros                                      *
 *                                                                            *
 * Parameters: data   - [IN/OUT] pointer to a buffer                          *
 *             jp_row - [IN] discovery data                                   *
 *             flags  - [IN] ZBX_MACRO_ANY - all LLD macros will be resolved  *
 *                            without validation of the value type            *
 *                           ZBX_MACRO_NUMERIC - values for LLD macros should *
 *                            be numeric                                      *
 *                           ZBX_MACRO_SIMPLE - LLD macros, located in the    *
 *                            item key parameters in simple macros will be    *
 *                            resolved considering quotes.                    *
 *                            Flag ZBX_MACRO_NUMERIC doesn't affect these     *
 *                            macros.                                         *
 *             error  - [OUT] should be not NULL if ZBX_MACRO_NUMERIC flag is *
 *                            set                                             *
 *                                                                            *
 * Return value: Always SUCCEED if numeric flag is not set, otherwise SUCCEED *
 *               if all discovery macros resolved to numeric values,          *
 *               otherwise FAIL with an error message.                        *
 *                                                                            *
 * Author: Alexander Vladishev                                                *
 *                                                                            *
 ******************************************************************************/
int	substitute_discovery_macros(char **data, struct zbx_json_parse *jp_row, int flags,
		char *error, size_t max_error_len)
{
	const char	*__function_name = "substitute_discovery_macros";

	char		*replace_to = NULL, c;
	size_t		l, r, replace_to_alloc = 0;
	int		rc, ret = SUCCEED;

	zabbix_log(LOG_LEVEL_DEBUG, "In %s() data:'%s'", __function_name, *data);

	for (l = 0; '\0' != (*data)[l]; l++)
	{
		if ('{' != (*data)[l])
			continue;

		r = l;

		/* substitute discovery macros, e.g. {#FSNAME} */
		if ('#' == (*data)[l + 1])
		{
			for (r += 2; SUCCEED == is_macro_char((*data)[r]); r++)
				;

			if ('}' != (*data)[r])
				continue;

			c = (*data)[r + 1];
			(*data)[r + 1] = '\0';

			if (SUCCEED != (rc = zbx_json_value_by_name_dyn(jp_row, &(*data)[l], &replace_to, &replace_to_alloc)))
			{
				zabbix_log(LOG_LEVEL_DEBUG, "%s() cannot substitute macro \"%s\": not found in value set",
						__function_name, *data + l);

				if (0 != (flags & ZBX_MACRO_NUMERIC))
				{
					zbx_snprintf(error, max_error_len, "no value for macro \"%s\"", *data + l);
					ret = FAIL;
				}
			}
			else if (0 != (flags & ZBX_MACRO_NUMERIC))
			{
				if (SUCCEED != is_double_suffix(replace_to))
				{
					zbx_snprintf(error, max_error_len, "macro \"%s\" value is not numeric", *data + l);
					ret = FAIL;
				}
			}

			(*data)[r + 1] = c;

			if (SUCCEED != ret)
				break;

			if (SUCCEED == rc)
				zbx_replace_string(data, l, &r, replace_to);
		}
		/* substitute LLD macros, located in the item key parameters in simple macros */
		/* e.g. {Zabbix server:ifAlias[{#SNMPINDEX}].last(0)}                         */
		else if (0 != (flags & ZBX_MACRO_SIMPLE))
		{
			if (SUCCEED != substitute_discovery_macros_simple(*data, &replace_to, &replace_to_alloc,
					&r, jp_row))
			{
				continue;
			}

			zbx_replace_string(data, l, &r, replace_to);
		}

		l = r;
	}

	zbx_free(replace_to);

	zabbix_log(LOG_LEVEL_DEBUG, "End of %s():%s data:'%s'", __function_name, zbx_result_string(ret), *data);

	return ret;
}

typedef struct
{
	zbx_uint64_t		*hostid;
	DC_ITEM			*dc_item;
	struct zbx_json_parse	*jp_row;
	int			macro_type;
}
replace_key_param_data_t;

/******************************************************************************
 *                                                                            *
 * Function: replace_key_param                                                *
 *                                                                            *
 * Comments: auxiliary function for substitute_key_macros()                   *
 *                                                                            *
 ******************************************************************************/
static char	*replace_key_param(const char *data, int key_type, int level, int num, int quoted, void *cb_data)
{
	replace_key_param_data_t	*replace_key_param_data = (replace_key_param_data_t *)cb_data;
	zbx_uint64_t			*hostid = replace_key_param_data->hostid;
	DC_ITEM				*dc_item = replace_key_param_data->dc_item;
	struct zbx_json_parse		*jp_row = replace_key_param_data->jp_row;
	int				macro_type = replace_key_param_data->macro_type;
	char				*param;

	if (ZBX_KEY_TYPE_ITEM == key_type && 0 == level)
		return NULL;

	if (NULL == strchr(data, '{'))
		return NULL;

	param = zbx_strdup(NULL, data);

	if (0 != level)
		unquote_key_param(param);

	if (NULL == jp_row)
		substitute_simple_macros(NULL, NULL, NULL, NULL, hostid, NULL, dc_item, &param, macro_type, NULL, 0);
	else
		substitute_discovery_macros(&param, jp_row, ZBX_MACRO_ANY, NULL, 0);

	if (0 != level)
		quote_key_param(&param, quoted);

	return param;
}

/******************************************************************************
 *                                                                            *
 * Function: substitute_key_macros                                            *
 *                                                                            *
 * Purpose: safely substitutes macros in parameters of an item key and OID    *
 *                                                                            *
 * Example:  key                     | macro       | result                   *
 *          -------------------------+-------------+-----------------         *
 *           echo.sh[{$MACRO}]       | a           | echo.sh[a]               *
 *           echo.sh["{$MACRO}"]     | a           | echo.sh["a"]             *
 *           echo.sh[{$MACRO}]       | "a"         | echo.sh["\"a\""]         *
 *           echo.sh["{$MACRO}"]     | "a"         | echo.sh["\"a\""]         *
 *           echo.sh[{$MACRO}]       | a,b         | echo.sh["a,b"]           *
 *           echo.sh["{$MACRO}"]     | a,b         | echo.sh["a,b"]           *
 *           ifInOctets.{#SNMPINDEX} | 1           | ifInOctets.1             *
 *                                                                            *
 ******************************************************************************/
int	substitute_key_macros(char **data, zbx_uint64_t *hostid, DC_ITEM *dc_item, struct zbx_json_parse *jp_row,
		int macro_type, char *error, size_t maxerrlen)
{
	const char			*__function_name = "substitute_key_macros";
	replace_key_param_data_t	replace_key_param_data;
	int				key_type, ret;

	zabbix_log(LOG_LEVEL_DEBUG, "In %s() data:'%s'", __function_name, *data);

	replace_key_param_data.hostid = hostid;
	replace_key_param_data.dc_item = dc_item;
	replace_key_param_data.jp_row = jp_row;
	replace_key_param_data.macro_type = macro_type;

	switch (macro_type)
	{
		case MACRO_TYPE_ITEM_KEY:
			key_type = ZBX_KEY_TYPE_ITEM;
			break;
		case MACRO_TYPE_SNMP_OID:
			key_type = ZBX_KEY_TYPE_OID;
			break;
		default:
			assert(0);
	}

	ret = replace_key_params_dyn(data, key_type, replace_key_param, &replace_key_param_data, error, maxerrlen);

	zabbix_log(LOG_LEVEL_DEBUG, "End of %s():%s data:'%s'", __function_name, zbx_result_string(ret), *data);

	return ret;
}

#define ZBX_OPCODE_AND		'&'
#define ZBX_OPCODE_OR		'|'
#define ZBX_OPCODE_OPEN		'('
#define ZBX_OPCODE_CLOSE	')'

#define ZBX_OPCODE_CLASS_NONE		0
#define ZBX_OPCODE_CLASS_OP_BINARY	1
#define ZBX_OPCODE_CLASS_VALUE		2

/******************************************************************************
 *                                                                            *
 * Function: expression_get_token                                             *
 *                                                                            *
 * Purpose: return the first token from an expression                         *
 *                                                                            *
 * Parameters: expression  - [IN] the source expression                       *
 *             start       - [OUT] a pointer to the token start (the first    *
 *                                 token character)                           *
 *             end         - [OUT] a pointer to the token end (the next after *
 *                                 last token character)                      *
 *                                                                            *
 * Comments: A token is either a sequence of alphanumeric and '_', '{', '}'   *
 *           characters or any other non whitespace character.                *
 *                                                                            *
 ******************************************************************************/
static void	expression_get_token(const char *expression, char const **start, char const **end)
{
	const char	*pstart = expression, *pend;
	int		token_class;

	/* strip leading whitespace */
	while (' ' == *pstart)
		pstart++;

	pend = pstart;

	if ('\0' == *pend)
		goto out;

	/* get the token class */
	if ('{' == *pend)
		token_class = ZBX_OPCODE_CLASS_VALUE;
	else if (0 != islower(*pend))
		token_class = ZBX_OPCODE_CLASS_OP_BINARY;
	else
		token_class = ZBX_OPCODE_CLASS_NONE;

	pend++;

	/* find the next token */
	while('\0' != *pend)
	{
		switch (token_class)
		{
			case ZBX_OPCODE_CLASS_NONE:
				goto out;
			case ZBX_OPCODE_CLASS_VALUE:
				if ('}' == *pend)
				{
					pend++;
					goto out;
				}
				if (0 == isdigit(*pend))
					goto out;
				break;
			case ZBX_OPCODE_CLASS_OP_BINARY:
				if (0 == islower(*pend))
					goto out;
		}
		pend++;
	}
out:
	*start = pstart;
	*end = pend;
}

/******************************************************************************
 *                                                                            *
 * Function: translate_expression                                             *
 *                                                                            *
 * Purpose: translate logical expression containing AND/OR operators into     *
 *          internal format with &/| operators and remove whitespace.         *
 *                                                                            *
 * Parameters: expression  - [IN] the source expression                       *
 *             out         - [OUT] the resulting expression                   *
 *             error       - [OUT] a short error description                  *
 *                                                                            *
 * Return value: SUCCEED - the expression was translated successfully         *
 *               FAIL    - otherwise                                          *
 *                                                                            *
 * Comments: This function allocates memory for output expression which must  *
 *           be freed by the caller.                                          *
 *           In the case of failure the error description is allocated by     *
 *           this function and must be freed by the caller.                   *
 *                                                                            *
 ******************************************************************************/
int	translate_expression(const char *expression, char **out, char **error)
{
	const char	*__function_name = "translate_expression";

	const char	*start, *end = expression;
	int		level = 0, last_op = 0, ret = FAIL;
	size_t		token_len, out_offset = 0, out_alloc = 0;

	zabbix_log(LOG_LEVEL_DEBUG, "In %s()", __function_name);

	while ('\0' != *end)
	{
		expression_get_token(end, &start, &end);

		token_len = end - start;

		if (3 == token_len && 0 == strncmp(start, "and", token_len))
		{
			/* check if the previous op was a logical value */
			if (ZBX_OPCODE_CLASS_VALUE != last_op)
				goto out;

			zbx_chrcpy_alloc(out, &out_alloc, &out_offset, ZBX_OPCODE_AND);
			last_op = ZBX_OPCODE_CLASS_OP_BINARY;
		}
		else if (2 == token_len && 0 == strncmp(start, "or", token_len))
		{
			/* check if the previous op was a logical value */
			if (ZBX_OPCODE_CLASS_VALUE != last_op)
				goto out;

			zbx_chrcpy_alloc(out, &out_alloc, &out_offset, ZBX_OPCODE_OR);
			last_op = ZBX_OPCODE_CLASS_OP_BINARY;
		}
		else if (1 == token_len && '(' == *start)
		{
			/* check if the previous op was a logical value */
			if (ZBX_OPCODE_CLASS_VALUE == last_op)
				goto out;

			level++;

			zbx_chrcpy_alloc(out, &out_alloc, &out_offset, ZBX_OPCODE_OPEN);
			last_op = ZBX_OPCODE_CLASS_NONE;
		}
		else if (1 == token_len && ')' == *start)
		{
			/* check if the previous op was a logical value */
			if (ZBX_OPCODE_CLASS_VALUE != last_op)
				goto out;

			/* check for matching parentheses */
			if (0 >= level)
				goto out;

			level--;

			zbx_chrcpy_alloc(out, &out_alloc, &out_offset, ZBX_OPCODE_CLOSE);
			last_op = ZBX_OPCODE_CLASS_VALUE;
		}
		else if (2 < token_len && '{' == *start && '}' == start[token_len - 1])
		{
			/* check if the previous op was a logical value */
			if (ZBX_OPCODE_CLASS_VALUE == last_op)
				goto out;

			zbx_strncpy_alloc(out, &out_alloc, &out_offset, start, token_len);
			last_op = ZBX_OPCODE_CLASS_VALUE;
		}
		else
		{
			if (start != end)
				goto out;
		}
	}

	/* check for matching parentheses */
	if (0 != level)
		goto out;

	zbx_strncpy_alloc(out, &out_alloc, &out_offset, "", 0);

	ret = SUCCEED;
out:
	if (SUCCEED != ret)
	{
		zabbix_log(LOG_LEVEL_DEBUG, "invalid expression '%s': error at position " ZBX_FS_SIZE_T,
				expression, (zbx_fs_size_t)(start - expression));
		*error = zbx_strdup(*error, "Invalid formula expression.");
	}

	zabbix_log(LOG_LEVEL_DEBUG, "End of %s():%s", __function_name, zbx_result_string(ret));

	return ret;
}<|MERGE_RESOLUTION|>--- conflicted
+++ resolved
@@ -3753,18 +3753,9 @@
 {
 	const char	*__function_name = "zbx_evaluate_item_functions";
 
-<<<<<<< HEAD
-	DB_RESULT	result;
-	DB_ROW		row;
-	DB_ITEM		item;
-	char		*sql = NULL, value[MAX_BUFFER_LEN], *error = NULL;
-	size_t		sql_alloc = 2 * ZBX_KIBIBYTE, sql_offset = 0;
-	int		i;
-=======
 	DC_ITEM		*items = NULL;
-	char		value[MAX_BUFFER_LEN];
+	char		value[MAX_BUFFER_LEN], *error = NULL;
 	int		i, k;
->>>>>>> bedbdea4
 	zbx_ifunc_t	*ifunc = NULL;
 	zbx_func_t	*func;
 	zbx_uint64_t	*itemids = NULL;
@@ -3807,29 +3798,23 @@
 				continue;
 			}
 
-<<<<<<< HEAD
-			if (SUCCEED != evaluate_function(value, &item, func->function, func->parameter,
+			if (SUCCEED != evaluate_function(value, &items[i], func->function, func->parameter,
 					func->timespec.sec, &error))
 			{
 				if (NULL != error)
 				{
 					func->error = zbx_dsprintf(func->error,
 						"Cannot evaluate function \"%s:%s.%s(%s)\": %s.",
-						item.host_name, item.key, func->function, func->parameter, error);
+						items[i].host.host, items[i].key_orig, func->function, func->parameter,
+						error);
 					zbx_free(error);
 				}
 				else
 				{
 					func->error = zbx_dsprintf(func->error,
 						"Cannot evaluate function \"%s:%s.%s(%s)\".",
-						item.host_name, item.key, func->function, func->parameter);
-				}
-=======
-			if (SUCCEED != evaluate_function(value, &items[i], func->function, func->parameter, func->timespec.sec))
-			{
-				func->error = zbx_dsprintf(func->error, "Evaluation failed for function: {%s:%s.%s(%s)}.",
 						items[i].host.host, items[i].key_orig, func->function, func->parameter);
->>>>>>> bedbdea4
+				}
 			}
 			else
 				func->value = zbx_strdup(func->value, value);
