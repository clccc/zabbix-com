/*
** Zabbix
** Copyright (C) 2000-2011 Zabbix SIA
**
** This program is free software; you can redistribute it and/or modify
** it under the terms of the GNU General Public License as published by
** the Free Software Foundation; either version 2 of the License, or
** (at your option) any later version.
**
** This program is distributed in the hope that it will be useful,
** but WITHOUT ANY WARRANTY; without even the implied warranty of
** MERCHANTABILITY or FITNESS FOR A PARTICULAR PURPOSE.  See the
** GNU General Public License for more details.
**
** You should have received a copy of the GNU General Public License
** along with this program; if not, write to the Free Software
** Foundation, Inc., 51 Franklin Street, Fifth Floor, Boston, MA  02110-1301, USA.
**/

#include "common.h"

#include "db.h"
#include "zbxdb.h"
#include "log.h"
#include "mutexs.h"

static int	txn_level = 0;	/* transaction level, nested transactions are not supported */
static int	txn_error = 0;	/* failed transaction */
static int	txn_init = 0;	/* connecting to db */

#if defined(HAVE_IBM_DB2)
static zbx_ibm_db2_handle_t	ibm_db2;
#elif defined(HAVE_MYSQL)
static MYSQL			*conn = NULL;
#elif defined(HAVE_ORACLE)
static zbx_oracle_db_handle_t	oracle;
#elif defined(HAVE_POSTGRESQL)
static PGconn			*conn = NULL;
static int			ZBX_PG_BYTEAOID = 0;
static int			ZBX_PG_SVERSION = 0;
char				ZBX_PG_ESCAPE_BACKSLASH = 1;
#elif defined(HAVE_SQLITE3)
static sqlite3			*conn = NULL;
static PHP_MUTEX		sqlite_access;
#endif

#if defined(HAVE_ORACLE)
static const char	*zbx_oci_error(sword status)
{
	static char	errbuf[512];
	sb4		errcode = 0;

	errbuf[0] = '\0';

	switch (status)
	{
		case OCI_SUCCESS_WITH_INFO:
			OCIErrorGet((dvoid *)oracle.errhp, (ub4)1, (text *)NULL, &errcode,
					(text *)errbuf, (ub4)sizeof(errbuf), OCI_HTYPE_ERROR);
			break;
		case OCI_NEED_DATA:
			zbx_snprintf(errbuf, sizeof(errbuf), "%s", "OCI_NEED_DATA");
			break;
		case OCI_NO_DATA:
			zbx_snprintf(errbuf, sizeof(errbuf), "%s", "OCI_NODATA");
			break;
		case OCI_ERROR:
			OCIErrorGet((dvoid *)oracle.errhp, (ub4)1, (text *)NULL, &errcode,
					(text *)errbuf, (ub4)sizeof(errbuf), OCI_HTYPE_ERROR);
			break;
		case OCI_INVALID_HANDLE:
			zbx_snprintf(errbuf, sizeof(errbuf), "%s", "OCI_INVALID_HANDLE");
			break;
		case OCI_STILL_EXECUTING:
			zbx_snprintf(errbuf, sizeof(errbuf), "%s", "OCI_STILL_EXECUTING");
			break;
		case OCI_CONTINUE:
			zbx_snprintf(errbuf, sizeof(errbuf), "%s", "OCI_CONTINUE");
			break;
	}

	zbx_rtrim(errbuf, ZBX_WHITESPACE);

	return errbuf;
}
#endif	/* HAVE_ORACLE */

/******************************************************************************
 *                                                                            *
 * Function: zbx_db_connect                                                   *
 *                                                                            *
 * Purpose: connect to the database                                           *
 *                                                                            *
 * Return value: ZBX_DB_OK - succefully connected                             *
 *               ZBX_DB_DOWN - database is down                               *
 *               ZBX_DB_FAIL - failed to connect                              *
 *                                                                            *
 ******************************************************************************/
int	zbx_db_connect(char *host, char *user, char *password, char *dbname, char *dbschema, char *dbsocket, int port)
{
	int		ret = ZBX_DB_OK;
#if defined(HAVE_IBM_DB2)
	char		*connect = NULL;
#elif defined(HAVE_ORACLE)
	char		*connect = NULL;
	sword		err = OCI_SUCCESS;
#elif defined(HAVE_POSTGRESQL)
	char		*cport = NULL;
	DB_RESULT	result;
	DB_ROW		row;
#endif

	txn_init = 1;

	assert(NULL != host);

#if defined(HAVE_IBM_DB2)
	connect = zbx_strdup(connect, "PROTOCOL=TCPIP;");
	if ('\0' != *host)
		connect = zbx_strdcatf(connect, "HOSTNAME=%s;", host);
	if (NULL != dbname && '\0' != *dbname)
		connect = zbx_strdcatf(connect, "DATABASE=%s;", dbname);
	if (0 != port)
		connect = zbx_strdcatf(connect, "PORT=%d;", port);
	if (NULL != user && '\0' != *user)
		connect = zbx_strdcatf(connect, "UID=%s;", user);
	if (NULL != password && '\0' != *password)
		connect = zbx_strdcatf(connect, "PWD=%s;", password);

	memset(&ibm_db2, 0, sizeof(ibm_db2));

	/* allocate an environment handle */
	if (SUCCEED != zbx_ibm_db2_success(SQLAllocHandle(SQL_HANDLE_ENV, SQL_NULL_HANDLE, &ibm_db2.henv)))
		ret = ZBX_DB_FAIL;

	/* set attribute to enable application to run as ODBC 3.0 application; */
	/* recommended for pure IBM DB2 CLI, but not required */
	if (ZBX_DB_OK == ret && SUCCEED != zbx_ibm_db2_success(SQLSetEnvAttr(ibm_db2.henv, SQL_ATTR_ODBC_VERSION,
			(void *)SQL_OV_ODBC3, 0)))
		ret = ZBX_DB_FAIL;

	/* allocate a database connection handle */
	if (ZBX_DB_OK == ret && SUCCEED != zbx_ibm_db2_success(SQLAllocHandle(SQL_HANDLE_DBC, ibm_db2.henv,
			&ibm_db2.hdbc)))
		ret = ZBX_DB_FAIL;

	/* connect to the database */
	if (ZBX_DB_OK == ret && SUCCEED != zbx_ibm_db2_success(SQLDriverConnect(ibm_db2.hdbc, NULL, (SQLCHAR *)connect,
			SQL_NTS, NULL, 0, NULL, SQL_DRIVER_NOPROMPT)))
		ret = ZBX_DB_FAIL;

	/* set autocommit on */
  	if (ZBX_DB_OK == ret && SUCCEED != zbx_ibm_db2_success(SQLSetConnectAttr(ibm_db2.hdbc, SQL_ATTR_AUTOCOMMIT,
								(SQLPOINTER)SQL_AUTOCOMMIT_ON, SQL_NTS)))
		ret = ZBX_DB_DOWN;

	/* we do not generate vendor escape clause sequences */
  	if (ZBX_DB_OK == ret && SUCCEED != zbx_ibm_db2_success(SQLSetConnectAttr(ibm_db2.hdbc, SQL_ATTR_NOSCAN,
								(SQLPOINTER)SQL_NOSCAN_ON, SQL_NTS)))
		ret = ZBX_DB_DOWN;

	/* set current schema */
	if (NULL != dbschema && '\0' != *dbschema && ZBX_DB_OK == ret)
	{
		char	*dbschema_esc;

		dbschema_esc = DBdyn_escape_string(dbschema);
		DBexecute("set current schema='%s'", dbschema_esc);
		zbx_free(dbschema_esc);
	}

	/* output error information */
	if (ZBX_DB_OK != ret)
	{
		zbx_ibm_db2_log_errors(SQL_HANDLE_ENV, ibm_db2.henv);
		zbx_ibm_db2_log_errors(SQL_HANDLE_DBC, ibm_db2.hdbc);

		zbx_db_close();
	}

	zbx_free(connect);
#elif defined(HAVE_MYSQL)
	conn = mysql_init(NULL);

	if (!mysql_real_connect(conn, host, user, password, dbname, port, dbsocket, CLIENT_MULTI_STATEMENTS))
	{
		zabbix_errlog(ERR_Z3001, dbname, mysql_errno(conn), mysql_error(conn));
		ret = ZBX_DB_FAIL;
	}

	if (ZBX_DB_OK == ret)
	{
		if (0 != mysql_select_db(conn, dbname))
		{
			zabbix_errlog(ERR_Z3001, dbname, mysql_errno(conn), mysql_error(conn));
			ret = ZBX_DB_FAIL;
		}
	}

	if (ZBX_DB_OK == ret)
	{
		DBexecute("set names utf8");
	}

	if (ZBX_DB_FAIL == ret)
	{
		switch (mysql_errno(conn))
		{
			case CR_CONN_HOST_ERROR:
			case CR_SERVER_GONE_ERROR:
			case CR_CONNECTION_ERROR:
			case CR_SERVER_LOST:
			case CR_UNKNOWN_HOST:
			case ER_SERVER_SHUTDOWN:
			case ER_ACCESS_DENIED_ERROR:		/* wrong user or password */
			case ER_ILLEGAL_GRANT_FOR_TABLE:	/* user without any privileges */
			case ER_TABLEACCESS_DENIED_ERROR:	/* user without some privilege */
			case ER_UNKNOWN_ERROR:
				ret = ZBX_DB_DOWN;
				break;
			default:
				break;
		}
	}
#elif defined(HAVE_ORACLE)
#if defined(HAVE_GETENV) && defined(HAVE_PUTENV)
	if (NULL == getenv("NLS_LANG"))
		putenv("NLS_LANG=.UTF8");
#endif
	memset(&oracle, 0, sizeof(oracle));

	/* connection string format: [//]host[:port][/service name] */

	if ('\0' != *host)
	{
		connect = zbx_strdcatf(connect, "//%s", host);
		if (0 != port)
			connect = zbx_strdcatf(connect, ":%d", port);
		if (NULL != dbname && '\0' != *dbname)
			connect = zbx_strdcatf(connect, "/%s", dbname);
	}
	else
		ret = ZBX_DB_FAIL;

	if (ZBX_DB_OK == ret)
	{
		/* initialize environment */
		err = OCIEnvCreate((OCIEnv **)&oracle.envhp, (ub4)OCI_DEFAULT,
				(dvoid *)0, (dvoid * (*)(dvoid *,size_t))0,
				(dvoid * (*)(dvoid *, dvoid *, size_t))0,
				(void (*)(dvoid *, dvoid *))0, (size_t)0, (dvoid **)0);

		if (OCI_SUCCESS != err)
		{
			zabbix_errlog(ERR_Z3001, connect, err, zbx_oci_error(err));
			ret = ZBX_DB_FAIL;
		}
	}

	if (ZBX_DB_OK == ret)
	{
		/* allocate an error handle */
		(void)OCIHandleAlloc((dvoid *)oracle.envhp, (dvoid **)&oracle.errhp, OCI_HTYPE_ERROR,
				(size_t)0, (dvoid **)0);

		/* get the session */
		err = OCILogon2(oracle.envhp, oracle.errhp, &oracle.svchp,
				(text *)user, (ub4)(NULL != user ? strlen(user) : 0),
				(text *)password, (ub4)(NULL != password ? strlen(password) : 0),
				(text *)connect, (ub4)strlen(connect),
				OCI_DEFAULT);

		if (OCI_SUCCESS == err)
		{
			err = OCIAttrGet((void *)oracle.svchp, OCI_HTYPE_SVCCTX, (void *)&oracle.srvhp, (ub4 *)0,
					OCI_ATTR_SERVER, oracle.errhp);
		}

		if (OCI_SUCCESS != err)
		{
			zabbix_errlog(ERR_Z3001, connect, err, zbx_oci_error(err));
			ret = ZBX_DB_DOWN;
		}
	}

	if (ZBX_DB_OK == ret)
	{
		/* initialize statement handle */
		err = OCIHandleAlloc((dvoid *)oracle.envhp, (dvoid **)&oracle.stmthp, OCI_HTYPE_STMT,
				(size_t)0, (dvoid **)0);

		if (OCI_SUCCESS != err)
		{
			zabbix_errlog(ERR_Z3001, connect, err, zbx_oci_error(err));
			ret = ZBX_DB_DOWN;
		}
	}

	zbx_free(connect);

	if (ZBX_DB_OK != ret)
		zbx_db_close();
#elif defined(HAVE_POSTGRESQL)
	if (0 != port)
		cport = zbx_dsprintf(cport, "%d", port);

	conn = PQsetdbLogin(host, cport, NULL, NULL, dbname, user, password);

	zbx_free(cport);

	/* check to see that the backend connection was successfully made */
	if (CONNECTION_OK != PQstatus(conn))
	{
		zabbix_errlog(ERR_Z3001, dbname, 0, PQerrorMessage(conn));
		ret = ZBX_DB_DOWN;
	}
	else
	{
		result = DBselect("select oid from pg_type where typname='bytea'");
		if (NULL != (row = DBfetch(result)))
			ZBX_PG_BYTEAOID = atoi(row[0]);
		DBfree_result(result);
	}

#ifdef HAVE_FUNCTION_PQSERVERVERSION
	ZBX_PG_SVERSION = PQserverVersion(conn);
	zabbix_log(LOG_LEVEL_DEBUG, "PostgreSQL Server version: %d", ZBX_PG_SVERSION);
#endif

	if (80100 <= ZBX_PG_SVERSION)
	{
		/* disable "nonstandard use of \' in a string literal" warning */
		DBexecute("set escape_string_warning to off");

		result = DBselect("show standard_conforming_strings");
		if (NULL != (row = DBfetch(result)))
			ZBX_PG_ESCAPE_BACKSLASH = (0 == strcmp(row[0], "off"));
		DBfree_result(result);
	}

	if (90000 <= ZBX_PG_SVERSION)
	{
		/* change the output format for values of type bytea from hex (the default) to escape */
		DBexecute("set bytea_output=escape");
	}
#elif defined(HAVE_SQLITE3)
#ifdef HAVE_FUNCTION_SQLITE3_OPEN_V2
	if (SQLITE_OK != sqlite3_open_v2(dbname, &conn, SQLITE_OPEN_READWRITE, NULL))
#else
	if (SQLITE_OK != sqlite3_open(dbname, &conn))
#endif
	{
		zabbix_errlog(ERR_Z3001, dbname, 0, sqlite3_errmsg(conn));
		sqlite3_close(conn);
		ret = ZBX_DB_DOWN;
	}
	else
	{
		char	*p, *path;

		/* do not return SQLITE_BUSY immediately, wait for N ms */
		sqlite3_busy_timeout(conn, SEC_PER_MIN * 1000);

		path = strdup(dbname);
		if (NULL != (p = strrchr(path, '/')))
			*++p = '\0';
		else
			*path = '\0';

		DBexecute("PRAGMA synchronous = 0");	/* OFF */
		DBexecute("PRAGMA temp_store = 2");	/* MEMORY */
		DBexecute("PRAGMA temp_store_directory = '%s'", path);

		zbx_free(path);
	}
#endif	/* HAVE_SQLITE3 */

	txn_init = 0;

	return ret;
}

#if defined(HAVE_SQLITE3)
void	zbx_create_sqlite3_mutex(const char *dbname)
{
	if (ZBX_MUTEX_ERROR == php_sem_get(&sqlite_access, dbname))
	{
		zbx_error("cannot create mutex for SQLite3");
		exit(FAIL);
	}
}

void	zbx_remove_sqlite3_mutex()
{
	php_sem_remove(&sqlite_access);
}
#endif	/* HAVE_SQLITE3 */

void	zbx_db_init(char *dbname)
{
#if defined(HAVE_SQLITE3)
	struct stat	buf;

	if (0 != stat(dbname, &buf))
	{
		zabbix_log(LOG_LEVEL_WARNING, "cannot open database file \"%s\": %s", dbname, zbx_strerror(errno));
		zabbix_log(LOG_LEVEL_WARNING, "creating database ...");

		if (SQLITE_OK != sqlite3_open(dbname, &conn))
		{
			zabbix_errlog(ERR_Z3002, dbname, 0, sqlite3_errmsg(conn));
			exit(FAIL);
		}

		zbx_create_sqlite3_mutex(dbname);

		DBexecute("%s", db_schema);
		DBclose();
	}
	else
		zbx_create_sqlite3_mutex(dbname);

#endif	/* HAVE_SQLITE3 */
}

void	zbx_db_close()
{
#if defined(HAVE_IBM_DB2)
	if (ibm_db2.hdbc)
	{
		SQLDisconnect(ibm_db2.hdbc);
		SQLFreeHandle(SQL_HANDLE_DBC, ibm_db2.hdbc);
	}

	if (ibm_db2.henv)
		SQLFreeHandle(SQL_HANDLE_ENV, ibm_db2.henv);

	memset(&ibm_db2, 0, sizeof(ibm_db2));
#elif defined(HAVE_MYSQL)
	mysql_close(conn);
	conn = NULL;
#elif defined(HAVE_ORACLE)
	/* deallocate statement handle */
	if (NULL != oracle.stmthp)
	{
		OCIHandleFree((dvoid *)oracle.stmthp, OCI_HTYPE_STMT);
		oracle.stmthp = NULL;
	}

	if (NULL != oracle.svchp)
	{
		OCILogoff(oracle.svchp, oracle.errhp);
		oracle.svchp = NULL;
	}

	if (NULL != oracle.errhp)
	{
		OCIHandleFree(oracle.errhp, OCI_HTYPE_ERROR);
		oracle.errhp = NULL;
	}

	if (NULL != oracle.envhp)
	{
		OCIHandleFree((dvoid *)oracle.envhp, OCI_HTYPE_ENV);
		oracle.envhp = NULL;
	}

	if (NULL != oracle.srvhp)
	{
		OCIHandleFree(oracle.srvhp, OCI_HTYPE_SERVER);
		oracle.srvhp = NULL;
	}
#elif defined(HAVE_POSTGRESQL)
	PQfinish(conn);
	conn = NULL;
#elif defined(HAVE_SQLITE3)
	sqlite3_close(conn);
	conn = NULL;
#endif
}

#if defined(HAVE_MYSQL) || defined(HAVE_POSTGRESQL) || defined(HAVE_SQLITE3)
#ifdef HAVE___VA_ARGS__
#	define zbx_db_execute(fmt, ...)	__zbx_zbx_db_execute(ZBX_CONST_STRING(fmt), ##__VA_ARGS__)
#else
#	define zbx_db_execute		__zbx_zbx_db_execute
#endif
static int	__zbx_zbx_db_execute(const char *fmt, ...)
{
	va_list	args;
	int	ret;

	va_start(args, fmt);
	ret = zbx_db_vexecute(fmt, args);
	va_end(args);

	return ret;
}
#endif /* HAVE_MYSQL || HAVE_POSTGRESQL || HAVE_SQLITE3 */

#ifdef HAVE___VA_ARGS__
#	define zbx_db_select(fmt, ...)	__zbx_zbx_db_select(ZBX_CONST_STRING(fmt), ##__VA_ARGS__)
#else
#	define zbx_db_select		__zbx_zbx_db_select
#endif
static DB_RESULT	__zbx_zbx_db_select(const char *fmt, ...)
{
	va_list		args;
	DB_RESULT	result;

	va_start(args, fmt);
	result = zbx_db_vselect(fmt, args);
	va_end(args);

	return result;
}

/******************************************************************************
 *                                                                            *
 * Function: zbx_db_begin                                                     *
 *                                                                            *
 * Purpose: start transaction                                                 *
 *                                                                            *
 * Author: Eugene Grigorjev                                                   *
 *                                                                            *
 * Comments: do nothing if DB does not support transactions                   *
 *                                                                            *
 ******************************************************************************/
int	zbx_db_begin()
{
	int	rc = ZBX_DB_OK;

	if (txn_level > 0)
	{
		zabbix_log(LOG_LEVEL_CRIT, "ERROR: nested transaction detected. Please report it to Zabbix Team.");
		assert(0);
	}

	txn_level++;

#if defined(HAVE_IBM_DB2)
	if (SUCCEED != zbx_ibm_db2_success(SQLSetConnectAttr(ibm_db2.hdbc, SQL_ATTR_AUTOCOMMIT, (SQLPOINTER)SQL_AUTOCOMMIT_OFF, SQL_NTS)))
		rc = ZBX_DB_DOWN;

	if (ZBX_DB_OK != rc)
	{
		zbx_ibm_db2_log_errors(SQL_HANDLE_DBC, ibm_db2.hdbc);
		rc = (SQL_CD_TRUE == IBM_DB2server_status() ? ZBX_DB_FAIL : ZBX_DB_DOWN);
	}
#elif defined(HAVE_MYSQL) || defined(HAVE_POSTGRESQL)
	rc = zbx_db_execute("%s", "begin;");
#elif defined(HAVE_SQLITE3)
	if (PHP_MUTEX_OK != php_sem_acquire(&sqlite_access))
	{
		zabbix_log(LOG_LEVEL_CRIT, "ERROR: cannot create lock on SQLite3 database");
		assert(0);
	}
	rc = zbx_db_execute("%s", "begin;");
#endif

	if (ZBX_DB_DOWN == rc)
		txn_level--;

	return rc;
}

/******************************************************************************
 *                                                                            *
 * Function: zbx_db_commit                                                    *
 *                                                                            *
 * Purpose: commit transaction                                                *
 *                                                                            *
 * Author: Eugene Grigorjev                                                   *
 *                                                                            *
 * Comments: do nothing if DB does not support transactions                   *
 *                                                                            *
 ******************************************************************************/
int	zbx_db_commit()
{
	int	rc = ZBX_DB_OK;

	if (0 == txn_level)
	{
		zabbix_log(LOG_LEVEL_CRIT, "ERROR: commit without transaction."
				" Please report it to Zabbix Team.");
		assert(0);
	}

	if (1 == txn_error)
	{
		zabbix_log(LOG_LEVEL_DEBUG, "commit called on failed transaction, doing a rollback instead");
		return zbx_db_rollback();
	}

#if defined(HAVE_IBM_DB2)
	if (SUCCEED != zbx_ibm_db2_success(SQLEndTran(SQL_HANDLE_DBC, ibm_db2.hdbc, SQL_COMMIT)))
		rc = ZBX_DB_DOWN;
	if (SUCCEED != zbx_ibm_db2_success(SQLSetConnectAttr(ibm_db2.hdbc, SQL_ATTR_AUTOCOMMIT, (SQLPOINTER)SQL_AUTOCOMMIT_ON, SQL_NTS)))
		rc = ZBX_DB_DOWN;

	if (ZBX_DB_OK != rc)
	{
		zbx_ibm_db2_log_errors(SQL_HANDLE_DBC, ibm_db2.hdbc);
		rc = (SQL_CD_TRUE == IBM_DB2server_status() ? ZBX_DB_FAIL : ZBX_DB_DOWN);
	}
#elif defined(HAVE_MYSQL) || defined(HAVE_POSTGRESQL)
	rc = zbx_db_execute("%s", "commit;");
#elif defined(HAVE_ORACLE)
	OCITransCommit(oracle.svchp, oracle.errhp, OCI_DEFAULT);
#elif defined(HAVE_SQLITE3)
	rc = zbx_db_execute("%s", "commit;");
	php_sem_release(&sqlite_access);
#endif

	if (ZBX_DB_DOWN != rc)	/* ZBX_DB_FAIL or ZBX_DB_OK or number of changes */
		txn_level--;

	return rc;
}

/******************************************************************************
 *                                                                            *
 * Function: zbx_db_rollback                                                  *
 *                                                                            *
 * Purpose: rollback transaction                                              *
 *                                                                            *
 * Author: Eugene Grigorjev                                                   *
 *                                                                            *
 * Comments: do nothing if DB does not support transactions                   *
 *                                                                            *
 ******************************************************************************/
int	zbx_db_rollback()
{
	int	rc = ZBX_DB_OK, last_txn_error;

	if (0 == txn_level)
	{
		zabbix_log(LOG_LEVEL_CRIT, "ERROR: rollback without transaction."
				" Please report it to Zabbix Team.");
		assert(0);
	}

	last_txn_error = txn_error;

	/* allow rollback of failed transaction */
	txn_error = 0;

#if defined(HAVE_IBM_DB2)
	if (SUCCEED != zbx_ibm_db2_success(SQLEndTran(SQL_HANDLE_DBC, ibm_db2.hdbc, SQL_ROLLBACK)))
		rc = ZBX_DB_DOWN;
	if (SUCCEED != zbx_ibm_db2_success(SQLSetConnectAttr(ibm_db2.hdbc, SQL_ATTR_AUTOCOMMIT, (SQLPOINTER)SQL_AUTOCOMMIT_ON, SQL_NTS)))
		rc = ZBX_DB_DOWN;

	if (ZBX_DB_OK != rc)
	{
		zbx_ibm_db2_log_errors(SQL_HANDLE_DBC, ibm_db2.hdbc);
		rc = (SQL_CD_TRUE == IBM_DB2server_status() ? ZBX_DB_FAIL : ZBX_DB_DOWN);
	}
#elif defined(HAVE_MYSQL) || defined(HAVE_POSTGRESQL)
	rc = zbx_db_execute("%s", "rollback;");
#elif defined(HAVE_ORACLE)
	OCITransRollback(oracle.svchp, oracle.errhp, OCI_DEFAULT);
#elif defined(HAVE_SQLITE3)
	rc = zbx_db_execute("%s", "rollback;");
	php_sem_release(&sqlite_access);
#endif

	if (ZBX_DB_DOWN != rc)	/* ZBX_DB_FAIL or ZBX_DB_OK or number of changes */
		txn_level--;
	else
		txn_error = last_txn_error;	/* in case of DB down we will repeat this operation */

	return rc;
}

int	zbx_db_txn_level()
{
	return txn_level;
}

int	zbx_db_txn_error()
{
	return txn_error;
}

#ifdef HAVE_ORACLE
static sword	zbx_oracle_statement_prepare(const char *sql)
{
	return OCIStmtPrepare(oracle.stmthp, oracle.errhp, (text *)sql, (ub4)strlen((char *)sql), (ub4)OCI_NTV_SYNTAX,
			(ub4)OCI_DEFAULT);
}

static sword	zbx_oracle_bind_parameter(ub4 position, void *buffer, sb4 buffer_sz, ub2 dty)
{
	OCIBind	*bindhp = NULL;

	return OCIBindByPos(oracle.stmthp, &bindhp, oracle.errhp, position, buffer, buffer_sz, dty,
			0, 0, 0, 0, 0, (ub4)OCI_DEFAULT);
}

static sword	zbx_oracle_statement_execute(ub4 *nrows)
{
	sword	err;

	if (OCI_SUCCESS == (err = OCIStmtExecute(oracle.svchp, oracle.stmthp, oracle.errhp, (ub4)1, (ub4)0,
			(CONST OCISnapshot *)NULL, (OCISnapshot *)NULL, OCI_COMMIT_ON_SUCCESS)))
	{
		err = OCIAttrGet((void *)oracle.stmthp, OCI_HTYPE_STMT, nrows, (ub4 *)0, OCI_ATTR_ROW_COUNT, oracle.errhp);
	}

	return err;
}
#endif

#ifdef HAVE_ORACLE
int	zbx_db_statement_prepare(const char *sql)
{
	sword	err;
	int	ret = ZBX_DB_OK;

	if (0 == txn_init && 0 == txn_level)
		zabbix_log(LOG_LEVEL_DEBUG, "query without transaction detected");

	if (1 == txn_error)
	{
		zabbix_log(LOG_LEVEL_DEBUG, "ignoring query [txnlev:%d] within failed transaction", txn_level);
		return ZBX_DB_FAIL;
	}

	zabbix_log(LOG_LEVEL_DEBUG, "query [txnlev:%d] [%s]", txn_level, sql);

	/* Oracle */
	if (OCI_SUCCESS != (err = zbx_oracle_statement_prepare(sql)))
	{
		zabbix_errlog(ERR_Z3005, err, zbx_oci_error(err), sql);
		ret = (OCI_SERVER_NORMAL == OCI_DBserver_status() ? ZBX_DB_FAIL : ZBX_DB_DOWN);
	}

	if (ZBX_DB_FAIL == ret && 0 < txn_level)
	{
		zabbix_log(LOG_LEVEL_DEBUG, "query [%s] failed, setting transaction as failed", sql);
		txn_error = 1;
	}

	return ret;
}

int	zbx_db_bind_parameter(int position, void *buffer, unsigned char type)
{
	sword	err;
	int	ret = ZBX_DB_OK;

	if (1 == txn_error)
	{
		zabbix_log(LOG_LEVEL_DEBUG, "ignoring query [txnlev:%d] within failed transaction", txn_level);
		return ZBX_DB_FAIL;
	}

	/* Oracle */
	switch (type)
	{
		case ZBX_TYPE_ID:
			err = zbx_oracle_bind_parameter((ub4)position, buffer, (sb4)sizeof(zbx_uint64_t), SQLT_INT);
			break;
		case ZBX_TYPE_INT:
			err = zbx_oracle_bind_parameter((ub4)position, buffer, (sb4)sizeof(int), SQLT_INT);
			break;
		case ZBX_TYPE_TEXT:
			err = zbx_oracle_bind_parameter((ub4)position, buffer, (sb4)strlen((char *)buffer), SQLT_LNG);
			break;
		default:
			err = OCI_SUCCESS;
	}

	if (OCI_SUCCESS != err)
	{
		zabbix_errlog(ERR_Z3007, err, zbx_oci_error(err));
		ret = (OCI_SERVER_NORMAL == OCI_DBserver_status() ? ZBX_DB_FAIL : ZBX_DB_DOWN);
	}

	if (ZBX_DB_FAIL == ret && 0 < txn_level)
	{
		zabbix_log(LOG_LEVEL_DEBUG, "query failed, setting transaction as failed");
		txn_error = 1;
	}

	return ret;

}

int	zbx_db_statement_execute()
{
	const char	*__function_name = "zbx_db_statement_execute";
	sword	err;
	ub4	nrows;
	int	ret;

	if (1 == txn_error)
	{
		zabbix_log(LOG_LEVEL_DEBUG, "ignoring query [txnlev:%d] within failed transaction", txn_level);
		ret = ZBX_DB_FAIL;
		goto out;
	}

	if (OCI_SUCCESS != (err = zbx_oracle_statement_execute(&nrows)))
	{
		zabbix_errlog(ERR_Z3007, err, zbx_oci_error(err));
		ret = (OCI_SERVER_NORMAL == OCI_DBserver_status() ? ZBX_DB_FAIL : ZBX_DB_DOWN);
	}
	else
		ret = (int)nrows;

	if (ZBX_DB_FAIL == ret && 0 < txn_level)
	{
		zabbix_log(LOG_LEVEL_DEBUG, "query failed, setting transaction as failed");
		txn_error = 1;
	}
out:
	zabbix_log(LOG_LEVEL_DEBUG, "%s():%d", __function_name, ret);

	return ret;
}
#endif

/*
 * Execute SQL statement. For non-select statements only.
 */
int	zbx_db_vexecute(const char *fmt, va_list args)
{
	char	*sql = NULL;
	int	ret = ZBX_DB_OK;
	double	sec = 0;

#if defined(HAVE_IBM_DB2)
	SQLHANDLE	hstmt = 0;
	SQLRETURN	ret1;
	SQLLEN		row1;
	SQLLEN		rows = 0;
#elif defined(HAVE_MYSQL)
	int		status;
#elif defined(HAVE_ORACLE)
	sword		err = OCI_SUCCESS;
#elif defined(HAVE_POSTGRESQL)
	PGresult	*result;
	char		*error = NULL;
#elif defined(HAVE_SQLITE3)
	int		err;
	char		*error = NULL;
#endif

	if (0 != CONFIG_LOG_SLOW_QUERIES)
		sec = zbx_time();

	sql = zbx_dvsprintf(sql, fmt, args);

	if (0 == txn_init && 0 == txn_level)
		zabbix_log(LOG_LEVEL_DEBUG, "query without transaction detected");

	if (1 == txn_error)
	{
		zabbix_log(LOG_LEVEL_DEBUG, "ignoring query [txnlev:%d] [%s] within failed transaction", txn_level, sql);
		ret = ZBX_DB_FAIL;
		goto clean;
	}

	zabbix_log(LOG_LEVEL_DEBUG, "query [txnlev:%d] [%s]", txn_level, sql);

#if defined(HAVE_IBM_DB2)
	/* allocate a statement handle */
	if (SUCCEED != zbx_ibm_db2_success(SQLAllocHandle(SQL_HANDLE_STMT, ibm_db2.hdbc, &hstmt)))
		ret = ZBX_DB_DOWN;

	/* directly execute the statement; returns SQL_NO_DATA_FOUND when no rows were affected */
  	if (ZBX_DB_OK == ret && SUCCEED != zbx_ibm_db2_success_ext(SQLExecDirect(hstmt, (SQLCHAR *)sql, SQL_NTS)))
		ret = ZBX_DB_DOWN;

	/* get number of affected rows */
	if (ZBX_DB_OK == ret && SUCCEED != zbx_ibm_db2_success(SQLRowCount(hstmt, &rows)))
		ret = ZBX_DB_DOWN;

	/* process other SQL statements in the batch */
	while (ZBX_DB_OK == ret && SUCCEED == zbx_ibm_db2_success(ret1 = SQLMoreResults(hstmt)))
	{
		if (SUCCEED != zbx_ibm_db2_success(SQLRowCount(hstmt, &row1)))
			ret = ZBX_DB_DOWN;
		else
			rows += row1;
	}

	if (ZBX_DB_OK == ret && SQL_NO_DATA_FOUND != ret1)
		ret = ZBX_DB_DOWN;

	if (ZBX_DB_OK != ret)
	{
		zbx_ibm_db2_log_errors(SQL_HANDLE_DBC, ibm_db2.hdbc);
		zbx_ibm_db2_log_errors(SQL_HANDLE_STMT, hstmt);

		ret = (SQL_CD_TRUE == IBM_DB2server_status() ? ZBX_DB_FAIL : ZBX_DB_DOWN);
	}
	else if (0 <= rows)
	{
		ret = (int)rows;
	}

	if (hstmt)
		SQLFreeHandle(SQL_HANDLE_STMT, hstmt);
#elif defined(HAVE_MYSQL)
	if (NULL == conn)
	{
		zabbix_errlog(ERR_Z3003);
		ret = ZBX_DB_FAIL;
	}
	else
	{
		if (0 != (status = mysql_query(conn, sql)))
		{
			zabbix_errlog(ERR_Z3005, mysql_errno(conn), mysql_error(conn), sql);

			switch (mysql_errno(conn))
			{
				case CR_CONN_HOST_ERROR:
				case CR_SERVER_GONE_ERROR:
				case CR_CONNECTION_ERROR:
				case CR_SERVER_LOST:
				case ER_SERVER_SHUTDOWN:
				case ER_ACCESS_DENIED_ERROR: /* wrong user or password */
				case ER_ILLEGAL_GRANT_FOR_TABLE: /* user without any privileges */
				case ER_TABLEACCESS_DENIED_ERROR:/* user without some privilege */
				case ER_UNKNOWN_ERROR:
					ret = ZBX_DB_DOWN;
					break;
				default:
					ret = ZBX_DB_FAIL;
					break;
			}
		}
		else
		{
			do
			{
				if (0 != mysql_field_count(conn))
				{
					zabbix_log(LOG_LEVEL_DEBUG, "cannot retrieve result set");
					break;
				}
				else
					ret += (int)mysql_affected_rows(conn);

				/* more results? -1 = no, >0 = error, 0 = yes (keep looping) */
				if (0 < (status = mysql_next_result(conn)))
					zabbix_errlog(ERR_Z3005, mysql_errno(conn), mysql_error(conn), sql);
			}
			while (0 == status);
		}
	}
#elif defined(HAVE_ORACLE)
	if (OCI_SUCCESS == (err = zbx_oracle_statement_prepare(sql)))
	{
		ub4	nrows = 0;

<<<<<<< HEAD
		if (OCI_SUCCESS == (err = zbx_oracle_statement_execute(&nrows)))
			ret = (int)nrows;
=======
	if (OCI_SUCCESS == err)
	{
		err = OCIStmtExecute(oracle.svchp, stmthp, oracle.errhp, (ub4)1, (ub4)0,
				(CONST OCISnapshot *)NULL, (OCISnapshot *)NULL,
				0 == txn_level ? OCI_COMMIT_ON_SUCCESS : OCI_DEFAULT);

		if (OCI_SUCCESS == err)
		{
			ub4	nrows = 0;

			err = OCIAttrGet((void *)stmthp, OCI_HTYPE_STMT, (ub4 *)&nrows,
					  (ub4 *)0, OCI_ATTR_ROW_COUNT, oracle.errhp);

			ret = nrows;
		}
>>>>>>> b23ed3dd
	}

	if (OCI_SUCCESS != err)
	{
		zabbix_errlog(ERR_Z3005, err, zbx_oci_error(err), sql);
		ret = (OCI_SERVER_NORMAL == OCI_DBserver_status() ? ZBX_DB_FAIL : ZBX_DB_DOWN);
	}
#elif defined(HAVE_POSTGRESQL)
	result = PQexec(conn,sql);

	if (NULL == result)
	{
		zabbix_errlog(ERR_Z3005, 0, "result is NULL", sql);
		ret = (CONNECTION_OK == PQstatus(conn) ? ZBX_DB_FAIL : ZBX_DB_DOWN);
	}
	else if (PGRES_COMMAND_OK != PQresultStatus(result))
	{
		error = zbx_dsprintf(error, "%s:%s",
				PQresStatus(PQresultStatus(result)),
				PQresultErrorMessage(result));
		zabbix_errlog(ERR_Z3005, 0, error, sql);
		zbx_free(error);

		ret = (CONNECTION_OK == PQstatus(conn) ? ZBX_DB_FAIL : ZBX_DB_DOWN);
	}

	if (ZBX_DB_OK == ret)
		ret = atoi(PQcmdTuples(result));

	PQclear(result);
#elif defined(HAVE_SQLITE3)
	if (0 == txn_level && PHP_MUTEX_OK != php_sem_acquire(&sqlite_access))
	{
		zabbix_log(LOG_LEVEL_CRIT, "ERROR: cannot create lock on SQLite3 database");
		exit(FAIL);
	}

lbl_exec:
	if (SQLITE_OK != (err = sqlite3_exec(conn, sql, NULL, 0, &error)))
	{
		if (SQLITE_BUSY == err)
			goto lbl_exec;

		zabbix_errlog(ERR_Z3005, 0, error, sql);
		sqlite3_free(error);

		switch (err)
		{
			case SQLITE_ERROR:	/* SQL error or missing database; assuming SQL error, because if we
						   are this far into execution, zbx_db_connect() was successful */
			case SQLITE_NOMEM:	/* A malloc() failed */
			case SQLITE_TOOBIG:	/* String or BLOB exceeds size limit */
			case SQLITE_CONSTRAINT:	/* Abort due to constraint violation */
			case SQLITE_MISMATCH:	/* Data type mismatch */
				ret = ZBX_DB_FAIL;
				break;
			default:
				ret = ZBX_DB_DOWN;
				break;
		}
	}

	if (ZBX_DB_OK == ret)
		ret = sqlite3_changes(conn);

	if (0 == txn_level)
		php_sem_release(&sqlite_access);
#endif	/* HAVE_SQLITE3 */

	if (0 != CONFIG_LOG_SLOW_QUERIES)
	{
		sec = zbx_time() - sec;
		if (sec > (double)CONFIG_LOG_SLOW_QUERIES / 1000.0)
			zabbix_log(LOG_LEVEL_WARNING, "slow query: " ZBX_FS_DBL " sec, \"%s\"", sec, sql);
	}

	if (ZBX_DB_FAIL == ret && 0 < txn_level)
	{
		zabbix_log(LOG_LEVEL_DEBUG, "query [%s] failed, setting transaction as failed", sql);
		txn_error = 1;
	}
clean:
	zbx_free(sql);

	return ret;
}

/******************************************************************************
 *                                                                            *
 * Function: zbx_db_vselect                                                   *
 *                                                                            *
 * Purpose: execute a select statement                                        *
 *                                                                            *
 * Return value: data, NULL (on error) or (DB_RESULT)ZBX_DB_DOWN              *
 *                                                                            *
 ******************************************************************************/
DB_RESULT	zbx_db_vselect(const char *fmt, va_list args)
{
	char		*sql = NULL;
	DB_RESULT	result = NULL;
	double		sec = 0;

#if defined(HAVE_IBM_DB2)
	int		i;
	SQLRETURN	ret = SQL_SUCCESS;
#elif defined(HAVE_ORACLE)
	sword		err = OCI_SUCCESS;
	ub4		counter;
#elif defined(HAVE_POSTGRESQL)
	char		*error = NULL;
#elif defined(HAVE_SQLITE3)
	int		ret = FAIL;
	char		*error = NULL;
#endif

	if (0 != CONFIG_LOG_SLOW_QUERIES)
		sec = zbx_time();

	sql = zbx_dvsprintf(sql, fmt, args);

	if (1 == txn_error)
	{
		zabbix_log(LOG_LEVEL_DEBUG, "ignoring query [txnlev:%d] [%s] within failed transaction", txn_level, sql);
		goto clean;
	}

	zabbix_log(LOG_LEVEL_DEBUG, "query [txnlev:%d] [%s]", txn_level, sql);

#if defined(HAVE_IBM_DB2)
	result = zbx_malloc(result, sizeof(ZBX_IBM_DB2_RESULT));
	memset(result, 0, sizeof(ZBX_IBM_DB2_RESULT));

	/* allocate a statement handle */
	if (SUCCEED != zbx_ibm_db2_success(ret = SQLAllocHandle(SQL_HANDLE_STMT, ibm_db2.hdbc, &result->hstmt)))
		goto error;

	/* directly execute the statement */
	if (SUCCEED != zbx_ibm_db2_success(ret = SQLExecDirect(result->hstmt, (SQLCHAR *)sql, SQL_NTS)))
		goto error;

	/* identify the number of output columns */
	if (SUCCEED != zbx_ibm_db2_success(ret = SQLNumResultCols(result->hstmt, &result->ncolumn)))
		goto error;

	if (0 == result->ncolumn)
		goto error;

	result->nalloc = 0;
	result->values = zbx_malloc(result->values, sizeof(char *) * result->ncolumn);
	result->values_cli = zbx_malloc(result->values_cli, sizeof(char *) * result->ncolumn);
	result->values_len = zbx_malloc(result->values_len, sizeof(SQLINTEGER) * result->ncolumn);

	for (i = 0; i < result->ncolumn; i++)
	{
		/* get the display size for a column */
		if (SUCCEED != zbx_ibm_db2_success(ret = SQLColAttribute(result->hstmt, (SQLSMALLINT)(i + 1),
				SQL_DESC_DISPLAY_SIZE, NULL, 0, NULL, &result->values_len[i])))
		{
			goto error;
		}

		result->values_len[i] += 1; /* '\0'; */

		/* allocate memory to bind a column */
		result->values_cli[i] = zbx_malloc(NULL, result->values_len[i]);
		result->nalloc++;

		/* bind columns to program variables, converting all types to CHAR */
		if (SUCCEED != zbx_ibm_db2_success(ret = SQLBindCol(result->hstmt, (SQLSMALLINT)(i + 1),
				SQL_C_CHAR, result->values_cli[i], result->values_len[i], &result->values_len[i])))
		{
			goto error;
		}
	}
error:
	if (SUCCEED != zbx_ibm_db2_success(ret) || 0 == result->ncolumn)
	{
		zbx_ibm_db2_log_errors(SQL_HANDLE_DBC, ibm_db2.hdbc);
		zbx_ibm_db2_log_errors(SQL_HANDLE_STMT, result->hstmt);

		IBM_DB2free_result(result);

		result = (SQL_CD_TRUE == IBM_DB2server_status() ? NULL : (DB_RESULT)ZBX_DB_DOWN);
	}
#elif defined(HAVE_MYSQL)
	if (NULL == conn)
	{
		zabbix_errlog(ERR_Z3003);
		result = NULL;
	}
	else
	{
		if (0 != mysql_query(conn, sql))
		{
			zabbix_errlog(ERR_Z3005, mysql_errno(conn), mysql_error(conn), sql);
			switch (mysql_errno(conn))
			{
				case CR_CONN_HOST_ERROR:
				case CR_SERVER_GONE_ERROR:
				case CR_CONNECTION_ERROR:
				case CR_SERVER_LOST:
				case ER_SERVER_SHUTDOWN:
				case ER_ACCESS_DENIED_ERROR: /* wrong user or password */
				case ER_ILLEGAL_GRANT_FOR_TABLE: /* user without any privileges */
				case ER_TABLEACCESS_DENIED_ERROR:/* user without some privilege */
				case ER_UNKNOWN_ERROR:
					result = (DB_RESULT)ZBX_DB_DOWN;
					break;
				default:
					result = NULL;
					break;
			}
		}
		else
			result = mysql_store_result(conn);
	}
#elif defined(HAVE_ORACLE)
	result = zbx_malloc(NULL, sizeof(ZBX_OCI_DB_RESULT));
	memset(result, 0, sizeof(ZBX_OCI_DB_RESULT));

	err = OCIHandleAlloc((dvoid *)oracle.envhp, (dvoid **)&result->stmthp, OCI_HTYPE_STMT, (size_t)0, (dvoid **)0);

	if (OCI_SUCCESS == err)
	{
		err = OCIStmtPrepare(result->stmthp, oracle.errhp, (text *)sql, (ub4)strlen((char *)sql),
				(ub4)OCI_NTV_SYNTAX, (ub4)OCI_DEFAULT);
	}

	if (OCI_SUCCESS == err)
	{
		err = OCIStmtExecute(oracle.svchp, result->stmthp, oracle.errhp, (ub4)0, (ub4)0,
				(CONST OCISnapshot *)NULL, (OCISnapshot *)NULL,
				0 == txn_level ? OCI_COMMIT_ON_SUCCESS : OCI_DEFAULT);
	}

	if (OCI_SUCCESS == err)
	{
		/* get the number of columns in the query */
		err = OCIAttrGet((void *)result->stmthp, OCI_HTYPE_STMT, (void *)&result->ncolumn,
				  (ub4 *)0, OCI_ATTR_PARAM_COUNT, oracle.errhp);
	}

	if (OCI_SUCCESS != err)
		goto error;

	assert(0 < result->ncolumn);

	result->values = zbx_malloc(NULL, result->ncolumn * sizeof(char *));
	result->clobs = zbx_malloc(NULL, result->ncolumn * sizeof(OCILobLocator *));
	result->values_alloc = zbx_malloc(NULL, result->ncolumn * sizeof(ub4));
	memset(result->values, 0, result->ncolumn * sizeof(char *));
	memset(result->clobs, 0, result->ncolumn * sizeof(OCILobLocator *));
	memset(result->values_alloc, 0, result->ncolumn * sizeof(ub4));

	for (counter = 1; OCI_SUCCESS == err && counter <= result->ncolumn; counter++)
	{
		OCIParam	*parmdp = NULL;
		OCIDefine	*defnp = NULL;
		ub4		char_semantics;
		ub2		col_width = 0, data_type;

		/* request a parameter descriptor in the select-list */
		err = OCIParamGet((void *)result->stmthp, OCI_HTYPE_STMT, oracle.errhp, (void **)&parmdp, (ub4)counter);

		if (OCI_SUCCESS == err)
		{
			/* retrieve the data type for the column */
			err = OCIAttrGet((void *)parmdp, OCI_DTYPE_PARAM, (dvoid *)&data_type, (ub4 *)NULL,
					(ub4)OCI_ATTR_DATA_TYPE, (OCIError *)oracle.errhp);
		}

		if (SQLT_CLOB == data_type)
		{
			if (ZBX_DB_OK == err)
			{
				/* allocate the lob locator variable */
				err = OCIDescriptorAlloc((dvoid *)oracle.envhp, (dvoid **)&result->clobs[counter - 1],
						OCI_DTYPE_LOB, (size_t)0, (dvoid **)0);
			}

			if (OCI_SUCCESS == err)
			{
				/* associate clob var with its define handle */
				err = OCIDefineByPos((void *)result->stmthp, &defnp, (OCIError *)oracle.errhp,
						(ub4)counter, (dvoid *)&result->clobs[counter - 1], (sb4)-1,
						data_type, (dvoid *)0, (ub2 *)0, (ub2 *)0, (ub4)OCI_DEFAULT);
			}
		}
		else
		{
			if (OCI_SUCCESS == err)
			{
				/* retrieve the length semantics for the column */
				char_semantics = 0;
				err = OCIAttrGet((void *)parmdp, (ub4)OCI_DTYPE_PARAM, (void *)&char_semantics,
						(ub4 *)NULL, (ub4)OCI_ATTR_CHAR_USED, (OCIError *)oracle.errhp);
			}

			if (OCI_SUCCESS == err)
			{
				if (0 != char_semantics)
				{
					/* retrieve the column width in characters */
					err = OCIAttrGet((void *)parmdp, (ub4)OCI_DTYPE_PARAM, (void *)&col_width,
							(ub4 *)NULL, (ub4)OCI_ATTR_CHAR_SIZE, (OCIError *)oracle.errhp);
				}
				else
				{
					/* retrieve the column width in bytes */
					err = OCIAttrGet((void *)parmdp, (ub4)OCI_DTYPE_PARAM, (void *)&col_width,
							(ub4 *)NULL, (ub4)OCI_ATTR_DATA_SIZE, (OCIError *)oracle.errhp);
				}
			}
			col_width++;	/* add 1 byte for terminating '\0' */

			result->values_alloc[counter - 1] = col_width;
			result->values[counter - 1] = zbx_malloc(NULL, col_width);
			*result->values[counter - 1] = '\0';

			if (OCI_SUCCESS == err)
			{
				/* represent any data as characters */
				err = OCIDefineByPos(result->stmthp, &defnp, oracle.errhp, counter,
						(dvoid *)result->values[counter - 1], col_width, SQLT_STR,
						(dvoid *)0, (ub2 *)0, (ub2 *)0, OCI_DEFAULT);
			}
		}

		/* free cell descriptor */
		OCIDescriptorFree(parmdp, OCI_DTYPE_PARAM);
		parmdp = NULL;
	}

error:
	if (OCI_SUCCESS != err)
	{
		zabbix_errlog(ERR_Z3005, err, zbx_oci_error(err), sql);

		OCI_DBfree_result(result);

		result = (OCI_SERVER_NORMAL == OCI_DBserver_status() ? NULL : (DB_RESULT)ZBX_DB_DOWN);
	}
#elif defined(HAVE_POSTGRESQL)
	result = zbx_malloc(NULL, sizeof(ZBX_PG_DB_RESULT));
	result->pg_result = PQexec(conn, sql);
	result->values = NULL;
	result->cursor = 0;
	result->row_num = 0;

	if (NULL == result->pg_result)
		zabbix_errlog(ERR_Z3005, 0, "result is NULL", sql);

	if (PGRES_TUPLES_OK != PQresultStatus(result->pg_result))
	{
		error = zbx_dsprintf(error, "%s:%s",
				PQresStatus(PQresultStatus(result->pg_result)),
				PQresultErrorMessage(result->pg_result));
		zabbix_errlog(ERR_Z3005, 0, error, sql);
		zbx_free(error);

		PG_DBfree_result(result);
		result = (CONNECTION_OK == PQstatus(conn) ? NULL : (DB_RESULT)ZBX_DB_DOWN);
	}
	else	/* init rownum */
		result->row_num = PQntuples(result->pg_result);
#elif defined(HAVE_SQLITE3)
	if (0 == txn_level && PHP_MUTEX_OK != php_sem_acquire(&sqlite_access))
	{
		zabbix_log(LOG_LEVEL_CRIT, "ERROR: cannot create lock on SQLite3 database");
		exit(FAIL);
	}

	result = zbx_malloc(NULL, sizeof(ZBX_SQ_DB_RESULT));
	result->curow = 0;

lbl_get_table:
	if (SQLITE_OK != (ret = sqlite3_get_table(conn,sql, &result->data, &result->nrow, &result->ncolumn, &error)))
	{
		if (SQLITE_BUSY == ret)
			goto lbl_get_table;

		zabbix_errlog(ERR_Z3005, 0, error, sql);
		sqlite3_free(error);

		SQ_DBfree_result(result);

		switch (ret)
		{
			case SQLITE_ERROR:	/* SQL error or missing database; assuming SQL error, because if we
						   are this far into execution, zbx_db_connect() was successful */
			case SQLITE_NOMEM:	/* a malloc() failed */
			case SQLITE_MISMATCH:	/* data type mismatch */
				result = NULL;
				break;
			default:
				result = (DB_RESULT)ZBX_DB_DOWN;
				break;
		}
	}

	if (0 == txn_level)
		php_sem_release(&sqlite_access);
#endif	/* HAVE_SQLITE3 */

	if (0 != CONFIG_LOG_SLOW_QUERIES)
	{
		sec = zbx_time() - sec;
		if (sec > (double)CONFIG_LOG_SLOW_QUERIES / 1000.0)
			zabbix_log(LOG_LEVEL_WARNING, "slow query: " ZBX_FS_DBL " sec, \"%s\"", sec, sql);
	}

	if (NULL == result && 0 < txn_level)
	{
		zabbix_log(LOG_LEVEL_DEBUG, "query [%s] failed, setting transaction as failed", sql);
		txn_error = 1;
	}
clean:
	zbx_free(sql);

	return result;
}

/*
 * Execute SQL statement. For select statements only.
 */
DB_RESULT	zbx_db_select_n(const char *query, int n)
{
#if defined(HAVE_IBM_DB2)
	return zbx_db_select("%s fetch first %d rows only", query, n);
#elif defined(HAVE_MYSQL)
	return zbx_db_select("%s limit %d", query, n);
#elif defined(HAVE_ORACLE)
	return zbx_db_select("select * from (%s) where rownum<=%d", query, n);
#elif defined(HAVE_POSTGRESQL)
	return zbx_db_select("%s limit %d", query, n);
#elif defined(HAVE_SQLITE3)
	return zbx_db_select("%s limit %d", query, n);
#endif
}

DB_ROW	zbx_db_fetch(DB_RESULT result)
{
#if defined(HAVE_IBM_DB2)
	int		i;
#elif defined(HAVE_ORACLE)
	int		i;
	sword		rc;
	static char	errbuf[512];
	sb4		errcode;
#endif

	if (NULL == result)
		return NULL;

#if defined(HAVE_IBM_DB2)
	if (SUCCEED != zbx_ibm_db2_success(SQLFetch(result->hstmt)))	/* e.g., SQL_NO_DATA_FOUND */
		return NULL;

	for (i = 0; i < result->ncolumn; i++)
	{
		result->values[i] = (SQL_NULL_DATA == result->values_len[i] ? NULL : result->values_cli[i]);
	}

	return result->values;
#elif defined(HAVE_MYSQL)
	return mysql_fetch_row(result);
#elif defined(HAVE_ORACLE)
	if (OCI_NO_DATA == (rc = OCIStmtFetch2(result->stmthp, oracle.errhp, 1, OCI_FETCH_NEXT, 0, OCI_DEFAULT)))
		return NULL;

	for (i = 0; i < result->ncolumn; i++)
	{
		if (NULL != result->clobs[i])
		{
			ub4	alloc, amount, amt = 0;
			ub1	csfrm;

			rc = OCILobGetLength(oracle.svchp, oracle.errhp, result->clobs[i], &amount);

			if (OCI_SUCCESS != rc)
				break;

			rc = OCILobCharSetForm(oracle.envhp, oracle.errhp, result->clobs[i], &csfrm);

			if (OCI_SUCCESS != rc)
				break;

			if (result->values_alloc[i] < (alloc = amount * 4 + 1))
			{
				result->values_alloc[i] = alloc;
				result->values[i] = zbx_realloc(result->values[i], result->values_alloc[i]);
			}

			amt = amount;
			rc = OCILobRead(oracle.svchp, oracle.errhp, result->clobs[i], &amt, (ub4)1,
					(dvoid *)result->values[i], (ub4)(result->values_alloc[i] - 1),
					(dvoid *)NULL, (OCICallbackLobRead)NULL, (ub2)0, csfrm);

			if (OCI_SUCCESS != rc)
				zabbix_errlog(ERR_Z3006, rc, zbx_oci_error(rc));

			result->values[i][amt] = '\0';
		}
	}

	if (OCI_SUCCESS == rc)
		return result->values;

	if (OCI_SUCCESS != (rc = OCIErrorGet((dvoid *)oracle.errhp, (ub4)1, (text *)NULL,
			&errcode, (text *)errbuf, (ub4)sizeof(errbuf), OCI_HTYPE_ERROR)))
	{
		zabbix_errlog(ERR_Z3006, rc, zbx_oci_error(rc));
		return NULL;
	}

	switch (errcode)
	{
		case 3113:	/* ORA-03113: end-of-file on communication channel */
		case 3114:	/* ORA-03114: not connected to ORACLE */
			zabbix_errlog(ERR_Z3006, errcode, errbuf);
			return NULL;
	}

	return result->values;
#elif defined(HAVE_POSTGRESQL)
	/* free old data */
	if (NULL != result->values)
		zbx_free(result->values);

	/* EOF */
	if (result->cursor == result->row_num)
		return NULL;

	/* init result */
	result->fld_num = PQnfields(result->pg_result);

	if (result->fld_num > 0)
	{
		int	i;

		result->values = zbx_malloc(result->values, sizeof(char *) * result->fld_num);

		for (i = 0; i < result->fld_num; i++)
		{
			if (PQgetisnull(result->pg_result, result->cursor, i))
			{
				result->values[i] = NULL;
			}
			else
			{
				result->values[i] = PQgetvalue(result->pg_result, result->cursor, i);
				if (PQftype(result->pg_result, i) == ZBX_PG_BYTEAOID)	/* binary data type BYTEAOID */
					zbx_pg_unescape_bytea((u_char *)result->values[i]);
			}
		}
	}

	result->cursor++;

	return result->values;
#elif defined(HAVE_SQLITE3)
	/* EOF */
	if (result->curow >= result->nrow)
		return NULL;

	if (NULL == result->data)
		return NULL;

	result->curow++;	/* NOTE: first row == header row */

	return &(result->data[result->curow * result->ncolumn]);
#endif
}

int	zbx_db_is_null(const char *field)
{
	if (NULL == field)
		return SUCCEED;
#ifdef HAVE_ORACLE
	if ('\0' == *field)
		return SUCCEED;
#endif
	return FAIL;
}

#if defined(HAVE_IBM_DB2)
/* in zbxdb.h - #define DBfree_result   IBM_DB2free_result */
void	IBM_DB2free_result(DB_RESULT result)
{
	if (NULL == result)
		return;

	if (NULL != result->values_cli)
	{
		int	i;

		for (i = 0; i < result->nalloc; i++)
		{
			zbx_free(result->values_cli[i]);
		}

		zbx_free(result->values);
		zbx_free(result->values_cli);
		zbx_free(result->values_len);
	}

	if (result->hstmt)
		SQLFreeHandle(SQL_HANDLE_STMT, result->hstmt);

	zbx_free(result);
}
#elif defined(HAVE_ORACLE)
/* in zbxdb.h - #define DBfree_result   OCI_DBfree_result */
void	OCI_DBfree_result(DB_RESULT result)
{
	if (NULL == result)
		return;

	if (NULL != result->values)
	{
		int	i;

		for (i = 0; i < result->ncolumn; i++)
		{
			zbx_free(result->values[i]);

			/* deallocate the lob locator variable */
			if (NULL != result->clobs[i])
			{
				OCIDescriptorFree((dvoid *)result->clobs[i], OCI_DTYPE_LOB);
				result->clobs[i] = NULL;
			}
		}

		zbx_free(result->values);
		zbx_free(result->clobs);
		zbx_free(result->values_alloc);
	}

	if (result->stmthp)
		OCIHandleFree((dvoid *)result->stmthp, OCI_HTYPE_STMT);

	zbx_free(result);
}
#elif defined(HAVE_POSTGRESQL)
/* in zbxdb.h - #define DBfree_result   PG_DBfree_result */
void	PG_DBfree_result(DB_RESULT result)
{
	if (NULL == result)
		return;

	if (NULL != result->values)
	{
		result->fld_num = 0;
		zbx_free(result->values);
		result->values = NULL;
	}

	PQclear(result->pg_result);
	zbx_free(result);
}
#elif defined(HAVE_SQLITE3)
/* in zbxdb.h - #define DBfree_result   SQ_DBfree_result */
void	SQ_DBfree_result(DB_RESULT result)
{
	if (NULL == result)
		return;

	if (NULL != result->data)
	{
		sqlite3_free_table(result->data);
	}

	zbx_free(result);
}
#endif	/* HAVE_SQLITE3 */

#if defined(HAVE_IBM_DB2)
/* server status: SQL_CD_TRUE or SQL_CD_FALSE */
int	IBM_DB2server_status()
{
	int	server_status = SQL_CD_TRUE;

	if (SUCCEED != zbx_ibm_db2_success(SQLGetConnectAttr(ibm_db2.hdbc, SQL_ATTR_CONNECTION_DEAD,
								&server_status, SQL_IS_POINTER, NULL)))
	{
		zabbix_log(LOG_LEVEL_WARNING, "cannot determine IBM DB2 server status, assuming not connected");
	}

	return (SQL_CD_FALSE == server_status ? SQL_CD_TRUE : SQL_CD_FALSE);
}

int	zbx_ibm_db2_success(SQLRETURN ret)
{
	return (SQL_SUCCESS == ret || SQL_SUCCESS_WITH_INFO == ret ? SUCCEED : FAIL);
}

int	zbx_ibm_db2_success_ext(SQLRETURN ret)
{
	return (SQL_SUCCESS == ret || SQL_SUCCESS_WITH_INFO == ret || SQL_NO_DATA_FOUND == ret ? SUCCEED : FAIL);
}

void	zbx_ibm_db2_log_errors(SQLSMALLINT htype, SQLHANDLE hndl)
{
	SQLCHAR		message[SQL_MAX_MESSAGE_LENGTH + 1];
	SQLCHAR		sqlstate[SQL_SQLSTATE_SIZE + 1];
	SQLINTEGER	sqlcode;
	SQLSMALLINT	length, i = 1;

	while (SQL_SUCCESS == SQLGetDiagRec(htype, hndl, i++, sqlstate, &sqlcode, message, SQL_MAX_MESSAGE_LENGTH + 1, &length))
	{
		zabbix_log(LOG_LEVEL_ERR, "IBM DB2 ERROR: [%d] %s [%s]", (int)sqlcode, sqlstate, message);
	}
}
#elif defined(HAVE_ORACLE)
/* server status: OCI_SERVER_NORMAL or OCI_SERVER_NOT_CONNECTED */
ub4	OCI_DBserver_status()
{
	sword	err;
	ub4	server_status = OCI_SERVER_NOT_CONNECTED;

	err = OCIAttrGet((void *)oracle.srvhp, OCI_HTYPE_SERVER, (void *)&server_status,
			(ub4 *)0, OCI_ATTR_SERVER_STATUS, (OCIError *)oracle.errhp);

	if (OCI_SUCCESS != err)
	{
		zabbix_log(LOG_LEVEL_WARNING, "cannot determine Oracle server status, assuming not connected");
	}

	return server_status;
}
#endif	/* HAVE_ORACLE */<|MERGE_RESOLUTION|>--- conflicted
+++ resolved
@@ -703,7 +703,8 @@
 	sword	err;
 
 	if (OCI_SUCCESS == (err = OCIStmtExecute(oracle.svchp, oracle.stmthp, oracle.errhp, (ub4)1, (ub4)0,
-			(CONST OCISnapshot *)NULL, (OCISnapshot *)NULL, OCI_COMMIT_ON_SUCCESS)))
+			(CONST OCISnapshot *)NULL, (OCISnapshot *)NULL,
+			0 == txn_level ? OCI_COMMIT_ON_SUCCESS : OCI_DEFAULT)))
 	{
 		err = OCIAttrGet((void *)oracle.stmthp, OCI_HTYPE_STMT, nrows, (ub4 *)0, OCI_ATTR_ROW_COUNT, oracle.errhp);
 	}
@@ -958,26 +959,8 @@
 	{
 		ub4	nrows = 0;
 
-<<<<<<< HEAD
 		if (OCI_SUCCESS == (err = zbx_oracle_statement_execute(&nrows)))
 			ret = (int)nrows;
-=======
-	if (OCI_SUCCESS == err)
-	{
-		err = OCIStmtExecute(oracle.svchp, stmthp, oracle.errhp, (ub4)1, (ub4)0,
-				(CONST OCISnapshot *)NULL, (OCISnapshot *)NULL,
-				0 == txn_level ? OCI_COMMIT_ON_SUCCESS : OCI_DEFAULT);
-
-		if (OCI_SUCCESS == err)
-		{
-			ub4	nrows = 0;
-
-			err = OCIAttrGet((void *)stmthp, OCI_HTYPE_STMT, (ub4 *)&nrows,
-					  (ub4 *)0, OCI_ATTR_ROW_COUNT, oracle.errhp);
-
-			ret = nrows;
-		}
->>>>>>> b23ed3dd
 	}
 
 	if (OCI_SUCCESS != err)
