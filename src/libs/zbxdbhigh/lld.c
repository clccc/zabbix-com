--- conflicted
+++ resolved
@@ -171,13 +171,9 @@
 		zbx_free(error_esc);
 	}
 
-<<<<<<< HEAD
-	zbx_snprintf_alloc(&sql, &sql_alloc, &sql_offset, " where itemid=" ZBX_FS_UI64, lld_ruleid);
-=======
 	if (sql_start == sql_continue)
 	{
-		zbx_snprintf_alloc(&sql, &sql_alloc, &sql_offset, " where itemid=" ZBX_FS_UI64, discovery_itemid);
->>>>>>> 0191c67a
+		zbx_snprintf_alloc(&sql, &sql_alloc, &sql_offset, " where itemid=" ZBX_FS_UI64, lld_ruleid);
 
 		DBbegin();
 
