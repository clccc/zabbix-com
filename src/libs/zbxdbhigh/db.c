/*
** ZABBIX
** Copyright (C) 2000-2005 SIA Zabbix
**
** This program is free software; you can redistribute it and/or modify
** it under the terms of the GNU General Public License as published by
** the Free Software Foundation; either version 2 of the License, or
** (at your option) any later version.
**
** This program is distributed in the hope that it will be useful,
** but WITHOUT ANY WARRANTY; without even the implied warranty of
** MERCHANTABILITY or FITNESS FOR A PARTICULAR PURPOSE.  See the
** GNU General Public License for more details.
**
** You should have received a copy of the GNU General Public License
** along with this program; if not, write to the Free Software
** Foundation, Inc., 675 Mass Ave, Cambridge, MA 02139, USA.
**/

#include "zbxdb.h"
#include "db.h"
#include "log.h"
#include "common.h"
#include "events.h"
#include "threads.h"
#include "zbxserver.h"
#include "dbcache.h"

const char	*DBnode(const char *fieldid, int nodeid)
{
	static char	dbnode[128];

	if (-1 != nodeid)
	{
		zbx_snprintf(dbnode, sizeof(dbnode), " and %s between %d00000000000000 and %d99999999999999",
				fieldid, nodeid, nodeid);
	}
	else
		*dbnode = '\0';

	return dbnode;
}

void	DBclose()
{
	zbx_db_close();
}

/******************************************************************************
 *                                                                            *
 * Function: DBconnect                                                        *
 *                                                                            *
 * Purpose: connect to the database                                           *
 *                                                                            *
 * Parameters: flag - ZBX_DB_CONNECT_ONCE (try once and return the result),   *
 *                    ZBX_DB_CONNECT_EXIT (exit on failure) or                *
 *                    ZBX_DB_CONNECT_NORMAL (retry until connected)           *
 *                                                                            *
 * Return value: same as zbx_db_connect()                                     *
 *                                                                            *
 ******************************************************************************/
int	DBconnect(int flag)
{
	const char	*__function_name = "DBconnect";

	int	err;

	zabbix_log(LOG_LEVEL_DEBUG, "In %s() flag:%d", __function_name, flag);

	while (ZBX_DB_OK != (err = zbx_db_connect(CONFIG_DBHOST, CONFIG_DBUSER, CONFIG_DBPASSWORD,
			CONFIG_DBNAME, CONFIG_DBSCHEMA, CONFIG_DBSOCKET, CONFIG_DBPORT)))
	{
		if (ZBX_DB_CONNECT_ONCE == flag)
			break;

		if (ZBX_DB_FAIL == err || ZBX_DB_CONNECT_EXIT == flag)
		{
			zabbix_log(LOG_LEVEL_CRIT, "Cannot connect to the database. Exiting...");
			exit(FAIL);
		}

		zabbix_log(LOG_LEVEL_WARNING, "Database is down. Reconnecting in 10 seconds.");
		zbx_sleep(10);
	}

	zabbix_log(LOG_LEVEL_DEBUG, "End of %s():%d", __function_name, err);

	return err;
}

/******************************************************************************
 *                                                                            *
 * Function: DBinit                                                           *
 *                                                                            *
 * Author: Alexander Vladishev                                                *
 *                                                                            *
 ******************************************************************************/
void	DBinit()
{
	zbx_db_init(CONFIG_DBHOST, CONFIG_DBUSER, CONFIG_DBPASSWORD, CONFIG_DBNAME,
			CONFIG_DBSCHEMA, CONFIG_DBSOCKET, CONFIG_DBPORT);
}

/******************************************************************************
 *                                                                            *
 * Function: DBbegin                                                          *
 *                                                                            *
 * Purpose: start a transaction                                               *
 *                                                                            *
 * Author: Eugene Grigorjev                                                   *
 *                                                                            *
 * Comments: do nothing if DB does not support transactions                   *
 *                                                                            *
 ******************************************************************************/
void	DBbegin()
{
	int	rc;

	rc = zbx_db_begin();

	while (ZBX_DB_DOWN == rc)
	{
		DBclose();
		DBconnect(ZBX_DB_CONNECT_NORMAL);

		if (ZBX_DB_DOWN == (rc = zbx_db_begin()))
		{
			zabbix_log(LOG_LEVEL_WARNING, "Database is down. Retrying in 10 seconds.");
			sleep(10);
		}
	}
}

/******************************************************************************
 *                                                                            *
 * Function: DBcommit                                                         *
 *                                                                            *
 * Purpose: commit a transaction                                              *
 *                                                                            *
 * Author: Eugene Grigorjev                                                   *
 *                                                                            *
 * Comments: do nothing if DB does not support transactions                   *
 *                                                                            *
 ******************************************************************************/
void	DBcommit()
{
	int	rc;

	rc = zbx_db_commit();

	while (ZBX_DB_DOWN == rc)
	{
		DBclose();
		DBconnect(ZBX_DB_CONNECT_NORMAL);

		if (ZBX_DB_DOWN == (rc = zbx_db_commit()))
		{
			zabbix_log(LOG_LEVEL_WARNING, "Database is down. Retrying in 10 seconds.");
			sleep(10);
		}
	}
}

/******************************************************************************
 *                                                                            *
 * Function: DBrollback                                                       *
 *                                                                            *
 * Purpose: rollback a transaction                                            *
 *                                                                            *
 * Author: Eugene Grigorjev                                                   *
 *                                                                            *
 * Comments: do nothing if DB does not support transactions                   *
 *                                                                            *
 ******************************************************************************/
void	DBrollback()
{
	int	rc;

	rc = zbx_db_rollback();

	while (ZBX_DB_DOWN == rc)
	{
		DBclose();
		DBconnect(ZBX_DB_CONNECT_NORMAL);

		if (ZBX_DB_DOWN == (rc = zbx_db_rollback()))
		{
			zabbix_log(LOG_LEVEL_WARNING, "Database is down. Retrying in 10 seconds.");
			sleep(10);
		}
	}
}

/******************************************************************************
 *                                                                            *
 * Function: DBexecute                                                        *
 *                                                                            *
 * Purpose: execute a non-select statement                                    *
 *                                                                            *
 * Comments: retry until DB is up                                             *
 *                                                                            *
 ******************************************************************************/
int	__zbx_DBexecute(const char *fmt, ...)
{
	va_list	args;
	int	rc = ZBX_DB_DOWN;

	va_start(args, fmt);

	rc = zbx_db_vexecute(fmt, args);

	while (ZBX_DB_DOWN == rc)
	{
		DBclose();
		DBconnect(ZBX_DB_CONNECT_NORMAL);

		rc = zbx_db_vexecute(fmt, args);

		if (ZBX_DB_DOWN == rc)
		{
			zabbix_log(LOG_LEVEL_WARNING, "Database is down. Retrying in 10 seconds.");
			sleep(10);
		}
	}

	va_end(args);

	return rc;
}

int	DBis_null(const char *field)
{
	return zbx_db_is_null(field);
}

DB_ROW	DBfetch(DB_RESULT result)
{
	return zbx_db_fetch(result);
}

/******************************************************************************
 *                                                                            *
 * Function: DBselect_once                                                    *
 *                                                                            *
 * Purpose: execute a select statement                                        *
 *                                                                            *
 ******************************************************************************/
DB_RESULT	__zbx_DBselect_once(const char *fmt, ...)
{
	va_list		args;
	DB_RESULT	rc;

	va_start(args, fmt);

	rc = zbx_db_vselect(fmt, args);

	va_end(args);

	return rc;
}

/******************************************************************************
 *                                                                            *
 * Function: DBselect                                                         *
 *                                                                            *
 * Purpose: execute a select statement                                        *
 *                                                                            *
 * Comments: retry until DB is up                                             *
 *                                                                            *
 ******************************************************************************/
DB_RESULT	__zbx_DBselect(const char *fmt, ...)
{
	va_list		args;
	DB_RESULT	rc;

	va_start(args, fmt);

	rc = zbx_db_vselect(fmt, args);

	while ((DB_RESULT)ZBX_DB_DOWN == rc)
	{
		DBclose();
		DBconnect(ZBX_DB_CONNECT_NORMAL);

		rc = zbx_db_vselect(fmt, args);

		if ((DB_RESULT)ZBX_DB_DOWN == rc)
		{
			zabbix_log(LOG_LEVEL_WARNING, "Database is down. Retrying in 10 seconds.");
			sleep(10);
		}
	}

	va_end(args);

	return rc;
}

/******************************************************************************
 *                                                                            *
 * Function: DBselectN                                                        *
 *                                                                            *
 * Purpose: execute a select statement and get the first N entries            *
 *                                                                            *
 * Comments: retry until DB is up                                             *
 *                                                                            *
 ******************************************************************************/
DB_RESULT	DBselectN(const char *query, int n)
{
	DB_RESULT rc;

	rc = zbx_db_select_n(query, n);

	while ((DB_RESULT)ZBX_DB_DOWN == rc)
	{
		DBclose();
		DBconnect(ZBX_DB_CONNECT_NORMAL);

		rc = zbx_db_select_n(query, n);

		if ((DB_RESULT)ZBX_DB_DOWN == rc)
		{
			zabbix_log(LOG_LEVEL_WARNING, "Database is down. Retrying in 10 seconds.");
			sleep(10);
		}
	}

	return rc;
}

/* SUCCEED if latest service alarm has this status */
/* Rewrite required to simplify logic ?*/
int	latest_service_alarm(zbx_uint64_t serviceid, int status)
{
	const char	*__function_name = "latest_service_alarm";
	DB_RESULT	result;
	DB_ROW		row;
	int		ret = FAIL;
	char		sql[MAX_STRING_LEN];

	zabbix_log(LOG_LEVEL_DEBUG, "In %s(): serviceid [" ZBX_FS_UI64 "] status [%d]",
			__function_name, serviceid, status);

	zbx_snprintf(sql, sizeof(sql), "select servicealarmid,value"
					" from service_alarms"
					" where serviceid=" ZBX_FS_UI64
					" order by servicealarmid desc", serviceid);

	result = DBselectN(sql, 1);
	row = DBfetch(result);

	if (NULL != row && FAIL == DBis_null(row[1]) && status == atoi(row[1]))
		ret = SUCCEED;

	DBfree_result(result);

	zabbix_log(LOG_LEVEL_DEBUG, "End of %s():%s", __function_name, zbx_result_string(ret));

	return ret;
}

int	DBadd_service_alarm(zbx_uint64_t serviceid, int status, int clock)
{
	const char	*__function_name = "DBadd_service_alarm";

	zabbix_log(LOG_LEVEL_DEBUG, "In %s()", __function_name);

	if (SUCCEED != latest_service_alarm(serviceid, status))
	{
		DBexecute("insert into service_alarms (servicealarmid,serviceid,clock,value)"
				" values(" ZBX_FS_UI64 "," ZBX_FS_UI64 ",%d,%d)",
				DBget_maxid("service_alarms"), serviceid, clock, status);
	}

	zabbix_log(LOG_LEVEL_DEBUG, "End of %s()", __function_name);

	return SUCCEED;
}

/******************************************************************************
 *                                                                            *
 * Function: trigger_dependent_rec                                            *
 *                                                                            *
 * Purpose: check if status depends on triggers having status TRUE            *
 *                                                                            *
 * Parameters: triggerid - trigger ID                                         *
 *                                                                            *
 * Return value: SUCCEED - it does depend, FAIL - otherwise                   *
 *                                                                            *
 * Author: Alexei Vladishev                                                   *
 *                                                                            *
 * Comments: Recursive function!                                              *
 *                                                                            *
 ******************************************************************************/
static int	trigger_dependent_rec(zbx_uint64_t triggerid, int *level)
{
	const char	*__function_name = "trigger_dependent_rec";
	int		ret = FAIL;
	DB_RESULT	result;
	DB_ROW		row;

	zbx_uint64_t	triggerid_tmp;
	int		value_tmp;

	zabbix_log(LOG_LEVEL_DEBUG, "In %s() triggerid:" ZBX_FS_UI64 " level:%d",
			__function_name, triggerid, *level);

	(*level)++;

	if (32 < *level)
	{
		zabbix_log( LOG_LEVEL_CRIT, "Recursive trigger dependency detected! Please fix. Triggerid:" ZBX_FS_UI64,
				triggerid);
		goto exit;
	}

	result = DBselect("select t.triggerid, t.value from trigger_depends d,triggers t where d.triggerid_down="
			ZBX_FS_UI64 " and d.triggerid_up=t.triggerid", triggerid);

	while (NULL != (row = DBfetch(result)))
	{
		ZBX_STR2UINT64(triggerid_tmp, row[0]);
		value_tmp = atoi(row[1]);

		if (TRIGGER_VALUE_TRUE == value_tmp || SUCCEED == trigger_dependent_rec(triggerid_tmp, level))
		{
			zabbix_log(LOG_LEVEL_DEBUG, "This trigger depends on " ZBX_FS_UI64 ". Will not apply actions",
					triggerid_tmp);
			ret = SUCCEED;
			break;
		}
	}
	DBfree_result(result);
exit:
	zabbix_log(LOG_LEVEL_DEBUG, "End of %s():%s", __function_name, zbx_result_string(ret));

	return ret;
}

/******************************************************************************
 *                                                                            *
 * Function: trigger_dependent                                                *
 *                                                                            *
 * Purpose: check if status depends on triggers having status TRUE            *
 *                                                                            *
 * Parameters: triggerid - trigger ID                                         *
 *                                                                            *
 * Return value: SUCCEED - it does depend, FAIL - not such triggers           *
 *                                                                            *
 * Author: Alexei Vladishev                                                   *
 *                                                                            *
 ******************************************************************************/
static int	trigger_dependent(zbx_uint64_t triggerid)
{
	const char	*__function_name = "trigger_dependent";
<<<<<<< HEAD
	int		ret;
	int		level = 0;

	zabbix_log(LOG_LEVEL_DEBUG, "In %s() triggerid:" ZBX_FS_UI64,
			__function_name, triggerid);
=======
	int		ret, level = 0;

	zabbix_log(LOG_LEVEL_DEBUG, "In %s() triggerid:" ZBX_FS_UI64, __function_name, triggerid);
>>>>>>> 9fe093c8

	ret = trigger_dependent_rec(triggerid, &level);

	zabbix_log(LOG_LEVEL_DEBUG, "End of %s():%s", __function_name, zbx_result_string(ret));

	return ret;
}

/******************************************************************************
 *                                                                            *
 * Function: DBcheck_trigger_for_update                                       *
 *                                                                            *
 * Purpose: check trigger for update                                          *
 *                                                                            *
 * Parameters: update_trigger - [OUT] 0 - do not update trigger;              *
 *                                    1 - full update;                        *
 *                                    2 - partial update (only error field);  *
 *             add_event      - [OUT] 0 - do not add event                    *
 *                                    1 - generate new event                  *
 *                                                                            *
 * Return value: SUCCEED - it does depend, FAIL - not such triggers           *
 *                                                                            *
 * Author: Alexei Vladishev                                                   *
 *                                                                            *
 ******************************************************************************/
void	DBcheck_trigger_for_update(zbx_uint64_t triggerid, unsigned char type, int value, const char *error,
		int new_value, const char *new_error, int now, unsigned char *update_trigger, unsigned char *add_event)
{
	const char	*__function_name = "DBcheck_trigger_for_update";
	int		update_status;

	zabbix_log(LOG_LEVEL_DEBUG, "In %s() triggerid:" ZBX_FS_UI64 " old:%d new:%d now:%d",
			__function_name, triggerid, value, new_value, now);

	*update_trigger = *add_event = 0;

	update_status = (value != new_value);
	if (TRIGGER_TYPE_MULTIPLE_TRUE == type)
		update_status = (update_status || TRIGGER_VALUE_TRUE == new_value);

	/* do not update status if there are dependencies with status PROBLEM */
	if (0 != update_status)
	{
		if (SUCCEED != trigger_dependent(triggerid))
			*update_trigger = *add_event = 1;	/* update trigger and create event */
	}
	else if (new_value == TRIGGER_VALUE_UNKNOWN && 0 != strcmp(error, new_error))
	{
		if (SUCCEED != trigger_dependent(triggerid))
			*update_trigger = 2;			/* update only the error field */
	}

	zabbix_log(LOG_LEVEL_DEBUG, "End of %s() update_trigger:%d add_event:%d",
			__function_name, *update_trigger, *add_event);
}

int	DBget_trigger_update_sql(char **sql, int *sql_alloc, int *sql_offset, zbx_uint64_t triggerid,
		int value, const char *error, int new_value, const char *new_error, int lastchange,
		unsigned char update_trigger)
{
	if (1 == update_trigger)
	{
		zbx_snprintf_alloc(sql, sql_alloc, sql_offset, 42, "update triggers set lastchange=%d", lastchange);

		if (value != new_value)
			zbx_snprintf_alloc(sql, sql_alloc, sql_offset, 18, ",value=%d", new_value);

		if ('\0' != error)
			zbx_snprintf_alloc(sql, sql_alloc, sql_offset, 10, ",error=''");

		zbx_snprintf_alloc(sql, sql_alloc, sql_offset, 38, " where triggerid=" ZBX_FS_UI64, triggerid);
	}
	else if (2 == update_trigger)
	{
		char	*new_error_esc;

		new_error_esc = DBdyn_escape_string_len(new_error, TRIGGER_ERROR_LEN);
		zbx_snprintf_alloc(sql, sql_alloc, sql_offset, 66 + strlen(new_error_esc),
				"update triggers"
				" set error='%s'"
				" where triggerid=" ZBX_FS_UI64,
				new_error_esc, triggerid);
		zbx_free(new_error_esc);
	}
	else
		return FAIL;

	return SUCCEED;
}

static void	DBupdate_trigger_value(zbx_uint64_t triggerid, unsigned char type, int value, const char *error,
		int new_value, const char *new_error, int lastchange)
{
	const char	*__function_name = "DBupdate_trigger_value";
	char		*sql = NULL;
	int		sql_alloc = 2 * ZBX_KIBIBYTE, sql_offset = 0;
	unsigned char	update_trigger, add_event;

	zabbix_log(LOG_LEVEL_DEBUG, "In %s()", __function_name);

	DBcheck_trigger_for_update(triggerid, type, value, error, new_value, new_error,
			lastchange, &update_trigger, &add_event);

	sql = zbx_malloc(sql, sql_alloc);

	if (SUCCEED == DBget_trigger_update_sql(&sql, &sql_alloc, &sql_offset, triggerid, value, error,
			new_value, new_error, lastchange, update_trigger))
	{
		DBexecute("%s", sql);
	}

	zbx_free(sql);

	if (1 == add_event)
		process_event(0, EVENT_SOURCE_TRIGGERS, EVENT_OBJECT_TRIGGER, triggerid, lastchange, new_value, 0, 0);

	zabbix_log(LOG_LEVEL_DEBUG, "End of %s()", __function_name);
}

void	DBdelete_service(zbx_uint64_t serviceid)
{
	DBexecute("delete from services_links where servicedownid=" ZBX_FS_UI64 " or serviceupid=" ZBX_FS_UI64,
<<<<<<< HEAD
			serviceid, serviceid);
	DBexecute("delete from services where serviceid=" ZBX_FS_UI64,
			serviceid);
=======
		serviceid, serviceid);
	DBexecute("delete from services where serviceid=" ZBX_FS_UI64, serviceid);
>>>>>>> 9fe093c8
}

void	DBdelete_services_by_triggerid(zbx_uint64_t triggerid)
{
	const char	*__function_name = "DBdelete_services_by_triggerid";
<<<<<<< HEAD
=======

>>>>>>> 9fe093c8
	zbx_uint64_t	serviceid;
	DB_RESULT	result;
	DB_ROW		row;

<<<<<<< HEAD
	zabbix_log(LOG_LEVEL_DEBUG,"In %s() triggerid:" ZBX_FS_UI64,
			__function_name, triggerid);

	result = DBselect("select serviceid from services where triggerid=" ZBX_FS_UI64,
			triggerid);
=======
	zabbix_log(LOG_LEVEL_DEBUG,"In %s() triggerid:" ZBX_FS_UI64, __function_name, triggerid);

	result = DBselect("select serviceid from services where triggerid=" ZBX_FS_UI64, triggerid);
>>>>>>> 9fe093c8

	while (NULL != (row = DBfetch(result)))
	{
		ZBX_STR2UINT64(serviceid, row[0]);
		DBdelete_service(serviceid);
	}
	DBfree_result(result);

<<<<<<< HEAD
	zabbix_log(LOG_LEVEL_DEBUG,"End of %s() triggerid:" ZBX_FS_UI64,
			__function_name, triggerid);
=======
	zabbix_log(LOG_LEVEL_DEBUG, "End of %s()", __function_name);
>>>>>>> 9fe093c8
}

void	DBdelete_trigger(zbx_uint64_t triggerid)
{
	DBexecute("delete from trigger_depends where triggerid_down=" ZBX_FS_UI64 " or triggerid_up=" ZBX_FS_UI64,
<<<<<<< HEAD
			triggerid, triggerid);
	DBexecute("delete from functions where triggerid=" ZBX_FS_UI64,
			triggerid);
	DBexecute("delete from events where object=%d and objectid=" ZBX_FS_UI64,
			EVENT_OBJECT_TRIGGER, triggerid);
=======
		triggerid, triggerid);
	DBexecute("delete from functions where triggerid=" ZBX_FS_UI64,	triggerid);
	DBexecute("delete from events where object=%d and objectid=" ZBX_FS_UI64, EVENT_OBJECT_TRIGGER, triggerid);
>>>>>>> 9fe093c8

	DBdelete_services_by_triggerid(triggerid);

	DBexecute("delete from sysmaps_link_triggers where triggerid=" ZBX_FS_UI64,triggerid);
	DBexecute("delete from triggers where triggerid=" ZBX_FS_UI64,triggerid);
}

void	DBupdate_triggers_status_after_restart()
{
	const char	*__function_name = "DBupdate_triggers_status_after_restart";
	DB_RESULT	result;
	DB_RESULT	result2;
	DB_ROW		row;
	DB_ROW		row2;
	zbx_uint64_t	itemid, triggerid;
	int		trigger_type, trigger_value, type, lastclock, delay,
			nextcheck, min_nextcheck, now;
	const char	*trigger_error;

	zabbix_log(LOG_LEVEL_DEBUG, "In %s()", __function_name);

	now = time(NULL);

	DBbegin();

	result = DBselect(
			"select distinct t.triggerid,t.type,t.value,t.error"
			" from hosts h,items i,functions f,triggers t"
			" where h.hostid=i.hostid"
				" and i.itemid=f.itemid"
				" and f.triggerid=t.triggerid"
				" and h.status in (%d)"
				" and i.status in (%d)"
				" and i.type not in (%d)"
				" and i.key_ not in ('%s','%s')"
				" and t.status in (%d)"
				DB_NODE,
			HOST_STATUS_MONITORED,
			ITEM_STATUS_ACTIVE,
			ITEM_TYPE_TRAPPER,
			SERVER_STATUS_KEY, SERVER_ZABBIXLOG_KEY,
			TRIGGER_STATUS_ENABLED,
			DBnode_local("t.triggerid"));

	while (NULL != (row = DBfetch(result)))
	{
		ZBX_STR2UINT64(triggerid, row[0]);
		trigger_type = atoi(row[1]);
		trigger_value = atoi(row[2]);
		trigger_error = row[3];

		result2 = DBselect(
				"select distinct i.itemid,i.type,i.lastclock,i.delay,i.delay_flex"
				" from items i,functions f,triggers t"
				" where i.itemid=f.itemid"
					" and f.triggerid=t.triggerid"
					" and i.type not in (%d)"
					" and t.triggerid=" ZBX_FS_UI64,
				ITEM_TYPE_TRAPPER,
				triggerid);

		min_nextcheck = -1;
		while (NULL != (row2 = DBfetch(result2)))
		{
			ZBX_STR2UINT64(itemid, row2[0]);
			type = atoi(row2[1]);
			if (SUCCEED == DBis_null(row2[2]))
				lastclock = 0;
			else
				lastclock = atoi(row2[2]);
			delay = atoi(row2[3]);

			nextcheck = calculate_item_nextcheck(itemid, type, delay, row2[4], lastclock, NULL);
			if (-1 == min_nextcheck || nextcheck < min_nextcheck)
				min_nextcheck = nextcheck;
		}
		DBfree_result(result2);

		if (-1 == min_nextcheck || min_nextcheck >= now)
			continue;

		DBupdate_trigger_value(triggerid, trigger_type, trigger_value, trigger_error,
				TRIGGER_VALUE_UNKNOWN, "Zabbix was restarted.", min_nextcheck);
	}
	DBfree_result(result);

	DBcommit();

	zabbix_log(LOG_LEVEL_DEBUG, "End of %s()", __function_name);
}

int	DBadd_trend(zbx_uint64_t itemid, double value, int clock)
{
	DB_RESULT	result;
	DB_ROW		row;
	int		hour, num;
	double		value_min, value_avg, value_max;

	zabbix_log(LOG_LEVEL_DEBUG, "In add_trend()");

	hour = clock - clock % SEC_PER_HOUR;

	result = DBselect("select num,value_min,value_avg,value_max from trends where itemid=" ZBX_FS_UI64 " and clock=%d",
			itemid, hour);

	if (NULL != (row = DBfetch(result)))
	{
		num = atoi(row[0]);
		value_min = atof(row[1]);
		value_avg = atof(row[2]);
		value_max = atof(row[3]);
		if (value < value_min)
			value_min=value;
		if (value > value_max)
			value_max=value;
		value_avg=(num*value_avg+value)/(num+1);
		num++;
		DBexecute("update trends set num=%d,value_min=" ZBX_FS_DBL ",value_avg=" ZBX_FS_DBL ",value_max=" ZBX_FS_DBL
				" where itemid=" ZBX_FS_UI64 " and clock=%d",
				num, value_min, value_avg, value_max, itemid, hour);
	}
	else
	{
		DBexecute("insert into trends (clock,itemid,num,value_min,value_avg,value_max)"
				" values (%d," ZBX_FS_UI64 ",%d," ZBX_FS_DBL "," ZBX_FS_DBL "," ZBX_FS_DBL ")",
				hour, itemid, 1, value, value, value);
	}

	DBfree_result(result);

	return SUCCEED;
}

int	DBadd_trend_uint(zbx_uint64_t itemid, zbx_uint64_t value, int clock)
{
	DB_RESULT	result;
	DB_ROW		row;
	int		hour, num;
	zbx_uint64_t	value_min, value_avg, value_max;

	zabbix_log(LOG_LEVEL_DEBUG,"In add_trend_uint()");

	hour=clock-clock%SEC_PER_HOUR;

	result = DBselect("select num,value_min,value_avg,value_max from trends_uint where itemid=" ZBX_FS_UI64 " and clock=%d",
		itemid,
		hour);

	row=DBfetch(result);

	if(row)
	{
		num = atoi(row[0]);
		ZBX_STR2UINT64(value_min, row[1]);
		ZBX_STR2UINT64(value_avg, row[2]);
		ZBX_STR2UINT64(value_max, row[3]);
		if(value<value_min)	value_min=value;
		if(value>value_max)	value_max=value;
		value_avg=(num*value_avg+value)/(num+1);
		num++;
		DBexecute("update trends_uint set num=%d,value_min=" ZBX_FS_UI64 ",value_avg=" ZBX_FS_UI64 ",value_max=" ZBX_FS_UI64 " where itemid=" ZBX_FS_UI64 " and clock=%d",
			num,
			value_min,
			value_avg,
			value_max,
			itemid,
			hour);
	}
	else
	{
		DBexecute("insert into trends_uint (clock,itemid,num,value_min,value_avg,value_max) values (%d," ZBX_FS_UI64 ",%d," ZBX_FS_UI64 "," ZBX_FS_UI64 "," ZBX_FS_UI64 ")",
			hour,
			itemid,
			1,
			value,
			value,
			value);
	}

	DBfree_result(result);

	return SUCCEED;
}

int	DBget_row_count(const char *table_name)
{
	const char	*__function_name = "DBget_row_count";
	int		count = 0;
	DB_RESULT	result;
	DB_ROW		row;

	zabbix_log(LOG_LEVEL_DEBUG, "In %s() table_name:'%s'", __function_name, table_name);

	result = DBselect("select count(*) from %s", table_name);

	if (NULL != (row = DBfetch(result)))
		count = atoi(row[0]);
	DBfree_result(result);

	zabbix_log(LOG_LEVEL_DEBUG, "End of %s():%d", __function_name, count);

	return count;
}

int	DBget_items_unsupported_count()
{
	const char	*__function_name = "DBget_items_unsupported_count";
	int		count = 0;
	DB_RESULT	result;
	DB_ROW		row;

	zabbix_log(LOG_LEVEL_DEBUG, "In %s()", __function_name);

	result = DBselect("select count(*) from items where status=%d", ITEM_STATUS_NOTSUPPORTED);

	if (NULL != (row = DBfetch(result)))
		count = atoi(row[0]);
	DBfree_result(result);

	zabbix_log(LOG_LEVEL_DEBUG, "End of %s():%d", __function_name, count);

	return count;
}

int	DBget_queue_count(int from, int to)
{
	const char	*__function_name = "DBget_queue_count";
	int		count = 0, now;
	DB_RESULT	result;
	DB_ROW		row;
	zbx_uint64_t	itemid, proxy_hostid;
	int		item_type, delay, effective_delay, nextcheck;
	char		*delay_flex;
	time_t		lastclock;

	zabbix_log(LOG_LEVEL_DEBUG, "In %s(): from [%d] to [%d]", __function_name, from, to);

	now = time(NULL);

	result = DBselect(
			"select i.itemid,i.type,i.delay,i.delay_flex,i.lastclock,h.proxy_hostid"
			" from items i,hosts h"
			" where i.hostid=h.hostid"
				" and h.status=%d"
				" and i.status=%d"
				" and i.value_type not in (%d)"
				" and i.key_ not in ('%s','%s')"
				" and ("
					"i.lastclock is not null"
					" and i.lastclock<%d"
					")"
				" and ("
					"i.type in (%d,%d,%d,%d,%d,%d,%d,%d,%d)"
					" or (h.available<>%d and i.type in (%d))"
					" or (h.snmp_available<>%d and i.type in (%d,%d,%d))"
					" or (h.ipmi_available<>%d and i.type in (%d))"
					")"
				DB_NODE,
			HOST_STATUS_MONITORED,
			ITEM_STATUS_ACTIVE,
			ITEM_VALUE_TYPE_LOG,
			SERVER_STATUS_KEY, SERVER_ZABBIXLOG_KEY,
			now - from,
				ITEM_TYPE_ZABBIX_ACTIVE, ITEM_TYPE_SSH, ITEM_TYPE_TELNET,
				ITEM_TYPE_SIMPLE, ITEM_TYPE_INTERNAL, ITEM_TYPE_DB_MONITOR,
				ITEM_TYPE_AGGREGATE, ITEM_TYPE_EXTERNAL, ITEM_TYPE_CALCULATED,
			HOST_AVAILABLE_FALSE,
				ITEM_TYPE_ZABBIX,
			HOST_AVAILABLE_FALSE,
				ITEM_TYPE_SNMPv1, ITEM_TYPE_SNMPv2c, ITEM_TYPE_SNMPv3,
			HOST_AVAILABLE_FALSE,
				ITEM_TYPE_IPMI,
			DBnode_local("i.itemid"));
	while (NULL != (row = DBfetch(result)))
	{
		ZBX_STR2UINT64(itemid, row[0]);
		item_type	= atoi(row[1]);
		delay		= atoi(row[2]);
		delay_flex	= row[3];
		ZBX_STR2UINT64(proxy_hostid, row[5]);

		if (FAIL == (lastclock = DCget_item_lastclock(itemid)))
			lastclock = (time_t)atoi(row[4]);

		nextcheck = calculate_item_nextcheck(itemid, item_type, delay, delay_flex, lastclock, &effective_delay);
		if (0 != proxy_hostid)
			nextcheck = lastclock + effective_delay;

		if ((-1 == from || from <= now - nextcheck) && (-1 == to || now - nextcheck <= to))
			count++;
	}
	DBfree_result(result);

	zabbix_log(LOG_LEVEL_DEBUG, "End of %s(): %d", __function_name, count);

	return count;
}

double	DBget_requiredperformance()
{
	const char	*__function_name = "DBget_requiredperformance";
	double		qps_total = 0;
	DB_RESULT	result;
	DB_ROW		row;

	zabbix_log(LOG_LEVEL_DEBUG, "In %s()", __function_name);

	/* !!! Don't forget sync code with PHP !!! */
	result = DBselect("select sum(1.0/i.delay) from hosts h,items i"
			" where h.hostid=i.hostid and h.status=%d and i.status=%d and i.delay<>0",
			HOST_STATUS_MONITORED,
			ITEM_STATUS_ACTIVE);
	if (NULL != (row = DBfetch(result)) && SUCCEED != DBis_null(row[0]))
		qps_total = atof(row[0]);
	DBfree_result(result);

	zabbix_log(LOG_LEVEL_DEBUG, "End of %s(): " ZBX_FS_DBL, __function_name, qps_total);

	return qps_total;
}

int	DBget_proxy_lastaccess(const char *hostname, int *lastaccess, char **error)
{
	const char	*__function_name = "DBget_proxy_lastaccess";
	DB_RESULT	result;
	DB_ROW		row;
	char		*host_esc;
	int		ret = FAIL;

	zabbix_log(LOG_LEVEL_DEBUG, "In %s()", __function_name);

	host_esc = DBdyn_escape_string(hostname);
	result = DBselect("select lastaccess from hosts where host='%s' and status in (%d,%d)",
			host_esc, HOST_STATUS_PROXY_ACTIVE, HOST_STATUS_PROXY_PASSIVE);
	zbx_free(host_esc);

	if (NULL != (row = DBfetch(result)))
	{
		*lastaccess = atoi(row[0]);
		ret = SUCCEED;
	}
	else
		*error = zbx_dsprintf(*error, "Proxy \"%s\" does not exist", hostname);
	DBfree_result(result);

	zabbix_log(LOG_LEVEL_DEBUG, "End of %s():%s", __function_name, zbx_result_string(ret));

	return ret;
}

int	DBstart_escalation(zbx_uint64_t actionid, zbx_uint64_t triggerid, zbx_uint64_t eventid)
{
	zbx_uint64_t	escalationid;

	/* remove older active escalations... */
	DBexecute("delete from escalations"
			" where actionid=" ZBX_FS_UI64
				" and triggerid=" ZBX_FS_UI64
				" and status not in (%d,%d,%d)"
				" and (esc_step<>0 or status<>%d)",
			actionid,
			triggerid,
			ESCALATION_STATUS_RECOVERY,
			ESCALATION_STATUS_SUPERSEDED_ACTIVE,
			ESCALATION_STATUS_SUPERSEDED_RECOVERY,
			ESCALATION_STATUS_ACTIVE);

	/* ...except we should execute an escalation at least once before it is removed */
	DBexecute("update escalations"
			" set status=%d"
			" where actionid=" ZBX_FS_UI64
				" and triggerid=" ZBX_FS_UI64
				" and esc_step=0"
				" and status=%d",
			ESCALATION_STATUS_SUPERSEDED_ACTIVE,
			actionid,
			triggerid,
			ESCALATION_STATUS_ACTIVE);

	escalationid = DBget_maxid("escalations");

	DBexecute("insert into escalations (escalationid,actionid,triggerid,eventid,status)"
			" values (" ZBX_FS_UI64 "," ZBX_FS_UI64 "," ZBX_FS_UI64 "," ZBX_FS_UI64 ",%d)",
			escalationid,
			actionid,
			triggerid,
			eventid,
			ESCALATION_STATUS_ACTIVE);

	return SUCCEED;
}

int	DBstop_escalation(zbx_uint64_t actionid, zbx_uint64_t triggerid, zbx_uint64_t eventid)
{
	DB_RESULT	result;
	DB_ROW		row;
	zbx_uint64_t	escalationid;
	int		old_status, esc_step;
	int		new_status;
	char		sql[256];

	/* stopping only last active escalation */
	zbx_snprintf(sql, sizeof(sql),
			"select escalationid,esc_step,status"
			" from escalations"
			" where actionid=" ZBX_FS_UI64
				" and triggerid=" ZBX_FS_UI64
				" and status not in (%d,%d)"
			" order by escalationid desc",
			actionid,
			triggerid,
			ESCALATION_STATUS_RECOVERY,
			ESCALATION_STATUS_SUPERSEDED_RECOVERY);

	result = DBselectN(sql, 1);

	if (NULL != (row = DBfetch(result)))
	{
		ZBX_STR2UINT64(escalationid, row[0]);
		esc_step = atoi(row[1]);
		old_status = atoi(row[2]);

		if ((0 == esc_step && ESCALATION_STATUS_ACTIVE == old_status) ||
				ESCALATION_STATUS_SUPERSEDED_ACTIVE == old_status)
		{
			new_status = ESCALATION_STATUS_SUPERSEDED_RECOVERY;
		}
		else
			new_status = ESCALATION_STATUS_RECOVERY;

		DBexecute("update escalations"
				" set r_eventid=" ZBX_FS_UI64 ","
					"status=%d,"
					"nextcheck=0"
				" where escalationid=" ZBX_FS_UI64,
				eventid,
				new_status,
				escalationid);
	}
	DBfree_result(result);

	return SUCCEED;
}

int	DBremove_escalation(zbx_uint64_t escalationid)
{
	DBexecute("delete from escalations where escalationid=" ZBX_FS_UI64,
			escalationid);

	return SUCCEED;
}

void	DBvacuum()
{
#ifdef	HAVE_POSTGRESQL
	char	*table_for_housekeeping[] = {"services", "services_links", "graphs_items", "graphs", "sysmaps_links",
			"sysmaps_elements", "sysmaps_link_triggers","sysmaps", "config", "groups", "hosts_groups", "alerts",
			"actions", "events", "functions", "history", "history_str", "hosts", "trends",
			"items", "media", "media_type", "triggers", "trigger_depends", "users",
			"sessions", "rights", "service_alarms", "profiles", "screens", "screens_items",
			NULL};

	char	*table;
	int	i;

	zbx_setproctitle("housekeeper [vacuum DB]");

	i = 0;
	while (NULL != (table = table_for_housekeeping[i++]))
	{
		DBexecute("vacuum analyze %s", table);
	}
#endif
}

/******************************************************************************
 *                                                                            *
 * Function: DBget_escape_string_len                                          *
 *                                                                            *
 * Return value: return length of escaped string with terminating '\0'        *
 *                                                                            *
 * Author: Aleksandrs Saveljevs                                               *
 *                                                                            *
 * Comments: sync changes with 'DBescape_string'                              *
 *           and 'DBdyn_escape_string_len'                                    *
 *                                                                            *
 ******************************************************************************/
static int	DBget_escape_string_len(const char *src)
{
	const char	*s;
	int		len = 0;

	len++;	/* '\0' */

	for (s = src; s && *s; s++)
	{
		if (*s == '\r')
			continue;

		if (*s == '\''
#if !defined(HAVE_IBM_DB2) && !defined(HAVE_ORACLE) && !defined(HAVE_SQLITE3)
			|| *s == '\\'
#endif
			)
		{
			len++;
		}
		len++;
	}

	return len;
}

/******************************************************************************
 *                                                                            *
 * Function: DBescape_string                                                  *
 *                                                                            *
 * Return value: escaped string                                               *
 *                                                                            *
 * Author: Alexander Vladishev                                                *
 *                                                                            *
 * Comments: sync changes with 'DBget_escape_string_len'                      *
 *           and 'DBdyn_escape_string_len'                                    *
 *                                                                            *
 ******************************************************************************/
static void	DBescape_string(const char *src, char *dst, int len)
{
	const char	*s;
	char		*d;
#if defined(HAVE_IBM_DB2) || defined(HAVE_ORACLE) || defined(HAVE_SQLITE3)
#	define ZBX_DB_ESC_CH	'\''
#else
#	define ZBX_DB_ESC_CH	'\\'
#endif
	assert(dst);

	len--;	/* '\0' */

	for (s = src, d = dst; s && *s && len; s++)
	{
		if (*s == '\r')
			continue;

		if (*s == '\''
#if !defined(HAVE_IBM_DB2) && !defined(HAVE_ORACLE) && !defined(HAVE_SQLITE3)
			|| *s == '\\'
#endif
			)
		{
			if (len < 2)
				break;
#if defined(HAVE_POSTGRESQL)
			*d++ = *s;
#else
			*d++ = ZBX_DB_ESC_CH;
#endif
			len--;
		}
		*d++ = *s;
		len--;
	}
	*d = '\0';
}

/******************************************************************************
 *                                                                            *
 * Function: DBdyn_escape_string                                              *
 *                                                                            *
 * Return value: escaped string                                               *
 *                                                                            *
 * Author: Alexander Vladishev                                                *
 *                                                                            *
 ******************************************************************************/
char	*DBdyn_escape_string(const char *src)
{
	int	len;
	char	*dst = NULL;

	len = DBget_escape_string_len(src);

	dst = zbx_malloc(dst, len);

	DBescape_string(src, dst, len);

	return dst;
}

/******************************************************************************
 *                                                                            *
 * Function: DBdyn_escape_string_len                                          *
 *                                                                            *
 * Return value: escaped string                                               *
 *                                                                            *
 * Author: Alexander Vladishev                                                *
 *                                                                            *
 * Comments: sync changes with 'DBescape_string', 'DBget_escape_string_len'   *
 *                                                                            *
 ******************************************************************************/
char	*DBdyn_escape_string_len(const char *src, int max_src_len)
{
	const char	*s;
	char		*dst = NULL;
	int		len = 0;

	len++;	/* '\0' */

	for (s = src; s && *s; s++)
	{
		if (max_src_len <= 0)
			break;

		if (*s == '\r')
			continue;

		if (*s == '\''
#if !defined(HAVE_IBM_DB2) && !defined(HAVE_ORACLE) && !defined(HAVE_SQLITE3)
			|| *s == '\\'
#endif
			)
		{
			len++;
		}
		len++;
		max_src_len--;
	}

	dst = zbx_malloc(dst, len);

	DBescape_string(src, dst, len);

	return dst;
}

/******************************************************************************
 *                                                                            *
 * Function: DBget_escape_like_pattern_len                                    *
 *                                                                            *
 * Return value: return length of escaped LIKE pattern with terminating '\0'  *
 *                                                                            *
 * Author: Aleksandrs Saveljevs                                               *
 *                                                                            *
 * Comments: sync changes with 'DBescape_like_pattern'                        *
 *                                                                            *
 ******************************************************************************/
static int	DBget_escape_like_pattern_len(const char *src)
{
	int		len;
	const char	*s;

	len = DBget_escape_string_len(src) - 1; /* minus '\0' */

	for (s = src; s && *s; s++)
	{
		len += (*s == '_' || *s == '%' || *s == ZBX_SQL_LIKE_ESCAPE_CHAR);
		len += 1;
	}

	len++; /* '\0' */

	return len;
}

/******************************************************************************
 *                                                                            *
 * Function: DBescape_like_pattern                                            *
 *                                                                            *
 * Return value: escaped string to be used as pattern in LIKE                 *
 *                                                                            *
 * Author: Aleksandrs Saveljevs                                               *
 *                                                                            *
 * Comments: sync changes with 'DBget_escape_like_pattern_len'                *
 *                                                                            *
 *           For instance, we wish to find string a_b%c\d'e!f in our database *
 *           using '!' as escape character. Our queries then become:          *
 *                                                                            *
 *           ... LIKE 'a!_b!%c\\d\'e!!f' ESCAPE '!' (MySQL, PostgreSQL)       *
 *           ... LIKE 'a!_b!%c\d''e!!f' ESCAPE '!' (IBM DB2, Oracle, SQLite3) *
 *                                                                            *
 *           Using backslash as escape character in LIKE would be too much    *
 *           trouble, because escaping backslashes would have to be escaped   *
 *           as well, like so:                                                *
 *                                                                            *
 *           ... LIKE 'a\\_b\\%c\\\\d\'e!f' ESCAPE '\\' or                    *
 *           ... LIKE 'a\\_b\\%c\\\\d\\\'e!f' ESCAPE '\\' (MySQL, PostgreSQL) *
 *           ... LIKE 'a\_b\%c\\d''e!f' ESCAPE '\' (IBM DB2, Oracle, SQLite3) *
 *                                                                            *
 *           Hence '!' instead of backslash.                                  *
 *                                                                            *
 ******************************************************************************/
static void	DBescape_like_pattern(const char *src, char *dst, int len)
{
	char		*d;
	char		*tmp = NULL;
	const char	*t;

	assert(dst);

	tmp = zbx_malloc(tmp, len);

	DBescape_string(src, tmp, len);

	len--; /* '\0' */

	for (t = tmp, d = dst; t && *t && len; t++)
	{
		if (*t == '_' || *t == '%' || *t == ZBX_SQL_LIKE_ESCAPE_CHAR)
		{
			if (len <= 1)
				break;
			*d++ = ZBX_SQL_LIKE_ESCAPE_CHAR;
			len--;
		}
		*d++ = *t;
		len--;
	}

	*d = '\0';

	zbx_free(tmp);
}

/******************************************************************************
 *                                                                            *
 * Function: DBdyn_escape_like_pattern                                        *
 *                                                                            *
 * Return value: escaped string to be used as pattern in LIKE                 *
 *                                                                            *
 * Author: Aleksandrs Saveljevs                                               *
 *                                                                            *
 ******************************************************************************/
char	*DBdyn_escape_like_pattern(const char *src)
{
	int	len;
	char	*dst = NULL;

	len = DBget_escape_like_pattern_len(src);

	dst = zbx_malloc(dst, len);

	DBescape_like_pattern(src, dst, len);

	return dst;
}

void	DBget_item_from_db(DB_ITEM *item, DB_ROW row)
{
	static char	*key = NULL;

	ZBX_STR2UINT64(item->itemid, row[0]);
	item->key			= row[1];
	item->key_orig			= row[1];
	item->host_name			= row[2];
	item->port			= atoi(row[3]);
	item->delay			= atoi(row[4]);
	item->description		= row[5];
	item->type			= atoi(row[6]);
	item->useip			= atoi(row[7]);
	item->host_ip			= row[8];
	item->history			= atoi(row[9]);
	item->trends			= atoi(row[23]);
	item->value_type		= atoi(row[13]);

	if (SUCCEED == DBis_null(row[10]))
		item->lastvalue_null = 1;
	else
	{
		item->lastvalue_null = 0;
		switch (item->value_type) {
		case ITEM_VALUE_TYPE_FLOAT:
			item->lastvalue_dbl = atof(row[10]);
			break;
		case ITEM_VALUE_TYPE_UINT64:
			ZBX_STR2UINT64(item->lastvalue_uint64, row[10]);
			break;
		default:
			item->lastvalue_str = row[10];
			break;
		}
	}

	if (SUCCEED == DBis_null(row[11]))
		item->prevvalue_null = 1;
	else
	{
		item->prevvalue_null = 0;
		switch (item->value_type) {
		case ITEM_VALUE_TYPE_FLOAT:
			item->prevvalue_dbl = atof(row[11]);
			break;
		case ITEM_VALUE_TYPE_UINT64:
			ZBX_STR2UINT64(item->prevvalue_uint64, row[11]);
			break;
		default:
			item->prevvalue_str = row[11];
			break;
		}
	}

	ZBX_STR2UINT64(item->hostid, row[12]);
	item->delta			= atoi(row[14]);

	if (SUCCEED == DBis_null(row[15]))
		item->prevorgvalue_null = 1;
	else
	{
		item->prevorgvalue_null = 0;
		switch (item->value_type) {
		case ITEM_VALUE_TYPE_FLOAT:
			item->prevorgvalue_dbl = atof(row[15]);
			break;
		case ITEM_VALUE_TYPE_UINT64:
			ZBX_STR2UINT64(item->prevorgvalue_uint64, row[15]);
			break;
		default:
			item->prevorgvalue_str = row[15];
			break;
		}
	}

	if (SUCCEED == DBis_null(row[16]))
		item->lastclock = 0;
	else
		item->lastclock = atoi(row[16]);

	item->units			= row[17];
	item->multiplier		= atoi(row[18]);
	item->formula			= row[19];
	item->status			= atoi(row[20]);
	ZBX_STR2UINT64(item->valuemapid, row[21]);
	item->host_dns			= row[22];

	item->lastlogsize		= atoi(row[24]);
	item->data_type			= atoi(row[25]);
	item->mtime			= atoi(row[26]);

	key = zbx_dsprintf(key, "%s", item->key_orig);
	substitute_simple_macros(NULL, item, NULL, NULL, NULL, &key, MACRO_TYPE_ITEM_KEY, NULL, 0);
	item->key = key;
}

const ZBX_TABLE *DBget_table(const char *tablename)
{
	int	t;

	for (t = 0; tables[t].table != 0; t++ )
		if (0 == strcmp(tables[t].table, tablename))
			return &tables[t];
	return NULL;
}

const ZBX_FIELD *DBget_field(const ZBX_TABLE *table, const char *fieldname)
{
	int	f;

	for (f = 0; table->fields[f].name != 0; f++ )
		if (0 == strcmp(table->fields[f].name, fieldname))
			return &table->fields[f];
	return NULL;
}

zbx_uint64_t	DBget_maxid_num(const char *tablename, int num)
{
	if (0 == strcmp(tablename, "events"))
		return DCget_nextid_shared(tablename);

	if (0 == strcmp(tablename, "history_log") ||
			0 == strcmp(tablename, "history_text") ||
			0 == strcmp(tablename, "dservices") ||
			0 == strcmp(tablename, "dhosts") ||
			0 == strcmp(tablename, "alerts") ||
			0 == strcmp(tablename, "escalations") ||
			0 == strcmp(tablename, "autoreg_host"))
		return DCget_nextid(tablename, num);

	return DBget_nextid(tablename, num);
}

zbx_uint64_t	DBget_nextid(const char *tablename, int num)
{
	const char	*__function_name = "DBget_nextid";
	DB_RESULT	result;
	DB_ROW		row;
	zbx_uint64_t	ret1, ret2;
	zbx_uint64_t	min, max;
	int		found = FAIL, dbres, nodeid;
	const ZBX_TABLE	*table;

	zabbix_log(LOG_LEVEL_DEBUG, "In %s() tablename:'%s'", __function_name, tablename);

	table = DBget_table(tablename);
	nodeid = 0 <= CONFIG_NODEID ? CONFIG_NODEID : 0;

	if (0 != (table->flags & ZBX_SYNC))
	{
		min = (zbx_uint64_t)__UINT64_C(100000000000000)*(zbx_uint64_t)nodeid+(zbx_uint64_t)__UINT64_C(100000000000)*(zbx_uint64_t)nodeid;
		max = (zbx_uint64_t)__UINT64_C(100000000000000)*(zbx_uint64_t)nodeid+(zbx_uint64_t)__UINT64_C(100000000000)*(zbx_uint64_t)nodeid+(zbx_uint64_t)__UINT64_C(99999999999);
	}
	else
	{
		min = (zbx_uint64_t)__UINT64_C(100000000000000)*(zbx_uint64_t)nodeid;
		max = (zbx_uint64_t)__UINT64_C(100000000000000)*(zbx_uint64_t)nodeid+(zbx_uint64_t)__UINT64_C(99999999999999);
	}

	do
	{
		result = DBselect("select nextid from ids where nodeid=%d and table_name='%s' and field_name='%s'",
				nodeid, table->table, table->recid);

		if (NULL == (row = DBfetch(result)))
		{
			DBfree_result(result);

			result = DBselect("select max(%s) from %s where %s between " ZBX_FS_UI64 " and " ZBX_FS_UI64,
					table->recid, table->table, table->recid, min, max);

			if (NULL == (row = DBfetch(result)) || SUCCEED == DBis_null(row[0]))
			{
				ret1 = min;
			}
			else
			{
				ZBX_STR2UINT64(ret1, row[0]);
				if (ret1 >= max)
				{
					zabbix_log(LOG_LEVEL_CRIT, "maximum number of id's exceeded"
							" [table:%s, field:%s, id:" ZBX_FS_UI64 "]",
							table->table, table->recid, ret1);
					exit(FAIL);
				}
			}
			DBfree_result(result);

			dbres = DBexecute("insert into ids (nodeid,table_name,field_name,nextid)"
					" values (%d,'%s','%s'," ZBX_FS_UI64 ")",
					nodeid, table->table, table->recid, ret1);

			if (ZBX_DB_OK > dbres)
			{
				/* solving the problem of an invisible record created in a parallel transaction */
				DBexecute("update ids set nextid=nextid+1 where nodeid=%d and table_name='%s'"
						" and field_name='%s'",
						nodeid, table->table, table->recid);
			}

			continue;
		}
		else
		{
			ZBX_STR2UINT64(ret1, row[0]);
			DBfree_result(result);

			if (ret1 < min || ret1 >= max)
			{
				DBexecute("delete from ids where nodeid=%d and table_name='%s' and field_name='%s'",
						nodeid, table->table, table->recid);
				continue;
			}

			DBexecute("update ids set nextid=nextid+%d where nodeid=%d and table_name='%s' and field_name='%s'",
					num, nodeid, table->table, table->recid);

			result = DBselect("select nextid from ids where nodeid=%d and table_name='%s' and field_name='%s'",
					nodeid, table->table, table->recid);

			if (NULL == (row = DBfetch(result)) || SUCCEED == DBis_null(row[0]))
			{
				THIS_SHOULD_NEVER_HAPPEN;
				DBfree_result(result);
				continue;
			}
			else
			{
				ZBX_STR2UINT64(ret2, row[0]);
				DBfree_result(result);
				if (ret1 + num == ret2)
					found = SUCCEED;
			}
		}
	}
	while (FAIL == found);

<<<<<<< HEAD
	zabbix_log(LOG_LEVEL_DEBUG, "End of %s() table:'%s' recid:'%s' ret2:" ZBX_FS_UI64,
			__function_name, table->table, table->recid, ret2);
=======
	zabbix_log(LOG_LEVEL_DEBUG, "End of %s():" ZBX_FS_UI64 " table:'%s' recid:'%s'",
			__function_name, ret2 - num + 1, table->table, table->recid);
>>>>>>> 9fe093c8

	return ret2 - num + 1;
}

void	DBadd_condition_alloc(char **sql, int *sql_alloc, int *sql_offset, const char *fieldname, const zbx_uint64_t *values, const int num)
{
#define MAX_EXPRESSIONS 950
	int	i;

	if (0 == num)
		return;

	zbx_snprintf_alloc(sql, sql_alloc, sql_offset, 2, " ");
	if (num > MAX_EXPRESSIONS)
		zbx_snprintf_alloc(sql, sql_alloc, sql_offset, 2, "(");

	for (i = 0; i < num; i++)
	{
		if (0 == (i % MAX_EXPRESSIONS))
		{
			if (0 != i)
			{
				(*sql_offset)--;
				zbx_snprintf_alloc(sql, sql_alloc, sql_offset, 8, ") or ");
			}
			zbx_snprintf_alloc(sql, sql_alloc, sql_offset, 128, "%s in (",
					fieldname);
		}
		zbx_snprintf_alloc(sql, sql_alloc, sql_offset, 128, ZBX_FS_UI64 ",",
				values[i]);
	}

	(*sql_offset)--;
	zbx_snprintf_alloc(sql, sql_alloc, sql_offset, 2, ")");

	if (num > MAX_EXPRESSIONS)
		zbx_snprintf_alloc(sql, sql_alloc, sql_offset, 2, ")");
}

static char	buf_string[640];

/******************************************************************************
 *                                                                            *
 * Function: zbx_host_string                                                  *
 *                                                                            *
 * Return value: <host> or "???" if host not found                            *
 *                                                                            *
 * Author: Alexander Vladishev                                                *
 *                                                                            *
 ******************************************************************************/
const char	*zbx_host_string(zbx_uint64_t hostid)
{
	DB_RESULT	result;
	DB_ROW		row;

	result = DBselect(
			"select host"
			" from hosts"
			" where hostid=" ZBX_FS_UI64,
			hostid);

	if (NULL != (row = DBfetch(result)))
		zbx_snprintf(buf_string, sizeof(buf_string), "%s", row[0]);
	else
		zbx_snprintf(buf_string, sizeof(buf_string), "???");

	DBfree_result(result);

	return buf_string;
}

/******************************************************************************
 *                                                                            *
 * Function: zbx_host_key_string                                              *
 *                                                                            *
 * Return value: <host>:<key> or "???" if item not found                      *
 *                                                                            *
 * Author: Alexander Vladishev                                                *
 *                                                                            *
 ******************************************************************************/
const char	*zbx_host_key_string(zbx_uint64_t itemid)
{
	DB_RESULT	result;
	DB_ROW		row;

	result = DBselect(
			"select h.host,i.key_"
			" from hosts h,items i"
			" where h.hostid=i.hostid"
				" and i.itemid=" ZBX_FS_UI64,
			itemid);

	if (NULL != (row = DBfetch(result)))
		zbx_snprintf(buf_string, sizeof(buf_string), "%s:%s", row[0], row[1]);
	else
		zbx_snprintf(buf_string, sizeof(buf_string), "???");

	DBfree_result(result);

	return buf_string;
}

/******************************************************************************
 *                                                                            *
 * Function: zbx_host_key_string_by_item                                      *
 *                                                                            *
 * Return value: <host>:<key>                                                 *
 *                                                                            *
 * Author: Alexander Vladishev                                                *
 *                                                                            *
 ******************************************************************************/
const char	*zbx_host_key_string_by_item(DB_ITEM *item)
{
	zbx_snprintf(buf_string, sizeof(buf_string), "%s:%s", item->host_name, item->key);

	return buf_string;
}

/******************************************************************************
 *                                                                            *
 * Function: zbx_user_string                                                  *
 *                                                                            *
 * Return value: "Name Surname (Alias)" or "unknown" if user not found        *
 *                                                                            *
 * Author: Alexander Vladishev                                                *
 *                                                                            *
 ******************************************************************************/
const char	*zbx_user_string(zbx_uint64_t userid)
{
	DB_RESULT	result;
	DB_ROW		row;

	result = DBselect("select name,surname,alias from users where userid=" ZBX_FS_UI64,
			userid);

	if (NULL != (row = DBfetch(result)))
		zbx_snprintf(buf_string, sizeof(buf_string), "%s %s (%s)", row[0], row[1], row[2]);
	else
		zbx_snprintf(buf_string, sizeof(buf_string), "unknown");

	DBfree_result(result);

	return buf_string;
}

double	DBmultiply_value_float(DB_ITEM *item, double value)
{
	double	value_double;

	if (ITEM_MULTIPLIER_USE != item->multiplier)
		return value;

	value_double = value * atof(item->formula);

	zabbix_log(LOG_LEVEL_DEBUG, "DBmultiply_value_float() " ZBX_FS_DBL ",%s " ZBX_FS_DBL,
			value, item->formula, value_double);

	return value_double;
}

zbx_uint64_t	DBmultiply_value_uint64(DB_ITEM *item, zbx_uint64_t value)
{
	zbx_uint64_t	formula_uint64, value_uint64;

	if (ITEM_MULTIPLIER_USE != item->multiplier)
		return value;

	if (SUCCEED == is_uint64(item->formula, &formula_uint64))
		value_uint64 = value * formula_uint64;
	else
		value_uint64 = (zbx_uint64_t)((double)value * atof(item->formula));

	zabbix_log(LOG_LEVEL_DEBUG, "DBmultiply_value_uint64() " ZBX_FS_UI64 ",%s " ZBX_FS_UI64,
			value, item->formula, value_uint64);

	return value_uint64;
}

/******************************************************************************
 *                                                                            *
 * Function: DBregister_host                                                  *
 *                                                                            *
 * Purpose: register unknown host and generate event                          *
 *                                                                            *
 * Parameters: host - host name                                               *
 *                                                                            *
 * Author: Alexander Vladishev                                                *
 *                                                                            *
 ******************************************************************************/
void	DBregister_host(zbx_uint64_t proxy_hostid, const char *host, int now)
{
	char		*host_esc;
	DB_RESULT	result;
	DB_ROW		row;
	zbx_uint64_t	autoreg_hostid;
	int		res = SUCCEED;

	host_esc = DBdyn_escape_string_len(host, HOST_HOST_LEN);

	if (0 != proxy_hostid)
	{
		result = DBselect(
				"select hostid"
				" from hosts"
				" where proxy_hostid=" ZBX_FS_UI64
					" and host='%s'"
					DB_NODE,
				proxy_hostid, host_esc,
				DBnode_local("hostid"));

		if (NULL != DBfetch(result))
			res = FAIL;
		DBfree_result(result);
	}

	if (SUCCEED == res)
	{
		result = DBselect(
				"select autoreg_hostid"
				" from autoreg_host"
				" where proxy_hostid=" ZBX_FS_UI64
					" and host='%s'"
					DB_NODE,
				proxy_hostid, host_esc,
				DBnode_local("autoreg_hostid"));

		if (NULL != (row = DBfetch(result)))
			ZBX_STR2UINT64(autoreg_hostid, row[0]);
		else
		{
			autoreg_hostid = DBget_maxid("autoreg_host");
			DBexecute("insert into autoreg_host"
					" (autoreg_hostid,proxy_hostid,host)"
					" values"
					" (" ZBX_FS_UI64 "," ZBX_FS_UI64 ",'%s')",
					autoreg_hostid, proxy_hostid, host_esc);
		}
		DBfree_result(result);

		/* Processing event */
		process_event(0, EVENT_SOURCE_AUTO_REGISTRATION, EVENT_OBJECT_ZABBIX_ACTIVE,
				autoreg_hostid, now, TRIGGER_VALUE_TRUE, 0, 0);
	}

	zbx_free(host_esc);
}

/******************************************************************************
 *                                                                            *
 * Function: DBproxy_register_host                                            *
 *                                                                            *
 * Purpose: registrate unknown host                                           *
 *                                                                            *
 * Parameters: host - host name                                               *
 *                                                                            *
 * Author: Alexander Vladishev                                                *
 *                                                                            *
 ******************************************************************************/
void	DBproxy_register_host(const char *host)
{
	char	*host_esc;

	host_esc = DBdyn_escape_string_len(host, HOST_HOST_LEN);

	DBexecute("insert into proxy_autoreg_host (clock,host) values (%d,'%s')",
			(int)time(NULL),
			host_esc);

	zbx_free(host_esc);
}

/******************************************************************************
 *                                                                            *
 * Function: DBexecute_overflowed_sql                                         *
 *                                                                            *
 * Purpose: execute a set of SQL statements IF it is big enough               *
 *                                                                            *
 * Author: Dmitry Borovikov                                                   *
 *                                                                            *
 ******************************************************************************/
void	DBexecute_overflowed_sql(char **sql, int *sql_allocated, int *sql_offset)
{
	if (*sql_offset > ZBX_MAX_SQL_SIZE)
	{
#ifdef HAVE_MULTIROW_INSERT
		if (',' == (*sql)[*sql_offset - 1])
		{
			(*sql_offset)--;
			zbx_snprintf_alloc(sql, sql_allocated, sql_offset, 3, ";\n");
		}
#endif
#ifdef HAVE_ORACLE
		zbx_snprintf_alloc(sql, sql_allocated, sql_offset, 6, "end;\n");
#endif
		DBexecute("%s", *sql);
		*sql_offset = 0;
#ifdef HAVE_ORACLE
		zbx_snprintf_alloc(sql, sql_allocated, sql_offset, 7, "begin\n");
#endif
	}
}

/******************************************************************************
 *                                                                            *
 * Function: DBget_unique_hostname_by_sample                                  *
 *                                                                            *
 * Purpose: construct a unique host name by the given sample                  *
 *                                                                            *
 * Parameters: host_name_sample - a host name to start constructing from      *
 *                                                                            *
 * Return value: unique host name which does not exist in the data base       *
 *                                                                            *
 * Author: Dmitry Borovikov                                                   *
 *                                                                            *
 * Comments: the sample cannot be empty                                       *
 *           constructs new by adding "_$(number+1)", where "number"          *
 *           shows count of the sample itself plus already constructed ones   *
 *           host_name_sample is not modified, allocates new memory!          *
 *                                                                            *
 ******************************************************************************/
char	*DBget_unique_hostname_by_sample(char *host_name_sample)
{
	const char	*__function_name = "DBget_unique_hostname_by_sample";
	DB_RESULT	result;
	DB_ROW		row;
	int		num = 2;	/* produce alternatives starting from "2" */
	char		*host_name_temp, *host_name_sample_esc;

	assert(host_name_sample && *host_name_sample);

	zabbix_log(LOG_LEVEL_DEBUG, "In %s() sample:'%s'",
			__function_name, host_name_sample);

	host_name_sample_esc = DBdyn_escape_like_pattern(host_name_sample);
	result = DBselect(
			"select host"
			" from hosts"
			" where host like '%s%%' escape '%c'"
				DB_NODE
			" group by host",
			host_name_sample_esc,
			ZBX_SQL_LIKE_ESCAPE_CHAR,
			DBnode_local("hostid"));

	host_name_temp = strdup(host_name_sample);

	while (NULL != (row = DBfetch(result)))
	{
		if (0 < strcmp(host_name_temp, row[0]))
			continue;	/* skip those which are lexicographically smaller */

		if (0 > strcmp(host_name_temp, row[0]))
			break;	/* found, all other will be bigger */

		/* 0 == strcmp(host_name_temp, row[0]) */
		/* must construct bigger one, the constructed one already exists */
		host_name_temp = zbx_dsprintf(host_name_temp, "%s_%d", host_name_sample, num++);
	}
	DBfree_result(result);

	zbx_free(host_name_sample_esc);

	zabbix_log(LOG_LEVEL_DEBUG, "End of %s() constructed:'%s'",
			__function_name, host_name_temp);

	return host_name_temp;
}

static const char	*get_table_by_value_type(unsigned char value_type)
{
	switch (value_type)
	{
		case ITEM_VALUE_TYPE_FLOAT:
			return "history";
		case ITEM_VALUE_TYPE_STR:
			return "history_str";
		case ITEM_VALUE_TYPE_LOG:
			return "history_log";
		case ITEM_VALUE_TYPE_UINT64:
			return "history_uint";
		case ITEM_VALUE_TYPE_TEXT:
			return "history_text";
		default:
			assert(0);
	}
}

/******************************************************************************
 *                                                                            *
 * Function: DBget_history                                                    *
 *                                                                            *
 * Parameters: itemid     - [IN] item identificator from database             *
 *                               required parameter                           *
 *             value_type - [IN] item value type                              *
 *                               required parameter                           *
 *                                                                            *
 * Author: Alexander Vladishev                                                *
 *                                                                            *
 ******************************************************************************/
char	**DBget_history(zbx_uint64_t itemid, unsigned char value_type, int function, int clock_from, int clock_to,
		const char *field_name, int last_n)
{
	const char	*__function_name = "DBget_history";
	char		sql[512];
	size_t		offset;
	DB_RESULT	result;
	DB_ROW		row;
	char		**h_value = NULL;
	int		h_alloc = 1, h_num = 0;
	const char	*func[] = {"min", "avg", "max", "sum", "count"};

	zabbix_log(LOG_LEVEL_DEBUG, "In %s()", __function_name);

	if (NULL == field_name)
		field_name = "value";

	switch (function)
	{
		case ZBX_DB_GET_HIST_MIN:
		case ZBX_DB_GET_HIST_AVG:
		case ZBX_DB_GET_HIST_MAX:
		case ZBX_DB_GET_HIST_SUM:
			offset = zbx_snprintf(sql, sizeof(sql), "select %s(%s)", func[function], field_name);
			break;
		case ZBX_DB_GET_HIST_COUNT:
			offset = zbx_snprintf(sql, sizeof(sql), "select %s(*)", func[function]);
			break;
		case ZBX_DB_GET_HIST_DELTA:
			offset = zbx_snprintf(sql, sizeof(sql), "select max(%s)-min(%s)", field_name, field_name);
			break;
		case ZBX_DB_GET_HIST_VALUE:
			h_alloc = (0 == last_n ? 128 : last_n);
			offset = zbx_snprintf(sql, sizeof(sql), "select %s", field_name);
			break;
		default:
			assert(0);
	}

	offset += zbx_snprintf(sql + offset, sizeof(sql) - offset, " from %s where itemid=" ZBX_FS_UI64,
			get_table_by_value_type(value_type), itemid);
	if (0 != clock_from)
		offset += zbx_snprintf(sql + offset, sizeof(sql) - offset, " and clock>%d", clock_from);
	if (0 != clock_to)
		offset += zbx_snprintf(sql + offset, sizeof(sql) - offset, " and clock<=%d", clock_to);

	if (0 != last_n)
	{
		switch (value_type)
		{
			case ITEM_VALUE_TYPE_FLOAT:
			case ITEM_VALUE_TYPE_UINT64:
			case ITEM_VALUE_TYPE_STR:
				offset += zbx_snprintf(sql + offset, sizeof(sql) - offset,
						" order by itemid,clock desc");
				break;
			default:
				offset += zbx_snprintf(sql + offset, sizeof(sql) - offset,
						" order by id desc");
		}
		result = DBselectN(sql, last_n);
	}
	else
		result = DBselect("%s", sql);

	h_value = zbx_malloc(h_value, (h_alloc + 1) * sizeof(char *));

	while (NULL != (row = DBfetch(result)))
	{
		if (h_alloc == h_num)
		{
			h_alloc = MAX(h_alloc + 1, h_alloc * 3 / 2);
			h_value = zbx_realloc(h_value, (h_alloc + 1) * sizeof(char *));
		}

		h_value[h_num++] = zbx_strdup(NULL, row[0]);
	}
	DBfree_result(result);

	h_value[h_num] = NULL;

	zabbix_log(LOG_LEVEL_DEBUG, "End of %s()", __function_name);

	return h_value;
}

void	DBfree_history(char **h_value)
{
	const char	*__function_name = "DBfree_history";
	int		h_num;

	zabbix_log(LOG_LEVEL_DEBUG, "In %s()", __function_name);

	for (h_num = 0; NULL != h_value[h_num]; h_num++)
		zbx_free(h_value[h_num]);

	zbx_free(h_value);

	zabbix_log(LOG_LEVEL_DEBUG, "End of %s()", __function_name);
}<|MERGE_RESOLUTION|>--- conflicted
+++ resolved
@@ -453,17 +453,9 @@
 static int	trigger_dependent(zbx_uint64_t triggerid)
 {
 	const char	*__function_name = "trigger_dependent";
-<<<<<<< HEAD
-	int		ret;
-	int		level = 0;
-
-	zabbix_log(LOG_LEVEL_DEBUG, "In %s() triggerid:" ZBX_FS_UI64,
-			__function_name, triggerid);
-=======
 	int		ret, level = 0;
 
 	zabbix_log(LOG_LEVEL_DEBUG, "In %s() triggerid:" ZBX_FS_UI64, __function_name, triggerid);
->>>>>>> 9fe093c8
 
 	ret = trigger_dependent_rec(triggerid, &level);
 
@@ -586,38 +578,21 @@
 void	DBdelete_service(zbx_uint64_t serviceid)
 {
 	DBexecute("delete from services_links where servicedownid=" ZBX_FS_UI64 " or serviceupid=" ZBX_FS_UI64,
-<<<<<<< HEAD
 			serviceid, serviceid);
-	DBexecute("delete from services where serviceid=" ZBX_FS_UI64,
-			serviceid);
-=======
-		serviceid, serviceid);
 	DBexecute("delete from services where serviceid=" ZBX_FS_UI64, serviceid);
->>>>>>> 9fe093c8
 }
 
 void	DBdelete_services_by_triggerid(zbx_uint64_t triggerid)
 {
 	const char	*__function_name = "DBdelete_services_by_triggerid";
-<<<<<<< HEAD
-=======
-
->>>>>>> 9fe093c8
+
 	zbx_uint64_t	serviceid;
 	DB_RESULT	result;
 	DB_ROW		row;
 
-<<<<<<< HEAD
-	zabbix_log(LOG_LEVEL_DEBUG,"In %s() triggerid:" ZBX_FS_UI64,
-			__function_name, triggerid);
-
-	result = DBselect("select serviceid from services where triggerid=" ZBX_FS_UI64,
-			triggerid);
-=======
 	zabbix_log(LOG_LEVEL_DEBUG,"In %s() triggerid:" ZBX_FS_UI64, __function_name, triggerid);
 
 	result = DBselect("select serviceid from services where triggerid=" ZBX_FS_UI64, triggerid);
->>>>>>> 9fe093c8
 
 	while (NULL != (row = DBfetch(result)))
 	{
@@ -626,28 +601,15 @@
 	}
 	DBfree_result(result);
 
-<<<<<<< HEAD
-	zabbix_log(LOG_LEVEL_DEBUG,"End of %s() triggerid:" ZBX_FS_UI64,
-			__function_name, triggerid);
-=======
 	zabbix_log(LOG_LEVEL_DEBUG, "End of %s()", __function_name);
->>>>>>> 9fe093c8
 }
 
 void	DBdelete_trigger(zbx_uint64_t triggerid)
 {
 	DBexecute("delete from trigger_depends where triggerid_down=" ZBX_FS_UI64 " or triggerid_up=" ZBX_FS_UI64,
-<<<<<<< HEAD
 			triggerid, triggerid);
-	DBexecute("delete from functions where triggerid=" ZBX_FS_UI64,
-			triggerid);
-	DBexecute("delete from events where object=%d and objectid=" ZBX_FS_UI64,
-			EVENT_OBJECT_TRIGGER, triggerid);
-=======
-		triggerid, triggerid);
 	DBexecute("delete from functions where triggerid=" ZBX_FS_UI64,	triggerid);
 	DBexecute("delete from events where object=%d and objectid=" ZBX_FS_UI64, EVENT_OBJECT_TRIGGER, triggerid);
->>>>>>> 9fe093c8
 
 	DBdelete_services_by_triggerid(triggerid);
 
@@ -1629,13 +1591,8 @@
 	}
 	while (FAIL == found);
 
-<<<<<<< HEAD
-	zabbix_log(LOG_LEVEL_DEBUG, "End of %s() table:'%s' recid:'%s' ret2:" ZBX_FS_UI64,
-			__function_name, table->table, table->recid, ret2);
-=======
 	zabbix_log(LOG_LEVEL_DEBUG, "End of %s():" ZBX_FS_UI64 " table:'%s' recid:'%s'",
 			__function_name, ret2 - num + 1, table->table, table->recid);
->>>>>>> 9fe093c8
 
 	return ret2 - num + 1;
 }
