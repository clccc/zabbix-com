/*
** ZABBIX
** Copyright (C) 2000-2005 SIA Zabbix
**
** This program is free software; you can redistribute it and/or modify
** it under the terms of the GNU General Public License as published by
** the Free Software Foundation; either version 2 of the License, or
** (at your option) any later version.
**
** This program is distributed in the hope that it will be useful,
** but WITHOUT ANY WARRANTY; without even the implied warranty of
** MERCHANTABILITY or FITNESS FOR A PARTICULAR PURPOSE.  See the
** GNU General Public License for more details.
**
** You should have received a copy of the GNU General Public License
** along with this program; if not, write to the Free Software
** Foundation, Inc., 675 Mass Ave, Cambridge, MA 02139, USA.
**/

#include "zbxdb.h"
#include "db.h"
#include "log.h"
#include "common.h"
#include "events.h"
#include "threads.h"
#include "zbxserver.h"
#include "dbcache.h"

const char	*DBnode(const char *fieldid, int nodeid)
{
	static char	dbnode[128];

	if (nodeid == -1)
		*dbnode = '\0';
	else
		zbx_snprintf(dbnode, sizeof(dbnode), " and %s between %d00000000000000 and %d99999999999999",
				fieldid,
				nodeid,
				nodeid);

	return dbnode;
}

void	DBclose()
{
	zbx_db_close();
}

/*
 * Connect to the database.
 * If fails, program terminates.
 */
void	DBconnect(int flag)
{
	int	err;

	zabbix_log(LOG_LEVEL_DEBUG, "Connect to the database");
	do
	{
		err = zbx_db_connect(CONFIG_DBHOST, CONFIG_DBUSER, CONFIG_DBPASSWORD,
					CONFIG_DBNAME, CONFIG_DBSCHEMA, CONFIG_DBSOCKET, CONFIG_DBPORT);

		switch(err) {
		case ZBX_DB_OK:
			break;
		case ZBX_DB_DOWN:
			if (ZBX_DB_CONNECT_EXIT == flag)
			{
				zabbix_log(LOG_LEVEL_DEBUG, "Could not connect to the database. Exiting...");
				exit(FAIL);
			}
			else
			{
				zabbix_log(LOG_LEVEL_WARNING, "Database is down."
						" Reconnecting in 10 seconds");
				zbx_sleep(10);
			}
			break;
		default:
			zabbix_log(LOG_LEVEL_DEBUG, "Could not connect to the database. Exiting...");
			exit(FAIL);
		}
	}
	while (ZBX_DB_OK != err);
}

/******************************************************************************
 *                                                                            *
 * Function: DBinit                                                           *
 *                                                                            *
 * Purpose:                                                                   *
 *                                                                            *
 * Parameters:                                                                *
 *                                                                            *
 * Return value:                                                              *
 *                                                                            *
 * Author: Alexander Vladishev                                                *
 *                                                                            *
 * Comments:                                                                  *
 *                                                                            *
 ******************************************************************************/
void	DBinit()
{
	zbx_db_init(CONFIG_DBHOST, CONFIG_DBUSER, CONFIG_DBPASSWORD, CONFIG_DBNAME, CONFIG_DBSCHEMA, CONFIG_DBSOCKET, CONFIG_DBPORT);
}

/******************************************************************************
 *                                                                            *
 * Function: DBping                                                           *
 *                                                                            *
 * Purpose: Check if database is down                                         *
 *                                                                            *
 * Parameters: -                                                              *
 *                                                                            *
 * Return value: SUCCEED - database is up, FAIL - database is down            *
 *                                                                            *
 * Author: Alexei Vladishev                                                   *
 *                                                                            *
 * Comments:                                                                  *
 *                                                                            *
 ******************************************************************************/
int	DBping()
{
	int ret;

	ret = (ZBX_DB_OK != zbx_db_connect(CONFIG_DBHOST, CONFIG_DBUSER, CONFIG_DBPASSWORD,
				CONFIG_DBNAME, CONFIG_DBSCHEMA, CONFIG_DBSOCKET, CONFIG_DBPORT)) ? FAIL : SUCCEED;
	DBclose();

	return ret;
}

/******************************************************************************
 *                                                                            *
 * Function: DBbegin                                                          *
 *                                                                            *
 * Purpose: Start transaction                                                 *
 *                                                                            *
 * Parameters: -                                                              *
 *                                                                            *
 * Return value: -                                                            *
 *                                                                            *
 * Author: Eugene Grigorjev                                                   *
 *                                                                            *
 * Comments: Do nothing if DB does not support transactions                   *
 *                                                                            *
 ******************************************************************************/
void	DBbegin()
{
	int	rc;

	rc = zbx_db_begin();

	while (rc == ZBX_DB_DOWN)
	{
		DBclose();
		DBconnect(ZBX_DB_CONNECT_NORMAL);

		if (ZBX_DB_DOWN == (rc = zbx_db_begin()))
		{
			zabbix_log(LOG_LEVEL_WARNING, "Database is down."
					" Retrying in 10 seconds");
			sleep(10);
		}
	}
}

/******************************************************************************
 *                                                                            *
 * Function: DBcommit                                                         *
 *                                                                            *
 * Purpose: Commit transaction                                                *
 *                                                                            *
 * Parameters: -                                                              *
 *                                                                            *
 * Return value: -                                                            *
 *                                                                            *
 * Author: Eugene Grigorjev                                                   *
 *                                                                            *
 * Comments: Do nothing if DB does not support transactions                   *
 *                                                                            *
 ******************************************************************************/
void	DBcommit()
{
	int	rc;

	rc = zbx_db_commit();

	while (rc == ZBX_DB_DOWN)
	{
		DBclose();
		DBconnect(ZBX_DB_CONNECT_NORMAL);

		if (ZBX_DB_DOWN == (rc = zbx_db_commit()))
		{
			zabbix_log(LOG_LEVEL_WARNING, "Database is down."
					" Retrying in 10 seconds");
			sleep(10);
		}
	}
}

/******************************************************************************
 *                                                                            *
 * Function: DBrollback                                                       *
 *                                                                            *
 * Purpose: Rollback transaction                                              *
 *                                                                            *
 * Parameters: -                                                              *
 *                                                                            *
 * Return value: -                                                            *
 *                                                                            *
 * Author: Eugene Grigorjev                                                   *
 *                                                                            *
 * Comments: Do nothing if DB does not support transactions                   *
 *                                                                            *
 ******************************************************************************/
void	DBrollback()
{
	int	rc;

	rc = zbx_db_rollback();

	while (rc == ZBX_DB_DOWN)
	{
		DBclose();
		DBconnect(ZBX_DB_CONNECT_NORMAL);

		if (ZBX_DB_DOWN == (rc = zbx_db_rollback()))
		{
			zabbix_log(LOG_LEVEL_WARNING, "Database is down."
					" Retrying in 10 seconds");
			sleep(10);
		}
	}
}

/*
 * Execute SQL statement. For non-select statements only.
 * If fails, program terminates.
 */
int	__zbx_DBexecute(const char *fmt, ...)
{
	va_list	args;
	int	rc = ZBX_DB_DOWN;

	va_start(args, fmt);

	rc = zbx_db_vexecute(fmt, args);

	while (ZBX_DB_DOWN == rc)
	{
		DBclose();
		DBconnect(ZBX_DB_CONNECT_NORMAL);

		rc = zbx_db_vexecute(fmt, args);

		if (ZBX_DB_DOWN == rc)
		{
			zabbix_log(LOG_LEVEL_WARNING, "Database is down."
					" Retrying in 10 seconds");
			sleep(10);
		}
	}

	va_end(args);

	return rc;
}

int	DBis_null(const char *field)
{
	return zbx_db_is_null(field);
}

DB_ROW	DBfetch(DB_RESULT result)
{
	return zbx_db_fetch(result);
}

/*
 * Execute SQL statement. For select statements only.
 * If fails, program terminates.
 */
DB_RESULT	__zbx_DBselect(const char *fmt, ...)
{
	va_list		args;
	DB_RESULT	rc;

	va_start(args, fmt);

	rc = zbx_db_vselect(fmt, args);

	while (rc == (DB_RESULT)ZBX_DB_DOWN)
	{
		DBclose();
		DBconnect(ZBX_DB_CONNECT_NORMAL);

		rc = zbx_db_vselect(fmt, args);

		if (rc == (DB_RESULT)ZBX_DB_DOWN)
		{
			zabbix_log(LOG_LEVEL_WARNING, "Database is down."
					" Retrying in 10 seconds");
			sleep(10);
		}
	}

	va_end(args);

	return rc;
}

/*
 * Execute SQL statement. For select statements only.
 * If fails, program terminates.
 */
DB_RESULT	DBselectN(const char *query, int n)
{
	DB_RESULT rc;

	rc = zbx_db_select_n(query, n);

	while (rc == (DB_RESULT)ZBX_DB_DOWN)
	{
		DBclose();
		DBconnect(ZBX_DB_CONNECT_NORMAL);

		rc = zbx_db_select_n(query, n);

		if (rc == (DB_RESULT)ZBX_DB_DOWN)
		{
			zabbix_log(LOG_LEVEL_WARNING, "Database is down."
					" Retrying in 10 seconds");
			sleep(10);
		}
	}

	return rc;
}

/* SUCCEED if latest service alarm has this status */
/* Rewrite required to simplify logic ?*/
int	latest_service_alarm(zbx_uint64_t serviceid, int status)
{
	const char	*__function_name = "latest_service_alarm";
	DB_RESULT	result;
	DB_ROW		row;
	int		ret = FAIL;
	char		sql[MAX_STRING_LEN];

	zabbix_log(LOG_LEVEL_DEBUG, "In %s(): serviceid [" ZBX_FS_UI64 "] status [%d]",
			__function_name, serviceid, status);

	zbx_snprintf(sql, sizeof(sql), "select servicealarmid,value"
					" from service_alarms"
					" where serviceid=" ZBX_FS_UI64
					" order by servicealarmid desc", serviceid);

	result = DBselectN(sql, 1);
	row = DBfetch(result);

	if (NULL != row && FAIL == DBis_null(row[1]) && status == atoi(row[1]))
	{
		ret = SUCCEED;
	}

	DBfree_result(result);

	zabbix_log(LOG_LEVEL_DEBUG, "End of %s():%s", __function_name, zbx_result_string(ret));

	return ret;
}

int	DBadd_service_alarm(zbx_uint64_t serviceid, int status, int clock)
{
	zabbix_log(LOG_LEVEL_DEBUG, "In add_service_alarm()");

	if (SUCCEED != latest_service_alarm(serviceid, status))
	{
		DBexecute("insert into service_alarms (servicealarmid,serviceid,clock,value)"
			" values(" ZBX_FS_UI64 "," ZBX_FS_UI64 ",%d,%d)",
			DBget_maxid("service_alarms"), serviceid, clock, status);
	}

	zabbix_log(LOG_LEVEL_DEBUG, "End of add_service_alarm()");

	return SUCCEED;
}

/******************************************************************************
 *                                                                            *
 * Function: trigger_dependent_rec                                            *
 *                                                                            *
 * Purpose: check if status depends on triggers having status TRUE            *
 *                                                                            *
 * Parameters: triggerid - trigger ID                                         *
 *                                                                            *
 * Return value: SUCCEED - it does depend, FAIL - otherwise                   *
 *                                                                            *
 * Author: Alexei Vladishev                                                   *
 *                                                                            *
 * Comments: Recursive function!                                              *
 *                                                                            *
 ******************************************************************************/
static int	trigger_dependent_rec(zbx_uint64_t triggerid, int *level)
{
	int		ret = FAIL;
	DB_RESULT	result;
	DB_ROW		row;

	zbx_uint64_t	triggerid_tmp;
	int		value_tmp;

	zabbix_log( LOG_LEVEL_DEBUG, "In trigger_dependent_rec(triggerid:" ZBX_FS_UI64 ",level:%d)",
		triggerid,
		*level);

	(*level)++;

	if(*level > 32)
	{
		zabbix_log( LOG_LEVEL_CRIT, "Recursive trigger dependency detected! Please fix. Triggerid:" ZBX_FS_UI64,
			triggerid);
		return ret;
	}

	result = DBselect("select t.triggerid, t.value from trigger_depends d,triggers t where d.triggerid_down=" ZBX_FS_UI64 " and d.triggerid_up=t.triggerid",
		triggerid);
	while((row=DBfetch(result)))
	{
		ZBX_STR2UINT64(triggerid_tmp, row[0]);
		value_tmp = atoi(row[1]);
		if(TRIGGER_VALUE_TRUE == value_tmp || trigger_dependent_rec(triggerid_tmp, level) == SUCCEED)
		{
			zabbix_log( LOG_LEVEL_DEBUG, "This trigger depends on " ZBX_FS_UI64 ". Will not apply actions",
				triggerid_tmp);
			ret = SUCCEED;
			break;
		}
	}
	DBfree_result(result);

	zabbix_log(LOG_LEVEL_DEBUG, "End of trigger_dependent_rec():%s",
			zbx_result_string(ret));

	return ret;
}

/******************************************************************************
 *                                                                            *
 * Function: trigger_dependent                                                *
 *                                                                            *
 * Purpose: check if status depends on triggers having status TRUE            *
 *                                                                            *
 * Parameters: triggerid - trigger ID                                         *
 *                                                                            *
 * Return value: SUCCEED - it does depend, FAIL - not such triggers           *
 *                                                                            *
 * Author: Alexei Vladishev                                                   *
 *                                                                            *
 * Comments:                                                                  *
 *                                                                            *
 ******************************************************************************/
static int	trigger_dependent(zbx_uint64_t triggerid)
{
	const char	*__function_name = "trigger_dependent";
	int		ret, level = 0;

	zabbix_log(LOG_LEVEL_DEBUG, "In %s() triggerid:" ZBX_FS_UI64, __function_name, triggerid);

	ret = trigger_dependent_rec(triggerid, &level);

	zabbix_log(LOG_LEVEL_DEBUG, "End of %s():%s", __function_name, zbx_result_string(ret));

	return ret;
}

/******************************************************************************
 *                                                                            *
 * Function: DBcheck_trigger_for_update                                       *
 *                                                                            *
 * Purpose: check trigger for update                                          *
 *                                                                            *
 * Parameters: update_trigger - [OUT] 0 - do not update trigger;              *
 *                                    1 - full update;                        *
 *                                    2 - partial update (only error field);  *
 *             add_event      - [OUT] 0 - do not add event                    *
 *                                    1 - generate new event                  *
 *                                                                            *
 * Return value: SUCCEED - it does depend, FAIL - not such triggers           *
 *                                                                            *
 * Author: Alexei Vladishev                                                   *
 *                                                                            *
 ******************************************************************************/
void	DBcheck_trigger_for_update(zbx_uint64_t triggerid, unsigned char type, int value, const char *error,
		int new_value, const char *new_error, int now, unsigned char *update_trigger, unsigned char *add_event)
{
	const char	*__function_name = "DBcheck_trigger_for_update";
	int		update_status;

	zabbix_log(LOG_LEVEL_DEBUG, "In %s() triggerid:" ZBX_FS_UI64 " old:%d new:%d now:%d",
			__function_name, triggerid, value, new_value, now);

	*update_trigger = *add_event = 0;

	update_status = (value != new_value);
	if (TRIGGER_TYPE_MULTIPLE_TRUE == type)
		update_status = (update_status || TRIGGER_VALUE_TRUE == new_value);

	/* do not update status if there are dependencies with status PROBLEM */
	if (0 != update_status)
	{
		if (SUCCEED != trigger_dependent(triggerid))
			*update_trigger = *add_event = 1;	/* update trigger and create event */
	}
	else if (new_value == TRIGGER_VALUE_UNKNOWN && 0 != strcmp(error, new_error))
	{
		if (SUCCEED != trigger_dependent(triggerid))
			*update_trigger = 2;			/* update only the error field */
	}

	zabbix_log(LOG_LEVEL_DEBUG, "End of %s() update_trigger:%d add_event:%d",
			__function_name, *update_trigger, *add_event);
}

int	DBget_trigger_update_sql(char **sql, int *sql_alloc, int *sql_offset, zbx_uint64_t triggerid,
		int value, const char *error, int new_value, const char *new_error, int lastchange,
		unsigned char update_trigger)
{
	if (1 == update_trigger)
	{
<<<<<<< HEAD
		zbx_snprintf_alloc(sql, sql_alloc, sql_offset, 42, "update triggers set lastchange=%d", lastchange);
=======
		/* New trigger status is NOT equal to previous one, update trigger */
		if (trigger_value != new_value ||
				(trigger_type == TRIGGER_TYPE_MULTIPLE_TRUE && new_value == TRIGGER_VALUE_TRUE))
		{
			zabbix_log(LOG_LEVEL_DEBUG, "%s() triggerid:" ZBX_FS_UI64 " value:%d-->%d, reason:'%s'",
					__function_name, triggerid, trigger_value, new_value, reason ? reason : "");

			if (reason == NULL)
			{
				DBexecute("update triggers"
						" set value=%d,"
							"lastchange=%d,"
							"error=''"
						" where triggerid=" ZBX_FS_UI64,
					new_value, now, triggerid);
			}
			else
			{
				reason_esc = DBdyn_escape_string_len(reason, TRIGGER_ERROR_LEN);
				DBexecute("update triggers"
						" set value=%d,"
							"lastchange=%d,"
							"error='%s'"
						" where triggerid=" ZBX_FS_UI64,
					new_value, now, reason_esc, triggerid);
				zbx_free(reason_esc);
			}
>>>>>>> 68516509

		if (value != new_value)
			zbx_snprintf_alloc(sql, sql_alloc, sql_offset, 18, ",value=%d", new_value);

		if ('\0' != error)
			zbx_snprintf_alloc(sql, sql_alloc, sql_offset, 10, ",error=''");

		zbx_snprintf_alloc(sql, sql_alloc, sql_offset, 38, " where triggerid=" ZBX_FS_UI64, triggerid);
	}
	else if (2 == update_trigger)
	{
		char	*new_error_esc;

		new_error_esc = DBdyn_escape_string_len(new_error, TRIGGER_ERROR_LEN);
		zbx_snprintf_alloc(sql, sql_alloc, sql_offset, 66 + strlen(new_error_esc),
				"update triggers"
				" set error='%s'"
				" where triggerid=" ZBX_FS_UI64,
				new_error_esc, triggerid);
		zbx_free(new_error_esc);
	}
	else
		return FAIL;

	return SUCCEED;
}

static void	DBupdate_trigger_value(zbx_uint64_t triggerid, unsigned char type, int value, const char *error,
		int new_value, const char *new_error, int lastchange)
{
	const char	*__function_name = "DBupdate_trigger_value";
	char		*sql = NULL;
	int		sql_alloc = 2 * ZBX_KIBIBYTE, sql_offset = 0;
	unsigned char	update_trigger, add_event;

	zabbix_log(LOG_LEVEL_DEBUG, "In %s()", __function_name);

	DBcheck_trigger_for_update(triggerid, type, value, error, new_value, new_error,
			lastchange, &update_trigger, &add_event);

	sql = zbx_malloc(sql, sql_alloc);

	if (SUCCEED == DBget_trigger_update_sql(&sql, &sql_alloc, &sql_offset, triggerid, value, error,
			new_value, new_error, lastchange, update_trigger))
	{
		DBexecute("%s", sql);
	}

	zbx_free(sql);

	if (1 == add_event)
		process_event(0, EVENT_SOURCE_TRIGGERS, EVENT_OBJECT_TRIGGER, triggerid, lastchange, new_value, 0, 0);

	zabbix_log(LOG_LEVEL_DEBUG, "End of %s()", __function_name);
}

void	DBdelete_service(zbx_uint64_t serviceid)
{
	DBexecute("delete from services_links where servicedownid=" ZBX_FS_UI64 " or serviceupid=" ZBX_FS_UI64,
		serviceid, serviceid);
	DBexecute("delete from services where serviceid=" ZBX_FS_UI64, serviceid);
}

void	DBdelete_services_by_triggerid(zbx_uint64_t triggerid)
{
	const char	*__function_name = "DBdelete_services_by_triggerid";

	zbx_uint64_t	serviceid;
	DB_RESULT	result;
	DB_ROW		row;

	zabbix_log(LOG_LEVEL_DEBUG,"In %s() triggerid:" ZBX_FS_UI64, __function_name, triggerid);

	result = DBselect("select serviceid from services where triggerid=" ZBX_FS_UI64, triggerid);

	while((row=DBfetch(result)))
	{
		ZBX_STR2UINT64(serviceid, row[0]);
		DBdelete_service(serviceid);
	}
	DBfree_result(result);

	zabbix_log(LOG_LEVEL_DEBUG, "End of %s()", __function_name);
}

void	DBdelete_trigger(zbx_uint64_t triggerid)
{
	DBexecute("delete from trigger_depends where triggerid_down=" ZBX_FS_UI64 " or triggerid_up=" ZBX_FS_UI64,
		triggerid, triggerid);
	DBexecute("delete from functions where triggerid=" ZBX_FS_UI64,	triggerid);
	DBexecute("delete from events where object=%d and objectid=" ZBX_FS_UI64, EVENT_OBJECT_TRIGGER, triggerid);

	DBdelete_services_by_triggerid(triggerid);

	DBexecute("delete from sysmaps_link_triggers where triggerid=" ZBX_FS_UI64,triggerid);
	DBexecute("delete from triggers where triggerid=" ZBX_FS_UI64,triggerid);
}

void	DBupdate_triggers_status_after_restart()
{
	const char	*__function_name = "DBupdate_triggers_status_after_restart";
	DB_RESULT	result;
	DB_RESULT	result2;
	DB_ROW		row;
	DB_ROW		row2;
	zbx_uint64_t	itemid, triggerid;
	int		trigger_type, trigger_value, type, lastclock, delay,
			nextcheck, min_nextcheck, now;
	const char	*trigger_error;

	zabbix_log(LOG_LEVEL_DEBUG, "In %s()", __function_name);

	now = time(NULL);

	DBbegin();

	result = DBselect(
			"select distinct t.triggerid,t.type,t.value,t.error"
			" from hosts h,items i,functions f,triggers t"
			" where h.hostid=i.hostid"
				" and i.itemid=f.itemid"
				" and f.triggerid=t.triggerid"
				" and h.status in (%d)"
				" and i.status in (%d)"
				" and i.type not in (%d)"
				" and i.key_ not in ('%s','%s')"
				" and t.status in (%d)"
				DB_NODE,
			HOST_STATUS_MONITORED,
			ITEM_STATUS_ACTIVE,
			ITEM_TYPE_TRAPPER,
			SERVER_STATUS_KEY, SERVER_ZABBIXLOG_KEY,
			TRIGGER_STATUS_ENABLED,
			DBnode_local("t.triggerid"));

	while (NULL != (row = DBfetch(result)))
	{
		ZBX_STR2UINT64(triggerid, row[0]);
		trigger_type = atoi(row[1]);
		trigger_value = atoi(row[2]);
		trigger_error = row[3];

		result2 = DBselect(
				"select distinct i.itemid,i.type,i.lastclock,i.delay,i.delay_flex"
				" from items i,functions f,triggers t"
				" where i.itemid=f.itemid"
					" and f.triggerid=t.triggerid"
					" and i.type not in (%d)"
					" and t.triggerid=" ZBX_FS_UI64,
				ITEM_TYPE_TRAPPER,
				triggerid);

		min_nextcheck = -1;
		while (NULL != (row2 = DBfetch(result2)))
		{
			ZBX_STR2UINT64(itemid, row2[0]);
			type = atoi(row2[1]);
			if (SUCCEED == DBis_null(row2[2]))
				lastclock = 0;
			else
				lastclock = atoi(row2[2]);
			delay = atoi(row2[3]);

			nextcheck = calculate_item_nextcheck(itemid, type, delay, row2[4], lastclock, NULL);
			if (-1 == min_nextcheck || nextcheck < min_nextcheck)
				min_nextcheck = nextcheck;
		}
		DBfree_result(result2);

		if (-1 == min_nextcheck || min_nextcheck >= now)
			continue;

		DBupdate_trigger_value(triggerid, trigger_type, trigger_value, trigger_error,
				TRIGGER_VALUE_UNKNOWN, "Zabbix was restarted.", min_nextcheck);
	}
	DBfree_result(result);

	DBcommit();

	zabbix_log(LOG_LEVEL_DEBUG, "End of %s()", __function_name);
}

int	DBadd_trend(zbx_uint64_t itemid, double value, int clock)
{
	DB_RESULT	result;
	DB_ROW		row;
	int		hour, num;
	double		value_min, value_avg, value_max;

	zabbix_log(LOG_LEVEL_DEBUG, "In add_trend()");

<<<<<<< HEAD
	hour = clock - clock % 3600;
=======
	hour=clock-clock%SEC_PER_HOUR;
>>>>>>> 68516509

	result = DBselect("select num,value_min,value_avg,value_max from trends where itemid=" ZBX_FS_UI64 " and clock=%d",
			itemid, hour);

	if (NULL != (row = DBfetch(result)))
	{
		num = atoi(row[0]);
		value_min = atof(row[1]);
		value_avg = atof(row[2]);
		value_max = atof(row[3]);
		if (value < value_min)
			value_min=value;
		if (value > value_max)
			value_max=value;
		value_avg=(num*value_avg+value)/(num+1);
		num++;
		DBexecute("update trends set num=%d,value_min=" ZBX_FS_DBL ",value_avg=" ZBX_FS_DBL ",value_max=" ZBX_FS_DBL
				" where itemid=" ZBX_FS_UI64 " and clock=%d",
				num, value_min, value_avg, value_max, itemid, hour);
	}
	else
	{
		DBexecute("insert into trends (clock,itemid,num,value_min,value_avg,value_max)"
				" values (%d," ZBX_FS_UI64 ",%d," ZBX_FS_DBL "," ZBX_FS_DBL "," ZBX_FS_DBL ")",
				hour, itemid, 1, value, value, value);
	}

	DBfree_result(result);

	return SUCCEED;
}

int	DBadd_trend_uint(zbx_uint64_t itemid, zbx_uint64_t value, int clock)
{
	DB_RESULT	result;
	DB_ROW		row;
	int		hour, num;
	zbx_uint64_t	value_min, value_avg, value_max;

	zabbix_log(LOG_LEVEL_DEBUG,"In add_trend_uint()");

	hour=clock-clock%SEC_PER_HOUR;

	result = DBselect("select num,value_min,value_avg,value_max from trends_uint where itemid=" ZBX_FS_UI64 " and clock=%d",
		itemid,
		hour);

	row=DBfetch(result);

	if(row)
	{
		num = atoi(row[0]);
		ZBX_STR2UINT64(value_min, row[1]);
		ZBX_STR2UINT64(value_avg, row[2]);
		ZBX_STR2UINT64(value_max, row[3]);
		if(value<value_min)	value_min=value;
		if(value>value_max)	value_max=value;
		value_avg=(num*value_avg+value)/(num+1);
		num++;
		DBexecute("update trends_uint set num=%d,value_min=" ZBX_FS_UI64 ",value_avg=" ZBX_FS_UI64 ",value_max=" ZBX_FS_UI64 " where itemid=" ZBX_FS_UI64 " and clock=%d",
			num,
			value_min,
			value_avg,
			value_max,
			itemid,
			hour);
	}
	else
	{
		DBexecute("insert into trends_uint (clock,itemid,num,value_min,value_avg,value_max) values (%d," ZBX_FS_UI64 ",%d," ZBX_FS_UI64 "," ZBX_FS_UI64 "," ZBX_FS_UI64 ")",
			hour,
			itemid,
			1,
			value,
			value,
			value);
	}

	DBfree_result(result);

	return SUCCEED;
}

int	DBget_row_count(const char *table_name)
{
	const char	*__function_name = "DBget_row_count";
	int		count = 0;
	DB_RESULT	result;
	DB_ROW		row;

	zabbix_log(LOG_LEVEL_DEBUG, "In %s() table_name:'%s'", __function_name, table_name);

	result = DBselect("select count(*) from %s", table_name);

	if (NULL != (row = DBfetch(result)))
		count = atoi(row[0]);
	DBfree_result(result);

	zabbix_log(LOG_LEVEL_DEBUG, "End of %s():%d", __function_name, count);

	return count;
}

int	DBget_items_unsupported_count()
{
	const char	*__function_name = "DBget_items_unsupported_count";
	int		count = 0;
	DB_RESULT	result;
	DB_ROW		row;

	zabbix_log(LOG_LEVEL_DEBUG, "In %s()", __function_name);

	result = DBselect("select count(*) from items where status=%d", ITEM_STATUS_NOTSUPPORTED);

	if (NULL != (row = DBfetch(result)))
		count = atoi(row[0]);
	DBfree_result(result);

	zabbix_log(LOG_LEVEL_DEBUG, "End of %s():%d", __function_name, count);

	return count;
}

int	DBget_queue_count(int from, int to)
{
	const char	*__function_name = "DBget_queue_count";
	int		count = 0, now;
	DB_RESULT	result;
	DB_ROW		row;
	zbx_uint64_t	itemid, proxy_hostid;
	int		item_type, delay, effective_delay, nextcheck;
	char		*delay_flex;
	time_t		lastclock;

	zabbix_log(LOG_LEVEL_DEBUG, "In %s(): from [%d] to [%d]", __function_name, from, to);

	now = time(NULL);

	result = DBselect(
			"select i.itemid,i.type,i.delay,i.delay_flex,i.lastclock,h.proxy_hostid"
			" from items i,hosts h"
			" where i.hostid=h.hostid"
				" and h.status=%d"
				" and i.status=%d"
				" and i.value_type not in (%d)"
				" and i.key_ not in ('%s','%s')"
				" and ("
					"i.lastclock is not null"
					" and i.lastclock<%d"
					")"
				" and ("
					"i.type in (%d,%d,%d,%d,%d,%d,%d,%d,%d)"
					" or (h.available<>%d and i.type in (%d))"
					" or (h.snmp_available<>%d and i.type in (%d,%d,%d))"
					" or (h.ipmi_available<>%d and i.type in (%d))"
					")"
				DB_NODE,
			HOST_STATUS_MONITORED,
			ITEM_STATUS_ACTIVE,
			ITEM_VALUE_TYPE_LOG,
			SERVER_STATUS_KEY, SERVER_ZABBIXLOG_KEY,
			now - from,
				ITEM_TYPE_ZABBIX_ACTIVE, ITEM_TYPE_SSH, ITEM_TYPE_TELNET,
				ITEM_TYPE_SIMPLE, ITEM_TYPE_INTERNAL, ITEM_TYPE_DB_MONITOR,
				ITEM_TYPE_AGGREGATE, ITEM_TYPE_EXTERNAL, ITEM_TYPE_CALCULATED,
			HOST_AVAILABLE_FALSE,
				ITEM_TYPE_ZABBIX,
			HOST_AVAILABLE_FALSE,
				ITEM_TYPE_SNMPv1, ITEM_TYPE_SNMPv2c, ITEM_TYPE_SNMPv3,
			HOST_AVAILABLE_FALSE,
				ITEM_TYPE_IPMI,
			DBnode_local("i.itemid"));
	while (NULL != (row = DBfetch(result)))
	{
		ZBX_STR2UINT64(itemid, row[0]);
		item_type	= atoi(row[1]);
		delay		= atoi(row[2]);
		delay_flex	= row[3];
		ZBX_STR2UINT64(proxy_hostid, row[5]);

		if (FAIL == (lastclock = DCget_item_lastclock(itemid)))
			lastclock = (time_t)atoi(row[4]);

		nextcheck = calculate_item_nextcheck(itemid, item_type, delay, delay_flex, lastclock, &effective_delay);
		if (0 != proxy_hostid)
			nextcheck = lastclock + effective_delay;

		if ((-1 == from || from <= now - nextcheck) && (-1 == to || now - nextcheck <= to))
			count++;
	}
	DBfree_result(result);

	zabbix_log(LOG_LEVEL_DEBUG, "End of %s(): %d", __function_name, count);

	return count;
}

double	DBget_requiredperformance()
{
	const char	*__function_name = "DBget_requiredperformance";
	double		qps_total = 0;
	DB_RESULT	result;
	DB_ROW		row;

	zabbix_log(LOG_LEVEL_DEBUG, "In %s()", __function_name);

	/* !!! Don't forget sync code with PHP !!! */
	result = DBselect("select sum(1.0/i.delay) from hosts h,items i"
			" where h.hostid=i.hostid and h.status=%d and i.status=%d and i.delay<>0",
			HOST_STATUS_MONITORED,
			ITEM_STATUS_ACTIVE);
	if (NULL != (row = DBfetch(result)) && SUCCEED != DBis_null(row[0]))
		qps_total = atof(row[0]);
	DBfree_result(result);

	zabbix_log(LOG_LEVEL_DEBUG, "End of %s(): " ZBX_FS_DBL, __function_name, qps_total);

	return qps_total;
}

int	DBget_proxy_lastaccess(const char *hostname, int *lastaccess, char **error)
{
	const char	*__function_name = "DBget_proxy_lastaccess";
	DB_RESULT	result;
	DB_ROW		row;
	char		*host_esc;
	int		ret = FAIL;

	zabbix_log(LOG_LEVEL_DEBUG, "In %s()", __function_name);

	host_esc = DBdyn_escape_string(hostname);
	result = DBselect("select lastaccess from hosts where host='%s' and status in (%d,%d)",
			host_esc, HOST_STATUS_PROXY_ACTIVE, HOST_STATUS_PROXY_PASSIVE);
	zbx_free(host_esc);

	if (NULL != (row = DBfetch(result)))
	{
		*lastaccess = atoi(row[0]);
		ret = SUCCEED;
	}
	else
		*error = zbx_dsprintf(*error, "Proxy \"%s\" does not exist", hostname);
	DBfree_result(result);

	zabbix_log(LOG_LEVEL_DEBUG, "End of %s():%s", __function_name, zbx_result_string(ret));

	return ret;
}

int	DBstart_escalation(zbx_uint64_t actionid, zbx_uint64_t triggerid, zbx_uint64_t eventid)
{
	zbx_uint64_t	escalationid;

	/* remove older active escalations... */
	DBexecute("delete from escalations"
			" where actionid=" ZBX_FS_UI64
				" and triggerid=" ZBX_FS_UI64
				" and status not in (%d,%d,%d)"
				" and (esc_step<>0 or status<>%d)",
			actionid,
			triggerid,
			ESCALATION_STATUS_RECOVERY,
			ESCALATION_STATUS_SUPERSEDED_ACTIVE,
			ESCALATION_STATUS_SUPERSEDED_RECOVERY,
			ESCALATION_STATUS_ACTIVE);

	/* ...except we should execute an escalation at least once before it is removed */
	DBexecute("update escalations"
			" set status=%d"
			" where actionid=" ZBX_FS_UI64
				" and triggerid=" ZBX_FS_UI64
				" and esc_step=0"
				" and status=%d",
			ESCALATION_STATUS_SUPERSEDED_ACTIVE,
			actionid,
			triggerid,
			ESCALATION_STATUS_ACTIVE);

	escalationid = DBget_maxid("escalations");

	DBexecute("insert into escalations (escalationid,actionid,triggerid,eventid,status)"
			" values (" ZBX_FS_UI64 "," ZBX_FS_UI64 "," ZBX_FS_UI64 "," ZBX_FS_UI64 ",%d)",
			escalationid,
			actionid,
			triggerid,
			eventid,
			ESCALATION_STATUS_ACTIVE);

	return SUCCEED;
}

int	DBstop_escalation(zbx_uint64_t actionid, zbx_uint64_t triggerid, zbx_uint64_t eventid)
{
	DB_RESULT	result;
	DB_ROW		row;
	zbx_uint64_t	escalationid;
	int		old_status, esc_step;
	int		new_status;
	char		sql[256];

	/* stopping only last active escalation */
	zbx_snprintf(sql, sizeof(sql),
			"select escalationid,esc_step,status"
			" from escalations"
			" where actionid=" ZBX_FS_UI64
				" and triggerid=" ZBX_FS_UI64
				" and status not in (%d,%d)"
			" order by escalationid desc",
			actionid,
			triggerid,
			ESCALATION_STATUS_RECOVERY,
			ESCALATION_STATUS_SUPERSEDED_RECOVERY);

	result = DBselectN(sql, 1);

	if (NULL != (row = DBfetch(result)))
	{
		ZBX_STR2UINT64(escalationid, row[0]);
		esc_step = atoi(row[1]);
		old_status = atoi(row[2]);

		if ((0 == esc_step && ESCALATION_STATUS_ACTIVE == old_status) ||
				ESCALATION_STATUS_SUPERSEDED_ACTIVE == old_status)
		{
			new_status = ESCALATION_STATUS_SUPERSEDED_RECOVERY;
		}
		else
			new_status = ESCALATION_STATUS_RECOVERY;

		DBexecute("update escalations"
				" set r_eventid=" ZBX_FS_UI64 ","
					"status=%d,"
					"nextcheck=0"
				" where escalationid=" ZBX_FS_UI64,
				eventid,
				new_status,
				escalationid);
	}
	DBfree_result(result);

	return SUCCEED;
}

int	DBremove_escalation(zbx_uint64_t escalationid)
{
	DBexecute("delete from escalations where escalationid=" ZBX_FS_UI64,
			escalationid);

	return SUCCEED;
}

void	DBvacuum()
{
#ifdef	HAVE_POSTGRESQL
	char	*table_for_housekeeping[] = {"services", "services_links", "graphs_items", "graphs", "sysmaps_links",
			"sysmaps_elements", "sysmaps_link_triggers","sysmaps", "config", "groups", "hosts_groups", "alerts",
			"actions", "events", "functions", "history", "history_str", "hosts", "trends",
			"items", "media", "media_type", "triggers", "trigger_depends", "users",
			"sessions", "rights", "service_alarms", "profiles", "screens", "screens_items",
			NULL};

	char	*table;
	int	i;

	zbx_setproctitle("housekeeper [vacuum DB]");

	i = 0;
	while (NULL != (table = table_for_housekeeping[i++]))
	{
		DBexecute("vacuum analyze %s", table);
	}
#endif
}

/******************************************************************************
 *                                                                            *
 * Function: DBget_escape_string_len                                          *
 *                                                                            *
 * Purpose:                                                                   *
 *                                                                            *
 * Parameters:                                                                *
 *                                                                            *
 * Return value: return length of escaped string with terminating '\0'        *
 *                                                                            *
 * Author: Aleksandrs Saveljevs                                               *
 *                                                                            *
 * Comments: sync changes with 'DBescape_string'                              *
 *           and 'DBdyn_escape_string_len'                                    *
 *                                                                            *
 ******************************************************************************/
static int	DBget_escape_string_len(const char *src)
{
	const char	*s;
	int		len = 0;

	len++;	/* '\0' */

	for (s = src; s && *s; s++)
	{
		if (*s == '\r')
			continue;

		if (*s == '\''
#if !defined(HAVE_IBM_DB2) && !defined(HAVE_ORACLE) && !defined(HAVE_SQLITE3)
			|| *s == '\\'
#endif
			)
		{
			len++;
		}
		len++;
	}

	return len;
}

/******************************************************************************
 *                                                                            *
 * Function: DBescape_string                                                  *
 *                                                                            *
 * Purpose:                                                                   *
 *                                                                            *
 * Parameters:                                                                *
 *                                                                            *
 * Return value: escaped string                                               *
 *                                                                            *
 * Author: Alexander Vladishev                                                *
 *                                                                            *
 * Comments: sync changes with 'DBget_escape_string_len'                      *
 *           and 'DBdyn_escape_string_len'                                    *
 *                                                                            *
 ******************************************************************************/
static void	DBescape_string(const char *src, char *dst, int len)
{
	const char	*s;
	char		*d;
#if defined(HAVE_IBM_DB2) || defined(HAVE_ORACLE) || defined(HAVE_SQLITE3)
#	define ZBX_DB_ESC_CH	'\''
#else
#	define ZBX_DB_ESC_CH	'\\'
#endif
	assert(dst);

	len--;	/* '\0' */

	for (s = src, d = dst; s && *s && len; s++)
	{
		if (*s == '\r')
			continue;

		if (*s == '\''
#if !defined(HAVE_IBM_DB2) && !defined(HAVE_ORACLE) && !defined(HAVE_SQLITE3)
			|| *s == '\\'
#endif
			)
		{
			if (len < 2)
				break;
#if defined(HAVE_POSTGRESQL)
			*d++ = *s;
#else
			*d++ = ZBX_DB_ESC_CH;
#endif
			len--;
		}
		*d++ = *s;
		len--;
	}
	*d = '\0';
}

/******************************************************************************
 *                                                                            *
 * Function: DBdyn_escape_string                                              *
 *                                                                            *
 * Purpose:                                                                   *
 *                                                                            *
 * Parameters:                                                                *
 *                                                                            *
 * Return value: escaped string                                               *
 *                                                                            *
 * Author: Alexander Vladishev                                                *
 *                                                                            *
 * Comments:                                                                  *
 *                                                                            *
 ******************************************************************************/
char	*DBdyn_escape_string(const char *src)
{
	int	len;
	char	*dst = NULL;

	len = DBget_escape_string_len(src);

	dst = zbx_malloc(dst, len);

	DBescape_string(src, dst, len);

	return dst;
}

/******************************************************************************
 *                                                                            *
 * Function: DBdyn_escape_string_len                                          *
 *                                                                            *
 * Purpose:                                                                   *
 *                                                                            *
 * Parameters:                                                                *
 *                                                                            *
 * Return value: escaped string                                               *
 *                                                                            *
 * Author: Alexander Vladishev                                                *
 *                                                                            *
 * Comments: sync changes with 'DBescape_string', 'DBget_escape_string_len'   *
 *                                                                            *
 ******************************************************************************/
char	*DBdyn_escape_string_len(const char *src, int max_src_len)
{
	const char	*s;
	char		*dst = NULL;
	int		len = 0;

	len++;	/* '\0' */

	for (s = src; s && *s; s++)
	{
		if (max_src_len <= 0)
			break;

		if (*s == '\r')
			continue;

		if (*s == '\''
#if !defined(HAVE_IBM_DB2) && !defined(HAVE_ORACLE) && !defined(HAVE_SQLITE3)
			|| *s == '\\'
#endif
			)
		{
			len++;
		}
		len++;
		max_src_len--;
	}

	dst = zbx_malloc(dst, len);

	DBescape_string(src, dst, len);

	return dst;
}

/******************************************************************************
 *                                                                            *
 * Function: DBget_escape_like_pattern_len                                    *
 *                                                                            *
 * Purpose:                                                                   *
 *                                                                            *
 * Parameters:                                                                *
 *                                                                            *
 * Return value: return length of escaped LIKE pattern with terminating '\0'  *
 *                                                                            *
 * Author: Aleksandrs Saveljevs                                               *
 *                                                                            *
 * Comments: sync changes with 'DBescape_like_pattern'                        *
 *                                                                            *
 ******************************************************************************/
static int	DBget_escape_like_pattern_len(const char *src)
{
	int		len;
	const char	*s;

	len = DBget_escape_string_len(src) - 1; /* minus '\0' */

	for (s = src; s && *s; s++)
	{
		len += (*s == '_' || *s == '%' || *s == ZBX_SQL_LIKE_ESCAPE_CHAR);
		len += 1;
	}

	len++; /* '\0' */

	return len;
}

/******************************************************************************
 *                                                                            *
 * Function: DBescape_like_pattern                                            *
 *                                                                            *
 * Purpose:                                                                   *
 *                                                                            *
 * Parameters:                                                                *
 *                                                                            *
 * Return value: escaped string to be used as pattern in LIKE                 *
 *                                                                            *
 * Author: Aleksandrs Saveljevs                                               *
 *                                                                            *
 * Comments: sync changes with 'DBget_escape_like_pattern_len'                *
 *                                                                            *
 *           For instance, we wish to find string a_b%c\d'e!f in our database *
 *           using '!' as escape character. Our queries then become:          *
 *                                                                            *
 *           ... LIKE 'a!_b!%c\\d\'e!!f' ESCAPE '!' (MySQL, PostgreSQL)       *
 *           ... LIKE 'a!_b!%c\d''e!!f' ESCAPE '!' (IBM DB2, Oracle, SQLite3) *
 *                                                                            *
 *           Using backslash as escape character in LIKE would be too much    *
 *           trouble, because escaping backslashes would have to be escaped   *
 *           as well, like so:                                                *
 *                                                                            *
 *           ... LIKE 'a\\_b\\%c\\\\d\'e!f' ESCAPE '\\' or                    *
 *           ... LIKE 'a\\_b\\%c\\\\d\\\'e!f' ESCAPE '\\' (MySQL, PostgreSQL) *
 *           ... LIKE 'a\_b\%c\\d''e!f' ESCAPE '\' (IBM DB2, Oracle, SQLite3) *
 *                                                                            *
 *           Hence '!' instead of backslash.                                  *
 *                                                                            *
 ******************************************************************************/
static void	DBescape_like_pattern(const char *src, char *dst, int len)
{
	char		*d;
	char		*tmp = NULL;
	const char	*t;

	assert(dst);

	tmp = zbx_malloc(tmp, len);

	DBescape_string(src, tmp, len);

	len--; /* '\0' */

	for (t = tmp, d = dst; t && *t && len; t++)
	{
		if (*t == '_' || *t == '%' || *t == ZBX_SQL_LIKE_ESCAPE_CHAR)
		{
			if (len <= 1)
				break;
			*d++ = ZBX_SQL_LIKE_ESCAPE_CHAR;
			len--;
		}
		*d++ = *t;
		len--;
	}

	*d = '\0';

	zbx_free(tmp);
}

/******************************************************************************
 *                                                                            *
 * Function: DBdyn_escape_like_pattern                                        *
 *                                                                            *
 * Purpose:                                                                   *
 *                                                                            *
 * Parameters:                                                                *
 *                                                                            *
 * Return value: escaped string to be used as pattern in LIKE                 *
 *                                                                            *
 * Author: Aleksandrs Saveljevs                                               *
 *                                                                            *
 * Comments:                                                                  *
 *                                                                            *
 ******************************************************************************/
char	*DBdyn_escape_like_pattern(const char *src)
{
	int	len;
	char	*dst = NULL;

	len = DBget_escape_like_pattern_len(src);

	dst = zbx_malloc(dst, len);

	DBescape_like_pattern(src, dst, len);

	return dst;
}

void	DBget_item_from_db(DB_ITEM *item, DB_ROW row)
{
	static char	*key = NULL;

	ZBX_STR2UINT64(item->itemid, row[0]);
	item->key			= row[1];
	item->key_orig			= row[1];
	item->host_name			= row[2];
	item->port			= atoi(row[3]);
	item->delay			= atoi(row[4]);
	item->description		= row[5];
	item->type			= atoi(row[6]);
	item->useip			= atoi(row[7]);
	item->host_ip			= row[8];
	item->history			= atoi(row[9]);
	item->trends			= atoi(row[23]);
	item->value_type		= atoi(row[13]);

	if (SUCCEED == DBis_null(row[10]))
		item->lastvalue_null = 1;
	else
	{
		item->lastvalue_null = 0;
		switch (item->value_type) {
		case ITEM_VALUE_TYPE_FLOAT:
			item->lastvalue_dbl = atof(row[10]);
			break;
		case ITEM_VALUE_TYPE_UINT64:
			ZBX_STR2UINT64(item->lastvalue_uint64, row[10]);
			break;
		default:
			item->lastvalue_str = row[10];
			break;
		}
	}

	if (SUCCEED == DBis_null(row[11]))
		item->prevvalue_null = 1;
	else
	{
		item->prevvalue_null = 0;
		switch (item->value_type) {
		case ITEM_VALUE_TYPE_FLOAT:
			item->prevvalue_dbl = atof(row[11]);
			break;
		case ITEM_VALUE_TYPE_UINT64:
			ZBX_STR2UINT64(item->prevvalue_uint64, row[11]);
			break;
		default:
			item->prevvalue_str = row[11];
			break;
		}
	}

	ZBX_STR2UINT64(item->hostid, row[12]);
	item->delta			= atoi(row[14]);

	if (SUCCEED == DBis_null(row[15]))
		item->prevorgvalue_null = 1;
	else
	{
		item->prevorgvalue_null = 0;
		switch (item->value_type) {
		case ITEM_VALUE_TYPE_FLOAT:
			item->prevorgvalue_dbl = atof(row[15]);
			break;
		case ITEM_VALUE_TYPE_UINT64:
			ZBX_STR2UINT64(item->prevorgvalue_uint64, row[15]);
			break;
		default:
			item->prevorgvalue_str = row[15];
			break;
		}
	}

	if (SUCCEED == DBis_null(row[16]))
		item->lastclock = 0;
	else
		item->lastclock = atoi(row[16]);

	item->units			= row[17];
	item->multiplier		= atoi(row[18]);
	item->formula			= row[19];
	item->status			= atoi(row[20]);
	ZBX_STR2UINT64(item->valuemapid, row[21]);
	item->host_dns			= row[22];

	item->lastlogsize		= atoi(row[24]);
	item->data_type			= atoi(row[25]);
	item->mtime			= atoi(row[26]);

	key = zbx_dsprintf(key, "%s", item->key_orig);
	substitute_simple_macros(NULL, item, NULL, NULL, NULL, &key, MACRO_TYPE_ITEM_KEY, NULL, 0);
	item->key = key;
}

const ZBX_TABLE *DBget_table(const char *tablename)
{
	int	t;

	for (t = 0; tables[t].table != 0; t++ )
		if (0 == strcmp(tables[t].table, tablename))
			return &tables[t];
	return NULL;
}

const ZBX_FIELD *DBget_field(const ZBX_TABLE *table, const char *fieldname)
{
	int	f;

	for (f = 0; table->fields[f].name != 0; f++ )
		if (0 == strcmp(table->fields[f].name, fieldname))
			return &table->fields[f];
	return NULL;
}

zbx_uint64_t	DBget_maxid_num(const char *tablename, int num)
{
	if (0 == strcmp(tablename, "events"))
		return DCget_nextid_shared(tablename);

	if (0 == strcmp(tablename, "history_log") ||
			0 == strcmp(tablename, "history_text") ||
			0 == strcmp(tablename, "dservices") ||
			0 == strcmp(tablename, "dhosts") ||
			0 == strcmp(tablename, "alerts") ||
			0 == strcmp(tablename, "escalations") ||
			0 == strcmp(tablename, "autoreg_host"))
		return DCget_nextid(tablename, num);

	return DBget_nextid(tablename, num);
}

zbx_uint64_t	DBget_nextid(const char *tablename, int num)
{
	const char	*__function_name = "DBget_nextid";
	DB_RESULT	result;
	DB_ROW		row;
	zbx_uint64_t	ret1, ret2;
	zbx_uint64_t	min, max;
	int		found = FAIL, dbres, nodeid;
	const ZBX_TABLE	*table;

	zabbix_log(LOG_LEVEL_DEBUG, "In %s() tablename:'%s'", __function_name, tablename);

	table = DBget_table(tablename);
	nodeid = 0 <= CONFIG_NODEID ? CONFIG_NODEID : 0;

	if (0 != (table->flags & ZBX_SYNC))
	{
		min = (zbx_uint64_t)__UINT64_C(100000000000000)*(zbx_uint64_t)nodeid+(zbx_uint64_t)__UINT64_C(100000000000)*(zbx_uint64_t)nodeid;
		max = (zbx_uint64_t)__UINT64_C(100000000000000)*(zbx_uint64_t)nodeid+(zbx_uint64_t)__UINT64_C(100000000000)*(zbx_uint64_t)nodeid+(zbx_uint64_t)__UINT64_C(99999999999);
	}
	else
	{
		min = (zbx_uint64_t)__UINT64_C(100000000000000)*(zbx_uint64_t)nodeid;
		max = (zbx_uint64_t)__UINT64_C(100000000000000)*(zbx_uint64_t)nodeid+(zbx_uint64_t)__UINT64_C(99999999999999);
	}

	do
	{
		result = DBselect("select nextid from ids where nodeid=%d and table_name='%s' and field_name='%s'",
				nodeid, table->table, table->recid);

		if (NULL == (row = DBfetch(result)))
		{
			DBfree_result(result);

			result = DBselect("select max(%s) from %s where %s between " ZBX_FS_UI64 " and " ZBX_FS_UI64,
					table->recid, table->table, table->recid, min, max);

			if (NULL == (row = DBfetch(result)) || SUCCEED == DBis_null(row[0]))
			{
				ret1 = min;
			}
			else
			{
				ZBX_STR2UINT64(ret1, row[0]);
				if (ret1 >= max)
				{
					zabbix_log(LOG_LEVEL_CRIT, "DBget_maxid: Maximum number of id's was exceeded"
							" [table:%s, field:%s, id:" ZBX_FS_UI64 "]",
							table->table, table->recid, ret1);
					exit(FAIL);
				}
			}
			DBfree_result(result);

			dbres = DBexecute("insert into ids (nodeid,table_name,field_name,nextid)"
					" values (%d,'%s','%s'," ZBX_FS_UI64 ")",
					nodeid, table->table, table->recid, ret1);

			if (ZBX_DB_OK > dbres)
			{
				/* solving the problem of an invisible record created in a parallel transaction */
				DBexecute("update ids set nextid=nextid+1 where nodeid=%d and table_name='%s'"
						" and field_name='%s'",
						nodeid, table->table, table->recid);
			}

			continue;
		}
		else
		{
			ZBX_STR2UINT64(ret1, row[0]);
			DBfree_result(result);

			if (ret1 < min || ret1 >= max)
			{
				DBexecute("delete from ids where nodeid=%d and table_name='%s' and field_name='%s'",
						nodeid, table->table, table->recid);
				continue;
			}

			DBexecute("update ids set nextid=nextid+%d where nodeid=%d and table_name='%s' and field_name='%s'",
					num, nodeid, table->table, table->recid);

			result = DBselect("select nextid from ids where nodeid=%d and table_name='%s' and field_name='%s'",
					nodeid, table->table, table->recid);

			if (NULL == (row = DBfetch(result)) || SUCCEED == DBis_null(row[0]))
			{
				THIS_SHOULD_NEVER_HAPPEN;
				DBfree_result(result);
				continue;
			}
			else
			{
				ZBX_STR2UINT64(ret2, row[0]);
				DBfree_result(result);
				if (ret1 + num == ret2)
					found = SUCCEED;
			}
		}
	}
	while (FAIL == found);

	zabbix_log(LOG_LEVEL_DEBUG, "End of %s():" ZBX_FS_UI64 " table:'%s' recid:'%s'",
			__function_name, ret2 - num + 1, table->table, table->recid);

	return ret2 - num + 1;
}

void	DBadd_condition_alloc(char **sql, int *sql_alloc, int *sql_offset, const char *fieldname, const zbx_uint64_t *values, const int num)
{
#define MAX_EXPRESSIONS 950
	int	i;

	if (0 == num)
		return;

	zbx_snprintf_alloc(sql, sql_alloc, sql_offset, 2, " ");
	if (num > MAX_EXPRESSIONS)
		zbx_snprintf_alloc(sql, sql_alloc, sql_offset, 2, "(");

	for (i = 0; i < num; i++)
	{
		if (0 == (i % MAX_EXPRESSIONS))
		{
			if (0 != i)
			{
				(*sql_offset)--;
				zbx_snprintf_alloc(sql, sql_alloc, sql_offset, 8, ") or ");
			}
			zbx_snprintf_alloc(sql, sql_alloc, sql_offset, 128, "%s in (",
					fieldname);
		}
		zbx_snprintf_alloc(sql, sql_alloc, sql_offset, 128, ZBX_FS_UI64 ",",
				values[i]);
	}

	(*sql_offset)--;
	zbx_snprintf_alloc(sql, sql_alloc, sql_offset, 2, ")");

	if (num > MAX_EXPRESSIONS)
		zbx_snprintf_alloc(sql, sql_alloc, sql_offset, 2, ")");
}

static char	buf_string[640];

/******************************************************************************
 *                                                                            *
 * Function: zbx_host_string                                                  *
 *                                                                            *
 * Purpose:                                                                   *
 *                                                                            *
 * Parameters:                                                                *
 *                                                                            *
 * Return value: <host> or "???" if host not found                            *
 *                                                                            *
 * Author: Alexander Vladishev                                                *
 *                                                                            *
 * Comments:                                                                  *
 *                                                                            *
 ******************************************************************************/
const char	*zbx_host_string(zbx_uint64_t hostid)
{
	DB_RESULT	result;
	DB_ROW		row;

	result = DBselect(
			"select host"
			" from hosts"
			" where hostid=" ZBX_FS_UI64,
			hostid);

	if (NULL != (row = DBfetch(result)))
		zbx_snprintf(buf_string, sizeof(buf_string), "%s", row[0]);
	else
		zbx_snprintf(buf_string, sizeof(buf_string), "???");

	DBfree_result(result);

	return buf_string;
}

/******************************************************************************
 *                                                                            *
 * Function: zbx_host_key_string                                              *
 *                                                                            *
 * Purpose:                                                                   *
 *                                                                            *
 * Parameters:                                                                *
 *                                                                            *
 * Return value: <host>:<key> or "???" if item not found                      *
 *                                                                            *
 * Author: Alexander Vladishev                                                *
 *                                                                            *
 * Comments:                                                                  *
 *                                                                            *
 ******************************************************************************/
const char	*zbx_host_key_string(zbx_uint64_t itemid)
{
	DB_RESULT	result;
	DB_ROW		row;

	result = DBselect(
			"select h.host,i.key_"
			" from hosts h,items i"
			" where h.hostid=i.hostid"
				" and i.itemid=" ZBX_FS_UI64,
			itemid);

	if (NULL != (row = DBfetch(result)))
		zbx_snprintf(buf_string, sizeof(buf_string), "%s:%s", row[0], row[1]);
	else
		zbx_snprintf(buf_string, sizeof(buf_string), "???");

	DBfree_result(result);

	return buf_string;
}

/******************************************************************************
 *                                                                            *
 * Function: zbx_host_key_string_by_item                                      *
 *                                                                            *
 * Purpose:                                                                   *
 *                                                                            *
 * Parameters:                                                                *
 *                                                                            *
 * Return value: <host>:<key>                                                 *
 *                                                                            *
 * Author: Alexander Vladishev                                                *
 *                                                                            *
 * Comments:                                                                  *
 *                                                                            *
 ******************************************************************************/
const char	*zbx_host_key_string_by_item(DB_ITEM *item)
{
	zbx_snprintf(buf_string, sizeof(buf_string), "%s:%s", item->host_name, item->key);

	return buf_string;
}

/******************************************************************************
 *                                                                            *
 * Function: zbx_user_string                                                  *
 *                                                                            *
 * Purpose:                                                                   *
 *                                                                            *
 * Parameters:                                                                *
 *                                                                            *
 * Return value: "Name Surname (Alias)" or "unknown" if user not found        *
 *                                                                            *
 * Author: Alexander Vladishev                                                *
 *                                                                            *
 * Comments:                                                                  *
 *                                                                            *
 ******************************************************************************/
const char	*zbx_user_string(zbx_uint64_t userid)
{
	DB_RESULT	result;
	DB_ROW		row;

	result = DBselect("select name,surname,alias from users where userid=" ZBX_FS_UI64,
			userid);

	if (NULL != (row = DBfetch(result)))
		zbx_snprintf(buf_string, sizeof(buf_string), "%s %s (%s)", row[0], row[1], row[2]);
	else
		zbx_snprintf(buf_string, sizeof(buf_string), "unknown");

	DBfree_result(result);

	return buf_string;
}

double	DBmultiply_value_float(DB_ITEM *item, double value)
{
	double	value_double;

	if (ITEM_MULTIPLIER_USE != item->multiplier)
		return value;

	value_double = value * atof(item->formula);

	zabbix_log(LOG_LEVEL_DEBUG, "DBmultiply_value_float() " ZBX_FS_DBL ",%s " ZBX_FS_DBL,
			value, item->formula, value_double);

	return value_double;
}

zbx_uint64_t	DBmultiply_value_uint64(DB_ITEM *item, zbx_uint64_t value)
{
	zbx_uint64_t	formula_uint64, value_uint64;

	if (ITEM_MULTIPLIER_USE != item->multiplier)
		return value;

	if (SUCCEED == is_uint64(item->formula, &formula_uint64))
		value_uint64 = value * formula_uint64;
	else
		value_uint64 = (zbx_uint64_t)((double)value * atof(item->formula));

	zabbix_log(LOG_LEVEL_DEBUG, "DBmultiply_value_uint64() " ZBX_FS_UI64 ",%s " ZBX_FS_UI64,
			value, item->formula, value_uint64);

	return value_uint64;
}

/******************************************************************************
 *                                                                            *
 * Function: DBregister_host                                                  *
 *                                                                            *
 * Purpose: register unknown host and generate event                          *
 *                                                                            *
 * Parameters: host - host name                                               *
 *                                                                            *
 * Return value:                                                              *
 *                                                                            *
 * Author: Alexander Vladishev                                                *
 *                                                                            *
 * Comments:                                                                  *
 *                                                                            *
 ******************************************************************************/
void	DBregister_host(zbx_uint64_t proxy_hostid, const char *host, int now)
{
	char		*host_esc;
	DB_RESULT	result;
	DB_ROW		row;
	zbx_uint64_t	autoreg_hostid;
	int		res = SUCCEED;

	host_esc = DBdyn_escape_string_len(host, HOST_HOST_LEN);

	if (0 != proxy_hostid)
	{
		result = DBselect(
				"select hostid"
				" from hosts"
				" where proxy_hostid=" ZBX_FS_UI64
					" and host='%s'"
					DB_NODE,
				proxy_hostid, host_esc,
				DBnode_local("hostid"));

		if (NULL != DBfetch(result))
			res = FAIL;
		DBfree_result(result);
	}

	if (SUCCEED == res)
	{
		result = DBselect(
				"select autoreg_hostid"
				" from autoreg_host"
				" where proxy_hostid=" ZBX_FS_UI64
					" and host='%s'"
					DB_NODE,
				proxy_hostid, host_esc,
				DBnode_local("autoreg_hostid"));

		if (NULL != (row = DBfetch(result)))
			ZBX_STR2UINT64(autoreg_hostid, row[0]);
		else
		{
			autoreg_hostid = DBget_maxid("autoreg_host");
			DBexecute("insert into autoreg_host"
					" (autoreg_hostid,proxy_hostid,host)"
					" values"
					" (" ZBX_FS_UI64 "," ZBX_FS_UI64 ",'%s')",
					autoreg_hostid, proxy_hostid, host_esc);
		}
		DBfree_result(result);

		/* Processing event */
		process_event(0, EVENT_SOURCE_AUTO_REGISTRATION, EVENT_OBJECT_ZABBIX_ACTIVE,
				autoreg_hostid, now, TRIGGER_VALUE_TRUE, 0, 0);
	}

	zbx_free(host_esc);
}

/******************************************************************************
 *                                                                            *
 * Function: DBproxy_register_host                                            *
 *                                                                            *
 * Purpose: registrate unknown host                                           *
 *                                                                            *
 * Parameters: host - host name                                               *
 *                                                                            *
 * Return value:                                                              *
 *                                                                            *
 * Author: Alexander Vladishev                                                *
 *                                                                            *
 * Comments:                                                                  *
 *                                                                            *
 ******************************************************************************/
void	DBproxy_register_host(const char *host)
{
	char	*host_esc;

	host_esc = DBdyn_escape_string_len(host, HOST_HOST_LEN);

	DBexecute("insert into proxy_autoreg_host (clock,host) values (%d,'%s')",
			(int)time(NULL),
			host_esc);

	zbx_free(host_esc);
}

/******************************************************************************
 *                                                                            *
 * Function: DBexecute_overflowed_sql                                         *
 *                                                                            *
 * Purpose: execute a set of SQL statements IF it is big enough               *
 *                                                                            *
 * Parameters:                                                                *
 *                                                                            *
 * Return value:                                                              *
 *                                                                            *
 * Author: Dmitry Borovikov                                                   *
 *                                                                            *
 * Comments:                                                                  *
 *                                                                            *
 ******************************************************************************/
void	DBexecute_overflowed_sql(char **sql, int *sql_allocated, int *sql_offset)
{
	if (*sql_offset > ZBX_MAX_SQL_SIZE)
	{
#ifdef HAVE_MULTIROW_INSERT
		if (',' == (*sql)[*sql_offset - 1])
		{
			(*sql_offset)--;
			zbx_snprintf_alloc(sql, sql_allocated, sql_offset, 3, ";\n");
		}
#endif
#ifdef HAVE_ORACLE
		zbx_snprintf_alloc(sql, sql_allocated, sql_offset, 6, "end;\n");
#endif
		DBexecute("%s", *sql);
		*sql_offset = 0;
#ifdef HAVE_ORACLE
		zbx_snprintf_alloc(sql, sql_allocated, sql_offset, 7, "begin\n");
#endif
	}
}

/******************************************************************************
 *                                                                            *
 * Function: DBget_unique_hostname_by_sample                                  *
 *                                                                            *
 * Purpose: construct a unique host name by the given sample                  *
 *                                                                            *
 * Parameters: host_name_sample - a host name to start constructing from      *
 *                                                                            *
 * Return value: unique host name which does not exist in the data base       *
 *                                                                            *
 * Author: Dmitry Borovikov                                                   *
 *                                                                            *
 * Comments: the sample cannot be empty                                       *
 *           constructs new by adding "_$(number+1)", where "number"          *
 *           shows count of the sample itself plus already constructed ones   *
 *           host_name_sample is not modified, allocates new memory!          *
 *                                                                            *
 ******************************************************************************/
char	*DBget_unique_hostname_by_sample(char *host_name_sample)
{
	DB_RESULT	result;
	DB_ROW		row;
	int		num = 2;	/* produce alternatives starting from "2" */
	char		*host_name_temp, *host_name_sample_esc;

	assert(host_name_sample && *host_name_sample);

	zabbix_log(LOG_LEVEL_DEBUG, "In DBget_unique_hostname_by_sample() sample:'%s'",
			host_name_sample);

	host_name_sample_esc = DBdyn_escape_like_pattern(host_name_sample);
	result = DBselect(
			"select host"
			" from hosts"
			" where host like '%s%%' escape '%c'"
				DB_NODE
			" group by host",
			host_name_sample_esc,
			ZBX_SQL_LIKE_ESCAPE_CHAR,
			DBnode_local("hostid"));

	host_name_temp = strdup(host_name_sample);

	while (NULL != (row = DBfetch(result)))
	{
		if (0 < strcmp(host_name_temp, row[0]))
		{
			/* skip those which are lexicographically smaller */
			continue;
		}
		if (0 > strcmp(host_name_temp, row[0]))
		{
			/* found, all other will be bigger */
			break;
		}
		/* 0 == strcmp(host_name_temp, row[0]) */
		/* must construct bigger one, the constructed one already exists */
		host_name_temp = zbx_dsprintf(host_name_temp, "%s_%d", host_name_sample, num++);
	}
	DBfree_result(result);

	zbx_free(host_name_sample_esc);

	zabbix_log(LOG_LEVEL_DEBUG, "End of DBget_unique_hostname_by_sample() constructed:'%s'",
			host_name_temp);

	return host_name_temp;
}<|MERGE_RESOLUTION|>--- conflicted
+++ resolved
@@ -530,37 +530,7 @@
 {
 	if (1 == update_trigger)
 	{
-<<<<<<< HEAD
 		zbx_snprintf_alloc(sql, sql_alloc, sql_offset, 42, "update triggers set lastchange=%d", lastchange);
-=======
-		/* New trigger status is NOT equal to previous one, update trigger */
-		if (trigger_value != new_value ||
-				(trigger_type == TRIGGER_TYPE_MULTIPLE_TRUE && new_value == TRIGGER_VALUE_TRUE))
-		{
-			zabbix_log(LOG_LEVEL_DEBUG, "%s() triggerid:" ZBX_FS_UI64 " value:%d-->%d, reason:'%s'",
-					__function_name, triggerid, trigger_value, new_value, reason ? reason : "");
-
-			if (reason == NULL)
-			{
-				DBexecute("update triggers"
-						" set value=%d,"
-							"lastchange=%d,"
-							"error=''"
-						" where triggerid=" ZBX_FS_UI64,
-					new_value, now, triggerid);
-			}
-			else
-			{
-				reason_esc = DBdyn_escape_string_len(reason, TRIGGER_ERROR_LEN);
-				DBexecute("update triggers"
-						" set value=%d,"
-							"lastchange=%d,"
-							"error='%s'"
-						" where triggerid=" ZBX_FS_UI64,
-					new_value, now, reason_esc, triggerid);
-				zbx_free(reason_esc);
-			}
->>>>>>> 68516509
 
 		if (value != new_value)
 			zbx_snprintf_alloc(sql, sql_alloc, sql_offset, 18, ",value=%d", new_value);
@@ -752,11 +722,7 @@
 
 	zabbix_log(LOG_LEVEL_DEBUG, "In add_trend()");
 
-<<<<<<< HEAD
-	hour = clock - clock % 3600;
-=======
-	hour=clock-clock%SEC_PER_HOUR;
->>>>>>> 68516509
+	hour = clock - clock % SEC_PER_HOUR;
 
 	result = DBselect("select num,value_min,value_avg,value_max from trends where itemid=" ZBX_FS_UI64 " and clock=%d",
 			itemid, hour);
