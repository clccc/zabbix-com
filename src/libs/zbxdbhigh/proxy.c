--- conflicted
+++ resolved
@@ -386,15 +386,9 @@
 			zbx_snprintf_alloc(&condition, &condition_alloc, &condition_offset, 256,
 					", hosts r where t.hostid=r.hostid"
 						" and r.proxy_hostid=" ZBX_FS_UI64
-<<<<<<< HEAD
-						" and r.status=%d"
-						" and t.status in (%d,%d)"
-						" and t.type in (%d,%d,%d,%d,%d,%d,%d,%d,%d,%d,%d,%d,%d,%d,%d)",
-=======
 						" and r.status in (%d,%d)"
 						" and t.status in (%d,%d,%d)"
-						" and t.type in (%d,%d,%d,%d,%d,%d,%d,%d,%d,%d,%d,%d,%d,%d)",
->>>>>>> 49a10ac3
+						" and t.type in (%d,%d,%d,%d,%d,%d,%d,%d,%d,%d,%d,%d,%d,%d,%d)",
 					proxy_hostid,
 					HOST_STATUS_MONITORED, HOST_STATUS_NOT_MONITORED,
 					ITEM_STATUS_ACTIVE, ITEM_STATUS_DISABLED, ITEM_STATUS_NOTSUPPORTED,
