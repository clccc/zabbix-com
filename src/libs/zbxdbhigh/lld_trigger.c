/*
** Zabbix
** Copyright (C) 2001-2015 Zabbix SIA
**
** This program is free software; you can redistribute it and/or modify
** it under the terms of the GNU General Public License as published by
** the Free Software Foundation; either version 2 of the License, or
** (at your option) any later version.
**
** This program is distributed in the hope that it will be useful,
** but WITHOUT ANY WARRANTY; without even the implied warranty of
** MERCHANTABILITY or FITNESS FOR A PARTICULAR PURPOSE.  See the
** GNU General Public License for more details.
**
** You should have received a copy of the GNU General Public License
** along with this program; if not, write to the Free Software
** Foundation, Inc., 51 Franklin Street, Fifth Floor, Boston, MA  02110-1301, USA.
**/

#include "lld.h"
#include "db.h"
#include "log.h"
#include "zbxalgo.h"
#include "zbxserver.h"

typedef struct
{
	zbx_uint64_t		triggerid;
	char			*description;
	char			*expression;
	char			*comments;
	char			*url;
	unsigned char		status;
	unsigned char		type;
	unsigned char		priority;
	zbx_vector_ptr_t	functions;
	zbx_vector_ptr_t	dependencies;
}
zbx_lld_trigger_prototype_t;

typedef struct
{
	zbx_uint64_t		triggerid;
	zbx_uint64_t		parent_triggerid;
	char			*description;
	char			*description_orig;
	char			*expression;
	char			*expression_orig;
	char			*comments;
	char			*comments_orig;
	zbx_vector_ptr_t	functions;
	zbx_vector_ptr_t	dependencies;
#define ZBX_FLAG_LLD_TRIGGER_UNSET			__UINT64_C(0x00)
#define ZBX_FLAG_LLD_TRIGGER_DISCOVERED			__UINT64_C(0x01)
#define ZBX_FLAG_LLD_TRIGGER_UPDATE_DESCRIPTION		__UINT64_C(0x02)
#define ZBX_FLAG_LLD_TRIGGER_UPDATE_EXPRESSION		__UINT64_C(0x04)
#define ZBX_FLAG_LLD_TRIGGER_UPDATE_TYPE		__UINT64_C(0x08)
#define ZBX_FLAG_LLD_TRIGGER_UPDATE_PRIORITY		__UINT64_C(0x10)
#define ZBX_FLAG_LLD_TRIGGER_UPDATE_COMMENTS		__UINT64_C(0x20)
#define ZBX_FLAG_LLD_TRIGGER_UPDATE_URL			__UINT64_C(0x40)
#define ZBX_FLAG_LLD_TRIGGER_UPDATE									\
		(ZBX_FLAG_LLD_TRIGGER_UPDATE_DESCRIPTION | ZBX_FLAG_LLD_TRIGGER_UPDATE_EXPRESSION |	\
		ZBX_FLAG_LLD_TRIGGER_UPDATE_TYPE | ZBX_FLAG_LLD_TRIGGER_UPDATE_PRIORITY |		\
		ZBX_FLAG_LLD_TRIGGER_UPDATE_COMMENTS | ZBX_FLAG_LLD_TRIGGER_UPDATE_URL)
	zbx_uint64_t		flags;
}
zbx_lld_trigger_t;

typedef struct
{
	zbx_uint64_t	functionid;
	zbx_uint64_t	index;
	zbx_uint64_t	itemid;
	zbx_uint64_t	itemid_orig;
	char		*function;
	char		*function_orig;
	char		*parameter;
	char		*parameter_orig;
#define ZBX_FLAG_LLD_FUNCTION_UNSET			__UINT64_C(0x00)
#define ZBX_FLAG_LLD_FUNCTION_DISCOVERED		__UINT64_C(0x01)
#define ZBX_FLAG_LLD_FUNCTION_UPDATE_ITEMID		__UINT64_C(0x02)
#define ZBX_FLAG_LLD_FUNCTION_UPDATE_FUNCTION		__UINT64_C(0x04)
#define ZBX_FLAG_LLD_FUNCTION_UPDATE_PARAMETER		__UINT64_C(0x08)
#define ZBX_FLAG_LLD_FUNCTION_UPDATE								\
		(ZBX_FLAG_LLD_FUNCTION_UPDATE_ITEMID | ZBX_FLAG_LLD_FUNCTION_UPDATE_FUNCTION |	\
		ZBX_FLAG_LLD_FUNCTION_UPDATE_PARAMETER)
#define ZBX_FLAG_LLD_FUNCTION_DELETE			__UINT64_C(0x10)
	zbx_uint64_t	flags;
}
zbx_lld_function_t;

typedef struct
{
	zbx_uint64_t		triggerdepid;
	zbx_uint64_t		triggerid_up;	/* generic trigger */
	zbx_lld_trigger_t	*trigger_up;	/* lld-created trigger; (null) if trigger depends on generic trigger */
#define ZBX_FLAG_LLD_DEPENDENCY_UNSET			__UINT64_C(0x00)
#define ZBX_FLAG_LLD_DEPENDENCY_DISCOVERED		__UINT64_C(0x01)
#define ZBX_FLAG_LLD_DEPENDENCY_DELETE			__UINT64_C(0x02)
	zbx_uint64_t		flags;
}
zbx_lld_dependency_t;

typedef struct
{
	zbx_uint64_t		parent_triggerid;
	zbx_uint64_t		itemid;
	zbx_lld_trigger_t	*trigger;
}
zbx_lld_item_trigger_t;

typedef struct
{
	zbx_uint64_t	itemid;
	unsigned char	flags;
}
zbx_lld_item_t;

static void	lld_item_free(zbx_lld_item_t *item)
{
	zbx_free(item);
}

static void	lld_function_free(zbx_lld_function_t *function)
{
	zbx_free(function->parameter_orig);
	zbx_free(function->parameter);
	zbx_free(function->function_orig);
	zbx_free(function->function);
	zbx_free(function);
}

static void	lld_trigger_prototype_free(zbx_lld_trigger_prototype_t *trigger_prototype)
{
	zbx_vector_ptr_clear_ext(&trigger_prototype->dependencies, zbx_ptr_free);
	zbx_vector_ptr_destroy(&trigger_prototype->dependencies);
	zbx_vector_ptr_clear_ext(&trigger_prototype->functions, (zbx_mem_free_func_t)lld_function_free);
	zbx_vector_ptr_destroy(&trigger_prototype->functions);
	zbx_free(trigger_prototype->url);
	zbx_free(trigger_prototype->comments);
	zbx_free(trigger_prototype->expression);
	zbx_free(trigger_prototype->description);
	zbx_free(trigger_prototype);
}

static void	lld_trigger_free(zbx_lld_trigger_t *trigger)
{
	zbx_vector_ptr_clear_ext(&trigger->dependencies, zbx_ptr_free);
	zbx_vector_ptr_destroy(&trigger->dependencies);
	zbx_vector_ptr_clear_ext(&trigger->functions, (zbx_clean_func_t)lld_function_free);
	zbx_vector_ptr_destroy(&trigger->functions);
	zbx_free(trigger->comments_orig);
	zbx_free(trigger->comments);
	zbx_free(trigger->expression_orig);
	zbx_free(trigger->expression);
	zbx_free(trigger->description_orig);
	zbx_free(trigger->description);
	zbx_free(trigger);
}

/******************************************************************************
 *                                                                            *
 * Function: lld_trigger_prototoypes_get                                      *
 *                                                                            *
 * Purpose: retrieve trigger prototypes which are inherited from the          *
 *          discovery rule                                                    *
 *                                                                            *
 * Parameters: lld_ruleid         - [IN] discovery rule id                    *
 *             trigger_prototypes - [OUT] sorted list of trigger prototypes   *
 *                                                                            *
 ******************************************************************************/
static void	lld_trigger_prototoypes_get(zbx_uint64_t lld_ruleid, zbx_vector_ptr_t *trigger_prototypes)
{
	DB_RESULT			result;
	DB_ROW				row;
	zbx_lld_trigger_prototype_t	*trigger_prototype;

	result = DBselect(
			"select distinct t.triggerid,t.description,t.expression,t.status,t.type,t.priority,t.comments,"
				"t.url"
			" from triggers t,functions f,items i,item_discovery id"
			" where t.triggerid=f.triggerid"
				" and f.itemid=i.itemid"
				" and i.itemid=id.itemid"
				" and id.parent_itemid=" ZBX_FS_UI64,
			lld_ruleid);

	/* run through trigger prototypes */
	while (NULL != (row = DBfetch(result)))
	{
		trigger_prototype = zbx_malloc(NULL, sizeof(zbx_lld_trigger_prototype_t));

		ZBX_STR2UINT64(trigger_prototype->triggerid, row[0]);
		trigger_prototype->description = zbx_strdup(NULL, row[1]);
		trigger_prototype->expression = zbx_strdup(NULL, row[2]);
		ZBX_STR2UCHAR(trigger_prototype->status, row[3]);
		ZBX_STR2UCHAR(trigger_prototype->type, row[4]);
		ZBX_STR2UCHAR(trigger_prototype->priority, row[5]);
		trigger_prototype->comments = zbx_strdup(NULL, row[6]);
		trigger_prototype->url = zbx_strdup(NULL, row[7]);

		zbx_vector_ptr_create(&trigger_prototype->functions);
		zbx_vector_ptr_create(&trigger_prototype->dependencies);

		zbx_vector_ptr_append(trigger_prototypes, trigger_prototype);
	}
	DBfree_result(result);

	zbx_vector_ptr_sort(trigger_prototypes, ZBX_DEFAULT_UINT64_PTR_COMPARE_FUNC);
}

/******************************************************************************
 *                                                                            *
 * Function: lld_triggers_get                                                 *
 *                                                                            *
 * Purpose: retrieve triggers which were created by the specified trigger     *
 *          prototypes                                                        *
 *                                                                            *
 * Parameters: trigger_prototypes - [IN] sorted list of trigger prototypes    *
 *             triggers           - [OUT] sorted list of triggers             *
 *                                                                            *
 ******************************************************************************/
static void	lld_triggers_get(zbx_vector_ptr_t *trigger_prototypes, zbx_vector_ptr_t *triggers)
{
	const char		*__function_name = "lld_triggers_get";

	DB_RESULT		result;
	DB_ROW			row;
	zbx_vector_uint64_t	parent_triggerids;
	char			*sql = NULL;
	size_t			sql_alloc = 256, sql_offset = 0;
	int			i;

	zabbix_log(LOG_LEVEL_DEBUG, "In %s()", __function_name);

	zbx_vector_uint64_create(&parent_triggerids);
	zbx_vector_uint64_reserve(&parent_triggerids, trigger_prototypes->values_num);

	for (i = 0; i < trigger_prototypes->values_num; i++)
	{
		zbx_lld_trigger_prototype_t	*trigger_prototype;

		trigger_prototype = (zbx_lld_trigger_prototype_t *)trigger_prototypes->values[i];

		zbx_vector_uint64_append(&parent_triggerids, trigger_prototype->triggerid);
	}

	sql = zbx_malloc(sql, sql_alloc);

	zbx_strcpy_alloc(&sql, &sql_alloc, &sql_offset,
			"select td.parent_triggerid,t.triggerid,t.description,t.expression,t.type,t.priority,"
				"t.comments,t.url"
			" from triggers t,trigger_discovery td"
			" where t.triggerid=td.triggerid"
				" and");
	DBadd_condition_alloc(&sql, &sql_alloc, &sql_offset, "td.parent_triggerid",
			parent_triggerids.values, parent_triggerids.values_num);

	zbx_vector_uint64_destroy(&parent_triggerids);

	result = DBselect("%s", sql);

	zbx_free(sql);

	while (NULL != (row = DBfetch(result)))
	{
		zbx_uint64_t			parent_triggerid;
		zbx_lld_trigger_prototype_t	*trigger_prototype;
		zbx_lld_trigger_t		*trigger;
		int				index;

		ZBX_STR2UINT64(parent_triggerid, row[0]);

		if (FAIL == (index = zbx_vector_ptr_bsearch(trigger_prototypes, &parent_triggerid,
					ZBX_DEFAULT_UINT64_PTR_COMPARE_FUNC)))
		{
			THIS_SHOULD_NEVER_HAPPEN;
			continue;
		}

		trigger_prototype = (zbx_lld_trigger_prototype_t *)trigger_prototypes->values[index];

		trigger = zbx_malloc(NULL, sizeof(zbx_lld_trigger_t));

		ZBX_STR2UINT64(trigger->triggerid, row[1]);
		trigger->parent_triggerid = parent_triggerid;
		trigger->description = zbx_strdup(NULL, row[2]);
		trigger->description_orig = NULL;
		trigger->expression = zbx_strdup(NULL, row[3]);
		trigger->expression_orig = NULL;

		trigger->flags = ZBX_FLAG_LLD_TRIGGER_UNSET;

		if ((unsigned char)atoi(row[4]) != trigger_prototype->type)
			trigger->flags |= ZBX_FLAG_LLD_TRIGGER_UPDATE_TYPE;

		if ((unsigned char)atoi(row[5]) != trigger_prototype->priority)
			trigger->flags |= ZBX_FLAG_LLD_TRIGGER_UPDATE_PRIORITY;

		trigger->comments = zbx_strdup(NULL, row[6]);
		trigger->comments_orig = NULL;

		if (0 != strcmp(row[7], trigger_prototype->url))
			trigger->flags |= ZBX_FLAG_LLD_TRIGGER_UPDATE_URL;

		zbx_vector_ptr_create(&trigger->functions);
		zbx_vector_ptr_create(&trigger->dependencies);

		zbx_vector_ptr_append(triggers, trigger);
	}
	DBfree_result(result);

	zbx_vector_ptr_sort(triggers, ZBX_DEFAULT_UINT64_PTR_COMPARE_FUNC);

	zabbix_log(LOG_LEVEL_DEBUG, "End of %s()", __function_name);
}

/******************************************************************************
 *                                                                            *
 * Function: lld_functions_get                                                *
 *                                                                            *
 * Purpose: retrieve functions which are used by all triggers in the host of  *
 *          the trigger prototype                                             *
 *                                                                            *
 ******************************************************************************/
static void	lld_functions_get(zbx_vector_ptr_t *trigger_prototypes, zbx_vector_ptr_t *triggers)
{
	const char			*__function_name = "lld_functions_get";

	int				i;
	zbx_lld_trigger_prototype_t	*trigger_prototype;
	zbx_lld_trigger_t		*trigger;
	zbx_vector_uint64_t		triggerids;

	zabbix_log(LOG_LEVEL_DEBUG, "In %s()", __function_name);

	zbx_vector_uint64_create(&triggerids);

	if (NULL != trigger_prototypes)
	{
		for (i = 0; i < trigger_prototypes->values_num; i++)
		{
			trigger_prototype = (zbx_lld_trigger_prototype_t *)trigger_prototypes->values[i];

			zbx_vector_uint64_append(&triggerids, trigger_prototype->triggerid);
		}
	}

	for (i = 0; i < triggers->values_num; i++)
	{
		trigger = (zbx_lld_trigger_t *)triggers->values[i];

		zbx_vector_uint64_append(&triggerids, trigger->triggerid);
	}

	if (0 != triggerids.values_num)
	{
		DB_RESULT		result;
		DB_ROW			row;
		zbx_lld_function_t	*function;
		zbx_uint64_t		triggerid;
		char			*sql = NULL;
		size_t			sql_alloc = 256, sql_offset = 0;
		int			index;

		zbx_vector_uint64_sort(&triggerids, ZBX_DEFAULT_UINT64_COMPARE_FUNC);

		sql = zbx_malloc(sql, sql_alloc);

		zbx_strcpy_alloc(&sql, &sql_alloc, &sql_offset,
				"select functionid,triggerid,itemid,function,parameter"
				" from functions"
				" where");
		DBadd_condition_alloc(&sql, &sql_alloc, &sql_offset, "triggerid",
				triggerids.values, triggerids.values_num);

		result = DBselect("%s", sql);

		zbx_free(sql);

		while (NULL != (row = DBfetch(result)))
		{
			function = zbx_malloc(NULL, sizeof(zbx_lld_function_t));

			function->index = 0;
			ZBX_STR2UINT64(function->functionid, row[0]);
			ZBX_STR2UINT64(triggerid, row[1]);
			ZBX_STR2UINT64(function->itemid, row[2]);
			function->itemid_orig = 0;
			function->function = zbx_strdup(NULL, row[3]);
			function->function_orig = NULL;
			function->parameter = zbx_strdup(NULL, row[4]);
			function->parameter_orig = NULL;
			function->flags = ZBX_FLAG_LLD_FUNCTION_UNSET;

			if (NULL != trigger_prototypes && FAIL != (index = zbx_vector_ptr_bsearch(trigger_prototypes,
					&triggerid, ZBX_DEFAULT_UINT64_PTR_COMPARE_FUNC)))
			{
				trigger_prototype = (zbx_lld_trigger_prototype_t *)trigger_prototypes->values[index];

				zbx_vector_ptr_append(&trigger_prototype->functions, function);
			}
			else if (FAIL != (index = zbx_vector_ptr_bsearch(triggers, &triggerid,
					ZBX_DEFAULT_UINT64_PTR_COMPARE_FUNC)))
			{
				trigger = (zbx_lld_trigger_t *)triggers->values[index];

				zbx_vector_ptr_append(&trigger->functions, function);
			}
			else
			{
				THIS_SHOULD_NEVER_HAPPEN;
				lld_function_free(function);
			}
		}
		DBfree_result(result);

		if (NULL != trigger_prototypes)
		{
			for (i = 0; i < trigger_prototypes->values_num; i++)
			{
				trigger_prototype = (zbx_lld_trigger_prototype_t *)trigger_prototypes->values[i];

				zbx_vector_ptr_sort(&trigger_prototype->functions, ZBX_DEFAULT_UINT64_PTR_COMPARE_FUNC);
			}
		}

		for (i = 0; i < triggers->values_num; i++)
		{
			trigger = (zbx_lld_trigger_t *)triggers->values[i];

			zbx_vector_ptr_sort(&trigger->functions, ZBX_DEFAULT_UINT64_PTR_COMPARE_FUNC);
		}
	}

	zbx_vector_uint64_destroy(&triggerids);

	zabbix_log(LOG_LEVEL_DEBUG, "End of %s()", __function_name);
}

/******************************************************************************
 *                                                                            *
 * Function: lld_dependencies_get                                             *
 *                                                                            *
 * Purpose: retrieve trigger dependencies                                     *
 *                                                                            *
 ******************************************************************************/
static void	lld_dependencies_get(zbx_vector_ptr_t *trigger_prototypes, zbx_vector_ptr_t *triggers)
{
	const char			*__function_name = "lld_dependencies_get";

	DB_RESULT			result;
	DB_ROW				row;
	zbx_lld_trigger_prototype_t	*trigger_prototype;
	zbx_lld_trigger_t		*trigger;
	zbx_lld_dependency_t		*dependency;
	zbx_vector_uint64_t		triggerids;
	zbx_uint64_t			triggerid_down;
	char				*sql = NULL;
	size_t				sql_alloc = 256, sql_offset = 0;
	int				i, index;

	zabbix_log(LOG_LEVEL_DEBUG, "In %s()", __function_name);

	zbx_vector_uint64_create(&triggerids);

	for (i = 0; i < trigger_prototypes->values_num; i++)
	{
		trigger_prototype = (zbx_lld_trigger_prototype_t *)trigger_prototypes->values[i];

		zbx_vector_uint64_append(&triggerids, trigger_prototype->triggerid);
	}

	for (i = 0; i < triggers->values_num; i++)
	{
		trigger = (zbx_lld_trigger_t *)triggers->values[i];

		zbx_vector_uint64_append(&triggerids, trigger->triggerid);
	}

	zbx_vector_uint64_sort(&triggerids, ZBX_DEFAULT_UINT64_COMPARE_FUNC);

	sql = zbx_malloc(sql, sql_alloc);

	zbx_strcpy_alloc(&sql, &sql_alloc, &sql_offset,
			"select triggerdepid,triggerid_down,triggerid_up"
			" from trigger_depends"
			" where");
	DBadd_condition_alloc(&sql, &sql_alloc, &sql_offset, "triggerid_down",
			triggerids.values, triggerids.values_num);

	zbx_vector_uint64_destroy(&triggerids);

	result = DBselect("%s", sql);

	zbx_free(sql);

	while (NULL != (row = DBfetch(result)))
	{
		dependency = zbx_malloc(NULL, sizeof(zbx_lld_dependency_t));

		ZBX_STR2UINT64(dependency->triggerdepid, row[0]);
		ZBX_STR2UINT64(triggerid_down, row[1]);
		ZBX_STR2UINT64(dependency->triggerid_up, row[2]);
		dependency->trigger_up = NULL;
		dependency->flags = ZBX_FLAG_LLD_DEPENDENCY_UNSET;

		if (FAIL != (index = zbx_vector_ptr_bsearch(trigger_prototypes, &triggerid_down,
				ZBX_DEFAULT_UINT64_PTR_COMPARE_FUNC)))
		{
			trigger_prototype = (zbx_lld_trigger_prototype_t *)trigger_prototypes->values[index];

			zbx_vector_ptr_append(&trigger_prototype->dependencies, dependency);
		}
		else if (FAIL != (index = zbx_vector_ptr_bsearch(triggers, &triggerid_down,
				ZBX_DEFAULT_UINT64_PTR_COMPARE_FUNC)))
		{
			trigger = (zbx_lld_trigger_t *)triggers->values[index];

			zbx_vector_ptr_append(&trigger->dependencies, dependency);
		}
		else
		{
			THIS_SHOULD_NEVER_HAPPEN;
			zbx_ptr_free(dependency);
		}
	}
	DBfree_result(result);

	for (i = 0; i < trigger_prototypes->values_num; i++)
	{
		trigger_prototype = (zbx_lld_trigger_prototype_t *)trigger_prototypes->values[i];

		zbx_vector_ptr_sort(&trigger_prototype->dependencies, ZBX_DEFAULT_UINT64_PTR_COMPARE_FUNC);
	}

	for (i = 0; i < triggers->values_num; i++)
	{
		trigger = (zbx_lld_trigger_t *)triggers->values[i];

		zbx_vector_ptr_sort(&trigger->dependencies, ZBX_DEFAULT_UINT64_PTR_COMPARE_FUNC);
	}

	zabbix_log(LOG_LEVEL_DEBUG, "End of %s()", __function_name);
}

/******************************************************************************
 *                                                                            *
 * Function: lld_items_get                                                    *
 *                                                                            *
 * Purpose: returns the list of items which are related to the trigger        *
 *          prototypes                                                        *
 *                                                                            *
 * Parameters: parent_triggerid - [IN] trigger prototype identificator        *
 *             items            - [OUT] sorted list of items                  *
 *                                                                            *
 ******************************************************************************/
static void	lld_items_get(zbx_vector_ptr_t *trigger_prototypes, zbx_vector_ptr_t *items)
{
	const char		*__function_name = "lld_items_get";

	DB_RESULT		result;
	DB_ROW			row;
	zbx_lld_item_t		*item;
	zbx_vector_uint64_t	parent_triggerids;
	char			*sql = NULL;
	size_t			sql_alloc = 256, sql_offset = 0;
	int			i;

	zabbix_log(LOG_LEVEL_DEBUG, "In %s()", __function_name);

	zbx_vector_uint64_create(&parent_triggerids);
	zbx_vector_uint64_reserve(&parent_triggerids, trigger_prototypes->values_num);

	for (i = 0; i < trigger_prototypes->values_num; i++)
	{
		zbx_lld_trigger_prototype_t	*trigger_prototype;

		trigger_prototype = (zbx_lld_trigger_prototype_t *)trigger_prototypes->values[i];

		zbx_vector_uint64_append(&parent_triggerids, trigger_prototype->triggerid);
	}
	sql = zbx_malloc(sql, sql_alloc);

	zbx_strcpy_alloc(&sql, &sql_alloc, &sql_offset,
			"select distinct i.itemid,i.flags"
			" from items i,functions f"
			" where i.itemid=f.itemid"
				" and");
	DBadd_condition_alloc(&sql, &sql_alloc, &sql_offset, "f.triggerid",
			parent_triggerids.values, parent_triggerids.values_num);

	zbx_vector_uint64_destroy(&parent_triggerids);

	result = DBselect("%s", sql);

	zbx_free(sql);

	while (NULL != (row = DBfetch(result)))
	{
		item = zbx_malloc(NULL, sizeof(zbx_lld_item_t));

		ZBX_STR2UINT64(item->itemid, row[0]);
		ZBX_STR2UCHAR(item->flags, row[1]);

		zbx_vector_ptr_append(items, item);
	}
	DBfree_result(result);

	zbx_vector_ptr_sort(items, ZBX_DEFAULT_UINT64_PTR_COMPARE_FUNC);

	zabbix_log(LOG_LEVEL_DEBUG, "End of %s()", __function_name);
}

/******************************************************************************
 *                                                                            *
 * Function: lld_trigger_get                                                  *
 *                                                                            *
 * Purpose: finds already existing trigger, using an item prototype and items *
 *          already created by it                                             *
 *                                                                            *
 * Return value: upon successful completion return pointer to the trigger     *
 *                                                                            *
 ******************************************************************************/
<<<<<<< HEAD
static zbx_lld_trigger_t	*lld_trigger_get(zbx_lld_trigger_prototype_t *trigger_prototype,
		zbx_hashset_t *items_triggers, zbx_vector_ptr_t *item_links)
{
	int			i, index;
	zbx_lld_item_link_t	*item_link;
	zbx_lld_item_trigger_t	*item_trigger, item_trigger_local;

	for (i = 0; i < trigger_prototype->functions.values_num; i++)
	{
		zbx_lld_function_t	*function = (zbx_lld_function_t *)trigger_prototype->functions.values[i];

		index = zbx_vector_ptr_bsearch(item_links, &function->itemid, ZBX_DEFAULT_UINT64_PTR_COMPARE_FUNC);

		if (FAIL == index)
			continue;

		item_link = (zbx_lld_item_link_t *)item_links->values[index];
=======
static zbx_lld_trigger_t	*lld_trigger_get(zbx_vector_ptr_t *triggers, zbx_vector_ptr_t *item_links)
{
	int			i;
	zbx_lld_trigger_t	*trigger;

	for (i = 0; i < item_links->values_num; i++)
	{
		zbx_lld_item_link_t	*item_link = (zbx_lld_item_link_t *)item_links->values[i];
>>>>>>> 27881f15

		item_trigger_local.parent_triggerid = trigger_prototype->triggerid;
		item_trigger_local.itemid = item_link->itemid;

		if (NULL != (item_trigger = zbx_hashset_search(items_triggers, &item_trigger_local)))
			return item_trigger->trigger;
	}

	return NULL;
}

static void	lld_expression_simplify(char **expression, zbx_vector_ptr_t *functions)
{
	const char		*__function_name = "lld_expression_simplify";

	size_t			l, r;
	int			index;
	zbx_uint64_t		functionid, function_index = 0;
	zbx_lld_function_t	*function;
	char			buffer[ZBX_MAX_UINT64_LEN];

	zabbix_log(LOG_LEVEL_DEBUG, "In %s() expression:'%s'", __function_name, *expression);

	for (l = 0; '\0' != (*expression)[l]; l++)
	{
		if ('{' != (*expression)[l])
			continue;

		for (r = l + 1; '\0' != (*expression)[r] && '}' != (*expression)[r]; r++)
			;

		if ('}' != (*expression)[r])
			continue;

		/* ... > 0 | {12345} + ... */
		/*           l     r       */

		if (SUCCEED != is_uint64_n(*expression + l + 1, r - l - 1, &functionid))
			continue;

		if (FAIL != (index = zbx_vector_ptr_bsearch(functions, &functionid,
				ZBX_DEFAULT_UINT64_PTR_COMPARE_FUNC)))
		{
			function = (zbx_lld_function_t *)functions->values[index];

			if (0 == function->index)
				function->index = ++function_index;

			zbx_snprintf(buffer, sizeof(buffer), ZBX_FS_UI64, function->index);

			r--;
			zbx_replace_string(expression, l + 1, &r, buffer);
			r++;
		}

		l = r;
	}

	zabbix_log(LOG_LEVEL_DEBUG, "End of %s() expression:'%s'", __function_name, *expression);
}

static char	*lld_expression_expand(const char *expression, zbx_vector_ptr_t *functions)
{
	const char		*__function_name = "lld_expression_expand";

	size_t			l, r;
	int			i;
	zbx_uint64_t		index;
	zbx_lld_function_t	*function;
	char			*buffer = NULL;
	size_t			buffer_alloc = 64, buffer_offset = 0;

	zabbix_log(LOG_LEVEL_DEBUG, "In %s() expression:'%s'", __function_name, expression);

	buffer = zbx_malloc(buffer, buffer_alloc);

	*buffer = '\0';

	for (l = 0; '\0' != expression[l]; l++)
	{
		zbx_chrcpy_alloc(&buffer, &buffer_alloc, &buffer_offset, expression[l]);

		if ('{' != expression[l])
			continue;

		for (r = l + 1; '\0' != expression[r] && '}' != expression[r]; r++)
			;

		if ('}' != expression[r])
			continue;

		/* ... > 0 | {1} + ... */
		/*           l r       */

		if (SUCCEED != is_uint64_n(expression + l + 1, r - l - 1, &index))
			continue;

		for (i = 0; i < functions->values_num; i++)
		{
			function = (zbx_lld_function_t *)functions->values[i];

			if (function->index != index)
				continue;

			zbx_snprintf_alloc(&buffer, &buffer_alloc, &buffer_offset, ZBX_FS_UI64 ":%s(%s)",
					function->itemid, function->function, function->parameter);

			break;
		}

		l = r - 1;
	}

	zabbix_log(LOG_LEVEL_DEBUG, "End of %s():'%s'", __function_name, buffer);

	return buffer;
}

static void	lld_function_make(zbx_lld_function_t *function_proto, zbx_vector_ptr_t *functions, zbx_uint64_t itemid)
{
	int			i;
	zbx_lld_function_t	*function;

	for (i = 0; i < functions->values_num; i++)
	{
		function = (zbx_lld_function_t *)functions->values[i];

		if (0 != (function->flags & ZBX_FLAG_LLD_FUNCTION_DISCOVERED))
			continue;

		if (function->index == function_proto->index)
			break;
	}

	if (i == functions->values_num)
	{
		function = zbx_malloc(NULL, sizeof(zbx_lld_function_t));

		function->index = function_proto->index;
		function->functionid = 0;
		function->itemid = itemid;
		function->itemid_orig = 0;
		function->function = zbx_strdup(NULL, function_proto->function);
		function->function_orig = NULL;
		function->parameter = zbx_strdup(NULL, function_proto->parameter);
		function->parameter_orig = NULL;
		function->flags = ZBX_FLAG_LLD_FUNCTION_DISCOVERED;

		zbx_vector_ptr_append(functions, function);
	}
	else
	{
		if (function->itemid != itemid)
		{
			function->itemid_orig = function->itemid;
			function->itemid = itemid;
			function->flags |= ZBX_FLAG_LLD_FUNCTION_UPDATE_ITEMID;
		}

		if (0 != strcmp(function->function, function_proto->function))
		{
			function->function_orig = function->function;
			function->function = zbx_strdup(NULL, function_proto->function);
			function->flags |= ZBX_FLAG_LLD_FUNCTION_UPDATE_FUNCTION;
		}

		if (0 != strcmp(function->parameter, function_proto->parameter))
		{
			function->parameter_orig = function->parameter;
			function->parameter = zbx_strdup(NULL, function_proto->parameter);
			function->flags |= ZBX_FLAG_LLD_FUNCTION_UPDATE_PARAMETER;
		}

		function->flags |= ZBX_FLAG_LLD_FUNCTION_DISCOVERED;
	}
}

static void	lld_functions_delete(zbx_vector_ptr_t *functions)
{
	int	i;

	for (i = 0; i < functions->values_num; i++)
	{
		zbx_lld_function_t	*function = (zbx_lld_function_t *)functions->values[i];

		if (0 != (function->flags & ZBX_FLAG_LLD_FUNCTION_DISCOVERED))
			continue;

		function->flags |= ZBX_FLAG_LLD_FUNCTION_DELETE;
	}
}

static int	lld_functions_make(zbx_vector_ptr_t *functions_proto, zbx_vector_ptr_t *functions,
		zbx_vector_ptr_t *items, zbx_vector_ptr_t *item_links)
{
	const char		*__function_name = "lld_functions_make";

	int			i, index, ret = FAIL;
	zbx_lld_function_t	*function_proto;
	zbx_lld_item_t		*item_proto;
	zbx_lld_item_link_t	*item_link;
	zbx_uint64_t		itemid;

	zabbix_log(LOG_LEVEL_DEBUG, "In %s()", __function_name);

	for (i = 0; i < functions_proto->values_num; i++)
	{
		function_proto = (zbx_lld_function_t *)functions_proto->values[i];

		index = zbx_vector_ptr_bsearch(items, &function_proto->itemid, ZBX_DEFAULT_UINT64_PTR_COMPARE_FUNC);

		if (FAIL == index)
			goto out;

		item_proto = (zbx_lld_item_t *)items->values[index];

		if (0 != (item_proto->flags & ZBX_FLAG_DISCOVERY_PROTOTYPE))
		{
			index = zbx_vector_ptr_bsearch(item_links, &item_proto->itemid,
					ZBX_DEFAULT_UINT64_PTR_COMPARE_FUNC);

			if (FAIL == index)
				goto out;

			item_link = (zbx_lld_item_link_t *)item_links->values[index];

			itemid = item_link->itemid;
		}
		else
			itemid = item_proto->itemid;

		lld_function_make(function_proto, functions, itemid);
	}

	lld_functions_delete(functions);

	ret = SUCCEED;
out:
	zabbix_log(LOG_LEVEL_DEBUG, "End of %s():%s", __function_name, zbx_result_string(ret));

	return ret;
}

/******************************************************************************
 *                                                                            *
 * Function: lld_trigger_make                                                 *
 *                                                                            *
 * Purpose: create a trigger based on lld rule and add it to the list         *
 *                                                                            *
 ******************************************************************************/
static void 	lld_trigger_make(zbx_lld_trigger_prototype_t *trigger_prototype, zbx_vector_ptr_t *triggers,
		zbx_vector_ptr_t *items, zbx_hashset_t *items_triggers, zbx_lld_row_t *lld_row, char **error)
{
	const char		*__function_name = "lld_trigger_make";

	zbx_lld_trigger_t	*trigger;
	char			*buffer = NULL, *expression = NULL, err[64];
	struct zbx_json_parse	*jp_row = &lld_row->jp_row;

	zabbix_log(LOG_LEVEL_DEBUG, "In %s()", __function_name);

<<<<<<< HEAD
	trigger = lld_trigger_get(trigger_prototype, items_triggers, &lld_row->item_links);
=======
	trigger = lld_trigger_get(triggers, &lld_row->item_links);
>>>>>>> 27881f15

	expression = zbx_strdup(expression, trigger_prototype->expression);
	if (SUCCEED != substitute_discovery_macros(&expression, jp_row, ZBX_MACRO_NUMERIC, err, sizeof(err)))
	{
		*error = zbx_strdcatf(*error, "Cannot %s trigger: %s.\n", (NULL != trigger ? "update" : "create"), err);
		goto out;
	}

	if (NULL != trigger)
	{
		buffer = zbx_strdup(buffer, trigger_prototype->description);
		substitute_discovery_macros(&buffer, jp_row, ZBX_MACRO_ANY, NULL, 0);
		zbx_lrtrim(buffer, ZBX_WHITESPACE);
		if (0 != strcmp(trigger->description, buffer))
		{
			trigger->description_orig = trigger->description;
			trigger->description = buffer;
			buffer = NULL;
			trigger->flags |= ZBX_FLAG_LLD_TRIGGER_UPDATE_DESCRIPTION;
		}

		if (0 != strcmp(trigger->expression, expression))
		{
			trigger->expression_orig = trigger->expression;
			trigger->expression = expression;
			expression = NULL;
			trigger->flags |= ZBX_FLAG_LLD_TRIGGER_UPDATE_EXPRESSION;
		}

		buffer = zbx_strdup(buffer, trigger_prototype->comments);
		substitute_discovery_macros(&buffer, jp_row, ZBX_MACRO_ANY, NULL, 0);
		zbx_lrtrim(buffer, ZBX_WHITESPACE);
		if (0 != strcmp(trigger->comments, buffer))
		{
			trigger->comments_orig = trigger->comments;
			trigger->comments = buffer;
			buffer = NULL;
			trigger->flags |= ZBX_FLAG_LLD_TRIGGER_UPDATE_COMMENTS;
		}
	}
	else
	{
		trigger = zbx_malloc(NULL, sizeof(zbx_lld_trigger_t));

		trigger->triggerid = 0;
		trigger->parent_triggerid = trigger_prototype->triggerid;

		trigger->description = zbx_strdup(NULL, trigger_prototype->description);
		trigger->description_orig = NULL;
		substitute_discovery_macros(&trigger->description, jp_row, ZBX_MACRO_ANY, NULL, 0);
		zbx_lrtrim(trigger->description, ZBX_WHITESPACE);

		trigger->expression = expression;
		trigger->expression_orig = NULL;
		expression = NULL;

		trigger->comments = zbx_strdup(NULL, trigger_prototype->comments);
		trigger->comments_orig = NULL;
		substitute_discovery_macros(&trigger->comments, jp_row, ZBX_MACRO_ANY, NULL, 0);
		zbx_lrtrim(trigger->comments, ZBX_WHITESPACE);

		zbx_vector_ptr_create(&trigger->functions);
		zbx_vector_ptr_create(&trigger->dependencies);

		trigger->flags = ZBX_FLAG_LLD_TRIGGER_UNSET;

		zbx_vector_ptr_append(triggers, trigger);
	}

	zbx_free(buffer);

	if (SUCCEED != lld_functions_make(&trigger_prototype->functions, &trigger->functions, items,
			&lld_row->item_links))
		goto out;

	trigger->flags |= ZBX_FLAG_LLD_TRIGGER_DISCOVERED;
out:
	zbx_free(expression);

	zabbix_log(LOG_LEVEL_DEBUG, "End of %s()", __function_name);
}

static zbx_hash_t	items_triggers_hash_func(const void *data)
{
	const zbx_lld_item_trigger_t	*item_trigger = data;
	zbx_hash_t			hash;

	hash = ZBX_DEFAULT_UINT64_HASH_FUNC(&item_trigger->parent_triggerid);
	hash = ZBX_DEFAULT_UINT64_HASH_ALGO(&item_trigger->itemid, sizeof(zbx_uint64_t), hash);

	return hash;
}

static int	items_triggers_compare_func(const void *d1, const void *d2)
{
	const zbx_lld_item_trigger_t	*item_trigger1 = d1, *item_trigger2 = d2;

	ZBX_RETURN_IF_NOT_EQUAL(item_trigger1->parent_triggerid, item_trigger2->parent_triggerid);
	ZBX_RETURN_IF_NOT_EQUAL(item_trigger1->itemid, item_trigger2->itemid);

	return 0;
}

static void	lld_triggers_make(zbx_vector_ptr_t *trigger_prototypes, zbx_vector_ptr_t *triggers,
		zbx_vector_ptr_t *items, zbx_vector_ptr_t *lld_rows, char **error)
{
	zbx_lld_trigger_prototype_t	*trigger_prototype;
	int				i, j;
	zbx_hashset_t			items_triggers;
	zbx_lld_trigger_t		*trigger;
	zbx_lld_function_t		*function;
	zbx_lld_item_trigger_t		item_trigger;

	/* used for fast search of trigger by item prototype */
	zbx_hashset_create(&items_triggers, 512, items_triggers_hash_func, items_triggers_compare_func);

	for (i = 0; i < triggers->values_num; i++)
	{
		trigger = (zbx_lld_trigger_t *)triggers->values[i];

		for (j = 0; j < trigger->functions.values_num; j++)
		{
			function = (zbx_lld_function_t *)trigger->functions.values[j];

			item_trigger.parent_triggerid = trigger->parent_triggerid;
			item_trigger.itemid = function->itemid;
			item_trigger.trigger = trigger;
			zbx_hashset_insert(&items_triggers, &item_trigger, sizeof(item_trigger));
		}
	}

	for (i = 0; i < trigger_prototypes->values_num; i++)
	{
		trigger_prototype = (zbx_lld_trigger_prototype_t *)trigger_prototypes->values[i];

		for (j = 0; j < lld_rows->values_num; j++)
		{
			zbx_lld_row_t	*lld_row = (zbx_lld_row_t *)lld_rows->values[j];

			lld_trigger_make(trigger_prototype, triggers, items, &items_triggers, lld_row, error);
		}
	}

	zbx_hashset_destroy(&items_triggers);

	zbx_vector_ptr_sort(triggers, ZBX_DEFAULT_UINT64_PTR_COMPARE_FUNC);
}

/******************************************************************************
 *                                                                            *
 * Function: lld_trigger_dependency_make                                      *
 *                                                                            *
 * Purpose: create a trigger dependencies                                     *
 *                                                                            *
 ******************************************************************************/
static void 	lld_trigger_dependency_make(zbx_lld_trigger_prototype_t *trigger_prototype,
		zbx_vector_ptr_t *trigger_prototypes, zbx_vector_ptr_t *triggers, zbx_vector_ptr_t *items,
		zbx_hashset_t *items_triggers, zbx_lld_row_t *lld_row, char **error)
{
	const char			*__function_name = "lld_trigger_dependency_make";

	zbx_lld_trigger_t		*trigger, *dep_trigger;
	zbx_lld_trigger_prototype_t	*dep_trigger_prototype;
	zbx_lld_dependency_t		*dependency;
	zbx_uint64_t			triggerid_up;
	int				i, j, index;

	zabbix_log(LOG_LEVEL_DEBUG, "In %s()", __function_name);

	if (NULL == (trigger = lld_trigger_get(trigger_prototype, items_triggers, &lld_row->item_links)))
		goto out;

	for (i = 0; i < trigger_prototype->dependencies.values_num; i++)
	{
		triggerid_up = ((zbx_lld_dependency_t *)trigger_prototype->dependencies.values[i])->triggerid_up;

		index = zbx_vector_ptr_bsearch(trigger_prototypes, &triggerid_up, ZBX_DEFAULT_UINT64_PTR_COMPARE_FUNC);

		if (FAIL != index)
		{
			/* creating trigger dependency based on trigger prototype */

			dep_trigger_prototype = (zbx_lld_trigger_prototype_t *)trigger_prototypes->values[index];

			dep_trigger = lld_trigger_get(dep_trigger_prototype, items_triggers, &lld_row->item_links);

			if (NULL != dep_trigger)
			{
				if (0 == dep_trigger->triggerid)
				{
					dependency = zbx_malloc(NULL, sizeof(zbx_lld_dependency_t));

					dependency->triggerdepid = 0;
					dependency->triggerid_up = 0;

					zbx_vector_ptr_append(&trigger->dependencies, dependency);
				}
				else
				{
					for (j = 0; j < trigger->dependencies.values_num; j++)
					{
						dependency = (zbx_lld_dependency_t *)trigger->dependencies.values[j];

						if (0 != (dependency->flags & ZBX_FLAG_LLD_DEPENDENCY_DISCOVERED))
							continue;

						if (dependency->triggerid_up == dep_trigger->triggerid)
							break;
					}

					if (j == trigger->dependencies.values_num)
					{
						dependency = zbx_malloc(NULL, sizeof(zbx_lld_dependency_t));

						dependency->triggerdepid = 0;
						dependency->triggerid_up = 0;

						zbx_vector_ptr_append(&trigger->dependencies, dependency);
					}
				}

				dependency->trigger_up = dep_trigger;
				dependency->flags = ZBX_FLAG_LLD_DEPENDENCY_DISCOVERED;
			}
			else
			{
				*error = zbx_strdcatf(*error, "Cannot create dependency on trigger \"%s\".\n",
						trigger->description);
			}
		}
		else
		{
			/* creating trigger dependency based on generic trigger */

			for (j = 0; j < trigger->dependencies.values_num; j++)
			{
				dependency = (zbx_lld_dependency_t *)trigger->dependencies.values[j];

				if (0 != (dependency->flags & ZBX_FLAG_LLD_DEPENDENCY_DISCOVERED))
					continue;

				if (dependency->triggerid_up == triggerid_up)
					break;
			}

			if (j == trigger->dependencies.values_num)
			{
				dependency = zbx_malloc(NULL, sizeof(zbx_lld_dependency_t));

				dependency->triggerdepid = 0;
				dependency->triggerid_up = triggerid_up;
				dependency->trigger_up = NULL;

				zbx_vector_ptr_append(&trigger->dependencies, dependency);
			}

			dependency->flags = ZBX_FLAG_LLD_DEPENDENCY_DISCOVERED;
		}
	}
out:
	zabbix_log(LOG_LEVEL_DEBUG, "End of %s()", __function_name);
}

static void	lld_trigger_dependencies_make(zbx_vector_ptr_t *trigger_prototypes, zbx_vector_ptr_t *triggers,
		zbx_vector_ptr_t *items, zbx_vector_ptr_t *lld_rows, char **error)
{
	zbx_lld_trigger_prototype_t	*trigger_prototype;
	int				i, j;
	zbx_hashset_t			items_triggers;
	zbx_lld_trigger_t		*trigger;
	zbx_lld_function_t		*function;
	zbx_lld_item_trigger_t		item_trigger;
	zbx_lld_dependency_t		*dependency;

	for (i = 0; i < trigger_prototypes->values_num; i++)
	{
		trigger_prototype = (zbx_lld_trigger_prototype_t *)trigger_prototypes->values[i];

		if (0 != trigger_prototype->dependencies.values_num)
			break;
	}

	/* all trigger prototypes have no dependencies */
	if (i == trigger_prototypes->values_num)
		return;

	/* used for fast search of trigger by item prototype */
	zbx_hashset_create(&items_triggers, 512, items_triggers_hash_func, items_triggers_compare_func);

	for (i = 0; i < triggers->values_num; i++)
	{
		trigger = (zbx_lld_trigger_t *)triggers->values[i];

		if (0 == (trigger->flags & ZBX_FLAG_LLD_TRIGGER_DISCOVERED))
			continue;

		for (j = 0; j < trigger->functions.values_num; j++)
		{
			function = (zbx_lld_function_t *)trigger->functions.values[j];

			item_trigger.parent_triggerid = trigger->parent_triggerid;
			item_trigger.itemid = function->itemid;
			item_trigger.trigger = trigger;
			zbx_hashset_insert(&items_triggers, &item_trigger, sizeof(item_trigger));
		}
	}

	for (i = 0; i < trigger_prototypes->values_num; i++)
	{
		trigger_prototype = (zbx_lld_trigger_prototype_t *)trigger_prototypes->values[i];

		for (j = 0; j < lld_rows->values_num; j++)
		{
			zbx_lld_row_t	*lld_row = (zbx_lld_row_t *)lld_rows->values[j];

			lld_trigger_dependency_make(trigger_prototype, trigger_prototypes, triggers, items,
					&items_triggers, lld_row, error);
		}
	}

	/* marking dependencies which will be deleted */
	for (i = 0; i < triggers->values_num; i++)
	{
		trigger = (zbx_lld_trigger_t *)triggers->values[i];

		if (0 == (trigger->flags & ZBX_FLAG_LLD_TRIGGER_DISCOVERED))
			continue;

		for (j = 0; j < trigger->dependencies.values_num; j++)
		{
			dependency = (zbx_lld_dependency_t *)trigger->dependencies.values[j];

			if (0 == (dependency->flags & ZBX_FLAG_LLD_DEPENDENCY_DISCOVERED))
				dependency->flags = ZBX_FLAG_LLD_DEPENDENCY_DELETE;
		}
	}

	zbx_hashset_destroy(&items_triggers);

	zbx_vector_ptr_sort(triggers, ZBX_DEFAULT_UINT64_PTR_COMPARE_FUNC);
}

/******************************************************************************
 *                                                                            *
 * Function: lld_validate_trigger_field                                       *
 *                                                                            *
 ******************************************************************************/
static void	lld_validate_trigger_field(zbx_lld_trigger_t *trigger, char **field, char **field_orig,
		zbx_uint64_t flag, size_t field_len, char **error)
{
	if (0 == (trigger->flags & ZBX_FLAG_LLD_TRIGGER_DISCOVERED))
		return;

	/* only new triggers or triggers with changed data will be validated */
	if (0 != trigger->triggerid && 0 == (trigger->flags & flag))
		return;

	if (SUCCEED != zbx_is_utf8(*field))
	{
		zbx_replace_invalid_utf8(*field);
		*error = zbx_strdcatf(*error, "Cannot %s trigger: value \"%s\" has invalid UTF-8 sequence.\n",
				(0 != trigger->triggerid ? "update" : "create"), *field);
	}
	else if (zbx_strlen_utf8(*field) > field_len)
	{
		*error = zbx_strdcatf(*error, "Cannot %s trigger: value \"%s\" is too long.\n",
				(0 != trigger->triggerid ? "update" : "create"), *field);
	}
	else
		return;

	if (0 != trigger->triggerid)
		lld_field_str_rollback(field, field_orig, &trigger->flags, flag);
	else
		trigger->flags &= ~ZBX_FLAG_LLD_TRIGGER_DISCOVERED;
}

/******************************************************************************
 *                                                                            *
 * Function: lld_trigger_changed                                              *
 *                                                                            *
 * Return value: returns SUCCEED if a trigger description or expression has   *
 *               been changed; FAIL - otherwise                               *
 *                                                                            *
 ******************************************************************************/
static int	lld_trigger_changed(zbx_lld_trigger_t *trigger)
{
	int			i;
	zbx_lld_function_t	*function;

	if (0 == trigger->triggerid)
		return SUCCEED;

	if (0 != (trigger->flags & (ZBX_FLAG_LLD_TRIGGER_UPDATE_DESCRIPTION | ZBX_FLAG_LLD_TRIGGER_UPDATE_EXPRESSION)))
		return SUCCEED;

	for (i = 0; i < trigger->functions.values_num; i++)
	{
		function = (zbx_lld_function_t *)trigger->functions.values[i];

		if (0 == function->functionid)
		{
			THIS_SHOULD_NEVER_HAPPEN;
			return SUCCEED;
		}

		if (0 != (function->flags & ZBX_FLAG_LLD_FUNCTION_UPDATE))
			return SUCCEED;
	}

	return FAIL;
}

/******************************************************************************
 *                                                                            *
 * Function: lld_triggers_equal                                               *
 *                                                                            *
 * Return value: returns SUCCEED if descriptions and expressions of           *
 *               the triggers are identical; FAIL - otherwise                 *
 *                                                                            *
 ******************************************************************************/
static int	lld_triggers_equal(zbx_lld_trigger_t *trigger, zbx_lld_trigger_t *trigger_b)
{
	const char	*__function_name = "lld_triggers_equal";

	int		ret = FAIL;

	zabbix_log(LOG_LEVEL_DEBUG, "In %s()", __function_name);

	if (0 == strcmp(trigger->description, trigger_b->description))
	{
		char	*expression, *expression_b;

		expression = lld_expression_expand(trigger->expression, &trigger->functions);
		expression_b = lld_expression_expand(trigger_b->expression, &trigger_b->functions);

		if (0 == strcmp(expression, expression_b))
			ret = SUCCEED;

		zbx_free(expression);
		zbx_free(expression_b);
	}

	zabbix_log(LOG_LEVEL_DEBUG, "End of %s():%s", __function_name, zbx_result_string(ret));

	return ret;
}

/******************************************************************************
 *                                                                            *
 * Function: lld_triggers_validate                                            *
 *                                                                            *
 * Parameters: triggers - [IN] sorted list of triggers                        *
 *                                                                            *
 ******************************************************************************/
static void	lld_triggers_validate(zbx_uint64_t hostid, zbx_vector_ptr_t *triggers, char **error)
{
	const char		*__function_name = "lld_triggers_validate";

	int			i, j, k;
	zbx_lld_trigger_t	*trigger;
	zbx_lld_function_t	*function;
	zbx_vector_uint64_t	triggerids;
	zbx_vector_str_t	descriptions;

	zabbix_log(LOG_LEVEL_DEBUG, "In %s()", __function_name);

	zbx_vector_uint64_create(&triggerids);
	zbx_vector_str_create(&descriptions);

	/* checking a validity of the fields */

	for (i = 0; i < triggers->values_num; i++)
	{
		trigger = (zbx_lld_trigger_t *)triggers->values[i];

		lld_validate_trigger_field(trigger, &trigger->description, &trigger->description_orig,
				ZBX_FLAG_LLD_TRIGGER_UPDATE_DESCRIPTION, TRIGGER_DESCRIPTION_LEN, error);
		lld_validate_trigger_field(trigger, &trigger->comments, &trigger->comments_orig,
				ZBX_FLAG_LLD_TRIGGER_UPDATE_COMMENTS, TRIGGER_COMMENTS_LEN, error);
	}

	/* checking duplicated triggers in DB */

	for (i = 0; i < triggers->values_num; i++)
	{
		trigger = (zbx_lld_trigger_t *)triggers->values[i];

		if (0 == (trigger->flags & ZBX_FLAG_LLD_TRIGGER_DISCOVERED))
			continue;

		if (0 != trigger->triggerid)
		{
			zbx_vector_uint64_append(&triggerids, trigger->triggerid);

			if (SUCCEED != lld_trigger_changed(trigger))
				continue;
		}

		zbx_vector_str_append(&descriptions, trigger->description);
	}

	if (0 != descriptions.values_num)
	{
		char			*sql = NULL;
		size_t			sql_alloc = 256, sql_offset = 0;
		DB_RESULT		result;
		DB_ROW			row;
		zbx_vector_ptr_t	db_triggers;
		zbx_lld_trigger_t	*db_trigger;

		zbx_vector_ptr_create(&db_triggers);

		zbx_vector_str_sort(&descriptions, ZBX_DEFAULT_STR_COMPARE_FUNC);
		zbx_vector_str_uniq(&descriptions, ZBX_DEFAULT_STR_COMPARE_FUNC);

		sql = zbx_malloc(sql, sql_alloc);

		zbx_snprintf_alloc(&sql, &sql_alloc, &sql_offset,
				"select distinct t.triggerid,t.description,t.expression"
				" from triggers t,functions f,items i"
				" where t.triggerid=f.triggerid"
					" and f.itemid=i.itemid"
					" and i.hostid=" ZBX_FS_UI64
					" and",
				hostid);
		DBadd_str_condition_alloc(&sql, &sql_alloc, &sql_offset, "t.description",
				(const char **)descriptions.values, descriptions.values_num);

		if (0 != triggerids.values_num)
		{
			zbx_vector_uint64_sort(&triggerids, ZBX_DEFAULT_UINT64_COMPARE_FUNC);
			zbx_strcpy_alloc(&sql, &sql_alloc, &sql_offset, " and not");
			DBadd_condition_alloc(&sql, &sql_alloc, &sql_offset, "t.triggerid",
					triggerids.values, triggerids.values_num);
		}

		result = DBselect("%s", sql);

		while (NULL != (row = DBfetch(result)))
		{
			db_trigger = zbx_malloc(NULL, sizeof(zbx_lld_trigger_t));

			ZBX_STR2UINT64(db_trigger->triggerid, row[0]);
			db_trigger->description = zbx_strdup(NULL, row[1]);
			db_trigger->description_orig = NULL;
			db_trigger->expression = zbx_strdup(NULL, row[2]);
			db_trigger->expression_orig = NULL;
			db_trigger->comments = NULL;
			db_trigger->comments_orig = NULL;
			db_trigger->flags = ZBX_FLAG_LLD_TRIGGER_UNSET;

			zbx_vector_ptr_create(&db_trigger->functions);
			zbx_vector_ptr_create(&db_trigger->dependencies);

			zbx_vector_ptr_append(&db_triggers, db_trigger);
		}
		DBfree_result(result);

		zbx_vector_ptr_sort(&db_triggers, ZBX_DEFAULT_UINT64_PTR_COMPARE_FUNC);

		lld_functions_get(NULL, &db_triggers);

		for (i = 0; i < db_triggers.values_num; i++)
		{
			db_trigger = (zbx_lld_trigger_t *)db_triggers.values[i];

			lld_expression_simplify(&db_trigger->expression, &db_trigger->functions);

			for (j = 0; j < triggers->values_num; j++)
			{
				trigger = (zbx_lld_trigger_t *)triggers->values[j];

				if (0 == (trigger->flags & ZBX_FLAG_LLD_TRIGGER_DISCOVERED))
					continue;

				if (SUCCEED != lld_triggers_equal(trigger, db_trigger))
					continue;

				*error = zbx_strdcatf(*error, "Cannot %s trigger: trigger \"%s\" already exists.\n",
						(0 != trigger->triggerid ? "update" : "create"), trigger->description);

				if (0 != trigger->triggerid)
				{
					lld_field_str_rollback(&trigger->description, &trigger->description_orig,
							&trigger->flags, ZBX_FLAG_LLD_TRIGGER_UPDATE_DESCRIPTION);

					lld_field_str_rollback(&trigger->expression, &trigger->expression_orig,
							&trigger->flags, ZBX_FLAG_LLD_TRIGGER_UPDATE_EXPRESSION);

					for (k = 0; k < trigger->functions.values_num; k++)
					{
						function = (zbx_lld_function_t *)trigger->functions.values[k];

						if (0 != function->functionid)
						{
							lld_field_uint64_rollback(&function->itemid,
									&function->itemid_orig,
									&function->flags,
									ZBX_FLAG_LLD_FUNCTION_UPDATE_ITEMID);

							lld_field_str_rollback(&function->function,
									&function->function_orig,
									&function->flags,
									ZBX_FLAG_LLD_FUNCTION_UPDATE_FUNCTION);

							lld_field_str_rollback(&function->parameter,
									&function->parameter_orig,
									&function->flags,
									ZBX_FLAG_LLD_FUNCTION_UPDATE_PARAMETER);

							function->flags &= ~ZBX_FLAG_LLD_FUNCTION_DELETE;
						}
						else
							function->flags &= ~ZBX_FLAG_LLD_FUNCTION_DISCOVERED;
					}
				}
				else
					trigger->flags &= ~ZBX_FLAG_LLD_TRIGGER_DISCOVERED;

				break;	/* only one same trigger can be here */
			}
		}

		zbx_vector_ptr_clear_ext(&db_triggers, (zbx_clean_func_t)lld_trigger_free);
		zbx_vector_ptr_destroy(&db_triggers);

		zbx_free(sql);
	}

	zbx_vector_str_destroy(&descriptions);
	zbx_vector_uint64_destroy(&triggerids);

	zabbix_log(LOG_LEVEL_DEBUG, "End of %s()", __function_name);
}

/******************************************************************************
 *                                                                            *
 * Function: lld_expression_create                                            *
 *                                                                            *
 * Purpose: transforms the simple trigger expression to the DB format         *
 *                                                                            *
 * Example:                                                                   *
 *                                                                            *
 *     "{1} > 5" => "{84756} > 5"                                             *
 *       ^            ^                                                       *
 *       |            functionid from the database                            *
 *       internal function index                                              *
 *                                                                            *
 ******************************************************************************/
static void	lld_expression_create(char **expression, zbx_vector_ptr_t *functions)
{
	const char		*__function_name = "lld_expression_create";

	size_t			l, r;
	int			i;
	zbx_uint64_t		function_index;
	zbx_lld_function_t	*function;
	char			buffer[ZBX_MAX_UINT64_LEN];

	zabbix_log(LOG_LEVEL_DEBUG, "In %s() expression:'%s'", __function_name, *expression);

	for (l = 0; '\0' != (*expression)[l]; l++)
	{
		if ('{' != (*expression)[l])
			continue;

		for (r = l + 1; '\0' != (*expression)[r] && '}' != (*expression)[r]; r++)
			;

		if ('}' != (*expression)[r])
			continue;

		/* ... > 0 | {1} + ... */
		/*           l r       */

		if (SUCCEED != is_uint64_n(*expression + l + 1, r - l - 1, &function_index))
			continue;

		for (i = 0; i < functions->values_num; i++)
		{
			function = (zbx_lld_function_t *)functions->values[i];

			if (function->index != function_index)
				continue;

			zbx_snprintf(buffer, sizeof(buffer), ZBX_FS_UI64, function->functionid);

			r--;
			zbx_replace_string(expression, l + 1, &r, buffer);
			r++;

			break;
		}

		l = r;
	}

	zabbix_log(LOG_LEVEL_DEBUG, "End of %s() expression:'%s'", __function_name, *expression);
}

/******************************************************************************
 *                                                                            *
 * Function: lld_triggers_save                                                *
 *                                                                            *
 * Purpose: add or update triggers in database based on discovery rule        *
 *                                                                            *
 ******************************************************************************/
static void	lld_triggers_save(zbx_vector_ptr_t *trigger_prototypes, zbx_vector_ptr_t *triggers)
{
	const char			*__function_name = "lld_triggers_save";

	int				i, j, new_triggers = 0, upd_triggers = 0, new_functions = 0,
					new_dependencies = 0;
	zbx_lld_trigger_prototype_t	*trigger_prototype;
	zbx_lld_trigger_t		*trigger;
	zbx_lld_function_t		*function;
	zbx_lld_dependency_t		*dependency;
	zbx_vector_ptr_t		upd_functions;	/* the ordered list of functions which will be updated */
	zbx_vector_uint64_t		del_functionids, del_triggerdepids;
	zbx_uint64_t			triggerid = 0, functionid = 0, triggerdepid = 0, triggerid_up;
	char				*sql = NULL, *function_esc, *parameter_esc;
	size_t				sql_alloc = 8 * ZBX_KIBIBYTE, sql_offset = 0;
	zbx_db_insert_t			db_insert, db_insert_tdiscovery, db_insert_tfunctions, db_insert_tdepends;

	zabbix_log(LOG_LEVEL_DEBUG, "In %s()", __function_name);

	zbx_vector_ptr_create(&upd_functions);
	zbx_vector_uint64_create(&del_functionids);
	zbx_vector_uint64_create(&del_triggerdepids);

	for (i = 0; i < triggers->values_num; i++)
	{
		trigger = (zbx_lld_trigger_t *)triggers->values[i];

		if (0 == (trigger->flags & ZBX_FLAG_LLD_TRIGGER_DISCOVERED))
			continue;

		if (0 == trigger->triggerid)
			new_triggers++;
		else if (0 != (trigger->flags & ZBX_FLAG_LLD_TRIGGER_UPDATE))
			upd_triggers++;

		for (j = 0; j < trigger->functions.values_num; j++)
		{
			function = (zbx_lld_function_t *)trigger->functions.values[j];

			if (0 != (function->flags & ZBX_FLAG_LLD_FUNCTION_DELETE))
			{
				zbx_vector_uint64_append(&del_functionids, function->functionid);
				continue;
			}

			if (0 == (function->flags & ZBX_FLAG_LLD_FUNCTION_DISCOVERED))
				continue;

			if (0 == function->functionid)
				new_functions++;
			else if (0 != (function->flags & ZBX_FLAG_LLD_FUNCTION_UPDATE))
				zbx_vector_ptr_append(&upd_functions, function);
		}

		for (j = 0; j < trigger->dependencies.values_num; j++)
		{
			dependency = (zbx_lld_dependency_t *)trigger->dependencies.values[j];

			if (0 != (dependency->flags & ZBX_FLAG_LLD_DEPENDENCY_DELETE))
			{
				zbx_vector_uint64_append(&del_triggerdepids, dependency->triggerdepid);
				continue;
			}

			if (0 == (dependency->flags & ZBX_FLAG_LLD_DEPENDENCY_DISCOVERED))
				continue;

			if (0 == dependency->triggerdepid)
				new_dependencies++;
		}
	}

	if (0 == new_triggers && 0 == new_functions && 0 == new_dependencies && 0 == upd_triggers &&
			0 == upd_functions.values_num && 0 == del_functionids.values_num &&
			0 == del_triggerdepids.values_num)
	{
		goto out;
	}

	DBbegin();

	if (0 != new_triggers)
	{
		triggerid = DBget_maxid_num("triggers", new_triggers);

		zbx_db_insert_prepare(&db_insert, "triggers", "triggerid", "description", "expression", "priority",
				"status", "comments", "url", "type", "value", "state", "flags", NULL);

		zbx_db_insert_prepare(&db_insert_tdiscovery, "trigger_discovery", "triggerid", "parent_triggerid",
				NULL);
	}

	if (0 != new_functions)
	{
		functionid = DBget_maxid_num("functions", new_functions);

		zbx_db_insert_prepare(&db_insert_tfunctions, "functions", "functionid", "itemid", "triggerid",
				"function", "parameter", NULL);
	}

	if (0 != new_dependencies)
	{
		triggerdepid = DBget_maxid_num("trigger_depends", new_dependencies);

		zbx_db_insert_prepare(&db_insert_tdepends, "trigger_depends", "triggerdepid", "triggerid_down",
				"triggerid_up", NULL);
	}

	if (0 != upd_triggers || 0 != upd_functions.values_num || 0 != del_functionids.values_num ||
			0 != del_triggerdepids.values_num)
	{
		sql = zbx_malloc(sql, sql_alloc);
		DBbegin_multiple_update(&sql, &sql_alloc, &sql_offset);
	}

	for (i = 0; i < triggers->values_num; i++)
	{
		char	*description_esc, *expression_esc, *comments_esc, *url_esc;
		int	index;

		trigger = (zbx_lld_trigger_t *)triggers->values[i];

		if (0 == (trigger->flags & ZBX_FLAG_LLD_TRIGGER_DISCOVERED))
			continue;

		index = zbx_vector_ptr_bsearch(trigger_prototypes, &trigger->parent_triggerid,
				ZBX_DEFAULT_UINT64_PTR_COMPARE_FUNC);

		trigger_prototype = (zbx_lld_trigger_prototype_t *)trigger_prototypes->values[index];

		for (j = 0; j < trigger->functions.values_num; j++)
		{
			function = (zbx_lld_function_t *)trigger->functions.values[j];

			if (0 != (function->flags & ZBX_FLAG_LLD_FUNCTION_DELETE))
				continue;

			if (0 == (function->flags & ZBX_FLAG_LLD_FUNCTION_DISCOVERED))
				continue;

			if (0 == function->functionid)
			{
				zbx_db_insert_add_values(&db_insert_tfunctions, functionid, function->itemid,
						(0 == trigger->triggerid ? triggerid : trigger->triggerid),
						function->function, function->parameter);

				function->functionid = functionid++;
			}
		}

		if (0 == trigger->triggerid || 0 != (trigger->flags & ZBX_FLAG_LLD_TRIGGER_UPDATE_EXPRESSION))
			lld_expression_create(&trigger->expression, &trigger->functions);

		if (0 == trigger->triggerid)
		{
			zbx_db_insert_add_values(&db_insert, triggerid, trigger->description, trigger->expression,
					(int)trigger_prototype->priority, (int)trigger_prototype->status,
					trigger->comments, trigger_prototype->url, (int)trigger_prototype->type,
					(int)TRIGGER_VALUE_OK, (int)TRIGGER_STATE_NORMAL,
					(int)ZBX_FLAG_DISCOVERY_CREATED);

			zbx_db_insert_add_values(&db_insert_tdiscovery, triggerid, trigger->parent_triggerid);

			trigger->triggerid = triggerid++;
		}
		else if (0 != (trigger->flags & ZBX_FLAG_LLD_TRIGGER_UPDATE))
		{
			const char	*d = "";

			zbx_strcpy_alloc(&sql, &sql_alloc, &sql_offset, "update triggers set ");

			if (0 != (trigger->flags & ZBX_FLAG_LLD_TRIGGER_UPDATE_DESCRIPTION))
			{
				description_esc = DBdyn_escape_string(trigger->description);
				zbx_snprintf_alloc(&sql, &sql_alloc, &sql_offset, "description='%s'",
						description_esc);
				zbx_free(description_esc);
				d = ",";
			}

			if (0 != (trigger->flags & ZBX_FLAG_LLD_TRIGGER_UPDATE_EXPRESSION))
			{
				expression_esc = DBdyn_escape_string(trigger->expression);
				zbx_snprintf_alloc(&sql, &sql_alloc, &sql_offset, "%sexpression='%s'", d,
						expression_esc);
				zbx_free(expression_esc);
				d = ",";
			}

			if (0 != (trigger->flags & ZBX_FLAG_LLD_TRIGGER_UPDATE_TYPE))
			{
				zbx_snprintf_alloc(&sql, &sql_alloc, &sql_offset, "%stype=%d", d,
						(int)trigger_prototype->type);
				d = ",";
			}

			if (0 != (trigger->flags & ZBX_FLAG_LLD_TRIGGER_UPDATE_PRIORITY))
			{
				zbx_snprintf_alloc(&sql, &sql_alloc, &sql_offset, "%spriority=%d", d,
						(int)trigger_prototype->priority);
				d = ",";
			}

			if (0 != (trigger->flags & ZBX_FLAG_LLD_TRIGGER_UPDATE_COMMENTS))
			{
				comments_esc = DBdyn_escape_string(trigger->comments);
				zbx_snprintf_alloc(&sql, &sql_alloc, &sql_offset, "%scomments='%s'", d,
						comments_esc);
				zbx_free(comments_esc);
				d = ",";
			}

			if (0 != (trigger->flags & ZBX_FLAG_LLD_TRIGGER_UPDATE_URL))
			{
				url_esc = DBdyn_escape_string(trigger_prototype->url);
				zbx_snprintf_alloc(&sql, &sql_alloc, &sql_offset, "%surl='%s'", d, url_esc);
				zbx_free(url_esc);
			}

			zbx_snprintf_alloc(&sql, &sql_alloc, &sql_offset,
					" where triggerid=" ZBX_FS_UI64 ";\n", trigger->triggerid);
		}
	}

	for (i = 0; i < triggers->values_num; i++)
	{
		trigger = (zbx_lld_trigger_t *)triggers->values[i];

		if (0 == (trigger->flags & ZBX_FLAG_LLD_TRIGGER_DISCOVERED))
			continue;

		for (j = 0; j < trigger->dependencies.values_num; j++)
		{
			dependency = (zbx_lld_dependency_t *)trigger->dependencies.values[j];

			if (0 != (dependency->flags & ZBX_FLAG_LLD_DEPENDENCY_DELETE))
				continue;

			if (0 == (dependency->flags & ZBX_FLAG_LLD_DEPENDENCY_DISCOVERED))
				continue;

			if (0 == dependency->triggerdepid)
			{
				triggerid_up = (NULL == dependency->trigger_up ? dependency->triggerid_up :
						dependency->trigger_up->triggerid);

				zbx_db_insert_add_values(&db_insert_tdepends, triggerdepid, trigger->triggerid,
						triggerid_up);

				dependency->triggerdepid = triggerdepid++;
			}
		}
	}

	zbx_vector_ptr_sort(&upd_functions, ZBX_DEFAULT_UINT64_PTR_COMPARE_FUNC);

	for (i = 0; i < upd_functions.values_num; i++)
	{
		const char	*d = "";

		function = (zbx_lld_function_t *)upd_functions.values[i];

		zbx_strcpy_alloc(&sql, &sql_alloc, &sql_offset, "update functions set ");

		if (0 != (function->flags & ZBX_FLAG_LLD_FUNCTION_UPDATE_ITEMID))
		{
			zbx_snprintf_alloc(&sql, &sql_alloc, &sql_offset, "itemid=" ZBX_FS_UI64,
					function->itemid);
			d = ",";
		}

		if (0 != (function->flags & ZBX_FLAG_LLD_FUNCTION_UPDATE_FUNCTION))
		{
			function_esc = DBdyn_escape_string(function->function);
			zbx_snprintf_alloc(&sql, &sql_alloc, &sql_offset, "%sfunction='%s'", d,
					function_esc);
			zbx_free(function_esc);
			d = ",";
		}

		if (0 != (function->flags & ZBX_FLAG_LLD_FUNCTION_UPDATE_PARAMETER))
		{
			parameter_esc = DBdyn_escape_string(function->parameter);
			zbx_snprintf_alloc(&sql, &sql_alloc, &sql_offset, "%sparameter='%s'", d,
					parameter_esc);
			zbx_free(parameter_esc);
		}

		zbx_snprintf_alloc(&sql, &sql_alloc, &sql_offset,
				" where functionid=" ZBX_FS_UI64 ";\n", function->functionid);
	}

	if (0 != del_functionids.values_num)
	{
		zbx_vector_uint64_sort(&del_functionids, ZBX_DEFAULT_UINT64_COMPARE_FUNC);

		zbx_strcpy_alloc(&sql, &sql_alloc, &sql_offset, "delete from functions where");
		DBadd_condition_alloc(&sql, &sql_alloc, &sql_offset, "functionid",
				del_functionids.values, del_functionids.values_num);
		zbx_strcpy_alloc(&sql, &sql_alloc, &sql_offset, ";\n");
	}

	if (0 != del_triggerdepids.values_num)
	{
		zbx_vector_uint64_sort(&del_triggerdepids, ZBX_DEFAULT_UINT64_COMPARE_FUNC);

		zbx_strcpy_alloc(&sql, &sql_alloc, &sql_offset, "delete from trigger_depends where");
		DBadd_condition_alloc(&sql, &sql_alloc, &sql_offset, "triggerdepid",
				del_triggerdepids.values, del_triggerdepids.values_num);
		zbx_strcpy_alloc(&sql, &sql_alloc, &sql_offset, ";\n");
	}

	if (0 != upd_triggers || 0 != upd_functions.values_num || 0 != del_functionids.values_num ||
			0 != del_triggerdepids.values_num)
	{
		DBend_multiple_update(&sql, &sql_alloc, &sql_offset);
		DBexecute("%s", sql);
		zbx_free(sql);
	}

	if (0 != new_triggers)
	{
		zbx_db_insert_execute(&db_insert);
		zbx_db_insert_clean(&db_insert);

		zbx_db_insert_execute(&db_insert_tdiscovery);
		zbx_db_insert_clean(&db_insert_tdiscovery);
	}

	if (0 != new_functions)
	{
		zbx_db_insert_execute(&db_insert_tfunctions);
		zbx_db_insert_clean(&db_insert_tfunctions);
	}

	if (0 != new_dependencies)
	{
		zbx_db_insert_execute(&db_insert_tdepends);
		zbx_db_insert_clean(&db_insert_tdepends);
	}

	DBcommit();
out:
	zbx_vector_uint64_destroy(&del_triggerdepids);
	zbx_vector_uint64_destroy(&del_functionids);
	zbx_vector_ptr_destroy(&upd_functions);

	zabbix_log(LOG_LEVEL_DEBUG, "End of %s()", __function_name);
}

/******************************************************************************
 *                                                                            *
 * Function: lld_update_triggers                                              *
 *                                                                            *
 * Purpose: add or update triggers for discovered items                       *
 *                                                                            *
 ******************************************************************************/
void	lld_update_triggers(zbx_uint64_t hostid, zbx_uint64_t lld_ruleid, zbx_vector_ptr_t *lld_rows, char **error)
{
	const char			*__function_name = "lld_update_triggers";

	zbx_vector_ptr_t		trigger_prototypes;
	zbx_vector_ptr_t		triggers;
	zbx_vector_ptr_t		items;
	zbx_lld_trigger_t		*trigger;
	zbx_lld_trigger_prototype_t	*trigger_prototype;
	int				i;

	zabbix_log(LOG_LEVEL_DEBUG, "In %s()", __function_name);

	zbx_vector_ptr_create(&trigger_prototypes);

	lld_trigger_prototoypes_get(lld_ruleid, &trigger_prototypes);

	if (0 == trigger_prototypes.values_num)
		goto out;

	zbx_vector_ptr_create(&triggers);	/* list of triggers which were created or will be created or */
						/* updated by the trigger prototype */
	zbx_vector_ptr_create(&items);		/* list of items which are related to the trigger prototypes */

	lld_triggers_get(&trigger_prototypes, &triggers);
	lld_functions_get(&trigger_prototypes, &triggers);
	lld_dependencies_get(&trigger_prototypes, &triggers);
	lld_items_get(&trigger_prototypes, &items);

	/* simplifying trigger expressions */

	for (i = 0; i < trigger_prototypes.values_num; i++)
	{
		trigger_prototype = (zbx_lld_trigger_prototype_t *)trigger_prototypes.values[i];

		lld_expression_simplify(&trigger_prototype->expression, &trigger_prototype->functions);
	}

	for (i = 0; i < triggers.values_num; i++)
	{
		trigger = (zbx_lld_trigger_t *)triggers.values[i];

		lld_expression_simplify(&trigger->expression, &trigger->functions);
	}

	/* making triggers */

	lld_triggers_make(&trigger_prototypes, &triggers, &items, lld_rows, error);
	lld_triggers_validate(hostid, &triggers, error);
	lld_trigger_dependencies_make(&trigger_prototypes, &triggers, &items, lld_rows, error);
	lld_triggers_save(&trigger_prototypes, &triggers);

	/* cleaning */

	zbx_vector_ptr_clear_ext(&items, (zbx_mem_free_func_t)lld_item_free);
	zbx_vector_ptr_clear_ext(&triggers, (zbx_mem_free_func_t)lld_trigger_free);
	zbx_vector_ptr_destroy(&items);
	zbx_vector_ptr_destroy(&triggers);
out:
	zbx_vector_ptr_clear_ext(&trigger_prototypes, (zbx_mem_free_func_t)lld_trigger_prototype_free);
	zbx_vector_ptr_destroy(&trigger_prototypes);

	zabbix_log(LOG_LEVEL_DEBUG, "End of %s()", __function_name);
}<|MERGE_RESOLUTION|>--- conflicted
+++ resolved
@@ -622,36 +622,17 @@
  * Return value: upon successful completion return pointer to the trigger     *
  *                                                                            *
  ******************************************************************************/
-<<<<<<< HEAD
-static zbx_lld_trigger_t	*lld_trigger_get(zbx_lld_trigger_prototype_t *trigger_prototype,
-		zbx_hashset_t *items_triggers, zbx_vector_ptr_t *item_links)
-{
-	int			i, index;
-	zbx_lld_item_link_t	*item_link;
-	zbx_lld_item_trigger_t	*item_trigger, item_trigger_local;
-
-	for (i = 0; i < trigger_prototype->functions.values_num; i++)
-	{
-		zbx_lld_function_t	*function = (zbx_lld_function_t *)trigger_prototype->functions.values[i];
-
-		index = zbx_vector_ptr_bsearch(item_links, &function->itemid, ZBX_DEFAULT_UINT64_PTR_COMPARE_FUNC);
-
-		if (FAIL == index)
-			continue;
-
-		item_link = (zbx_lld_item_link_t *)item_links->values[index];
-=======
-static zbx_lld_trigger_t	*lld_trigger_get(zbx_vector_ptr_t *triggers, zbx_vector_ptr_t *item_links)
-{
-	int			i;
-	zbx_lld_trigger_t	*trigger;
+static zbx_lld_trigger_t	*lld_trigger_get(zbx_uint64_t parent_triggerid, zbx_hashset_t *items_triggers,
+		zbx_vector_ptr_t *item_links)
+{
+	int	i;
 
 	for (i = 0; i < item_links->values_num; i++)
 	{
+		zbx_lld_item_trigger_t	*item_trigger, item_trigger_local;
 		zbx_lld_item_link_t	*item_link = (zbx_lld_item_link_t *)item_links->values[i];
->>>>>>> 27881f15
-
-		item_trigger_local.parent_triggerid = trigger_prototype->triggerid;
+
+		item_trigger_local.parent_triggerid = parent_triggerid;
 		item_trigger_local.itemid = item_link->itemid;
 
 		if (NULL != (item_trigger = zbx_hashset_search(items_triggers, &item_trigger_local)))
@@ -911,11 +892,7 @@
 
 	zabbix_log(LOG_LEVEL_DEBUG, "In %s()", __function_name);
 
-<<<<<<< HEAD
-	trigger = lld_trigger_get(trigger_prototype, items_triggers, &lld_row->item_links);
-=======
-	trigger = lld_trigger_get(triggers, &lld_row->item_links);
->>>>>>> 27881f15
+	trigger = lld_trigger_get(trigger_prototype->triggerid, items_triggers, &lld_row->item_links);
 
 	expression = zbx_strdup(expression, trigger_prototype->expression);
 	if (SUCCEED != substitute_discovery_macros(&expression, jp_row, ZBX_MACRO_NUMERIC, err, sizeof(err)))
@@ -1085,7 +1062,7 @@
 
 	zabbix_log(LOG_LEVEL_DEBUG, "In %s()", __function_name);
 
-	if (NULL == (trigger = lld_trigger_get(trigger_prototype, items_triggers, &lld_row->item_links)))
+	if (NULL == (trigger = lld_trigger_get(trigger_prototype->triggerid, items_triggers, &lld_row->item_links)))
 		goto out;
 
 	for (i = 0; i < trigger_prototype->dependencies.values_num; i++)
@@ -1100,7 +1077,8 @@
 
 			dep_trigger_prototype = (zbx_lld_trigger_prototype_t *)trigger_prototypes->values[index];
 
-			dep_trigger = lld_trigger_get(dep_trigger_prototype, items_triggers, &lld_row->item_links);
+			dep_trigger = lld_trigger_get(dep_trigger_prototype->triggerid, items_triggers,
+					&lld_row->item_links);
 
 			if (NULL != dep_trigger)
 			{
