/*
** Zabbix
** Copyright (C) 2001-2016 Zabbix SIA
**
** This program is free software; you can redistribute it and/or modify
** it under the terms of the GNU General Public License as published by
** the Free Software Foundation; either version 2 of the License, or
** (at your option) any later version.
**
** This program is distributed in the hope that it will be useful,
** but WITHOUT ANY WARRANTY; without even the implied warranty of
** MERCHANTABILITY or FITNESS FOR A PARTICULAR PURPOSE.  See the
** GNU General Public License for more details.
**
** You should have received a copy of the GNU General Public License
** along with this program; if not, write to the Free Software
** Foundation, Inc., 51 Franklin Street, Fifth Floor, Boston, MA  02110-1301, USA.
**/

#include "lld.h"
#include "db.h"
#include "log.h"
#include "zbxalgo.h"
#include "zbxserver.h"

typedef struct
{
	zbx_uint64_t		triggerid;
	char			*description;
	char			*expression;
	char			*recovery_expression;
	char			*comments;
	char			*url;
	unsigned char		status;
	unsigned char		type;
	unsigned char		priority;
	unsigned char		recovery_mode;
	zbx_vector_ptr_t	functions;
	zbx_vector_ptr_t	dependencies;
}
zbx_lld_trigger_prototype_t;

typedef struct
{
	zbx_uint64_t		triggerid;
	zbx_uint64_t		parent_triggerid;
	char			*description;
	char			*description_orig;
	char			*expression;
	char			*expression_orig;
	char			*recovery_expression;
	char			*recovery_expression_orig;
	char			*comments;
	char			*comments_orig;
	char			*url;
	char			*url_orig;
	zbx_vector_ptr_t	functions;
	zbx_vector_ptr_t	dependencies;
	zbx_vector_ptr_t	dependents;
#define ZBX_FLAG_LLD_TRIGGER_UNSET			__UINT64_C(0x0000)
#define ZBX_FLAG_LLD_TRIGGER_DISCOVERED			__UINT64_C(0x0001)
#define ZBX_FLAG_LLD_TRIGGER_UPDATE_DESCRIPTION		__UINT64_C(0x0002)
#define ZBX_FLAG_LLD_TRIGGER_UPDATE_EXPRESSION		__UINT64_C(0x0004)
#define ZBX_FLAG_LLD_TRIGGER_UPDATE_TYPE		__UINT64_C(0x0008)
#define ZBX_FLAG_LLD_TRIGGER_UPDATE_PRIORITY		__UINT64_C(0x0010)
#define ZBX_FLAG_LLD_TRIGGER_UPDATE_COMMENTS		__UINT64_C(0x0020)
#define ZBX_FLAG_LLD_TRIGGER_UPDATE_URL			__UINT64_C(0x0040)
#define ZBX_FLAG_LLD_TRIGGER_UPDATE_RECOVERY_EXPRESSION	__UINT64_C(0x0080)
#define ZBX_FLAG_LLD_TRIGGER_UPDATE_RECOVERY_MODE	__UINT64_C(0x0100)
#define ZBX_FLAG_LLD_TRIGGER_UPDATE										\
		(ZBX_FLAG_LLD_TRIGGER_UPDATE_DESCRIPTION | ZBX_FLAG_LLD_TRIGGER_UPDATE_EXPRESSION |		\
		ZBX_FLAG_LLD_TRIGGER_UPDATE_TYPE | ZBX_FLAG_LLD_TRIGGER_UPDATE_PRIORITY |			\
		ZBX_FLAG_LLD_TRIGGER_UPDATE_COMMENTS | ZBX_FLAG_LLD_TRIGGER_UPDATE_URL |			\
		ZBX_FLAG_LLD_TRIGGER_UPDATE_RECOVERY_EXPRESSION | ZBX_FLAG_LLD_TRIGGER_UPDATE_RECOVERY_MODE)
	zbx_uint64_t		flags;
}
zbx_lld_trigger_t;

typedef struct
{
	zbx_uint64_t	functionid;
	zbx_uint64_t	index;
	zbx_uint64_t	itemid;
	zbx_uint64_t	itemid_orig;
	char		*function;
	char		*function_orig;
	char		*parameter;
	char		*parameter_orig;
#define ZBX_FLAG_LLD_FUNCTION_UNSET			__UINT64_C(0x00)
#define ZBX_FLAG_LLD_FUNCTION_DISCOVERED		__UINT64_C(0x01)
#define ZBX_FLAG_LLD_FUNCTION_UPDATE_ITEMID		__UINT64_C(0x02)
#define ZBX_FLAG_LLD_FUNCTION_UPDATE_FUNCTION		__UINT64_C(0x04)
#define ZBX_FLAG_LLD_FUNCTION_UPDATE_PARAMETER		__UINT64_C(0x08)
#define ZBX_FLAG_LLD_FUNCTION_UPDATE								\
		(ZBX_FLAG_LLD_FUNCTION_UPDATE_ITEMID | ZBX_FLAG_LLD_FUNCTION_UPDATE_FUNCTION |	\
		ZBX_FLAG_LLD_FUNCTION_UPDATE_PARAMETER)
#define ZBX_FLAG_LLD_FUNCTION_DELETE			__UINT64_C(0x10)
	zbx_uint64_t	flags;
}
zbx_lld_function_t;

typedef struct
{
	zbx_uint64_t		triggerdepid;
	zbx_uint64_t		triggerid_up;	/* generic trigger */
	zbx_lld_trigger_t	*trigger_up;	/* lld-created trigger; (null) if trigger depends on generic trigger */
#define ZBX_FLAG_LLD_DEPENDENCY_UNSET			__UINT64_C(0x00)
#define ZBX_FLAG_LLD_DEPENDENCY_DISCOVERED		__UINT64_C(0x01)
#define ZBX_FLAG_LLD_DEPENDENCY_DELETE			__UINT64_C(0x02)
	zbx_uint64_t		flags;
}
zbx_lld_dependency_t;

typedef struct
{
	zbx_uint64_t		parent_triggerid;
	zbx_uint64_t		itemid;
	zbx_lld_trigger_t	*trigger;
}
zbx_lld_item_trigger_t;

typedef struct
{
	zbx_uint64_t	itemid;
	unsigned char	flags;
}
zbx_lld_item_t;

/* a reference to trigger which could be either existing trigger in database or */
/* a just discovered trigger stored in memory                                   */
typedef struct
{
	/* trigger id, 0 for newly discovered triggers */
	zbx_uint64_t		triggerid;

	/* trigger data, NULL for non-discovered triggers */
	zbx_lld_trigger_t	*trigger;

	/* flags to mark trigger dependencies during trigger dependency validation */
#define ZBX_LLD_TRIGGER_DEPENDENCY_NORMAL	0
#define ZBX_LLD_TRIGGER_DEPENDENCY_NEW		1
#define ZBX_LLD_TRIGGER_DEPENDENCY_DELETE	2

	/* flags used to mark dependencies when trigger reference is use to store dependency links */
	int			flags;
}
zbx_lld_trigger_ref_t;

/* a trigger node used to build trigger tree for dependency validation */
typedef struct
{
	/* trigger reference */
	zbx_lld_trigger_ref_t	trigger_ref;

	/* the current iteration number, used during dependency validation */
	int			iter_num;

	/* the number of dependents */
	int			parents;

	/* trigger dependency list */
	zbx_vector_ptr_t	dependencies;
}
zbx_lld_trigger_node_t;

/* a structure to keep information about current iteration during trigger dependencies validation */
typedef struct
{
	/* iteration number */
	int			iter_num;

	/* the dependency (from->to) that should be removed in the case of recursive loop */
	zbx_lld_trigger_ref_t	*ref_from;
	zbx_lld_trigger_ref_t	*ref_to;
}
zbx_lld_trigger_node_iter_t;


static void	lld_item_free(zbx_lld_item_t *item)
{
	zbx_free(item);
}

static void	lld_function_free(zbx_lld_function_t *function)
{
	zbx_free(function->parameter_orig);
	zbx_free(function->parameter);
	zbx_free(function->function_orig);
	zbx_free(function->function);
	zbx_free(function);
}

static void	lld_trigger_prototype_free(zbx_lld_trigger_prototype_t *trigger_prototype)
{
	zbx_vector_ptr_clear_ext(&trigger_prototype->dependencies, zbx_ptr_free);
	zbx_vector_ptr_destroy(&trigger_prototype->dependencies);
	zbx_vector_ptr_clear_ext(&trigger_prototype->functions, (zbx_mem_free_func_t)lld_function_free);
	zbx_vector_ptr_destroy(&trigger_prototype->functions);
	zbx_free(trigger_prototype->url);
	zbx_free(trigger_prototype->comments);
	zbx_free(trigger_prototype->recovery_expression);
	zbx_free(trigger_prototype->expression);
	zbx_free(trigger_prototype->description);
	zbx_free(trigger_prototype);
}

static void	lld_trigger_free(zbx_lld_trigger_t *trigger)
{
	zbx_vector_ptr_destroy(&trigger->dependents);
	zbx_vector_ptr_clear_ext(&trigger->dependencies, zbx_ptr_free);
	zbx_vector_ptr_destroy(&trigger->dependencies);
	zbx_vector_ptr_clear_ext(&trigger->functions, (zbx_clean_func_t)lld_function_free);
	zbx_vector_ptr_destroy(&trigger->functions);
	zbx_free(trigger->url_orig);
	zbx_free(trigger->url);
	zbx_free(trigger->comments_orig);
	zbx_free(trigger->comments);
	zbx_free(trigger->recovery_expression_orig);
	zbx_free(trigger->recovery_expression);
	zbx_free(trigger->expression_orig);
	zbx_free(trigger->expression);
	zbx_free(trigger->description_orig);
	zbx_free(trigger->description);
	zbx_free(trigger);
}

/******************************************************************************
 *                                                                            *
 * Function: lld_trigger_prototoypes_get                                      *
 *                                                                            *
 * Purpose: retrieve trigger prototypes which are inherited from the          *
 *          discovery rule                                                    *
 *                                                                            *
 * Parameters: lld_ruleid         - [IN] discovery rule id                    *
 *             trigger_prototypes - [OUT] sorted list of trigger prototypes   *
 *                                                                            *
 ******************************************************************************/
static void	lld_trigger_prototoypes_get(zbx_uint64_t lld_ruleid, zbx_vector_ptr_t *trigger_prototypes)
{
	DB_RESULT			result;
	DB_ROW				row;
	zbx_lld_trigger_prototype_t	*trigger_prototype;

	result = DBselect(
			"select distinct t.triggerid,t.description,t.expression,t.status,t.type,t.priority,t.comments,"
				"t.url,t.recovery_expression,t.recovery_mode"
			" from triggers t,functions f,items i,item_discovery id"
			" where t.triggerid=f.triggerid"
				" and f.itemid=i.itemid"
				" and i.itemid=id.itemid"
				" and id.parent_itemid=" ZBX_FS_UI64,
			lld_ruleid);

	/* run through trigger prototypes */
	while (NULL != (row = DBfetch(result)))
	{
		trigger_prototype = zbx_malloc(NULL, sizeof(zbx_lld_trigger_prototype_t));

		ZBX_STR2UINT64(trigger_prototype->triggerid, row[0]);
		trigger_prototype->description = zbx_strdup(NULL, row[1]);
		trigger_prototype->expression = zbx_strdup(NULL, row[2]);
		trigger_prototype->recovery_expression = zbx_strdup(NULL, row[8]);
		ZBX_STR2UCHAR(trigger_prototype->status, row[3]);
		ZBX_STR2UCHAR(trigger_prototype->type, row[4]);
		ZBX_STR2UCHAR(trigger_prototype->priority, row[5]);
		ZBX_STR2UCHAR(trigger_prototype->recovery_mode, row[9]);
		trigger_prototype->comments = zbx_strdup(NULL, row[6]);
		trigger_prototype->url = zbx_strdup(NULL, row[7]);

		zbx_vector_ptr_create(&trigger_prototype->functions);
		zbx_vector_ptr_create(&trigger_prototype->dependencies);

		zbx_vector_ptr_append(trigger_prototypes, trigger_prototype);
	}
	DBfree_result(result);

	zbx_vector_ptr_sort(trigger_prototypes, ZBX_DEFAULT_UINT64_PTR_COMPARE_FUNC);
}

/******************************************************************************
 *                                                                            *
 * Function: lld_triggers_get                                                 *
 *                                                                            *
 * Purpose: retrieve triggers which were created by the specified trigger     *
 *          prototypes                                                        *
 *                                                                            *
 * Parameters: trigger_prototypes - [IN] sorted list of trigger prototypes    *
 *             triggers           - [OUT] sorted list of triggers             *
 *                                                                            *
 ******************************************************************************/
static void	lld_triggers_get(zbx_vector_ptr_t *trigger_prototypes, zbx_vector_ptr_t *triggers)
{
	const char		*__function_name = "lld_triggers_get";

	DB_RESULT		result;
	DB_ROW			row;
	zbx_vector_uint64_t	parent_triggerids;
	char			*sql = NULL;
	size_t			sql_alloc = 256, sql_offset = 0;
	int			i;

	zabbix_log(LOG_LEVEL_DEBUG, "In %s()", __function_name);

	zbx_vector_uint64_create(&parent_triggerids);
	zbx_vector_uint64_reserve(&parent_triggerids, trigger_prototypes->values_num);

	for (i = 0; i < trigger_prototypes->values_num; i++)
	{
		zbx_lld_trigger_prototype_t	*trigger_prototype;

		trigger_prototype = (zbx_lld_trigger_prototype_t *)trigger_prototypes->values[i];

		zbx_vector_uint64_append(&parent_triggerids, trigger_prototype->triggerid);
	}

	sql = zbx_malloc(sql, sql_alloc);

	zbx_strcpy_alloc(&sql, &sql_alloc, &sql_offset,
			"select td.parent_triggerid,t.triggerid,t.description,t.expression,t.type,t.priority,"
				"t.comments,t.url,t.recovery_expression,t.recovery_mode"
			" from triggers t,trigger_discovery td"
			" where t.triggerid=td.triggerid"
				" and");
	DBadd_condition_alloc(&sql, &sql_alloc, &sql_offset, "td.parent_triggerid",
			parent_triggerids.values, parent_triggerids.values_num);

	zbx_vector_uint64_destroy(&parent_triggerids);

	result = DBselect("%s", sql);

	zbx_free(sql);

	while (NULL != (row = DBfetch(result)))
	{
		zbx_uint64_t			parent_triggerid;
		zbx_lld_trigger_prototype_t	*trigger_prototype;
		zbx_lld_trigger_t		*trigger;
		int				index;

		ZBX_STR2UINT64(parent_triggerid, row[0]);

		if (FAIL == (index = zbx_vector_ptr_bsearch(trigger_prototypes, &parent_triggerid,
					ZBX_DEFAULT_UINT64_PTR_COMPARE_FUNC)))
		{
			THIS_SHOULD_NEVER_HAPPEN;
			continue;
		}

		trigger_prototype = (zbx_lld_trigger_prototype_t *)trigger_prototypes->values[index];

		trigger = zbx_malloc(NULL, sizeof(zbx_lld_trigger_t));

		ZBX_STR2UINT64(trigger->triggerid, row[1]);
		trigger->parent_triggerid = parent_triggerid;
		trigger->description = zbx_strdup(NULL, row[2]);
		trigger->description_orig = NULL;
		trigger->expression = zbx_strdup(NULL, row[3]);
		trigger->expression_orig = NULL;
		trigger->recovery_expression = zbx_strdup(NULL, row[8]);
		trigger->recovery_expression_orig = NULL;

		trigger->flags = ZBX_FLAG_LLD_TRIGGER_UNSET;

		if ((unsigned char)atoi(row[4]) != trigger_prototype->type)
			trigger->flags |= ZBX_FLAG_LLD_TRIGGER_UPDATE_TYPE;

		if ((unsigned char)atoi(row[5]) != trigger_prototype->priority)
			trigger->flags |= ZBX_FLAG_LLD_TRIGGER_UPDATE_PRIORITY;

		if ((unsigned char)atoi(row[9]) != trigger_prototype->recovery_mode)
			trigger->flags |= ZBX_FLAG_LLD_TRIGGER_UPDATE_RECOVERY_MODE;

		trigger->comments = zbx_strdup(NULL, row[6]);
		trigger->comments_orig = NULL;
		trigger->url = zbx_strdup(NULL, row[7]);
		trigger->url_orig = NULL;

		zbx_vector_ptr_create(&trigger->functions);
		zbx_vector_ptr_create(&trigger->dependencies);
		zbx_vector_ptr_create(&trigger->dependents);

		zbx_vector_ptr_append(triggers, trigger);
	}
	DBfree_result(result);

	zbx_vector_ptr_sort(triggers, ZBX_DEFAULT_UINT64_PTR_COMPARE_FUNC);

	zabbix_log(LOG_LEVEL_DEBUG, "End of %s()", __function_name);
}

/******************************************************************************
 *                                                                            *
 * Function: lld_functions_get                                                *
 *                                                                            *
 * Purpose: retrieve functions which are used by all triggers in the host of  *
 *          the trigger prototype                                             *
 *                                                                            *
 ******************************************************************************/
static void	lld_functions_get(zbx_vector_ptr_t *trigger_prototypes, zbx_vector_ptr_t *triggers)
{
	const char			*__function_name = "lld_functions_get";

	int				i;
	zbx_lld_trigger_prototype_t	*trigger_prototype;
	zbx_lld_trigger_t		*trigger;
	zbx_vector_uint64_t		triggerids;

	zabbix_log(LOG_LEVEL_DEBUG, "In %s()", __function_name);

	zbx_vector_uint64_create(&triggerids);

	if (NULL != trigger_prototypes)
	{
		for (i = 0; i < trigger_prototypes->values_num; i++)
		{
			trigger_prototype = (zbx_lld_trigger_prototype_t *)trigger_prototypes->values[i];

			zbx_vector_uint64_append(&triggerids, trigger_prototype->triggerid);
		}
	}

	for (i = 0; i < triggers->values_num; i++)
	{
		trigger = (zbx_lld_trigger_t *)triggers->values[i];

		zbx_vector_uint64_append(&triggerids, trigger->triggerid);
	}

	if (0 != triggerids.values_num)
	{
		DB_RESULT		result;
		DB_ROW			row;
		zbx_lld_function_t	*function;
		zbx_uint64_t		triggerid;
		char			*sql = NULL;
		size_t			sql_alloc = 256, sql_offset = 0;
		int			index;

		zbx_vector_uint64_sort(&triggerids, ZBX_DEFAULT_UINT64_COMPARE_FUNC);

		sql = zbx_malloc(sql, sql_alloc);

		zbx_strcpy_alloc(&sql, &sql_alloc, &sql_offset,
				"select functionid,triggerid,itemid,function,parameter"
				" from functions"
				" where");
		DBadd_condition_alloc(&sql, &sql_alloc, &sql_offset, "triggerid",
				triggerids.values, triggerids.values_num);

		result = DBselect("%s", sql);

		zbx_free(sql);

		while (NULL != (row = DBfetch(result)))
		{
			function = zbx_malloc(NULL, sizeof(zbx_lld_function_t));

			function->index = 0;
			ZBX_STR2UINT64(function->functionid, row[0]);
			ZBX_STR2UINT64(triggerid, row[1]);
			ZBX_STR2UINT64(function->itemid, row[2]);
			function->itemid_orig = 0;
			function->function = zbx_strdup(NULL, row[3]);
			function->function_orig = NULL;
			function->parameter = zbx_strdup(NULL, row[4]);
			function->parameter_orig = NULL;
			function->flags = ZBX_FLAG_LLD_FUNCTION_UNSET;

			if (NULL != trigger_prototypes && FAIL != (index = zbx_vector_ptr_bsearch(trigger_prototypes,
					&triggerid, ZBX_DEFAULT_UINT64_PTR_COMPARE_FUNC)))
			{
				trigger_prototype = (zbx_lld_trigger_prototype_t *)trigger_prototypes->values[index];

				zbx_vector_ptr_append(&trigger_prototype->functions, function);
			}
			else if (FAIL != (index = zbx_vector_ptr_bsearch(triggers, &triggerid,
					ZBX_DEFAULT_UINT64_PTR_COMPARE_FUNC)))
			{
				trigger = (zbx_lld_trigger_t *)triggers->values[index];

				zbx_vector_ptr_append(&trigger->functions, function);
			}
			else
			{
				THIS_SHOULD_NEVER_HAPPEN;
				lld_function_free(function);
			}
		}
		DBfree_result(result);

		if (NULL != trigger_prototypes)
		{
			for (i = 0; i < trigger_prototypes->values_num; i++)
			{
				trigger_prototype = (zbx_lld_trigger_prototype_t *)trigger_prototypes->values[i];

				zbx_vector_ptr_sort(&trigger_prototype->functions, ZBX_DEFAULT_UINT64_PTR_COMPARE_FUNC);
			}
		}

		for (i = 0; i < triggers->values_num; i++)
		{
			trigger = (zbx_lld_trigger_t *)triggers->values[i];

			zbx_vector_ptr_sort(&trigger->functions, ZBX_DEFAULT_UINT64_PTR_COMPARE_FUNC);
		}
	}

	zbx_vector_uint64_destroy(&triggerids);

	zabbix_log(LOG_LEVEL_DEBUG, "End of %s()", __function_name);
}

/******************************************************************************
 *                                                                            *
 * Function: lld_dependencies_get                                             *
 *                                                                            *
 * Purpose: retrieve trigger dependencies                                     *
 *                                                                            *
 ******************************************************************************/
static void	lld_dependencies_get(zbx_vector_ptr_t *trigger_prototypes, zbx_vector_ptr_t *triggers)
{
	const char			*__function_name = "lld_dependencies_get";

	DB_RESULT			result;
	DB_ROW				row;
	zbx_lld_trigger_prototype_t	*trigger_prototype;
	zbx_lld_trigger_t		*trigger;
	zbx_lld_dependency_t		*dependency;
	zbx_vector_uint64_t		triggerids;
	zbx_uint64_t			triggerid_down;
	char				*sql = NULL;
	size_t				sql_alloc = 256, sql_offset = 0;
	int				i, index;

	zabbix_log(LOG_LEVEL_DEBUG, "In %s()", __function_name);

	zbx_vector_uint64_create(&triggerids);

	for (i = 0; i < trigger_prototypes->values_num; i++)
	{
		trigger_prototype = (zbx_lld_trigger_prototype_t *)trigger_prototypes->values[i];

		zbx_vector_uint64_append(&triggerids, trigger_prototype->triggerid);
	}

	for (i = 0; i < triggers->values_num; i++)
	{
		trigger = (zbx_lld_trigger_t *)triggers->values[i];

		zbx_vector_uint64_append(&triggerids, trigger->triggerid);
	}

	zbx_vector_uint64_sort(&triggerids, ZBX_DEFAULT_UINT64_COMPARE_FUNC);

	sql = zbx_malloc(sql, sql_alloc);

	zbx_strcpy_alloc(&sql, &sql_alloc, &sql_offset,
			"select triggerdepid,triggerid_down,triggerid_up"
			" from trigger_depends"
			" where");
	DBadd_condition_alloc(&sql, &sql_alloc, &sql_offset, "triggerid_down",
			triggerids.values, triggerids.values_num);

	zbx_vector_uint64_destroy(&triggerids);

	result = DBselect("%s", sql);

	zbx_free(sql);

	while (NULL != (row = DBfetch(result)))
	{
		dependency = zbx_malloc(NULL, sizeof(zbx_lld_dependency_t));

		ZBX_STR2UINT64(dependency->triggerdepid, row[0]);
		ZBX_STR2UINT64(triggerid_down, row[1]);
		ZBX_STR2UINT64(dependency->triggerid_up, row[2]);
		dependency->trigger_up = NULL;
		dependency->flags = ZBX_FLAG_LLD_DEPENDENCY_UNSET;

		if (FAIL != (index = zbx_vector_ptr_bsearch(trigger_prototypes, &triggerid_down,
				ZBX_DEFAULT_UINT64_PTR_COMPARE_FUNC)))
		{
			trigger_prototype = (zbx_lld_trigger_prototype_t *)trigger_prototypes->values[index];

			zbx_vector_ptr_append(&trigger_prototype->dependencies, dependency);
		}
		else if (FAIL != (index = zbx_vector_ptr_bsearch(triggers, &triggerid_down,
				ZBX_DEFAULT_UINT64_PTR_COMPARE_FUNC)))
		{
			trigger = (zbx_lld_trigger_t *)triggers->values[index];

			zbx_vector_ptr_append(&trigger->dependencies, dependency);
		}
		else
		{
			THIS_SHOULD_NEVER_HAPPEN;
			zbx_ptr_free(dependency);
		}
	}
	DBfree_result(result);

	for (i = 0; i < trigger_prototypes->values_num; i++)
	{
		trigger_prototype = (zbx_lld_trigger_prototype_t *)trigger_prototypes->values[i];

		zbx_vector_ptr_sort(&trigger_prototype->dependencies, ZBX_DEFAULT_UINT64_PTR_COMPARE_FUNC);
	}

	for (i = 0; i < triggers->values_num; i++)
	{
		trigger = (zbx_lld_trigger_t *)triggers->values[i];

		zbx_vector_ptr_sort(&trigger->dependencies, ZBX_DEFAULT_UINT64_PTR_COMPARE_FUNC);
	}

	zabbix_log(LOG_LEVEL_DEBUG, "End of %s()", __function_name);
}

/******************************************************************************
 *                                                                            *
 * Function: lld_items_get                                                    *
 *                                                                            *
 * Purpose: returns the list of items which are related to the trigger        *
 *          prototypes                                                        *
 *                                                                            *
 * Parameters: trigger_prototypes - [IN] a vector of trigger prototypes       *
 *             items              - [OUT] sorted list of items                *
 *                                                                            *
 ******************************************************************************/
static void	lld_items_get(zbx_vector_ptr_t *trigger_prototypes, zbx_vector_ptr_t *items)
{
	const char		*__function_name = "lld_items_get";

	DB_RESULT		result;
	DB_ROW			row;
	zbx_lld_item_t		*item;
	zbx_vector_uint64_t	parent_triggerids;
	char			*sql = NULL;
	size_t			sql_alloc = 256, sql_offset = 0;
	int			i;

	zabbix_log(LOG_LEVEL_DEBUG, "In %s()", __function_name);

	zbx_vector_uint64_create(&parent_triggerids);
	zbx_vector_uint64_reserve(&parent_triggerids, trigger_prototypes->values_num);

	for (i = 0; i < trigger_prototypes->values_num; i++)
	{
		zbx_lld_trigger_prototype_t	*trigger_prototype;

		trigger_prototype = (zbx_lld_trigger_prototype_t *)trigger_prototypes->values[i];

		zbx_vector_uint64_append(&parent_triggerids, trigger_prototype->triggerid);
	}
	sql = zbx_malloc(sql, sql_alloc);

	zbx_strcpy_alloc(&sql, &sql_alloc, &sql_offset,
			"select distinct i.itemid,i.flags"
			" from items i,functions f"
			" where i.itemid=f.itemid"
				" and");
	DBadd_condition_alloc(&sql, &sql_alloc, &sql_offset, "f.triggerid",
			parent_triggerids.values, parent_triggerids.values_num);

	zbx_vector_uint64_destroy(&parent_triggerids);

	result = DBselect("%s", sql);

	zbx_free(sql);

	while (NULL != (row = DBfetch(result)))
	{
		item = zbx_malloc(NULL, sizeof(zbx_lld_item_t));

		ZBX_STR2UINT64(item->itemid, row[0]);
		ZBX_STR2UCHAR(item->flags, row[1]);

		zbx_vector_ptr_append(items, item);
	}
	DBfree_result(result);

	zbx_vector_ptr_sort(items, ZBX_DEFAULT_UINT64_PTR_COMPARE_FUNC);

	zabbix_log(LOG_LEVEL_DEBUG, "End of %s()", __function_name);
}

/******************************************************************************
 *                                                                            *
 * Function: lld_trigger_get                                                  *
 *                                                                            *
 * Purpose: finds already existing trigger, using an item prototype and items *
 *          already created by it                                             *
 *                                                                            *
 * Return value: upon successful completion return pointer to the trigger     *
 *                                                                            *
 ******************************************************************************/
static zbx_lld_trigger_t	*lld_trigger_get(zbx_uint64_t parent_triggerid, zbx_hashset_t *items_triggers,
		zbx_vector_ptr_t *item_links)
{
	int	i;

	for (i = 0; i < item_links->values_num; i++)
	{
		zbx_lld_item_trigger_t	*item_trigger, item_trigger_local;
		zbx_lld_item_link_t	*item_link = (zbx_lld_item_link_t *)item_links->values[i];

		item_trigger_local.parent_triggerid = parent_triggerid;
		item_trigger_local.itemid = item_link->itemid;

		if (NULL != (item_trigger = zbx_hashset_search(items_triggers, &item_trigger_local)))
			return item_trigger->trigger;
	}

	return NULL;
}

static void	lld_expression_simplify(char **expression, zbx_vector_ptr_t *functions)
{
	const char		*__function_name = "lld_expression_simplify";

	size_t			l, r;
	int			index;
	zbx_uint64_t		functionid, function_index = 0;
	zbx_lld_function_t	*function;
	char			buffer[ZBX_MAX_UINT64_LEN];

	zabbix_log(LOG_LEVEL_DEBUG, "In %s() expression:'%s'", __function_name, *expression);

	for (l = 0; '\0' != (*expression)[l]; l++)
	{
		if ('{' != (*expression)[l])
			continue;

		if ('$' == (*expression)[l + 1])
		{
			int	macro_r, context_l, context_r;

			if (SUCCEED == zbx_user_macro_parse(*expression + l, &macro_r, &context_l, &context_r))
				l += macro_r;
			else
				l++;

			continue;
		}

		for (r = l + 1; '\0' != (*expression)[r] && '}' != (*expression)[r]; r++)
			;

		if ('}' != (*expression)[r])
			continue;

		/* ... > 0 | {12345} + ... */
		/*           l     r       */

		if (SUCCEED != is_uint64_n(*expression + l + 1, r - l - 1, &functionid))
			continue;

		if (FAIL != (index = zbx_vector_ptr_bsearch(functions, &functionid,
				ZBX_DEFAULT_UINT64_PTR_COMPARE_FUNC)))
		{
			function = (zbx_lld_function_t *)functions->values[index];

			if (0 == function->index)
				function->index = ++function_index;

			zbx_snprintf(buffer, sizeof(buffer), ZBX_FS_UI64, function->index);

			r--;
			zbx_replace_string(expression, l + 1, &r, buffer);
			r++;
		}

		l = r;
	}

	zabbix_log(LOG_LEVEL_DEBUG, "End of %s() expression:'%s'", __function_name, *expression);
}

static char	*lld_expression_expand(const char *expression, zbx_vector_ptr_t *functions)
{
	const char		*__function_name = "lld_expression_expand";

	size_t			l, r;
	int			i;
	zbx_uint64_t		index;
	zbx_lld_function_t	*function;
	char			*buffer = NULL;
	size_t			buffer_alloc = 64, buffer_offset = 0;

	zabbix_log(LOG_LEVEL_DEBUG, "In %s() expression:'%s'", __function_name, expression);

	buffer = zbx_malloc(buffer, buffer_alloc);

	*buffer = '\0';

	for (l = 0; '\0' != expression[l]; l++)
	{
		zbx_chrcpy_alloc(&buffer, &buffer_alloc, &buffer_offset, expression[l]);

		if ('{' != expression[l])
			continue;

		if ('$' == expression[l + 1])
		{
			int	macro_r, context_l, context_r;

			if (SUCCEED == zbx_user_macro_parse(expression + l, &macro_r, &context_l, &context_r))
				l += macro_r;
			else
				l++;

			continue;
		}

		for (r = l + 1; '\0' != expression[r] && '}' != expression[r]; r++)
			;

		if ('}' != expression[r])
			continue;

		/* ... > 0 | {1} + ... */
		/*           l r       */

		if (SUCCEED != is_uint64_n(expression + l + 1, r - l - 1, &index))
			continue;

		for (i = 0; i < functions->values_num; i++)
		{
			function = (zbx_lld_function_t *)functions->values[i];

			if (function->index != index)
				continue;

			zbx_snprintf_alloc(&buffer, &buffer_alloc, &buffer_offset, ZBX_FS_UI64 ":%s(%s)",
					function->itemid, function->function, function->parameter);

			break;
		}

		l = r - 1;
	}

	zabbix_log(LOG_LEVEL_DEBUG, "End of %s():'%s'", __function_name, buffer);

	return buffer;
}

static void	lld_function_make(zbx_lld_function_t *function_proto, zbx_vector_ptr_t *functions, zbx_uint64_t itemid)
{
	int			i;
	zbx_lld_function_t	*function = NULL;

	for (i = 0; i < functions->values_num; i++)
	{
		function = (zbx_lld_function_t *)functions->values[i];

		if (0 != (function->flags & ZBX_FLAG_LLD_FUNCTION_DISCOVERED))
			continue;

		if (function->index == function_proto->index)
			break;
	}

	if (i == functions->values_num)
	{
		function = zbx_malloc(NULL, sizeof(zbx_lld_function_t));

		function->index = function_proto->index;
		function->functionid = 0;
		function->itemid = itemid;
		function->itemid_orig = 0;
		function->function = zbx_strdup(NULL, function_proto->function);
		function->function_orig = NULL;
		function->parameter = zbx_strdup(NULL, function_proto->parameter);
		function->parameter_orig = NULL;
		function->flags = ZBX_FLAG_LLD_FUNCTION_DISCOVERED;

		zbx_vector_ptr_append(functions, function);
	}
	else
	{
		if (function->itemid != itemid)
		{
			function->itemid_orig = function->itemid;
			function->itemid = itemid;
			function->flags |= ZBX_FLAG_LLD_FUNCTION_UPDATE_ITEMID;
		}

		if (0 != strcmp(function->function, function_proto->function))
		{
			function->function_orig = function->function;
			function->function = zbx_strdup(NULL, function_proto->function);
			function->flags |= ZBX_FLAG_LLD_FUNCTION_UPDATE_FUNCTION;
		}

		if (0 != strcmp(function->parameter, function_proto->parameter))
		{
			function->parameter_orig = function->parameter;
			function->parameter = zbx_strdup(NULL, function_proto->parameter);
			function->flags |= ZBX_FLAG_LLD_FUNCTION_UPDATE_PARAMETER;
		}

		function->flags |= ZBX_FLAG_LLD_FUNCTION_DISCOVERED;
	}
}

static void	lld_functions_delete(zbx_vector_ptr_t *functions)
{
	int	i;

	for (i = 0; i < functions->values_num; i++)
	{
		zbx_lld_function_t	*function = (zbx_lld_function_t *)functions->values[i];

		if (0 != (function->flags & ZBX_FLAG_LLD_FUNCTION_DISCOVERED))
			continue;

		function->flags |= ZBX_FLAG_LLD_FUNCTION_DELETE;
	}
}

static int	lld_functions_make(zbx_vector_ptr_t *functions_proto, zbx_vector_ptr_t *functions,
		zbx_vector_ptr_t *items, zbx_vector_ptr_t *item_links)
{
	const char		*__function_name = "lld_functions_make";

	int			i, index, ret = FAIL;
	zbx_lld_function_t	*function_proto;
	zbx_lld_item_t		*item_proto;
	zbx_lld_item_link_t	*item_link;
	zbx_uint64_t		itemid;

	zabbix_log(LOG_LEVEL_DEBUG, "In %s()", __function_name);

	for (i = 0; i < functions_proto->values_num; i++)
	{
		function_proto = (zbx_lld_function_t *)functions_proto->values[i];

		index = zbx_vector_ptr_bsearch(items, &function_proto->itemid, ZBX_DEFAULT_UINT64_PTR_COMPARE_FUNC);

		if (FAIL == index)
			goto out;

		item_proto = (zbx_lld_item_t *)items->values[index];

		if (0 != (item_proto->flags & ZBX_FLAG_DISCOVERY_PROTOTYPE))
		{
			index = zbx_vector_ptr_bsearch(item_links, &item_proto->itemid,
					ZBX_DEFAULT_UINT64_PTR_COMPARE_FUNC);

			if (FAIL == index)
				goto out;

			item_link = (zbx_lld_item_link_t *)item_links->values[index];

			itemid = item_link->itemid;
		}
		else
			itemid = item_proto->itemid;

		lld_function_make(function_proto, functions, itemid);
	}

	lld_functions_delete(functions);

	ret = SUCCEED;
out:
	zabbix_log(LOG_LEVEL_DEBUG, "End of %s():%s", __function_name, zbx_result_string(ret));

	return ret;
}

/******************************************************************************
 *                                                                            *
 * Function: lld_trigger_make                                                 *
 *                                                                            *
 * Purpose: create a trigger based on lld rule and add it to the list         *
 *                                                                            *
 ******************************************************************************/
static void 	lld_trigger_make(zbx_lld_trigger_prototype_t *trigger_prototype, zbx_vector_ptr_t *triggers,
		zbx_vector_ptr_t *items, zbx_hashset_t *items_triggers, zbx_lld_row_t *lld_row, char **error)
{
	const char		*__function_name = "lld_trigger_make";

	zbx_lld_trigger_t	*trigger;
	char			*buffer = NULL, *expression = NULL, *recovery_expression = NULL, err[64];
	struct zbx_json_parse	*jp_row = &lld_row->jp_row;

	zabbix_log(LOG_LEVEL_DEBUG, "In %s()", __function_name);

	trigger = lld_trigger_get(trigger_prototype->triggerid, items_triggers, &lld_row->item_links);

	expression = zbx_strdup(expression, trigger_prototype->expression);
<<<<<<< HEAD
	if (SUCCEED != substitute_lld_macros(&expression, jp_row, ZBX_MACRO_NUMERIC, err, sizeof(err)))
=======
	recovery_expression = zbx_strdup(recovery_expression, trigger_prototype->recovery_expression);

	if (SUCCEED != substitute_discovery_macros(&expression, jp_row, ZBX_MACRO_NUMERIC, err, sizeof(err)) ||
			SUCCEED != substitute_discovery_macros(&recovery_expression, jp_row, ZBX_MACRO_NUMERIC, err,
					sizeof(err)))
>>>>>>> 3fb97118
	{
		*error = zbx_strdcatf(*error, "Cannot %s trigger: %s.\n", (NULL != trigger ? "update" : "create"), err);
		goto out;
	}

	if (NULL != trigger)
	{
		buffer = zbx_strdup(buffer, trigger_prototype->description);
		substitute_lld_macros(&buffer, jp_row, ZBX_MACRO_FUNC, NULL, 0);
		zbx_lrtrim(buffer, ZBX_WHITESPACE);
		if (0 != strcmp(trigger->description, buffer))
		{
			trigger->description_orig = trigger->description;
			trigger->description = buffer;
			buffer = NULL;
			trigger->flags |= ZBX_FLAG_LLD_TRIGGER_UPDATE_DESCRIPTION;
		}

		if (0 != strcmp(trigger->expression, expression))
		{
			trigger->expression_orig = trigger->expression;
			trigger->expression = expression;
			expression = NULL;
			trigger->flags |= ZBX_FLAG_LLD_TRIGGER_UPDATE_EXPRESSION;
		}

		if (0 != strcmp(trigger->recovery_expression, recovery_expression))
		{
			trigger->recovery_expression_orig = trigger->recovery_expression;
			trigger->recovery_expression = recovery_expression;
			recovery_expression = NULL;
			trigger->flags |= ZBX_FLAG_LLD_TRIGGER_UPDATE_RECOVERY_EXPRESSION;
		}

		buffer = zbx_strdup(buffer, trigger_prototype->comments);
		substitute_lld_macros(&buffer, jp_row, ZBX_MACRO_FUNC, NULL, 0);
		zbx_lrtrim(buffer, ZBX_WHITESPACE);
		if (0 != strcmp(trigger->comments, buffer))
		{
			trigger->comments_orig = trigger->comments;
			trigger->comments = buffer;
			buffer = NULL;
			trigger->flags |= ZBX_FLAG_LLD_TRIGGER_UPDATE_COMMENTS;
		}

		buffer = zbx_strdup(buffer, trigger_prototype->url);
		substitute_lld_macros(&buffer, jp_row, ZBX_MACRO_ANY, NULL, 0);
		zbx_lrtrim(buffer, ZBX_WHITESPACE);
		if (0 != strcmp(trigger->url, buffer))
		{
			trigger->url_orig = trigger->url;
			trigger->url = buffer;
			buffer = NULL;
			trigger->flags |= ZBX_FLAG_LLD_TRIGGER_UPDATE_URL;
		}
	}
	else
	{
		trigger = zbx_malloc(NULL, sizeof(zbx_lld_trigger_t));

		trigger->triggerid = 0;
		trigger->parent_triggerid = trigger_prototype->triggerid;

		trigger->description = zbx_strdup(NULL, trigger_prototype->description);
		trigger->description_orig = NULL;
		substitute_lld_macros(&trigger->description, jp_row, ZBX_MACRO_FUNC, NULL, 0);
		zbx_lrtrim(trigger->description, ZBX_WHITESPACE);

		trigger->expression = expression;
		trigger->expression_orig = NULL;
		expression = NULL;

		trigger->recovery_expression = recovery_expression;
		trigger->recovery_expression_orig = NULL;
		recovery_expression = NULL;

		trigger->comments = zbx_strdup(NULL, trigger_prototype->comments);
		trigger->comments_orig = NULL;
		substitute_lld_macros(&trigger->comments, jp_row, ZBX_MACRO_FUNC, NULL, 0);
		zbx_lrtrim(trigger->comments, ZBX_WHITESPACE);

		trigger->url = zbx_strdup(NULL, trigger_prototype->url);
		trigger->url_orig = NULL;
		substitute_lld_macros(&trigger->url, jp_row, ZBX_MACRO_ANY, NULL, 0);
		zbx_lrtrim(trigger->url, ZBX_WHITESPACE);

		zbx_vector_ptr_create(&trigger->functions);
		zbx_vector_ptr_create(&trigger->dependencies);
		zbx_vector_ptr_create(&trigger->dependents);

		trigger->flags = ZBX_FLAG_LLD_TRIGGER_UNSET;

		zbx_vector_ptr_append(triggers, trigger);
	}

	zbx_free(buffer);

	if (SUCCEED != lld_functions_make(&trigger_prototype->functions, &trigger->functions, items,
			&lld_row->item_links))
		goto out;

	trigger->flags |= ZBX_FLAG_LLD_TRIGGER_DISCOVERED;
out:
	zbx_free(recovery_expression);
	zbx_free(expression);

	zabbix_log(LOG_LEVEL_DEBUG, "End of %s()", __function_name);
}

static zbx_hash_t	items_triggers_hash_func(const void *data)
{
	const zbx_lld_item_trigger_t	*item_trigger = data;
	zbx_hash_t			hash;

	hash = ZBX_DEFAULT_UINT64_HASH_FUNC(&item_trigger->parent_triggerid);
	hash = ZBX_DEFAULT_UINT64_HASH_ALGO(&item_trigger->itemid, sizeof(zbx_uint64_t), hash);

	return hash;
}

static int	items_triggers_compare_func(const void *d1, const void *d2)
{
	const zbx_lld_item_trigger_t	*item_trigger1 = d1, *item_trigger2 = d2;

	ZBX_RETURN_IF_NOT_EQUAL(item_trigger1->parent_triggerid, item_trigger2->parent_triggerid);
	ZBX_RETURN_IF_NOT_EQUAL(item_trigger1->itemid, item_trigger2->itemid);

	return 0;
}

static void	lld_triggers_make(zbx_vector_ptr_t *trigger_prototypes, zbx_vector_ptr_t *triggers,
		zbx_vector_ptr_t *items, zbx_vector_ptr_t *lld_rows, char **error)
{
	zbx_lld_trigger_prototype_t	*trigger_prototype;
	int				i, j;
	zbx_hashset_t			items_triggers;
	zbx_lld_trigger_t		*trigger;
	zbx_lld_function_t		*function;
	zbx_lld_item_trigger_t		item_trigger;

	/* used for fast search of trigger by item prototype */
	zbx_hashset_create(&items_triggers, 512, items_triggers_hash_func, items_triggers_compare_func);

	for (i = 0; i < triggers->values_num; i++)
	{
		trigger = (zbx_lld_trigger_t *)triggers->values[i];

		for (j = 0; j < trigger->functions.values_num; j++)
		{
			function = (zbx_lld_function_t *)trigger->functions.values[j];

			item_trigger.parent_triggerid = trigger->parent_triggerid;
			item_trigger.itemid = function->itemid;
			item_trigger.trigger = trigger;
			zbx_hashset_insert(&items_triggers, &item_trigger, sizeof(item_trigger));
		}
	}

	for (i = 0; i < trigger_prototypes->values_num; i++)
	{
		trigger_prototype = (zbx_lld_trigger_prototype_t *)trigger_prototypes->values[i];

		for (j = 0; j < lld_rows->values_num; j++)
		{
			zbx_lld_row_t	*lld_row = (zbx_lld_row_t *)lld_rows->values[j];

			lld_trigger_make(trigger_prototype, triggers, items, &items_triggers, lld_row, error);
		}
	}

	zbx_hashset_destroy(&items_triggers);

	zbx_vector_ptr_sort(triggers, ZBX_DEFAULT_UINT64_PTR_COMPARE_FUNC);
}

/******************************************************************************
 *                                                                            *
 * Function: lld_trigger_dependency_make                                      *
 *                                                                            *
 * Purpose: create a trigger dependencies                                     *
 *                                                                            *
 ******************************************************************************/
static void 	lld_trigger_dependency_make(zbx_lld_trigger_prototype_t *trigger_prototype,
		zbx_vector_ptr_t *trigger_prototypes, zbx_vector_ptr_t *triggers, zbx_vector_ptr_t *items,
		zbx_hashset_t *items_triggers, zbx_lld_row_t *lld_row, char **error)
{
	const char			*__function_name = "lld_trigger_dependency_make";

	zbx_lld_trigger_t		*trigger, *dep_trigger;
	zbx_lld_trigger_prototype_t	*dep_trigger_prototype;
	zbx_lld_dependency_t		*dependency;
	zbx_uint64_t			triggerid_up;
	int				i, j, index;

	zabbix_log(LOG_LEVEL_DEBUG, "In %s()", __function_name);

	if (NULL == (trigger = lld_trigger_get(trigger_prototype->triggerid, items_triggers, &lld_row->item_links)))
		goto out;

	for (i = 0; i < trigger_prototype->dependencies.values_num; i++)
	{
		triggerid_up = ((zbx_lld_dependency_t *)trigger_prototype->dependencies.values[i])->triggerid_up;

		index = zbx_vector_ptr_bsearch(trigger_prototypes, &triggerid_up, ZBX_DEFAULT_UINT64_PTR_COMPARE_FUNC);

		if (FAIL != index)
		{
			/* creating trigger dependency based on trigger prototype */

			dep_trigger_prototype = (zbx_lld_trigger_prototype_t *)trigger_prototypes->values[index];

			dep_trigger = lld_trigger_get(dep_trigger_prototype->triggerid, items_triggers,
					&lld_row->item_links);

			if (NULL != dep_trigger)
			{
				if (0 == dep_trigger->triggerid)
				{
					dependency = zbx_malloc(NULL, sizeof(zbx_lld_dependency_t));

					dependency->triggerdepid = 0;
					dependency->triggerid_up = 0;

					zbx_vector_ptr_append(&trigger->dependencies, dependency);
				}
				else
				{
					for (j = 0; j < trigger->dependencies.values_num; j++)
					{
						dependency = (zbx_lld_dependency_t *)trigger->dependencies.values[j];

						if (0 != (dependency->flags & ZBX_FLAG_LLD_DEPENDENCY_DISCOVERED))
							continue;

						if (dependency->triggerid_up == dep_trigger->triggerid)
							break;
					}

					if (j == trigger->dependencies.values_num)
					{
						dependency = zbx_malloc(NULL, sizeof(zbx_lld_dependency_t));

						dependency->triggerdepid = 0;
						dependency->triggerid_up = dep_trigger->triggerid;

						zbx_vector_ptr_append(&trigger->dependencies, dependency);
					}
				}

				zbx_vector_ptr_append(&dep_trigger->dependents, trigger);

				dependency->trigger_up = dep_trigger;
				dependency->flags = ZBX_FLAG_LLD_DEPENDENCY_DISCOVERED;
			}
			else
			{
				*error = zbx_strdcatf(*error, "Cannot create dependency on trigger \"%s\".\n",
						trigger->description);
			}
		}
		else
		{
			/* creating trigger dependency based on generic trigger */

			for (j = 0; j < trigger->dependencies.values_num; j++)
			{
				dependency = (zbx_lld_dependency_t *)trigger->dependencies.values[j];

				if (0 != (dependency->flags & ZBX_FLAG_LLD_DEPENDENCY_DISCOVERED))
					continue;

				if (dependency->triggerid_up == triggerid_up)
					break;
			}

			if (j == trigger->dependencies.values_num)
			{
				dependency = zbx_malloc(NULL, sizeof(zbx_lld_dependency_t));

				dependency->triggerdepid = 0;
				dependency->triggerid_up = triggerid_up;
				dependency->trigger_up = NULL;

				zbx_vector_ptr_append(&trigger->dependencies, dependency);
			}

			dependency->flags = ZBX_FLAG_LLD_DEPENDENCY_DISCOVERED;
		}
	}
out:
	zabbix_log(LOG_LEVEL_DEBUG, "End of %s()", __function_name);
}

static void	lld_trigger_dependencies_make(zbx_vector_ptr_t *trigger_prototypes, zbx_vector_ptr_t *triggers,
		zbx_vector_ptr_t *items, zbx_vector_ptr_t *lld_rows, char **error)
{
	zbx_lld_trigger_prototype_t	*trigger_prototype;
	int				i, j;
	zbx_hashset_t			items_triggers;
	zbx_lld_trigger_t		*trigger;
	zbx_lld_function_t		*function;
	zbx_lld_item_trigger_t		item_trigger;
	zbx_lld_dependency_t		*dependency;

	for (i = 0; i < trigger_prototypes->values_num; i++)
	{
		trigger_prototype = (zbx_lld_trigger_prototype_t *)trigger_prototypes->values[i];

		if (0 != trigger_prototype->dependencies.values_num)
			break;
	}

	/* all trigger prototypes have no dependencies */
	if (i == trigger_prototypes->values_num)
		return;

	/* used for fast search of trigger by item prototype */
	zbx_hashset_create(&items_triggers, 512, items_triggers_hash_func, items_triggers_compare_func);

	for (i = 0; i < triggers->values_num; i++)
	{
		trigger = (zbx_lld_trigger_t *)triggers->values[i];

		if (0 == (trigger->flags & ZBX_FLAG_LLD_TRIGGER_DISCOVERED))
			continue;

		for (j = 0; j < trigger->functions.values_num; j++)
		{
			function = (zbx_lld_function_t *)trigger->functions.values[j];

			item_trigger.parent_triggerid = trigger->parent_triggerid;
			item_trigger.itemid = function->itemid;
			item_trigger.trigger = trigger;
			zbx_hashset_insert(&items_triggers, &item_trigger, sizeof(item_trigger));
		}
	}

	for (i = 0; i < trigger_prototypes->values_num; i++)
	{
		trigger_prototype = (zbx_lld_trigger_prototype_t *)trigger_prototypes->values[i];

		for (j = 0; j < lld_rows->values_num; j++)
		{
			zbx_lld_row_t	*lld_row = (zbx_lld_row_t *)lld_rows->values[j];

			lld_trigger_dependency_make(trigger_prototype, trigger_prototypes, triggers, items,
					&items_triggers, lld_row, error);
		}
	}

	/* marking dependencies which will be deleted */
	for (i = 0; i < triggers->values_num; i++)
	{
		trigger = (zbx_lld_trigger_t *)triggers->values[i];

		if (0 == (trigger->flags & ZBX_FLAG_LLD_TRIGGER_DISCOVERED))
			continue;

		for (j = 0; j < trigger->dependencies.values_num; j++)
		{
			dependency = (zbx_lld_dependency_t *)trigger->dependencies.values[j];

			if (0 == (dependency->flags & ZBX_FLAG_LLD_DEPENDENCY_DISCOVERED))
				dependency->flags = ZBX_FLAG_LLD_DEPENDENCY_DELETE;
		}
	}

	zbx_hashset_destroy(&items_triggers);

	zbx_vector_ptr_sort(triggers, ZBX_DEFAULT_UINT64_PTR_COMPARE_FUNC);
}

/******************************************************************************
 *                                                                            *
 * Function: lld_validate_trigger_field                                       *
 *                                                                            *
 ******************************************************************************/
static void	lld_validate_trigger_field(zbx_lld_trigger_t *trigger, char **field, char **field_orig,
		zbx_uint64_t flag, size_t field_len, char **error)
{
	if (0 == (trigger->flags & ZBX_FLAG_LLD_TRIGGER_DISCOVERED))
		return;

	/* only new triggers or triggers with changed data will be validated */
	if (0 != trigger->triggerid && 0 == (trigger->flags & flag))
		return;

	if (SUCCEED != zbx_is_utf8(*field))
	{
		zbx_replace_invalid_utf8(*field);
		*error = zbx_strdcatf(*error, "Cannot %s trigger: value \"%s\" has invalid UTF-8 sequence.\n",
				(0 != trigger->triggerid ? "update" : "create"), *field);
	}
	else if (zbx_strlen_utf8(*field) > field_len)
	{
		*error = zbx_strdcatf(*error, "Cannot %s trigger: value \"%s\" is too long.\n",
				(0 != trigger->triggerid ? "update" : "create"), *field);
	}
	else
		return;

	if (0 != trigger->triggerid)
		lld_field_str_rollback(field, field_orig, &trigger->flags, flag);
	else
		trigger->flags &= ~ZBX_FLAG_LLD_TRIGGER_DISCOVERED;
}

/******************************************************************************
 *                                                                            *
 * Function: lld_trigger_changed                                              *
 *                                                                            *
 * Return value: returns SUCCEED if a trigger description or expression has   *
 *               been changed; FAIL - otherwise                               *
 *                                                                            *
 ******************************************************************************/
static int	lld_trigger_changed(zbx_lld_trigger_t *trigger)
{
	int			i;
	zbx_lld_function_t	*function;

	if (0 == trigger->triggerid)
		return SUCCEED;

	if (0 != (trigger->flags & (ZBX_FLAG_LLD_TRIGGER_UPDATE_DESCRIPTION | ZBX_FLAG_LLD_TRIGGER_UPDATE_EXPRESSION |
			ZBX_FLAG_LLD_TRIGGER_UPDATE_RECOVERY_EXPRESSION)))
	{
		return SUCCEED;
	}

	for (i = 0; i < trigger->functions.values_num; i++)
	{
		function = (zbx_lld_function_t *)trigger->functions.values[i];

		if (0 == function->functionid)
		{
			THIS_SHOULD_NEVER_HAPPEN;
			return SUCCEED;
		}

		if (0 != (function->flags & ZBX_FLAG_LLD_FUNCTION_UPDATE))
			return SUCCEED;
	}

	return FAIL;
}

/******************************************************************************
 *                                                                            *
 * Function: lld_triggers_equal                                               *
 *                                                                            *
 * Return value: returns SUCCEED if descriptions and expressions of           *
 *               the triggers are identical; FAIL - otherwise                 *
 *                                                                            *
 ******************************************************************************/
static int	lld_triggers_equal(zbx_lld_trigger_t *trigger, zbx_lld_trigger_t *trigger_b)
{
	const char	*__function_name = "lld_triggers_equal";

	int		ret = FAIL;

	zabbix_log(LOG_LEVEL_DEBUG, "In %s()", __function_name);

	if (0 == strcmp(trigger->description, trigger_b->description))
	{
		char	*expression, *expression_b;

		expression = lld_expression_expand(trigger->expression, &trigger->functions);
		expression_b = lld_expression_expand(trigger_b->expression, &trigger_b->functions);

		if (0 == strcmp(expression, expression_b))
		{
			zbx_free(expression);
			zbx_free(expression_b);

			expression = lld_expression_expand(trigger->recovery_expression, &trigger->functions);
			expression_b = lld_expression_expand(trigger_b->recovery_expression, &trigger_b->functions);

			if (0 == strcmp(expression, expression_b))
				ret = SUCCEED;
		}

		zbx_free(expression);
		zbx_free(expression_b);
	}

	zabbix_log(LOG_LEVEL_DEBUG, "End of %s():%s", __function_name, zbx_result_string(ret));

	return ret;
}

/******************************************************************************
 *                                                                            *
 * Function: lld_triggers_validate                                            *
 *                                                                            *
 * Parameters: triggers - [IN] sorted list of triggers                        *
 *                                                                            *
 ******************************************************************************/
static void	lld_triggers_validate(zbx_uint64_t hostid, zbx_vector_ptr_t *triggers, char **error)
{
	const char		*__function_name = "lld_triggers_validate";

	int			i, j, k;
	zbx_lld_trigger_t	*trigger;
	zbx_lld_function_t	*function;
	zbx_vector_uint64_t	triggerids;
	zbx_vector_str_t	descriptions;

	zabbix_log(LOG_LEVEL_DEBUG, "In %s()", __function_name);

	zbx_vector_uint64_create(&triggerids);
	zbx_vector_str_create(&descriptions);

	/* checking a validity of the fields */

	for (i = 0; i < triggers->values_num; i++)
	{
		trigger = (zbx_lld_trigger_t *)triggers->values[i];

		lld_validate_trigger_field(trigger, &trigger->description, &trigger->description_orig,
				ZBX_FLAG_LLD_TRIGGER_UPDATE_DESCRIPTION, TRIGGER_DESCRIPTION_LEN, error);
		lld_validate_trigger_field(trigger, &trigger->comments, &trigger->comments_orig,
				ZBX_FLAG_LLD_TRIGGER_UPDATE_COMMENTS, TRIGGER_COMMENTS_LEN, error);
		lld_validate_trigger_field(trigger, &trigger->url, &trigger->url_orig,
				ZBX_FLAG_LLD_TRIGGER_UPDATE_URL, TRIGGER_URL_LEN, error);
	}

	/* checking duplicated triggers in DB */

	for (i = 0; i < triggers->values_num; i++)
	{
		trigger = (zbx_lld_trigger_t *)triggers->values[i];

		if (0 == (trigger->flags & ZBX_FLAG_LLD_TRIGGER_DISCOVERED))
			continue;

		if (0 != trigger->triggerid)
		{
			zbx_vector_uint64_append(&triggerids, trigger->triggerid);

			if (SUCCEED != lld_trigger_changed(trigger))
				continue;
		}

		zbx_vector_str_append(&descriptions, trigger->description);
	}

	if (0 != descriptions.values_num)
	{
		char			*sql = NULL;
		size_t			sql_alloc = 256, sql_offset = 0;
		DB_RESULT		result;
		DB_ROW			row;
		zbx_vector_ptr_t	db_triggers;
		zbx_lld_trigger_t	*db_trigger;

		zbx_vector_ptr_create(&db_triggers);

		zbx_vector_str_sort(&descriptions, ZBX_DEFAULT_STR_COMPARE_FUNC);
		zbx_vector_str_uniq(&descriptions, ZBX_DEFAULT_STR_COMPARE_FUNC);

		sql = zbx_malloc(sql, sql_alloc);

		zbx_snprintf_alloc(&sql, &sql_alloc, &sql_offset,
				"select distinct t.triggerid,t.description,t.expression,t.recovery_expression"
				" from triggers t,functions f,items i"
				" where t.triggerid=f.triggerid"
					" and f.itemid=i.itemid"
					" and i.hostid=" ZBX_FS_UI64
					" and",
				hostid);
		DBadd_str_condition_alloc(&sql, &sql_alloc, &sql_offset, "t.description",
				(const char **)descriptions.values, descriptions.values_num);

		if (0 != triggerids.values_num)
		{
			zbx_vector_uint64_sort(&triggerids, ZBX_DEFAULT_UINT64_COMPARE_FUNC);
			zbx_strcpy_alloc(&sql, &sql_alloc, &sql_offset, " and not");
			DBadd_condition_alloc(&sql, &sql_alloc, &sql_offset, "t.triggerid",
					triggerids.values, triggerids.values_num);
		}

		result = DBselect("%s", sql);

		while (NULL != (row = DBfetch(result)))
		{
			db_trigger = zbx_malloc(NULL, sizeof(zbx_lld_trigger_t));

			ZBX_STR2UINT64(db_trigger->triggerid, row[0]);
			db_trigger->description = zbx_strdup(NULL, row[1]);
			db_trigger->description_orig = NULL;
			db_trigger->expression = zbx_strdup(NULL, row[2]);
			db_trigger->expression_orig = NULL;
			db_trigger->recovery_expression = zbx_strdup(NULL, row[3]);
			db_trigger->recovery_expression_orig = NULL;
			db_trigger->comments = NULL;
			db_trigger->comments_orig = NULL;
			db_trigger->url = NULL;
			db_trigger->url_orig = NULL;
			db_trigger->flags = ZBX_FLAG_LLD_TRIGGER_UNSET;

			zbx_vector_ptr_create(&db_trigger->functions);
			zbx_vector_ptr_create(&db_trigger->dependencies);
			zbx_vector_ptr_create(&db_trigger->dependents);

			zbx_vector_ptr_append(&db_triggers, db_trigger);
		}
		DBfree_result(result);

		zbx_vector_ptr_sort(&db_triggers, ZBX_DEFAULT_UINT64_PTR_COMPARE_FUNC);

		lld_functions_get(NULL, &db_triggers);

		for (i = 0; i < db_triggers.values_num; i++)
		{
			db_trigger = (zbx_lld_trigger_t *)db_triggers.values[i];

			lld_expression_simplify(&db_trigger->expression, &db_trigger->functions);
			lld_expression_simplify(&db_trigger->recovery_expression, &db_trigger->functions);

			for (j = 0; j < triggers->values_num; j++)
			{
				trigger = (zbx_lld_trigger_t *)triggers->values[j];

				if (0 == (trigger->flags & ZBX_FLAG_LLD_TRIGGER_DISCOVERED))
					continue;

				if (SUCCEED != lld_triggers_equal(trigger, db_trigger))
					continue;

				*error = zbx_strdcatf(*error, "Cannot %s trigger: trigger \"%s\" already exists.\n",
						(0 != trigger->triggerid ? "update" : "create"), trigger->description);

				if (0 != trigger->triggerid)
				{
					lld_field_str_rollback(&trigger->description, &trigger->description_orig,
							&trigger->flags, ZBX_FLAG_LLD_TRIGGER_UPDATE_DESCRIPTION);

					lld_field_str_rollback(&trigger->expression, &trigger->expression_orig,
							&trigger->flags, ZBX_FLAG_LLD_TRIGGER_UPDATE_EXPRESSION);

					lld_field_str_rollback(&trigger->recovery_expression,
							&trigger->recovery_expression_orig, &trigger->flags,
							ZBX_FLAG_LLD_TRIGGER_UPDATE_RECOVERY_EXPRESSION);

					for (k = 0; k < trigger->functions.values_num; k++)
					{
						function = (zbx_lld_function_t *)trigger->functions.values[k];

						if (0 != function->functionid)
						{
							lld_field_uint64_rollback(&function->itemid,
									&function->itemid_orig,
									&function->flags,
									ZBX_FLAG_LLD_FUNCTION_UPDATE_ITEMID);

							lld_field_str_rollback(&function->function,
									&function->function_orig,
									&function->flags,
									ZBX_FLAG_LLD_FUNCTION_UPDATE_FUNCTION);

							lld_field_str_rollback(&function->parameter,
									&function->parameter_orig,
									&function->flags,
									ZBX_FLAG_LLD_FUNCTION_UPDATE_PARAMETER);

							function->flags &= ~ZBX_FLAG_LLD_FUNCTION_DELETE;
						}
						else
							function->flags &= ~ZBX_FLAG_LLD_FUNCTION_DISCOVERED;
					}
				}
				else
					trigger->flags &= ~ZBX_FLAG_LLD_TRIGGER_DISCOVERED;

				break;	/* only one same trigger can be here */
			}
		}

		zbx_vector_ptr_clear_ext(&db_triggers, (zbx_clean_func_t)lld_trigger_free);
		zbx_vector_ptr_destroy(&db_triggers);

		zbx_free(sql);
	}

	zbx_vector_str_destroy(&descriptions);
	zbx_vector_uint64_destroy(&triggerids);

	zabbix_log(LOG_LEVEL_DEBUG, "End of %s()", __function_name);
}

/******************************************************************************
 *                                                                            *
 * Function: lld_expression_create                                            *
 *                                                                            *
 * Purpose: transforms the simple trigger expression to the DB format         *
 *                                                                            *
 * Example:                                                                   *
 *                                                                            *
 *     "{1} > 5" => "{84756} > 5"                                             *
 *       ^            ^                                                       *
 *       |            functionid from the database                            *
 *       internal function index                                              *
 *                                                                            *
 ******************************************************************************/
static void	lld_expression_create(char **expression, zbx_vector_ptr_t *functions)
{
	const char		*__function_name = "lld_expression_create";

	size_t			l, r;
	int			i;
	zbx_uint64_t		function_index;
	zbx_lld_function_t	*function;
	char			buffer[ZBX_MAX_UINT64_LEN];

	zabbix_log(LOG_LEVEL_DEBUG, "In %s() expression:'%s'", __function_name, *expression);

	for (l = 0; '\0' != (*expression)[l]; l++)
	{
		if ('{' != (*expression)[l])
			continue;

		if ('$' == (*expression)[l + 1])
		{
			int	macro_r, context_l, context_r;

			if (SUCCEED == zbx_user_macro_parse(*expression + l, &macro_r, &context_l, &context_r))
				l += macro_r;
			else
				l++;

			continue;
		}

		for (r = l + 1; '\0' != (*expression)[r] && '}' != (*expression)[r]; r++)
			;

		if ('}' != (*expression)[r])
			continue;

		/* ... > 0 | {1} + ... */
		/*           l r       */

		if (SUCCEED != is_uint64_n(*expression + l + 1, r - l - 1, &function_index))
			continue;

		for (i = 0; i < functions->values_num; i++)
		{
			function = (zbx_lld_function_t *)functions->values[i];

			if (function->index != function_index)
				continue;

			zbx_snprintf(buffer, sizeof(buffer), ZBX_FS_UI64, function->functionid);

			r--;
			zbx_replace_string(expression, l + 1, &r, buffer);
			r++;

			break;
		}

		l = r;
	}

	zabbix_log(LOG_LEVEL_DEBUG, "End of %s() expression:'%s'", __function_name, *expression);
}

/******************************************************************************
 *                                                                            *
 * Function: lld_triggers_save                                                *
 *                                                                            *
 * Purpose: add or update triggers in database based on discovery rule        *
 *                                                                            *
 ******************************************************************************/
static void	lld_triggers_save(zbx_uint64_t hostid, zbx_vector_ptr_t *trigger_prototypes, zbx_vector_ptr_t *triggers)
{
	const char			*__function_name = "lld_triggers_save";

	int				i, j, new_triggers = 0, upd_triggers = 0, new_functions = 0,
					new_dependencies = 0;
	zbx_lld_trigger_prototype_t	*trigger_prototype;
	zbx_lld_trigger_t		*trigger;
	zbx_lld_function_t		*function;
	zbx_lld_dependency_t		*dependency;
	zbx_vector_ptr_t		upd_functions;	/* the ordered list of functions which will be updated */
	zbx_vector_uint64_t		del_functionids, del_triggerdepids;
	zbx_uint64_t			triggerid = 0, functionid = 0, triggerdepid = 0, triggerid_up;
	char				*sql = NULL, *function_esc, *parameter_esc;
	size_t				sql_alloc = 8 * ZBX_KIBIBYTE, sql_offset = 0;
	zbx_db_insert_t			db_insert, db_insert_tdiscovery, db_insert_tfunctions, db_insert_tdepends;

	zabbix_log(LOG_LEVEL_DEBUG, "In %s()", __function_name);

	zbx_vector_ptr_create(&upd_functions);
	zbx_vector_uint64_create(&del_functionids);
	zbx_vector_uint64_create(&del_triggerdepids);

	for (i = 0; i < triggers->values_num; i++)
	{
		trigger = (zbx_lld_trigger_t *)triggers->values[i];

		if (0 == (trigger->flags & ZBX_FLAG_LLD_TRIGGER_DISCOVERED))
			continue;

		if (0 == trigger->triggerid)
			new_triggers++;
		else if (0 != (trigger->flags & ZBX_FLAG_LLD_TRIGGER_UPDATE))
			upd_triggers++;

		for (j = 0; j < trigger->functions.values_num; j++)
		{
			function = (zbx_lld_function_t *)trigger->functions.values[j];

			if (0 != (function->flags & ZBX_FLAG_LLD_FUNCTION_DELETE))
			{
				zbx_vector_uint64_append(&del_functionids, function->functionid);
				continue;
			}

			if (0 == (function->flags & ZBX_FLAG_LLD_FUNCTION_DISCOVERED))
				continue;

			if (0 == function->functionid)
				new_functions++;
			else if (0 != (function->flags & ZBX_FLAG_LLD_FUNCTION_UPDATE))
				zbx_vector_ptr_append(&upd_functions, function);
		}

		for (j = 0; j < trigger->dependencies.values_num; j++)
		{
			dependency = (zbx_lld_dependency_t *)trigger->dependencies.values[j];

			if (0 != (dependency->flags & ZBX_FLAG_LLD_DEPENDENCY_DELETE))
			{
				zbx_vector_uint64_append(&del_triggerdepids, dependency->triggerdepid);
				continue;
			}

			if (0 == (dependency->flags & ZBX_FLAG_LLD_DEPENDENCY_DISCOVERED))
				continue;

			if (0 == dependency->triggerdepid)
				new_dependencies++;
		}
	}

	if (0 == new_triggers && 0 == new_functions && 0 == new_dependencies && 0 == upd_triggers &&
			0 == upd_functions.values_num && 0 == del_functionids.values_num &&
			0 == del_triggerdepids.values_num)
	{
		goto out;
	}

	DBbegin();

	if (SUCCEED != DBlock_hostid(hostid))
	{
		/* the host was removed while processing lld rule */
		DBrollback();
		goto out;
	}

	if (0 != new_triggers)
	{
		triggerid = DBget_maxid_num("triggers", new_triggers);

		zbx_db_insert_prepare(&db_insert, "triggers", "triggerid", "description", "expression", "priority",
				"status", "comments", "url", "type", "value", "state", "flags", "recovery_mode",
				"recovery_expression", NULL);

		zbx_db_insert_prepare(&db_insert_tdiscovery, "trigger_discovery", "triggerid", "parent_triggerid",
				NULL);
	}

	if (0 != new_functions)
	{
		functionid = DBget_maxid_num("functions", new_functions);

		zbx_db_insert_prepare(&db_insert_tfunctions, "functions", "functionid", "itemid", "triggerid",
				"function", "parameter", NULL);
	}

	if (0 != new_dependencies)
	{
		triggerdepid = DBget_maxid_num("trigger_depends", new_dependencies);

		zbx_db_insert_prepare(&db_insert_tdepends, "trigger_depends", "triggerdepid", "triggerid_down",
				"triggerid_up", NULL);
	}

	if (0 != upd_triggers || 0 != upd_functions.values_num || 0 != del_functionids.values_num ||
			0 != del_triggerdepids.values_num)
	{
		sql = zbx_malloc(sql, sql_alloc);
		DBbegin_multiple_update(&sql, &sql_alloc, &sql_offset);
	}

	for (i = 0; i < triggers->values_num; i++)
	{
		char	*description_esc, *expression_esc, *comments_esc, *url_esc;
		int	index;

		trigger = (zbx_lld_trigger_t *)triggers->values[i];

		if (0 == (trigger->flags & ZBX_FLAG_LLD_TRIGGER_DISCOVERED))
			continue;

		index = zbx_vector_ptr_bsearch(trigger_prototypes, &trigger->parent_triggerid,
				ZBX_DEFAULT_UINT64_PTR_COMPARE_FUNC);

		trigger_prototype = (zbx_lld_trigger_prototype_t *)trigger_prototypes->values[index];

		for (j = 0; j < trigger->functions.values_num; j++)
		{
			function = (zbx_lld_function_t *)trigger->functions.values[j];

			if (0 != (function->flags & ZBX_FLAG_LLD_FUNCTION_DELETE))
				continue;

			if (0 == (function->flags & ZBX_FLAG_LLD_FUNCTION_DISCOVERED))
				continue;

			if (0 == function->functionid)
			{
				zbx_db_insert_add_values(&db_insert_tfunctions, functionid, function->itemid,
						(0 == trigger->triggerid ? triggerid : trigger->triggerid),
						function->function, function->parameter);

				function->functionid = functionid++;
			}
		}

		if (0 == trigger->triggerid || 0 != (trigger->flags & ZBX_FLAG_LLD_TRIGGER_UPDATE_EXPRESSION))
			lld_expression_create(&trigger->expression, &trigger->functions);

		if (0 == trigger->triggerid || 0 != (trigger->flags & ZBX_FLAG_LLD_TRIGGER_UPDATE_RECOVERY_EXPRESSION))
			lld_expression_create(&trigger->recovery_expression, &trigger->functions);

		if (0 == trigger->triggerid)
		{
			zbx_db_insert_add_values(&db_insert, triggerid, trigger->description, trigger->expression,
					(int)trigger_prototype->priority, (int)trigger_prototype->status,
					trigger->comments, trigger->url, (int)trigger_prototype->type,
					(int)TRIGGER_VALUE_OK, (int)TRIGGER_STATE_NORMAL,
					(int)ZBX_FLAG_DISCOVERY_CREATED, (int)trigger_prototype->recovery_mode,
					trigger->recovery_expression);

			zbx_db_insert_add_values(&db_insert_tdiscovery, triggerid, trigger->parent_triggerid);

			trigger->triggerid = triggerid++;
		}
		else if (0 != (trigger->flags & ZBX_FLAG_LLD_TRIGGER_UPDATE))
		{
			const char	*d = "";

			zbx_strcpy_alloc(&sql, &sql_alloc, &sql_offset, "update triggers set ");

			if (0 != (trigger->flags & ZBX_FLAG_LLD_TRIGGER_UPDATE_DESCRIPTION))
			{
				description_esc = DBdyn_escape_string(trigger->description);
				zbx_snprintf_alloc(&sql, &sql_alloc, &sql_offset, "description='%s'",
						description_esc);
				zbx_free(description_esc);
				d = ",";
			}

			if (0 != (trigger->flags & ZBX_FLAG_LLD_TRIGGER_UPDATE_EXPRESSION))
			{
				expression_esc = DBdyn_escape_string(trigger->expression);
				zbx_snprintf_alloc(&sql, &sql_alloc, &sql_offset, "%sexpression='%s'", d,
						expression_esc);
				zbx_free(expression_esc);
				d = ",";
			}

			if (0 != (trigger->flags & ZBX_FLAG_LLD_TRIGGER_UPDATE_RECOVERY_EXPRESSION))
			{
				expression_esc = DBdyn_escape_string(trigger->recovery_expression);
				zbx_snprintf_alloc(&sql, &sql_alloc, &sql_offset, "%srecovery_expression='%s'", d,
						expression_esc);
				zbx_free(expression_esc);
				d = ",";
			}

			if (0 != (trigger->flags & ZBX_FLAG_LLD_TRIGGER_UPDATE_RECOVERY_MODE))
			{
				zbx_snprintf_alloc(&sql, &sql_alloc, &sql_offset, "%srecovery_mode=%d", d,
						(int)trigger_prototype->recovery_mode);
				d = ",";
			}

			if (0 != (trigger->flags & ZBX_FLAG_LLD_TRIGGER_UPDATE_TYPE))
			{
				zbx_snprintf_alloc(&sql, &sql_alloc, &sql_offset, "%stype=%d", d,
						(int)trigger_prototype->type);
				d = ",";
			}

			if (0 != (trigger->flags & ZBX_FLAG_LLD_TRIGGER_UPDATE_PRIORITY))
			{
				zbx_snprintf_alloc(&sql, &sql_alloc, &sql_offset, "%spriority=%d", d,
						(int)trigger_prototype->priority);
				d = ",";
			}

			if (0 != (trigger->flags & ZBX_FLAG_LLD_TRIGGER_UPDATE_COMMENTS))
			{
				comments_esc = DBdyn_escape_string(trigger->comments);
				zbx_snprintf_alloc(&sql, &sql_alloc, &sql_offset, "%scomments='%s'", d, comments_esc);
				zbx_free(comments_esc);
				d = ",";
			}

			if (0 != (trigger->flags & ZBX_FLAG_LLD_TRIGGER_UPDATE_URL))
			{
				url_esc = DBdyn_escape_string(trigger->url);
				zbx_snprintf_alloc(&sql, &sql_alloc, &sql_offset, "%surl='%s'", d, url_esc);
				zbx_free(url_esc);
			}

			zbx_snprintf_alloc(&sql, &sql_alloc, &sql_offset,
					" where triggerid=" ZBX_FS_UI64 ";\n", trigger->triggerid);
		}
	}

	for (i = 0; i < triggers->values_num; i++)
	{
		trigger = (zbx_lld_trigger_t *)triggers->values[i];

		if (0 == (trigger->flags & ZBX_FLAG_LLD_TRIGGER_DISCOVERED))
			continue;

		for (j = 0; j < trigger->dependencies.values_num; j++)
		{
			dependency = (zbx_lld_dependency_t *)trigger->dependencies.values[j];

			if (0 != (dependency->flags & ZBX_FLAG_LLD_DEPENDENCY_DELETE))
				continue;

			if (0 == (dependency->flags & ZBX_FLAG_LLD_DEPENDENCY_DISCOVERED))
				continue;

			if (0 == dependency->triggerdepid)
			{
				triggerid_up = (NULL == dependency->trigger_up ? dependency->triggerid_up :
						dependency->trigger_up->triggerid);

				zbx_db_insert_add_values(&db_insert_tdepends, triggerdepid, trigger->triggerid,
						triggerid_up);

				dependency->triggerdepid = triggerdepid++;
			}
		}
	}

	zbx_vector_ptr_sort(&upd_functions, ZBX_DEFAULT_UINT64_PTR_COMPARE_FUNC);

	for (i = 0; i < upd_functions.values_num; i++)
	{
		const char	*d = "";

		function = (zbx_lld_function_t *)upd_functions.values[i];

		zbx_strcpy_alloc(&sql, &sql_alloc, &sql_offset, "update functions set ");

		if (0 != (function->flags & ZBX_FLAG_LLD_FUNCTION_UPDATE_ITEMID))
		{
			zbx_snprintf_alloc(&sql, &sql_alloc, &sql_offset, "itemid=" ZBX_FS_UI64,
					function->itemid);
			d = ",";
		}

		if (0 != (function->flags & ZBX_FLAG_LLD_FUNCTION_UPDATE_FUNCTION))
		{
			function_esc = DBdyn_escape_string(function->function);
			zbx_snprintf_alloc(&sql, &sql_alloc, &sql_offset, "%sfunction='%s'", d,
					function_esc);
			zbx_free(function_esc);
			d = ",";
		}

		if (0 != (function->flags & ZBX_FLAG_LLD_FUNCTION_UPDATE_PARAMETER))
		{
			parameter_esc = DBdyn_escape_string(function->parameter);
			zbx_snprintf_alloc(&sql, &sql_alloc, &sql_offset, "%sparameter='%s'", d,
					parameter_esc);
			zbx_free(parameter_esc);
		}

		zbx_snprintf_alloc(&sql, &sql_alloc, &sql_offset,
				" where functionid=" ZBX_FS_UI64 ";\n", function->functionid);
	}

	if (0 != del_functionids.values_num)
	{
		zbx_vector_uint64_sort(&del_functionids, ZBX_DEFAULT_UINT64_COMPARE_FUNC);

		zbx_strcpy_alloc(&sql, &sql_alloc, &sql_offset, "delete from functions where");
		DBadd_condition_alloc(&sql, &sql_alloc, &sql_offset, "functionid",
				del_functionids.values, del_functionids.values_num);
		zbx_strcpy_alloc(&sql, &sql_alloc, &sql_offset, ";\n");
	}

	if (0 != del_triggerdepids.values_num)
	{
		zbx_vector_uint64_sort(&del_triggerdepids, ZBX_DEFAULT_UINT64_COMPARE_FUNC);

		zbx_strcpy_alloc(&sql, &sql_alloc, &sql_offset, "delete from trigger_depends where");
		DBadd_condition_alloc(&sql, &sql_alloc, &sql_offset, "triggerdepid",
				del_triggerdepids.values, del_triggerdepids.values_num);
		zbx_strcpy_alloc(&sql, &sql_alloc, &sql_offset, ";\n");
	}

	if (0 != upd_triggers || 0 != upd_functions.values_num || 0 != del_functionids.values_num ||
			0 != del_triggerdepids.values_num)
	{
		DBend_multiple_update(&sql, &sql_alloc, &sql_offset);
		DBexecute("%s", sql);
		zbx_free(sql);
	}

	if (0 != new_triggers)
	{
		zbx_db_insert_execute(&db_insert);
		zbx_db_insert_clean(&db_insert);

		zbx_db_insert_execute(&db_insert_tdiscovery);
		zbx_db_insert_clean(&db_insert_tdiscovery);
	}

	if (0 != new_functions)
	{
		zbx_db_insert_execute(&db_insert_tfunctions);
		zbx_db_insert_clean(&db_insert_tfunctions);
	}

	if (0 != new_dependencies)
	{
		zbx_db_insert_execute(&db_insert_tdepends);
		zbx_db_insert_clean(&db_insert_tdepends);
	}

	DBcommit();
out:
	zbx_vector_uint64_destroy(&del_triggerdepids);
	zbx_vector_uint64_destroy(&del_functionids);
	zbx_vector_ptr_destroy(&upd_functions);

	zabbix_log(LOG_LEVEL_DEBUG, "End of %s()", __function_name);
}

/* hash/comparison functions to support cache/vector lookups by trigger reference */
zbx_hash_t	zbx_lld_trigger_ref_hash_func(const void *data)
{
	zbx_hash_t			hash;
	const zbx_lld_trigger_node_t	*trigger_node = (const zbx_lld_trigger_node_t *)data;
	void				*ptr = NULL;

	hash = ZBX_DEFAULT_UINT64_HASH_ALGO(&trigger_node->trigger_ref.triggerid,
			sizeof(trigger_node->trigger_ref.triggerid), ZBX_DEFAULT_HASH_SEED);

	if (0 == trigger_node->trigger_ref.triggerid)
		ptr = trigger_node->trigger_ref.trigger;

	return ZBX_DEFAULT_PTR_HASH_ALGO(&ptr, sizeof(trigger_node->trigger_ref.trigger), hash);
}

int	zbx_lld_trigger_ref_compare_func(const void *d1, const void *d2)
{
	const zbx_lld_trigger_node_t	*n1 = (const zbx_lld_trigger_node_t *)d1;
	const zbx_lld_trigger_node_t	*n2 = (const zbx_lld_trigger_node_t *)d2;

	ZBX_RETURN_IF_NOT_EQUAL(n1->trigger_ref.triggerid, n2->trigger_ref.triggerid);

	/* Don't check pointer if id matches. If the reference was loaded from database it will not have pointer. */
	if (0 != n1->trigger_ref.triggerid)
		return 0;

	ZBX_RETURN_IF_NOT_EQUAL(n1->trigger_ref.trigger, n2->trigger_ref.trigger);

	return 0;
}

/* comparison function to determine trigger dependency validation order */
int	zbx_lld_trigger_node_compare_func(const void *d1, const void *d2)
{
	const zbx_lld_trigger_node_t	*n1 = *(const zbx_lld_trigger_node_t **)d1;
	const zbx_lld_trigger_node_t	*n2 = *(const zbx_lld_trigger_node_t **)d2;

	/* sort in ascending order, but ensure that existing triggers are first */
	if (0 != n1->trigger_ref.triggerid && 0 == n2->trigger_ref.triggerid)
		return -1;

	/* give priority to nodes with less parents */
	ZBX_RETURN_IF_NOT_EQUAL(n1->parents, n2->parents);

	/* compare ids */
	ZBX_RETURN_IF_NOT_EQUAL(n1->trigger_ref.triggerid, n2->trigger_ref.triggerid);

	/* Don't check pointer if id matches. If the reference was loaded from database it will not have pointer. */
	if (0 != n1->trigger_ref.triggerid)
		return 0;

	ZBX_RETURN_IF_NOT_EQUAL(n1->trigger_ref.trigger, n2->trigger_ref.trigger);

	return 0;
}

/******************************************************************************
 *                                                                            *
 * Function: lld_trigger_cache_append                                         *
 *                                                                            *
 * Purpose: adds a node to trigger cache                                      *
 *                                                                            *
 * Parameters: cache     - [IN] the trigger cache                             *
 *             triggerid - [IN] the trigger id                                *
 *             trigger   - [IN] the trigger data for new triggers             *
 *                                                                            *
 * Return value: the added node                                               *
 *                                                                            *
 ******************************************************************************/
static zbx_lld_trigger_node_t	*lld_trigger_cache_append(zbx_hashset_t *cache, zbx_uint64_t triggerid,
		zbx_lld_trigger_t *trigger)
{
	zbx_lld_trigger_node_t	node_local;

	node_local.trigger_ref.triggerid = triggerid;
	node_local.trigger_ref.trigger = trigger;
	node_local.trigger_ref.flags = 0;
	node_local.iter_num = 0;
	node_local.parents = 0;

	zbx_vector_ptr_create(&node_local.dependencies);

	return zbx_hashset_insert(cache, &node_local, sizeof(node_local));
}

/******************************************************************************
 *                                                                            *
 * Function: lld_trigger_cache_add_trigger_node                               *
 *                                                                            *
 * Purpose: add trigger and all triggers related to it to trigger dependency  *
 *          validation cache.                                                 *
 *                                                                            *
 * Parameters: cache           - [IN] the trigger cache                       *
 *             trigger         - [IN] the trigger to add                      *
 *             triggerids_up   - [OUT] identifiers of generic trigger         *
 *                                     dependents                             *
 *             triggerids_down - [OUT] identifiers of generic trigger         *
 *                                     dependencies                           *
 *                                                                            *
 ******************************************************************************/
static void	lld_trigger_cache_add_trigger_node(zbx_hashset_t *cache, zbx_lld_trigger_t *trigger,
		zbx_vector_uint64_t *triggerids_up, zbx_vector_uint64_t *triggerids_down)
{
	zbx_lld_trigger_ref_t	*trigger_ref;
	zbx_lld_trigger_node_t	*trigger_node, trigger_node_local;
	zbx_lld_dependency_t	*dependency;
	int			i;

	trigger_node_local.trigger_ref.triggerid = trigger->triggerid;
	trigger_node_local.trigger_ref.trigger = trigger;

	if (NULL != (trigger_node = zbx_hashset_search(cache, &trigger_node_local)))
		return;

	trigger_node = lld_trigger_cache_append(cache, trigger->triggerid, trigger);

	for (i = 0; i < trigger->dependencies.values_num; i++)
	{
		dependency = (zbx_lld_dependency_t *)trigger->dependencies.values[i];

		if (0 == (dependency->flags & ZBX_FLAG_LLD_DEPENDENCY_DISCOVERED))
			continue;

		trigger_ref = (zbx_lld_trigger_ref_t *)zbx_malloc(NULL, sizeof(zbx_lld_trigger_ref_t));

		trigger_ref->triggerid = dependency->triggerid_up;
		trigger_ref->trigger = dependency->trigger_up;
		trigger_ref->flags = (0 == dependency->triggerdepid ? ZBX_LLD_TRIGGER_DEPENDENCY_NEW :
				ZBX_LLD_TRIGGER_DEPENDENCY_NORMAL);

		zbx_vector_ptr_append(&trigger_node->dependencies, trigger_ref);

		if (NULL == trigger_ref->trigger)
		{
			trigger_node_local.trigger_ref.triggerid = trigger_ref->triggerid;
			trigger_node_local.trigger_ref.trigger = NULL;

			if (NULL == zbx_hashset_search(cache, &trigger_node_local))
			{
				zbx_vector_uint64_append(triggerids_up, trigger_ref->triggerid);
				zbx_vector_uint64_append(triggerids_down, trigger_ref->triggerid);

				lld_trigger_cache_append(cache, trigger_ref->triggerid, NULL);
			}
		}
	}

	if (0 != trigger->triggerid)
		zbx_vector_uint64_append(triggerids_up, trigger->triggerid);

	for (i = 0; i < trigger->dependents.values_num; i++)
	{
		lld_trigger_cache_add_trigger_node(cache, trigger->dependents.values[i], triggerids_up,
				triggerids_down);
	}

	for (i = 0; i < trigger->dependencies.values_num; i++)
	{
		dependency = (zbx_lld_dependency_t *)trigger->dependencies.values[i];

		if (NULL != dependency->trigger_up)
		{
			lld_trigger_cache_add_trigger_node(cache, dependency->trigger_up, triggerids_up,
					triggerids_down);
		}
	}
}

/******************************************************************************
 *                                                                            *
 * Function: lld_trigger_cache_init                                           *
 *                                                                            *
 * Purpose: initializes trigger cache used to perform trigger dependency      *
 *          validation                                                        *
 *                                                                            *
 * Parameters: cache    - [IN] the trigger cache                              *
 *             triggers - [IN] the discovered triggers                        *
 *                                                                            *
 * Comments: Triggers with new dependencies and.all triggers related to them  *
 *           are added to cache.                                              *
 *                                                                            *
 ******************************************************************************/
static void	lld_trigger_cache_init(zbx_hashset_t *cache, zbx_vector_ptr_t *triggers)
{
	const char		*__function_name = "lld_trigger_cache_init";

	zbx_vector_uint64_t	triggerids_up, triggerids_down;
	int			i, j;
	char			*sql = NULL;
	size_t			sql_alloc = 0, sql_offset;
	DB_RESULT		result;
	DB_ROW			row;
	zbx_lld_trigger_ref_t	*trigger_ref;
	zbx_lld_trigger_node_t	*trigger_node, trigger_node_local;

	zabbix_log(LOG_LEVEL_DEBUG, "In %s()", __function_name);

	zbx_hashset_create(cache, triggers->values_num, zbx_lld_trigger_ref_hash_func,
			zbx_lld_trigger_ref_compare_func);

	zbx_vector_uint64_create(&triggerids_down);
	zbx_vector_uint64_create(&triggerids_up);

	/* add all triggers with new dependencies to trigger cache */
	for (i = 0; i < triggers->values_num; i++)
	{
		zbx_lld_trigger_t	*trigger = (zbx_lld_trigger_t *)triggers->values[i];

		for (j = 0; j < trigger->dependencies.values_num; j++)
		{
			zbx_lld_dependency_t	*dependency = (zbx_lld_dependency_t *)trigger->dependencies.values[j];

			if (0 == dependency->triggerdepid)
				break;
		}

		if (j != trigger->dependencies.values_num)
			lld_trigger_cache_add_trigger_node(cache, trigger, &triggerids_up, &triggerids_down);
	}

	/* keep trying to load generic dependents/dependencies until there are nothing to load */
	while (0 != triggerids_up.values_num || 0 != triggerids_down.values_num)
	{
		/* load dependents */
		if (0 != triggerids_down.values_num)
		{
			sql_offset = 0;
			zbx_vector_uint64_sort(&triggerids_down, ZBX_DEFAULT_UINT64_COMPARE_FUNC);
			zbx_vector_uint64_uniq(&triggerids_down, ZBX_DEFAULT_UINT64_COMPARE_FUNC);

			zbx_snprintf_alloc(&sql, &sql_alloc, &sql_offset,
					"select td.triggerid_down,td.triggerid_up"
					" from trigger_depends td"
						" left join triggers t"
							" on td.triggerid_up=t.triggerid"
					" where t.flags<>%d"
						" and", ZBX_FLAG_DISCOVERY_PROTOTYPE);
			DBadd_condition_alloc(&sql, &sql_alloc, &sql_offset, "td.triggerid_down",
					triggerids_down.values, triggerids_down.values_num);

			zbx_vector_uint64_clear(&triggerids_down);

			result = DBselect("%s", sql);

			while (NULL != (row = DBfetch(result)))
			{
				int			new_node = 0;
				zbx_lld_trigger_node_t	*trigger_node_up;

				ZBX_STR2UINT64(trigger_node_local.trigger_ref.triggerid, row[1]);

				if (NULL == (trigger_node_up = zbx_hashset_search(cache, &trigger_node_local)))
				{
					trigger_node_up = lld_trigger_cache_append(cache,
							trigger_node_local.trigger_ref.triggerid, NULL);
					new_node = 1;
				}

				ZBX_STR2UINT64(trigger_node_local.trigger_ref.triggerid, row[0]);

				if (NULL == (trigger_node = zbx_hashset_search(cache, &trigger_node_local)))
				{
					THIS_SHOULD_NEVER_HAPPEN;
					continue;
				}

				/* check if the dependency is not already registered in cache */
				for (i = 0; i < trigger_node->dependencies.values_num; i++)
				{
					trigger_ref = (zbx_lld_trigger_ref_t *)trigger_node->dependencies.values[i];

					/* references to generic triggers will always have valid id value */
					if (trigger_ref->triggerid == trigger_node_up->trigger_ref.triggerid)
						break;
				}

				/* if the dependency was not found - add it */
				if (i == trigger_node->dependencies.values_num)
				{
					trigger_ref = (zbx_lld_trigger_ref_t *)zbx_malloc(NULL,
							sizeof(zbx_lld_trigger_ref_t));

					trigger_ref->triggerid = trigger_node_up->trigger_ref.triggerid;
					trigger_ref->trigger = NULL;
					trigger_ref->flags = ZBX_LLD_TRIGGER_DEPENDENCY_NORMAL;

					zbx_vector_ptr_append(&trigger_node->dependencies, trigger_ref);

					trigger_node_up->parents++;
				}

				if (1 == new_node)
				{
					/* if the trigger was added to cache, we must check its dependencies */
					zbx_vector_uint64_append(&triggerids_up,
							trigger_node_up->trigger_ref.triggerid);
					zbx_vector_uint64_append(&triggerids_down,
							trigger_node_up->trigger_ref.triggerid);
				}
			}

			DBfree_result(result);
		}

		/* load dependencies */
		if (0 != triggerids_up.values_num)
		{
			sql_offset = 0;
			zbx_vector_uint64_sort(&triggerids_up, ZBX_DEFAULT_UINT64_COMPARE_FUNC);
			zbx_vector_uint64_uniq(&triggerids_up, ZBX_DEFAULT_UINT64_COMPARE_FUNC);

			zbx_snprintf_alloc(&sql, &sql_alloc, &sql_offset,
					"select td.triggerid_down"
					" from trigger_depends td"
						" left join triggers t"
							" on t.triggerid=td.triggerid_down"
					" where t.flags<>%d"
						" and", ZBX_FLAG_DISCOVERY_PROTOTYPE);
			DBadd_condition_alloc(&sql, &sql_alloc, &sql_offset, "td.triggerid_up", triggerids_up.values,
					triggerids_up.values_num);

			zbx_vector_uint64_clear(&triggerids_up);

			result = DBselect("%s", sql);

			while (NULL != (row = DBfetch(result)))
			{
				ZBX_STR2UINT64(trigger_node_local.trigger_ref.triggerid, row[0]);

				if (NULL != zbx_hashset_search(cache, &trigger_node_local))
					continue;

				trigger_node = lld_trigger_cache_append(cache, trigger_node_local.trigger_ref.triggerid,
						NULL);

				zbx_vector_uint64_append(&triggerids_up, trigger_node_local.trigger_ref.triggerid);
				zbx_vector_uint64_append(&triggerids_down, trigger_node_local.trigger_ref.triggerid);
			}

			DBfree_result(result);
		}

	}

	zbx_free(sql);

	zbx_vector_uint64_destroy(&triggerids_up);
	zbx_vector_uint64_destroy(&triggerids_down);

	zabbix_log(LOG_LEVEL_DEBUG, "End of %s()", __function_name);
}

/******************************************************************************
 *                                                                            *
 * Function: zbx_trigger_cache_clean                                          *
 *                                                                            *
 * Purpose: releases resources allocated by trigger cache                     *
 *          validation                                                        *
 *                                                                            *
 * Parameters: cache - [IN] the trigger cache                                 *
 *                                                                            *
 ******************************************************************************/
static void	zbx_trigger_cache_clean(zbx_hashset_t *cache)
{
	zbx_hashset_iter_t	iter;
	zbx_lld_trigger_node_t	*trigger_node;

	zbx_hashset_iter_reset(cache, &iter);
	while (NULL != (trigger_node = zbx_hashset_iter_next(&iter)))
	{
		zbx_vector_ptr_clear_ext(&trigger_node->dependencies, zbx_ptr_free);
		zbx_vector_ptr_destroy(&trigger_node->dependencies);
	}

	zbx_hashset_destroy(cache);
}

/******************************************************************************
 *                                                                            *
 * Function: lld_trigger_dependency_delete                                    *
 *                                                                            *
 * Purpose: removes trigger dependency                                        *
 *                                                                            *
 * Parameters: from  - [IN] the reference to dependent trigger                *
 *             to    - [IN] the reference to trigger the from depends on      *
 *             error - [OUT] the error message                                *
 *                                                                            *
 * Comments: If possible (the dependency loop was introduced by discovered    *
 *           dependencies) the last dependency in the loop will be removed.   *
 *           Otherwise (the triggers in database already had dependency loop) *
 *           the last dependency in the loop will be marked as removed,       *
 *           however the dependency in database will be left intact.          *
 *                                                                            *
 ******************************************************************************/
static void	lld_trigger_dependency_delete(zbx_lld_trigger_ref_t *from, zbx_lld_trigger_ref_t *to, char **error)
{
	zbx_lld_trigger_t	*trigger;
	int			i;
	char			*trigger_desc;

	if (ZBX_LLD_TRIGGER_DEPENDENCY_NORMAL == to->flags)
	{
		/* When old dependency loop has been detected mark it as deleted to avoid   */
		/* infinite recursion during dependency validation, but don't really delete */
		/* it because only new dependencies can be deleted.                         */

		/* in old dependency loop there are no new triggers, so all involved */
		/* triggers have valid identifiers                                   */
		zabbix_log(LOG_LEVEL_CRIT, "existing recursive dependency loop detected for trigger \""
				ZBX_FS_UI64 "\"", to->triggerid);
		return;
	}

	trigger = from->trigger;

	/* remove the dependency */
	for (i = 0; i < trigger->dependencies.values_num; i++)
	{
		zbx_lld_dependency_t	*dependency = (zbx_lld_dependency_t *)trigger->dependencies.values[i];

		if ((NULL != dependency->trigger_up && dependency->trigger_up == to->trigger) ||
				(0 != dependency->triggerid_up && dependency->triggerid_up == to->triggerid))
		{
			zbx_free(dependency);
			zbx_vector_ptr_remove(&trigger->dependencies, i);

			break;
		}
	}

	if (0 != from->triggerid)
		trigger_desc = zbx_dsprintf(NULL, ZBX_FS_UI64, from->triggerid);
	else
		trigger_desc = zbx_strdup(NULL, from->trigger->description);

	*error = zbx_strdcatf(*error, "Cannot create all trigger \"%s\" dependencies:"
			" recursion too deep.\n", trigger_desc);

	zbx_free(trigger_desc);
}

/******************************************************************************
 *                                                                            *
 * Function: lld_trigger_dependencies_iter                                    *
 *                                                                            *
 * Purpose: iterates through trigger dependencies to find dependency loops    *
 *                                                                            *
 * Parameters: cache         - [IN] the trigger cache                         *
 *             triggers      - [IN] the discovered triggers                   *
 *             trigger_node  - [IN] the trigger to check                      *
 *             iter          - [IN] the dependency iterator                   *
 *             level         - [IN] the dependency level                      *
 *             error         - [OUT] the error message                        *
 *                                                                            *
 * Return value: SUCCEED - the trigger's dependency chain in valid            *
 *               FAIL    - a dependency loop was detected                     *
 *                                                                            *
 * Comments: If the validation fails the offending dependency is removed.     *
 *                                                                            *
 ******************************************************************************/
static int	lld_trigger_dependencies_iter(zbx_hashset_t *cache, zbx_vector_ptr_t *triggers,
		zbx_lld_trigger_node_t *trigger_node, zbx_lld_trigger_node_iter_t *iter, int level, char **error)
{
	int				i;
	zbx_lld_trigger_ref_t		*trigger_ref;
	zbx_lld_trigger_node_t		*trigger_node_up;
	zbx_lld_trigger_node_iter_t	child_iter, *piter;

	if (trigger_node->iter_num == iter->iter_num || ZBX_TRIGGER_DEPENDENCY_LEVELS_MAX < level)
	{
		/* dependency loop detected, resolve it by deleting corresponding dependency */
		lld_trigger_dependency_delete(iter->ref_from, iter->ref_to, error);

		/* mark the dependency as removed */
		iter->ref_to->flags = ZBX_LLD_TRIGGER_DEPENDENCY_DELETE;

		return FAIL;
	}

	trigger_node->iter_num = iter->iter_num;

	for (i = 0; i < trigger_node->dependencies.values_num; i++)
	{
		trigger_ref = (zbx_lld_trigger_ref_t *)trigger_node->dependencies.values[i];

		/* skip dependencies marked as deleted */
		if (ZBX_LLD_TRIGGER_DEPENDENCY_DELETE == trigger_ref->flags)
			continue;

		if (NULL == (trigger_node_up = zbx_hashset_search(cache, trigger_ref)))
		{
			THIS_SHOULD_NEVER_HAPPEN;
			continue;
		}

		/* Remember last dependency that could be cut.                         */
		/* It should be either a last new dependency or just a last dependency */
		/* if no new dependencies were encountered.                            */
		if (ZBX_LLD_TRIGGER_DEPENDENCY_NEW == trigger_ref->flags || NULL == iter->ref_to ||
				ZBX_LLD_TRIGGER_DEPENDENCY_NORMAL == iter->ref_to->flags)
		{
			child_iter.ref_from = &trigger_node->trigger_ref;
			child_iter.ref_to = trigger_ref;
			child_iter.iter_num = iter->iter_num;

			piter = &child_iter;
		}
		else
			piter = iter;

		if (FAIL == lld_trigger_dependencies_iter(cache, triggers, trigger_node_up, piter, level + 1, error))
			return FAIL;
	}

	trigger_node->iter_num = 0;

	return SUCCEED;
}

/******************************************************************************
 *                                                                            *
 * Function: lld_trigger_dependencies_validate                                *
 *                                                                            *
 * Purpose: validate discovered trigger dependencies                          *
 *                                                                            *
 * Parameters: triggers - [IN] the discovered triggers                        *
 *             error    - [OUT] the error message                             *
 *             triggers - [IN] the discovered triggers                        *
 *             trigger  - [IN] the trigger to check                           *
 *             iter     - [IN] the dependency iterator                        *
 *             level    - [IN] the dependency level                           *
 *                                                                            *
 * Comments: During validation the dependency loops will be resolved by       *
 *           removing offending dependencies.                                 *
 *                                                                            *
 ******************************************************************************/
static void	lld_trigger_dependencies_validate(zbx_vector_ptr_t *triggers, char **error)
{
	const char			*__function_name = "lld_trigger_dependencies_validate";

	zbx_hashset_t			cache;
	zbx_hashset_iter_t		iter;
	zbx_lld_trigger_node_t		*trigger_node, *trigger_node_up;
	zbx_lld_trigger_node_iter_t	node_iter = {0};
	zbx_vector_ptr_t		nodes;
	int				i;

	zabbix_log(LOG_LEVEL_DEBUG, "In %s()", __function_name);

	lld_trigger_cache_init(&cache, triggers);

	/* Perform dependency validation in the order of trigger ids and starting with parentless triggers. */
	/* This will give some consistency in choosing what dependencies should be deleted in the case of   */
	/* recursion.                                                                                       */
	zbx_vector_ptr_create(&nodes);
	zbx_vector_ptr_reserve(&nodes, cache.num_data);

	zbx_hashset_iter_reset(&cache, &iter);
	while (NULL != (trigger_node = zbx_hashset_iter_next(&iter)))
	{
		for (i = 0; i < trigger_node->dependencies.values_num; i++)
		{
			if (NULL == (trigger_node_up = zbx_hashset_search(&cache,
					trigger_node->dependencies.values[i])))
			{
				THIS_SHOULD_NEVER_HAPPEN;
				continue;
			}

			trigger_node_up->parents++;
		}
		zbx_vector_ptr_append(&nodes, trigger_node);
	}

	zbx_vector_ptr_sort(&nodes, zbx_lld_trigger_node_compare_func);

	for (i = 0; i < nodes.values_num; i++)
	{
		if (NULL == (trigger_node = zbx_hashset_search(&cache, (zbx_lld_trigger_node_t *)nodes.values[i])))
		{
			THIS_SHOULD_NEVER_HAPPEN;
			continue;
		}

		/* If dependency iterator returns false it means that dependency loop was detected */
		/* (and resolved). In this case we have to validate dependencies for this trigger  */
		/* again.                                                                          */
		do
		{
			node_iter.iter_num++;
			node_iter.ref_from = NULL;
			node_iter.ref_to = NULL;
		}
		while (SUCCEED != lld_trigger_dependencies_iter(&cache, triggers, trigger_node, &node_iter, 0, error));
	}

	zbx_vector_ptr_destroy(&nodes);
	zbx_trigger_cache_clean(&cache);

	zabbix_log(LOG_LEVEL_DEBUG, "End of %s()", __function_name);
}

/******************************************************************************
 *                                                                            *
 * Function: lld_update_triggers                                              *
 *                                                                            *
 * Purpose: add or update triggers for discovered items                       *
 *                                                                            *
 ******************************************************************************/
void	lld_update_triggers(zbx_uint64_t hostid, zbx_uint64_t lld_ruleid, zbx_vector_ptr_t *lld_rows, char **error)
{
	const char			*__function_name = "lld_update_triggers";

	zbx_vector_ptr_t		trigger_prototypes;
	zbx_vector_ptr_t		triggers;
	zbx_vector_ptr_t		items;
	zbx_lld_trigger_t		*trigger;
	zbx_lld_trigger_prototype_t	*trigger_prototype;
	int				i;

	zabbix_log(LOG_LEVEL_DEBUG, "In %s()", __function_name);

	zbx_vector_ptr_create(&trigger_prototypes);

	lld_trigger_prototoypes_get(lld_ruleid, &trigger_prototypes);

	if (0 == trigger_prototypes.values_num)
		goto out;

	zbx_vector_ptr_create(&triggers);	/* list of triggers which were created or will be created or */
						/* updated by the trigger prototype */
	zbx_vector_ptr_create(&items);		/* list of items which are related to the trigger prototypes */

	lld_triggers_get(&trigger_prototypes, &triggers);
	lld_functions_get(&trigger_prototypes, &triggers);
	lld_dependencies_get(&trigger_prototypes, &triggers);
	lld_items_get(&trigger_prototypes, &items);

	/* simplifying trigger expressions */

	for (i = 0; i < trigger_prototypes.values_num; i++)
	{
		trigger_prototype = (zbx_lld_trigger_prototype_t *)trigger_prototypes.values[i];

		lld_expression_simplify(&trigger_prototype->expression, &trigger_prototype->functions);
		lld_expression_simplify(&trigger_prototype->recovery_expression, &trigger_prototype->functions);
	}

	for (i = 0; i < triggers.values_num; i++)
	{
		trigger = (zbx_lld_trigger_t *)triggers.values[i];

		lld_expression_simplify(&trigger->expression, &trigger->functions);
		lld_expression_simplify(&trigger->recovery_expression, &trigger->functions);
	}

	/* making triggers */

	lld_triggers_make(&trigger_prototypes, &triggers, &items, lld_rows, error);
	lld_triggers_validate(hostid, &triggers, error);
	lld_trigger_dependencies_make(&trigger_prototypes, &triggers, &items, lld_rows, error);
	lld_trigger_dependencies_validate(&triggers, error);
	lld_triggers_save(hostid, &trigger_prototypes, &triggers);

	/* cleaning */

	zbx_vector_ptr_clear_ext(&items, (zbx_mem_free_func_t)lld_item_free);
	zbx_vector_ptr_clear_ext(&triggers, (zbx_mem_free_func_t)lld_trigger_free);
	zbx_vector_ptr_destroy(&items);
	zbx_vector_ptr_destroy(&triggers);
out:
	zbx_vector_ptr_clear_ext(&trigger_prototypes, (zbx_mem_free_func_t)lld_trigger_prototype_free);
	zbx_vector_ptr_destroy(&trigger_prototypes);

	zabbix_log(LOG_LEVEL_DEBUG, "End of %s()", __function_name);
}<|MERGE_RESOLUTION|>--- conflicted
+++ resolved
@@ -992,15 +992,11 @@
 	trigger = lld_trigger_get(trigger_prototype->triggerid, items_triggers, &lld_row->item_links);
 
 	expression = zbx_strdup(expression, trigger_prototype->expression);
-<<<<<<< HEAD
-	if (SUCCEED != substitute_lld_macros(&expression, jp_row, ZBX_MACRO_NUMERIC, err, sizeof(err)))
-=======
 	recovery_expression = zbx_strdup(recovery_expression, trigger_prototype->recovery_expression);
 
-	if (SUCCEED != substitute_discovery_macros(&expression, jp_row, ZBX_MACRO_NUMERIC, err, sizeof(err)) ||
-			SUCCEED != substitute_discovery_macros(&recovery_expression, jp_row, ZBX_MACRO_NUMERIC, err,
+	if (SUCCEED != substitute_lld_macros(&expression, jp_row, ZBX_MACRO_NUMERIC, err, sizeof(err)) ||
+			SUCCEED != substitute_lld_macros(&recovery_expression, jp_row, ZBX_MACRO_NUMERIC, err,
 					sizeof(err)))
->>>>>>> 3fb97118
 	{
 		*error = zbx_strdcatf(*error, "Cannot %s trigger: %s.\n", (NULL != trigger ? "update" : "create"), err);
 		goto out;
