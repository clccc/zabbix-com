/*
** Zabbix
** Copyright (C) 2001-2016 Zabbix SIA
**
** This program is free software; you can redistribute it and/or modify
** it under the terms of the GNU General Public License as published by
** the Free Software Foundation; either version 2 of the License, or
** (at your option) any later version.
**
** This program is distributed in the hope that it will be useful,
** but WITHOUT ANY WARRANTY; without even the implied warranty of
** MERCHANTABILITY or FITNESS FOR A PARTICULAR PURPOSE. See the
** GNU General Public License for more details.
**
** You should have received a copy of the GNU General Public License
** along with this program; if not, write to the Free Software
** Foundation, Inc., 51 Franklin Street, Fifth Floor, Boston, MA  02110-1301, USA.
**/

#include "common.h"
#include "comms.h"
#include "log.h"
#include "../zbxcrypto/tls_tcp.h"

#if defined(HAVE_IPV6)
#	define ZBX_SOCKADDR struct sockaddr_storage
#else
#	define ZBX_SOCKADDR struct sockaddr_in
#endif

#if !defined(ZBX_SOCKLEN_T)
#	define ZBX_SOCKLEN_T socklen_t
#endif

#if !defined(SOCK_CLOEXEC)
#	define SOCK_CLOEXEC 0	/* SOCK_CLOEXEC is Linux-specific, available since 2.6.23 */
#endif

#if defined(HAVE_OPENSSL)
extern ZBX_THREAD_LOCAL char	info_buf[256];
#endif

extern int	CONFIG_TIMEOUT;

extern ZBX_THREAD_LOCAL volatile sig_atomic_t	zbx_timed_out;

/******************************************************************************
 *                                                                            *
 * Function: zbx_socket_strerror                                              *
 *                                                                            *
 * Purpose: return string describing tcp error                                *
 *                                                                            *
 * Return value: pointer to the null terminated string                        *
 *                                                                            *
 * Author: Eugene Grigorjev                                                   *
 *                                                                            *
 ******************************************************************************/

#define ZBX_SOCKET_STRERROR_LEN	512

static char	zbx_socket_strerror_message[ZBX_SOCKET_STRERROR_LEN];

const char	*zbx_socket_strerror(void)
{
	zbx_socket_strerror_message[ZBX_SOCKET_STRERROR_LEN - 1] = '\0';	/* force null termination */
	return zbx_socket_strerror_message;
}

#ifdef HAVE___VA_ARGS__
#	define zbx_set_socket_strerror(fmt, ...) __zbx_zbx_set_socket_strerror(ZBX_CONST_STRING(fmt), ##__VA_ARGS__)
#else
#	define zbx_set_socket_strerror __zbx_zbx_set_socket_strerror
#endif
static void	__zbx_zbx_set_socket_strerror(const char *fmt, ...)
{
	va_list args;

	va_start(args, fmt);

	zbx_vsnprintf(zbx_socket_strerror_message, sizeof(zbx_socket_strerror_message), fmt, args);

	va_end(args);
}

static char	*zbx_get_ip_by_socket(zbx_socket_t *s)
{
	ZBX_SOCKADDR			sa;
	ZBX_SOCKLEN_T			sz = sizeof(sa);
	ZBX_THREAD_LOCAL static char	host[64];
	char				*error_message = NULL;

	if (ZBX_PROTO_ERROR == getpeername(s->socket, (struct sockaddr *)&sa, &sz))
	{
		error_message = strerror_from_system(zbx_socket_last_error());
		zbx_set_socket_strerror("connection rejected, getpeername() failed: %s", error_message);
		goto out;
	}

#if defined(HAVE_IPV6)
	if (0 != zbx_getnameinfo((struct sockaddr *)&sa, host, sizeof(host), NULL, 0, NI_NUMERICHOST))
	{
		error_message = strerror_from_system(zbx_socket_last_error());
		zbx_set_socket_strerror("connection rejected, getnameinfo() failed: %s", error_message);
	}
#else
	zbx_snprintf(host, sizeof(host), "%s", inet_ntoa(sa.sin_addr));
#endif
out:
	if (NULL != error_message)
	{
		zabbix_log(LOG_LEVEL_WARNING, "Cannot get socket IP address: %s", error_message);
		strscpy(host, "unknown IP");
	}

	return host;
}

#if !defined(_WINDOWS)
/******************************************************************************
 *                                                                            *
 * Function: zbx_gethost_by_ip                                                *
 *                                                                            *
 * Purpose: retrieve 'hostent' by IP address                                  *
 *                                                                            *
 * Author: Alexei Vladishev                                                   *
 *                                                                            *
 ******************************************************************************/
#if defined(HAVE_IPV6)
void	zbx_gethost_by_ip(const char *ip, char *host, size_t hostlen)
{
	struct addrinfo	hints, *ai = NULL;

	assert(ip);

	memset(&hints, 0, sizeof(hints));
	hints.ai_family = PF_UNSPEC;

	if (0 != getaddrinfo(ip, NULL, &hints, &ai))
	{
		host[0] = '\0';
		goto out;
	}

	if (0 != getnameinfo(ai->ai_addr, ai->ai_addrlen, host, hostlen, NULL, 0, NI_NAMEREQD))
	{
		host[0] = '\0';
		goto out;
	}
out:
	if (NULL != ai)
		freeaddrinfo(ai);
}
#else
void	zbx_gethost_by_ip(const char *ip, char *host, size_t hostlen)
{
	struct in_addr	addr;
	struct hostent  *hst;

	assert(ip);

	if (0 == inet_aton(ip, &addr))
	{
		host[0] = '\0';
		return;
	}

	if (NULL == (hst = gethostbyaddr((char *)&addr, sizeof(addr), AF_INET)))
	{
		host[0] = '\0';
		return;
	}

	zbx_strlcpy(host, hst->h_name, hostlen);
}
#endif	/* HAVE_IPV6 */
#endif	/* _WINDOWS */

/******************************************************************************
 *                                                                            *
 * Function: zbx_socket_start                                                 *
 *                                                                            *
 * Purpose: Initialize Windows Sockets APIs                                   *
 *                                                                            *
 * Return value: SUCCEED or FAIL - an error occurred                          *
 *                                                                            *
 * Author: Eugene Grigorjev                                                   *
 *                                                                            *
 ******************************************************************************/
#if defined(_WINDOWS)

#define ZBX_SOCKET_START()	if (FAIL == socket_started) socket_started = zbx_socket_start()

int	socket_started = FAIL;	/* winXX threads require socket_started not to be static */

static int	zbx_socket_start()
{
	WSADATA	sockInfo;
	int	ret;

	if (0 != (ret = WSAStartup(MAKEWORD(2, 2), &sockInfo)))
	{
		zabbix_log(LOG_LEVEL_WARNING, "WSAStartup() failed: %s", strerror_from_system(ret));
		return FAIL;
	}

	return SUCCEED;
}

#else
#	define ZBX_SOCKET_START()
#endif

/******************************************************************************
 *                                                                            *
 * Function: zbx_socket_clean                                                 *
 *                                                                            *
 * Purpose: initialize socket                                                 *
 *                                                                            *
 * Author: Alexei Vladishev                                                   *
 *                                                                            *
 ******************************************************************************/
static void	zbx_socket_clean(zbx_socket_t *s)
{
	memset(s, 0, sizeof(zbx_socket_t));

	s->buf_type = ZBX_BUF_TYPE_STAT;
}

/******************************************************************************
 *                                                                            *
 * Function: zbx_socket_free                                                  *
 *                                                                            *
 * Purpose: free socket's dynamic buffer                                      *
 *                                                                            *
 * Author: Alexei Vladishev                                                   *
 *                                                                            *
 ******************************************************************************/
static void	zbx_socket_free(zbx_socket_t *s)
{
	if (ZBX_BUF_TYPE_DYN == s->buf_type)
		zbx_free(s->buffer);
}

/******************************************************************************
 *                                                                            *
 * Function: zbx_socket_timeout_set                                           *
 *                                                                            *
 * Purpose: set timeout for socket operations                                 *
 *                                                                            *
 * Parameters: s       - [IN] socket descriptor                               *
 *             timeout - [IN] timeout, in seconds                             *
 *                                                                            *
 * Author: Alexander Vladishev                                                *
 *                                                                            *
 ******************************************************************************/
static void	zbx_socket_timeout_set(zbx_socket_t *s, int timeout)
{
	s->timeout = timeout;
#if defined(_WINDOWS)
	timeout *= 1000;

	if (ZBX_PROTO_ERROR == setsockopt(s->socket, SOL_SOCKET, SO_RCVTIMEO, (const char *)&timeout, sizeof(timeout)))
	{
		zabbix_log(LOG_LEVEL_WARNING, "setsockopt() failed for SO_RCVTIMEO: %s",
				strerror_from_system(zbx_socket_last_error()));
	}

	if (ZBX_PROTO_ERROR == setsockopt(s->socket, SOL_SOCKET, SO_SNDTIMEO, (const char *)&timeout, sizeof(timeout)))
	{
		zabbix_log(LOG_LEVEL_WARNING, "setsockopt() failed for SO_SNDTIMEO: %s",
				strerror_from_system(zbx_socket_last_error()));
	}
#else
	zbx_alarm_on(timeout);
#endif
}

/******************************************************************************
 *                                                                            *
 * Function: zbx_socket_timeout_cleanup                                       *
 *                                                                            *
 * Purpose: clean up timeout for socket operations                            *
 *                                                                            *
 * Parameters: s - [OUT] socket descriptor                                    *
 *                                                                            *
 * Author: Alexander Vladishev                                                *
 *                                                                            *
 ******************************************************************************/
static void	zbx_socket_timeout_cleanup(zbx_socket_t *s)
{
#if !defined(_WINDOWS)
	if (0 != s->timeout)
	{
		zbx_alarm_off();
		s->timeout = 0;
	}
#endif
}

/******************************************************************************
 *                                                                            *
 * Function: zbx_socket_connect                                               *
 *                                                                            *
 * Purpose: connect to the specified address with an optional timeout value   *
 *                                                                            *
 * Parameters: s       - [IN] socket descriptor                               *
 *             addr    - [IN] the address                                     *
 *             addrlen - [IN] the length of addr structure                    *
 *             timeout - [IN] the connection timeout (0 - system default)     *
 *             error   - [OUT] the error message                              *
 *                                                                            *
 * Return value: SUCCEED - connected successfully                             *
 *               FAIL - an error occurred                                     *
 *                                                                            *
 * Comments: Windows connect implementation uses internal timeouts which      *
 *           cannot be changed. Because of that in Windows use nonblocking    *
 *           connect, then wait for connection the specified timeout period   *
 *           and if successful change socket back to blocking mode.           *
 *                                                                            *
 ******************************************************************************/
static int	zbx_socket_connect(zbx_socket_t *s, const struct sockaddr *addr, socklen_t addrlen, int timeout,
		char **error)
{
#if defined(_WINDOWS)
	u_long		mode = 1;
	FD_SET		fdw, fde;
	int		res;
	struct timeval	tv, *ptv;
#endif
	if (0 != timeout)
		zbx_socket_timeout_set(s, timeout);

#if defined(_WINDOWS)
	if (0 != ioctlsocket(s->socket, FIONBIO, &mode))
	{
		*error = zbx_strdup(*error, strerror_from_system(zbx_socket_last_error()));
		return FAIL;
	}

	FD_ZERO(&fdw);
	FD_SET(s->socket, &fdw);

	FD_ZERO(&fde);
	FD_SET(s->socket, &fde);

	if (0 != timeout)
	{
		tv.tv_sec = timeout;
		tv.tv_usec = 0;
		ptv = &tv;
	}
	else
		ptv = NULL;

	if (ZBX_PROTO_ERROR == connect(s->socket, addr, addrlen) && WSAEWOULDBLOCK != zbx_socket_last_error())
	{
		*error = zbx_strdup(*error, strerror_from_system(zbx_socket_last_error()));
		return FAIL;
	}

	if (-1 == (res = select(0, NULL, &fdw, &fde, ptv)))
	{
		*error = zbx_strdup(*error, strerror_from_system(zbx_socket_last_error()));
		return FAIL;
	}

	if (0 == FD_ISSET(s->socket, &fdw))
	{
		if (0 != FD_ISSET(s->socket, &fde))
			*error = zbx_strdup(*error, "Connection refused.");
		else
			*error = zbx_strdup(*error, "A connection timeout occurred.");

		return FAIL;
	}

	mode = 0;
	if (0 != ioctlsocket(s->socket, FIONBIO, &mode))
	{
		*error = zbx_strdup(*error, strerror_from_system(zbx_socket_last_error()));
		return FAIL;
	}
#else
	if (ZBX_PROTO_ERROR == connect(s->socket, addr, addrlen))
	{
		*error = zbx_strdup(*error, strerror_from_system(zbx_socket_last_error()));
		return FAIL;
	}
#endif
	s->connection_type = ZBX_TCP_SEC_UNENCRYPTED;

	return SUCCEED;
}

/******************************************************************************
 *                                                                            *
 * Function: zbx_socket_create                                                *
 *                                                                            *
 * Purpose: connect the socket of the specified type to external host         *
 *                                                                            *
 * Parameters: s - [OUT] socket descriptor                                    *
 *                                                                            *
 * Return value: SUCCEED - connected successfully                             *
 *               FAIL - an error occurred                                     *
 *                                                                            *
 * Author: Alexei Vladishev                                                   *
 *                                                                            *
 ******************************************************************************/
#if defined(HAVE_IPV6)
static int	zbx_socket_create(zbx_socket_t *s, int type, const char *source_ip, const char *ip, unsigned short port,
		int timeout, unsigned int tls_connect, char *tls_arg1, char *tls_arg2)
{
	int		ret = FAIL;
	struct addrinfo	*ai = NULL, hints;
	struct addrinfo	*ai_bind = NULL;
	char		service[8], *error = NULL;
	void		(*func_socket_close)(zbx_socket_t *s);

	if (SOCK_DGRAM == type && (ZBX_TCP_SEC_TLS_CERT == tls_connect || ZBX_TCP_SEC_TLS_PSK == tls_connect))
	{
		THIS_SHOULD_NEVER_HAPPEN;
		return FAIL;
	}
#if defined(HAVE_POLARSSL) || defined(HAVE_GNUTLS) || defined(HAVE_OPENSSL)
	if (ZBX_TCP_SEC_TLS_PSK == tls_connect && '\0' == *tls_arg1)
	{
		zbx_set_socket_strerror("cannot connect with PSK: PSK not available");
		return FAIL;
	}
#else
	if (ZBX_TCP_SEC_TLS_CERT == tls_connect || ZBX_TCP_SEC_TLS_PSK == tls_connect)
	{
		zbx_set_socket_strerror("support for TLS was not compiled in");
		return FAIL;
	}
#endif
	ZBX_SOCKET_START();

	zbx_socket_clean(s);

	zbx_snprintf(service, sizeof(service), "%hu", port);
	memset(&hints, 0x00, sizeof(struct addrinfo));
	hints.ai_family = PF_UNSPEC;
	hints.ai_socktype = type;

	if (0 != getaddrinfo(ip, service, &hints, &ai))
	{
		zbx_set_socket_strerror("cannot resolve [%s]", ip);
		goto out;
	}

	if (ZBX_SOCKET_ERROR == (s->socket = socket(ai->ai_family, ai->ai_socktype | SOCK_CLOEXEC, ai->ai_protocol)))
	{
		zbx_set_socket_strerror("cannot create socket [[%s]:%hu]: %s",
				ip, port, strerror_from_system(zbx_socket_last_error()));
		goto out;
	}

#if !defined(_WINDOWS) && !SOCK_CLOEXEC
	fcntl(s->socket, F_SETFD, FD_CLOEXEC);
#endif
	func_socket_close = (SOCK_STREAM == type ? zbx_tcp_close : zbx_udp_close);

	if (NULL != source_ip)
	{
		memset(&hints, 0x00, sizeof(struct addrinfo));

		hints.ai_family = PF_UNSPEC;
		hints.ai_socktype = type;
		hints.ai_flags = AI_NUMERICHOST;

		if (0 != getaddrinfo(source_ip, NULL, &hints, &ai_bind))
		{
			zbx_set_socket_strerror("invalid source IP address [%s]", source_ip);
			func_socket_close(s);
			goto out;
		}

		if (ZBX_PROTO_ERROR == bind(s->socket, ai_bind->ai_addr, ai_bind->ai_addrlen))
		{
			zbx_set_socket_strerror("bind() failed: %s", strerror_from_system(zbx_socket_last_error()));
			func_socket_close(s);
			goto out;
		}
	}

	if (SUCCEED != zbx_socket_connect(s, ai->ai_addr, ai->ai_addrlen, timeout, &error))
	{
		func_socket_close(s);
		zbx_set_socket_strerror("cannot connect to [[%s]:%hu]: %s", ip, port, error);
		zbx_free(error);
		goto out;
	}

#if defined(HAVE_POLARSSL) || defined(HAVE_GNUTLS) || defined(HAVE_OPENSSL)
	if ((ZBX_TCP_SEC_TLS_CERT == tls_connect || ZBX_TCP_SEC_TLS_PSK == tls_connect) &&
			SUCCEED != zbx_tls_connect(s, tls_connect, tls_arg1, tls_arg2, &error))
	{
		zbx_tcp_close(s);
		zbx_set_socket_strerror("TCP successful, cannot establish TLS to [[%s]:%hu]: %s", ip, port, error);
		zbx_free(error);
		goto out;
	}
#endif
	zbx_strlcpy(s->peer, ip, sizeof(s->peer));

	ret = SUCCEED;
out:
	if (NULL != ai)
		freeaddrinfo(ai);

	if (NULL != ai_bind)
		freeaddrinfo(ai_bind);

	return ret;
}
#else
static int	zbx_socket_create(zbx_socket_t *s, int type, const char *source_ip, const char *ip, unsigned short port,
		int timeout, unsigned int tls_connect, char *tls_arg1, char *tls_arg2)
{
	ZBX_SOCKADDR	servaddr_in;
	struct hostent	*hp;
	char		*error = NULL;
	void		(*func_socket_close)(zbx_socket_t *s);

	if (SOCK_DGRAM == type && (ZBX_TCP_SEC_TLS_CERT == tls_connect || ZBX_TCP_SEC_TLS_PSK == tls_connect))
	{
		THIS_SHOULD_NEVER_HAPPEN;
		return FAIL;
	}
#if defined(HAVE_POLARSSL) || defined(HAVE_GNUTLS) || defined(HAVE_OPENSSL)
	if (ZBX_TCP_SEC_TLS_PSK == tls_connect && '\0' == *tls_arg1)
	{
		zbx_set_socket_strerror("cannot connect with PSK: PSK not available");
		return FAIL;
	}
#else
	if (ZBX_TCP_SEC_TLS_CERT == tls_connect || ZBX_TCP_SEC_TLS_PSK == tls_connect)
	{
		zbx_set_socket_strerror("support for TLS was not compiled in");
		return FAIL;
	}
#endif
	ZBX_SOCKET_START();

	zbx_socket_clean(s);

	if (NULL == (hp = gethostbyname(ip)))
	{
#if defined(_WINDOWS)
		zbx_set_socket_strerror("gethostbyname() failed for '%s': %s",
				ip, strerror_from_system(WSAGetLastError()));
#elif defined(HAVE_HSTRERROR)
		zbx_set_socket_strerror("gethostbyname() failed for '%s': [%d] %s",
				ip, h_errno, hstrerror(h_errno));
#else
		zbx_set_socket_strerror("gethostbyname() failed for '%s': [%d]",
				ip, h_errno);
#endif
		return FAIL;
	}

	servaddr_in.sin_family = AF_INET;
	servaddr_in.sin_addr.s_addr = ((struct in_addr *)(hp->h_addr))->s_addr;
	servaddr_in.sin_port = htons(port);

	if (ZBX_SOCKET_ERROR == (s->socket = socket(AF_INET, type | SOCK_CLOEXEC, 0)))
	{
		zbx_set_socket_strerror("cannot create socket [[%s]:%hu]: %s",
				ip, port, strerror_from_system(zbx_socket_last_error()));
		return FAIL;
	}

#if !defined(_WINDOWS) && !SOCK_CLOEXEC
	fcntl(s->socket, F_SETFD, FD_CLOEXEC);
#endif
	func_socket_close = (SOCK_STREAM == type ? zbx_tcp_close : zbx_udp_close);

	if (NULL != source_ip)
	{
		ZBX_SOCKADDR	source_addr;

		memset(&source_addr, 0, sizeof(source_addr));

		source_addr.sin_family = AF_INET;
		source_addr.sin_addr.s_addr = inet_addr(source_ip);
		source_addr.sin_port = 0;

		if (ZBX_PROTO_ERROR == bind(s->socket, (struct sockaddr *)&source_addr, sizeof(source_addr)))
		{
			zbx_set_socket_strerror("bind() failed: %s", strerror_from_system(zbx_socket_last_error()));
			func_socket_close(s);
			return FAIL;
		}
	}

	if (SUCCEED != zbx_socket_connect(s, (struct sockaddr *)&servaddr_in, sizeof(servaddr_in), timeout, &error))
	{
		func_socket_close(s);
		zbx_set_socket_strerror("cannot connect to [[%s]:%hu]: %s", ip, port, error);
		zbx_free(error);
		return FAIL;
	}

#if defined(HAVE_POLARSSL) || defined(HAVE_GNUTLS) || defined(HAVE_OPENSSL)
	if ((ZBX_TCP_SEC_TLS_CERT == tls_connect || ZBX_TCP_SEC_TLS_PSK == tls_connect) &&
			SUCCEED != zbx_tls_connect(s, tls_connect, tls_arg1, tls_arg2, &error))
	{
		zbx_tcp_close(s);
		zbx_set_socket_strerror("TCP successful, cannot establish TLS to [[%s]:%hu]: %s", ip, port, error);
		zbx_free(error);
		return FAIL;
	}
#endif
	zbx_strlcpy(s->peer, ip, sizeof(s->peer));

	return SUCCEED;
}
#endif	/* HAVE_IPV6 */

int	zbx_tcp_connect(zbx_socket_t *s, const char *source_ip, const char *ip, unsigned short port, int timeout,
		unsigned int tls_connect, char *tls_arg1, char *tls_arg2)
{
	if (ZBX_TCP_SEC_UNENCRYPTED != tls_connect && ZBX_TCP_SEC_TLS_CERT != tls_connect &&
			ZBX_TCP_SEC_TLS_PSK != tls_connect)
	{
		THIS_SHOULD_NEVER_HAPPEN;
		return FAIL;
	}

	return zbx_socket_create(s, SOCK_STREAM, source_ip, ip, port, timeout, tls_connect, tls_arg1, tls_arg2);
}

static ssize_t	zbx_tcp_write(zbx_socket_t *s, const char *buf, size_t len)
{
	ssize_t	res;
	int	err;
#if defined(HAVE_POLARSSL) || defined(HAVE_GNUTLS) || defined(HAVE_OPENSSL)
	char	*error = NULL;
#endif
#if defined(_WINDOWS)
	double	sec;
#endif
#if defined(HAVE_POLARSSL) || defined(HAVE_GNUTLS) || defined(HAVE_OPENSSL)
	if (NULL != s->tls_ctx)	/* TLS connection */
	{
		if (ZBX_PROTO_ERROR == (res = zbx_tls_write(s, buf, len, &error)))
		{
			zbx_set_socket_strerror("%s", error);
			zbx_free(error);
		}

		return res;
	}
<<<<<<< HEAD
#endif
#if defined(_WINDOWS)
	zbx_timed_out = 0;
	sec = zbx_time();
#endif
=======
#endif
#if defined(_WINDOWS)
	zbx_timed_out = 0;
	sec = zbx_time();
#endif
>>>>>>> ba85fd0e
	do
	{
		res = ZBX_TCP_WRITE(s->socket, buf, len);
#if defined(_WINDOWS)
		if (s->timeout < zbx_time() - sec)
			zbx_timed_out = 1;
#endif
	}
	while (0 == zbx_timed_out && ZBX_PROTO_ERROR == res && ZBX_PROTO_AGAIN == (err = zbx_socket_last_error()));

	if (1 == zbx_timed_out)
	{
		zbx_set_socket_strerror("ZBX_TCP_WRITE() timed out");
		return ZBX_PROTO_ERROR;
	}

	if (ZBX_PROTO_ERROR == res)
		zbx_set_socket_strerror("ZBX_TCP_WRITE() failed: %s", strerror_from_system(err));

	return res;
}

/******************************************************************************
 *                                                                            *
 * Function: zbx_tcp_send_ext                                                 *
 *                                                                            *
 * Purpose: send data                                                         *
 *                                                                            *
 * Return value: SUCCEED - success                                            *
 *               FAIL - an error occurred                                     *
 *                                                                            *
 * Author: Eugene Grigorjev                                                   *
 *                                                                            *
 * Comments:                                                                  *
 *     RFC 5246 "The Transport Layer Security (TLS) Protocol. Version 1.2"    *
 *     says: "The record layer fragments information blocks into TLSPlaintext *
 *     records carrying data in chunks of 2^14 bytes or less.".               *
 *                                                                            *
 *     This function combines sending of Zabbix protocol header (5 bytes),    *
 *     data length (8 bytes) and at least part of the message into one block  *
 *     of up to 16384 bytes for efficiency. The same is applied for sending   *
 *     unencrypted messages.                                                  *
 *                                                                            *
 ******************************************************************************/

#define ZBX_TCP_HEADER_DATA	"ZBXD"
#define ZBX_TCP_HEADER_VERSION	"\1"
#define ZBX_TCP_HEADER		ZBX_TCP_HEADER_DATA ZBX_TCP_HEADER_VERSION
#define ZBX_TCP_HEADER_LEN	5

int	zbx_tcp_send_ext(zbx_socket_t *s, const char *data, size_t len, unsigned char flags, int timeout)
{
#define ZBX_TLS_MAX_REC_LEN	16384

	zbx_uint64_t	len64_le;
	ssize_t		bytes_sent = 0, written = 0;
	size_t		send_bytes;
	int		ret = SUCCEED;

	if (0 != timeout)
		zbx_socket_timeout_set(s, timeout);

	if (0 != (flags & ZBX_TCP_PROTOCOL))
	{
		size_t	take_bytes;
		char	header_buf[ZBX_TLS_MAX_REC_LEN];	/* Buffer is allocated on stack with a hope that it   */
								/* will be short-lived in CPU cache. Static buffer is */
								/* not used on purpose.				      */

		memcpy(header_buf, ZBX_TCP_HEADER, (size_t)ZBX_TCP_HEADER_LEN);

		len64_le = zbx_htole_uint64((zbx_uint64_t)len);
		memcpy(header_buf + ZBX_TCP_HEADER_LEN, &len64_le, sizeof(len64_le));

		take_bytes = MIN(len, ZBX_TLS_MAX_REC_LEN - ZBX_TCP_HEADER_LEN - sizeof(len64_le));
		memcpy(header_buf + ZBX_TCP_HEADER_LEN + sizeof(len64_le), data, take_bytes);

		send_bytes = ZBX_TCP_HEADER_LEN + sizeof(len64_le) + take_bytes;

		while (written < (ssize_t)send_bytes)
		{
			if (ZBX_PROTO_ERROR == (bytes_sent = zbx_tcp_write(s, header_buf + written,
					send_bytes - (size_t)written)))
			{
				ret = FAIL;
				goto cleanup;
			}
			written += bytes_sent;
		}

		written -= ZBX_TCP_HEADER_LEN + (ssize_t)sizeof(len64_le);
	}

	while (written < (ssize_t)len)
	{
		if (ZBX_TCP_SEC_UNENCRYPTED == s->connection_type)
			send_bytes = len - (size_t)written;
		else
			send_bytes = MIN(ZBX_TLS_MAX_REC_LEN, len - (size_t)written);

		if (ZBX_PROTO_ERROR == (bytes_sent = zbx_tcp_write(s, data + written, send_bytes)))
		{
			ret = FAIL;
			goto cleanup;
		}
		written += bytes_sent;
	}
cleanup:
	if (0 != timeout)
		zbx_socket_timeout_cleanup(s);

	return ret;

#undef ZBX_TLS_MAX_REC_LEN
}

/******************************************************************************
 *                                                                            *
 * Function: zbx_tcp_close                                                    *
 *                                                                            *
 * Purpose: close open TCP socket                                             *
 *                                                                            *
 * Author: Alexei Vladishev                                                   *
 *                                                                            *
 ******************************************************************************/
void	zbx_tcp_close(zbx_socket_t *s)
{
	zbx_tcp_unaccept(s);

	zbx_socket_timeout_cleanup(s);

	zbx_socket_free(s);
	zbx_socket_close(s->socket);
}

/******************************************************************************
 *                                                                            *
 * Function: get_address_family                                               *
 *                                                                            *
 * Purpose: return address family                                             *
 *                                                                            *
 * Parameters: addr - [IN] address or hostname                                *
 *             family - [OUT] address family                                  *
 *             error - [OUT] error string                                     *
 *             max_error_len - [IN] error string length                       *
 *                                                                            *
 * Return value: SUCCEED - success                                            *
 *               FAIL - an error occurred                                     *
 *                                                                            *
 * Author: Alexander Vladishev                                                *
 *                                                                            *
 ******************************************************************************/
#ifdef HAVE_IPV6
int	get_address_family(const char *addr, int *family, char *error, int max_error_len)
{
	struct addrinfo	hints, *ai = NULL;
	int		err, res = FAIL;

	memset(&hints, 0, sizeof(hints));
	hints.ai_family = PF_UNSPEC;
	hints.ai_flags = 0;
	hints.ai_socktype = SOCK_STREAM;

	if (0 != (err = getaddrinfo(addr, NULL, &hints, &ai)))
	{
		zbx_snprintf(error, max_error_len, "%s: [%d] %s", addr, err, gai_strerror(err));
		goto out;
	}

	if (PF_INET != ai->ai_family && PF_INET6 != ai->ai_family)
	{
		zbx_snprintf(error, max_error_len, "%s: unsupported address family", addr);
		goto out;
	}

	*family = (int)ai->ai_family;

	res = SUCCEED;
out:
	if (NULL != ai)
		freeaddrinfo(ai);

	return res;
}
#endif	/* HAVE_IPV6 */

/******************************************************************************
 *                                                                            *
 * Function: zbx_tcp_listen                                                   *
 *                                                                            *
 * Purpose: create socket for listening                                       *
 *                                                                            *
 * Return value: SUCCEED - success                                            *
 *               FAIL - an error occurred                                     *
 *                                                                            *
 * Author: Alexei Vladishev, Aleksandrs Saveljevs                             *
 *                                                                            *
 ******************************************************************************/
#if defined(HAVE_IPV6)
int	zbx_tcp_listen(zbx_socket_t *s, const char *listen_ip, unsigned short listen_port)
{
	struct addrinfo	hints, *ai = NULL, *current_ai;
	char		port[8], *ip, *ips, *delim;
	int		i, err, on, ret = FAIL;

	ZBX_SOCKET_START();

	zbx_socket_clean(s);

	memset(&hints, 0, sizeof(hints));
	hints.ai_family = PF_UNSPEC;
	hints.ai_flags = AI_NUMERICHOST | AI_PASSIVE;
	hints.ai_socktype = SOCK_STREAM;
	zbx_snprintf(port, sizeof(port), "%hu", listen_port);

	ip = ips = (NULL == listen_ip ? NULL : strdup(listen_ip));

	while (1)
	{
		delim = (NULL == ip ? NULL : strchr(ip, ','));
		if (NULL != delim)
			*delim = '\0';

		if (0 != (err = getaddrinfo(ip, port, &hints, &ai)))
		{
			zbx_set_socket_strerror("cannot resolve address [[%s]:%s]: [%d] %s",
					ip ? ip : "-", port, err, gai_strerror(err));
			goto out;
		}

		for (current_ai = ai; NULL != current_ai; current_ai = current_ai->ai_next)
		{
			if (ZBX_SOCKET_COUNT == s->num_socks)
			{
				zbx_set_socket_strerror("not enough space for socket [[%s]:%s]",
						ip ? ip : "-", port);
				goto out;
			}

			if (PF_INET != current_ai->ai_family && PF_INET6 != current_ai->ai_family)
				continue;

			if (ZBX_SOCKET_ERROR == (s->sockets[s->num_socks] =
					socket(current_ai->ai_family, current_ai->ai_socktype | SOCK_CLOEXEC,
					current_ai->ai_protocol)))
			{
				zbx_set_socket_strerror("socket() for [[%s]:%s] failed: %s",
						ip ? ip : "-", port, strerror_from_system(zbx_socket_last_error()));
#ifdef _WINDOWS
				if (WSAEAFNOSUPPORT == zbx_socket_last_error())
#else
				if (EAFNOSUPPORT == zbx_socket_last_error())
#endif
					continue;
				else
					goto out;
			}

#if !defined(_WINDOWS) && !SOCK_CLOEXEC
			fcntl(s->sockets[s->num_socks], F_SETFD, FD_CLOEXEC);
#endif
			on = 1;
#ifdef _WINDOWS
			/* prevent other processes from binding to the same port */
			/* SO_EXCLUSIVEADDRUSE is mutually exclusive with SO_REUSEADDR */
			/* on Windows SO_REUSEADDR has different semantics than on Unix */
			/* https://msdn.microsoft.com/en-us/library/windows/desktop/ms740621(v=vs.85).aspx */
			if (ZBX_PROTO_ERROR == setsockopt(s->sockets[s->num_socks], SOL_SOCKET, SO_EXCLUSIVEADDRUSE,
					(void *)&on, sizeof(on)))
			{
				zbx_set_socket_strerror("setsockopt() with %s for [[%s]:%s] failed: %s",
						"SO_EXCLUSIVEADDRUSE", ip ? ip : "-", port,
						strerror_from_system(zbx_socket_last_error()));
			}
#else
			/* enable address reuse */
			/* this is to immediately use the address even if it is in TIME_WAIT state */
			/* http://www-128.ibm.com/developerworks/linux/library/l-sockpit/index.html */
			if (ZBX_PROTO_ERROR == setsockopt(s->sockets[s->num_socks], SOL_SOCKET, SO_REUSEADDR,
					(void *)&on, sizeof(on)))
			{
				zbx_set_socket_strerror("setsockopt() with %s for [[%s]:%s] failed: %s",
						"SO_REUSEADDR", ip ? ip : "-", port,
						strerror_from_system(zbx_socket_last_error()));
			}
#endif

#if defined(IPPROTO_IPV6) && defined(IPV6_V6ONLY)
			if (PF_INET6 == current_ai->ai_family &&
					ZBX_PROTO_ERROR == setsockopt(s->sockets[s->num_socks], IPPROTO_IPV6,
					IPV6_V6ONLY, (void *)&on, sizeof(on)))
			{
				zbx_set_socket_strerror("setsockopt() with %s for [[%s]:%s] failed: %s",
						"IPV6_V6ONLY", ip ? ip : "-", port,
						strerror_from_system(zbx_socket_last_error()));
			}
#endif
			if (ZBX_PROTO_ERROR == bind(s->sockets[s->num_socks], current_ai->ai_addr,
					current_ai->ai_addrlen))
			{
				zbx_set_socket_strerror("bind() for [[%s]:%s] failed: %s",
						ip ? ip : "-", port, strerror_from_system(zbx_socket_last_error()));
				zbx_socket_close(s->sockets[s->num_socks]);
#ifdef _WINDOWS
				if (WSAEADDRINUSE == zbx_socket_last_error())
#else
				if (EADDRINUSE == zbx_socket_last_error())
#endif
					continue;
				else
					goto out;
			}

			if (ZBX_PROTO_ERROR == listen(s->sockets[s->num_socks], SOMAXCONN))
			{
				zbx_set_socket_strerror("listen() for [[%s]:%s] failed: %s",
						ip ? ip : "-", port, strerror_from_system(zbx_socket_last_error()));
				zbx_socket_close(s->sockets[s->num_socks]);
				goto out;
			}

			s->num_socks++;
		}

		if (NULL != ai)
		{
			freeaddrinfo(ai);
			ai = NULL;
		}

		if (NULL == ip || NULL == delim)
			break;

		*delim = ',';
		ip = delim + 1;
	}

	if (0 == s->num_socks)
	{
		zbx_set_socket_strerror("zbx_tcp_listen() fatal error: unable to serve on any address [[%s]:%hu]",
				listen_ip ? listen_ip : "-", listen_port);
		goto out;
	}

	ret = SUCCEED;
out:
	if (NULL != ips)
		zbx_free(ips);

	if (NULL != ai)
		freeaddrinfo(ai);

	if (SUCCEED != ret)
	{
		for (i = 0; i < s->num_socks; i++)
			zbx_socket_close(s->sockets[i]);
	}

	return ret;
}
#else
int	zbx_tcp_listen(zbx_socket_t *s, const char *listen_ip, unsigned short listen_port)
{
	ZBX_SOCKADDR	serv_addr;
	char		*ip, *ips, *delim;
	int		i, on, ret = FAIL;

	ZBX_SOCKET_START();

	zbx_socket_clean(s);

	ip = ips = (NULL == listen_ip ? NULL : strdup(listen_ip));

	while (1)
	{
		delim = (NULL == ip ? NULL : strchr(ip, ','));
		if (NULL != delim)
			*delim = '\0';

		if (NULL != ip && FAIL == is_ip4(ip))
		{
			zbx_set_socket_strerror("incorrect IPv4 address [%s]", ip);
			goto out;
		}

		if (ZBX_SOCKET_COUNT == s->num_socks)
		{
			zbx_set_socket_strerror("not enough space for socket [[%s]:%hu]",
					ip ? ip : "-", listen_port);
			goto out;
		}

		if (ZBX_SOCKET_ERROR == (s->sockets[s->num_socks] = socket(AF_INET, SOCK_STREAM | SOCK_CLOEXEC, 0)))
		{
			zbx_set_socket_strerror("socket() for [[%s]:%hu] failed: %s",
					ip ? ip : "-", listen_port, strerror_from_system(zbx_socket_last_error()));
			goto out;
		}

#if !defined(_WINDOWS) && !SOCK_CLOEXEC
		fcntl(s->sockets[s->num_socks], F_SETFD, FD_CLOEXEC);
#endif
		on = 1;
#ifdef _WINDOWS
		/* prevent other processes from binding to the same port */
		/* SO_EXCLUSIVEADDRUSE is mutually exclusive with SO_REUSEADDR */
		/* on Windows SO_REUSEADDR has different semantics than on Unix */
		/* https://msdn.microsoft.com/en-us/library/windows/desktop/ms740621(v=vs.85).aspx */
		if (ZBX_PROTO_ERROR == setsockopt(s->sockets[s->num_socks], SOL_SOCKET, SO_EXCLUSIVEADDRUSE,
				(void *)&on, sizeof(on)))
		{
			zbx_set_socket_strerror("setsockopt() with %s for [[%s]:%hu] failed: %s", "SO_EXCLUSIVEADDRUSE",
					ip ? ip : "-", listen_port, strerror_from_system(zbx_socket_last_error()));
		}
#else
		/* enable address reuse */
		/* this is to immediately use the address even if it is in TIME_WAIT state */
		/* http://www-128.ibm.com/developerworks/linux/library/l-sockpit/index.html */
		if (ZBX_PROTO_ERROR == setsockopt(s->sockets[s->num_socks], SOL_SOCKET, SO_REUSEADDR,
				(void *)&on, sizeof(on)))
		{
			zbx_set_socket_strerror("setsockopt() with %s for [[%s]:%hu] failed: %s", "SO_REUSEADDR",
					ip ? ip : "-", listen_port, strerror_from_system(zbx_socket_last_error()));
		}
#endif
		memset(&serv_addr, 0, sizeof(serv_addr));

		serv_addr.sin_family = AF_INET;
		serv_addr.sin_addr.s_addr = (NULL != ip ? inet_addr(ip) : htonl(INADDR_ANY));
		serv_addr.sin_port = htons((unsigned short)listen_port);

		if (ZBX_PROTO_ERROR == bind(s->sockets[s->num_socks], (struct sockaddr *)&serv_addr, sizeof(serv_addr)))
		{
			zbx_set_socket_strerror("bind() for [[%s]:%hu] failed: %s",
					ip ? ip : "-", listen_port, strerror_from_system(zbx_socket_last_error()));
			zbx_socket_close(s->sockets[s->num_socks]);
			goto out;
		}

		if (ZBX_PROTO_ERROR == listen(s->sockets[s->num_socks], SOMAXCONN))
		{
			zbx_set_socket_strerror("listen() for [[%s]:%hu] failed: %s",
					ip ? ip : "-", listen_port, strerror_from_system(zbx_socket_last_error()));
			zbx_socket_close(s->sockets[s->num_socks]);
			goto out;
		}

		s->num_socks++;

		if (NULL == ip || NULL == delim)
			break;
		*delim = ',';
		ip = delim + 1;
	}

	if (0 == s->num_socks)
	{
		zbx_set_socket_strerror("zbx_tcp_listen() fatal error: unable to serve on any address [[%s]:%hu]",
				listen_ip ? listen_ip : "-", listen_port);
		goto out;
	}

	ret = SUCCEED;
out:
	if (NULL != ips)
		zbx_free(ips);

	if (SUCCEED != ret)
	{
		for (i = 0; i < s->num_socks; i++)
			zbx_socket_close(s->sockets[i]);
	}

	return ret;
}
#endif	/* HAVE_IPV6 */

/******************************************************************************
 *                                                                            *
 * Function: zbx_tcp_accept                                                   *
 *                                                                            *
 * Purpose: permits an incoming connection attempt on a socket                *
 *                                                                            *
 * Return value: SUCCEED - success                                            *
 *               FAIL - an error occurred                                     *
 *                                                                            *
 * Author: Eugene Grigorjev, Aleksandrs Saveljevs                             *
 *                                                                            *
 ******************************************************************************/
int	zbx_tcp_accept(zbx_socket_t *s, unsigned int tls_accept)
{
	ZBX_SOCKADDR	serv_addr;
	fd_set		sock_set;
	ZBX_SOCKET	accepted_socket;
	ZBX_SOCKLEN_T	nlen;
	int		i, n = 0, ret = FAIL;
	ssize_t		res;
	unsigned char	buf;	/* 1 byte buffer */

	zbx_tcp_unaccept(s);

	FD_ZERO(&sock_set);

	for (i = 0; i < s->num_socks; i++)
	{
		FD_SET(s->sockets[i], &sock_set);
#if !defined(_WINDOWS)
		if (s->sockets[i] > n)
			n = s->sockets[i];
#endif
	}

	if (ZBX_PROTO_ERROR == select(n + 1, &sock_set, NULL, NULL, NULL))
	{
		zbx_set_socket_strerror("select() failed: %s", strerror_from_system(zbx_socket_last_error()));
		return ret;
	}

	for (i = 0; i < s->num_socks; i++)
	{
		if (FD_ISSET(s->sockets[i], &sock_set))
			break;
	}

	/* Since this socket was returned by select(), we know we have */
	/* a connection waiting and that this accept() will not block. */
	nlen = sizeof(serv_addr);
	if (ZBX_SOCKET_ERROR == (accepted_socket = (ZBX_SOCKET)accept(s->sockets[i], (struct sockaddr *)&serv_addr,
			&nlen)))
	{
		zbx_set_socket_strerror("accept() failed: %s", strerror_from_system(zbx_socket_last_error()));
		return ret;
	}

	s->socket_orig = s->socket;	/* remember main socket */
	s->socket = accepted_socket;	/* replace socket to accepted */
	s->accepted = 1;

	zbx_strlcpy(s->peer, zbx_get_ip_by_socket(s), sizeof(s->peer));	/* save peer IP address */

	zbx_socket_timeout_set(s, CONFIG_TIMEOUT);

	if (ZBX_SOCKET_ERROR == (res = recv(s->socket, &buf, 1, MSG_PEEK)))
	{
		zbx_set_socket_strerror("from %s: reading first byte from connection failed: %s", s->peer,
				strerror_from_system(zbx_socket_last_error()));
		zbx_tcp_unaccept(s);
		goto out;
	}

	/* if the 1st byte is 0x16 then assume it's a TLS connection */
	if (1 == res && '\x16' == buf)
	{
#if defined(HAVE_POLARSSL) || defined(HAVE_GNUTLS) || defined(HAVE_OPENSSL)
		if (0 != (tls_accept & (ZBX_TCP_SEC_TLS_CERT | ZBX_TCP_SEC_TLS_PSK)))
		{
			char	*error = NULL;

			if (SUCCEED != zbx_tls_accept(s, tls_accept, &error))
			{
				zbx_set_socket_strerror("from %s: %s", s->peer, error);
				zbx_tcp_unaccept(s);
				zbx_free(error);
				goto out;
			}
		}
		else
		{
			zbx_set_socket_strerror("from %s: TLS connections are not allowed", s->peer);
			zbx_tcp_unaccept(s);
			goto out;
		}
#else
		zbx_set_socket_strerror("from %s: support for TLS was not compiled in", s->peer);
		zbx_tcp_unaccept(s);
		goto out;
#endif
	}
	else
	{
		if (0 == (tls_accept & ZBX_TCP_SEC_UNENCRYPTED))
		{
			zbx_set_socket_strerror("from %s: unencrypted connections are not allowed", s->peer);
			zbx_tcp_unaccept(s);
			goto out;
		}

		s->connection_type = ZBX_TCP_SEC_UNENCRYPTED;
	}

	ret = SUCCEED;
out:
	zbx_socket_timeout_cleanup(s);

	return ret;
}

/******************************************************************************
 *                                                                            *
 * Function: zbx_tcp_unaccept                                                 *
 *                                                                            *
 * Purpose: close accepted connection                                         *
 *                                                                            *
 * Author: Eugene Grigorjev                                                   *
 *                                                                            *
 ******************************************************************************/
void	zbx_tcp_unaccept(zbx_socket_t *s)
{
#if defined(HAVE_POLARSSL) || defined(HAVE_GNUTLS) || defined(HAVE_OPENSSL)
	zbx_tls_close(s);
#endif
	if (!s->accepted) return;

	shutdown(s->socket, 2);

	zbx_socket_close(s->socket);

	s->socket = s->socket_orig;	/* restore main socket */
	s->socket_orig = ZBX_SOCKET_ERROR;
	s->accepted = 0;
}

/******************************************************************************
 *                                                                            *
 * Function: zbx_socket_find_line                                             *
 *                                                                            *
 * Purpose: finds the next line in socket data buffer                         *
 *                                                                            *
 * Parameters: s - [IN] the socket                                            *
 *                                                                            *
 * Return value: A pointer to the next line or NULL if the socket data buffer *
 *               contains no more lines.                                      *
 *                                                                            *
 ******************************************************************************/
static const char	*zbx_socket_find_line(zbx_socket_t *s)
{
	char	*ptr, *line = NULL;

	if (NULL == s->next_line)
		return NULL;

	/* check if the buffer contains the next line */
	if ((size_t)(s->next_line - s->buffer) <= s->read_bytes && NULL != (ptr = strchr(s->next_line, '\n')))
	{
		line = s->next_line;
		s->next_line = ptr + 1;

		if (ptr > line && '\r' == *(ptr - 1))
			ptr--;

		*ptr = '\0';
	}

	return line;
}

/******************************************************************************
 *                                                                            *
 * Function: zbx_tcp_recv_line                                                *
 *                                                                            *
 * Purpose: reads next line from a socket                                     *
 *                                                                            *
 * Parameters: s - [IN] the socket                                            *
 *                                                                            *
 * Return value: a pointer to the line in socket buffer or NULL if there are  *
 *               no more lines (socket was closed or an error occurred)       *
 *                                                                            *
 * Comments: Lines larger than 64KB are truncated.                            *
 *                                                                            *
 ******************************************************************************/
const char	*zbx_tcp_recv_line(zbx_socket_t *s)
{
#define ZBX_TCP_LINE_LEN	(64 * ZBX_KIBIBYTE)

	char		buffer[ZBX_STAT_BUF_LEN], *ptr = NULL;
	const char	*line;
	ssize_t		nbytes;
	size_t		alloc = 0, offset = 0, line_length, left;

	/* check if the buffer already contains the next line */
	if (NULL != (line = zbx_socket_find_line(s)))
		return line;

	/* Find the size of leftover data from the last read line operation and copy */
	/* the leftover data to the static buffer and reset the dynamic buffer.      */
	/* Because we are reading data in ZBX_STAT_BUF_LEN chunks the leftover       */
	/* data will always fit the static buffer.                                   */
	if (NULL != s->next_line)
	{
		left = s->read_bytes - (s->next_line - s->buffer);
		memmove(s->buf_stat, s->next_line, left);
	}
	else
		left = 0;

	s->read_bytes = left;
	s->next_line = s->buf_stat;

	zbx_socket_free(s);
	s->buf_type = ZBX_BUF_TYPE_STAT;
	s->buffer = s->buf_stat;

	/* read more data into static buffer */
	if (ZBX_PROTO_ERROR == (nbytes = ZBX_TCP_READ(s->socket, s->buf_stat + left, ZBX_STAT_BUF_LEN - left - 1)))
		goto out;

	s->buf_stat[left + nbytes] = '\0';

	if (0 == nbytes)
	{
		/* Socket was closed before newline was found. If we have data in buffer  */
		/* return it with success. Otherwise return failure.                      */
		line = 0 != s->read_bytes ? s->next_line : NULL;
		s->next_line += s->read_bytes;

		goto out;
	}

	s->read_bytes += nbytes;

	/* check if the static buffer now contains the next line */
	if (NULL != (line = zbx_socket_find_line(s)))
		goto out;

	/* copy the static buffer data into dynamic buffer */
	s->buf_type = ZBX_BUF_TYPE_DYN;
	s->buffer = NULL;
	zbx_strncpy_alloc(&s->buffer, &alloc, &offset, s->buf_stat, s->read_bytes);
	line_length = s->read_bytes;

	/* Read data into dynamic buffer until newline has been found. */
	/* Lines larger than ZBX_TCP_LINE_LEN bytes will be truncated. */
	do
	{
		if (ZBX_PROTO_ERROR == (nbytes = ZBX_TCP_READ(s->socket, buffer, ZBX_STAT_BUF_LEN - 1)))
			goto out;

		if (0 == nbytes)
		{
			/* socket was closed before newline was found, just return the data we have */
			line = 0 != s->read_bytes ? s->buffer : NULL;
			s->next_line = s->buffer + s->read_bytes;

			goto out;
		}

		buffer[nbytes] = '\0';
		ptr = strchr(buffer, '\n');

		if (s->read_bytes + nbytes < ZBX_TCP_LINE_LEN && s->read_bytes == line_length)
		{
			zbx_strncpy_alloc(&s->buffer, &alloc, &offset, buffer, nbytes);
			s->read_bytes += nbytes;
		}
		else
		{
			if (0 != (left = MIN(ZBX_TCP_LINE_LEN - s->read_bytes, ptr - buffer)))
			{
				/* fill the string to the defined limit */
				zbx_strncpy_alloc(&s->buffer, &alloc, &offset, buffer, left);
				s->read_bytes += left;
			}

			/* if the line exceeds the defined limit then truncate it by skipping data until the newline */
			if (NULL != ptr)
			{
				zbx_strncpy_alloc(&s->buffer, &alloc, &offset, ptr, nbytes - (ptr - buffer));
				s->read_bytes += nbytes - (ptr - buffer);
			}
		}

		line_length += nbytes;

	}
	while (NULL == ptr);

	s->next_line = s->buffer;
	line = zbx_socket_find_line(s);
out:
	return line;
}

static ssize_t	zbx_tcp_read(zbx_socket_t *s, char *buf, size_t len)
{
	ssize_t	res;
	int	err;
#if defined(HAVE_POLARSSL) || defined(HAVE_GNUTLS) || defined(HAVE_OPENSSL)
	char	*error = NULL;
#endif
#if defined(_WINDOWS)
	double	sec;
#endif
#if defined(HAVE_POLARSSL) || defined(HAVE_GNUTLS) || defined(HAVE_OPENSSL)
	if (NULL != s->tls_ctx)	/* TLS connection */
	{
		if (ZBX_PROTO_ERROR == (res = zbx_tls_read(s, buf, len, &error)))
		{
			zbx_set_socket_strerror("%s", error);
			zbx_free(error);
		}

		return res;
	}
#endif
#if defined(_WINDOWS)
	zbx_timed_out = 0;
	sec = zbx_time();
#endif
	do
	{
		res = ZBX_TCP_READ(s->socket, buf, len);
#if defined(_WINDOWS)
		if (s->timeout < zbx_time() - sec)
			zbx_timed_out = 1;
#endif
	}
	while (0 == zbx_timed_out && ZBX_PROTO_ERROR == res && ZBX_PROTO_AGAIN == (err = zbx_socket_last_error()));

	if (1 == zbx_timed_out)
	{
		zbx_set_socket_strerror("ZBX_TCP_READ() timed out");
		return ZBX_PROTO_ERROR;
	}

	if (ZBX_PROTO_ERROR == res)
		zbx_set_socket_strerror("ZBX_TCP_READ() failed: %s", strerror_from_system(err));

	return res;
}

/******************************************************************************
 *                                                                            *
 * Function: zbx_tcp_recv_ext                                                 *
 *                                                                            *
 * Purpose: receive data                                                      *
 *                                                                            *
 * Return value: number of bytes received - success,                          *
 *               FAIL - an error occurred                                     *
 *                                                                            *
 * Author: Eugene Grigorjev                                                   *
 *                                                                            *
 ******************************************************************************/
ssize_t	zbx_tcp_recv_ext(zbx_socket_t *s, unsigned char flags, int timeout)
{
#define ZBX_TCP_EXPECT_HEADER	1
#define ZBX_TCP_EXPECT_LENGTH	2
#define ZBX_TCP_EXPECT_TEXT_XML	3
#define ZBX_TCP_EXPECT_SIZE	4
#define ZBX_TCP_EXPECT_CLOSE	5
#define ZBX_TCP_EXPECT_XML_END	6

	ssize_t		nbytes;
	size_t		allocated = 8 * ZBX_STAT_BUF_LEN, buf_dyn_bytes = 0, buf_stat_bytes = 0, header_bytes = 0;
	zbx_uint64_t	expected_len = 16 * ZBX_MEBIBYTE;
	unsigned char	expect = ZBX_TCP_EXPECT_HEADER;

	if (0 != timeout)
		zbx_socket_timeout_set(s, timeout);

	zbx_socket_free(s);

	s->buf_type = ZBX_BUF_TYPE_STAT;
	s->buffer = s->buf_stat;

	while (0 != (nbytes = zbx_tcp_read(s, s->buf_stat + buf_stat_bytes, sizeof(s->buf_stat) - buf_stat_bytes)))
	{
		if (ZBX_PROTO_ERROR == nbytes)
			goto out;

		if (ZBX_BUF_TYPE_STAT == s->buf_type)
			buf_stat_bytes += nbytes;
		else
			zbx_strncpy_alloc(&s->buffer, &allocated, &buf_dyn_bytes, s->buf_stat, nbytes);

		if (buf_stat_bytes + buf_dyn_bytes >= expected_len)
			break;

		/* performance short-circuit, can be omitted */
		if (ZBX_TCP_EXPECT_SIZE == expect || (ZBX_TCP_EXPECT_CLOSE == expect && ZBX_BUF_TYPE_DYN == s->buf_type))
			continue;

		if (ZBX_TCP_EXPECT_HEADER == expect)
		{
			if (ZBX_TCP_HEADER_LEN > buf_stat_bytes)
			{
				if (0 == strncmp(s->buf_stat, ZBX_TCP_HEADER, buf_stat_bytes))
					continue;

				expect = ZBX_TCP_EXPECT_TEXT_XML;
			}
			else
			{
				if (0 == strncmp(s->buf_stat, ZBX_TCP_HEADER, ZBX_TCP_HEADER_LEN))
					expect = ZBX_TCP_EXPECT_LENGTH;
				else
					expect = ZBX_TCP_EXPECT_TEXT_XML;
			}
		}

		if (ZBX_TCP_EXPECT_LENGTH == expect)
		{
			if (ZBX_TCP_HEADER_LEN + sizeof(zbx_uint64_t) > buf_stat_bytes)
				continue;

			memcpy(&expected_len, s->buf_stat + ZBX_TCP_HEADER_LEN, sizeof(zbx_uint64_t));
			expected_len = zbx_letoh_uint64(expected_len);

			if (ZBX_MAX_RECV_DATA_SIZE < expected_len)
			{
				zabbix_log(LOG_LEVEL_WARNING, "Message size " ZBX_FS_UI64 " from %s exceeds the "
						"maximum size " ZBX_FS_UI64 " bytes. Message ignored.", expected_len,
						s->peer, (zbx_uint64_t)ZBX_MAX_RECV_DATA_SIZE);
				nbytes = ZBX_PROTO_ERROR;
				goto out;
			}

			if (sizeof(s->buf_stat) > expected_len)
			{
				buf_stat_bytes -= ZBX_TCP_HEADER_LEN + sizeof(zbx_uint64_t);
				memmove(s->buf_stat, s->buf_stat + ZBX_TCP_HEADER_LEN + sizeof(zbx_uint64_t),
						buf_stat_bytes);
			}
			else
			{
				s->buf_type = ZBX_BUF_TYPE_DYN;
				s->buffer = zbx_malloc(NULL, allocated);
				buf_dyn_bytes = buf_stat_bytes - ZBX_TCP_HEADER_LEN - sizeof(zbx_uint64_t);
				buf_stat_bytes = 0;
				memcpy(s->buffer, s->buf_stat + ZBX_TCP_HEADER_LEN + sizeof(zbx_uint64_t),
						buf_dyn_bytes);
			}

			expect = ZBX_TCP_EXPECT_SIZE;
			header_bytes = ZBX_TCP_HEADER_LEN + sizeof(zbx_uint64_t);

			if (buf_stat_bytes + buf_dyn_bytes >= expected_len)
				break;

			continue;
		}

		if (sizeof(s->buf_stat) == buf_stat_bytes)
		{
			s->buf_type = ZBX_BUF_TYPE_DYN;
			s->buffer = zbx_malloc(NULL, allocated);
			buf_dyn_bytes = sizeof(s->buf_stat);
			buf_stat_bytes = 0;
			memcpy(s->buffer, s->buf_stat, sizeof(s->buf_stat));
			continue;
		}

		if (sizeof(s->buf_stat) == nbytes)
			continue;

		if (ZBX_TCP_EXPECT_TEXT_XML == expect)
		{
			if (0 != (flags & ZBX_TCP_READ_UNTIL_CLOSE))
			{
				expect = ZBX_TCP_EXPECT_CLOSE;
				continue;
			}

			if (ZBX_CONST_STRLEN("<req>") > buf_stat_bytes + buf_dyn_bytes)
			{
				if (0 != strncmp(s->buffer, "<req>", buf_stat_bytes + buf_dyn_bytes))
					break;

				continue;
			}
			else
			{
				if (0 != strncmp(s->buffer, "<req>", ZBX_CONST_STRLEN("<req>")))
					break;

				expect = ZBX_TCP_EXPECT_XML_END;
			}
		}

		if (ZBX_TCP_EXPECT_XML_END == expect)
		{
			/* closing tag received in the last 10 bytes? */
			s->buffer[buf_stat_bytes + buf_dyn_bytes] = '\0';
			if (NULL != strstr(s->buffer + buf_stat_bytes + buf_dyn_bytes - (10 > buf_stat_bytes +
					buf_dyn_bytes ? buf_stat_bytes + buf_dyn_bytes : 10), "</req>"))
			{
				break;
			}
		}
	}

	if (ZBX_TCP_EXPECT_SIZE == expect)
	{
		if (buf_stat_bytes + buf_dyn_bytes != expected_len)
		{
			if (buf_stat_bytes + buf_dyn_bytes < expected_len)
			{
				zabbix_log(LOG_LEVEL_WARNING, "Message from %s is shorter than expected " ZBX_FS_UI64
						" bytes. Message ignored.", s->peer, expected_len);
			}
			else
			{
				zabbix_log(LOG_LEVEL_WARNING, "Message from %s is longer than expected " ZBX_FS_UI64
						" bytes. Message ignored.", s->peer, expected_len);
			}

			nbytes = ZBX_PROTO_ERROR;
			goto out;
		}
	}
	else if (buf_stat_bytes + buf_dyn_bytes >= expected_len)
	{
		zabbix_log(LOG_LEVEL_WARNING, "Message from %s is longer than " ZBX_FS_UI64 " bytes allowed for"
				" plain text. Message ignored.", s->peer, expected_len);
		nbytes = ZBX_PROTO_ERROR;
		goto out;
	}

	s->read_bytes = buf_stat_bytes + buf_dyn_bytes;
	s->buffer[s->read_bytes] = '\0';
out:
	if (0 != timeout)
		zbx_socket_timeout_cleanup(s);

	return (ZBX_PROTO_ERROR == nbytes ? FAIL : (ssize_t)(s->read_bytes + header_bytes));

#undef ZBX_TCP_EXPECT_HEADER
#undef ZBX_TCP_EXPECT_LENGTH
#undef ZBX_TCP_EXPECT_TEXT_XML
#undef ZBX_TCP_EXPECT_SIZE
#undef ZBX_TCP_EXPECT_CLOSE
#undef ZBX_TCP_EXPECT_XML_END
}

#if defined(HAVE_IPV6)
static int	zbx_ip_cmp(const struct addrinfo *current_ai, ZBX_SOCKADDR name)
{
	/* Network Byte Order is ensured */
	/* IPv4-compatible, the first 96 bits are zeros */
	const unsigned char	ipv4_compat_mask[12] = {0};
	/* IPv4-mapped, the first 80 bits are zeros, 16 next - ones */
	const unsigned char	ipv4_mapped_mask[12] = {0, 0, 0, 0, 0, 0, 0, 0, 0, 0, 255, 255};

	struct sockaddr_in	*name4 = (struct sockaddr_in *)&name,
				*ai_addr4 = (struct sockaddr_in *)current_ai->ai_addr;
	struct sockaddr_in6	*name6 = (struct sockaddr_in6 *)&name,
				*ai_addr6 = (struct sockaddr_in6 *)current_ai->ai_addr;

#ifdef HAVE_SOCKADDR_STORAGE_SS_FAMILY
	if (current_ai->ai_family == name.ss_family)
#else
	if (current_ai->ai_family == name.__ss_family)
#endif
	{
		switch (current_ai->ai_family)
		{
			case AF_INET:
				if (name4->sin_addr.s_addr == ai_addr4->sin_addr.s_addr)
				{
					return SUCCEED;
				}
				break;
			case AF_INET6:
				if (0 == memcmp(name6->sin6_addr.s6_addr, ai_addr6->sin6_addr.s6_addr,
						sizeof(struct in6_addr)))
				{
					return SUCCEED;
				}
				break;
		}
	}
	else
	{
		switch (current_ai->ai_family)
		{
			case AF_INET:
				/* incoming AF_INET6, must see whether it is compatible or mapped */
				if ((0 == memcmp(name6->sin6_addr.s6_addr, ipv4_compat_mask, 12) ||
						0 == memcmp(name6->sin6_addr.s6_addr, ipv4_mapped_mask, 12)) &&
						0 == memcmp(&name6->sin6_addr.s6_addr[12],
						(unsigned char *)&ai_addr4->sin_addr.s_addr, 4))
				{
					return SUCCEED;
				}
				break;
			case AF_INET6:
				/* incoming AF_INET, must see whether the given is compatible or mapped */
				if ((0 == memcmp(ai_addr6->sin6_addr.s6_addr, ipv4_compat_mask, 12) ||
						0 == memcmp(ai_addr6->sin6_addr.s6_addr, ipv4_mapped_mask, 12)) &&
						0 == memcmp(&ai_addr6->sin6_addr.s6_addr[12],
						(unsigned char *)&name4->sin_addr.s_addr, 4))
				{
					return SUCCEED;
				}
				break;
		}
	}

	return FAIL;
}
#endif

/******************************************************************************
 *                                                                            *
 * Function: zbx_tcp_check_security                                           *
 *                                                                            *
 * Purpose: check if connection initiator is in list of IP addresses          *
 *                                                                            *
 * Parameters: s - socket descriptor                                          *
 *             ip_list - comma-delimited list of IP addresses                 *
 *             allow_if_empty - allow connection if no IP given               *
 *                                                                            *
 * Return value: SUCCEED - connection allowed                                 *
 *               FAIL - connection is not allowed                             *
 *                                                                            *
 * Author: Alexei Vladishev, Dmitry Borovikov                                 *
 *                                                                            *
 * Comments: standard, compatible and IPv4-mapped addresses are treated       *
 *           the same: 127.0.0.1 == ::127.0.0.1 == ::ffff:127.0.0.1           *
 *                                                                            *
 ******************************************************************************/
int	zbx_tcp_check_security(zbx_socket_t *s, const char *ip_list, int allow_if_empty)
{
#if defined(HAVE_IPV6)
	struct addrinfo	hints, *ai = NULL, *current_ai;
#else
	struct hostent	*hp;
	int		i;
#endif
	ZBX_SOCKADDR	name;
	ZBX_SOCKLEN_T	nlen;

	char		tmp[MAX_STRING_LEN], *start = NULL, *end = NULL;

	if (1 == allow_if_empty && (NULL == ip_list || '\0' == *ip_list))
		return SUCCEED;

	nlen = sizeof(name);

	if (ZBX_PROTO_ERROR == getpeername(s->socket, (struct sockaddr *)&name, &nlen))
	{
		zbx_set_socket_strerror("connection rejected, getpeername() failed: %s",
				strerror_from_system(zbx_socket_last_error()));
		return FAIL;
	}
	else
	{
		strscpy(tmp, ip_list);

		for (start = tmp; '\0' != *start;)
		{
			if (NULL != (end = strchr(start, ',')))
				*end = '\0';

			/* allow IP addresses or DNS names for authorization */
#if defined(HAVE_IPV6)
			memset(&hints, 0, sizeof(hints));
			hints.ai_family = PF_UNSPEC;
			if (0 == getaddrinfo(start, NULL, &hints, &ai))
			{
				for (current_ai = ai; NULL != current_ai; current_ai = current_ai->ai_next)
				{
					if (SUCCEED == zbx_ip_cmp(current_ai, name))
					{
						freeaddrinfo(ai);
						return SUCCEED;
					}
				}
				freeaddrinfo(ai);
			}
#else
			if (NULL != (hp = gethostbyname(start)))
			{
				for (i = 0; NULL != hp->h_addr_list[i]; i++)
				{
					if (name.sin_addr.s_addr == ((struct in_addr *)hp->h_addr_list[i])->s_addr)
						return SUCCEED;
				}
			}
#endif	/* HAVE_IPV6 */
			if (NULL != end)
			{
				*end = ',';
				start = end + 1;
			}
			else
				break;
		}

		if (NULL != end)
			*end = ',';
	}
#if defined(HAVE_IPV6)
	if (0 == zbx_getnameinfo((struct sockaddr *)&name, tmp, sizeof(tmp), NULL, 0, NI_NUMERICHOST))
		zbx_set_socket_strerror("connection from \"%s\" rejected, allowed hosts: \"%s\"", tmp, ip_list);
	else
		zbx_set_socket_strerror("connection rejected, allowed hosts: \"%s\"", ip_list);
#else
	zbx_set_socket_strerror("connection from \"%s\" rejected, allowed hosts: \"%s\"",
			inet_ntoa(name.sin_addr), ip_list);
#endif
	return FAIL;
}

int	zbx_udp_connect(zbx_socket_t *s, const char *source_ip, const char *ip, unsigned short port, int timeout)
{
	return zbx_socket_create(s, SOCK_DGRAM, source_ip, ip, port, timeout, ZBX_TCP_SEC_UNENCRYPTED, NULL, NULL);
}

int	zbx_udp_send(zbx_socket_t *s, const char *data, size_t data_len, int timeout)
{
	int	ret = SUCCEED;

	if (0 != timeout)
		zbx_socket_timeout_set(s, timeout);

	if (ZBX_PROTO_ERROR == sendto(s->socket, data, data_len, 0, NULL, 0))
	{
		zbx_set_socket_strerror("sendto() failed: %s", strerror_from_system(zbx_socket_last_error()));
		ret = FAIL;
	}

	if (0 != timeout)
		zbx_socket_timeout_cleanup(s);

	return ret;
}

int	zbx_udp_recv(zbx_socket_t *s, int timeout)
{
	char	buffer[65508];	/* maximum payload for UDP over IPv4 is 65507 bytes */
	ssize_t	read_bytes;

	zbx_socket_free(s);

	if (0 != timeout)
		zbx_socket_timeout_set(s, timeout);

	if (ZBX_PROTO_ERROR == (read_bytes = recvfrom(s->socket, buffer, sizeof(buffer) - 1, 0, NULL, NULL)))
		zbx_set_socket_strerror("recvfrom() failed: %s", strerror_from_system(zbx_socket_last_error()));

	if (0 != timeout)
		zbx_socket_timeout_cleanup(s);

	if (ZBX_PROTO_ERROR == read_bytes)
		return FAIL;

	if (sizeof(s->buf_stat) > (size_t)read_bytes)
	{
		s->buf_type = ZBX_BUF_TYPE_STAT;
		s->buffer = s->buf_stat;
	}
	else
	{
		s->buf_type = ZBX_BUF_TYPE_DYN;
		s->buffer = zbx_malloc(s->buffer, read_bytes + 1);
	}

	buffer[read_bytes] = '\0';
	memcpy(s->buffer, buffer, read_bytes + 1);

	s->read_bytes = (size_t)read_bytes;

	return SUCCEED;
}

void	zbx_udp_close(zbx_socket_t *s)
{
	zbx_socket_timeout_cleanup(s);

	zbx_socket_free(s);
	zbx_socket_close(s->socket);
}<|MERGE_RESOLUTION|>--- conflicted
+++ resolved
@@ -652,19 +652,11 @@
 
 		return res;
 	}
-<<<<<<< HEAD
 #endif
 #if defined(_WINDOWS)
 	zbx_timed_out = 0;
 	sec = zbx_time();
 #endif
-=======
-#endif
-#if defined(_WINDOWS)
-	zbx_timed_out = 0;
-	sec = zbx_time();
-#endif
->>>>>>> ba85fd0e
 	do
 	{
 		res = ZBX_TCP_WRITE(s->socket, buf, len);
