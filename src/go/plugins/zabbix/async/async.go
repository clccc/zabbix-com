--- conflicted
+++ resolved
@@ -36,24 +36,5 @@
 }
 
 func init() {
-<<<<<<< HEAD
-	plugin.RegisterMetrics(&impl, "ZabbixAsync",
-		"system.localtime", "Returns system local time.",
-		"system.boottime", "Returns system boot time.",
-		"net.tcp.listen", "Checks if this TCP port is in LISTEN state.",
-		"net.udp.listen", "Checks if this UDP port is in LISTEN state.",
-		"sensor", "Hardware sensor reading.",
-		"system.cpu.load", "CPU load.",
-		"system.cpu.switches", "Count of context switches.",
-		"system.cpu.intr", "Device interrupts.",
-		"system.hw.cpu", "CPU information.",
-		"system.hw.macaddr", "Listing of MAC addresses.",
-		"system.sw.os", "Operating system information.",
-		"system.swap.in", "Swap in (from device into memory) statistics.",
-		"system.swap.out", "Swap out (from memory onto device) statistics.",
-		"vfs.file.regmatch", "Find string in a file.",
-		"vfs.fs.discovery", "List of mounted filesystems. Used for low-level discovery.")
-=======
 	plugin.RegisterMetrics(&impl, "ZabbixAsync", getMetrics()...)
->>>>>>> 7d9f1f1f
 }