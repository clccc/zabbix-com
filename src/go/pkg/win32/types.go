// +build windows

/*
** Zabbix
** Copyright (C) 2001-2020 Zabbix SIA
**
** This program is free software; you can redistribute it and/or modify
** it under the terms of the GNU General Public License as published by
** the Free Software Foundation; either version 2 of the License, or
** (at your option) any later version.
**
** This program is distributed in the hope that it will be useful,
** but WITHOUT ANY WARRANTY; without even the implied warranty of
** MERCHANTABILITY or FITNESS FOR A PARTICULAR PURPOSE. See the
** GNU General Public License for more details.
**
** You should have received a copy of the GNU General Public License
** along with this program; if not, write to the Free Software
** Foundation, Inc., 51 Franklin Street, Fifth Floor, Boston, MA  02110-1301, USA.
**/

package win32

import (
	"syscall"

	"golang.org/x/sys/windows"
)

type Hlib syscall.Handle

const (
	ANY_SIZE = 1

	IF_MAX_STRING_SIZE         = 256
	IF_MAX_PHYS_ADDRESS_LENGTH = 32
)

type GUID struct {
	Data1 uint32
	Data2 uint16
	Data3 uint16
	Data4 [8]byte
}

type MIB_IF_ROW2 struct {
	InterfaceLuid               uint64
	InterfaceIndex              uint32
	InterfaceGuid               GUID
	Alias                       [IF_MAX_STRING_SIZE + 1]uint16
	Description                 [IF_MAX_STRING_SIZE + 1]uint16
	PhysicalAddressLength       uint32
	PhysicalAddress             [IF_MAX_PHYS_ADDRESS_LENGTH]byte
	PermanentPhysicalAddress    [IF_MAX_PHYS_ADDRESS_LENGTH]byte
	Mtu                         uint32
	Type                        uint32
	TunnelType                  int32
	MediaType                   int32
	PhysicalMediumType          int32
	AccessType                  int32
	DirectionType               int32
	InterfaceAndOperStatusFlags byte
	OperStatus                  int32
	AdminStatus                 int32
	MediaConnectState           int32
	NetworkGuid                 GUID
	ConnectionType              int32
	_                           [4]byte
	TransmitLinkSpeed           uint64
	ReceiveLinkSpeed            uint64
	InOctets                    uint64
	InUcastPkts                 uint64
	InNUcastPkts                uint64
	InDiscards                  uint64
	InErrors                    uint64
	InUnknownProtos             uint64
	InUcastOctets               uint64
	InMulticastOctets           uint64
	InBroadcastOctets           uint64
	OutOctets                   uint64
	OutUcastPkts                uint64
	OutNUcastPkts               uint64
	OutDiscards                 uint64
	OutErrors                   uint64
	OutUcastOctets              uint64
	OutMulticastOctets          uint64
	OutBroadcastOctets          uint64
	OutQLen                     uint64
}

type MIB_IF_TABLE2 struct {
	NumEntries uint32
	_          [4]byte
	Table      [ANY_SIZE]MIB_IF_ROW2
}

type MIB_IPADDRROW struct {
	Addr      uint32
	Index     uint32
	Mask      uint32
	BCastAddr uint32
	ReasmSize uint32
	_         uint16
	_         uint16
}
type MIB_IPADDRTABLE struct {
	NumEntries uint32
	Table      [ANY_SIZE]MIB_IPADDRROW
}

type (
	PDH_HQUERY   windows.Handle
	PDH_HCOUNTER windows.Handle
)

type PDH_COUNTER_PATH_ELEMENTS struct {
	MachineName    uintptr
	ObjectName     uintptr
	InstanceName   uintptr
	ParentInstance uintptr
	InstanceIndex  uint32
	CounterName    uintptr
}
type LP_PDH_COUNTER_PATH_ELEMENTS *PDH_COUNTER_PATH_ELEMENTS

type PDH_FMT_COUNTERVALUE_DOUBLE struct {
	Status uint32
	_      uint32
	Value  float64
}

type PDH_FMT_COUNTERVALUE_LARGE struct {
	Status uint32
	_      uint32
	Value  int64
<<<<<<< HEAD
}

type SYSTEM_LOGICAL_PROCESSOR_INFORMATION_EX struct {
	Relationship uint32
	Size         uint32
	Data         [1]byte
}

type GROUP_AFFINITY struct {
	Mask     uintptr
	Group    uint16
	Reserved [3]uint16
}

type NUMA_NODE_RELATIONSHIP struct {
	NodeNumber uint32
	Reserved   [20]uint8
	GroupMask  GROUP_AFFINITY
=======
>>>>>>> 29988608
}<|MERGE_RESOLUTION|>--- conflicted
+++ resolved
@@ -133,7 +133,6 @@
 	Status uint32
 	_      uint32
 	Value  int64
-<<<<<<< HEAD
 }
 
 type SYSTEM_LOGICAL_PROCESSOR_INFORMATION_EX struct {
@@ -152,6 +151,4 @@
 	NodeNumber uint32
 	Reserved   [20]uint8
 	GroupMask  GROUP_AFFINITY
-=======
->>>>>>> 29988608
 }