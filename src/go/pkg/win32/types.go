// +build windows

/*
** Zabbix
** Copyright (C) 2001-2020 Zabbix SIA
**
** This program is free software; you can redistribute it and/or modify
** it under the terms of the GNU General Public License as published by
** the Free Software Foundation; either version 2 of the License, or
** (at your option) any later version.
**
** This program is distributed in the hope that it will be useful,
** but WITHOUT ANY WARRANTY; without even the implied warranty of
** MERCHANTABILITY or FITNESS FOR A PARTICULAR PURPOSE. See the
** GNU General Public License for more details.
**
** You should have received a copy of the GNU General Public License
** along with this program; if not, write to the Free Software
** Foundation, Inc., 51 Franklin Street, Fifth Floor, Boston, MA  02110-1301, USA.
**/

package win32

import (
	"syscall"
	"unsafe"

	"golang.org/x/sys/windows"
)

type Hlib syscall.Handle

const (
	ANY_SIZE = 1

	IF_MAX_STRING_SIZE         = 256
	IF_MAX_PHYS_ADDRESS_LENGTH = 32
)

const (
	MIB_TCP_STATE_CLOSED     uint32 = 1
	MIB_TCP_STATE_LISTEN     uint32 = 2
	MIB_TCP_STATE_SYN_SENT   uint32 = 3
	MIB_TCP_STATE_SYN_RCVD   uint32 = 4
	MIB_TCP_STATE_ESTAB      uint32 = 5
	MIB_TCP_STATE_FIN_WAIT1  uint32 = 6
	MIB_TCP_STATE_FIN_WAIT2  uint32 = 7
	MIB_TCP_STATE_CLOSE_WAIT uint32 = 8
	MIB_TCP_STATE_CLOSING    uint32 = 9
	MIB_TCP_STATE_LAST_ACK   uint32 = 10
	MIB_TCP_STATE_TIME_WAIT  uint32 = 11
	MIB_TCP_STATE_DELETE_TCB uint32 = 12
)

type GUID struct {
	Data1 uint32
	Data2 uint16
	Data3 uint16
	Data4 [8]byte
}

type MIB_IF_ROW2 struct {
	InterfaceLuid               uint64
	InterfaceIndex              uint32
	InterfaceGuid               GUID
	Alias                       [IF_MAX_STRING_SIZE + 1]uint16
	Description                 [IF_MAX_STRING_SIZE + 1]uint16
	PhysicalAddressLength       uint32
	PhysicalAddress             [IF_MAX_PHYS_ADDRESS_LENGTH]byte
	PermanentPhysicalAddress    [IF_MAX_PHYS_ADDRESS_LENGTH]byte
	Mtu                         uint32
	Type                        uint32
	TunnelType                  int32
	MediaType                   int32
	PhysicalMediumType          int32
	AccessType                  int32
	DirectionType               int32
	InterfaceAndOperStatusFlags byte
	OperStatus                  int32
	AdminStatus                 int32
	MediaConnectState           int32
	NetworkGuid                 GUID
	ConnectionType              int32
	_                           [4]byte
	TransmitLinkSpeed           uint64
	ReceiveLinkSpeed            uint64
	InOctets                    uint64
	InUcastPkts                 uint64
	InNUcastPkts                uint64
	InDiscards                  uint64
	InErrors                    uint64
	InUnknownProtos             uint64
	InUcastOctets               uint64
	InMulticastOctets           uint64
	InBroadcastOctets           uint64
	OutOctets                   uint64
	OutUcastPkts                uint64
	OutNUcastPkts               uint64
	OutDiscards                 uint64
	OutErrors                   uint64
	OutUcastOctets              uint64
	OutMulticastOctets          uint64
	OutBroadcastOctets          uint64
	OutQLen                     uint64
}

type RGMIB_IF_ROW2 [ARRAY_MAX / unsafe.Sizeof(MIB_IF_ROW2{})]MIB_IF_ROW2

type MIB_IF_TABLE2 struct {
	NumEntries uint32
	_          [4]byte
	Table      [ANY_SIZE]MIB_IF_ROW2
}

type MIB_IPADDRROW struct {
	Addr      uint32
	Index     uint32
	Mask      uint32
	BCastAddr uint32
	ReasmSize uint32
	_         uint16
	_         uint16
}

type RGMIB_IPADDRROW [ARRAY_MAX / unsafe.Sizeof(MIB_IPADDRROW{})]MIB_IPADDRROW

type MIB_IPADDRTABLE struct {
	NumEntries uint32
	Table      [ANY_SIZE]MIB_IPADDRROW
}

<<<<<<< HEAD
type MEMORYSTATUSEX struct {
	Length               uint32
	MemoryLoad           uint32
	TotalPhys            uint64
	AvailPhys            uint64
	TotalPageFile        uint64
	AvailPageFile        uint64
	TotalVirtual         uint64
	AvailVirtual         uint64
	AvailExtendedVirtual uint64
=======
type MIB_TCPROW struct {
	State      uint32
	LocalAddr  uint32
	LocalPort  uint32
	RemoteAddr uint32
	RemotePort uint32
}

type RGMIB_TCPROW [ARRAY_MAX / unsafe.Sizeof(MIB_TCPROW{})]MIB_TCPROW

type MIB_TCPTABLE struct {
	NumEntries uint32
	Table      [ANY_SIZE]MIB_TCPROW
}

type (
	PDH_HQUERY   windows.Handle
	PDH_HCOUNTER windows.Handle
)

type PDH_COUNTER_PATH_ELEMENTS struct {
	MachineName    uintptr
	ObjectName     uintptr
	InstanceName   uintptr
	ParentInstance uintptr
	InstanceIndex  uint32
	CounterName    uintptr
}
type LP_PDH_COUNTER_PATH_ELEMENTS *PDH_COUNTER_PATH_ELEMENTS

type PDH_FMT_COUNTERVALUE_DOUBLE struct {
	Status uint32
	_      uint32
	Value  float64
}

type PDH_FMT_COUNTERVALUE_LARGE struct {
	Status uint32
	_      uint32
	Value  int64
>>>>>>> 72428b32
}<|MERGE_RESOLUTION|>--- conflicted
+++ resolved
@@ -129,18 +129,6 @@
 	Table      [ANY_SIZE]MIB_IPADDRROW
 }
 
-<<<<<<< HEAD
-type MEMORYSTATUSEX struct {
-	Length               uint32
-	MemoryLoad           uint32
-	TotalPhys            uint64
-	AvailPhys            uint64
-	TotalPageFile        uint64
-	AvailPageFile        uint64
-	TotalVirtual         uint64
-	AvailVirtual         uint64
-	AvailExtendedVirtual uint64
-=======
 type MIB_TCPROW struct {
 	State      uint32
 	LocalAddr  uint32
@@ -181,5 +169,16 @@
 	Status uint32
 	_      uint32
 	Value  int64
->>>>>>> 72428b32
+}
+
+type MEMORYSTATUSEX struct {
+	Length               uint32
+	MemoryLoad           uint32
+	TotalPhys            uint64
+	AvailPhys            uint64
+	TotalPageFile        uint64
+	AvailPageFile        uint64
+	TotalVirtual         uint64
+	AvailVirtual         uint64
+	AvailExtendedVirtual uint64
 }