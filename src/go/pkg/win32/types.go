// +build windows

/*
** Zabbix
** Copyright (C) 2001-2020 Zabbix SIA
**
** This program is free software; you can redistribute it and/or modify
** it under the terms of the GNU General Public License as published by
** the Free Software Foundation; either version 2 of the License, or
** (at your option) any later version.
**
** This program is distributed in the hope that it will be useful,
** but WITHOUT ANY WARRANTY; without even the implied warranty of
** MERCHANTABILITY or FITNESS FOR A PARTICULAR PURPOSE. See the
** GNU General Public License for more details.
**
** You should have received a copy of the GNU General Public License
** along with this program; if not, write to the Free Software
** Foundation, Inc., 51 Franklin Street, Fifth Floor, Boston, MA  02110-1301, USA.
**/

package win32

import (
	"syscall"
	"unsafe"

	"golang.org/x/sys/windows"
)

type Hlib syscall.Handle

const (
	ANY_SIZE = 1

	IF_MAX_STRING_SIZE         = 256
	IF_MAX_PHYS_ADDRESS_LENGTH = 32
)

const (
	MIB_TCP_STATE_CLOSED     uint32 = 1
	MIB_TCP_STATE_LISTEN     uint32 = 2
	MIB_TCP_STATE_SYN_SENT   uint32 = 3
	MIB_TCP_STATE_SYN_RCVD   uint32 = 4
	MIB_TCP_STATE_ESTAB      uint32 = 5
	MIB_TCP_STATE_FIN_WAIT1  uint32 = 6
	MIB_TCP_STATE_FIN_WAIT2  uint32 = 7
	MIB_TCP_STATE_CLOSE_WAIT uint32 = 8
	MIB_TCP_STATE_CLOSING    uint32 = 9
	MIB_TCP_STATE_LAST_ACK   uint32 = 10
	MIB_TCP_STATE_TIME_WAIT  uint32 = 11
	MIB_TCP_STATE_DELETE_TCB uint32 = 12
)

type RGWSTR [ARRAY_MAX / unsafe.Sizeof(uint16(0))]uint16

type GUID struct {
	Data1 uint32
	Data2 uint16
	Data3 uint16
	Data4 [8]byte
}

type MIB_IF_ROW2 struct {
	InterfaceLuid               uint64
	InterfaceIndex              uint32
	InterfaceGuid               GUID
	Alias                       [IF_MAX_STRING_SIZE + 1]uint16
	Description                 [IF_MAX_STRING_SIZE + 1]uint16
	PhysicalAddressLength       uint32
	PhysicalAddress             [IF_MAX_PHYS_ADDRESS_LENGTH]byte
	PermanentPhysicalAddress    [IF_MAX_PHYS_ADDRESS_LENGTH]byte
	Mtu                         uint32
	Type                        uint32
	TunnelType                  int32
	MediaType                   int32
	PhysicalMediumType          int32
	AccessType                  int32
	DirectionType               int32
	InterfaceAndOperStatusFlags byte
	OperStatus                  int32
	AdminStatus                 int32
	MediaConnectState           int32
	NetworkGuid                 GUID
	ConnectionType              int32
	_                           [4]byte
	TransmitLinkSpeed           uint64
	ReceiveLinkSpeed            uint64
	InOctets                    uint64
	InUcastPkts                 uint64
	InNUcastPkts                uint64
	InDiscards                  uint64
	InErrors                    uint64
	InUnknownProtos             uint64
	InUcastOctets               uint64
	InMulticastOctets           uint64
	InBroadcastOctets           uint64
	OutOctets                   uint64
	OutUcastPkts                uint64
	OutNUcastPkts               uint64
	OutDiscards                 uint64
	OutErrors                   uint64
	OutUcastOctets              uint64
	OutMulticastOctets          uint64
	OutBroadcastOctets          uint64
	OutQLen                     uint64
}

type RGMIB_IF_ROW2 [ARRAY_MAX / unsafe.Sizeof(MIB_IF_ROW2{})]MIB_IF_ROW2

type MIB_IF_TABLE2 struct {
	NumEntries uint32
	_          [4]byte
	Table      [ANY_SIZE]MIB_IF_ROW2
}

type MIB_IPADDRROW struct {
	Addr      uint32
	Index     uint32
	Mask      uint32
	BCastAddr uint32
	ReasmSize uint32
	_         uint16
	_         uint16
}

type RGMIB_IPADDRROW [ARRAY_MAX / unsafe.Sizeof(MIB_IPADDRROW{})]MIB_IPADDRROW

type MIB_IPADDRTABLE struct {
	NumEntries uint32
	Table      [ANY_SIZE]MIB_IPADDRROW
}

type MIB_TCPROW struct {
	State      uint32
	LocalAddr  uint32
	LocalPort  uint32
	RemoteAddr uint32
	RemotePort uint32
}

type RGMIB_TCPROW [ARRAY_MAX / unsafe.Sizeof(MIB_TCPROW{})]MIB_TCPROW

type MIB_TCPTABLE struct {
	NumEntries uint32
	Table      [ANY_SIZE]MIB_TCPROW
}

type (
	PDH_HQUERY   windows.Handle
	PDH_HCOUNTER windows.Handle
)

type PDH_COUNTER_PATH_ELEMENTS struct {
	MachineName    uintptr
	ObjectName     uintptr
	InstanceName   uintptr
	ParentInstance uintptr
	InstanceIndex  uint32
	CounterName    uintptr
}
type LP_PDH_COUNTER_PATH_ELEMENTS *PDH_COUNTER_PATH_ELEMENTS

type PDH_FMT_COUNTERVALUE_DOUBLE struct {
	Status uint32
	_      uint32
	Value  float64
}

type PDH_FMT_COUNTERVALUE_LARGE struct {
	Status uint32
	_      uint32
	Value  int64
}

<<<<<<< HEAD
type SYSTEM_LOGICAL_PROCESSOR_INFORMATION_EX struct {
	Relationship uint32
	Size         uint32
	Data         [1]byte
}

type GROUP_AFFINITY struct {
	Mask     uintptr
	Group    uint16
	Reserved [3]uint16
}

type NUMA_NODE_RELATIONSHIP struct {
	NodeNumber uint32
	Reserved   [20]uint8
	GroupMask  GROUP_AFFINITY
}

type PROCESSOR_RELATIONSHIP struct {
	Flags           uint8
	EfficiencyClass uint8
	Reserved        [20]uint8
	GroupCount      uint16
	GroupMask       [1]GROUP_AFFINITY
=======
type MEMORYSTATUSEX struct {
	Length               uint32
	MemoryLoad           uint32
	TotalPhys            uint64
	AvailPhys            uint64
	TotalPageFile        uint64
	AvailPageFile        uint64
	TotalVirtual         uint64
	AvailVirtual         uint64
	AvailExtendedVirtual uint64
>>>>>>> b35f7a1f
}<|MERGE_RESOLUTION|>--- conflicted
+++ resolved
@@ -173,7 +173,6 @@
 	Value  int64
 }
 
-<<<<<<< HEAD
 type SYSTEM_LOGICAL_PROCESSOR_INFORMATION_EX struct {
 	Relationship uint32
 	Size         uint32
@@ -198,7 +197,8 @@
 	Reserved        [20]uint8
 	GroupCount      uint16
 	GroupMask       [1]GROUP_AFFINITY
-=======
+}
+
 type MEMORYSTATUSEX struct {
 	Length               uint32
 	MemoryLoad           uint32
@@ -209,5 +209,4 @@
 	TotalVirtual         uint64
 	AvailVirtual         uint64
 	AvailExtendedVirtual uint64
->>>>>>> b35f7a1f
 }