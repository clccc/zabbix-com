/*
** Zabbix
** Copyright (C) 2001-2017 Zabbix SIA
**
** This program is free software; you can redistribute it and/or modify
** it under the terms of the GNU General Public License as published by
** the Free Software Foundation; either version 2 of the License, or
** (at your option) any later version.
**
** This program is distributed in the hope that it will be useful,
** but WITHOUT ANY WARRANTY; without even the implied warranty of
** MERCHANTABILITY or FITNESS FOR A PARTICULAR PURPOSE. See the
** GNU General Public License for more details.
**
** You should have received a copy of the GNU General Public License
** along with this program; if not, write to the Free Software
** Foundation, Inc., 51 Franklin Street, Fifth Floor, Boston, MA  02110-1301, USA.
**/

#include "common.h"

#include "cfg.h"
#include "db.h"
#include "log.h"
#include "daemon.h"
#include "zbxmedia.h"
#include "zbxserver.h"
#include "zbxself.h"
#include "zbxexec.h"
#include "zbxipcservice.h"

#include "alerter.h"
#include "alerter_protocol.h"
#include "alert_manager.h"

#define	ALARM_ACTION_TIMEOUT	40

extern unsigned char	process_type, program_type;
extern int		server_num, process_num;

/******************************************************************************
 *                                                                            *
 * Function: execute_script_alert                                             *
 *                                                                            *
 * Purpose: execute script alert type                                         *
 *                                                                            *
 ******************************************************************************/
static int	execute_script_alert(const char *command, char *error, size_t max_error_len)
{
	char	*output = NULL;
	int	ret = FAIL;

	if (SUCCEED == (ret = zbx_execute(command, &output, error, max_error_len, ALARM_ACTION_TIMEOUT)))
	{
		zabbix_log(LOG_LEVEL_DEBUG, "%s output:\n%s", command, output);
		zbx_free(output);
	}

	return ret;
}

/******************************************************************************
 *                                                                            *
 * Function: alerter_register                                                 *
 *                                                                            *
 * Purpose: registers alerter with alert manager                              *
 *                                                                            *
 * Parameters: socket - [IN] the connections socket                           *
 *                                                                            *
 ******************************************************************************/
static void	alerter_register(zbx_ipc_socket_t *socket)
{
	pid_t	ppid;

	ppid = getppid();

	zbx_ipc_socket_write(socket, ZBX_IPC_ALERTER_REGISTER, (unsigned char *)&ppid, sizeof(ppid));
}

/******************************************************************************
 *                                                                            *
 * Function: alerter_send_result                                              *
 *                                                                            *
 * Purpose: sends alert sending result to alert manager                       *
 *                                                                            *
 * Parameters: socket  - [IN] the connections socket                          *
 *             errcode - [IN] the error code                                  *
 *             errmsg  - [IN] the error message                               *
 *                                                                            *
 ******************************************************************************/
static void	alerter_send_result(zbx_ipc_socket_t *socket, int errcode, const char *errmsg)
{
	unsigned char	*data;
	zbx_uint32_t	data_len;

	data_len = zbx_alerter_serialize_result(&data,  errcode, errmsg);
	zbx_ipc_socket_write(socket, ZBX_IPC_ALERTER_RESULT, data, data_len);

	zbx_free(data);
}

/******************************************************************************
 *                                                                            *
 * Function: alerter_process_email                                            *
 *                                                                            *
 * Purpose: processes email alert                                             *
 *                                                                            *
 * Parameters: socket      - [IN] the connections socket                      *
 *             ipc_message - [IN] the ipc message with media type and alert   *
 *                                data                                        *
 *                                                                            *
 ******************************************************************************/
static void	alerter_process_email(zbx_ipc_socket_t *socket, zbx_ipc_message_t *ipc_message)
{
	zbx_uint64_t	alertid;
	char		*sendto, *subject, *message, *smtp_server, *smtp_helo, *smtp_email, *username, *password;
	unsigned short	smtp_port;
	unsigned char	smtp_security, smtp_verify_peer, smtp_verify_host, smtp_authentication;
	int		ret;
	char		error[MAX_STRING_LEN];


	zbx_alerter_deserialize_email(ipc_message->data, &alertid, &sendto, &subject, &message, &smtp_server,
			&smtp_port, &smtp_helo, &smtp_email, &smtp_security, &smtp_verify_peer, &smtp_verify_host,
			&smtp_authentication, &username, &password);

	ret = send_email(smtp_server, smtp_port, smtp_helo, smtp_email, sendto, subject, message, smtp_security,
			smtp_verify_peer, smtp_verify_host, smtp_authentication, username, password,
			ALARM_ACTION_TIMEOUT, error, sizeof(error));

	alerter_send_result(socket, ret, (SUCCEED == ret ? NULL : error));

	zbx_free(sendto);
	zbx_free(subject);
	zbx_free(message);
	zbx_free(smtp_server);
	zbx_free(smtp_helo);
	zbx_free(smtp_email);
	zbx_free(username);
	zbx_free(password);
}

/******************************************************************************
 *                                                                            *
 * Function: alerter_process_jabber                                           *
 *                                                                            *
 * Purpose: processes jabber alert                                            *
 *                                                                            *
 * Parameters: socket      - [IN] the connections socket                      *
 *             ipc_message - [IN] the ipc message with media type and alert   *
 *                                data                                        *
 *                                                                            *
 ******************************************************************************/
static void	alerter_process_jabber(zbx_ipc_socket_t *socket, zbx_ipc_message_t *ipc_message)
{
#ifdef HAVE_JABBER
	zbx_uint64_t	alertid;
	char		*sendto, *subject, *message, *username, *password;
	int		ret;
	char		error[MAX_STRING_LEN];

	zbx_alerter_deserialize_jabber(ipc_message->data, &alertid, &sendto, &subject, &message, &username, &password);

	/* Jabber uses its own timeouts */
	ret = send_jabber(username, password, sendto, subject, message, error, sizeof(error));
	alerter_send_result(socket, ret, (SUCCEED == ret ? NULL : error));

	zbx_free(sendto);
	zbx_free(subject);
	zbx_free(message);
	zbx_free(username);
	zbx_free(password);
#else
	ZBX_UNUSED(ipc_message);
	alerter_send_result(socket, FAIL, "Zabbix server was compiled without Jabber support");
#endif
}

<<<<<<< HEAD
				substitute_simple_macros(NULL, NULL, NULL, NULL, NULL, NULL, NULL, alert, NULL, &param,
						MACRO_TYPE_ALERT, NULL, 0);
=======
/******************************************************************************
 *                                                                            *
 * Function: alerter_process_sms                                              *
 *                                                                            *
 * Purpose: processes SMS alert                                               *
 *                                                                            *
 * Parameters: socket      - [IN] the connections socket                      *
 *             ipc_message - [IN] the ipc message with media type and alert   *
 *                                data                                        *
 *                                                                            *
 ******************************************************************************/
static void	alerter_process_sms(zbx_ipc_socket_t *socket, zbx_ipc_message_t *ipc_message)
{
	zbx_uint64_t	alertid;
	char		*sendto, *message, *gsm_modem;
	int		ret;
	char		error[MAX_STRING_LEN];
>>>>>>> 427b753e

	zbx_alerter_deserialize_sms(ipc_message->data, &alertid, &sendto, &message, &gsm_modem);

	/* SMS uses its own timeouts */
	ret = send_sms(gsm_modem, sendto, message, error, sizeof(error));
	alerter_send_result(socket, ret, (SUCCEED == ret ? NULL : error));

	zbx_free(sendto);
	zbx_free(message);
	zbx_free(gsm_modem);
}

/******************************************************************************
 *                                                                            *
 * Function: alerter_process_eztexting                                        *
 *                                                                            *
 * Purpose: processes eztexting alert                                         *
 *                                                                            *
 * Parameters: socket      - [IN] the connections socket                      *
 *             ipc_message - [IN] the ipc message with media type and alert   *
 *                                data                                        *
 *                                                                            *
 ******************************************************************************/
static void	alerter_process_eztexting(zbx_ipc_socket_t *socket, zbx_ipc_message_t *ipc_message)
{
	zbx_uint64_t	alertid;
	char		*sendto, *message, *username, *password, *exec_path;
	int		ret;
	char		error[MAX_STRING_LEN];

	zbx_alerter_deserialize_eztexting(ipc_message->data, &alertid, &sendto, &message, &username, &password,
			&exec_path);

	/* Ez Texting uses its own timeouts */
	ret = send_ez_texting(username, password, sendto, message, exec_path, error, sizeof(error));
	alerter_send_result(socket, ret, (SUCCEED == ret ? NULL : error));

	zbx_free(sendto);
	zbx_free(message);
	zbx_free(username);
	zbx_free(password);
	zbx_free(exec_path);
}

/******************************************************************************
 *                                                                            *
 * Function: alerter_process_exec                                             *
 *                                                                            *
 * Purpose: processes script alert                                            *
 *                                                                            *
 * Parameters: socket      - [IN] the connections socket                      *
 *             ipc_message - [IN] the ipc message with media type and alert   *
 *                                data                                        *
 *                                                                            *
 ******************************************************************************/
static void	alerter_process_exec(zbx_ipc_socket_t *socket, zbx_ipc_message_t *ipc_message)
{
	zbx_uint64_t	alertid;
	char		*command;
	int		ret;
	char		error[MAX_STRING_LEN];

	zbx_alerter_deserialize_exec(ipc_message->data, &alertid, &command);

	/* Ez Texting uses its own timeouts */
	ret = execute_script_alert(command, error, sizeof(error));
	alerter_send_result(socket, ret, (SUCCEED == ret ? NULL : error));

	zbx_free(command);
}

/******************************************************************************
 *                                                                            *
 * Function: main_alerter_loop                                                *
 *                                                                            *
 * Purpose: periodically check table alerts and send notifications if needed  *
 *                                                                            *
 * Author: Alexei Vladishev                                                   *
 *                                                                            *
 ******************************************************************************/
ZBX_THREAD_ENTRY(alerter_thread, args)
{
#define	STAT_INTERVAL	5	/* if a process is busy and does not sleep then update status not faster than */
				/* once in STAT_INTERVAL seconds */

	char			*error = NULL;
	int			success_num, fail_num;
	zbx_ipc_socket_t	alerter_socket;
	zbx_ipc_message_t	message;
	double			time_stat, time_idle, time_now, time_read;

	process_type = ((zbx_thread_args_t *)args)->process_type;
	server_num = ((zbx_thread_args_t *)args)->server_num;
	process_num = ((zbx_thread_args_t *)args)->process_num;

	zabbix_log(LOG_LEVEL_INFORMATION, "%s #%d started [%s #%d]", get_program_type_string(program_type),
			server_num, get_process_type_string(process_type), process_num);

	zbx_setproctitle("%s [connecting to the database]", get_process_type_string(process_type));

	zbx_ipc_message_init(&message);

	if (FAIL == zbx_ipc_socket_open(&alerter_socket, ZBX_IPC_SERVICE_ALERTER, 10, &error))
	{
		zabbix_log(LOG_LEVEL_CRIT, "cannot connect to alerter service: %s", error);
		zbx_free(error);
		exit(EXIT_FAILURE);
	}

	alerter_register(&alerter_socket);

	/* initialize statistics */
	time_stat = zbx_time();
	time_idle = 0;
	success_num = 0;
	fail_num = 0;

	zbx_setproctitle("%s #%d started", get_process_type_string(process_type), process_num);

	update_selfmon_counter(ZBX_PROCESS_STATE_BUSY);

	for (;;)
	{
		time_now = zbx_time();

		if (STAT_INTERVAL < time_now - time_stat)
		{
			zbx_setproctitle("%s #%d [sent %d, failed %d alerts, idle " ZBX_FS_DBL " sec during "
					ZBX_FS_DBL " sec]", get_process_type_string(process_type), process_num,
					success_num, fail_num, time_idle, time_now - time_stat);

			time_stat = time_now;
			time_idle = 0;
			success_num = 0;
			fail_num = 0;
		}

		zbx_handle_log();

		update_selfmon_counter(ZBX_PROCESS_STATE_IDLE);

		if (SUCCEED != zbx_ipc_socket_read(&alerter_socket, &message))
		{
			zabbix_log(LOG_LEVEL_CRIT, "cannot read alerter service request");
			exit(EXIT_FAILURE);
		}

		update_selfmon_counter(ZBX_PROCESS_STATE_BUSY);

		time_read = zbx_time();
		time_idle += time_read - time_now;

		switch (message.code)
		{
			case ZBX_IPC_ALERTER_EMAIL:
				alerter_process_email(&alerter_socket, &message);
				break;
			case ZBX_IPC_ALERTER_JABBER:
				alerter_process_jabber(&alerter_socket, &message);
				break;
			case ZBX_IPC_ALERTER_SMS:
				alerter_process_sms(&alerter_socket, &message);
				break;
			case ZBX_IPC_ALERTER_EZTEXTING:
				alerter_process_eztexting(&alerter_socket, &message);
				break;
			case ZBX_IPC_ALERTER_EXEC:
				alerter_process_exec(&alerter_socket, &message);
				break;
		}

		zbx_ipc_message_clean(&message);
	}

	zbx_ipc_socket_close(&alerter_socket);
}<|MERGE_RESOLUTION|>--- conflicted
+++ resolved
@@ -176,10 +176,6 @@
 #endif
 }
 
-<<<<<<< HEAD
-				substitute_simple_macros(NULL, NULL, NULL, NULL, NULL, NULL, NULL, alert, NULL, &param,
-						MACRO_TYPE_ALERT, NULL, 0);
-=======
 /******************************************************************************
  *                                                                            *
  * Function: alerter_process_sms                                              *
@@ -197,7 +193,6 @@
 	char		*sendto, *message, *gsm_modem;
 	int		ret;
 	char		error[MAX_STRING_LEN];
->>>>>>> 427b753e
 
 	zbx_alerter_deserialize_sms(ipc_message->data, &alertid, &sendto, &message, &gsm_modem);
 
