--- conflicted
+++ resolved
@@ -363,9 +363,6 @@
 
 			DBbegin();
 
-<<<<<<< HEAD
-			if (0 != (program_type & ZBX_PROGRAM_TYPE_SERVER))
-=======
 			if (SUCCEED != discovery_verify_dcheck(drule->druleid, dcheck->dcheckid))
 			{
 				DBrollback();
@@ -375,8 +372,7 @@
 				goto out;
 			}
 
-			if (0 != (daemon_type & ZBX_DAEMON_TYPE_SERVER))
->>>>>>> 649f51eb
+			if (0 != (program_type & ZBX_PROGRAM_TYPE_SERVER))
 				discovery_update_service(drule, dcheck, dhost, ip, dns, port, status, value, now);
 			else if (0 != (program_type & ZBX_PROGRAM_TYPE_PROXY))
 				proxy_update_service(drule, dcheck, ip, dns, port, status, value, now);
@@ -535,9 +531,6 @@
 
 			DBbegin();
 
-<<<<<<< HEAD
-			if (0 != (program_type & ZBX_PROGRAM_TYPE_SERVER))
-=======
 			if (SUCCEED != discovery_verify_drule(drule->druleid))
 			{
 				DBrollback();
@@ -548,8 +541,7 @@
 				goto out;
 			}
 
-			if (0 != (daemon_type & ZBX_DAEMON_TYPE_SERVER))
->>>>>>> 649f51eb
+			if (0 != (program_type & ZBX_PROGRAM_TYPE_SERVER))
 				discovery_update_host(&dhost, ip, host_status, now);
 			else if (0 != (program_type & ZBX_PROGRAM_TYPE_PROXY))
 				proxy_update_host(drule, ip, dns, host_status, now);
