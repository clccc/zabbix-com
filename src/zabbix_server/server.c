--- conflicted
+++ resolved
@@ -206,32 +206,6 @@
  ******************************************************************************/
 static void	init_config()
 {
-<<<<<<< HEAD
-	static struct cfg_line cfg[] =
-	{
-/*		 PARAMETER	,VAR	,FUNC,	TYPE(0i,1s),MANDATORY,MIN,MAX	*/
-		{"StartDBSyncers",&CONFIG_DBSYNCER_FORKS,0,TYPE_INT,PARM_OPT,1,64},
-		{"StartDiscoverers",&CONFIG_DISCOVERER_FORKS,0,TYPE_INT,PARM_OPT,0,255},
-		{"StartHTTPPollers",&CONFIG_HTTPPOLLER_FORKS,0,TYPE_INT,PARM_OPT,0,255},
-		{"StartPingers",&CONFIG_PINGER_FORKS,0,TYPE_INT,PARM_OPT,0,255},
-		{"StartPollers",&CONFIG_POLLER_FORKS,0,TYPE_INT,PARM_OPT,0,255},
-		{"StartPollersUnreachable",&CONFIG_UNREACHABLE_POLLER_FORKS,0,TYPE_INT,PARM_OPT,0,255},
-		{"StartIPMIPollers",&CONFIG_IPMIPOLLER_FORKS,0,TYPE_INT,PARM_OPT,0,255},
-		{"StartTrappers",&CONFIG_TRAPPER_FORKS,0,TYPE_INT,PARM_OPT,0,255},
-		{"StartJavaPollers",&CONFIG_JAVAPOLLER_FORKS,0,TYPE_INT,PARM_OPT,0,255},
-		{"JavaProxy",&CONFIG_JAVA_PROXY,0,TYPE_STRING,PARM_OPT,0,0},
-		{"JavaProxyPort",&CONFIG_JAVA_PROXY_PORT,0,TYPE_INT,PARM_OPT,1024,32767},
-		{"CacheSize",&CONFIG_DBCONFIG_SIZE,0,TYPE_INT,PARM_OPT,128*1024,1024*1024*1024},
-		{"HistoryCacheSize",&CONFIG_HISTORY_CACHE_SIZE,0,TYPE_INT,PARM_OPT,128*1024,1024*1024*1024},
-		{"TrendCacheSize",&CONFIG_TRENDS_CACHE_SIZE,0,TYPE_INT,PARM_OPT,128*1024,1024*1024*1024},
-		{"HistoryTextCacheSize",&CONFIG_TEXT_CACHE_SIZE,0,TYPE_INT,PARM_OPT,128*1024,1024*1024*1024},
-		{"CacheUpdateFrequency",&CONFIG_DBCONFIG_FREQUENCY,0,TYPE_INT,PARM_OPT,1,3600},
-		{"HousekeepingFrequency",&CONFIG_HOUSEKEEPING_FREQUENCY,0,TYPE_INT,PARM_OPT,1,24},
-		{"MaxHousekeeperDelete",&CONFIG_MAX_HOUSEKEEPER_DELETE,0,TYPE_INT,PARM_OPT,0,1000000},
-		{"SenderFrequency",&CONFIG_SENDER_FREQUENCY,0,TYPE_INT,PARM_OPT,5,3600},
-		{"TmpDir",&CONFIG_TMPDIR,0,TYPE_STRING,PARM_OPT,0,0},
-		{"FpingLocation",&CONFIG_FPING_LOCATION,0,TYPE_STRING,PARM_OPT,0,0},
-=======
 	static struct cfg_line	cfg[] =
 	{
 		/* PARAMETER,			VAR,					FUNC,
@@ -252,6 +226,12 @@
 			TYPE_INT,	PARM_OPT,	0,			255},
 		{"StartTrappers",		&CONFIG_TRAPPER_FORKS,			NULL,
 			TYPE_INT,	PARM_OPT,	0,			255},
+		{"StartJavaPollers",		&CONFIG_JAVAPOLLER_FORKS,		NULL,
+			TYPE_INT,	PARM_OPT,	0,			255},
+		{"JavaProxy",			&CONFIG_JAVA_PROXY,			NULL,
+			TYPE_STRING,	PARM_OPT,	0,			0},
+		{"JavaProxyPort",		&CONFIG_JAVA_PROXY_PORT,		NULL,
+			TYPE_INT,	PARM_OPT,	1024,			32767},
 		{"CacheSize",			&CONFIG_DBCONFIG_SIZE,			NULL,
 			TYPE_INT,	PARM_OPT,	128 * ZBX_KIBIBYTE,	ZBX_GIBIBYTE},
 		{"HistoryCacheSize",		&CONFIG_HISTORY_CACHE_SIZE,		NULL,
@@ -272,7 +252,6 @@
 			TYPE_STRING,	PARM_OPT,	0,			0},
 		{"FpingLocation",		&CONFIG_FPING_LOCATION,			NULL,
 			TYPE_STRING,	PARM_OPT,	0,			0},
->>>>>>> a80a400b
 #ifdef HAVE_IPV6
 		{"Fping6Location",		&CONFIG_FPING6_LOCATION,		NULL,
 			TYPE_STRING,	PARM_OPT,	0,			0},
@@ -350,31 +329,10 @@
 		exit(1);
 	}
 
-<<<<<<< HEAD
 	if ((NULL == CONFIG_JAVA_PROXY || '\0' == *CONFIG_JAVA_PROXY) && CONFIG_JAVAPOLLER_FORKS > 0)
 	{
 		zabbix_log(LOG_LEVEL_CRIT, "JavaProxy not in config file or empty");
 		exit(1);
-=======
-	if (NULL == CONFIG_PID_FILE)
-	{
-		CONFIG_PID_FILE = zbx_strdup(CONFIG_PID_FILE, "/tmp/zabbix_server.pid");
-	}
-
-	if (NULL == CONFIG_ALERT_SCRIPTS_PATH)
-	{
-		CONFIG_ALERT_SCRIPTS_PATH = zbx_strdup(CONFIG_ALERT_SCRIPTS_PATH, "/home/zabbix/bin");
-	}
-
-	if (NULL == CONFIG_TMPDIR)
-	{
-		CONFIG_TMPDIR = zbx_strdup(CONFIG_TMPDIR, "/tmp");
-	}
-
-	if (NULL == CONFIG_FPING_LOCATION)
-	{
-		CONFIG_FPING_LOCATION = zbx_strdup(CONFIG_FPING_LOCATION, "/usr/sbin/fping");
->>>>>>> a80a400b
 	}
 
 	if (NULL == CONFIG_PID_FILE)
@@ -391,7 +349,6 @@
 
 #ifdef HAVE_IPV6
 	if (NULL == CONFIG_FPING6_LOCATION)
-<<<<<<< HEAD
 		CONFIG_FPING6_LOCATION = zbx_strdup(CONFIG_FPING6_LOCATION, "/usr/sbin/fping6");
 #endif	/* HAVE_IPV6 */
 
@@ -400,22 +357,6 @@
 
 	if (0 == CONFIG_NODEID)
 		CONFIG_NODEWATCHER_FORKS = 0;
-=======
-	{
-		CONFIG_FPING6_LOCATION = zbx_strdup(CONFIG_FPING6_LOCATION, "/usr/sbin/fping6");
-	}
-#endif /* HAVE_IPV6 */
-
-	if (NULL == CONFIG_EXTERNALSCRIPTS)
-	{
-		CONFIG_EXTERNALSCRIPTS = zbx_strdup(CONFIG_EXTERNALSCRIPTS, "/etc/zabbix/externalscripts");
-	}
-
-	if (0 == CONFIG_NODEID)
-	{
-		CONFIG_NODEWATCHER_FORKS = 0;
-	}
->>>>>>> a80a400b
 
 #ifdef HAVE_SQLITE3
 	CONFIG_MAX_HOUSEKEEPER_DELETE = 0;
@@ -610,15 +551,9 @@
 	threads_num = 1 + CONFIG_CONFSYNCER_FORKS + CONFIG_POLLER_FORKS + CONFIG_UNREACHABLE_POLLER_FORKS
 			+ CONFIG_TRAPPER_FORKS + CONFIG_PINGER_FORKS + CONFIG_ALERTER_FORKS
 			+ CONFIG_HOUSEKEEPER_FORKS + CONFIG_TIMER_FORKS + CONFIG_NODEWATCHER_FORKS
-<<<<<<< HEAD
-			+ CONFIG_HTTPPOLLER_FORKS + CONFIG_DISCOVERER_FORKS + CONFIG_DBSYNCER_FORKS
+			+ CONFIG_HTTPPOLLER_FORKS + CONFIG_DISCOVERER_FORKS + CONFIG_HISTSYNCER_FORKS
 			+ CONFIG_ESCALATOR_FORKS + CONFIG_IPMIPOLLER_FORKS + CONFIG_JAVAPOLLER_FORKS
-			+ CONFIG_PROXYPOLLER_FORKS;
-=======
-			+ CONFIG_HTTPPOLLER_FORKS + CONFIG_DISCOVERER_FORKS + CONFIG_HISTSYNCER_FORKS
-			+ CONFIG_ESCALATOR_FORKS + CONFIG_IPMIPOLLER_FORKS + CONFIG_PROXYPOLLER_FORKS
-			+ CONFIG_SELFMON_FORKS;
->>>>>>> a80a400b
+			+ CONFIG_PROXYPOLLER_FORKS + CONFIG_SELFMON_FORKS;
 	threads = calloc(threads_num, sizeof(pid_t));
 
 	if (CONFIG_TRAPPER_FORKS > 0)
@@ -633,15 +568,9 @@
 	for (i = 1; i <= CONFIG_CONFSYNCER_FORKS + CONFIG_POLLER_FORKS + CONFIG_UNREACHABLE_POLLER_FORKS
 			+ CONFIG_TRAPPER_FORKS + CONFIG_PINGER_FORKS + CONFIG_ALERTER_FORKS
 			+ CONFIG_HOUSEKEEPER_FORKS + CONFIG_TIMER_FORKS + CONFIG_NODEWATCHER_FORKS
-<<<<<<< HEAD
-			+ CONFIG_HTTPPOLLER_FORKS + CONFIG_DISCOVERER_FORKS + CONFIG_DBSYNCER_FORKS
+			+ CONFIG_HTTPPOLLER_FORKS + CONFIG_DISCOVERER_FORKS + CONFIG_HISTSYNCER_FORKS
 			+ CONFIG_ESCALATOR_FORKS + CONFIG_IPMIPOLLER_FORKS + CONFIG_JAVAPOLLER_FORKS
-			+ CONFIG_PROXYPOLLER_FORKS; i++)
-=======
-			+ CONFIG_HTTPPOLLER_FORKS + CONFIG_DISCOVERER_FORKS + CONFIG_HISTSYNCER_FORKS
-			+ CONFIG_ESCALATOR_FORKS + CONFIG_IPMIPOLLER_FORKS + CONFIG_PROXYPOLLER_FORKS
-			+ CONFIG_SELFMON_FORKS; i++)
->>>>>>> a80a400b
+			+ CONFIG_PROXYPOLLER_FORKS + CONFIG_SELFMON_FORKS; i++)
 	{
 		if (0 == (pid = zbx_fork()))
 		{
@@ -904,28 +833,7 @@
 			+ CONFIG_ESCALATOR_FORKS + CONFIG_IPMIPOLLER_FORKS
 			+ CONFIG_JAVAPOLLER_FORKS)
 	{
-		zabbix_log(LOG_LEVEL_WARNING, "server #%d started [Java Poller]",
-				server_num);
-
-		main_poller_loop(ZBX_PROCESS_SERVER, ZBX_POLLER_TYPE_JAVA, server_num
-				- CONFIG_DBCONFIG_FORKS - CONFIG_POLLER_FORKS
-				- CONFIG_UNREACHABLE_POLLER_FORKS - CONFIG_TRAPPER_FORKS
-				- CONFIG_PINGER_FORKS - CONFIG_ALERTER_FORKS
-				- CONFIG_HOUSEKEEPER_FORKS - CONFIG_TIMER_FORKS
-				- CONFIG_NODEWATCHER_FORKS - CONFIG_HTTPPOLLER_FORKS
-				- CONFIG_DISCOVERER_FORKS - CONFIG_DBSYNCER_FORKS
-				- CONFIG_ESCALATOR_FORKS - CONFIG_IPMIPOLLER_FORKS);
-	}
-	else if (server_num <= CONFIG_DBCONFIG_FORKS + CONFIG_POLLER_FORKS
-			+ CONFIG_UNREACHABLE_POLLER_FORKS + CONFIG_TRAPPER_FORKS
-			+ CONFIG_PINGER_FORKS + CONFIG_ALERTER_FORKS
-			+ CONFIG_HOUSEKEEPER_FORKS + CONFIG_TIMER_FORKS
-			+ CONFIG_NODEWATCHER_FORKS + CONFIG_HTTPPOLLER_FORKS
-			+ CONFIG_DISCOVERER_FORKS + CONFIG_DBSYNCER_FORKS
-			+ CONFIG_ESCALATOR_FORKS + CONFIG_IPMIPOLLER_FORKS
-			+ CONFIG_JAVAPOLLER_FORKS + CONFIG_PROXYPOLLER_FORKS)
-	{
-		process_type = ZBX_PROCESS_TYPE_PROXYPOLLER;
+		process_type = ZBX_PROCESS_TYPE_JAVAPOLLER;
 		process_num = server_num - CONFIG_CONFSYNCER_FORKS - CONFIG_POLLER_FORKS
 				- CONFIG_UNREACHABLE_POLLER_FORKS - CONFIG_TRAPPER_FORKS
 				- CONFIG_PINGER_FORKS - CONFIG_ALERTER_FORKS
@@ -937,7 +845,7 @@
 		zabbix_log(LOG_LEVEL_WARNING, "server #%d started [%s]",
 				server_num, get_process_type_string(process_type));
 
-		main_proxypoller_loop();
+		main_poller_loop(ZBX_PROCESS_SERVER, ZBX_POLLER_TYPE_JAVA);
 	}
 	else if (server_num <= CONFIG_CONFSYNCER_FORKS + CONFIG_POLLER_FORKS
 			+ CONFIG_UNREACHABLE_POLLER_FORKS + CONFIG_TRAPPER_FORKS
@@ -946,9 +854,9 @@
 			+ CONFIG_NODEWATCHER_FORKS + CONFIG_HTTPPOLLER_FORKS
 			+ CONFIG_DISCOVERER_FORKS + CONFIG_HISTSYNCER_FORKS
 			+ CONFIG_ESCALATOR_FORKS + CONFIG_IPMIPOLLER_FORKS
-			+ CONFIG_PROXYPOLLER_FORKS + CONFIG_SELFMON_FORKS)
-	{
-		process_type = ZBX_PROCESS_TYPE_SELFMON;
+			+ CONFIG_JAVAPOLLER_FORKS + CONFIG_PROXYPOLLER_FORKS)
+	{
+		process_type = ZBX_PROCESS_TYPE_PROXYPOLLER;
 		process_num = server_num - CONFIG_CONFSYNCER_FORKS - CONFIG_POLLER_FORKS
 				- CONFIG_UNREACHABLE_POLLER_FORKS - CONFIG_TRAPPER_FORKS
 				- CONFIG_PINGER_FORKS - CONFIG_ALERTER_FORKS
@@ -956,7 +864,32 @@
 				- CONFIG_NODEWATCHER_FORKS - CONFIG_HTTPPOLLER_FORKS
 				- CONFIG_DISCOVERER_FORKS - CONFIG_HISTSYNCER_FORKS
 				- CONFIG_ESCALATOR_FORKS - CONFIG_IPMIPOLLER_FORKS
-				- CONFIG_PROXYPOLLER_FORKS;
+				- CONFIG_JAVAPOLLER_FORKS;
+
+		zabbix_log(LOG_LEVEL_WARNING, "server #%d started [%s]",
+				server_num, get_process_type_string(process_type));
+
+		main_proxypoller_loop();
+	}
+	else if (server_num <= CONFIG_CONFSYNCER_FORKS + CONFIG_POLLER_FORKS
+			+ CONFIG_UNREACHABLE_POLLER_FORKS + CONFIG_TRAPPER_FORKS
+			+ CONFIG_PINGER_FORKS + CONFIG_ALERTER_FORKS
+			+ CONFIG_HOUSEKEEPER_FORKS + CONFIG_TIMER_FORKS
+			+ CONFIG_NODEWATCHER_FORKS + CONFIG_HTTPPOLLER_FORKS
+			+ CONFIG_DISCOVERER_FORKS + CONFIG_HISTSYNCER_FORKS
+			+ CONFIG_ESCALATOR_FORKS + CONFIG_IPMIPOLLER_FORKS
+			+ CONFIG_JAVAPOLLER_FORKS + CONFIG_PROXYPOLLER_FORKS
+			+ CONFIG_SELFMON_FORKS)
+	{
+		process_type = ZBX_PROCESS_TYPE_SELFMON;
+		process_num = server_num - CONFIG_CONFSYNCER_FORKS - CONFIG_POLLER_FORKS
+				- CONFIG_UNREACHABLE_POLLER_FORKS - CONFIG_TRAPPER_FORKS
+				- CONFIG_PINGER_FORKS - CONFIG_ALERTER_FORKS
+				- CONFIG_HOUSEKEEPER_FORKS - CONFIG_TIMER_FORKS
+				- CONFIG_NODEWATCHER_FORKS - CONFIG_HTTPPOLLER_FORKS
+				- CONFIG_DISCOVERER_FORKS - CONFIG_HISTSYNCER_FORKS
+				- CONFIG_ESCALATOR_FORKS - CONFIG_IPMIPOLLER_FORKS
+				- CONFIG_JAVAPOLLER_FORKS - CONFIG_PROXYPOLLER_FORKS;
 
 		zabbix_log(LOG_LEVEL_WARNING, "server #%d started [%s]",
 				server_num, get_process_type_string(process_type));
@@ -982,11 +915,8 @@
 				+ CONFIG_NODEWATCHER_FORKS + CONFIG_HTTPPOLLER_FORKS
 				+ CONFIG_DISCOVERER_FORKS + CONFIG_HISTSYNCER_FORKS
 				+ CONFIG_ESCALATOR_FORKS + CONFIG_IPMIPOLLER_FORKS
-<<<<<<< HEAD
-				+ CONFIG_JAVAPOLLER_FORKS + CONFIG_PROXYPOLLER_FORKS; i++)
-=======
-				+ CONFIG_PROXYPOLLER_FORKS + CONFIG_SELFMON_FORKS; i++)
->>>>>>> a80a400b
+				+ CONFIG_JAVAPOLLER_FORKS + CONFIG_PROXYPOLLER_FORKS
+				+ CONFIG_SELFMON_FORKS; i++)
 		{
 			if (threads[i])
 			{
