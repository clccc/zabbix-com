/*
** Zabbix
** Copyright (C) 2000-2011 Zabbix SIA
**
** This program is free software; you can redistribute it and/or modify
** it under the terms of the GNU General Public License as published by
** the Free Software Foundation; either version 2 of the License, or
** (at your option) any later version.
**
** This program is distributed in the hope that it will be useful,
** but WITHOUT ANY WARRANTY; without even the implied warranty of
** MERCHANTABILITY or FITNESS FOR A PARTICULAR PURPOSE.  See the
** GNU General Public License for more details.
**
** You should have received a copy of the GNU General Public License
** along with this program; if not, write to the Free Software
** Foundation, Inc., 675 Mass Ave, Cambridge, MA 02139, USA.
**/

#include "common.h"

#include "cfg.h"
#include "pid.h"
#include "db.h"
#include "dbcache.h"
#include "log.h"
#include "zbxgetopt.h"
#include "mutexs.h"

#include "sysinfo.h"
#include "zbxserver.h"

#include "daemon.h"
#include "zbxself.h"

#include "alerter/alerter.h"
#include "dbsyncer/dbsyncer.h"
#include "dbconfig/dbconfig.h"
#include "discoverer/discoverer.h"
#include "httppoller/httppoller.h"
#include "housekeeper/housekeeper.h"
#include "pinger/pinger.h"
#include "poller/poller.h"
#include "poller/checks_ipmi.h"
#include "timer/timer.h"
#include "trapper/trapper.h"
#include "nodewatcher/nodewatcher.h"
#include "watchdog/watchdog.h"
#include "utils/nodechange.h"
#include "escalator/escalator.h"
#include "proxypoller/proxypoller.h"
#include "selfmon/selfmon.h"

const char	*progname = NULL;
const char	title_message[] = "Zabbix Server";
const char	usage_message[] = "[-hV] [-c <file>] [-n <nodeid>] [-R <option>]";

const char	*help_message[] = {
	"Options:",
	"  -c --config <file>              absolute path to the configuration file",
	"  -n --new-nodeid <nodeid>        convert database data to new nodeid",
	"  -R --runtime-control <option>   perform administrative functions",
	"",
	"Runtime control options:",
	"  " ZBX_CONFIG_CACHE_RELOAD "             reload configuration cache",
	"",
	"Other options:",
	"  -h --help                       give this help",
	"  -V --version                    display version number",
	NULL	/* end of text */
};

/* COMMAND LINE OPTIONS */

/* long options */
static struct zbx_option	longopts[] =
{
	{"config",		1,	NULL,	'c'},
	{"new-nodeid",		1,	NULL,	'n'},
	{"runtime-control",	1,	NULL,	'R'},
	{"help",		0,	NULL,	'h'},
	{"version",		0,	NULL,	'V'},
	{NULL}
};

/* short options */
static char	shortopts[] = "c:n:hVR:";

/* end of COMMAND LINE OPTIONS */

int	threads_num = 0;
pid_t	*threads = NULL;

unsigned char	daemon_type		= ZBX_DAEMON_TYPE_SERVER;

int		process_num		= 0;
unsigned char	process_type		= ZBX_PROCESS_TYPE_UNKNOWN;

int	CONFIG_ALERTER_FORKS		= 1;
int	CONFIG_DISCOVERER_FORKS		= 1;
int	CONFIG_HOUSEKEEPER_FORKS	= 1;
int	CONFIG_NODEWATCHER_FORKS	= 1;
int	CONFIG_PINGER_FORKS		= 1;
int	CONFIG_POLLER_FORKS		= 5;
int	CONFIG_UNREACHABLE_POLLER_FORKS	= 1;
int	CONFIG_HTTPPOLLER_FORKS		= 1;
int	CONFIG_IPMIPOLLER_FORKS		= 0;
int	CONFIG_TIMER_FORKS		= 1;
int	CONFIG_TRAPPER_FORKS		= 5;
int	CONFIG_JAVAPOLLER_FORKS		= 0;
int	CONFIG_ESCALATOR_FORKS		= 1;
int	CONFIG_SELFMON_FORKS		= 1;
int	CONFIG_WATCHDOG_FORKS		= 1;
int	CONFIG_DATASENDER_FORKS		= 0;
int	CONFIG_HEARTBEAT_FORKS		= 0;

int	CONFIG_LISTEN_PORT		= ZBX_DEFAULT_SERVER_PORT;
char	*CONFIG_LISTEN_IP		= NULL;
char	*CONFIG_SOURCE_IP		= NULL;
int	CONFIG_TRAPPER_TIMEOUT		= 300;

int	CONFIG_HOUSEKEEPING_FREQUENCY	= 1;
int	CONFIG_MAX_HOUSEKEEPER_DELETE	= 500;		/* applies for every separate field value */
int	CONFIG_SENDER_FREQUENCY		= 30;
int	CONFIG_HISTSYNCER_FORKS		= 4;
int	CONFIG_HISTSYNCER_FREQUENCY	= 5;
int	CONFIG_CONFSYNCER_FORKS		= 1;
int	CONFIG_CONFSYNCER_FREQUENCY	= 60;
int	CONFIG_CONF_CACHE_SIZE		= 8388608;	/* 8MB */
int	CONFIG_HISTORY_CACHE_SIZE	= 8388608;	/* 8MB */
int	CONFIG_TRENDS_CACHE_SIZE	= 4194304;	/* 4MB */
int	CONFIG_TEXT_CACHE_SIZE		= 16777216;	/* 16MB */
int	CONFIG_DISABLE_HOUSEKEEPING	= 0;
int	CONFIG_UNREACHABLE_PERIOD	= 45;
int	CONFIG_UNREACHABLE_DELAY	= 15;
int	CONFIG_UNAVAILABLE_DELAY	= 60;
int	CONFIG_LOG_LEVEL		= LOG_LEVEL_WARNING;
char	*CONFIG_ALERT_SCRIPTS_PATH	= NULL;
char	*CONFIG_EXTERNALSCRIPTS		= NULL;
char	*CONFIG_TMPDIR			= NULL;
char	*CONFIG_FPING_LOCATION		= NULL;
#ifdef HAVE_IPV6
char	*CONFIG_FPING6_LOCATION		= NULL;
#endif
char	*CONFIG_DBHOST			= NULL;
char	*CONFIG_DBNAME			= NULL;
char	*CONFIG_DBSCHEMA		= NULL;
char	*CONFIG_DBUSER			= NULL;
char	*CONFIG_DBPASSWORD		= NULL;
char	*CONFIG_DBSOCKET		= NULL;
int	CONFIG_DBPORT			= 0;
int	CONFIG_ENABLE_REMOTE_COMMANDS	= 0;
int	CONFIG_LOG_REMOTE_COMMANDS	= 0;
int	CONFIG_UNSAFE_USER_PARAMETERS	= 0;

int	CONFIG_NODEID			= 0;
int	CONFIG_MASTER_NODEID		= 0;
int	CONFIG_NODE_NOEVENTS		= 0;
int	CONFIG_NODE_NOHISTORY		= 0;

char	*CONFIG_JAVA_PROXY		= NULL;
int	CONFIG_JAVA_PROXY_PORT		= ZBX_DEFAULT_SERVER_PORT;

char	*CONFIG_SSH_KEY_LOCATION	= NULL;

int	CONFIG_LOG_SLOW_QUERIES		= 0;	/* ms; 0 - disable */

/* Global variable to control if we should write warnings to log[] */
int	CONFIG_ENABLE_LOG		= 1;

/* From table config */
int	CONFIG_REFRESH_UNSUPPORTED	= 0;
int	CONFIG_NS_SUPPORT		= 0;

/* Zabbix server startup time */
int	CONFIG_SERVER_STARTUP_TIME	= 0;

/* Parameters for passive proxies */
int	CONFIG_PROXYPOLLER_FORKS	= 1;
/* How often Zabbix Server sends configuration data to Proxy in seconds */
int	CONFIG_PROXYCONFIG_FREQUENCY	= 3600; /* 1h */
int	CONFIG_PROXYDATA_FREQUENCY	= 1; /* 1s */

/* Mutex for node syncs */
ZBX_MUTEX	node_sync_access;

/******************************************************************************
 *                                                                            *
 * Function: zbx_load_config                                                  *
 *                                                                            *
 * Purpose: parse config file and update configuration parameters             *
 *                                                                            *
 * Parameters:                                                                *
 *                                                                            *
 * Return value:                                                              *
 *                                                                            *
 * Author: Alexei Vladishev                                                   *
 *                                                                            *
 * Comments: will terminate process if parsing fails                          *
 *                                                                            *
 ******************************************************************************/
static void	zbx_load_config()
{
	static struct cfg_line	cfg[] =
	{
		/* PARAMETER,			VAR,					TYPE,
			MANDATORY,	MIN,			MAX */
		{"StartDBSyncers",		&CONFIG_HISTSYNCER_FORKS,		TYPE_INT,
			PARM_OPT,	1,			100},
		{"StartDiscoverers",		&CONFIG_DISCOVERER_FORKS,		TYPE_INT,
			PARM_OPT,	0,			250},
		{"StartHTTPPollers",		&CONFIG_HTTPPOLLER_FORKS,		TYPE_INT,
			PARM_OPT,	0,			1000},
		{"StartPingers",		&CONFIG_PINGER_FORKS,			TYPE_INT,
			PARM_OPT,	0,			1000},
		{"StartPollers",		&CONFIG_POLLER_FORKS,			TYPE_INT,
			PARM_OPT,	0,			1000},
		{"StartPollersUnreachable",	&CONFIG_UNREACHABLE_POLLER_FORKS,	TYPE_INT,
			PARM_OPT,	0,			1000},
		{"StartIPMIPollers",		&CONFIG_IPMIPOLLER_FORKS,		TYPE_INT,
			PARM_OPT,	0,			1000},
		{"StartTrappers",		&CONFIG_TRAPPER_FORKS,			TYPE_INT,
			PARM_OPT,	0,			1000},
		{"StartJavaPollers",		&CONFIG_JAVAPOLLER_FORKS,		TYPE_INT,
			PARM_OPT,	0,			1000},
		{"JavaProxy",			&CONFIG_JAVA_PROXY,			TYPE_STRING,
			PARM_OPT,	0,			0},
		{"JavaProxyPort",		&CONFIG_JAVA_PROXY_PORT,		TYPE_INT,
			PARM_OPT,	1024,			32767},
		{"CacheSize",			&CONFIG_CONF_CACHE_SIZE,		TYPE_INT,
			PARM_OPT,	128 * ZBX_KIBIBYTE,	ZBX_GIBIBYTE},
		{"HistoryCacheSize",		&CONFIG_HISTORY_CACHE_SIZE,		TYPE_INT,
			PARM_OPT,	128 * ZBX_KIBIBYTE,	ZBX_GIBIBYTE},
		{"TrendCacheSize",		&CONFIG_TRENDS_CACHE_SIZE,		TYPE_INT,
			PARM_OPT,	128 * ZBX_KIBIBYTE,	ZBX_GIBIBYTE},
		{"HistoryTextCacheSize",	&CONFIG_TEXT_CACHE_SIZE,		TYPE_INT,
			PARM_OPT,	128 * ZBX_KIBIBYTE,	ZBX_GIBIBYTE},
		{"CacheUpdateFrequency",	&CONFIG_CONFSYNCER_FREQUENCY,		TYPE_INT,
			PARM_OPT,	1,			SEC_PER_HOUR},
		{"HousekeepingFrequency",	&CONFIG_HOUSEKEEPING_FREQUENCY,		TYPE_INT,
			PARM_OPT,	1,			24},
		{"MaxHousekeeperDelete",	&CONFIG_MAX_HOUSEKEEPER_DELETE,		TYPE_INT,
			PARM_OPT,	0,			1000000},
		{"SenderFrequency",		&CONFIG_SENDER_FREQUENCY,		TYPE_INT,
			PARM_OPT,	5,			SEC_PER_HOUR},
		{"TmpDir",			&CONFIG_TMPDIR,				TYPE_STRING,
			PARM_OPT,	0,			0},
		{"FpingLocation",		&CONFIG_FPING_LOCATION,			TYPE_STRING,
			PARM_OPT,	0,			0},
#ifdef HAVE_IPV6
		{"Fping6Location",		&CONFIG_FPING6_LOCATION,		TYPE_STRING,
			PARM_OPT,	0,			0},
#endif
		{"Timeout",			&CONFIG_TIMEOUT,			TYPE_INT,
			PARM_OPT,	1,			30},
		{"TrapperTimeout",		&CONFIG_TRAPPER_TIMEOUT,		TYPE_INT,
			PARM_OPT,	1,			300},
		{"UnreachablePeriod",		&CONFIG_UNREACHABLE_PERIOD,		TYPE_INT,
			PARM_OPT,	1,			SEC_PER_HOUR},
		{"UnreachableDelay",		&CONFIG_UNREACHABLE_DELAY,		TYPE_INT,
			PARM_OPT,	1,			SEC_PER_HOUR},
		{"UnavailableDelay",		&CONFIG_UNAVAILABLE_DELAY,		TYPE_INT,
			PARM_OPT,	1,			SEC_PER_HOUR},
		{"ListenIP",			&CONFIG_LISTEN_IP,			TYPE_STRING,
			PARM_OPT,	0,			0},
		{"ListenPort",			&CONFIG_LISTEN_PORT,			TYPE_INT,
			PARM_OPT,	1024,			32767},
		{"SourceIP",			&CONFIG_SOURCE_IP,			TYPE_STRING,
			PARM_OPT,	0,			0},
		{"DisableHousekeeping",		&CONFIG_DISABLE_HOUSEKEEPING,		TYPE_INT,
			PARM_OPT,	0,			1},
		{"DebugLevel",			&CONFIG_LOG_LEVEL,			TYPE_INT,
			PARM_OPT,	0,			4},
		{"PidFile",			&CONFIG_PID_FILE,			TYPE_STRING,
			PARM_OPT,	0,			0},
		{"LogFile",			&CONFIG_LOG_FILE,			TYPE_STRING,
			PARM_OPT,	0,			0},
		{"LogFileSize",			&CONFIG_LOG_FILE_SIZE,			TYPE_INT,
			PARM_OPT,	0,			1024},
		{"AlertScriptsPath",		&CONFIG_ALERT_SCRIPTS_PATH,		TYPE_STRING,
			PARM_OPT,	0,			0},
		{"ExternalScripts",		&CONFIG_EXTERNALSCRIPTS,		TYPE_STRING,
			PARM_OPT,	0,			0},
		{"DBHost",			&CONFIG_DBHOST,				TYPE_STRING,
			PARM_OPT,	0,			0},
		{"DBName",			&CONFIG_DBNAME,				TYPE_STRING,
			PARM_MAND,	0,			0},
		{"DBSchema",			&CONFIG_DBSCHEMA,			TYPE_STRING,
			PARM_OPT,	0,			0},
		{"DBUser",			&CONFIG_DBUSER,				TYPE_STRING,
			PARM_OPT,	0,			0},
		{"DBPassword",			&CONFIG_DBPASSWORD,			TYPE_STRING,
			PARM_OPT,	0,			0},
		{"DBSocket",			&CONFIG_DBSOCKET,			TYPE_STRING,
			PARM_OPT,	0,			0},
		{"DBPort",			&CONFIG_DBPORT,				TYPE_INT,
			PARM_OPT,	1024,			65535},
		{"NodeID",			&CONFIG_NODEID,				TYPE_INT,
			PARM_OPT,	0,			999},
		{"NodeNoEvents",		&CONFIG_NODE_NOEVENTS,			TYPE_INT,
			PARM_OPT,	0,			1},
		{"NodeNoHistory",		&CONFIG_NODE_NOHISTORY,			TYPE_INT,
			PARM_OPT,	0,			1},
		{"SSHKeyLocation",		&CONFIG_SSH_KEY_LOCATION,		TYPE_STRING,
			PARM_OPT,	0,			0},
		{"LogSlowQueries",		&CONFIG_LOG_SLOW_QUERIES,		TYPE_INT,
			PARM_OPT,	0,			3600000},
		{"StartProxyPollers",		&CONFIG_PROXYPOLLER_FORKS,		TYPE_INT,
			PARM_OPT,	0,			250},
		{"ProxyConfigFrequency",	&CONFIG_PROXYCONFIG_FREQUENCY,		TYPE_INT,
			PARM_OPT,	1,			SEC_PER_WEEK},
		{"ProxyDataFrequency",		&CONFIG_PROXYDATA_FREQUENCY,		TYPE_INT,
			PARM_OPT,	1,			SEC_PER_HOUR},
		{NULL}
	};

	CONFIG_SERVER_STARTUP_TIME = time(NULL);

	parse_cfg_file(CONFIG_FILE, cfg, ZBX_CFG_FILE_REQUIRED, ZBX_CFG_STRICT);

	if (NULL == CONFIG_DBNAME)
	{
		zabbix_log(LOG_LEVEL_CRIT, "DBName not in config file");
		exit(1);
	}

	if ((NULL == CONFIG_JAVA_PROXY || '\0' == *CONFIG_JAVA_PROXY) && CONFIG_JAVAPOLLER_FORKS > 0)
	{
		zabbix_log(LOG_LEVEL_CRIT, "JavaProxy not in config file or empty");
		exit(1);
	}

	if (NULL == CONFIG_PID_FILE)
		CONFIG_PID_FILE = zbx_strdup(CONFIG_PID_FILE, "/tmp/zabbix_server.pid");

	if (NULL == CONFIG_ALERT_SCRIPTS_PATH)
		CONFIG_ALERT_SCRIPTS_PATH = zbx_strdup(CONFIG_ALERT_SCRIPTS_PATH, "/home/zabbix/bin");

	if (NULL == CONFIG_TMPDIR)
		CONFIG_TMPDIR = zbx_strdup(CONFIG_TMPDIR, "/tmp");

	if (NULL == CONFIG_FPING_LOCATION)
		CONFIG_FPING_LOCATION = zbx_strdup(CONFIG_FPING_LOCATION, "/usr/sbin/fping");

#ifdef HAVE_IPV6
	if (NULL == CONFIG_FPING6_LOCATION)
		CONFIG_FPING6_LOCATION = zbx_strdup(CONFIG_FPING6_LOCATION, "/usr/sbin/fping6");
#endif

	if (NULL == CONFIG_EXTERNALSCRIPTS)
		CONFIG_EXTERNALSCRIPTS = zbx_strdup(CONFIG_EXTERNALSCRIPTS, "/etc/zabbix/externalscripts");

	if (0 == CONFIG_NODEID)
		CONFIG_NODEWATCHER_FORKS = 0;

#ifdef HAVE_SQLITE3
	CONFIG_MAX_HOUSEKEEPER_DELETE = 0;
#endif

	if (1 == CONFIG_DISABLE_HOUSEKEEPING)
		CONFIG_HOUSEKEEPER_FORKS = 0;
}

void	zbx_sigusr_handler(zbx_task_t task)
{
	switch (task)
	{
		case ZBX_TASK_CONFIG_CACHE_RELOAD:
			if (ZBX_PROCESS_TYPE_CONFSYNCER == process_type)
			{
				zabbix_log(LOG_LEVEL_WARNING, "forced reloading of the configuration cache");
				zbx_wakeup();
			}
			break;
		default:
			break;
	}
}

/******************************************************************************
 *                                                                            *
 * Function: main                                                             *
 *                                                                            *
 * Purpose: executes server processes                                         *
 *                                                                            *
 * Author: Eugene Grigorjev                                                   *
 *                                                                            *
 ******************************************************************************/
int	main(int argc, char **argv)
{
	zbx_task_t	task = ZBX_TASK_START;
	char		ch = '\0';
	int		nodeid = 0;

	progname = get_program_name(argv[0]);

	/* parse the command-line */
	while ((char)EOF != (ch = (char)zbx_getopt_long(argc, argv, shortopts, longopts, NULL)))
	{
		switch (ch)
		{
			case 'c':
				CONFIG_FILE = zbx_strdup(CONFIG_FILE, zbx_optarg);
				break;
			case 'R':
				if (0 == strcmp(zbx_optarg, ZBX_CONFIG_CACHE_RELOAD))
					task = ZBX_TASK_CONFIG_CACHE_RELOAD;
				else
				{
					printf("invalid runtime control option: %s\n", zbx_optarg);
					exit(EXIT_FAILURE);
				}
				break;
			case 'h':
				help();
				exit(-1);
				break;
			case 'n':
<<<<<<< HEAD
				nodeid = (NULL == zbx_optarg ? 0 : atoi(zbx_optarg));
=======
				nodeid = 0;
				if (zbx_optarg)
					nodeid = atoi(zbx_optarg);
>>>>>>> e193b06e
				task = ZBX_TASK_CHANGE_NODEID;
				break;
			case 'V':
				version();
				exit(-1);
				break;
			default:
				usage();
				exit(-1);
				break;
		}
	}

	if (NULL == CONFIG_FILE)
		CONFIG_FILE = zbx_strdup(CONFIG_FILE, "/etc/zabbix/zabbix_server.conf");

	/* required for simple checks */
	init_metrics();

	zbx_load_config();

	if (ZBX_TASK_CONFIG_CACHE_RELOAD == task)
		exit(SUCCEED == zbx_sigusr_send(ZBX_TASK_CONFIG_CACHE_RELOAD) ? EXIT_SUCCESS : EXIT_FAILURE);

#ifdef HAVE_OPENIPMI
	init_ipmi_handler();
#endif

	switch (task)
	{
		case ZBX_TASK_CHANGE_NODEID:
			change_nodeid(0, nodeid);
			exit(-1);
			break;
		default:
			break;
	}

	return daemon_start(CONFIG_ALLOW_ROOT);
}

int	MAIN_ZABBIX_ENTRY()
{
	DB_RESULT	result;
	DB_ROW		row;
	pid_t		pid;
	zbx_sock_t	listen_sock;
	int		i, server_num = 0;

	if (NULL == CONFIG_LOG_FILE || '\0' == *CONFIG_LOG_FILE)
		zabbix_open_log(LOG_TYPE_SYSLOG, CONFIG_LOG_LEVEL, NULL);
	else
		zabbix_open_log(LOG_TYPE_FILE, CONFIG_LOG_LEVEL, CONFIG_LOG_FILE);

#ifdef	HAVE_SNMP
#	define SNMP_FEATURE_STATUS	"YES"
#else
#	define SNMP_FEATURE_STATUS	" NO"
#endif
#ifdef	HAVE_OPENIPMI
#	define IPMI_FEATURE_STATUS	"YES"
#else
#	define IPMI_FEATURE_STATUS	" NO"
#endif
#ifdef	HAVE_LIBCURL
#	define LIBCURL_FEATURE_STATUS	"YES"
#else
#	define LIBCURL_FEATURE_STATUS	" NO"
#endif
#ifdef	HAVE_JABBER
#	define JABBER_FEATURE_STATUS	"YES"
#else
#	define JABBER_FEATURE_STATUS	" NO"
#endif
#ifdef	HAVE_ODBC
#	define ODBC_FEATURE_STATUS	"YES"
#else
#	define ODBC_FEATURE_STATUS	" NO"
#endif
#ifdef	HAVE_SSH2
#	define SSH2_FEATURE_STATUS	"YES"
#else
#	define SSH2_FEATURE_STATUS	" NO"
#endif
#ifdef	HAVE_IPV6
#	define IPV6_FEATURE_STATUS	"YES"
#else
#	define IPV6_FEATURE_STATUS	" NO"
#endif

	zabbix_log(LOG_LEVEL_INFORMATION, "Starting Zabbix Server. Zabbix %s (revision %s).",
			ZABBIX_VERSION, ZABBIX_REVISION);

	zabbix_log(LOG_LEVEL_INFORMATION, "****** Enabled features ******");
	zabbix_log(LOG_LEVEL_INFORMATION, "SNMP monitoring:           " SNMP_FEATURE_STATUS);
	zabbix_log(LOG_LEVEL_INFORMATION, "IPMI monitoring:           " IPMI_FEATURE_STATUS);
	zabbix_log(LOG_LEVEL_INFORMATION, "WEB monitoring:            " LIBCURL_FEATURE_STATUS);
	zabbix_log(LOG_LEVEL_INFORMATION, "Jabber notifications:      " JABBER_FEATURE_STATUS);
	zabbix_log(LOG_LEVEL_INFORMATION, "Ez Texting notifications:  " LIBCURL_FEATURE_STATUS);
	zabbix_log(LOG_LEVEL_INFORMATION, "ODBC:                      " ODBC_FEATURE_STATUS);
	zabbix_log(LOG_LEVEL_INFORMATION, "SSH2 support:              " SSH2_FEATURE_STATUS);
	zabbix_log(LOG_LEVEL_INFORMATION, "IPv6 support:              " IPV6_FEATURE_STATUS);
	zabbix_log(LOG_LEVEL_INFORMATION, "******************************");

	if (0 != CONFIG_NODEID)
	{
		zabbix_log(LOG_LEVEL_INFORMATION, "NodeID:                    %3d", CONFIG_NODEID);
		zabbix_log(LOG_LEVEL_INFORMATION, "******************************");
	}

#ifdef	HAVE_SQLITE3
	zbx_create_sqlite3_mutex(CONFIG_DBNAME);
#endif

	DBconnect(ZBX_DB_CONNECT_EXIT);

	result = DBselect(
			"select refresh_unsupported,ns_support"
			" from config"
			" where 1=1" DB_NODE,
			DBnode_local("configid"));

	if (NULL != (row = DBfetch(result)))
	{
		CONFIG_REFRESH_UNSUPPORTED = atoi(row[0]);
		CONFIG_NS_SUPPORT = atoi(row[1]);
	}
	DBfree_result(result);

	if (0 != CONFIG_NODEID)
	{
		result = DBselect("select masterid from nodes where nodeid=%d",
				CONFIG_NODEID);

		if (NULL != (row = DBfetch(result)) && SUCCEED != DBis_null(row[0]))
			CONFIG_MASTER_NODEID = atoi(row[0]);
		DBfree_result(result);
	}

	init_database_cache();
	init_configuration_cache();
	init_selfmon_collector();

	/* need to set trigger status to UNKNOWN since last run */
	DBupdate_triggers_status_after_restart();

	DBclose();

	if (ZBX_MUTEX_ERROR == zbx_mutex_create_force(&node_sync_access, ZBX_MUTEX_NODE_SYNC))
	{
		zbx_error("Unable to create mutex for node syncs");
		exit(FAIL);
	}

	threads_num = 1 + CONFIG_CONFSYNCER_FORKS + CONFIG_POLLER_FORKS + CONFIG_UNREACHABLE_POLLER_FORKS
			+ CONFIG_TRAPPER_FORKS + CONFIG_PINGER_FORKS + CONFIG_ALERTER_FORKS
			+ CONFIG_HOUSEKEEPER_FORKS + CONFIG_TIMER_FORKS + CONFIG_NODEWATCHER_FORKS
			+ CONFIG_HTTPPOLLER_FORKS + CONFIG_DISCOVERER_FORKS + CONFIG_HISTSYNCER_FORKS
			+ CONFIG_ESCALATOR_FORKS + CONFIG_IPMIPOLLER_FORKS + CONFIG_JAVAPOLLER_FORKS
			+ CONFIG_PROXYPOLLER_FORKS + CONFIG_SELFMON_FORKS;
	threads = calloc(threads_num, sizeof(pid_t));

	if (CONFIG_TRAPPER_FORKS > 0)
	{
		if (FAIL == zbx_tcp_listen(&listen_sock, CONFIG_LISTEN_IP, (unsigned short)CONFIG_LISTEN_PORT))
		{
			zabbix_log(LOG_LEVEL_CRIT, "Listener failed with error: %s.", zbx_tcp_strerror());
			exit(1);
		}
	}

	for (i = 1; i <= CONFIG_CONFSYNCER_FORKS + CONFIG_POLLER_FORKS + CONFIG_UNREACHABLE_POLLER_FORKS
			+ CONFIG_TRAPPER_FORKS + CONFIG_PINGER_FORKS + CONFIG_ALERTER_FORKS
			+ CONFIG_HOUSEKEEPER_FORKS + CONFIG_TIMER_FORKS + CONFIG_NODEWATCHER_FORKS
			+ CONFIG_HTTPPOLLER_FORKS + CONFIG_DISCOVERER_FORKS + CONFIG_HISTSYNCER_FORKS
			+ CONFIG_ESCALATOR_FORKS + CONFIG_IPMIPOLLER_FORKS + CONFIG_JAVAPOLLER_FORKS
			+ CONFIG_PROXYPOLLER_FORKS + CONFIG_SELFMON_FORKS; i++)
	{
		if (0 == (pid = zbx_fork()))
		{
			server_num = i;
			break;
		}
		else
			threads[i] = pid;
	}

	/* main process */
	if (server_num == 0)
	{
		set_parent_signal_handler();

		process_type = ZBX_PROCESS_TYPE_WATCHDOG;
		process_num = 1;

		zabbix_log(LOG_LEVEL_WARNING, "server #%d started [%s]",
				server_num, get_process_type_string(process_type));

		main_watchdog_loop();
	}
	else if (server_num <= CONFIG_CONFSYNCER_FORKS)
	{
		/* the configuration syncer should be created first - variable threads[1] is used in daemon.c unit */
		process_type = ZBX_PROCESS_TYPE_CONFSYNCER;
		process_num = server_num;

		zabbix_log(LOG_LEVEL_WARNING, "server #%d started [%s]",
				server_num, get_process_type_string(process_type));

		main_dbconfig_loop();
	}
	else if (server_num <= CONFIG_CONFSYNCER_FORKS + CONFIG_POLLER_FORKS)
	{
#ifdef HAVE_SNMP
		init_snmp("zabbix_server");
#endif

		process_type = ZBX_PROCESS_TYPE_POLLER;
		process_num = server_num - CONFIG_CONFSYNCER_FORKS;

		zabbix_log(LOG_LEVEL_WARNING, "server #%d started [%s]",
				server_num, get_process_type_string(process_type));

		main_poller_loop(ZBX_POLLER_TYPE_NORMAL);
	}
	else if (server_num <= CONFIG_CONFSYNCER_FORKS + CONFIG_POLLER_FORKS
			+ CONFIG_UNREACHABLE_POLLER_FORKS)
	{
#ifdef HAVE_SNMP
		init_snmp("zabbix_server");
#endif

		process_type = ZBX_PROCESS_TYPE_UNREACHABLE;
		process_num = server_num - CONFIG_CONFSYNCER_FORKS - CONFIG_POLLER_FORKS;

		zabbix_log(LOG_LEVEL_WARNING, "server #%d started [%s]",
				server_num, get_process_type_string(process_type));

		main_poller_loop(ZBX_POLLER_TYPE_UNREACHABLE);
	}
	else if (server_num <= CONFIG_CONFSYNCER_FORKS + CONFIG_POLLER_FORKS
			+ CONFIG_UNREACHABLE_POLLER_FORKS + CONFIG_TRAPPER_FORKS)
	{
		process_type = ZBX_PROCESS_TYPE_TRAPPER;
		process_num = server_num - CONFIG_CONFSYNCER_FORKS - CONFIG_POLLER_FORKS
				- CONFIG_UNREACHABLE_POLLER_FORKS;

		zabbix_log(LOG_LEVEL_WARNING, "server #%d started [%s]",
				server_num, get_process_type_string(process_type));

		main_trapper_loop(&listen_sock);
	}
	else if (server_num <= CONFIG_CONFSYNCER_FORKS + CONFIG_POLLER_FORKS
			+ CONFIG_UNREACHABLE_POLLER_FORKS + CONFIG_TRAPPER_FORKS
			+ CONFIG_PINGER_FORKS)
	{
		process_type = ZBX_PROCESS_TYPE_PINGER;
		process_num = server_num - CONFIG_CONFSYNCER_FORKS - CONFIG_POLLER_FORKS
				- CONFIG_UNREACHABLE_POLLER_FORKS - CONFIG_TRAPPER_FORKS;

		zabbix_log(LOG_LEVEL_WARNING, "server #%d started [%s]",
				server_num, get_process_type_string(process_type));

		main_pinger_loop();
	}
	else if (server_num <= CONFIG_CONFSYNCER_FORKS + CONFIG_POLLER_FORKS
			+ CONFIG_UNREACHABLE_POLLER_FORKS + CONFIG_TRAPPER_FORKS
			+ CONFIG_PINGER_FORKS + CONFIG_ALERTER_FORKS)
	{
		process_type = ZBX_PROCESS_TYPE_ALERTER;
		process_num = server_num - CONFIG_CONFSYNCER_FORKS - CONFIG_POLLER_FORKS
				- CONFIG_UNREACHABLE_POLLER_FORKS - CONFIG_TRAPPER_FORKS
				- CONFIG_PINGER_FORKS;

		zabbix_log(LOG_LEVEL_WARNING, "server #%d started [%s]",
				server_num, get_process_type_string(process_type));

		main_alerter_loop();
	}
	else if (server_num <= CONFIG_CONFSYNCER_FORKS + CONFIG_POLLER_FORKS
			+ CONFIG_UNREACHABLE_POLLER_FORKS + CONFIG_TRAPPER_FORKS
			+ CONFIG_PINGER_FORKS + CONFIG_ALERTER_FORKS
			+ CONFIG_HOUSEKEEPER_FORKS)
	{
		process_type = ZBX_PROCESS_TYPE_HOUSEKEEPER;
		process_num = server_num - CONFIG_CONFSYNCER_FORKS - CONFIG_POLLER_FORKS
				- CONFIG_UNREACHABLE_POLLER_FORKS - CONFIG_TRAPPER_FORKS
				- CONFIG_PINGER_FORKS - CONFIG_ALERTER_FORKS;

		zabbix_log(LOG_LEVEL_WARNING, "server #%d started [%s]",
				server_num, get_process_type_string(process_type));

		main_housekeeper_loop();
	}
	else if (server_num <= CONFIG_CONFSYNCER_FORKS + CONFIG_POLLER_FORKS
			+ CONFIG_UNREACHABLE_POLLER_FORKS + CONFIG_TRAPPER_FORKS
			+ CONFIG_PINGER_FORKS + CONFIG_ALERTER_FORKS
			+ CONFIG_HOUSEKEEPER_FORKS + CONFIG_TIMER_FORKS)
	{
		process_type = ZBX_PROCESS_TYPE_TIMER;
		process_num = server_num - CONFIG_CONFSYNCER_FORKS - CONFIG_POLLER_FORKS
				- CONFIG_UNREACHABLE_POLLER_FORKS - CONFIG_TRAPPER_FORKS
				- CONFIG_PINGER_FORKS - CONFIG_ALERTER_FORKS
				- CONFIG_HOUSEKEEPER_FORKS;

		zabbix_log(LOG_LEVEL_WARNING, "server #%d started [%s]",
				server_num, get_process_type_string(process_type));

		main_timer_loop();
	}
	else if (server_num <= CONFIG_CONFSYNCER_FORKS + CONFIG_POLLER_FORKS
			+ CONFIG_UNREACHABLE_POLLER_FORKS + CONFIG_TRAPPER_FORKS
			+ CONFIG_PINGER_FORKS + CONFIG_ALERTER_FORKS
			+ CONFIG_HOUSEKEEPER_FORKS + CONFIG_TIMER_FORKS
			+ CONFIG_NODEWATCHER_FORKS)
	{
		process_type = ZBX_PROCESS_TYPE_NODEWATCHER;
		process_num = server_num - CONFIG_CONFSYNCER_FORKS - CONFIG_POLLER_FORKS
				- CONFIG_UNREACHABLE_POLLER_FORKS - CONFIG_TRAPPER_FORKS
				- CONFIG_PINGER_FORKS - CONFIG_ALERTER_FORKS
				- CONFIG_HOUSEKEEPER_FORKS - CONFIG_TIMER_FORKS;

		zabbix_log(LOG_LEVEL_WARNING, "server #%d started [%s]",
				server_num, get_process_type_string(process_type));

		main_nodewatcher_loop();
	}
	else if (server_num <= CONFIG_CONFSYNCER_FORKS + CONFIG_POLLER_FORKS
			+ CONFIG_UNREACHABLE_POLLER_FORKS + CONFIG_TRAPPER_FORKS
			+ CONFIG_PINGER_FORKS + CONFIG_ALERTER_FORKS
			+ CONFIG_HOUSEKEEPER_FORKS + CONFIG_TIMER_FORKS
			+ CONFIG_NODEWATCHER_FORKS + CONFIG_HTTPPOLLER_FORKS)
	{
		process_type = ZBX_PROCESS_TYPE_HTTPPOLLER;
		process_num = server_num - CONFIG_CONFSYNCER_FORKS - CONFIG_POLLER_FORKS
				- CONFIG_UNREACHABLE_POLLER_FORKS - CONFIG_TRAPPER_FORKS
				- CONFIG_PINGER_FORKS - CONFIG_ALERTER_FORKS
				- CONFIG_HOUSEKEEPER_FORKS - CONFIG_TIMER_FORKS
				- CONFIG_NODEWATCHER_FORKS;

		zabbix_log(LOG_LEVEL_WARNING, "server #%d started [%s]",
				server_num, get_process_type_string(process_type));

		main_httppoller_loop();
	}
	else if (server_num <= CONFIG_CONFSYNCER_FORKS + CONFIG_POLLER_FORKS
			+ CONFIG_UNREACHABLE_POLLER_FORKS + CONFIG_TRAPPER_FORKS
			+ CONFIG_PINGER_FORKS + CONFIG_ALERTER_FORKS
			+ CONFIG_HOUSEKEEPER_FORKS + CONFIG_TIMER_FORKS
			+ CONFIG_NODEWATCHER_FORKS + CONFIG_HTTPPOLLER_FORKS
			+ CONFIG_DISCOVERER_FORKS)
	{
#ifdef HAVE_SNMP
		init_snmp("zabbix_server");
#endif

		process_type = ZBX_PROCESS_TYPE_DISCOVERER;
		process_num = server_num - CONFIG_CONFSYNCER_FORKS - CONFIG_POLLER_FORKS
				- CONFIG_UNREACHABLE_POLLER_FORKS - CONFIG_TRAPPER_FORKS
				- CONFIG_PINGER_FORKS - CONFIG_ALERTER_FORKS
				- CONFIG_HOUSEKEEPER_FORKS - CONFIG_TIMER_FORKS
				- CONFIG_NODEWATCHER_FORKS - CONFIG_HTTPPOLLER_FORKS;

		zabbix_log(LOG_LEVEL_WARNING, "server #%d started [%s]",
				server_num, get_process_type_string(process_type));

		main_discoverer_loop();
	}
	else if (server_num <= CONFIG_CONFSYNCER_FORKS + CONFIG_POLLER_FORKS
			+ CONFIG_UNREACHABLE_POLLER_FORKS + CONFIG_TRAPPER_FORKS
			+ CONFIG_PINGER_FORKS + CONFIG_ALERTER_FORKS
			+ CONFIG_HOUSEKEEPER_FORKS + CONFIG_TIMER_FORKS
			+ CONFIG_NODEWATCHER_FORKS + CONFIG_HTTPPOLLER_FORKS
			+ CONFIG_DISCOVERER_FORKS + CONFIG_HISTSYNCER_FORKS)
	{
		process_type = ZBX_PROCESS_TYPE_HISTSYNCER;
		process_num = server_num - CONFIG_CONFSYNCER_FORKS - CONFIG_POLLER_FORKS
				- CONFIG_UNREACHABLE_POLLER_FORKS - CONFIG_TRAPPER_FORKS
				- CONFIG_PINGER_FORKS - CONFIG_ALERTER_FORKS
				- CONFIG_HOUSEKEEPER_FORKS - CONFIG_TIMER_FORKS
				- CONFIG_NODEWATCHER_FORKS - CONFIG_HTTPPOLLER_FORKS
				- CONFIG_DISCOVERER_FORKS;

		zabbix_log(LOG_LEVEL_WARNING, "server #%d started [%s]",
				server_num, get_process_type_string(process_type));

		main_dbsyncer_loop();
	}
	else if (server_num <= CONFIG_CONFSYNCER_FORKS + CONFIG_POLLER_FORKS
			+ CONFIG_UNREACHABLE_POLLER_FORKS + CONFIG_TRAPPER_FORKS
			+ CONFIG_PINGER_FORKS + CONFIG_ALERTER_FORKS
			+ CONFIG_HOUSEKEEPER_FORKS + CONFIG_TIMER_FORKS
			+ CONFIG_NODEWATCHER_FORKS + CONFIG_HTTPPOLLER_FORKS
			+ CONFIG_DISCOVERER_FORKS + CONFIG_HISTSYNCER_FORKS
			+ CONFIG_ESCALATOR_FORKS)
	{
		process_type = ZBX_PROCESS_TYPE_ESCALATOR;
		process_num = server_num - CONFIG_CONFSYNCER_FORKS - CONFIG_POLLER_FORKS
				- CONFIG_UNREACHABLE_POLLER_FORKS - CONFIG_TRAPPER_FORKS
				- CONFIG_PINGER_FORKS - CONFIG_ALERTER_FORKS
				- CONFIG_HOUSEKEEPER_FORKS - CONFIG_TIMER_FORKS
				- CONFIG_NODEWATCHER_FORKS - CONFIG_HTTPPOLLER_FORKS
				- CONFIG_DISCOVERER_FORKS - CONFIG_HISTSYNCER_FORKS;

		zabbix_log(LOG_LEVEL_WARNING, "server #%d started [%s]",
				server_num, get_process_type_string(process_type));

		main_escalator_loop();
	}
	else if (server_num <= CONFIG_CONFSYNCER_FORKS + CONFIG_POLLER_FORKS
			+ CONFIG_UNREACHABLE_POLLER_FORKS + CONFIG_TRAPPER_FORKS
			+ CONFIG_PINGER_FORKS + CONFIG_ALERTER_FORKS
			+ CONFIG_HOUSEKEEPER_FORKS + CONFIG_TIMER_FORKS
			+ CONFIG_NODEWATCHER_FORKS + CONFIG_HTTPPOLLER_FORKS
			+ CONFIG_DISCOVERER_FORKS + CONFIG_HISTSYNCER_FORKS
			+ CONFIG_ESCALATOR_FORKS + CONFIG_IPMIPOLLER_FORKS)
	{
		process_type = ZBX_PROCESS_TYPE_IPMIPOLLER;
		process_num = server_num - CONFIG_CONFSYNCER_FORKS - CONFIG_POLLER_FORKS
				- CONFIG_UNREACHABLE_POLLER_FORKS - CONFIG_TRAPPER_FORKS
				- CONFIG_PINGER_FORKS - CONFIG_ALERTER_FORKS
				- CONFIG_HOUSEKEEPER_FORKS - CONFIG_TIMER_FORKS
				- CONFIG_NODEWATCHER_FORKS - CONFIG_HTTPPOLLER_FORKS
				- CONFIG_DISCOVERER_FORKS - CONFIG_HISTSYNCER_FORKS
				- CONFIG_ESCALATOR_FORKS;

		zabbix_log(LOG_LEVEL_WARNING, "server #%d started [%s]",
				server_num, get_process_type_string(process_type));

		main_poller_loop(ZBX_POLLER_TYPE_IPMI);
	}
	else if (server_num <= CONFIG_CONFSYNCER_FORKS + CONFIG_POLLER_FORKS
			+ CONFIG_UNREACHABLE_POLLER_FORKS + CONFIG_TRAPPER_FORKS
			+ CONFIG_PINGER_FORKS + CONFIG_ALERTER_FORKS
			+ CONFIG_HOUSEKEEPER_FORKS + CONFIG_TIMER_FORKS
			+ CONFIG_NODEWATCHER_FORKS + CONFIG_HTTPPOLLER_FORKS
			+ CONFIG_DISCOVERER_FORKS + CONFIG_HISTSYNCER_FORKS
			+ CONFIG_ESCALATOR_FORKS + CONFIG_IPMIPOLLER_FORKS
			+ CONFIG_JAVAPOLLER_FORKS)
	{
		process_type = ZBX_PROCESS_TYPE_JAVAPOLLER;
		process_num = server_num - CONFIG_CONFSYNCER_FORKS - CONFIG_POLLER_FORKS
				- CONFIG_UNREACHABLE_POLLER_FORKS - CONFIG_TRAPPER_FORKS
				- CONFIG_PINGER_FORKS - CONFIG_ALERTER_FORKS
				- CONFIG_HOUSEKEEPER_FORKS - CONFIG_TIMER_FORKS
				- CONFIG_NODEWATCHER_FORKS - CONFIG_HTTPPOLLER_FORKS
				- CONFIG_DISCOVERER_FORKS - CONFIG_HISTSYNCER_FORKS
				- CONFIG_ESCALATOR_FORKS - CONFIG_IPMIPOLLER_FORKS;

		zabbix_log(LOG_LEVEL_WARNING, "server #%d started [%s]",
				server_num, get_process_type_string(process_type));

		main_poller_loop(ZBX_POLLER_TYPE_JAVA);
	}
	else if (server_num <= CONFIG_CONFSYNCER_FORKS + CONFIG_POLLER_FORKS
			+ CONFIG_UNREACHABLE_POLLER_FORKS + CONFIG_TRAPPER_FORKS
			+ CONFIG_PINGER_FORKS + CONFIG_ALERTER_FORKS
			+ CONFIG_HOUSEKEEPER_FORKS + CONFIG_TIMER_FORKS
			+ CONFIG_NODEWATCHER_FORKS + CONFIG_HTTPPOLLER_FORKS
			+ CONFIG_DISCOVERER_FORKS + CONFIG_HISTSYNCER_FORKS
			+ CONFIG_ESCALATOR_FORKS + CONFIG_IPMIPOLLER_FORKS
			+ CONFIG_JAVAPOLLER_FORKS + CONFIG_PROXYPOLLER_FORKS)
	{
		process_type = ZBX_PROCESS_TYPE_PROXYPOLLER;
		process_num = server_num - CONFIG_CONFSYNCER_FORKS - CONFIG_POLLER_FORKS
				- CONFIG_UNREACHABLE_POLLER_FORKS - CONFIG_TRAPPER_FORKS
				- CONFIG_PINGER_FORKS - CONFIG_ALERTER_FORKS
				- CONFIG_HOUSEKEEPER_FORKS - CONFIG_TIMER_FORKS
				- CONFIG_NODEWATCHER_FORKS - CONFIG_HTTPPOLLER_FORKS
				- CONFIG_DISCOVERER_FORKS - CONFIG_HISTSYNCER_FORKS
				- CONFIG_ESCALATOR_FORKS - CONFIG_IPMIPOLLER_FORKS
				- CONFIG_JAVAPOLLER_FORKS;

		zabbix_log(LOG_LEVEL_WARNING, "server #%d started [%s]",
				server_num, get_process_type_string(process_type));

		main_proxypoller_loop();
	}
	else if (server_num <= CONFIG_CONFSYNCER_FORKS + CONFIG_POLLER_FORKS
			+ CONFIG_UNREACHABLE_POLLER_FORKS + CONFIG_TRAPPER_FORKS
			+ CONFIG_PINGER_FORKS + CONFIG_ALERTER_FORKS
			+ CONFIG_HOUSEKEEPER_FORKS + CONFIG_TIMER_FORKS
			+ CONFIG_NODEWATCHER_FORKS + CONFIG_HTTPPOLLER_FORKS
			+ CONFIG_DISCOVERER_FORKS + CONFIG_HISTSYNCER_FORKS
			+ CONFIG_ESCALATOR_FORKS + CONFIG_IPMIPOLLER_FORKS
			+ CONFIG_JAVAPOLLER_FORKS + CONFIG_PROXYPOLLER_FORKS
			+ CONFIG_SELFMON_FORKS)
	{
		process_type = ZBX_PROCESS_TYPE_SELFMON;
		process_num = server_num - CONFIG_CONFSYNCER_FORKS - CONFIG_POLLER_FORKS
				- CONFIG_UNREACHABLE_POLLER_FORKS - CONFIG_TRAPPER_FORKS
				- CONFIG_PINGER_FORKS - CONFIG_ALERTER_FORKS
				- CONFIG_HOUSEKEEPER_FORKS - CONFIG_TIMER_FORKS
				- CONFIG_NODEWATCHER_FORKS - CONFIG_HTTPPOLLER_FORKS
				- CONFIG_DISCOVERER_FORKS - CONFIG_HISTSYNCER_FORKS
				- CONFIG_ESCALATOR_FORKS - CONFIG_IPMIPOLLER_FORKS
				- CONFIG_JAVAPOLLER_FORKS - CONFIG_PROXYPOLLER_FORKS;

		zabbix_log(LOG_LEVEL_WARNING, "server #%d started [%s]",
				server_num, get_process_type_string(process_type));

		main_selfmon_loop();
	}

	return SUCCEED;
}

void	zbx_on_exit()
{
	zabbix_log(LOG_LEVEL_DEBUG, "zbx_on_exit() called");

	if (NULL != threads)
	{
		int		i;
		sigset_t	set;

		/* ignore SIGCHLD signals in order for zbx_sleep() to work  */
		sigemptyset(&set);
		sigaddset(&set, SIGCHLD);
		sigprocmask(SIG_BLOCK, &set, NULL);

		for (i = 1; i <= CONFIG_CONFSYNCER_FORKS + CONFIG_POLLER_FORKS
				+ CONFIG_UNREACHABLE_POLLER_FORKS + CONFIG_TRAPPER_FORKS
				+ CONFIG_PINGER_FORKS + CONFIG_ALERTER_FORKS
				+ CONFIG_HOUSEKEEPER_FORKS + CONFIG_TIMER_FORKS
				+ CONFIG_NODEWATCHER_FORKS + CONFIG_HTTPPOLLER_FORKS
				+ CONFIG_DISCOVERER_FORKS + CONFIG_HISTSYNCER_FORKS
				+ CONFIG_ESCALATOR_FORKS + CONFIG_IPMIPOLLER_FORKS
				+ CONFIG_JAVAPOLLER_FORKS + CONFIG_PROXYPOLLER_FORKS
				+ CONFIG_SELFMON_FORKS; i++)
		{
			if (threads[i])
			{
				kill(threads[i], SIGTERM);
				threads[i] = ZBX_THREAD_HANDLE_NULL;
			}
		}

		zbx_free(threads);
	}

	free_metrics();

	zbx_sleep(2); /* wait for all threads closing */

	DBconnect(ZBX_DB_CONNECT_EXIT);
	free_database_cache();
	free_configuration_cache();
	DBclose();

	zbx_mutex_destroy(&node_sync_access);

#ifdef HAVE_OPENIPMI
	free_ipmi_handler();
#endif

#ifdef HAVE_SQLITE3
	php_sem_remove(&sqlite_access);
#endif

	free_selfmon_collector();

	zabbix_log(LOG_LEVEL_INFORMATION, "Zabbix Server stopped. Zabbix %s (revision %s).",
			ZABBIX_VERSION, ZABBIX_REVISION);

	zabbix_close_log();

	exit(SUCCEED);
}<|MERGE_RESOLUTION|>--- conflicted
+++ resolved
@@ -416,13 +416,7 @@
 				exit(-1);
 				break;
 			case 'n':
-<<<<<<< HEAD
 				nodeid = (NULL == zbx_optarg ? 0 : atoi(zbx_optarg));
-=======
-				nodeid = 0;
-				if (zbx_optarg)
-					nodeid = atoi(zbx_optarg);
->>>>>>> e193b06e
 				task = ZBX_TASK_CHANGE_NODEID;
 				break;
 			case 'V':
