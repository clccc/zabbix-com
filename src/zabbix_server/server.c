/*
** ZABBIX
** Copyright (C) 2000-2005 SIA Zabbix
**
** This program is free software; you can redistribute it and/or modify
** it under the terms of the GNU General Public License as published by
** the Free Software Foundation; either version 2 of the License, or
** (at your option) any later version.
**
** This program is distributed in the hope that it will be useful,
** but WITHOUT ANY WARRANTY; without even the implied warranty of
** MERCHANTABILITY or FITNESS FOR A PARTICULAR PURPOSE.  See the
** GNU General Public License for more details.
**
** You should have received a copy of the GNU General Public License
** along with this program; if not, write to the Free Software
** Foundation, Inc., 675 Mass Ave, Cambridge, MA 02139, USA.
**/

#include "common.h"

#include "cfg.h"
#include "pid.h"
#include "db.h"
#include "dbcache.h"
#include "log.h"
#include "zbxgetopt.h"
#include "mutexs.h"

#include "sysinfo.h"
#include "zbxserver.h"

#include "daemon.h"
#include "zbxself.h"

#include "alerter/alerter.h"
#include "dbsyncer/dbsyncer.h"
#include "dbconfig/dbconfig.h"
#include "discoverer/discoverer.h"
#include "httppoller/httppoller.h"
#include "housekeeper/housekeeper.h"
#include "pinger/pinger.h"
#include "poller/poller.h"
#include "poller/checks_ipmi.h"
#include "timer/timer.h"
#include "trapper/trapper.h"
#include "nodewatcher/nodewatcher.h"
#include "watchdog/watchdog.h"
#include "utils/nodechange.h"
#include "escalator/escalator.h"
#include "proxypoller/proxypoller.h"
#include "selfmon/selfmon.h"

const char	*progname = NULL;
const char	title_message[] = "Zabbix Server";
const char	usage_message[] = "[-hV] [-c <file>] [-n <nodeid>] [-R <option>]";

const char	*help_message[] = {
	"Options:",
	"  -c --config <file>              absolute path to the configuration file",
	"  -n --new-nodeid <nodeid>        convert database data to new nodeid",
	"  -R --runtime-control <option>   perform administrative functions",
	"",
	"Runtime control options:",
	"  " ZBX_CONFIG_CACHE_RELOAD "             reload configuration cache",
	"",
	"Other options:",
	"  -h --help                       give this help",
	"  -V --version                    display version number",
	NULL	/* end of text */
};

/* COMMAND LINE OPTIONS */

/* long options */
static struct zbx_option	longopts[] =
{
	{"config",		1,	NULL,	'c'},
	{"new-nodeid",		1,	NULL,	'n'},
	{"runtime-control",	1,	NULL,	'R'},
	{"help",		0,	NULL,	'h'},
	{"version",		0,	NULL,	'V'},
	{NULL}
};

/* short options */
static char	shortopts[] = "c:n:hVR:";

/* end of COMMAND LINE OPTIONS */

int	threads_num = 0;
pid_t	*threads = NULL;

unsigned char	daemon_type		= ZBX_DAEMON_TYPE_SERVER;

int		process_num		= 0;
unsigned char	process_type		= ZBX_PROCESS_TYPE_UNKNOWN;

int	CONFIG_ALERTER_FORKS		= 1;
int	CONFIG_DISCOVERER_FORKS		= 1;
int	CONFIG_HOUSEKEEPER_FORKS	= 1;
int	CONFIG_NODEWATCHER_FORKS	= 1;
int	CONFIG_PINGER_FORKS		= 1;
int	CONFIG_POLLER_FORKS		= 5;
int	CONFIG_UNREACHABLE_POLLER_FORKS	= 1;
int	CONFIG_HTTPPOLLER_FORKS		= 1;
int	CONFIG_IPMIPOLLER_FORKS		= 0;
int	CONFIG_TIMER_FORKS		= 1;
int	CONFIG_TRAPPER_FORKS		= 5;
int	CONFIG_ESCALATOR_FORKS		= 1;
int	CONFIG_SELFMON_FORKS		= 1;
int	CONFIG_WATCHDOG_FORKS		= 1;
int	CONFIG_DATASENDER_FORKS		= 0;
int	CONFIG_HEARTBEAT_FORKS		= 0;

int	CONFIG_LISTEN_PORT		= 10051;
char	*CONFIG_LISTEN_IP		= NULL;
char	*CONFIG_SOURCE_IP		= NULL;
int	CONFIG_TRAPPER_TIMEOUT		= 300;

int	CONFIG_HOUSEKEEPING_FREQUENCY	= 1;
int	CONFIG_MAX_HOUSEKEEPER_DELETE	= 500;		/* applies for every separate field value */
int	CONFIG_SENDER_FREQUENCY		= 30;
int	CONFIG_HISTSYNCER_FORKS		= 4;
int	CONFIG_HISTSYNCER_FREQUENCY	= 5;
int	CONFIG_CONFSYNCER_FORKS		= 1;
int	CONFIG_CONFSYNCER_FREQUENCY	= 60;
int	CONFIG_CONF_CACHE_SIZE		= 8388608;	/* 8MB */
int	CONFIG_HISTORY_CACHE_SIZE	= 8388608;	/* 8MB */
int	CONFIG_TRENDS_CACHE_SIZE	= 4194304;	/* 4MB */
int	CONFIG_TEXT_CACHE_SIZE		= 16777216;	/* 16MB */
int	CONFIG_DISABLE_HOUSEKEEPING	= 0;
int	CONFIG_UNREACHABLE_PERIOD	= 45;
int	CONFIG_UNREACHABLE_DELAY	= 15;
int	CONFIG_UNAVAILABLE_DELAY	= 60;
int	CONFIG_LOG_LEVEL		= LOG_LEVEL_WARNING;
char	*CONFIG_ALERT_SCRIPTS_PATH	= NULL;
char	*CONFIG_EXTERNALSCRIPTS		= NULL;
char	*CONFIG_TMPDIR			= NULL;
char	*CONFIG_FPING_LOCATION		= NULL;
#ifdef HAVE_IPV6
char	*CONFIG_FPING6_LOCATION		= NULL;
#endif
char	*CONFIG_DBHOST			= NULL;
char	*CONFIG_DBNAME			= NULL;
char	*CONFIG_DBSCHEMA		= NULL;
char	*CONFIG_DBUSER			= NULL;
char	*CONFIG_DBPASSWORD		= NULL;
char	*CONFIG_DBSOCKET		= NULL;
int	CONFIG_DBPORT			= 0;
int	CONFIG_ENABLE_REMOTE_COMMANDS	= 0;
int	CONFIG_LOG_REMOTE_COMMANDS	= 0;
int	CONFIG_UNSAFE_USER_PARAMETERS	= 0;

int	CONFIG_NODEID			= 0;
int	CONFIG_MASTER_NODEID		= 0;
int	CONFIG_NODE_NOEVENTS		= 0;
int	CONFIG_NODE_NOHISTORY		= 0;

char	*CONFIG_SSH_KEY_LOCATION	= NULL;

int	CONFIG_LOG_SLOW_QUERIES		= 0;	/* ms; 0 - disable */

/* Global variable to control if we should write warnings to log[] */
int	CONFIG_ENABLE_LOG		= 1;

/* From table config */
int	CONFIG_REFRESH_UNSUPPORTED	= 0;

/* Zabbix server startup time */
int	CONFIG_SERVER_STARTUP_TIME	= 0;

/* Parameters for passive proxies */
int	CONFIG_PROXYPOLLER_FORKS	= 1;
/* How often Zabbix Server sends configuration data to Proxy in seconds */
int	CONFIG_PROXYCONFIG_FREQUENCY	= 3600; /* 1h */
int	CONFIG_PROXYDATA_FREQUENCY	= 1; /* 1s */

/* Mutex for node syncs */
ZBX_MUTEX	node_sync_access;

/******************************************************************************
 *                                                                            *
 * Function: zbx_load_config                                                  *
 *                                                                            *
 * Purpose: parse config file and update configuration parameters             *
 *                                                                            *
 * Parameters:                                                                *
 *                                                                            *
 * Return value:                                                              *
 *                                                                            *
 * Author: Alexei Vladishev                                                   *
 *                                                                            *
 * Comments: will terminate process if parsing fails                          *
 *                                                                            *
 ******************************************************************************/
static void	zbx_load_config()
{
	static struct cfg_line	cfg[] =
	{
		/* PARAMETER,			VAR,					TYPE,
			MANDATORY,	MIN,			MAX */
		{"StartDBSyncers",		&CONFIG_HISTSYNCER_FORKS,		TYPE_INT,
			PARM_OPT,	1,			100},
		{"StartDiscoverers",		&CONFIG_DISCOVERER_FORKS,		TYPE_INT,
			PARM_OPT,	0,			250},
		{"StartHTTPPollers",		&CONFIG_HTTPPOLLER_FORKS,		TYPE_INT,
			PARM_OPT,	0,			1000},
		{"StartPingers",		&CONFIG_PINGER_FORKS,			TYPE_INT,
			PARM_OPT,	0,			1000},
		{"StartPollers",		&CONFIG_POLLER_FORKS,			TYPE_INT,
			PARM_OPT,	0,			1000},
		{"StartPollersUnreachable",	&CONFIG_UNREACHABLE_POLLER_FORKS,	TYPE_INT,
			PARM_OPT,	0,			1000},
		{"StartIPMIPollers",		&CONFIG_IPMIPOLLER_FORKS,		TYPE_INT,
			PARM_OPT,	0,			1000},
		{"StartTrappers",		&CONFIG_TRAPPER_FORKS,			TYPE_INT,
			PARM_OPT,	0,			1000},
		{"CacheSize",			&CONFIG_CONF_CACHE_SIZE,		TYPE_INT,
			PARM_OPT,	128 * ZBX_KIBIBYTE,	ZBX_GIBIBYTE},
		{"HistoryCacheSize",		&CONFIG_HISTORY_CACHE_SIZE,		TYPE_INT,
			PARM_OPT,	128 * ZBX_KIBIBYTE,	ZBX_GIBIBYTE},
		{"TrendCacheSize",		&CONFIG_TRENDS_CACHE_SIZE,		TYPE_INT,
			PARM_OPT,	128 * ZBX_KIBIBYTE,	ZBX_GIBIBYTE},
		{"HistoryTextCacheSize",	&CONFIG_TEXT_CACHE_SIZE,		TYPE_INT,
			PARM_OPT,	128 * ZBX_KIBIBYTE,	ZBX_GIBIBYTE},
		{"CacheUpdateFrequency",	&CONFIG_CONFSYNCER_FREQUENCY,		TYPE_INT,
			PARM_OPT,	1,			SEC_PER_HOUR},
		{"HousekeepingFrequency",	&CONFIG_HOUSEKEEPING_FREQUENCY,		TYPE_INT,
			PARM_OPT,	1,			24},
		{"MaxHousekeeperDelete",	&CONFIG_MAX_HOUSEKEEPER_DELETE,		TYPE_INT,
			PARM_OPT,	0,			1000000},
		{"SenderFrequency",		&CONFIG_SENDER_FREQUENCY,		TYPE_INT,
			PARM_OPT,	5,			SEC_PER_HOUR},
		{"TmpDir",			&CONFIG_TMPDIR,				TYPE_STRING,
			PARM_OPT,	0,			0},
		{"FpingLocation",		&CONFIG_FPING_LOCATION,			TYPE_STRING,
			PARM_OPT,	0,			0},
#ifdef HAVE_IPV6
		{"Fping6Location",		&CONFIG_FPING6_LOCATION,		TYPE_STRING,
			PARM_OPT,	0,			0},
#endif
		{"Timeout",			&CONFIG_TIMEOUT,			TYPE_INT,
			PARM_OPT,	1,			30},
		{"TrapperTimeout",		&CONFIG_TRAPPER_TIMEOUT,		TYPE_INT,
			PARM_OPT,	1,			300},
		{"UnreachablePeriod",		&CONFIG_UNREACHABLE_PERIOD,		TYPE_INT,
			PARM_OPT,	1,			SEC_PER_HOUR},
		{"UnreachableDelay",		&CONFIG_UNREACHABLE_DELAY,		TYPE_INT,
			PARM_OPT,	1,			SEC_PER_HOUR},
		{"UnavailableDelay",		&CONFIG_UNAVAILABLE_DELAY,		TYPE_INT,
			PARM_OPT,	1,			SEC_PER_HOUR},
		{"ListenIP",			&CONFIG_LISTEN_IP,			TYPE_STRING,
			PARM_OPT,	0,			0},
		{"ListenPort",			&CONFIG_LISTEN_PORT,			TYPE_INT,
			PARM_OPT,	1024,			32767},
		{"SourceIP",			&CONFIG_SOURCE_IP,			TYPE_STRING,
			PARM_OPT,	0,			0},
		{"DisableHousekeeping",		&CONFIG_DISABLE_HOUSEKEEPING,		TYPE_INT,
			PARM_OPT,	0,			1},
		{"DebugLevel",			&CONFIG_LOG_LEVEL,			TYPE_INT,
			PARM_OPT,	0,			4},
		{"PidFile",			&CONFIG_PID_FILE,			TYPE_STRING,
			PARM_OPT,	0,			0},
		{"LogFile",			&CONFIG_LOG_FILE,			TYPE_STRING,
			PARM_OPT,	0,			0},
		{"LogFileSize",			&CONFIG_LOG_FILE_SIZE,			TYPE_INT,
			PARM_OPT,	0,			1024},
		{"AlertScriptsPath",		&CONFIG_ALERT_SCRIPTS_PATH,		TYPE_STRING,
			PARM_OPT,	0,			0},
		{"ExternalScripts",		&CONFIG_EXTERNALSCRIPTS,		TYPE_STRING,
			PARM_OPT,	0,			0},
		{"DBHost",			&CONFIG_DBHOST,				TYPE_STRING,
			PARM_OPT,	0,			0},
		{"DBName",			&CONFIG_DBNAME,				TYPE_STRING,
			PARM_MAND,	0,			0},
		{"DBSchema",			&CONFIG_DBSCHEMA,			TYPE_STRING,
			PARM_OPT,	0,			0},
		{"DBUser",			&CONFIG_DBUSER,				TYPE_STRING,
			PARM_OPT,	0,			0},
		{"DBPassword",			&CONFIG_DBPASSWORD,			TYPE_STRING,
			PARM_OPT,	0,			0},
		{"DBSocket",			&CONFIG_DBSOCKET,			TYPE_STRING,
			PARM_OPT,	0,			0},
		{"DBPort",			&CONFIG_DBPORT,				TYPE_INT,
			PARM_OPT,	1024,			65535},
		{"NodeID",			&CONFIG_NODEID,				TYPE_INT,
			PARM_OPT,	0,			999},
		{"NodeNoEvents",		&CONFIG_NODE_NOEVENTS,			TYPE_INT,
			PARM_OPT,	0,			1},
		{"NodeNoHistory",		&CONFIG_NODE_NOHISTORY,			TYPE_INT,
			PARM_OPT,	0,			1},
		{"SSHKeyLocation",		&CONFIG_SSH_KEY_LOCATION,		TYPE_STRING,
			PARM_OPT,	0,			0},
		{"LogSlowQueries",		&CONFIG_LOG_SLOW_QUERIES,		TYPE_INT,
			PARM_OPT,	0,			3600000},
		{"StartProxyPollers",		&CONFIG_PROXYPOLLER_FORKS,		TYPE_INT,
			PARM_OPT,	0,			250},
		{"ProxyConfigFrequency",	&CONFIG_PROXYCONFIG_FREQUENCY,		TYPE_INT,
			PARM_OPT,	1,			SEC_PER_WEEK},
		{"ProxyDataFrequency",		&CONFIG_PROXYDATA_FREQUENCY,		TYPE_INT,
			PARM_OPT,	1,			SEC_PER_HOUR},
		{NULL}
	};

	CONFIG_SERVER_STARTUP_TIME = time(NULL);

	parse_cfg_file(CONFIG_FILE, cfg, ZBX_CFG_FILE_REQUIRED, ZBX_CFG_STRICT);

	if (NULL == CONFIG_DBNAME)
	{
		zabbix_log(LOG_LEVEL_CRIT, "DBName not in config file");
		exit(1);
	}

	if (NULL == CONFIG_PID_FILE)
	{
		CONFIG_PID_FILE = zbx_strdup(CONFIG_PID_FILE, "/tmp/zabbix_server.pid");
	}

	if (NULL == CONFIG_ALERT_SCRIPTS_PATH)
	{
		CONFIG_ALERT_SCRIPTS_PATH = zbx_strdup(CONFIG_ALERT_SCRIPTS_PATH, "/home/zabbix/bin");
	}

	if (NULL == CONFIG_TMPDIR)
	{
		CONFIG_TMPDIR = zbx_strdup(CONFIG_TMPDIR, "/tmp");
	}

	if (NULL == CONFIG_FPING_LOCATION)
	{
		CONFIG_FPING_LOCATION = zbx_strdup(CONFIG_FPING_LOCATION, "/usr/sbin/fping");
	}
#ifdef HAVE_IPV6
	if (NULL == CONFIG_FPING6_LOCATION)
	{
		CONFIG_FPING6_LOCATION = zbx_strdup(CONFIG_FPING6_LOCATION, "/usr/sbin/fping6");
	}
#endif

	if (NULL == CONFIG_EXTERNALSCRIPTS)
	{
		CONFIG_EXTERNALSCRIPTS = zbx_strdup(CONFIG_EXTERNALSCRIPTS, "/etc/zabbix/externalscripts");
	}

	if (0 == CONFIG_NODEID)
	{
		CONFIG_NODEWATCHER_FORKS = 0;
	}

#ifdef HAVE_SQLITE3
	CONFIG_MAX_HOUSEKEEPER_DELETE = 0;
#endif

	if (1 == CONFIG_DISABLE_HOUSEKEEPING)
		CONFIG_HOUSEKEEPER_FORKS = 0;
}

#ifdef HAVE_SIGQUEUE
void	zbx_sigusr_handler(zbx_task_t task)
{
	switch (task)
	{
		case ZBX_TASK_CONFIG_CACHE_RELOAD:
			if (ZBX_PROCESS_TYPE_CONFSYNCER == process_type)
			{
				zabbix_log(LOG_LEVEL_WARNING, "forced reloading of the configuration cache");
				zbx_wakeup();
			}
			break;
		default:
			break;
	}
}
#endif

/******************************************************************************
 *                                                                            *
 * Function: main                                                             *
 *                                                                            *
 * Purpose: executes server processes                                         *
 *                                                                            *
 * Author: Eugene Grigorjev                                                   *
 *                                                                            *
 ******************************************************************************/
int	main(int argc, char **argv)
{
	zbx_task_t	task = ZBX_TASK_START;
	char		ch = '\0';
	int		nodeid = 0;

	progname = get_program_name(argv[0]);

	/* Parse the command-line. */
	while ((char)EOF != (ch = (char)zbx_getopt_long(argc, argv, shortopts, longopts, NULL)))
	{
		switch (ch)
		{
			case 'c':
				CONFIG_FILE = zbx_strdup(CONFIG_FILE, zbx_optarg);
				break;
			case 'R':
				if (0 == strcmp(zbx_optarg, ZBX_CONFIG_CACHE_RELOAD))
					task = ZBX_TASK_CONFIG_CACHE_RELOAD;
				else
				{
					printf("invalid runtime control option: %s\n", zbx_optarg);
					exit(EXIT_FAILURE);
				}
				break;
			case 'h':
				help();
				exit(-1);
				break;
			case 'n':
				nodeid = 0;
				if (zbx_optarg)
					nodeid = atoi(zbx_optarg);
				task = ZBX_TASK_CHANGE_NODEID;
				break;
			case 'V':
				version();
				exit(-1);
				break;
			default:
				usage();
				exit(-1);
				break;
		}
	}

	if (NULL == CONFIG_FILE)
		CONFIG_FILE = zbx_strdup(CONFIG_FILE, "/etc/zabbix/zabbix_server.conf");

	/* Required for simple checks */
	init_metrics();

	zbx_load_config();

	if (ZBX_TASK_CONFIG_CACHE_RELOAD == task)
		exit(SUCCEED == zbx_sigusr_send(ZBX_TASK_CONFIG_CACHE_RELOAD) ? EXIT_SUCCESS : EXIT_FAILURE);

#ifdef HAVE_OPENIPMI
	init_ipmi_handler();
#endif

	switch (task)
	{
		case ZBX_TASK_CHANGE_NODEID:
			change_nodeid(0, nodeid);
			exit(-1);
			break;
		default:
			break;
	}

	return daemon_start(CONFIG_ALLOW_ROOT);
}

int	MAIN_ZABBIX_ENTRY()
{
	DB_RESULT	result;
	DB_ROW		row;
	pid_t		pid;
	zbx_sock_t	listen_sock;
	int		i, server_num = 0, server_count = 0;

	if (NULL == CONFIG_LOG_FILE || '\0' == *CONFIG_LOG_FILE)
		zabbix_open_log(LOG_TYPE_SYSLOG, CONFIG_LOG_LEVEL, NULL);
	else
		zabbix_open_log(LOG_TYPE_FILE, CONFIG_LOG_LEVEL, CONFIG_LOG_FILE);

#ifdef	HAVE_SNMP
#	define SNMP_FEATURE_STATUS	"YES"
#else
#	define SNMP_FEATURE_STATUS	" NO"
#endif
#ifdef	HAVE_OPENIPMI
#	define IPMI_FEATURE_STATUS	"YES"
#else
#	define IPMI_FEATURE_STATUS	" NO"
#endif
#ifdef	HAVE_LIBCURL
#	define LIBCURL_FEATURE_STATUS	"YES"
#else
#	define LIBCURL_FEATURE_STATUS	" NO"
#endif
#ifdef	HAVE_JABBER
#	define JABBER_FEATURE_STATUS	"YES"
#else
#	define JABBER_FEATURE_STATUS	" NO"
#endif
#ifdef	HAVE_ODBC
#	define ODBC_FEATURE_STATUS	"YES"
#else
#	define ODBC_FEATURE_STATUS	" NO"
#endif
#ifdef	HAVE_SSH2
#	define SSH2_FEATURE_STATUS	"YES"
#else
#	define SSH2_FEATURE_STATUS	" NO"
#endif
#ifdef	HAVE_IPV6
#	define IPV6_FEATURE_STATUS	"YES"
#else
#	define IPV6_FEATURE_STATUS	" NO"
#endif

	zabbix_log(LOG_LEVEL_INFORMATION, "Starting Zabbix Server. Zabbix %s (revision %s).",
			ZABBIX_VERSION, ZABBIX_REVISION);

	zabbix_log(LOG_LEVEL_INFORMATION, "****** Enabled features ******");
	zabbix_log(LOG_LEVEL_INFORMATION, "SNMP monitoring:           " SNMP_FEATURE_STATUS);
	zabbix_log(LOG_LEVEL_INFORMATION, "IPMI monitoring:           " IPMI_FEATURE_STATUS);
	zabbix_log(LOG_LEVEL_INFORMATION, "WEB monitoring:            " LIBCURL_FEATURE_STATUS);
	zabbix_log(LOG_LEVEL_INFORMATION, "Jabber notifications:      " JABBER_FEATURE_STATUS);
	zabbix_log(LOG_LEVEL_INFORMATION, "Ez Texting notifications:  " LIBCURL_FEATURE_STATUS);
	zabbix_log(LOG_LEVEL_INFORMATION, "ODBC:                      " ODBC_FEATURE_STATUS);
	zabbix_log(LOG_LEVEL_INFORMATION, "SSH2 support:              " SSH2_FEATURE_STATUS);
	zabbix_log(LOG_LEVEL_INFORMATION, "IPv6 support:              " IPV6_FEATURE_STATUS);
	zabbix_log(LOG_LEVEL_INFORMATION, "******************************");

	if (0 != CONFIG_NODEID)
	{
		zabbix_log(LOG_LEVEL_INFORMATION, "NodeID:                    %3d", CONFIG_NODEID);
		zabbix_log(LOG_LEVEL_INFORMATION, "******************************");
	}

#ifdef	HAVE_SQLITE3
	zbx_create_sqlite3_mutex(CONFIG_DBNAME);
#endif

	DBconnect(ZBX_DB_CONNECT_EXIT);

	result = DBselect("select refresh_unsupported from config where 1=1" DB_NODE,
			DBnode_local("configid"));

	if (NULL != (row = DBfetch(result)))
		CONFIG_REFRESH_UNSUPPORTED = atoi(row[0]);
	DBfree_result(result);

	if (0 != CONFIG_NODEID)
	{
		result = DBselect("select masterid from nodes where nodeid=%d",
				CONFIG_NODEID);

		if (NULL != (row = DBfetch(result)) && SUCCEED != DBis_null(row[0]))
			CONFIG_MASTER_NODEID = atoi(row[0]);
		DBfree_result(result);
	}

	init_database_cache();
	init_configuration_cache();
	init_selfmon_collector();

	/* need to set trigger status to UNKNOWN since last run */
	DBupdate_triggers_status_after_restart();
	DBclose();

	if (ZBX_MUTEX_ERROR == zbx_mutex_create_force(&node_sync_access, ZBX_MUTEX_NODE_SYNC))
	{
		zbx_error("Unable to create mutex for node syncs");
		exit(FAIL);
	}

	threads_num = CONFIG_WATCHDOG_FORKS + CONFIG_CONFSYNCER_FORKS + CONFIG_POLLER_FORKS
			+ CONFIG_UNREACHABLE_POLLER_FORKS + CONFIG_TRAPPER_FORKS + CONFIG_PINGER_FORKS
			+ CONFIG_ALERTER_FORKS + CONFIG_HOUSEKEEPER_FORKS + CONFIG_TIMER_FORKS
			+ CONFIG_NODEWATCHER_FORKS + CONFIG_HTTPPOLLER_FORKS + CONFIG_DISCOVERER_FORKS
			+ CONFIG_HISTSYNCER_FORKS + CONFIG_ESCALATOR_FORKS + CONFIG_IPMIPOLLER_FORKS
			+ CONFIG_PROXYPOLLER_FORKS + CONFIG_SELFMON_FORKS;
	threads = calloc(threads_num, sizeof(pid_t));

	if (0 < CONFIG_TRAPPER_FORKS)
	{
		if (FAIL == zbx_tcp_listen(&listen_sock, CONFIG_LISTEN_IP, (unsigned short)CONFIG_LISTEN_PORT))
		{
			zabbix_log(LOG_LEVEL_CRIT, "listener failed: %s", zbx_tcp_strerror());
			exit(1);
		}
	}

	for (i = 0; i < threads_num; i++)
	{
		if (0 == (pid = zbx_child_fork()))
		{
			server_num = i + 1;	/* servers are numbered starting from 1 */
			break;
		}
		else
			threads[i] = pid;
	}

	/* main process */
<<<<<<< HEAD
	if (0 == server_num)
=======
	if (server_num == 0)
>>>>>>> 3e63afc5
	{
		/* wait for all child processes to exit */

		for (i = 0; i < threads_num; i++)
		{
			if (threads[i])
			{
				zbx_thread_wait(threads[i]);
				zabbix_log(LOG_LEVEL_DEBUG, "process [%d] has terminated", i);

				ZBX_DO_EXIT();
			}
		}

		zbx_on_exit();

		return SUCCEED;
	}

	if (server_num <= (server_count += CONFIG_WATCHDOG_FORKS))
	{
		process_type = ZBX_PROCESS_TYPE_WATCHDOG;
		process_num = server_num - server_count + CONFIG_WATCHDOG_FORKS;

		zabbix_log(LOG_LEVEL_WARNING, "server #%d started [%s]",
				server_num, get_process_type_string(process_type));

		main_watchdog_loop();
	}
	else if (server_num <= (server_count += CONFIG_CONFSYNCER_FORKS))
	{
		/* the configuration syncer should be created first - variable threads[1] is used in daemon.c unit */
		process_type = ZBX_PROCESS_TYPE_CONFSYNCER;
		process_num = server_num - server_count + CONFIG_CONFSYNCER_FORKS;

		zabbix_log(LOG_LEVEL_WARNING, "server #%d started [%s]",
				server_num, get_process_type_string(process_type));

		main_dbconfig_loop();
	}
	else if (server_num <= (server_count += CONFIG_POLLER_FORKS))
	{
#ifdef HAVE_SNMP
		init_snmp("zabbix_server");
#endif

		process_type = ZBX_PROCESS_TYPE_POLLER;
		process_num = server_num - server_count + CONFIG_POLLER_FORKS;

		zabbix_log(LOG_LEVEL_WARNING, "server #%d started [%s]",
				server_num, get_process_type_string(process_type));

		main_poller_loop(ZBX_POLLER_TYPE_NORMAL);
	}
	else if (server_num <= (server_count += CONFIG_UNREACHABLE_POLLER_FORKS))
	{
#ifdef HAVE_SNMP
		init_snmp("zabbix_server");
#endif

		process_type = ZBX_PROCESS_TYPE_UNREACHABLE;
		process_num = server_num - server_count + CONFIG_UNREACHABLE_POLLER_FORKS;

		zabbix_log(LOG_LEVEL_WARNING, "server #%d started [%s]",
				server_num, get_process_type_string(process_type));

		main_poller_loop(ZBX_POLLER_TYPE_UNREACHABLE);
	}
	else if (server_num <= (server_count += CONFIG_TRAPPER_FORKS))
	{
		process_type = ZBX_PROCESS_TYPE_TRAPPER;
		process_num = server_num - server_count + CONFIG_TRAPPER_FORKS;

		zabbix_log(LOG_LEVEL_WARNING, "server #%d started [%s]",
				server_num, get_process_type_string(process_type));

		main_trapper_loop(&listen_sock);
	}
	else if (server_num <= (server_count += CONFIG_PINGER_FORKS))
	{
		process_type = ZBX_PROCESS_TYPE_PINGER;
		process_num = server_num - server_count + CONFIG_PINGER_FORKS;

		zabbix_log(LOG_LEVEL_WARNING, "server #%d started [%s]",
				server_num, get_process_type_string(process_type));

		main_pinger_loop();
	}
	else if (server_num <= (server_count += CONFIG_ALERTER_FORKS))
	{
		process_type = ZBX_PROCESS_TYPE_ALERTER;
		process_num = server_num - server_count + CONFIG_ALERTER_FORKS;

		zabbix_log(LOG_LEVEL_WARNING, "server #%d started [%s]",
				server_num, get_process_type_string(process_type));

		main_alerter_loop();
	}
	else if (server_num <= (server_count += CONFIG_HOUSEKEEPER_FORKS))
	{
		process_type = ZBX_PROCESS_TYPE_HOUSEKEEPER;
		process_num = server_num - server_count + CONFIG_HOUSEKEEPER_FORKS;

		zabbix_log(LOG_LEVEL_WARNING, "server #%d started [%s]",
				server_num, get_process_type_string(process_type));

		main_housekeeper_loop();
	}
	else if (server_num <= (server_count += CONFIG_TIMER_FORKS))
	{
		process_type = ZBX_PROCESS_TYPE_TIMER;
		process_num = server_num - server_count + CONFIG_TIMER_FORKS;

		zabbix_log(LOG_LEVEL_WARNING, "server #%d started [%s]",
				server_num, get_process_type_string(process_type));

		main_timer_loop();
	}
	else if (server_num <= (server_count += CONFIG_NODEWATCHER_FORKS))
	{
		process_type = ZBX_PROCESS_TYPE_NODEWATCHER;
		process_num = server_num - server_count + CONFIG_NODEWATCHER_FORKS;

		zabbix_log(LOG_LEVEL_WARNING, "server #%d started [%s]",
				server_num, get_process_type_string(process_type));

		main_nodewatcher_loop();
	}
	else if (server_num <= (server_count += CONFIG_HTTPPOLLER_FORKS))
	{
		process_type = ZBX_PROCESS_TYPE_HTTPPOLLER;
		process_num = server_num - server_count + CONFIG_HTTPPOLLER_FORKS;

		zabbix_log(LOG_LEVEL_WARNING, "server #%d started [%s]",
				server_num, get_process_type_string(process_type));

		main_httppoller_loop();
	}
	else if (server_num <= (server_count += CONFIG_DISCOVERER_FORKS))
	{
#ifdef HAVE_SNMP
		init_snmp("zabbix_server");
#endif

		process_type = ZBX_PROCESS_TYPE_DISCOVERER;
		process_num = server_num - server_count + CONFIG_DISCOVERER_FORKS;

		zabbix_log(LOG_LEVEL_WARNING, "server #%d started [%s]",
				server_num, get_process_type_string(process_type));

		main_discoverer_loop();
	}
	else if (server_num <= (server_count += CONFIG_HISTSYNCER_FORKS))
	{
		process_type = ZBX_PROCESS_TYPE_HISTSYNCER;
		process_num = server_num - server_count + CONFIG_HISTSYNCER_FORKS;

		zabbix_log(LOG_LEVEL_WARNING, "server #%d started [%s]",
				server_num, get_process_type_string(process_type));

		main_dbsyncer_loop();
	}
	else if (server_num <= (server_count += CONFIG_ESCALATOR_FORKS))
	{
		process_type = ZBX_PROCESS_TYPE_ESCALATOR;
		process_num = server_num - server_count + CONFIG_ESCALATOR_FORKS;

		zabbix_log(LOG_LEVEL_WARNING, "server #%d started [%s]",
				server_num, get_process_type_string(process_type));

		main_escalator_loop();
	}
	else if (server_num <= (server_count += CONFIG_IPMIPOLLER_FORKS))
	{
		process_type = ZBX_PROCESS_TYPE_IPMIPOLLER;
		process_num = server_num - server_count + CONFIG_IPMIPOLLER_FORKS;

		zabbix_log(LOG_LEVEL_WARNING, "server #%d started [%s]",
				server_num, get_process_type_string(process_type));

		main_poller_loop(ZBX_POLLER_TYPE_IPMI);
	}
	else if (server_num <= (server_count += CONFIG_PROXYPOLLER_FORKS))
	{
		process_type = ZBX_PROCESS_TYPE_PROXYPOLLER;
		process_num = server_num - server_count + CONFIG_PROXYPOLLER_FORKS;

		zabbix_log(LOG_LEVEL_WARNING, "server #%d started [%s]",
				server_num, get_process_type_string(process_type));

		main_proxypoller_loop();
	}
	else if (server_num <= (server_count += CONFIG_SELFMON_FORKS))
	{
		process_type = ZBX_PROCESS_TYPE_SELFMON;
		process_num = server_num - server_count + CONFIG_SELFMON_FORKS;

		zabbix_log(LOG_LEVEL_WARNING, "server #%d started [%s]",
				server_num, get_process_type_string(process_type));

		main_selfmon_loop();
	}

	return SUCCEED;
}

void	zbx_on_exit()
{
	zabbix_log(LOG_LEVEL_DEBUG, "zbx_on_exit() called");

	if (NULL != threads)
	{
		int		i;
		sigset_t	set;

		/* ignore SIGCHLD signals in order for zbx_sleep() to work */
		sigemptyset(&set);
		sigaddset(&set, SIGCHLD);
		sigprocmask(SIG_BLOCK, &set, NULL);

		for (i = 0; i < threads_num; i++)
		{
			if (threads[i])
			{
				kill(threads[i], SIGTERM);
				threads[i] = ZBX_THREAD_HANDLE_NULL;
			}
		}

		zbx_free(threads);
	}

#ifdef USE_PID_FILE
	daemon_stop();
#endif

	free_metrics();

	zbx_sleep(2);	/* wait for all child processes to exit */

	DBconnect(ZBX_DB_CONNECT_EXIT);
	free_database_cache();
	free_configuration_cache();
	DBclose();

	zbx_mutex_destroy(&node_sync_access);

#ifdef HAVE_OPENIPMI
	free_ipmi_handler();
#endif

#ifdef HAVE_SQLITE3
	php_sem_remove(&sqlite_access);
#endif

	free_selfmon_collector();

	zabbix_log(LOG_LEVEL_INFORMATION, "Zabbix Server stopped. Zabbix %s (revision %s).",
			ZABBIX_VERSION, ZABBIX_REVISION);

	zabbix_close_log();

	exit(SUCCEED);
}<|MERGE_RESOLUTION|>--- conflicted
+++ resolved
@@ -593,11 +593,7 @@
 	}
 
 	/* main process */
-<<<<<<< HEAD
 	if (0 == server_num)
-=======
-	if (server_num == 0)
->>>>>>> 3e63afc5
 	{
 		/* wait for all child processes to exit */
 
@@ -630,6 +626,7 @@
 	else if (server_num <= (server_count += CONFIG_CONFSYNCER_FORKS))
 	{
 		/* the configuration syncer should be created first - variable threads[1] is used in daemon.c unit */
+
 		process_type = ZBX_PROCESS_TYPE_CONFSYNCER;
 		process_num = server_num - server_count + CONFIG_CONFSYNCER_FORKS;
 
