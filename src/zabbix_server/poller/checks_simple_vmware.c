/*
** Zabbix
** Copyright (C) 2001-2015 Zabbix SIA
**
** This program is free software; you can redistribute it and/or modify
** it under the terms of the GNU General Public License as published by
** the Free Software Foundation; either version 2 of the License, or
** (at your option) any later version.
**
** This program is distributed in the hope that it will be useful,
** but WITHOUT ANY WARRANTY; without even the implied warranty of
** MERCHANTABILITY or FITNESS FOR A PARTICULAR PURPOSE.  See the
** GNU General Public License for more details.
**
** You should have received a copy of the GNU General Public License
** along with this program; if not, write to the Free Software
** Foundation, Inc., 51 Franklin Street, Fifth Floor, Boston, MA  02110-1301, USA.
**/

#include "common.h"

#if defined(HAVE_LIBXML2) && defined(HAVE_LIBCURL)

#include "log.h"
#include "zbxjson.h"
#include "zbxalgo.h"
#include "checks_simple_vmware.h"
#include"../vmware/vmware.h"

static const char	*sysinfo_ret_string(int ret)
{
	switch (ret)
	{
		case SYSINFO_RET_OK:
			return "SYSINFO_SUCCEED";
		case SYSINFO_RET_FAIL:
			return "SYSINFO_FAIL";
		default:
			return "SYSINFO_UNKNOWN";
	}
}

static int	vmware_set_powerstate_result(AGENT_RESULT *result)
{
	int	ret = SYSINFO_RET_OK;

	if (NULL != GET_STR_RESULT(result))
	{
		if (0 == strcmp(result->str, "poweredOff"))
			SET_UI64_RESULT(result, 0);
		else if (0 == strcmp(result->str, "poweredOn"))
			SET_UI64_RESULT(result, 1);
		else if (0 == strcmp(result->str, "suspended"))
			SET_UI64_RESULT(result, 2);
		else
			ret = SYSINFO_RET_FAIL;

		UNSET_STR_RESULT(result);
	}

	return ret;
}

static zbx_vmware_hv_t	*hv_get(zbx_vector_ptr_t *hvs, const char *uuid)
{
	const char	*__function_name = "hv_get";

	int		i;
	zbx_vmware_hv_t	*hv;

	zabbix_log(LOG_LEVEL_DEBUG, "In %s() uuid:'%s'", __function_name, uuid);

	for (i = 0; i < hvs->values_num; i++)
	{
		hv = (zbx_vmware_hv_t *)hvs->values[i];

		if (0 == strcmp(hv->uuid, uuid))
			goto out;
	}

	hv = NULL;
out:
	zabbix_log(LOG_LEVEL_DEBUG, "End of %s():%p", __function_name, hv);

	return hv;
}

static zbx_vmware_vm_t	*vm_get(zbx_vector_ptr_t *vms, const char *uuid)
{
	const char	*__function_name = "vm_get";

	int		i;
	zbx_vmware_vm_t	*vm;

	zabbix_log(LOG_LEVEL_DEBUG, "In %s() uuid:'%s'", __function_name, uuid);

	for (i = 0; i < vms->values_num; i++)
	{
		vm = (zbx_vmware_vm_t *)vms->values[i];

		if (0 == strcmp(vm->uuid, uuid))
			goto out;
	}

	vm = NULL;
out:
	zabbix_log(LOG_LEVEL_DEBUG, "End of %s():%p", __function_name, vm);

	return vm;
}

static zbx_vmware_vm_t	*service_vm_get(zbx_vmware_service_t *service, const char *uuid)
{
	const char	*__function_name = "service_vm_get";

	int		i;
	zbx_vmware_vm_t	*vm;

	zabbix_log(LOG_LEVEL_DEBUG, "In %s() uuid:'%s'", __function_name, uuid);

	for (i = 0; i < service->data->hvs.values_num; i++)
	{
		zbx_vmware_hv_t	*hv = (zbx_vmware_hv_t *)service->data->hvs.values[i];

		if (NULL != (vm = vm_get(&hv->vms, uuid)))
			goto out;
	}

	vm = NULL;
out:
	zabbix_log(LOG_LEVEL_DEBUG, "End of %s():%p", __function_name, vm);

	return vm;
}

static zbx_vmware_cluster_t	*cluster_get(zbx_vector_ptr_t *clusters, const char *clusterid)
{
	const char		*__function_name = "cluster_get";

	int			i;
	zbx_vmware_cluster_t	*cluster;

	zabbix_log(LOG_LEVEL_DEBUG, "In %s() uuid:'%s'", __function_name, clusterid);

	for (i = 0; i < clusters->values_num; i++)
	{
		cluster = (zbx_vmware_cluster_t *)clusters->values[i];

		if (0 == strcmp(cluster->id, clusterid))
			goto out;
	}

	cluster = NULL;
out:
	zabbix_log(LOG_LEVEL_DEBUG, "End of %s():%p", __function_name, cluster);

	return cluster;
}

static zbx_vmware_cluster_t	*cluster_get_by_name(zbx_vector_ptr_t *clusters, const char *name)
{
	const char		*__function_name = "cluster_get_by_name";

	int			i;
	zbx_vmware_cluster_t	*cluster;

	zabbix_log(LOG_LEVEL_DEBUG, "In %s() name:'%s'", __function_name, name);

	for (i = 0; i < clusters->values_num; i++)
	{
		cluster = (zbx_vmware_cluster_t *)clusters->values[i];

		if (0 == strcmp(cluster->name, name))
			goto out;
	}

	cluster = NULL;
out:
	zabbix_log(LOG_LEVEL_DEBUG, "End of %s():%p", __function_name, cluster);

	return cluster;
}

<<<<<<< HEAD
static int	vmware_service_get_counter_value_by_id(zbx_vmware_service_t *service, const char *type, const char *id,
		zbx_uint64_t counterid, const char *instance, int coeff, AGENT_RESULT *result)
=======
static int	vmware_counter_get(const char *stats, const char *instance, zbx_uint64_t counterid, int coeff,
		AGENT_RESULT *result)
>>>>>>> 77d8ce28
{
	const char			*__function_name = "vmware_service_get_counter_value_by_id";

	zbx_vmware_perf_entity_t	*entity;
	zbx_vmware_perf_counter_t	*perfcounter;
	zbx_ptr_pair_t			*perfvalue;
	int				i, ret = SYSINFO_RET_FAIL;

	zabbix_log(LOG_LEVEL_DEBUG, "In %s() type:%s id:%s counterid:" ZBX_FS_UI64 " instance:%s", __function_name,
			type, id, counterid, instance);

	if (NULL == (entity = zbx_vmware_service_get_perf_entity(service, type, id)))
	{
		/* the requested counter has not been queried yet */
		zabbix_log(LOG_LEVEL_DEBUG, "performance data is not yet ready, ignoring request");
		ret = SYSINFO_RET_OK;
		goto out;
	}

	if (FAIL == (i = zbx_vector_ptr_bsearch(&entity->counters, &counterid, ZBX_DEFAULT_UINT64_PTR_COMPARE_FUNC)))
	{
		SET_MSG_RESULT(result, zbx_strdup(NULL, "Performance counter data was not found."));
		goto out;
	}

	perfcounter = (zbx_vmware_perf_counter_t *)entity->counters.values[i];

	if (0 == perfcounter->values.values_num)
	{
		ret = SYSINFO_RET_OK;
		goto out;
	}

	for (i = 0; i < perfcounter->values.values_num; i++)
	{
		perfvalue = (zbx_ptr_pair_t *)&perfcounter->values.values[i];

		if (0 == strcmp(perfvalue->first, instance))
			break;
	}

	if (i == perfcounter->values.values_num)
	{
		SET_MSG_RESULT(result, zbx_strdup(NULL, "Performance counter instance was not found."));
		goto out;
	}

	/* VMware returns -1 value if the performance data for the specified period is not ready - ignore it */
	if (0 == strcmp(perfvalue->second, "-1"))
	{
		ret = SYSINFO_RET_OK;
		goto out;
	}

	if (SUCCEED == set_result_type(result, ITEM_VALUE_TYPE_UINT64, ITEM_DATA_TYPE_DECIMAL, perfvalue->second))
	{
		result->ui64 *= coeff;
		ret = SYSINFO_RET_OK;
	}
out:
	zabbix_log(LOG_LEVEL_DEBUG, "End of %s():%s", __function_name, sysinfo_ret_string(ret));

	return ret;
}

static int	vmware_service_get_counter_value_by_path(zbx_vmware_service_t *service, const char *type,
		const char *id, const char *path, const char *instance, int coeff, AGENT_RESULT *result)
{
<<<<<<< HEAD
	zbx_uint64_t	counterid;
=======
	const char		*__function_name = "vmware_get_events";

	zbx_vector_str_t	keys;
	zbx_vector_uint64_t	ids;
	zbx_uint64_t		key;
	char			*value, xpath[MAX_STRING_LEN];
	int			i, ret = SYSINFO_RET_FAIL;
	zbx_log_t		*log;
	struct tm		tm;
	time_t			t;

	zabbix_log(LOG_LEVEL_DEBUG, "In %s() lastlogsize:" ZBX_FS_UI64, __function_name, lastlogsize);
>>>>>>> 77d8ce28

	if (FAIL == zbx_vmware_service_get_counterid(service, path, &counterid))
	{
		SET_MSG_RESULT(result, zbx_strdup(NULL, "Performance counter is not available."));
		return SYSINFO_RET_FAIL;
	}

<<<<<<< HEAD
	return vmware_service_get_counter_value_by_id(service, type, id, counterid, instance, coeff, result);
}

static int	vmware_service_get_vm_counter(zbx_vmware_service_t *service, const char *uuid, const char *instance,
		const char *path, int coeff, AGENT_RESULT *result)
{
	const char	*__function_name = "vmware_service_get_vm_counter";

	zbx_vmware_vm_t	*vm;
	int		ret = SYSINFO_RET_FAIL;

	zabbix_log(LOG_LEVEL_DEBUG, "In %s() uuid:%s instance:%s path:%s", __function_name, uuid, instance, path);

	if (NULL == (vm = service_vm_get(service, uuid)))
	{
		SET_MSG_RESULT(result, zbx_strdup(NULL, "Unknown virtual machine uuid."));
		goto out;
	}

	ret = vmware_service_get_counter_value_by_path(service, "VirtualMachine", vm->id, path, instance, coeff,
			result);
=======
	zbx_vector_uint64_create(&ids);

	for (i = 0; i < keys.values_num; i++)
	{
		if (SUCCEED != is_uint64(keys.values[i], &key))
			continue;

		if (key <= lastlogsize)
			continue;

		zbx_vector_uint64_append(&ids, key);
	}

	if (0 != ids.values_num)
	{
		zbx_vector_uint64_sort(&ids, ZBX_DEFAULT_UINT64_COMPARE_FUNC);

		for (i = 0; i < ids.values_num; i++)
		{
			zbx_snprintf(xpath, sizeof(xpath), ZBX_XPATH_LN2("Event", "key") "[.='" ZBX_FS_UI64 "']/.."
					ZBX_XPATH_LN("fullFormattedMessage"), ids.values[i]);

			if (NULL == (value = zbx_xml_read_value(events, xpath)))
				continue;

			zbx_replace_invalid_utf8(value);
			log = add_log_result(result, value);
			log->logeventid = ids.values[i];
			log->lastlogsize = ids.values[i];

			zbx_free(value);

			/* timestamp */

			zbx_snprintf(xpath, sizeof(xpath), ZBX_XPATH_LN2("Event", "key") "[.='" ZBX_FS_UI64 "']/.."
					ZBX_XPATH_LN("createdTime"), ids.values[i]);

			if (NULL == (value = zbx_xml_read_value(events, xpath)))
				continue;

			/* 2013-06-04T14:19:23.406298Z */
			if (6 == sscanf(value, "%d-%d-%dT%d:%d:%d.%*s", &tm.tm_year, &tm.tm_mon, &tm.tm_mday,
					&tm.tm_hour, &tm.tm_min, &tm.tm_sec))

			{
				int		tz_offset;
#if defined(HAVE_TM_TM_GMTOFF)
				struct tm	*ptm;
				time_t		now;

				now = time(NULL);
				ptm = localtime(&now);
				tz_offset = ptm->tm_gmtoff;
#else
				tz_offset = -timezone;
#endif
				tm.tm_year -= 1900;
				tm.tm_mon--;
				tm.tm_isdst = -1;

				if (0 < (t = mktime(&tm)))
					log->timestamp = (int)t + tz_offset;
			}

			zbx_free(value);
		}
	}
	else
		set_log_result_empty(result);

	zbx_vector_uint64_destroy(&ids);

	zbx_vector_str_clean(&keys);
	zbx_vector_str_destroy(&keys);

	ret = SYSINFO_RET_OK;
>>>>>>> 77d8ce28
out:
	zabbix_log(LOG_LEVEL_DEBUG, "End of %s():%s", __function_name, sysinfo_ret_string(ret));

	return ret;
}

/******************************************************************************
 *                                                                            *
 * Function: get_vmware_service                                               *
 *                                                                            *
 * Purpose: gets vmware service object                                        *
 *                                                                            *
 * Parameters: url       - [IN] the vmware service URL                        *
 *             username  - [IN] the vmware service username                   *
 *             password  - [IN] the vmware service password                   *
 *             ret       - [OUT] the operation result code                    *
 *                                                                            *
 * Return value: The vmware service object or NULL if the service was not     *
 *               found, did not have data or any error occurred. In the last  *
 *               case the error message will be stored in agent result.       *
 *                                                                            *
 * Comments: There are three possible cases:                                  *
 *             1) the vmware service is not ready. This can happen when       *
 *                service was added, but not yet processed by collector.      *
 *                In this case NULL is returned and result code is set to     *
 *                SYSINFO_RET_OK.                                             *
 *             2) the vmware service update failed. This can happen if there  *
 *                was a network problem, authentication failure or any error  *
 *                that prevented from obtaining and parsing vmware data.      *
 *                In this case NULL is returned and result code is set to     *
 *                SYSINFO_RET_FAIL.                                           *
 *             3) the vmware service has been updated successfully.           *
 *                In this case the service object is returned and result code *
 *                is not set.                                                 *
 *                                                                            *
 ******************************************************************************/
static zbx_vmware_service_t	*get_vmware_service(const char *url, const char *username, const char *password,
		AGENT_RESULT *result, int *ret)
{
	const char		*__function_name = "get_vmware_service";

	zbx_vmware_service_t	*service;

	zabbix_log(LOG_LEVEL_DEBUG, "In %s() '%s'@'%s'", __function_name, username, url);

	if (NULL == (service = zbx_vmware_get_service(url, username, password)))
	{
		*ret = SYSINFO_RET_OK;
		goto out;
	}

	if (0 != (service->state & ZBX_VMWARE_STATE_FAILED))
	{
		SET_MSG_RESULT(result, zbx_strdup(NULL, NULL != service->data->error ? service->data->error :
				"Unknown VMware service error."));

		zabbix_log(LOG_LEVEL_DEBUG, "failed to query VMware service: %s",
				NULL != service->data->error ? service->data->error : "unknown error");

		*ret = SYSINFO_RET_FAIL;
		service = NULL;
	}
out:
	zabbix_log(LOG_LEVEL_DEBUG, "End of %s():%p", __function_name, service);

	return service;
}

/******************************************************************************
 *                                                                            *
 * Function: get_vcenter_vmstat                                               *
 *                                                                            *
 * Purpose: retrieves data from virtual machine details                       *
 *                                                                            *
 * Parameters: request   - [IN] the original request. The first parameter is  *
 *                              vmware service URL and the second parameter   *
 *                              is virtual machine uuid.                      *
 *             username  - [IN] the vmware service user name                  *
 *             password  - [IN] the vmware service password                   *
 *             xpath     - [IN] the xpath describing data to retrieve         *
 *             result    - [OUT] the request result                           *
 *                                                                            *
 ******************************************************************************/
static int	get_vcenter_vmstat(AGENT_REQUEST *request, const char *username, const char *password,
		const char *xpath, AGENT_RESULT *result)
{
	const char		*__function_name = "get_vcenter_vmstat";

	zbx_vmware_service_t	*service;
	zbx_vmware_vm_t		*vm = NULL;
	char			*url, *uuid, *value;
	int			ret = SYSINFO_RET_FAIL;

	zabbix_log(LOG_LEVEL_DEBUG, "In %s() xpath:'%s'", __function_name, xpath);

	if (2 != request->nparam)
	{
		SET_MSG_RESULT(result, zbx_strdup(NULL, "Invalid number of parameters."));
		goto out;
	}

	url = get_rparam(request, 0);
	uuid = get_rparam(request, 1);

	if ('\0' == *uuid)
	{
		SET_MSG_RESULT(result, zbx_strdup(NULL, "Invalid second parameter."));
		goto out;
	}

	zbx_vmware_lock();

	if (NULL == (service = get_vmware_service(url, username, password, result, &ret)))
		goto unlock;

	if (NULL == (vm = service_vm_get(service, uuid)))
	{
		SET_MSG_RESULT(result, zbx_strdup(NULL, "Unknown virtual machine uuid."));
		goto unlock;
	}

	if (NULL == (value = zbx_xml_read_value(vm->details, xpath)))
	{
		SET_MSG_RESULT(result, zbx_strdup(NULL, "Value is not available."));
		goto unlock;
	}

	SET_STR_RESULT(result, value);

	ret = SYSINFO_RET_OK;
unlock:
	zbx_vmware_unlock();
out:
	zabbix_log(LOG_LEVEL_DEBUG, "End of %s():%s", __function_name, sysinfo_ret_string(ret));

	return ret;
}

#define ZBX_OPT_XPATH		0
#define ZBX_OPT_VM_NUM		1
#define ZBX_OPT_MEM_BALLOONED	2

static int	hv_get_stat(zbx_vmware_hv_t *hv, int opt, const char *xpath, AGENT_RESULT *result)
{
	const char	*__function_name = "hv_get_stat";

	char		*value;
	zbx_uint64_t	value_uint64, value_uint64_sum;
	int		i, ret = SYSINFO_RET_FAIL;

	zabbix_log(LOG_LEVEL_DEBUG, "In %s()", __function_name);

	switch (opt)
	{
		case ZBX_OPT_XPATH:
			zabbix_log(LOG_LEVEL_DEBUG, "%s() xpath:'%s'", __function_name, xpath);

			if (NULL == (value = zbx_xml_read_value(hv->details, xpath)))
				goto out;

			SET_STR_RESULT(result, value);
			break;
		case ZBX_OPT_VM_NUM:
			SET_UI64_RESULT(result, hv->vms.values_num);
			break;
		case ZBX_OPT_MEM_BALLOONED:
			xpath = ZBX_XPATH_VM_QUICKSTATS("balloonedMemory");
			value_uint64_sum = 0;

			for (i = 0; i < hv->vms.values_num; i++)
			{
				zbx_vmware_vm_t	*vm = (zbx_vmware_vm_t *)hv->vms.values[i];

				if (NULL == (value = zbx_xml_read_value(vm->details, xpath)))
					continue;

				if (SUCCEED == is_uint64(value, &value_uint64))
					value_uint64_sum += value_uint64;

				zbx_free(value);
			}

			SET_UI64_RESULT(result, value_uint64_sum);
			break;
	}

	ret = SYSINFO_RET_OK;
out:
	zabbix_log(LOG_LEVEL_DEBUG, "End of %s():%s", __function_name, sysinfo_ret_string(ret));

	return ret;
}

/******************************************************************************
 *                                                                            *
 * Function: get_vcenter_stat                                                 *
 *                                                                            *
 * Purpose: retrieves data from hypervisor details                            *
 *                                                                            *
 * Parameters: request   - [IN] the original request. The first parameter is  *
 *                              vmware service URL and the second parameter   *
 *                              is hypervisor uuid.                           *
 *             username  - [IN] the vmware service user name                  *
 *             password  - [IN] the vmware service password                   *
 *             xpath     - [IN] the xpath describing data to retrieve         *
 *             result    - [OUT] the request result                           *
 *                                                                            *
 ******************************************************************************/
static int	get_vcenter_stat(AGENT_REQUEST *request, const char *username, const char *password,
		int opt, const char *xpath, AGENT_RESULT *result)
{
	const char		*__function_name = "get_vcenter_stat";

	zbx_vmware_service_t	*service;
	const char		*uuid, *url;
	zbx_vmware_hv_t		*hv;
	int			ret = SYSINFO_RET_FAIL;

	zabbix_log(LOG_LEVEL_DEBUG, "In %s() opt:%d", __function_name, opt);

	if (2 != request->nparam)
	{
		SET_MSG_RESULT(result, zbx_strdup(NULL, "Invalid number of parameters."));
		goto out;
	}

	url = get_rparam(request, 0);
	uuid = get_rparam(request, 1);

	if ('\0' == *uuid)
	{
		SET_MSG_RESULT(result, zbx_strdup(NULL, "Invalid second parameter."));
		goto out;
	}

	zbx_vmware_lock();

	if (NULL == (service = get_vmware_service(url, username, password, result, &ret)))
		goto unlock;

	if (NULL == (hv = hv_get(&service->data->hvs, uuid)))
	{
		SET_MSG_RESULT(result, zbx_strdup(NULL, "Unknown hypervisor uuid."));
		goto unlock;
	}

	ret = hv_get_stat(hv, opt, xpath, result);
unlock:
	zbx_vmware_unlock();
out:
	zabbix_log(LOG_LEVEL_DEBUG, "End of %s():%s", __function_name, sysinfo_ret_string(ret));

	return ret;
}

int	check_vcenter_cluster_discovery(AGENT_REQUEST *request, const char *username, const char *password,
		AGENT_RESULT *result)
{
	const char		*__function_name = "check_vcenter_cluster_discovery";

	struct zbx_json		json_data;
	char			*url;
	zbx_vmware_service_t	*service;
	int			i, ret = SYSINFO_RET_FAIL;

	zabbix_log(LOG_LEVEL_DEBUG, "In %s()", __function_name);

	if (1 != request->nparam)
	{
		SET_MSG_RESULT(result, zbx_strdup(NULL, "Invalid number of parameters."));
		goto out;
	}

	url = get_rparam(request, 0);

	zbx_vmware_lock();

	if (NULL == (service = get_vmware_service(url, username, password, result, &ret)))
		goto unlock;

	zbx_json_init(&json_data, ZBX_JSON_STAT_BUF_LEN);
	zbx_json_addarray(&json_data, ZBX_PROTO_TAG_DATA);

	for (i = 0; i < service->data->clusters.values_num; i++)
	{
		zbx_vmware_cluster_t	*cluster = (zbx_vmware_cluster_t *)service->data->clusters.values[i];

		zbx_json_addobject(&json_data, NULL);
		zbx_json_addstring(&json_data, "{#CLUSTER.ID}", cluster->id, ZBX_JSON_TYPE_STRING);
		zbx_json_addstring(&json_data, "{#CLUSTER.NAME}", cluster->name, ZBX_JSON_TYPE_STRING);
		zbx_json_close(&json_data);
	}

	zbx_json_close(&json_data);

	SET_STR_RESULT(result, zbx_strdup(NULL, json_data.buffer));

	zbx_json_free(&json_data);

	ret = SYSINFO_RET_OK;
unlock:
	zbx_vmware_unlock();
out:
	zabbix_log(LOG_LEVEL_DEBUG, "End of %s():%s", __function_name, sysinfo_ret_string(ret));

	return ret;
}

int	check_vcenter_cluster_status(AGENT_REQUEST *request, const char *username, const char *password,
		AGENT_RESULT *result)
{
	const char		*__function_name = "check_vcenter_cluster_status";

	char			*url, *name, *status;
	zbx_vmware_service_t	*service;
	zbx_vmware_cluster_t	*cluster;
	int			ret = SYSINFO_RET_FAIL;

	zabbix_log(LOG_LEVEL_DEBUG, "In %s()", __function_name);

	if (2 != request->nparam)
	{
		SET_MSG_RESULT(result, zbx_strdup(NULL, "Invalid number of parameters."));
		goto out;
	}

	url = get_rparam(request, 0);
	name = get_rparam(request, 1);

	if ('\0' == *name)
		goto out;

	zbx_vmware_lock();

	if (NULL == (service = get_vmware_service(url, username, password, result, &ret)))
		goto unlock;

	if (NULL == (cluster = cluster_get_by_name(&service->data->clusters, name)))
	{
		SET_MSG_RESULT(result, zbx_strdup(NULL, "Unknown cluster name."));
		goto unlock;
	}

	if (NULL == (status = zbx_xml_read_value(cluster->status, ZBX_XPATH_LN2("val", "overallStatus"))))
		goto unlock;

	ret = SYSINFO_RET_OK;

	if (0 == strcmp(status, "gray"))
		SET_UI64_RESULT(result, 0);
	else if (0 == strcmp(status, "green"))
		SET_UI64_RESULT(result, 1);
	else if (0 == strcmp(status, "yellow"))
		SET_UI64_RESULT(result, 2);
	else if (0 == strcmp(status, "red"))
		SET_UI64_RESULT(result, 3);
	else
		ret =  SYSINFO_RET_FAIL;

	zbx_free(status);
unlock:
	zbx_vmware_unlock();
out:
	zabbix_log(LOG_LEVEL_DEBUG, "End of %s():%s", __function_name, sysinfo_ret_string(ret));

	return ret;
}

static int	vmware_get_events(const char *events, zbx_uint64_t lastlogsize, AGENT_RESULT *result)
{
	const char	*__function_name = "vmware_get_events";

	zbx_uint64_t	key;
	char		*value, *error = NULL;
	zbx_log_t	*log;
	struct tm	tm;
	time_t		t;
	xmlDoc		*doc;
	xmlXPathContext	*xpathCtx;
	xmlXPathObject	*xpathObj;
	xmlNodeSetPtr	nodeset;
	int		i, ret = SYSINFO_RET_FAIL;

	zabbix_log(LOG_LEVEL_DEBUG, "In %s() lastlogsize:" ZBX_FS_UI64, __function_name, lastlogsize);

	if (NULL == (doc = xmlReadMemory(events, strlen(events), ZBX_VM_NONAME_XML, NULL, 0)))
	{
		error = zbx_strdup(error, "Cannot parse event data.");
		goto out;
	}

	xpathCtx = xmlXPathNewContext(doc);

	if (NULL == (xpathObj = xmlXPathEvalExpression((xmlChar *)ZBX_XPATH_VMWARE_EVENTS(), xpathCtx)))
	{
		error = zbx_strdup(error, "Cannot make event parsing query.");
		goto clean;
	}

	if (0 != xmlXPathNodeSetIsEmpty(xpathObj->nodesetval))
	{
		error = zbx_strdup(error, "Cannot find event keys in event data.");
		goto clean;
	}

	nodeset = xpathObj->nodesetval;

	for (i = 0; i < nodeset->nodeNr; i++)
	{
		if (NULL == (value = zbx_xml_read_node_value(doc, nodeset->nodeTab[i], "*[local-name()='key']")))
			continue;

		if (SUCCEED == is_uint64(value, &key) && key > lastlogsize)
		{
			zbx_free(value);

			value = zbx_xml_read_node_value(doc, nodeset->nodeTab[i],
					"*[local-name()='fullFormattedMessage']");

			if (NULL != value)
			{
				zbx_replace_invalid_utf8(value);
				log = add_log_result(result, value);
				log->logeventid = key;
				log->lastlogsize = key;

				zbx_free(value);
				value = zbx_xml_read_node_value(doc, nodeset->nodeTab[i],
						"*[local-name()='createdTime']");

				if (NULL != value)
				{
					if (6 == sscanf(value, "%d-%d-%dT%d:%d:%d.%*s", &tm.tm_year, &tm.tm_mon,
							&tm.tm_mday, &tm.tm_hour, &tm.tm_min, &tm.tm_sec))
					{
						int		tz_offset;
#if defined(HAVE_TM_TM_GMTOFF)
						struct tm	*ptm;
						time_t		now;

						now = time(NULL);
						ptm = localtime(&now);
						tz_offset = ptm->tm_gmtoff;
#else
						tz_offset = -timezone;
#endif
						tm.tm_year -= 1900;
						tm.tm_mon--;
						tm.tm_isdst = -1;

						if (0 < (t = mktime(&tm)))
							log->timestamp = (int)t + tz_offset;
					}

				}
			}
		}

		zbx_free(value);
	}

	if (!ISSET_LOG(result))
		set_log_result_empty(result);

	ret = SYSINFO_RET_OK;
clean:
	if (NULL != xpathObj)
		xmlXPathFreeObject(xpathObj);

	xmlXPathFreeContext(xpathCtx);
	xmlFreeDoc(doc);
out:
	if (NULL != error)
		SET_MSG_RESULT(result, error);

	zabbix_log(LOG_LEVEL_DEBUG, "End of %s():%s", __function_name, sysinfo_ret_string(ret));

	return ret;
}

int	check_vcenter_eventlog(AGENT_REQUEST *request, const char *username, const char *password,
		AGENT_RESULT *result)
{
	const char		*__function_name = "check_vcenter_eventlog";

	char			*url;
	zbx_vmware_service_t	*service;
	int			ret = SYSINFO_RET_FAIL;

	zabbix_log(LOG_LEVEL_DEBUG, "In %s()", __function_name);

	if (1 != request->nparam)
	{
		SET_MSG_RESULT(result, zbx_strdup(NULL, "Invalid number of parameters."));
		goto out;
	}

	url = get_rparam(request, 0);

	zbx_vmware_lock();

	if (NULL == (service = get_vmware_service(url, username, password, result, &ret)))
	{
		set_log_result_empty(result);
		goto unlock;
	}

	ret = vmware_get_events(service->data->events, request->lastlogsize, result);
unlock:
	zbx_vmware_unlock();
out:
	zabbix_log(LOG_LEVEL_DEBUG, "End of %s():%s", __function_name, sysinfo_ret_string(ret));

	return ret;
}

int	check_vcenter_version(AGENT_REQUEST *request, const char *username, const char *password,
		AGENT_RESULT *result)
{
	const char		*__function_name = "check_vcenter_version";

	char			*url, *version;
	zbx_vmware_service_t	*service;
	int			ret = SYSINFO_RET_FAIL;

	zabbix_log(LOG_LEVEL_DEBUG, "In %s()", __function_name);

	if (1 != request->nparam)
	{
		SET_MSG_RESULT(result, zbx_strdup(NULL, "Invalid number of parameters."));
		goto out;
	}

	url = get_rparam(request, 0);

	zbx_vmware_lock();

	if (NULL == (service = get_vmware_service(url, username, password, result, &ret)))
		goto unlock;

	if (NULL == (version = zbx_xml_read_value(service->contents, ZBX_XPATH_VMWARE_ABOUT("version"))))
		goto unlock;

	SET_STR_RESULT(result, version);

	ret = SYSINFO_RET_OK;
unlock:
	zbx_vmware_unlock();
out:
	zabbix_log(LOG_LEVEL_DEBUG, "End of %s():%s", __function_name, sysinfo_ret_string(ret));

	return ret;
}

int	check_vcenter_fullname(AGENT_REQUEST *request, const char *username, const char *password,
		AGENT_RESULT *result)
{
	const char		*__function_name = "check_vcenter_fullname";

	char			*url, *fullname;
	zbx_vmware_service_t	*service;
	int			ret = SYSINFO_RET_FAIL;

	zabbix_log(LOG_LEVEL_DEBUG, "In %s()", __function_name);

	if (1 != request->nparam)
	{
		SET_MSG_RESULT(result, zbx_strdup(NULL, "Invalid number of parameters."));
		goto out;
	}

	url = get_rparam(request, 0);

	zbx_vmware_lock();

	if (NULL == (service = get_vmware_service(url, username, password, result, &ret)))
		goto unlock;

	if (NULL == (fullname = zbx_xml_read_value(service->contents, ZBX_XPATH_VMWARE_ABOUT("fullName"))))
		goto unlock;

	SET_STR_RESULT(result, fullname);

	ret = SYSINFO_RET_OK;
unlock:
	zbx_vmware_unlock();
out:
	zabbix_log(LOG_LEVEL_DEBUG, "End of %s():%s", __function_name, sysinfo_ret_string(ret));

	return ret;
}

int	check_vcenter_hv_cluster_name(AGENT_REQUEST *request, const char *username, const char *password,
		AGENT_RESULT *result)
{
	const char		*__function_name = "check_vcenter_hv_cluster_name";

	char			*url, *uuid;
	zbx_vmware_hv_t		*hv;
	zbx_vmware_service_t	*service;
	zbx_vmware_cluster_t	*cluster = NULL;
	int			ret = SYSINFO_RET_FAIL;

	zabbix_log(LOG_LEVEL_DEBUG, "In %s()", __function_name);

	if (2 != request->nparam)
	{
		SET_MSG_RESULT(result, zbx_strdup(NULL, "Invalid number of parameters."));
		goto out;
	}

	url = get_rparam(request, 0);
	uuid = get_rparam(request, 1);

	if ('\0' == *uuid)
	{
		SET_MSG_RESULT(result, zbx_strdup(NULL, "Invalid second parameter."));
		goto out;
	}

	zbx_vmware_lock();

	if (NULL == (service = get_vmware_service(url, username, password, result, &ret)))
		goto unlock;

	if (NULL == (hv = hv_get(&service->data->hvs, uuid)))
	{
		SET_MSG_RESULT(result, zbx_strdup(NULL, "Unknown hypervisor uuid."));
		goto unlock;
	}

	if (NULL != hv->clusterid)
		cluster = cluster_get(&service->data->clusters, hv->clusterid);

	SET_STR_RESULT(result, zbx_strdup(NULL, NULL != cluster ? cluster->name : ""));

	ret = SYSINFO_RET_OK;
unlock:
	zbx_vmware_unlock();
out:
	zabbix_log(LOG_LEVEL_DEBUG, "End of %s():%s", __function_name, sysinfo_ret_string(ret));

	return ret;
}

int	check_vcenter_hv_cpu_usage(AGENT_REQUEST *request, const char *username, const char *password,
		AGENT_RESULT *result)
{
	const char	*__function_name = "check_vcenter_hv_cpu_usage";

	int		ret;

	zabbix_log(LOG_LEVEL_DEBUG, "In %s()", __function_name);

	ret = get_vcenter_stat(request, username, password, ZBX_OPT_XPATH,
			ZBX_XPATH_HV_QUICKSTATS("overallCpuUsage"), result);

	if (SYSINFO_RET_OK == ret && NULL != GET_UI64_RESULT(result))
		result->ui64 = result->ui64 * 1000000;

	zabbix_log(LOG_LEVEL_DEBUG, "End of %s():%s", __function_name, sysinfo_ret_string(ret));

	return ret;
}

int	check_vcenter_hv_discovery(AGENT_REQUEST *request, const char *username, const char *password,
		AGENT_RESULT *result)
{
	const char		*__function_name = "check_vcenter_hv_discovery";

	struct zbx_json		json_data;
	char			*url, *name;
	zbx_vmware_service_t	*service;
	int			i, ret = SYSINFO_RET_FAIL;

	zabbix_log(LOG_LEVEL_DEBUG, "In %s()", __function_name);

	if (1 != request->nparam)
	{
		SET_MSG_RESULT(result, zbx_strdup(NULL, "Invalid number of parameters."));
		goto out;
	}

	url = get_rparam(request, 0);

	zbx_vmware_lock();

	if (NULL == (service = get_vmware_service(url, username, password, result, &ret)))
		goto unlock;

	zbx_json_init(&json_data, ZBX_JSON_STAT_BUF_LEN);
	zbx_json_addarray(&json_data, ZBX_PROTO_TAG_DATA);

	for (i = 0; i < service->data->hvs.values_num; i++)
	{
		zbx_vmware_cluster_t	*cluster = NULL;
		zbx_vmware_hv_t	*hv = (zbx_vmware_hv_t *)service->data->hvs.values[i];

		if (NULL == (name = zbx_xml_read_value(hv->details, ZBX_XPATH_HV_CONFIG("name"))))
			continue;

		if (NULL != hv->clusterid)
			cluster = cluster_get(&service->data->clusters, hv->clusterid);

		zbx_json_addobject(&json_data, NULL);
		zbx_json_addstring(&json_data, "{#HV.UUID}", hv->uuid, ZBX_JSON_TYPE_STRING);
		zbx_json_addstring(&json_data, "{#HV.ID}", hv->id, ZBX_JSON_TYPE_STRING);
		zbx_json_addstring(&json_data, "{#HV.NAME}", name, ZBX_JSON_TYPE_STRING);
		zbx_json_addstring(&json_data, "{#CLUSTER.NAME}",
				NULL != cluster ? cluster->name : "", ZBX_JSON_TYPE_STRING);
		zbx_json_close(&json_data);

		zbx_free(name);
	}

	zbx_json_close(&json_data);

	SET_STR_RESULT(result, zbx_strdup(NULL, json_data.buffer));

	zbx_json_free(&json_data);

	ret = SYSINFO_RET_OK;
unlock:
	zbx_vmware_unlock();
out:
	zabbix_log(LOG_LEVEL_DEBUG, "End of %s():%s", __function_name, sysinfo_ret_string(ret));

	return ret;
}

int	check_vcenter_hv_fullname(AGENT_REQUEST *request, const char *username, const char *password,
		AGENT_RESULT *result)
{
	const char	*__function_name = "check_vcenter_hv_fullname";

	int		ret;

	zabbix_log(LOG_LEVEL_DEBUG, "In %s()", __function_name);

	ret = get_vcenter_stat(request, username, password, ZBX_OPT_XPATH, ZBX_XPATH_HV_CONFIG_PRODUCT("fullName"),
			result);

	zabbix_log(LOG_LEVEL_DEBUG, "End of %s():%s", __function_name, sysinfo_ret_string(ret));

	return ret;
}

int	check_vcenter_hv_hw_cpu_num(AGENT_REQUEST *request, const char *username, const char *password,
		AGENT_RESULT *result)
{
	const char	*__function_name = "check_vcenter_hv_hw_cpu_num";

	int		ret;

	zabbix_log(LOG_LEVEL_DEBUG, "In %s()", __function_name);

	ret = get_vcenter_stat(request, username, password, ZBX_OPT_XPATH, ZBX_XPATH_HV_HARDWARE("numCpuCores"),
			result);

	zabbix_log(LOG_LEVEL_DEBUG, "End of %s():%s", __function_name, sysinfo_ret_string(ret));

	return ret;
}

int	check_vcenter_hv_hw_cpu_freq(AGENT_REQUEST *request, const char *username, const char *password,
		AGENT_RESULT *result)
{
	const char	*__function_name = "check_vcenter_hv_hw_cpu_freq";

	int		ret;

	zabbix_log(LOG_LEVEL_DEBUG, "In %s()", __function_name);

	ret = get_vcenter_stat(request, username, password, ZBX_OPT_XPATH, ZBX_XPATH_HV_HARDWARE("cpuMhz"),
			result);

	if (SYSINFO_RET_OK == ret && NULL != GET_UI64_RESULT(result))
		result->ui64 = result->ui64 * 1000000;

	zabbix_log(LOG_LEVEL_DEBUG, "End of %s():%s", __function_name, sysinfo_ret_string(ret));

	return ret;
}

int	check_vcenter_hv_hw_cpu_model(AGENT_REQUEST *request, const char *username, const char *password,
		AGENT_RESULT *result)
{
	const char	*__function_name = "check_vcenter_hv_hw_cpu_model";

	int		ret;

	zabbix_log(LOG_LEVEL_DEBUG, "In %s()", __function_name);

	ret = get_vcenter_stat(request, username, password, ZBX_OPT_XPATH, ZBX_XPATH_HV_HARDWARE("cpuModel"),
			result);

	zabbix_log(LOG_LEVEL_DEBUG, "End of %s():%s", __function_name, sysinfo_ret_string(ret));

	return ret;
}

int	check_vcenter_hv_hw_cpu_threads(AGENT_REQUEST *request, const char *username, const char *password,
		AGENT_RESULT *result)
{
	const char	*__function_name = "check_vcenter_hv_hw_cpu_threads";

	int		ret;

	zabbix_log(LOG_LEVEL_DEBUG, "In %s()", __function_name);

	ret = get_vcenter_stat(request, username, password, ZBX_OPT_XPATH, ZBX_XPATH_HV_HARDWARE("numCpuThreads"),
			result);

	zabbix_log(LOG_LEVEL_DEBUG, "End of %s():%s", __function_name, sysinfo_ret_string(ret));

	return ret;
}

int	check_vcenter_hv_hw_memory(AGENT_REQUEST *request, const char *username, const char *password,
		AGENT_RESULT *result)
{
	const char	*__function_name = "check_vcenter_hv_hw_memory";

	int		ret;

	zabbix_log(LOG_LEVEL_DEBUG, "In %s()", __function_name);

	ret = get_vcenter_stat(request, username, password, ZBX_OPT_XPATH, ZBX_XPATH_HV_HARDWARE("memorySize"), result);

	zabbix_log(LOG_LEVEL_DEBUG, "End of %s():%s", __function_name, sysinfo_ret_string(ret));

	return ret;
}

int	check_vcenter_hv_hw_model(AGENT_REQUEST *request, const char *username, const char *password,
		AGENT_RESULT *result)
{
	const char	*__function_name = "check_vcenter_hv_hw_model";

	int		ret;

	zabbix_log(LOG_LEVEL_DEBUG, "In %s()", __function_name);

	ret = get_vcenter_stat(request, username, password, ZBX_OPT_XPATH, ZBX_XPATH_HV_HARDWARE("model"),
			result);

	zabbix_log(LOG_LEVEL_DEBUG, "End of %s():%s", __function_name, sysinfo_ret_string(ret));

	return ret;
}

int	check_vcenter_hv_hw_uuid(AGENT_REQUEST *request, const char *username, const char *password,
		AGENT_RESULT *result)
{
	const char	*__function_name = "check_vcenter_hv_hw_uuid";

	int		ret;

	zabbix_log(LOG_LEVEL_DEBUG, "In %s()", __function_name);

	ret = get_vcenter_stat(request, username, password, ZBX_OPT_XPATH, ZBX_XPATH_HV_HARDWARE("uuid"),
			result);

	zabbix_log(LOG_LEVEL_DEBUG, "End of %s():%s", __function_name, sysinfo_ret_string(ret));

	return ret;
}

int	check_vcenter_hv_hw_vendor(AGENT_REQUEST *request, const char *username, const char *password,
		AGENT_RESULT *result)
{
	const char	*__function_name = "check_vcenter_hv_hw_vendor";

	int		ret;

	zabbix_log(LOG_LEVEL_DEBUG, "In %s()", __function_name);

	ret = get_vcenter_stat(request, username, password, ZBX_OPT_XPATH, ZBX_XPATH_HV_HARDWARE("vendor"),
			result);

	zabbix_log(LOG_LEVEL_DEBUG, "End of %s():%s", __function_name, sysinfo_ret_string(ret));

	return ret;
}

int	check_vcenter_hv_memory_size_ballooned(AGENT_REQUEST *request, const char *username, const char *password,
		AGENT_RESULT *result)
{
	const char	*__function_name = "check_vcenter_hv_memory_size_ballooned";

	int		ret;

	zabbix_log(LOG_LEVEL_DEBUG, "In %s()", __function_name);

	ret = get_vcenter_stat(request, username, password, ZBX_OPT_MEM_BALLOONED, NULL, result);

	if (SYSINFO_RET_OK == ret && NULL != GET_UI64_RESULT(result))
		result->ui64 = result->ui64 * ZBX_MEBIBYTE;

	zabbix_log(LOG_LEVEL_DEBUG, "End of %s():%s", __function_name, sysinfo_ret_string(ret));

	return ret;
}

int	check_vcenter_hv_memory_used(AGENT_REQUEST *request, const char *username, const char *password,
		AGENT_RESULT *result)
{
	const char	*__function_name = "check_vcenter_hv_memory_used";

	int		ret;

	zabbix_log(LOG_LEVEL_DEBUG, "In %s()", __function_name);

	ret = get_vcenter_stat(request, username, password, ZBX_OPT_XPATH,
			ZBX_XPATH_HV_QUICKSTATS("overallMemoryUsage"), result);

	if (SYSINFO_RET_OK == ret && NULL != GET_UI64_RESULT(result))
		result->ui64 = result->ui64 * ZBX_MEBIBYTE;

	zabbix_log(LOG_LEVEL_DEBUG, "End of %s():%s", __function_name, sysinfo_ret_string(ret));

	return ret;
}

int	check_vcenter_hv_status(AGENT_REQUEST *request, const char *username, const char *password,
		AGENT_RESULT *result)
{
	const char	*__function_name = "check_vcenter_hv_status";

	int		ret;

	zabbix_log(LOG_LEVEL_DEBUG, "In %s()", __function_name);

	ret = get_vcenter_stat(request, username, password, ZBX_OPT_XPATH, ZBX_XPATH_HV_STATUS(), result);

	if (SYSINFO_RET_OK == ret && NULL != GET_STR_RESULT(result))
	{
		if (0 == strcmp(result->str, "gray"))
			SET_UI64_RESULT(result, 0);
		else if (0 == strcmp(result->str, "green"))
			SET_UI64_RESULT(result, 1);
		else if (0 == strcmp(result->str, "yellow"))
			SET_UI64_RESULT(result, 2);
		else if (0 == strcmp(result->str, "red"))
			SET_UI64_RESULT(result, 3);
		else
			ret = SYSINFO_RET_FAIL;

		UNSET_STR_RESULT(result);
	}

	zabbix_log(LOG_LEVEL_DEBUG, "End of %s():%s", __function_name, sysinfo_ret_string(ret));

	return ret;
}

int	check_vcenter_hv_uptime(AGENT_REQUEST *request, const char *username, const char *password,
		AGENT_RESULT *result)
{
	const char	*__function_name = "check_vcenter_hv_uptime";

	int		ret;

	zabbix_log(LOG_LEVEL_DEBUG, "In %s()", __function_name);

	ret = get_vcenter_stat(request, username, password, ZBX_OPT_XPATH, ZBX_XPATH_HV_QUICKSTATS("uptime"),
			result);

	zabbix_log(LOG_LEVEL_DEBUG, "End of %s():%s", __function_name, sysinfo_ret_string(ret));

	return ret;
}

int	check_vcenter_hv_version(AGENT_REQUEST *request, const char *username, const char *password,
		AGENT_RESULT *result)
{
	const char	*__function_name = "check_vcenter_hv_version";

	int		ret;

	zabbix_log(LOG_LEVEL_DEBUG, "In %s()", __function_name);

	ret = get_vcenter_stat(request, username, password, ZBX_OPT_XPATH, ZBX_XPATH_HV_CONFIG_PRODUCT("version"),
			result);

	zabbix_log(LOG_LEVEL_DEBUG, "End of %s():%s", __function_name, sysinfo_ret_string(ret));

	return ret;
}

int	check_vcenter_hv_vm_num(AGENT_REQUEST *request, const char *username, const char *password,
		AGENT_RESULT *result)
{
	const char	*__function_name = "check_vcenter_hv_vm_num";

	int		ret;

	zabbix_log(LOG_LEVEL_DEBUG, "In %s()", __function_name);

	ret = get_vcenter_stat(request, username, password, ZBX_OPT_VM_NUM, NULL, result);

	zabbix_log(LOG_LEVEL_DEBUG, "End of %s():%s", __function_name, sysinfo_ret_string(ret));

	return ret;
}

int	check_vcenter_hv_network_in(AGENT_REQUEST *request, const char *username, const char *password,
		AGENT_RESULT *result)
{
	const char		*__function_name = "check_vcenter_hv_network_in";

	char			*url, *mode, *uuid;
	zbx_vmware_service_t	*service;
	zbx_vmware_hv_t		*hv;
	int			ret = SYSINFO_RET_FAIL;

	zabbix_log(LOG_LEVEL_DEBUG, "In %s()", __function_name);

	if (2 > request->nparam || request->nparam > 3)
	{
		SET_MSG_RESULT(result, zbx_strdup(NULL, "Invalid number of parameters."));
		goto out;
	}

	url = get_rparam(request, 0);
	uuid = get_rparam(request, 1);
	mode = get_rparam(request, 2);

	if (NULL != mode && '\0' != *mode && 0 != strcmp(mode, "bps"))
	{
		SET_MSG_RESULT(result, zbx_strdup(NULL, "Invalid third parameter."));
		goto out;
	}

	zbx_vmware_lock();

	if (NULL == (service = get_vmware_service(url, username, password, result, &ret)))
		goto unlock;

	if (NULL == (hv = hv_get(&service->data->hvs, uuid)))
	{
		SET_MSG_RESULT(result, zbx_strdup(NULL, "Unknown hypervisor uuid."));
		goto unlock;
	}

	ret = vmware_service_get_counter_value_by_path(service, "HostSystem", hv->id, "net/received[average]", "",
			ZBX_KIBIBYTE, result);
unlock:
	zbx_vmware_unlock();
out:
	zabbix_log(LOG_LEVEL_DEBUG, "End of %s():%s", __function_name, sysinfo_ret_string(ret));

	return ret;
}

int	check_vcenter_hv_network_out(AGENT_REQUEST *request, const char *username, const char *password,
		AGENT_RESULT *result)
{
	const char		*__function_name = "check_vcenter_hv_network_out";

	char			*url, *mode, *uuid;
	zbx_vmware_service_t	*service;
	zbx_vmware_hv_t		*hv;
	int			ret = SYSINFO_RET_FAIL;

	zabbix_log(LOG_LEVEL_DEBUG, "In %s()", __function_name);

	if (2 > request->nparam || request->nparam > 3)
	{
		SET_MSG_RESULT(result, zbx_strdup(NULL, "Invalid number of parameters."));
		goto out;
	}

	url = get_rparam(request, 0);
	uuid = get_rparam(request, 1);
	mode = get_rparam(request, 2);

	if (NULL != mode && '\0' != *mode && 0 != strcmp(mode, "bps"))
	{
		SET_MSG_RESULT(result, zbx_strdup(NULL, "Invalid third parameter."));
		goto out;
	}

	zbx_vmware_lock();

	if (NULL == (service = get_vmware_service(url, username, password, result, &ret)))
		goto unlock;

	if (NULL == (hv = hv_get(&service->data->hvs, uuid)))
	{
		SET_MSG_RESULT(result, zbx_strdup(NULL, "Unknown hypervisor uuid."));
		goto unlock;
	}

	ret = vmware_service_get_counter_value_by_path(service, "HostSystem", hv->id, "net/transmitted[average]", "",
			ZBX_KIBIBYTE, result);
unlock:
	zbx_vmware_unlock();
out:
	zabbix_log(LOG_LEVEL_DEBUG, "End of %s():%s", __function_name, sysinfo_ret_string(ret));

	return ret;
}

int	check_vcenter_hv_datastore_discovery(AGENT_REQUEST *request, const char *username, const char *password,
		AGENT_RESULT *result)
{
	const char		*__function_name = "check_vcenter_hv_datastore_discovery";

	char			*url, *uuid;
	zbx_vmware_service_t	*service;
	zbx_vmware_hv_t		*hv;
	struct zbx_json		json_data;
	int			i, ret = SYSINFO_RET_FAIL;

	zabbix_log(LOG_LEVEL_DEBUG, "In %s()", __function_name);

	if (2 != request->nparam)
	{
		SET_MSG_RESULT(result, zbx_strdup(NULL, "Invalid number of parameters."));
		goto out;
	}

	url = get_rparam(request, 0);
	uuid = get_rparam(request, 1);

	zbx_vmware_lock();

	if (NULL == (service = get_vmware_service(url, username, password, result, &ret)))
		goto unlock;

	if (NULL == (hv = hv_get(&service->data->hvs, uuid)))
	{
		SET_MSG_RESULT(result, zbx_strdup(NULL, "Unknown hypervisor uuid."));
		goto unlock;
	}

	zbx_json_init(&json_data, ZBX_JSON_STAT_BUF_LEN);
	zbx_json_addarray(&json_data, ZBX_PROTO_TAG_DATA);

	for (i = 0; i < hv->datastores.values_num; i++)
	{
		zbx_vmware_datastore_t	*datastore = hv->datastores.values[i];

		zbx_json_addobject(&json_data, NULL);
		zbx_json_addstring(&json_data, "{#DATASTORE}", datastore->name, ZBX_JSON_TYPE_STRING);
		zbx_json_close(&json_data);
	}

	zbx_json_close(&json_data);

	SET_STR_RESULT(result, zbx_strdup(NULL, json_data.buffer));

	zbx_json_free(&json_data);

	ret = SYSINFO_RET_OK;
unlock:
	zbx_vmware_unlock();
out:
	zabbix_log(LOG_LEVEL_DEBUG, "End of %s():%s", __function_name, sysinfo_ret_string(ret));

	return ret;
}

int	check_vcenter_hv_datastore_read(AGENT_REQUEST *request, const char *username, const char *password,
		AGENT_RESULT *result)
{
	const char		*__function_name = "check_vcenter_hv_datastore_read";

	char			*url, *mode, *uuid, *name;
	zbx_vmware_service_t	*service;
	zbx_vmware_hv_t		*hv;
	int			i, ret = SYSINFO_RET_FAIL;

	zabbix_log(LOG_LEVEL_DEBUG, "In %s()", __function_name);

	if (3 > request->nparam || request->nparam > 4)
	{
		SET_MSG_RESULT(result, zbx_strdup(NULL, "Invalid number of parameters."));
		goto out;
	}

	url = get_rparam(request, 0);
	uuid = get_rparam(request, 1);
	name = get_rparam(request, 2);
	mode = get_rparam(request, 3);

	if (NULL != mode && '\0' != *mode && 0 != strcmp(mode, "latency"))
	{
		SET_MSG_RESULT(result, zbx_strdup(NULL, "Invalid fourth parameter."));
		goto out;
	}

	zbx_vmware_lock();

	if (NULL == (service = get_vmware_service(url, username, password, result, &ret)))
		goto unlock;

	if (NULL == (hv = hv_get(&service->data->hvs, uuid)))
	{
		SET_MSG_RESULT(result, zbx_strdup(NULL, "Unknown hypervisor uuid."));
		goto unlock;
	}

	for (i = 0; i < hv->datastores.values_num; i++)
	{
		zbx_vmware_datastore_t	*datastore = hv->datastores.values[i];

		if (0 == strcmp(name, datastore->name))
		{
			if (NULL == datastore->uuid)
				break;

			ret = vmware_service_get_counter_value_by_path(service, "HostSystem", hv->id,
					"datastore/totalReadLatency[average]", datastore->uuid, 1, result);
			goto unlock;
		}
	}

	ret = SYSINFO_RET_OK;
unlock:
	zbx_vmware_unlock();
out:
	zabbix_log(LOG_LEVEL_DEBUG, "End of %s():%s", __function_name, sysinfo_ret_string(ret));

	return ret;
}

int	check_vcenter_hv_datastore_write(AGENT_REQUEST *request, const char *username, const char *password,
		AGENT_RESULT *result)
{
	const char		*__function_name = "check_vcenter_hv_datastore_write";

	char			*url, *mode, *uuid, *name;
	zbx_vmware_service_t	*service;
	zbx_vmware_hv_t		*hv;
	int			i, ret = SYSINFO_RET_FAIL;

	zabbix_log(LOG_LEVEL_DEBUG, "In %s()", __function_name);

	if (3 > request->nparam || request->nparam > 4)
	{
		SET_MSG_RESULT(result, zbx_strdup(NULL, "Invalid number of parameters."));
		goto out;
	}

	url = get_rparam(request, 0);
	uuid = get_rparam(request, 1);
	name = get_rparam(request, 2);
	mode = get_rparam(request, 3);

	if (NULL != mode && '\0' != *mode && 0 != strcmp(mode, "latency"))
	{
		SET_MSG_RESULT(result, zbx_strdup(NULL, "Invalid fourth parameter."));
		goto out;
	}

	zbx_vmware_lock();

	if (NULL == (service = get_vmware_service(url, username, password, result, &ret)))
		goto unlock;

	if (NULL == (hv = hv_get(&service->data->hvs, uuid)))
	{
		SET_MSG_RESULT(result, zbx_strdup(NULL, "Unknown hypervisor uuid."));
		goto unlock;
	}

	for (i = 0; i < hv->datastores.values_num; i++)
	{
		zbx_vmware_datastore_t	*datastore = hv->datastores.values[i];

		if (0 == strcmp(name, datastore->name))
		{
			if (NULL == datastore->uuid)
				break;

			ret = vmware_service_get_counter_value_by_path(service, "HostSystem", hv->id,
					"datastore/totalWriteLatency[average]", datastore->uuid, 1, result);
			goto unlock;
		}
	}

	ret = SYSINFO_RET_OK;
unlock:
	zbx_vmware_unlock();
out:
	zabbix_log(LOG_LEVEL_DEBUG, "End of %s():%s", __function_name, sysinfo_ret_string(ret));

	return ret;
}

int	check_vcenter_hv_perfcounter(AGENT_REQUEST *request, const char *username, const char *password,
		AGENT_RESULT *result)
{
	const char		*__function_name = "check_vcenter_hv_perfcounter";

	char			*url, *uuid, *path, *instance;
	zbx_vmware_service_t	*service;
	zbx_vmware_hv_t		*hv;
	zbx_uint64_t		counterid;
	int			ret = SYSINFO_RET_FAIL;

	zabbix_log(LOG_LEVEL_DEBUG, "In %s()", __function_name);

	if (3 > request->nparam || request->nparam > 4)
	{
		SET_MSG_RESULT(result, zbx_strdup(NULL, "Invalid number of parameters."));
		goto out;
	}

	url = get_rparam(request, 0);
	uuid = get_rparam(request, 1);
	path = get_rparam(request, 2);
	instance = get_rparam(request, 3);

	if (NULL == instance)
		instance = "";

	zbx_vmware_lock();

	if (NULL == (service = get_vmware_service(url, username, password, result, &ret)))
		goto unlock;

	if (NULL == (hv = hv_get(&service->data->hvs, uuid)))
	{
		SET_MSG_RESULT(result, zbx_strdup(NULL, "Unknown hypervisor uuid."));
		goto unlock;
	}

	if (FAIL == zbx_vmware_service_get_counterid(service, path, &counterid))
	{
		SET_MSG_RESULT(result, zbx_strdup(NULL, "Performance counter is not available."));
		goto unlock;
	}

	/* FAIL is returned if counter already exists */
	if (SUCCEED == zbx_vmware_service_add_perf_counter(service, "HostSystem", hv->id, counterid))
	{
		ret = SYSINFO_RET_OK;
		goto unlock;
	}

	/* the performance counter is already being monitored, try to get the results from statistics */
	ret = vmware_service_get_counter_value_by_id(service, "HostSystem", hv->id, counterid, instance, 1, result);
unlock:
	zbx_vmware_unlock();
out:
	zabbix_log(LOG_LEVEL_DEBUG, "End of %s():%s", __function_name, sysinfo_ret_string(ret));

	return ret;
}


int	check_vcenter_vm_cpu_num(AGENT_REQUEST *request, const char *username, const char *password,
		AGENT_RESULT *result)
{
	const char	*__function_name = "check_vcenter_vm_cpu_num";

	int		ret;

	zabbix_log(LOG_LEVEL_DEBUG, "In %s()", __function_name);

	ret = get_vcenter_vmstat(request, username, password, ZBX_XPATH_VM_CONFIG("numCpu"), result);

	zabbix_log(LOG_LEVEL_DEBUG, "End of %s():%s", __function_name, sysinfo_ret_string(ret));

	return ret;
}

int	check_vcenter_vm_cluster_name(AGENT_REQUEST *request, const char *username, const char *password,
		AGENT_RESULT *result)
{
	const char		*__function_name = "check_vcenter_vm_cluster_name";

	char			*url, *uuid;
	zbx_vmware_service_t	*service;
	zbx_vmware_cluster_t	*cluster = NULL;
	int			i, ret = SYSINFO_RET_FAIL;

	zabbix_log(LOG_LEVEL_DEBUG, "In %s()", __function_name);

	if (2 != request->nparam)
	{
		SET_MSG_RESULT(result, zbx_strdup(NULL, "Invalid number of parameters."));
		goto out;
	}

	url = get_rparam(request, 0);
	uuid = get_rparam(request, 1);

	if ('\0' == *uuid)
	{
		SET_MSG_RESULT(result, zbx_strdup(NULL, "Invalid second parameter."));
		goto out;
	}

	zbx_vmware_lock();

	if (NULL == (service = get_vmware_service(url, username, password, result, &ret)))
		goto unlock;

	for (i = 0; i < service->data->hvs.values_num; i++)
	{
		zbx_vmware_hv_t	*hv = service->data->hvs.values[i];
		zbx_vmware_vm_t		*vm;

		if (NULL != (vm = vm_get(&hv->vms, uuid)))
		{
			if (NULL != hv->clusterid)
				cluster = cluster_get(&service->data->clusters, hv->clusterid);

			break;
		}
	}

	SET_STR_RESULT(result, zbx_strdup(NULL, NULL != cluster ? cluster->name : ""));

	ret = SYSINFO_RET_OK;
unlock:
	zbx_vmware_unlock();
out:
	zabbix_log(LOG_LEVEL_DEBUG, "End of %s():%s", __function_name, sysinfo_ret_string(ret));

	return ret;
}

int	check_vcenter_vm_cpu_usage(AGENT_REQUEST *request, const char *username, const char *password,
		AGENT_RESULT *result)
{
	const char	*__function_name = "check_vcenter_vm_cpu_usage";

	int		ret;

	zabbix_log(LOG_LEVEL_DEBUG, "In %s()", __function_name);

	ret = get_vcenter_vmstat(request, username, password, ZBX_XPATH_VM_QUICKSTATS("overallCpuUsage"), result);

	if (SYSINFO_RET_OK == ret && NULL != GET_UI64_RESULT(result))
		result->ui64 = result->ui64 * 1000000;

	zabbix_log(LOG_LEVEL_DEBUG, "End of %s():%s", __function_name, sysinfo_ret_string(ret));

	return ret;
}

int	check_vcenter_vm_discovery(AGENT_REQUEST *request, const char *username, const char *password,
		AGENT_RESULT *result)
{
	const char		*__function_name = "check_vcenter_vm_discovery";

	struct zbx_json		json_data;
	char			*url, *vm_name, *hv_name;
	zbx_vmware_service_t	*service;
	zbx_vmware_hv_t		*hv;
	zbx_vmware_vm_t		*vm;
	int			i, k, ret = SYSINFO_RET_FAIL;

	zabbix_log(LOG_LEVEL_DEBUG, "In %s()", __function_name);

	if (1 != request->nparam)
	{
		SET_MSG_RESULT(result, zbx_strdup(NULL, "Invalid number of parameters."));
		goto out;
	}

	url = get_rparam(request, 0);

	zbx_vmware_lock();

	if (NULL == (service = get_vmware_service(url, username, password, result, &ret)))
		goto unlock;

	zbx_json_init(&json_data, ZBX_JSON_STAT_BUF_LEN);
	zbx_json_addarray(&json_data, ZBX_PROTO_TAG_DATA);

	for (i = 0; i < service->data->hvs.values_num; i++)
	{
		zbx_vmware_cluster_t	*cluster = NULL;

		hv = (zbx_vmware_hv_t *)service->data->hvs.values[i];

		if (NULL != hv->clusterid)
			cluster = cluster_get(&service->data->clusters, hv->clusterid);

		for (k = 0; k < hv->vms.values_num; k++)
		{
			vm = (zbx_vmware_vm_t *)hv->vms.values[k];

			if (NULL == (vm_name = zbx_xml_read_value(vm->details, ZBX_XPATH_VM_CONFIG("name"))))
				continue;

			if (NULL == (hv_name = zbx_xml_read_value(hv->details, ZBX_XPATH_HV_CONFIG("name"))))
			{
				zbx_free(vm_name);
				continue;
			}

			zbx_json_addobject(&json_data, NULL);
			zbx_json_addstring(&json_data, "{#VM.UUID}", vm->uuid, ZBX_JSON_TYPE_STRING);
			zbx_json_addstring(&json_data, "{#VM.ID}", vm->id, ZBX_JSON_TYPE_STRING);
			zbx_json_addstring(&json_data, "{#VM.NAME}", vm_name, ZBX_JSON_TYPE_STRING);
			zbx_json_addstring(&json_data, "{#HV.NAME}", hv_name, ZBX_JSON_TYPE_STRING);
			zbx_json_addstring(&json_data, "{#CLUSTER.NAME}",
					NULL != cluster ? cluster->name : "", ZBX_JSON_TYPE_STRING);
			zbx_json_close(&json_data);

			zbx_free(hv_name);
			zbx_free(vm_name);
		}
	}

	zbx_json_close(&json_data);

	SET_STR_RESULT(result, zbx_strdup(NULL, json_data.buffer));

	zbx_json_free(&json_data);

	ret = SYSINFO_RET_OK;
unlock:
	zbx_vmware_unlock();
out:
	zabbix_log(LOG_LEVEL_DEBUG, "End of %s():%s", __function_name, sysinfo_ret_string(ret));

	return ret;
}

int	check_vcenter_vm_hv_name(AGENT_REQUEST *request, const char *username, const char *password,
		AGENT_RESULT *result)
{
	const char		*__function_name = "check_vcenter_vm_hv_name";

	zbx_vmware_service_t	*service;
	zbx_vmware_hv_t		*hv;
	char			*url, *uuid, *name;
	int			i, ret = SYSINFO_RET_FAIL;

	zabbix_log(LOG_LEVEL_DEBUG, "In %s()", __function_name);

	if (2 != request->nparam)
	{
		SET_MSG_RESULT(result, zbx_strdup(NULL, "Invalid number of parameters."));
		goto out;
	}

	url = get_rparam(request, 0);
	uuid = get_rparam(request, 1);

	if ('\0' == *uuid)
	{
		SET_MSG_RESULT(result, zbx_strdup(NULL, "Invalid second parameter."));
		goto out;
	}

	zbx_vmware_lock();

	if (NULL == (service = get_vmware_service(url, username, password, result, &ret)))
		goto unlock;

	for (i = 0; i < service->data->hvs.values_num; i++)
	{
		hv = (zbx_vmware_hv_t *)service->data->hvs.values[i];

		if (NULL != vm_get(&hv->vms, uuid))
			break;
	}

	if (i != service->data->hvs.values_num)
	{
		name = zbx_xml_read_value(hv->details, ZBX_XPATH_HV_CONFIG("name"));

		SET_STR_RESULT(result, name);
		ret = SYSINFO_RET_OK;
	}
	else
		SET_MSG_RESULT(result, zbx_strdup(NULL, "Unknown virtual machine uuid."));
unlock:
	zbx_vmware_unlock();
out:
	zabbix_log(LOG_LEVEL_DEBUG, "End of %s():%s", __function_name, sysinfo_ret_string(ret));

	return ret;
}

int	check_vcenter_vm_memory_size(AGENT_REQUEST *request, const char *username, const char *password,
		AGENT_RESULT *result)
{
	const char	*__function_name = "check_vcenter_vm_memory_size";

	int		ret;

	zabbix_log(LOG_LEVEL_DEBUG, "In %s()", __function_name);

	ret = get_vcenter_vmstat(request, username, password, ZBX_XPATH_VM_CONFIG("memorySizeMB"), result);

	if (SYSINFO_RET_OK == ret && NULL != GET_UI64_RESULT(result))
		result->ui64 = result->ui64 * ZBX_MEBIBYTE;

	zabbix_log(LOG_LEVEL_DEBUG, "End of %s():%s", __function_name, sysinfo_ret_string(ret));

	return ret;
}

int	check_vcenter_vm_memory_size_ballooned(AGENT_REQUEST *request, const char *username, const char *password,
		AGENT_RESULT *result)
{
	const char	*__function_name = "check_vcenter_vm_memory_size_ballooned";

	int		ret;

	zabbix_log(LOG_LEVEL_DEBUG, "In %s()", __function_name);

	ret = get_vcenter_vmstat(request, username, password, ZBX_XPATH_VM_QUICKSTATS("balloonedMemory"), result);

	if (SYSINFO_RET_OK == ret && NULL != GET_UI64_RESULT(result))
		result->ui64 = result->ui64 * ZBX_MEBIBYTE;

	zabbix_log(LOG_LEVEL_DEBUG, "End of %s():%s", __function_name, sysinfo_ret_string(ret));

	return ret;
}

int	check_vcenter_vm_memory_size_compressed(AGENT_REQUEST *request, const char *username, const char *password,
		AGENT_RESULT *result)
{
	const char	*__function_name = "check_vcenter_vm_memory_size_compressed";

	int		ret;

	zabbix_log(LOG_LEVEL_DEBUG, "In %s()", __function_name);

	ret = get_vcenter_vmstat(request, username, password, ZBX_XPATH_VM_QUICKSTATS("compressedMemory"), result);

	if (SYSINFO_RET_OK == ret && NULL != GET_UI64_RESULT(result))
		result->ui64 = result->ui64 * ZBX_MEBIBYTE;

	zabbix_log(LOG_LEVEL_DEBUG, "End of %s():%s", __function_name, sysinfo_ret_string(ret));

	return ret;
}

int	check_vcenter_vm_memory_size_swapped(AGENT_REQUEST *request, const char *username, const char *password,
		AGENT_RESULT *result)
{
	const char	*__function_name = "check_vcenter_vm_memory_size_swapped";

	int		ret;

	zabbix_log(LOG_LEVEL_DEBUG, "In %s()", __function_name);

	ret = get_vcenter_vmstat(request, username, password, ZBX_XPATH_VM_QUICKSTATS("swappedMemory"), result);

	if (SYSINFO_RET_OK == ret && NULL != GET_UI64_RESULT(result))
		result->ui64 = result->ui64 * ZBX_MEBIBYTE;

	zabbix_log(LOG_LEVEL_DEBUG, "End of %s():%s", __function_name, sysinfo_ret_string(ret));

	return ret;
}

int	check_vcenter_vm_memory_size_usage_guest(AGENT_REQUEST *request, const char *username, const char *password,
		AGENT_RESULT *result)
{
	const char	*__function_name = "check_vcenter_vm_memory_size_usage_guest";

	int		ret;

	zabbix_log(LOG_LEVEL_DEBUG, "In %s()", __function_name);

	ret = get_vcenter_vmstat(request, username, password, ZBX_XPATH_VM_QUICKSTATS("guestMemoryUsage"), result);

	if (SYSINFO_RET_OK == ret && NULL != GET_UI64_RESULT(result))
		result->ui64 = result->ui64 * ZBX_MEBIBYTE;

	zabbix_log(LOG_LEVEL_DEBUG, "End of %s():%s", __function_name, sysinfo_ret_string(ret));

	return ret;
}

int	check_vcenter_vm_memory_size_usage_host(AGENT_REQUEST *request, const char *username, const char *password,
		AGENT_RESULT *result)
{
	const char	*__function_name = "check_vcenter_vm_memory_size_usage_host";

	int		ret;

	zabbix_log(LOG_LEVEL_DEBUG, "In %s()", __function_name);

	ret = get_vcenter_vmstat(request, username, password, ZBX_XPATH_VM_QUICKSTATS("hostMemoryUsage"), result);

	if (SYSINFO_RET_OK == ret && NULL != GET_UI64_RESULT(result))
		result->ui64 = result->ui64 * ZBX_MEBIBYTE;

	zabbix_log(LOG_LEVEL_DEBUG, "End of %s():%s", __function_name, sysinfo_ret_string(ret));

	return ret;
}

int	check_vcenter_vm_memory_size_private(AGENT_REQUEST *request, const char *username, const char *password,
		AGENT_RESULT *result)
{
	const char	*__function_name = "check_vcenter_vm_memory_size_private";

	int		ret;

	zabbix_log(LOG_LEVEL_DEBUG, "In %s()", __function_name);

	ret = get_vcenter_vmstat(request, username, password, ZBX_XPATH_VM_QUICKSTATS("privateMemory"), result);

	if (SYSINFO_RET_OK == ret && NULL != GET_UI64_RESULT(result))
		result->ui64 = result->ui64 * ZBX_MEBIBYTE;

	zabbix_log(LOG_LEVEL_DEBUG, "End of %s():%s", __function_name, sysinfo_ret_string(ret));

	return ret;
}

int	check_vcenter_vm_memory_size_shared(AGENT_REQUEST *request, const char *username, const char *password,
		AGENT_RESULT *result)
{
	const char	*__function_name = "check_vcenter_vm_memory_size_shared";

	int		ret;

	zabbix_log(LOG_LEVEL_DEBUG, "In %s()", __function_name);

	ret = get_vcenter_vmstat(request, username, password, ZBX_XPATH_VM_QUICKSTATS("sharedMemory"), result);

	if (SYSINFO_RET_OK == ret && NULL != GET_UI64_RESULT(result))
		result->ui64 = result->ui64 * ZBX_MEBIBYTE;

	zabbix_log(LOG_LEVEL_DEBUG, "End of %s():%s", __function_name, sysinfo_ret_string(ret));

	return ret;
}

int	check_vcenter_vm_powerstate(AGENT_REQUEST *request, const char *username, const char *password,
		AGENT_RESULT *result)
{
	const char	*__function_name = "check_vcenter_vm_powerstate";

	int		ret;

	zabbix_log(LOG_LEVEL_DEBUG, "In %s()", __function_name);

	ret = get_vcenter_vmstat(request, username, password, ZBX_XPATH_VM_RUNTIME("powerState"), result);

	if (SYSINFO_RET_OK == ret)
		ret = vmware_set_powerstate_result(result);

	zabbix_log(LOG_LEVEL_DEBUG, "End of %s():%s", __function_name, sysinfo_ret_string(ret));

	return ret;
}

int	check_vcenter_vm_net_if_discovery(AGENT_REQUEST *request, const char *username, const char *password,
		AGENT_RESULT *result)
{
	const char		*__function_name = "check_vcenter_vm_net_if_discovery";

	struct zbx_json		json_data;
	zbx_vmware_service_t	*service;
	zbx_vmware_vm_t		*vm = NULL;
	zbx_vmware_dev_t	*dev;
	char			*url, *uuid;
	int			i, ret = SYSINFO_RET_FAIL;

	zabbix_log(LOG_LEVEL_DEBUG, "In %s()", __function_name);

	if (2 != request->nparam)
	{
		SET_MSG_RESULT(result, zbx_strdup(NULL, "Invalid number of parameters."));
		goto out;
	}

	url = get_rparam(request, 0);
	uuid = get_rparam(request, 1);

	if ('\0' == *uuid)
	{
		SET_MSG_RESULT(result, zbx_strdup(NULL, "Invalid second parameter."));
		goto out;
	}

	zbx_vmware_lock();

	if (NULL == (service = get_vmware_service(url, username, password, result, &ret)))
		goto unlock;

	if (NULL == (vm = service_vm_get(service, uuid)))
	{
		SET_MSG_RESULT(result, zbx_strdup(NULL, "Unknown virtual machine uuid."));
		goto unlock;
	}

	zbx_json_init(&json_data, ZBX_JSON_STAT_BUF_LEN);
	zbx_json_addarray(&json_data, ZBX_PROTO_TAG_DATA);

	for (i = 0; i < vm->devs.values_num; i++)
	{
		dev = (zbx_vmware_dev_t *)vm->devs.values[i];

		if (ZBX_VMWARE_DEV_TYPE_NIC != dev->type)
			continue;

		zbx_json_addobject(&json_data, NULL);
		zbx_json_addstring(&json_data, "{#IFNAME}", dev->instance, ZBX_JSON_TYPE_STRING);
		if (NULL != dev->label)
			zbx_json_addstring(&json_data, "{#IFDESC}", dev->label, ZBX_JSON_TYPE_STRING);

		zbx_json_close(&json_data);
	}

	zbx_json_close(&json_data);

	SET_STR_RESULT(result, zbx_strdup(NULL, json_data.buffer));

	zbx_json_free(&json_data);

	ret = SYSINFO_RET_OK;
unlock:
	zbx_vmware_unlock();
out:
	zabbix_log(LOG_LEVEL_DEBUG, "End of %s():%s", __function_name, sysinfo_ret_string(ret));

	return ret;
}

int	check_vcenter_vm_net_if_in(AGENT_REQUEST *request, const char *username, const char *password,
		AGENT_RESULT *result)
{
	const char		*__function_name = "check_vcenter_vm_net_if_in";

	char			*url, *uuid, *instance, *mode;
	zbx_vmware_service_t	*service;
	const char		*path;
	int 			coeff, ret = SYSINFO_RET_FAIL;

	zabbix_log(LOG_LEVEL_DEBUG, "In %s()", __function_name);

	if (3 > request->nparam || request->nparam > 4)
	{
		SET_MSG_RESULT(result, zbx_strdup(NULL, "Invalid number of parameters."));
		goto out;
	}

	url = get_rparam(request, 0);
	uuid = get_rparam(request, 1);
	instance = get_rparam(request, 2);
	mode = get_rparam(request, 3);

	if ('\0' == *uuid)
	{
		SET_MSG_RESULT(result, zbx_strdup(NULL, "Invalid second parameter."));
		goto out;
	}

	if ('\0' == *instance)
	{
		SET_MSG_RESULT(result, zbx_strdup(NULL, "Invalid third parameter."));
		goto out;
	}

	zbx_vmware_lock();

	if (NULL == (service = get_vmware_service(url, username, password, result, &ret)))
		goto unlock;

	if (NULL == mode || '\0' == *mode || 0 == strcmp(mode, "bps"))
	{
		path = "net/received[average]";
		coeff = ZBX_KIBIBYTE;
	}
	else if (0 == strcmp(mode, "pps"))
	{
		path = "net/packetsRx[summation]";
		coeff = 1;
	}
	else
	{
		SET_MSG_RESULT(result, zbx_strdup(NULL, "Invalid fourth parameter."));
		goto unlock;
	}

	ret = vmware_service_get_vm_counter(service, uuid, instance, path, coeff, result);
unlock:
	zbx_vmware_unlock();
out:
	zabbix_log(LOG_LEVEL_DEBUG, "End of %s():%s", __function_name, sysinfo_ret_string(ret));

	return ret;
}

int	check_vcenter_vm_net_if_out(AGENT_REQUEST *request, const char *username, const char *password,
		AGENT_RESULT *result)
{
	const char		*__function_name = "check_vcenter_vm_net_if_out";

	char			*url, *uuid, *instance, *mode;
	zbx_vmware_service_t	*service;
	const char		*path;
	int 			coeff, ret = SYSINFO_RET_FAIL;

	zabbix_log(LOG_LEVEL_DEBUG, "In %s()", __function_name);

	if (3 > request->nparam || request->nparam > 4)
	{
		SET_MSG_RESULT(result, zbx_strdup(NULL, "Invalid number of parameters."));
		goto out;
	}

	url = get_rparam(request, 0);
	uuid = get_rparam(request, 1);
	instance = get_rparam(request, 2);
	mode = get_rparam(request, 3);

	if ('\0' == *uuid)
	{
		SET_MSG_RESULT(result, zbx_strdup(NULL, "Invalid second parameter."));
		goto out;
	}

	if ('\0' == *instance)
	{
		SET_MSG_RESULT(result, zbx_strdup(NULL, "Invalid third parameter."));
		goto out;
	}

	zbx_vmware_lock();

	if (NULL == (service = get_vmware_service(url, username, password, result, &ret)))
		goto unlock;

	if (NULL == mode || '\0' == *mode || 0 == strcmp(mode, "bps"))
	{
		path = "net/transmitted[average]";
		coeff = ZBX_KIBIBYTE;
	}
	else if (0 == strcmp(mode, "pps"))
	{
		path = "net/packetsTx[summation]";
		coeff = 1;
	}
	else
	{
		SET_MSG_RESULT(result, zbx_strdup(NULL, "Invalid fourth parameter."));
		goto unlock;
	}

	ret = vmware_service_get_vm_counter(service, uuid, instance, path, coeff, result);
unlock:
	zbx_vmware_unlock();
out:
	zabbix_log(LOG_LEVEL_DEBUG, "End of %s():%s", __function_name, sysinfo_ret_string(ret));

	return ret;
}

int	check_vcenter_vm_storage_committed(AGENT_REQUEST *request, const char *username, const char *password,
		AGENT_RESULT *result)
{
	const char	*__function_name = "check_vcenter_vm_storage_committed";

	int		ret;

	zabbix_log(LOG_LEVEL_DEBUG, "In %s()", __function_name);

	ret = get_vcenter_vmstat(request, username, password, ZBX_XPATH_VM_STORAGE("committed"), result);

	zabbix_log(LOG_LEVEL_DEBUG, "End of %s():%s", __function_name, sysinfo_ret_string(ret));

	return ret;
}

int	check_vcenter_vm_storage_unshared(AGENT_REQUEST *request, const char *username, const char *password,
		AGENT_RESULT *result)
{
	const char	*__function_name = "check_vcenter_vm_storage_unshared";

	int		ret;

	zabbix_log(LOG_LEVEL_DEBUG, "In %s()", __function_name);

	ret = get_vcenter_vmstat(request, username, password, ZBX_XPATH_VM_STORAGE("unshared"), result);

	zabbix_log(LOG_LEVEL_DEBUG, "End of %s():%s", __function_name, sysinfo_ret_string(ret));

	return ret;
}

int	check_vcenter_vm_storage_uncommitted(AGENT_REQUEST *request, const char *username, const char *password,
		AGENT_RESULT *result)
{
	const char	*__function_name = "check_vcenter_vm_storage_committed";

	int		ret;

	zabbix_log(LOG_LEVEL_DEBUG, "In %s()", __function_name);

	ret = get_vcenter_vmstat(request, username, password, ZBX_XPATH_VM_STORAGE("uncommitted"), result);

	zabbix_log(LOG_LEVEL_DEBUG, "End of %s():%s", __function_name, sysinfo_ret_string(ret));

	return ret;
}

int	check_vcenter_vm_uptime(AGENT_REQUEST *request, const char *username, const char *password,
		AGENT_RESULT *result)
{
	const char	*__function_name = "check_vcenter_vm_uptime";

	int		ret;

	zabbix_log(LOG_LEVEL_DEBUG, "In %s()", __function_name);

	ret = get_vcenter_vmstat(request, username, password, ZBX_XPATH_VM_QUICKSTATS("uptimeSeconds"), result);

	zabbix_log(LOG_LEVEL_DEBUG, "End of %s():%s", __function_name, sysinfo_ret_string(ret));

	return ret;
}

int	check_vcenter_vm_vfs_dev_discovery(AGENT_REQUEST *request, const char *username, const char *password,
		AGENT_RESULT *result)
{
	const char		*__function_name = "check_vcenter_vm_vfs_dev_discovery";

	struct zbx_json		json_data;
	zbx_vmware_service_t	*service;
	zbx_vmware_vm_t		*vm = NULL;
	zbx_vmware_dev_t	*dev;
	char			*url, *uuid;
	int			i, ret = SYSINFO_RET_FAIL;

	zabbix_log(LOG_LEVEL_DEBUG, "In %s()", __function_name);

	if (2 != request->nparam)
	{
		SET_MSG_RESULT(result, zbx_strdup(NULL, "Invalid number of parameters."));
		goto out;
	}

	url = get_rparam(request, 0);
	uuid = get_rparam(request, 1);

	if ('\0' == *uuid)
	{
		SET_MSG_RESULT(result, zbx_strdup(NULL, "Invalid second parameter."));
		goto out;
	}

	zbx_vmware_lock();

	if (NULL == (service = get_vmware_service(url, username, password, result, &ret)))
		goto unlock;

	if (NULL == (vm = service_vm_get(service, uuid)))
	{
		SET_MSG_RESULT(result, zbx_strdup(NULL, "Unknown virtual machine uuid."));
		goto unlock;
	}

	zbx_json_init(&json_data, ZBX_JSON_STAT_BUF_LEN);
	zbx_json_addarray(&json_data, ZBX_PROTO_TAG_DATA);

	for (i = 0; i < vm->devs.values_num; i++)
	{
		dev = (zbx_vmware_dev_t *)vm->devs.values[i];

		if (ZBX_VMWARE_DEV_TYPE_DISK != dev->type)
			continue;

		zbx_json_addobject(&json_data, NULL);
		zbx_json_addstring(&json_data, "{#DISKNAME}", dev->instance, ZBX_JSON_TYPE_STRING);
		if (NULL != dev->label)
			zbx_json_addstring(&json_data, "{#DISKDESC}", dev->label, ZBX_JSON_TYPE_STRING);
		zbx_json_close(&json_data);
	}

	zbx_json_close(&json_data);

	SET_STR_RESULT(result, zbx_strdup(NULL, json_data.buffer));

	zbx_json_free(&json_data);

	ret = SYSINFO_RET_OK;
unlock:
	zbx_vmware_unlock();
out:
	zabbix_log(LOG_LEVEL_DEBUG, "End of %s():%s", __function_name, sysinfo_ret_string(ret));

	return ret;
}

int	check_vcenter_vm_vfs_dev_read(AGENT_REQUEST *request, const char *username, const char *password,
		AGENT_RESULT *result)
{
	const char		*__function_name = "check_vcenter_vm_vfs_dev_read";

	char			*url, *uuid, *instance, *mode;
	zbx_vmware_service_t	*service;
	const char		*path;
	int			coeff, ret = SYSINFO_RET_FAIL;

	zabbix_log(LOG_LEVEL_DEBUG, "In %s()", __function_name);

	if (3 > request->nparam || request->nparam > 4)
	{
		SET_MSG_RESULT(result, zbx_strdup(NULL, "Invalid number of parameters."));
		goto out;
	}

	url = get_rparam(request, 0);
	uuid = get_rparam(request, 1);
	instance = get_rparam(request, 2);
	mode = get_rparam(request, 3);

	if ('\0' == *uuid)
	{
		SET_MSG_RESULT(result, zbx_strdup(NULL, "Invalid second parameter."));
		goto out;
	}

	if ('\0' == *instance)
	{
		SET_MSG_RESULT(result, zbx_strdup(NULL, "Invalid third parameter."));
		goto out;
	}

	zbx_vmware_lock();

	if (NULL == (service = get_vmware_service(url, username, password, result, &ret)))
		goto unlock;

	if (NULL == mode || '\0' == *mode || 0 == strcmp(mode, "bps"))
	{
		path = "virtualDisk/read[average]";
		coeff = ZBX_KIBIBYTE;
	}
	else if (0 == strcmp(mode, "ops"))
	{
		path = "virtualDisk/numberReadAveraged[average]";
		coeff = 1;
	}
	else
	{
		SET_MSG_RESULT(result, zbx_strdup(NULL, "Invalid fourth parameter."));
		goto unlock;
	}

	ret =  vmware_service_get_vm_counter(service, uuid, instance, path, coeff, result);
unlock:
	zbx_vmware_unlock();
out:
	zabbix_log(LOG_LEVEL_DEBUG, "End of %s():%s", __function_name, sysinfo_ret_string(ret));

	return ret;
}

int	check_vcenter_vm_vfs_dev_write(AGENT_REQUEST *request, const char *username, const char *password,
		AGENT_RESULT *result)
{
	const char		*__function_name = "check_vcenter_vm_vfs_dev_write";

	char			*url, *uuid, *instance, *mode;
	zbx_vmware_service_t	*service;
	const char		*path;
	int			coeff, ret = SYSINFO_RET_FAIL;

	zabbix_log(LOG_LEVEL_DEBUG, "In %s()", __function_name);

	if (3 > request->nparam || request->nparam > 4)
	{
		SET_MSG_RESULT(result, zbx_strdup(NULL, "Invalid number of parameters."));
		goto out;
	}

	url = get_rparam(request, 0);
	uuid = get_rparam(request, 1);
	instance = get_rparam(request, 2);
	mode = get_rparam(request, 3);

	if ('\0' == *uuid)
	{
		SET_MSG_RESULT(result, zbx_strdup(NULL, "Invalid second parameter."));
		goto out;
	}

	if ('\0' == *instance)
	{
		SET_MSG_RESULT(result, zbx_strdup(NULL, "Invalid third parameter."));
		goto out;
	}

	zbx_vmware_lock();

	if (NULL == (service = get_vmware_service(url, username, password, result, &ret)))
		goto unlock;

	if (NULL == mode || '\0' == *mode || 0 == strcmp(mode, "bps"))
	{
		path = "virtualDisk/write[average]";
		coeff = ZBX_KIBIBYTE;
	}
	else if (0 == strcmp(mode, "ops"))
	{
		path = "virtualDisk/numberWriteAveraged[average]";
		coeff = 1;
	}
	else
	{
		SET_MSG_RESULT(result, zbx_strdup(NULL, "Invalid fourth parameter."));
		goto unlock;
	}

	ret =  vmware_service_get_vm_counter(service, uuid, instance, path, coeff, result);
unlock:
	zbx_vmware_unlock();
out:
	zabbix_log(LOG_LEVEL_DEBUG, "End of %s():%s", __function_name, sysinfo_ret_string(ret));

	return ret;
}

int	check_vcenter_vm_vfs_fs_discovery(AGENT_REQUEST *request, const char *username, const char *password,
		AGENT_RESULT *result)
{
	const char		*__function_name = "check_vcenter_vm_vfs_fs_discovery";

	struct zbx_json		json_data;
	zbx_vmware_service_t	*service;
	zbx_vmware_vm_t		*vm = NULL;
	char			*url, *uuid;
	zbx_vector_str_t	disks;
	int			i, ret = SYSINFO_RET_FAIL;

	zabbix_log(LOG_LEVEL_DEBUG, "In %s()", __function_name);

	if (2 != request->nparam)
	{
		SET_MSG_RESULT(result, zbx_strdup(NULL, "Invalid number of parameters."));
		goto out;
	}

	url = get_rparam(request, 0);
	uuid = get_rparam(request, 1);

	if ('\0' == *uuid)
	{
		SET_MSG_RESULT(result, zbx_strdup(NULL, "Invalid second parameter."));
		goto out;
	}

	zbx_vmware_lock();

	if (NULL == (service = get_vmware_service(url, username, password, result, &ret)))
		goto unlock;

	if (NULL == (vm = service_vm_get(service, uuid)))
	{
		SET_MSG_RESULT(result, zbx_strdup(NULL, "Unknown virtual machine uuid."));
		goto unlock;
	}

	zbx_vector_str_create(&disks);

	zbx_xml_read_values(vm->details, ZBX_XPATH_LN2("disk", "diskPath"), &disks);

	zbx_json_init(&json_data, ZBX_JSON_STAT_BUF_LEN);
	zbx_json_addarray(&json_data, ZBX_PROTO_TAG_DATA);

	for (i = 0; i < disks.values_num; i++)
	{
		zbx_json_addobject(&json_data, NULL);
		zbx_json_addstring(&json_data, "{#FSNAME}", disks.values[i], ZBX_JSON_TYPE_STRING);
		zbx_json_close(&json_data);
	}

	zbx_json_close(&json_data);

	zbx_vector_str_clean(&disks);
	zbx_vector_str_destroy(&disks);

	SET_STR_RESULT(result, zbx_strdup(NULL, json_data.buffer));

	zbx_json_free(&json_data);

	ret = SYSINFO_RET_OK;
unlock:
	zbx_vmware_unlock();
out:
	zabbix_log(LOG_LEVEL_DEBUG, "End of %s():%s", __function_name, sysinfo_ret_string(ret));

	return ret;
}

int	check_vcenter_vm_vfs_fs_size(AGENT_REQUEST *request, const char *username, const char *password,
		AGENT_RESULT *result)
{
	const char		*__function_name = "check_vcenter_vm_vfs_fs_size";

	zbx_vmware_service_t	*service;
	zbx_vmware_vm_t		*vm;
	char			*url, *uuid, *fsname, *mode, *value = NULL, xpath[MAX_STRING_LEN];
	zbx_uint64_t		value_total, value_free;
	int			ret = SYSINFO_RET_FAIL;

	zabbix_log(LOG_LEVEL_DEBUG, "In %s()", __function_name);

	if (3 > request->nparam || request->nparam > 4)
	{
		SET_MSG_RESULT(result, zbx_strdup(NULL, "Invalid number of parameters."));
		goto out;
	}

	url = get_rparam(request, 0);
	uuid = get_rparam(request, 1);
	fsname = get_rparam(request, 2);
	mode = get_rparam(request, 3);

	if ('\0' == *uuid)
	{
		SET_MSG_RESULT(result, zbx_strdup(NULL, "Invalid second parameter."));
		goto out;
	}

	zbx_vmware_lock();

	if (NULL == (service = get_vmware_service(url, username, password, result, &ret)))
		goto unlock;

	if (NULL == (vm = service_vm_get(service, uuid)))
	{
		SET_MSG_RESULT(result, zbx_strdup(NULL, "Unknown virtual machine uuid."));
		goto unlock;
	}

	zbx_snprintf(xpath, sizeof(xpath),
			ZBX_XPATH_LN2("disk", "diskPath") "[.='%s']/.." ZBX_XPATH_LN("capacity"), fsname);

	if (NULL == (value = zbx_xml_read_value(vm->details, xpath)))
		goto unlock;

	zabbix_log(LOG_LEVEL_DEBUG, "%s() value:'%s'", __function_name, value);

	if (SUCCEED != is_uint64(value, &value_total))
		goto unlock;

	zbx_free(value);

	zbx_snprintf(xpath, sizeof(xpath),
			ZBX_XPATH_LN2("disk", "diskPath") "[.='%s']/.." ZBX_XPATH_LN("freeSpace"), fsname);

	if (NULL == (value = zbx_xml_read_value(vm->details, xpath)))
		goto unlock;

	if (SUCCEED != is_uint64(value, &value_free))
		goto unlock;

	ret = SYSINFO_RET_OK;

	if (NULL == mode || '\0' == *mode || 0 == strcmp(mode, "total"))
		SET_UI64_RESULT(result, value_total);
	else if (0 == strcmp(mode, "free"))
		SET_UI64_RESULT(result, value_free);
	else if (0 == strcmp(mode, "used"))
		SET_UI64_RESULT(result, value_total - value_free);
	else if (0 == strcmp(mode, "pfree"))
		SET_DBL_RESULT(result, 0 != value_total ? (double)(100.0 * value_free) / value_total : 0);
	else if (0 == strcmp(mode, "pused"))
		SET_DBL_RESULT(result, 100.0 - (0 != value_total ? (double)(100.0 * value_free) / value_total : 0));
	else
	{
		SET_MSG_RESULT(result, zbx_strdup(NULL, "Invalid fourth parameter."));
		ret = SYSINFO_RET_FAIL;
	}
unlock:
	zbx_free(value);

	zbx_vmware_unlock();
out:
	zabbix_log(LOG_LEVEL_DEBUG, "End of %s():%s", __function_name, sysinfo_ret_string(ret));

	return ret;
}

int	check_vcenter_vm_perfcounter(AGENT_REQUEST *request, const char *username, const char *password,
		AGENT_RESULT *result)
{
	const char		*__function_name = "check_vcenter_vm_perfcounter";

	char			*url, *uuid, *path, *instance;
	zbx_vmware_service_t	*service;
	zbx_vmware_vm_t		*vm;
	zbx_uint64_t		counterid;
	int			ret = SYSINFO_RET_FAIL;

	zabbix_log(LOG_LEVEL_DEBUG, "In %s()", __function_name);

	if (3 > request->nparam || request->nparam > 4)
	{
		SET_MSG_RESULT(result, zbx_strdup(NULL, "Invalid number of parameters."));
		goto out;
	}

	url = get_rparam(request, 0);
	uuid = get_rparam(request, 1);
	path = get_rparam(request, 2);
	instance = get_rparam(request, 3);

	if (NULL == instance)
		instance = "";

	zbx_vmware_lock();

	if (NULL == (service = get_vmware_service(url, username, password, result, &ret)))
		goto unlock;

	if (NULL == (vm = service_vm_get(service, uuid)))
	{
		SET_MSG_RESULT(result, zbx_strdup(NULL, "Unknown virtual machine uuid."));
		goto unlock;
	}

	if (FAIL == zbx_vmware_service_get_counterid(service, path, &counterid))
	{
		SET_MSG_RESULT(result, zbx_strdup(NULL, "Performance counter is not available."));
		goto unlock;
	}

	/* FAIL is returned if counter already exists */
	if (SUCCEED == zbx_vmware_service_add_perf_counter(service, "VirtualMachine", vm->id, counterid))
	{
		ret = SYSINFO_RET_OK;
		goto unlock;
	}

	/* the performance counter is already being monitored, try to get the results from statistics */
	ret = vmware_service_get_counter_value_by_id(service, "VirtualMachine", vm->id, counterid, instance, 1, result);
unlock:
	zbx_vmware_unlock();
out:
	zabbix_log(LOG_LEVEL_DEBUG, "End of %s():%s", __function_name, sysinfo_ret_string(ret));

	return ret;
}

#endif	/* defined(HAVE_LIBXML2) && defined(HAVE_LIBCURL) */<|MERGE_RESOLUTION|>--- conflicted
+++ resolved
@@ -181,13 +181,8 @@
 	return cluster;
 }
 
-<<<<<<< HEAD
 static int	vmware_service_get_counter_value_by_id(zbx_vmware_service_t *service, const char *type, const char *id,
 		zbx_uint64_t counterid, const char *instance, int coeff, AGENT_RESULT *result)
-=======
-static int	vmware_counter_get(const char *stats, const char *instance, zbx_uint64_t counterid, int coeff,
-		AGENT_RESULT *result)
->>>>>>> 77d8ce28
 {
 	const char			*__function_name = "vmware_service_get_counter_value_by_id";
 
@@ -256,22 +251,7 @@
 static int	vmware_service_get_counter_value_by_path(zbx_vmware_service_t *service, const char *type,
 		const char *id, const char *path, const char *instance, int coeff, AGENT_RESULT *result)
 {
-<<<<<<< HEAD
 	zbx_uint64_t	counterid;
-=======
-	const char		*__function_name = "vmware_get_events";
-
-	zbx_vector_str_t	keys;
-	zbx_vector_uint64_t	ids;
-	zbx_uint64_t		key;
-	char			*value, xpath[MAX_STRING_LEN];
-	int			i, ret = SYSINFO_RET_FAIL;
-	zbx_log_t		*log;
-	struct tm		tm;
-	time_t			t;
-
-	zabbix_log(LOG_LEVEL_DEBUG, "In %s() lastlogsize:" ZBX_FS_UI64, __function_name, lastlogsize);
->>>>>>> 77d8ce28
 
 	if (FAIL == zbx_vmware_service_get_counterid(service, path, &counterid))
 	{
@@ -279,7 +259,6 @@
 		return SYSINFO_RET_FAIL;
 	}
 
-<<<<<<< HEAD
 	return vmware_service_get_counter_value_by_id(service, type, id, counterid, instance, coeff, result);
 }
 
@@ -301,84 +280,6 @@
 
 	ret = vmware_service_get_counter_value_by_path(service, "VirtualMachine", vm->id, path, instance, coeff,
 			result);
-=======
-	zbx_vector_uint64_create(&ids);
-
-	for (i = 0; i < keys.values_num; i++)
-	{
-		if (SUCCEED != is_uint64(keys.values[i], &key))
-			continue;
-
-		if (key <= lastlogsize)
-			continue;
-
-		zbx_vector_uint64_append(&ids, key);
-	}
-
-	if (0 != ids.values_num)
-	{
-		zbx_vector_uint64_sort(&ids, ZBX_DEFAULT_UINT64_COMPARE_FUNC);
-
-		for (i = 0; i < ids.values_num; i++)
-		{
-			zbx_snprintf(xpath, sizeof(xpath), ZBX_XPATH_LN2("Event", "key") "[.='" ZBX_FS_UI64 "']/.."
-					ZBX_XPATH_LN("fullFormattedMessage"), ids.values[i]);
-
-			if (NULL == (value = zbx_xml_read_value(events, xpath)))
-				continue;
-
-			zbx_replace_invalid_utf8(value);
-			log = add_log_result(result, value);
-			log->logeventid = ids.values[i];
-			log->lastlogsize = ids.values[i];
-
-			zbx_free(value);
-
-			/* timestamp */
-
-			zbx_snprintf(xpath, sizeof(xpath), ZBX_XPATH_LN2("Event", "key") "[.='" ZBX_FS_UI64 "']/.."
-					ZBX_XPATH_LN("createdTime"), ids.values[i]);
-
-			if (NULL == (value = zbx_xml_read_value(events, xpath)))
-				continue;
-
-			/* 2013-06-04T14:19:23.406298Z */
-			if (6 == sscanf(value, "%d-%d-%dT%d:%d:%d.%*s", &tm.tm_year, &tm.tm_mon, &tm.tm_mday,
-					&tm.tm_hour, &tm.tm_min, &tm.tm_sec))
-
-			{
-				int		tz_offset;
-#if defined(HAVE_TM_TM_GMTOFF)
-				struct tm	*ptm;
-				time_t		now;
-
-				now = time(NULL);
-				ptm = localtime(&now);
-				tz_offset = ptm->tm_gmtoff;
-#else
-				tz_offset = -timezone;
-#endif
-				tm.tm_year -= 1900;
-				tm.tm_mon--;
-				tm.tm_isdst = -1;
-
-				if (0 < (t = mktime(&tm)))
-					log->timestamp = (int)t + tz_offset;
-			}
-
-			zbx_free(value);
-		}
-	}
-	else
-		set_log_result_empty(result);
-
-	zbx_vector_uint64_destroy(&ids);
-
-	zbx_vector_str_clean(&keys);
-	zbx_vector_str_destroy(&keys);
-
-	ret = SYSINFO_RET_OK;
->>>>>>> 77d8ce28
 out:
 	zabbix_log(LOG_LEVEL_DEBUG, "End of %s():%s", __function_name, sysinfo_ret_string(ret));
 
