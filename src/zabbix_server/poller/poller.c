--- conflicted
+++ resolved
@@ -51,110 +51,7 @@
 
 static int	is_bunch_poller(int poller_type)
 {
-<<<<<<< HEAD
 	return ZBX_POLLER_TYPE_JAVA == poller_type ? SUCCEED : FAIL;
-=======
-	const char	*__function_name = "get_value";
-	int		res = FAIL;
-
-	zabbix_log(LOG_LEVEL_DEBUG, "In %s() key:'%s'", __function_name, item->key_orig);
-
-	switch (item->type)
-	{
-		case ITEM_TYPE_ZABBIX:
-			alarm(CONFIG_TIMEOUT);
-			res = get_value_agent(item, result);
-			alarm(0);
-			break;
-		case ITEM_TYPE_SNMPv1:
-		case ITEM_TYPE_SNMPv2c:
-		case ITEM_TYPE_SNMPv3:
-#ifdef HAVE_SNMP
-			alarm(CONFIG_TIMEOUT);
-			res = get_value_snmp(item, result);
-			alarm(0);
-#else
-			SET_MSG_RESULT(result, strdup("Support of SNMP parameters was not compiled in"));
-			res = NOTSUPPORTED;
-#endif
-			break;
-		case ITEM_TYPE_IPMI:
-#ifdef HAVE_OPENIPMI
-			res = get_value_ipmi(item, result);
-#else
-			SET_MSG_RESULT(result, strdup("Support of IPMI parameters was not compiled in"));
-			res = NOTSUPPORTED;
-#endif
-			break;
-		case ITEM_TYPE_SIMPLE:
-			/* simple checks use their own timeouts */
-			res = get_value_simple(item, result);
-			break;
-		case ITEM_TYPE_INTERNAL:
-			res = get_value_internal(item, result);
-			break;
-		case ITEM_TYPE_DB_MONITOR:
-			alarm(CONFIG_TIMEOUT);
-			res = get_value_db(item, result);
-			alarm(0);
-			break;
-		case ITEM_TYPE_AGGREGATE:
-			res = get_value_aggregate(item, result);
-			break;
-		case ITEM_TYPE_EXTERNAL:
-			/* external checks use their own timeouts */
-			res = get_value_external(item, result);
-			break;
-		case ITEM_TYPE_SSH:
-#ifdef HAVE_SSH2
-			alarm(CONFIG_TIMEOUT);
-			res = get_value_ssh(item, result);
-			alarm(0);
-#else
-			SET_MSG_RESULT(result, strdup("Support of SSH parameters was not compiled in"));
-			res = NOTSUPPORTED;
-#endif	/* HAVE_SSH2 */
-			break;
-		case ITEM_TYPE_TELNET:
-			alarm(CONFIG_TIMEOUT);
-			res = get_value_telnet(item, result);
-			alarm(0);
-			break;
-		case ITEM_TYPE_CALCULATED:
-			res = get_value_calculated(item, result);
-			break;
-		default:
-			zabbix_log(LOG_LEVEL_WARNING, "Not supported item type:%d",
-					item->type);
-			zabbix_syslog("Not supported item type:%d",
-					item->type);
-			res = NOTSUPPORTED;
-	}
-
-	if (SUCCEED != res && GET_MSG_RESULT(result))
-	{
-		zabbix_log(LOG_LEVEL_DEBUG, "Item [%s:%s] error: %s",
-				item->host.host, item->key_orig, result->msg);
-		zabbix_syslog("Item [%s:%s] error: %s",
-				item->host.host, item->key_orig, result->msg);
-	}
-
-	/* remove formatting symbols from the end of the result */
-	/* so it could be checked by "is_uint64" and "is_double" functions */
-	/* when we try to get "int" or "float" values from "string" result */
-	if (ISSET_STR(result))
-	{
-		zbx_rtrim(result->str, " \r\n");
-	}
-	if (ISSET_TEXT(result))
-	{
-		zbx_rtrim(result->text, " \r\n");
-	}
-
-	zabbix_log(LOG_LEVEL_DEBUG, "End of %s():%s", __function_name, zbx_result_string(res));
-
-	return res;
->>>>>>> 74edb9ef
 }
 
 static void	update_key_status(zbx_uint64_t hostid, int host_status, zbx_timespec_t *ts)
@@ -496,11 +393,9 @@
 			break;
 		case ITEM_TYPE_SSH:
 #ifdef HAVE_SSH2
-			/* Cannot use "alarming" since it breaks down libssh2 and our process terminates. */
-			/* libssh2 has its own default timeout == 60 and it should not hang on under usual circumstances. */
-			/* alarm(CONFIG_TIMEOUT); */
+			alarm(CONFIG_TIMEOUT);
 			res = get_value_ssh(item, result);
-			/* alarm(0); */
+			alarm(0);
 #else
 			SET_MSG_RESULT(result, zbx_strdup(NULL, "Support of SSH parameters was not compiled in"));
 			res = NOTSUPPORTED;
