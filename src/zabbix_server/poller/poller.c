/*
** Zabbix
** Copyright (C) 2001-2016 Zabbix SIA
**
** This program is free software; you can redistribute it and/or modify
** it under the terms of the GNU General Public License as published by
** the Free Software Foundation; either version 2 of the License, or
** (at your option) any later version.
**
** This program is distributed in the hope that it will be useful,
** but WITHOUT ANY WARRANTY; without even the implied warranty of
** MERCHANTABILITY or FITNESS FOR A PARTICULAR PURPOSE. See the
** GNU General Public License for more details.
**
** You should have received a copy of the GNU General Public License
** along with this program; if not, write to the Free Software
** Foundation, Inc., 51 Franklin Street, Fifth Floor, Boston, MA  02110-1301, USA.
**/

#include "common.h"

#include "db.h"
#include "dbcache.h"
#include "daemon.h"
#include "zbxserver.h"
#include "zbxself.h"
#include "../events.h"

#include "poller.h"

#include "checks_agent.h"
#include "checks_aggregate.h"
#include "checks_external.h"
#include "checks_internal.h"
#include "checks_simple.h"
#include "checks_snmp.h"
#include "checks_db.h"
#ifdef HAVE_SSH2
#	include "checks_ssh.h"
#endif
#include "checks_telnet.h"
#include "checks_java.h"
#include "checks_calculated.h"
#include "../../libs/zbxcrypto/tls.h"

extern unsigned char	process_type, program_type;
extern int		server_num, process_num;

/******************************************************************************
 *                                                                            *
 * Function: db_host_update_availability                                      *
 *                                                                            *
 * Purpose: write host availability changes into database                     *
 *                                                                            *
 * Parameters: ha    - [IN] the host availability data                        *
 *                                                                            *
 * Return value: SUCCEED - the availability changes were written into db      *
 *               FAIL    - no changes in availability data were detected      *
 *                                                                            *
 ******************************************************************************/
static int	db_host_update_availability(const zbx_host_availability_t *ha)
{
	char	*sql = NULL;
	size_t	sql_alloc = 0, sql_offset = 0;

	if (SUCCEED == zbx_sql_add_host_availability(&sql, &sql_alloc, &sql_offset, ha))
	{
		DBbegin();
		DBexecute("%s", sql);
		DBcommit();

		zbx_free(sql);

		return SUCCEED;
	}

	return FAIL;
}

/******************************************************************************
 *                                                                            *
 * Function: host_get_availability                                            *
 *                                                                            *
 * Purpose: get host availability data based on the specified agent type      *
 *                                                                            *
 * Parameters: dc_host      - [IN] the host                                   *
 *             type         - [IN] the agent type                             *
 *             availability - [OUT] the host availability data                *
 *                                                                            *
 * Return value: SUCCEED - the host availability data was retrieved           *
 *                         successfully                                       *
 *               FAIL    - failed to retrieve host availability data,         *
 *                         invalid agent type was specified                   *
 *                                                                            *
 ******************************************************************************/
static int	host_get_availability(const DC_HOST *dc_host, unsigned char agent, zbx_host_availability_t *ha)
{
	zbx_agent_availability_t	*availability = &ha->agents[agent];

	availability->flags = ZBX_FLAGS_AGENT_STATUS;

	switch (agent)
	{
		case ZBX_AGENT_ZABBIX:
			availability->available = dc_host->available;
			availability->error = zbx_strdup(NULL, dc_host->error);
			availability->errors_from = dc_host->errors_from;
			availability->disable_until = dc_host->disable_until;
			break;
		case ZBX_AGENT_SNMP:
			availability->available = dc_host->snmp_available;
			availability->error = zbx_strdup(NULL, dc_host->snmp_error);
			availability->errors_from = dc_host->snmp_errors_from;
			availability->disable_until = dc_host->snmp_disable_until;
			break;
		case ZBX_AGENT_IPMI:
			availability->available = dc_host->ipmi_available;
			availability->error = zbx_strdup(NULL, dc_host->ipmi_error);
			availability->errors_from = dc_host->ipmi_errors_from;
			availability->disable_until = dc_host->ipmi_disable_until;
			break;
		case ZBX_AGENT_JMX:
			availability->available = dc_host->jmx_available;
			availability->error = zbx_strdup(NULL, dc_host->jmx_error);
			availability->disable_until = dc_host->jmx_disable_until;
			availability->errors_from = dc_host->jmx_errors_from;
			break;
		default:
			return FAIL;
	}

	ha->hostid = dc_host->hostid;

	return SUCCEED;
}

/******************************************************************************
 *                                                                            *
 * Function: host_set_availability                                            *
 *                                                                            *
 * Purpose: sets host availability data based on the specified agent type     *
 *                                                                            *
 * Parameters: dc_host      - [IN] the host                                   *
 *             type         - [IN] the agent type                             *
 *             availability - [IN] the host availability data                 *
 *                                                                            *
 * Return value: SUCCEED - the host availability data was set successfully    *
 *               FAIL    - failed to set host availability data,              *
 *                         invalid agent type was specified                   *
 *                                                                            *
 ******************************************************************************/
static int	host_set_availability(DC_HOST *dc_host, unsigned char agent, const zbx_host_availability_t *ha)
{
	const zbx_agent_availability_t	*availability = &ha->agents[agent];
	unsigned char			*pavailable;
	int				*perrors_from, *pdisable_until;
	char				*perror;

	switch (agent)
	{
		case ZBX_AGENT_ZABBIX:
			pavailable = &dc_host->available;
			perror = dc_host->error;
			perrors_from = &dc_host->errors_from;
			pdisable_until = &dc_host->disable_until;
			break;
		case ZBX_AGENT_SNMP:
			pavailable = &dc_host->snmp_available;
			perror = dc_host->snmp_error;
			perrors_from = &dc_host->snmp_errors_from;
			pdisable_until = &dc_host->snmp_disable_until;
			break;
		case ZBX_AGENT_IPMI:
			pavailable = &dc_host->ipmi_available;
			perror = dc_host->ipmi_error;
			perrors_from = &dc_host->ipmi_errors_from;
			pdisable_until = &dc_host->ipmi_disable_until;
			break;
		case ZBX_AGENT_JMX:
			pavailable = &dc_host->jmx_available;
			perror = dc_host->jmx_error;
			pdisable_until = &dc_host->jmx_disable_until;
			perrors_from = &dc_host->jmx_errors_from;
			break;
		default:
			return FAIL;
	}

	if (0 != (availability->flags & ZBX_FLAGS_AGENT_STATUS_AVAILABLE))
		*pavailable = availability->available;

	if (0 != (availability->flags & ZBX_FLAGS_AGENT_STATUS_ERROR))
		zbx_strlcpy(perror, availability->error, HOST_ERROR_LEN_MAX);

	if (0 != (availability->flags & ZBX_FLAGS_AGENT_STATUS_ERRORS_FROM))
		*perrors_from = availability->errors_from;

	if (0 != (availability->flags & ZBX_FLAGS_AGENT_STATUS_DISABLE_UNTIL))
		*pdisable_until = availability->disable_until;

	return SUCCEED;
}

static unsigned char	host_availability_agent_by_item_type(unsigned char type)
{
	switch (type)
	{
		case ITEM_TYPE_ZABBIX:
			return ZBX_AGENT_ZABBIX;
			break;
		case ITEM_TYPE_SNMPv1:
		case ITEM_TYPE_SNMPv2c:
		case ITEM_TYPE_SNMPv3:
			return ZBX_AGENT_SNMP;
			break;
		case ITEM_TYPE_IPMI:
			return ZBX_AGENT_IPMI;
			break;
		case ITEM_TYPE_JMX:
			return ZBX_AGENT_JMX;
			break;
		default:
			return ZBX_AGENT_UNKNOWN;
	}
}

void	zbx_activate_item_host(DC_ITEM *item, zbx_timespec_t *ts)
{
	const char		*__function_name = "zbx_activate_item_host";
	zbx_host_availability_t	in, out;
	unsigned char		agent_type;

	zabbix_log(LOG_LEVEL_DEBUG, "In %s() hostid:" ZBX_FS_UI64 " itemid:" ZBX_FS_UI64 " type:%d",
			__function_name, item->host.hostid, item->itemid, (int)item->type);

	zbx_host_availability_init(&in, item->host.hostid);
	zbx_host_availability_init(&out,item->host.hostid);

	if (ZBX_AGENT_UNKNOWN == (agent_type = host_availability_agent_by_item_type(item->type)))
		goto out;

	if (FAIL == host_get_availability(&item->host, agent_type, &in))
		goto out;

	if (FAIL == DChost_activate(item->host.hostid, agent_type, ts, &in.agents[agent_type], &out.agents[agent_type]))
		goto out;

	if (FAIL == db_host_update_availability(&out))
		goto out;

	host_set_availability(&item->host, agent_type, &out);

	if (HOST_AVAILABLE_TRUE == in.agents[agent_type].available)
	{
		zabbix_log(LOG_LEVEL_WARNING, "resuming %s checks on host \"%s\": connection restored",
				zbx_agent_type_string(item->type), item->host.host);
	}
	else
	{
		zabbix_log(LOG_LEVEL_WARNING, "enabling %s checks on host \"%s\": host became available",
				zbx_agent_type_string(item->type), item->host.host);
	}
out:
	zbx_host_availability_clean(&out);
	zbx_host_availability_clean(&in);

	zabbix_log(LOG_LEVEL_DEBUG, "End of %s()", __function_name);
}

void	zbx_deactivate_item_host(DC_ITEM *item, zbx_timespec_t *ts, const char *error)
{
	const char		*__function_name = "zbx_deactivate_item_host";
	zbx_host_availability_t	in, out;
	unsigned char		agent_type;

	zabbix_log(LOG_LEVEL_DEBUG, "In %s() hostid:" ZBX_FS_UI64 " itemid:" ZBX_FS_UI64 " type:%d",
			__function_name, item->host.hostid, item->itemid, (int)item->type);

	zbx_host_availability_init(&in, item->host.hostid);
	zbx_host_availability_init(&out,item->host.hostid);

	if (ZBX_AGENT_UNKNOWN == (agent_type = host_availability_agent_by_item_type(item->type)))
		goto out;

	if (FAIL == host_get_availability(&item->host, agent_type, &in))
		goto out;

	if (FAIL == DChost_deactivate(item->host.hostid, agent_type, ts, &in.agents[agent_type],
			&out.agents[agent_type], error))
	{
		goto out;
	}

	if (FAIL == db_host_update_availability(&out))
		goto out;

	host_set_availability(&item->host, agent_type, &out);

	if (0 == in.agents[agent_type].errors_from)
	{
		zabbix_log(LOG_LEVEL_WARNING, "%s item \"%s\" on host \"%s\" failed:"
				" first network error, wait for %d seconds",
				zbx_agent_type_string(item->type), item->key_orig, item->host.host,
				out.agents[agent_type].disable_until - ts->sec);
	}
	else
	{
		if (HOST_AVAILABLE_FALSE != in.agents[agent_type].available)
		{
			if (HOST_AVAILABLE_FALSE != out.agents[agent_type].available)
			{
				zabbix_log(LOG_LEVEL_WARNING, "%s item \"%s\" on host \"%s\" failed:"
						" another network error, wait for %d seconds",
						zbx_agent_type_string(item->type), item->key_orig, item->host.host,
						out.agents[agent_type].disable_until - ts->sec);
			}
			else
			{
				zabbix_log(LOG_LEVEL_WARNING, "temporarily disabling %s checks on host \"%s\":"
						" host unavailable",
						zbx_agent_type_string(item->type), item->host.host);
			}
		}
	}

	zabbix_log(LOG_LEVEL_DEBUG, "%s() errors_from:%d available:%d", __function_name,
			out.agents[agent_type].errors_from, out.agents[agent_type].available);
out:
	zbx_host_availability_clean(&out);
	zbx_host_availability_clean(&in);

	zabbix_log(LOG_LEVEL_DEBUG, "End of %s()", __function_name);
}

static void    free_result_ptr(AGENT_RESULT *result)
{
	free_result(result);
	zbx_free(result);
}

static int	get_value(DC_ITEM *item, AGENT_RESULT *result, zbx_vector_ptr_t *add_results)
{
	const char	*__function_name = "get_value";
	int		res = FAIL;

	zabbix_log(LOG_LEVEL_DEBUG, "In %s() key:'%s'", __function_name, item->key_orig);

	switch (item->type)
	{
		case ITEM_TYPE_ZABBIX:
			zbx_alarm_on(CONFIG_TIMEOUT);
			res = get_value_agent(item, result);
			zbx_alarm_off();
			break;
		case ITEM_TYPE_SIMPLE:
			/* simple checks use their own timeouts */
			res = get_value_simple(item, result, add_results);
			break;
		case ITEM_TYPE_INTERNAL:
			res = get_value_internal(item, result);
			break;
		case ITEM_TYPE_DB_MONITOR:
#ifdef HAVE_UNIXODBC
			zbx_alarm_on(CONFIG_TIMEOUT);
			res = get_value_db(item, result);
			zbx_alarm_off();
#else
			SET_MSG_RESULT(result,
					zbx_strdup(NULL, "Support for Database monitor checks was not compiled in."));
			res = CONFIG_ERROR;
#endif
			break;
		case ITEM_TYPE_AGGREGATE:
			res = get_value_aggregate(item, result);
			break;
		case ITEM_TYPE_EXTERNAL:
			/* external checks use their own timeouts */
			res = get_value_external(item, result);
			break;
		case ITEM_TYPE_SSH:
#ifdef HAVE_SSH2
			zbx_alarm_on(CONFIG_TIMEOUT);
			res = get_value_ssh(item, result);
			zbx_alarm_off();
#else
			SET_MSG_RESULT(result, zbx_strdup(NULL, "Support for SSH checks was not compiled in."));
			res = CONFIG_ERROR;
#endif
			break;
		case ITEM_TYPE_TELNET:
			zbx_alarm_on(CONFIG_TIMEOUT);
			res = get_value_telnet(item, result);
			zbx_alarm_off();
			break;
		case ITEM_TYPE_CALCULATED:
			res = get_value_calculated(item, result);
			break;
		default:
			SET_MSG_RESULT(result, zbx_dsprintf(NULL, "Not supported item type:%d", item->type));
			res = CONFIG_ERROR;
	}

	if (SUCCEED != res)
	{
		if (!ISSET_MSG(result))
			SET_MSG_RESULT(result, zbx_strdup(NULL, ZBX_NOTSUPPORTED_MSG));

		zabbix_log(LOG_LEVEL_DEBUG, "Item [%s:%s] error: %s", item->host.host, item->key_orig, result->msg);
	}

	zabbix_log(LOG_LEVEL_DEBUG, "End of %s():%s", __function_name, zbx_result_string(res));

	return res;
}

/******************************************************************************
 *                                                                            *
 * Function: get_values                                                       *
 *                                                                            *
 * Purpose: retrieve values of metrics from monitored hosts                   *
 *                                                                            *
 * Parameters: poller_type - [IN] poller type (ZBX_POLLER_TYPE_...)           *
 *                                                                            *
 * Return value: number of items processed                                    *
 *                                                                            *
 * Author: Alexei Vladishev                                                   *
 *                                                                            *
 * Comments: processes single item at a time except for Java, SNMP items,     *
 *           see DCconfig_get_poller_items()                                  *
 *                                                                            *
 ******************************************************************************/
static int	get_values(unsigned char poller_type, int *nextcheck)
{
	const char		*__function_name = "get_values";
	DC_ITEM			items[MAX_POLLER_ITEMS];
	AGENT_RESULT		results[MAX_POLLER_ITEMS];
	int			errcodes[MAX_POLLER_ITEMS];
	zbx_timespec_t		timespec;
	char			*port = NULL, error[ITEM_ERROR_LEN_MAX];
	int			i, num, last_available = HOST_AVAILABLE_UNKNOWN;
	zbx_vector_ptr_t	add_results;

	zabbix_log(LOG_LEVEL_DEBUG, "In %s()", __function_name);

	num = DCconfig_get_poller_items(poller_type, items);

	if (0 == num)
	{
		*nextcheck = DCconfig_get_poller_nextcheck(poller_type);
		goto exit;
	}

	/* prepare items */
	for (i = 0; i < num; i++)
	{
		init_result(&results[i]);
		errcodes[i] = SUCCEED;

		ZBX_STRDUP(items[i].key, items[i].key_orig);
		if (SUCCEED != substitute_key_macros(&items[i].key, NULL, &items[i], NULL,
				MACRO_TYPE_ITEM_KEY, error, sizeof(error)))
		{
			SET_MSG_RESULT(&results[i], zbx_strdup(NULL, error));
			errcodes[i] = CONFIG_ERROR;
			continue;
		}

		switch (items[i].type)
		{
			case ITEM_TYPE_ZABBIX:
			case ITEM_TYPE_SNMPv1:
			case ITEM_TYPE_SNMPv2c:
			case ITEM_TYPE_SNMPv3:
			case ITEM_TYPE_JMX:
				ZBX_STRDUP(port, items[i].interface.port_orig);
				substitute_simple_macros(NULL, NULL, NULL, NULL, &items[i].host.hostid, NULL,
						NULL, NULL, &port, MACRO_TYPE_COMMON, NULL, 0);
				if (FAIL == is_ushort(port, &items[i].interface.port))
				{
					SET_MSG_RESULT(&results[i], zbx_dsprintf(NULL, "Invalid port number [%s]",
								items[i].interface.port_orig));
					errcodes[i] = CONFIG_ERROR;
					continue;
				}
				break;
		}

		switch (items[i].type)
		{
			case ITEM_TYPE_SNMPv3:
				ZBX_STRDUP(items[i].snmpv3_securityname, items[i].snmpv3_securityname_orig);
				ZBX_STRDUP(items[i].snmpv3_authpassphrase, items[i].snmpv3_authpassphrase_orig);
				ZBX_STRDUP(items[i].snmpv3_privpassphrase, items[i].snmpv3_privpassphrase_orig);
				ZBX_STRDUP(items[i].snmpv3_contextname, items[i].snmpv3_contextname_orig);

				substitute_simple_macros(NULL, NULL, NULL, NULL, &items[i].host.hostid, NULL,
						NULL, NULL, &items[i].snmpv3_securityname, MACRO_TYPE_COMMON, NULL, 0);
				substitute_simple_macros(NULL, NULL, NULL, NULL, &items[i].host.hostid, NULL,
						NULL, NULL, &items[i].snmpv3_authpassphrase, MACRO_TYPE_COMMON, NULL, 0);
				substitute_simple_macros(NULL, NULL, NULL, NULL, &items[i].host.hostid, NULL,
						NULL, NULL, &items[i].snmpv3_privpassphrase, MACRO_TYPE_COMMON, NULL, 0);
				substitute_simple_macros(NULL, NULL, NULL, NULL, &items[i].host.hostid, NULL,
						NULL, NULL, &items[i].snmpv3_contextname, MACRO_TYPE_COMMON, NULL, 0);
				/* break; is not missing here */
			case ITEM_TYPE_SNMPv1:
			case ITEM_TYPE_SNMPv2c:
				ZBX_STRDUP(items[i].snmp_community, items[i].snmp_community_orig);
				ZBX_STRDUP(items[i].snmp_oid, items[i].snmp_oid_orig);

				substitute_simple_macros(NULL, NULL, NULL, NULL, &items[i].host.hostid, NULL,
						NULL, NULL, &items[i].snmp_community, MACRO_TYPE_COMMON, NULL, 0);
				if (SUCCEED != substitute_key_macros(&items[i].snmp_oid, &items[i].host.hostid, NULL,
						NULL, MACRO_TYPE_SNMP_OID, error, sizeof(error)))
				{
					SET_MSG_RESULT(&results[i], zbx_strdup(NULL, error));
					errcodes[i] = CONFIG_ERROR;
					continue;
				}
				break;
			case ITEM_TYPE_SSH:
				ZBX_STRDUP(items[i].publickey, items[i].publickey_orig);
				ZBX_STRDUP(items[i].privatekey, items[i].privatekey_orig);

				substitute_simple_macros(NULL, NULL, NULL, NULL, &items[i].host.hostid, NULL,
						NULL, NULL, &items[i].publickey, MACRO_TYPE_COMMON, NULL, 0);
				substitute_simple_macros(NULL, NULL, NULL, NULL, &items[i].host.hostid, NULL,
						NULL, NULL, &items[i].privatekey, MACRO_TYPE_COMMON, NULL, 0);
				/* break; is not missing here */
			case ITEM_TYPE_TELNET:
			case ITEM_TYPE_DB_MONITOR:
				substitute_simple_macros(NULL, NULL, NULL, NULL, NULL, NULL, &items[i],
						NULL, &items[i].params, MACRO_TYPE_PARAMS_FIELD, NULL, 0);
				/* break; is not missing here */
			case ITEM_TYPE_SIMPLE:
			case ITEM_TYPE_JMX:
				items[i].username = zbx_strdup(items[i].username, items[i].username_orig);
				items[i].password = zbx_strdup(items[i].password, items[i].password_orig);

				substitute_simple_macros(NULL, NULL, NULL, NULL, &items[i].host.hostid, NULL,
						NULL, NULL, &items[i].username, MACRO_TYPE_COMMON, NULL, 0);
				substitute_simple_macros(NULL, NULL, NULL, NULL, &items[i].host.hostid, NULL,
						NULL, NULL, &items[i].password, MACRO_TYPE_COMMON, NULL, 0);
				break;
		}
	}

	zbx_free(port);

	zbx_vector_ptr_create(&add_results);

	/* retrieve item values */
	if (SUCCEED == is_snmp_type(items[0].type))
	{
#ifdef HAVE_NETSNMP
		/* SNMP checks use their own timeouts */
		get_values_snmp(items, results, errcodes, num);
#else
		for (i = 0; i < num; i++)
		{
			if (SUCCEED != errcodes[i])
				continue;

			SET_MSG_RESULT(&results[i], zbx_strdup(NULL, "Support for SNMP checks was not compiled in."));
			errcodes[i] = CONFIG_ERROR;
		}
#endif
	}
	else if (ITEM_TYPE_JMX == items[0].type)
	{
		zbx_alarm_on(CONFIG_TIMEOUT);
		get_values_java(ZBX_JAVA_GATEWAY_REQUEST_JMX, items, results, errcodes, num);
		zbx_alarm_off();
	}
	else if (1 == num)
	{
		if (SUCCEED == errcodes[0])
			errcodes[0] = get_value(&items[0], &results[0], &add_results);
	}
	else
		THIS_SHOULD_NEVER_HAPPEN;

	zbx_timespec(&timespec);

	/* process item values */
	for (i = 0; i < num; i++)
	{
		zbx_uint64_t	lastlogsize, *plastlogsize = NULL;

		switch (errcodes[i])
		{
			case SUCCEED:
			case NOTSUPPORTED:
			case AGENT_ERROR:
				if (HOST_AVAILABLE_TRUE != last_available)
				{
					zbx_activate_item_host(&items[i], &timespec);
					last_available = HOST_AVAILABLE_TRUE;
				}
				break;
			case NETWORK_ERROR:
			case GATEWAY_ERROR:
			case TIMEOUT_ERROR:
				if (HOST_AVAILABLE_FALSE != last_available)
				{
					zbx_deactivate_item_host(&items[i], &timespec, results[i].msg);
					last_available = HOST_AVAILABLE_FALSE;
				}
				break;
			case CONFIG_ERROR:
				/* nothing to do */
				break;
			default:
				zbx_error("unknown response code returned: %d", errcodes[i]);
				THIS_SHOULD_NEVER_HAPPEN;
		}

		if (SUCCEED == errcodes[i])
		{
			if (0 == add_results.values_num)
			{
				items[i].state = ITEM_STATE_NORMAL;
				dc_add_history(items[i].itemid, items[i].value_type, items[i].flags, &results[i],
						&timespec, items[i].state, NULL);
			}
			else
			{
				/* vmware.eventlog item returns vector of AGENT_RESULT representing events */

				int		j;
				zbx_timespec_t	ts_tmp = timespec;

				for (j = 0; j < add_results.values_num; j++)
				{
					AGENT_RESULT	*add_result = add_results.values[j];

					if (ISSET_MSG(add_result))
					{
						items[i].state = ITEM_STATE_NOTSUPPORTED;
						dc_add_history(items[i].itemid, items[i].value_type, items[i].flags,
								NULL, &ts_tmp, items[i].state, add_result->msg);
					}
					else
					{
						items[i].state = ITEM_STATE_NORMAL;
						dc_add_history(items[i].itemid, items[i].value_type, items[i].flags,
								add_result, &ts_tmp, items[i].state, NULL);

						if (0 != ISSET_META(add_result))
						{
							plastlogsize = &lastlogsize;
							lastlogsize = add_result->lastlogsize;
						}
					}

					/* ensure that every log item value timestamp is unique */
					if (++ts_tmp.ns == 1000000000)
					{
						ts_tmp.sec++;
						ts_tmp.ns = 0;
					}
				}
			}
		}
		else if (NOTSUPPORTED == errcodes[i] || AGENT_ERROR == errcodes[i] || CONFIG_ERROR == errcodes[i])
		{
			items[i].state = ITEM_STATE_NOTSUPPORTED;
			dc_add_history(items[i].itemid, items[i].value_type, items[i].flags, NULL, &timespec,
					items[i].state, results[i].msg);
		}

		DCpoller_requeue_items(&items[i].itemid, &items[i].state, &timespec.sec, plastlogsize, NULL,
				&errcodes[i], 1, poller_type, nextcheck);

		zbx_free(items[i].key);

		switch (items[i].type)
		{
			case ITEM_TYPE_SNMPv3:
				zbx_free(items[i].snmpv3_securityname);
				zbx_free(items[i].snmpv3_authpassphrase);
				zbx_free(items[i].snmpv3_privpassphrase);
				zbx_free(items[i].snmpv3_contextname);
				/* break; is not missing here */
			case ITEM_TYPE_SNMPv1:
			case ITEM_TYPE_SNMPv2c:
				zbx_free(items[i].snmp_community);
				zbx_free(items[i].snmp_oid);
				break;
			case ITEM_TYPE_SSH:
				zbx_free(items[i].publickey);
				zbx_free(items[i].privatekey);
				/* break; is not missing here */
			case ITEM_TYPE_TELNET:
			case ITEM_TYPE_DB_MONITOR:
			case ITEM_TYPE_SIMPLE:
			case ITEM_TYPE_JMX:
				zbx_free(items[i].username);
				zbx_free(items[i].password);
				break;
		}

		free_result(&results[i]);
	}

	zbx_vector_ptr_clear_ext(&add_results, (zbx_mem_free_func_t)free_result_ptr);
	zbx_vector_ptr_destroy(&add_results);

	DCconfig_clean_items(items, NULL, num);

	dc_flush_history();
exit:
	zabbix_log(LOG_LEVEL_DEBUG, "End of %s():%d", __function_name, num);

	return num;
}

ZBX_THREAD_ENTRY(poller_thread, args)
{
	int		nextcheck, sleeptime = -1, processed = 0, old_processed = 0;
	double		sec, total_sec = 0.0, old_total_sec = 0.0;
	time_t		last_stat_time;
	unsigned char	poller_type;

#define	STAT_INTERVAL	5	/* if a process is busy and does not sleep then update status not faster than */
				/* once in STAT_INTERVAL seconds */

	poller_type = *(unsigned char *)((zbx_thread_args_t *)args)->args;
	process_type = ((zbx_thread_args_t *)args)->process_type;

	server_num = ((zbx_thread_args_t *)args)->server_num;
	process_num = ((zbx_thread_args_t *)args)->process_num;

	zabbix_log(LOG_LEVEL_INFORMATION, "%s #%d started [%s #%d]", get_program_type_string(program_type),
			server_num, get_process_type_string(process_type), process_num);
#ifdef HAVE_NETSNMP
	if (ZBX_POLLER_TYPE_NORMAL == poller_type || ZBX_POLLER_TYPE_UNREACHABLE == poller_type)
		zbx_init_snmp();
#endif

#if defined(HAVE_POLARSSL) || defined(HAVE_GNUTLS) || defined(HAVE_OPENSSL)
	zbx_tls_init_child();
#endif
	zbx_setproctitle("%s #%d [connecting to the database]", get_process_type_string(process_type), process_num);
	last_stat_time = time(NULL);

	DBconnect(ZBX_DB_CONNECT_NORMAL);

	for (;;)
	{
		zbx_handle_log();

		if (0 != sleeptime)
		{
			zbx_setproctitle("%s #%d [got %d values in " ZBX_FS_DBL " sec, getting values]",
					get_process_type_string(process_type), process_num, old_processed,
					old_total_sec);
		}

		sec = zbx_time();
		processed += get_values(poller_type, &nextcheck);
		total_sec += zbx_time() - sec;
<<<<<<< HEAD
=======
#ifdef HAVE_OPENIPMI
		if ((ZBX_POLLER_TYPE_IPMI == poller_type || ZBX_POLLER_TYPE_UNREACHABLE == poller_type) &&
				SEC_PER_HOUR < time(NULL) - last_ipmi_host_check)
		{
			last_ipmi_host_check = time(NULL);
			zbx_delete_inactive_ipmi_hosts(last_ipmi_host_check);
		}
#endif
>>>>>>> f12806c9
		sleeptime = calculate_sleeptime(nextcheck, POLLER_DELAY);

		if (0 != sleeptime || STAT_INTERVAL <= time(NULL) - last_stat_time)
		{
			if (0 == sleeptime)
			{
				zbx_setproctitle("%s #%d [got %d values in " ZBX_FS_DBL " sec, getting values]",
					get_process_type_string(process_type), process_num, processed, total_sec);
			}
			else
			{
				zbx_setproctitle("%s #%d [got %d values in " ZBX_FS_DBL " sec, idle %d sec]",
					get_process_type_string(process_type), process_num, processed, total_sec,
					sleeptime);
				old_processed = processed;
				old_total_sec = total_sec;
			}
			processed = 0;
			total_sec = 0.0;
			last_stat_time = time(NULL);
		}

		zbx_sleep_loop(sleeptime);
	}

#undef STAT_INTERVAL
}<|MERGE_RESOLUTION|>--- conflicted
+++ resolved
@@ -759,17 +759,7 @@
 		sec = zbx_time();
 		processed += get_values(poller_type, &nextcheck);
 		total_sec += zbx_time() - sec;
-<<<<<<< HEAD
-=======
-#ifdef HAVE_OPENIPMI
-		if ((ZBX_POLLER_TYPE_IPMI == poller_type || ZBX_POLLER_TYPE_UNREACHABLE == poller_type) &&
-				SEC_PER_HOUR < time(NULL) - last_ipmi_host_check)
-		{
-			last_ipmi_host_check = time(NULL);
-			zbx_delete_inactive_ipmi_hosts(last_ipmi_host_check);
-		}
-#endif
->>>>>>> f12806c9
+
 		sleeptime = calculate_sleeptime(nextcheck, POLLER_DELAY);
 
 		if (0 != sleeptime || STAT_INTERVAL <= time(NULL) - last_stat_time)
