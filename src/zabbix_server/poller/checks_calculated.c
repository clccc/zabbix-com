--- conflicted
+++ resolved
@@ -139,15 +139,8 @@
 static int	calcitem_evaluate_expression(DC_ITEM *dc_item, expression_t *exp, char *error, int max_error_len)
 {
 	const char	*__function_name = "calcitem_evaluate_expression";
-<<<<<<< HEAD
 	function_t	*f = NULL;
-	char		*sql = NULL, *host_esc, *key_esc,
-			*buf, replace[16], *errstr = NULL;
-	size_t		sql_alloc = ZBX_KIBIBYTE, sql_offset = 0;
-=======
-	function_t	*f;
-	char		*buf, replace[16];
->>>>>>> bedbdea4
+	char		*buf, replace[16], *errstr = NULL;
 	int		i, ret = SUCCEED;
 	time_t		now;
 	zbx_host_key_t	*keys = NULL;
@@ -204,52 +197,17 @@
 
 		if (SUCCEED != errcodes[i])
 		{
-<<<<<<< HEAD
-			f = &exp->functions[i];
-
-			if (0 != strcmp(f->key, item.key))
-				continue;
-
-			if (0 != strcmp(f->host, item.host_name))
-				continue;
-
-			f->found = 1;
-			f->value = zbx_malloc(f->value, MAX_BUFFER_LEN);
-
-			if (SUCCEED != evaluate_function(f->value, &item, f->func, f->params, now, &errstr))
-			{
-				if (NULL != errstr)
-				{
-					zbx_snprintf(error, max_error_len, "Cannot evaluate function \"%s(%s)\": %s",
-							f->func, f->params, errstr);
-					zbx_free(errstr);
-				}
-				else
-				{
-					zbx_snprintf(error, max_error_len, "Cannot evaluate function \"%s(%s)\"",
-							f->func, f->params);
-				}
-
-				ret = NOTSUPPORTED;
-				break;
-			}
-			else
-				f->value = zbx_realloc(f->value, strlen(f->value) + 1);
-=======
-			zbx_snprintf(error, max_error_len,
-					"Cannot evaluate function [%s(%s)]:"
-					" item [%s:%s] does not exist, is disabled or belongs to a disabled host.",
+			zbx_snprintf(error, max_error_len, "Cannot evaluate function \"%s(%s)\":"
+					" item \"%s:%s\" does not exist, is disabled or belongs to a disabled host.",
 					f->func, f->params, f->host, f->key);
 			ret = NOTSUPPORTED;
 			break;
->>>>>>> bedbdea4
 		}
 
 		if (ITEM_STATE_NOTSUPPORTED == items[i].state)
 		{
 			zbx_snprintf(error, max_error_len,
-					"Cannot evaluate function [%s(%s)]:"
-					" item [%s:%s] not supported.",
+					"Cannot evaluate function \"%s(%s)\": item \"%s:%s\" not supported.",
 					f->func, f->params, f->host, f->key);
 			ret = NOTSUPPORTED;
 			break;
@@ -257,10 +215,20 @@
 
 		f->value = zbx_malloc(f->value, MAX_BUFFER_LEN);
 
-		if (SUCCEED != evaluate_function(f->value, &items[i], f->func, f->params, now))
-		{
-			zbx_snprintf(error, max_error_len, "Cannot evaluate function [%s(%s)].",
-					f->func, f->params);
+		if (SUCCEED != evaluate_function(f->value, &items[i], f->func, f->params, now, &errstr))
+		{
+			if (NULL != errstr)
+			{
+				zbx_snprintf(error, max_error_len, "Cannot evaluate function \"%s(%s)\": %s",
+						f->func, f->params, errstr);
+				zbx_free(errstr);
+			}
+			else
+			{
+				zbx_snprintf(error, max_error_len, "Cannot evaluate function \"%s(%s)\"",
+						f->func, f->params);
+			}
+
 			ret = NOTSUPPORTED;
 			break;
 		}
