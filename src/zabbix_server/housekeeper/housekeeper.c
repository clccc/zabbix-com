--- conflicted
+++ resolved
@@ -972,14 +972,6 @@
 		sec = zbx_time();
 		d_history_and_trends = housekeeping_history_and_trends(now);
 
-<<<<<<< HEAD
-		zbx_setproctitle("%s [removing deleted items data]", get_process_type_string(process_type));
-		d_cleanup = housekeeping_cleanup();
-=======
-		zbx_setproctitle("%s [removing old events]", get_process_type_string(process_type));
-		d_events = housekeeping_events(now);
->>>>>>> d1440398
-
 		zbx_setproctitle("%s [removing old problems]", get_process_type_string(process_type));
 		d_problems = housekeeping_problems(now);
 
