--- conflicted
+++ resolved
@@ -186,10 +186,6 @@
 
 			init_result(&value);
 
-<<<<<<< HEAD
-		items[i].state = ITEM_STATE_NORMAL;
-		zbx_preprocess_item_value(items[i].itemid, 0, &value, ts, items[i].state, NULL);
-=======
 			switch (types[i])
 			{
 				case ZBX_HTTPITEM_TYPE_SPEED:
@@ -202,13 +198,17 @@
 					SET_STR_RESULT(&value, zbx_strdup(NULL, err_str));
 					break;
 			}
->>>>>>> 73f058fb
 
 			items[i].state = ITEM_STATE_NORMAL;
 			dc_add_history(items[i].itemid, 0, &value, ts, items[i].state, NULL);
 
 			free_result(&value);
 		}
+
+		items[i].state = ITEM_STATE_NORMAL;
+		zbx_preprocess_item_value(items[i].itemid, 0, &value, ts, items[i].state, NULL);
+
+		free_result(&value);
 
 		DCconfig_clean_items(items, errcodes, num);
 	}
@@ -348,17 +348,16 @@
 					break;
 			}
 
-<<<<<<< HEAD
+			items[i].state = ITEM_STATE_NORMAL;
+			dc_add_history(items[i].itemid, 0, &value, ts, items[i].state, NULL);
+
+			free_result(&value);
+		}
+
 		items[i].state = ITEM_STATE_NORMAL;
 		zbx_preprocess_item_value(items[i].itemid, 0, &value, ts, items[i].state, NULL);
-=======
-			items[i].state = ITEM_STATE_NORMAL;
-			dc_add_history(items[i].itemid, 0, &value, ts, items[i].state, NULL);
->>>>>>> 73f058fb
-
-			free_result(&value);
-		}
-
+
+		free_result(&value);
 		DCconfig_clean_items(items, errcodes, num);
 	}
 
