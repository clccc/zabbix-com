--- conflicted
+++ resolved
@@ -350,11 +350,7 @@
 	char		*err_str = NULL, *buffer = NULL;
 	int		lastfailedstep = 0;
 	zbx_timespec_t	ts;
-<<<<<<< HEAD
 	int		delay;
-	zbx_httpstat_t	stat;
-=======
->>>>>>> 68ce3474
 	double		speed_download = 0;
 	int		speed_download_num = 0;
 #ifdef HAVE_LIBCURL
@@ -377,7 +373,6 @@
 			" order by no",
 			httptest->httptest.httptestid);
 
-<<<<<<< HEAD
 	buffer = zbx_strdup(buffer, httptest->httptest.delay);
 	substitute_simple_macros(NULL, NULL, NULL, NULL, &host->hostid, NULL, NULL, NULL, &buffer, MACRO_TYPE_COMMON,
 			NULL, 0);
@@ -388,11 +383,10 @@
 		lastfailedstep = -1;
 		goto httptest_error;
 	}
-=======
+
 	/* Explicitly initialize the name. If we compile without libCURL support, */
 	/* we avoid the potential usage of unititialized values. */
 	httpstep.name = NULL;
->>>>>>> 68ce3474
 
 #ifdef HAVE_LIBCURL
 	if (NULL == (easyhandle = curl_easy_init()))
