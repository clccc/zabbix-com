/*
** Zabbix
** Copyright (C) 2001-2017 Zabbix SIA
**
** This program is free software; you can redistribute it and/or modify
** it under the terms of the GNU General Public License as published by
** the Free Software Foundation; either version 2 of the License, or
** (at your option) any later version.
**
** This program is distributed in the hope that it will be useful,
** but WITHOUT ANY WARRANTY; without even the implied warranty of
** MERCHANTABILITY or FITNESS FOR A PARTICULAR PURPOSE. See the
** GNU General Public License for more details.
**
** You should have received a copy of the GNU General Public License
** along with this program; if not, write to the Free Software
** Foundation, Inc., 51 Franklin Street, Fifth Floor, Boston, MA  02110-1301, USA.
**/

#include "common.h"
#include "db.h"
#include "log.h"
#include "zbxregexp.h"
#include "zbxhttp.h"

#include "httpmacro.h"

#define REGEXP_PREFIX		"regex:"
#define REGEXP_PREFIX_SIZE	ZBX_CONST_STRLEN(REGEXP_PREFIX)

/******************************************************************************
 *                                                                            *
 * Function: httpmacro_cmp_func                                               *
 *                                                                            *
 * Purpose: compare two macros by name                                        *
 *                                                                            *
 * Parameters: d1 - [IN] the first macro                                      *
 *             d2 - [IN] the second macro                                     *
 *                                                                            *
 * Return value: <0 - the first macro name is 'less' than second              *
 *                0 - the macro names are equal                               *
 *               >0 - the first macro name is 'greater' than second           *
 *                                                                            *
 * Author: Andris Zeila                                                       *
 *                                                                            *
 ******************************************************************************/
static int 	httpmacro_cmp_func(const void *d1, const void *d2)
{
	const zbx_ptr_pair_t	*pair1 = (const zbx_ptr_pair_t *)d1;
	const zbx_ptr_pair_t	*pair2 = (const zbx_ptr_pair_t *)d2;

	return strcmp((char *)pair1->first, (char *)pair2->first);
}

/******************************************************************************
 *                                                                            *
 * Function: httpmacro_append_pair                                            *
 *                                                                            *
 * Purpose: appends key/value pair to the http test macro cache.              *
 *          If the value format is 'regex:<pattern>', then regular expression *
 *          match is performed against the supplied data value and specified  *
 *          pattern. The first captured group is assigned to the macro value. *
 *                                                                            *
 * Parameters: httptest - [IN/OUT] the http test data                         *
 *             pkey     - [IN] a pointer to the macro name (key) data         *
 *             nkey     - [IN] the macro name (key) size                      *
 *             pvalue   - [IN] a pointer to the macro value data              *
 *             nvalue   - [IN] the value size                                 *
 *             data     - [IN] the data for regexp matching (optional)        *
 *             err_str  - [OUT] the error message (optional)                  *
 *                                                                            *
 * Return value: SUCCEDED - the key/value pair was added successfully         *
 *                   FAIL - key/value pair adding to cache failed.            *
 *                          The failure reason can be either empty key/value, *
 *                          wrong key format or failed regular expression     *
 *                          match.                                            *
 *                                                                            *
 * Author: Andris Zeila                                                       *
 *                                                                            *
 ******************************************************************************/
static int	httpmacro_append_pair(zbx_httptest_t *httptest, const char *pkey, size_t nkey,
			const char *pvalue, size_t nvalue, const char *data, char **err_str)
{
	const char	*__function_name = "httpmacro_append_pair";
	char 		*value_str = NULL;
	size_t		key_size = 0, key_offset = 0, value_size = 0, value_offset = 0;
	zbx_ptr_pair_t	pair = {NULL, NULL};
	int		index, ret = FAIL;

	zabbix_log(LOG_LEVEL_DEBUG, "In %s() pkey:'%.*s' pvalue:'%.*s'",
			__function_name, (int)nkey, pkey, (int)nvalue, pvalue);

	if (0 == nkey && 0 != nvalue)
	{
		zabbix_log(LOG_LEVEL_DEBUG, "%s() missing variable name (only value provided): \"%.*s\"",
				__function_name, (int)nvalue, pvalue);

		if (NULL != err_str && NULL == *err_str)
		{
			*err_str = zbx_dsprintf(*err_str, "missing variable name (only value provided):"
					" \"%.*s\"", (int)nvalue, pvalue);
		}

		goto out;
	}

	if ('{' != pkey[0] || '}' != pkey[nkey - 1])
	{
		zabbix_log(LOG_LEVEL_DEBUG, "%s() \"%.*s\" not enclosed in {}", __function_name, (int)nkey, pkey);

		if (NULL != err_str && NULL == *err_str)
			*err_str = zbx_dsprintf(*err_str, "\"%.*s\" not enclosed in {}", (int)nkey, pkey);

		goto out;
	}

	/* get macro value */
	zbx_strncpy_alloc(&value_str, &value_size, &value_offset, pvalue, nvalue);
	if (0 == strncmp(REGEXP_PREFIX, value_str, REGEXP_PREFIX_SIZE))
	{
		int	rc;
		/* The value contains regexp pattern, retrieve the first captured group or fail.  */
		/* The \@ sequence is a special construct to fail if the pattern matches but does */
		/* not contain groups to capture.                                                 */

		rc = zbx_mregexp_sub(data, value_str + REGEXP_PREFIX_SIZE, "\\@", (char **)&pair.second);
		zbx_free(value_str);

		if (SUCCEED != rc || NULL == pair.second)
		{
			zabbix_log(LOG_LEVEL_DEBUG, "%s() cannot extract the value of \"%.*s\" from response",
					__function_name, (int)nkey, pkey);

			if (NULL != err_str && NULL == *err_str)
			{
				*err_str = zbx_dsprintf(*err_str, "cannot extract the value of \"%.*s\""
						" from response", (int)nkey, pkey);
			}

			goto out;
		}
	}
	else
		pair.second = value_str;

	/* get macro name */
	zbx_strncpy_alloc((char **)&pair.first, &key_size, &key_offset, pkey, nkey);

	/* remove existing macro if necessary */
	index = zbx_vector_ptr_pair_search(&httptest->macros, pair, httpmacro_cmp_func);
	if (FAIL != index)
	{
		zbx_ptr_pair_t	*ppair = &httptest->macros.values[index];

		zbx_free(ppair->first);
		zbx_free(ppair->second);
		zbx_vector_ptr_pair_remove_noorder(&httptest->macros, index);
	}
	zbx_vector_ptr_pair_append(&httptest->macros, pair);

	zabbix_log(LOG_LEVEL_DEBUG, "append macro '%s'='%s' in cache", pair.first, pair.second);

	ret = SUCCEED;
out:
<<<<<<< HEAD
	zabbix_log(LOG_LEVEL_DEBUG, "End of %s():%s macro:'%s'='%s'",
			__function_name, zbx_result_string(ret), (char *)pair.first, (char *)pair.second);
=======
	zabbix_log(LOG_LEVEL_DEBUG, "End of %s():%s", __function_name, zbx_result_string(ret));
>>>>>>> 3900f7b7

	return ret;
}

/******************************************************************************
 *                                                                            *
 * Function: http_substitute_variables                                        *
 *                                                                            *
 * Purpose: substitute variables in input string with their values from http  *
 *          test config                                                       *
 *                                                                            *
 * Parameters: httptest - [IN]     the http test data                         *
 *             data     - [IN/OUT] string to substitute macros in             *
 *                                                                            *
 * Author: Alexei Vladishev, Andris Zeila                                     *
 *                                                                            *
 ******************************************************************************/
int	http_substitute_variables(const zbx_httptest_t *httptest, char **data)
{
	const char	*__function_name = "http_substitute_variables";
	char		replace_char, *substitute;
	size_t		left, right, len, offset;
	int		index, ret = SUCCEED;
	zbx_ptr_pair_t	pair;

	zabbix_log(LOG_LEVEL_DEBUG, "In %s() data:'%s'", __function_name, *data);

	for (left = 0; '\0' != (*data)[left]; left++)
	{
		if ('{' != (*data)[left])
			continue;

		offset = ('{' == (*data)[left + 1] ? 1 : 0);

		for (right = left + 1; '\0' != (*data)[right] && '}' != (*data)[right]; right++)
			;

		if ('}' != (*data)[right])
			break;

		replace_char = (*data)[right + 1];
		(*data)[right + 1] = '\0';

		pair.first = *data + left + offset;
		index = zbx_vector_ptr_pair_search(&httptest->macros, pair, httpmacro_cmp_func);

		(*data)[right + 1] = replace_char;

		if (FAIL == index)
			continue;

		substitute = httptest->macros.values[index].second;

		if ('.' == replace_char && 1 == offset)
		{
			right += 2;
			offset = right;

			for (; '\0' != (*data)[right] && '}' != (*data)[right]; right++)
				;

			if ('}' != (*data)[right])
				break;

			len = right - offset;

			if (ZBX_CONST_STRLEN("urlencode()") == len && 0 == strncmp(*data + offset, "urlencode()", len))
			{
				/* http_variable_urlencode cannot fail (except for "out of memory") */
				/* so no check is needed */
				substitute = NULL;
				zbx_http_url_encode(httptest->macros.values[index].second, &substitute);
			}
			else if (ZBX_CONST_STRLEN("urldecode()") == len &&
					0 == strncmp(*data + offset, "urldecode()", len))
			{
				/* on error substitute will remain unchanged */
				substitute = NULL;
				if (FAIL == (ret = zbx_http_url_decode(httptest->macros.values[index].second,
						&substitute)))
				{
					break;
				}
			}
			else
				continue;

		}
		else
			left += offset;

		zbx_replace_string(data, left, &right, substitute);
		if (substitute != (char *)httptest->macros.values[index].second)
			zbx_free(substitute);

		left = right;
	}

	zabbix_log(LOG_LEVEL_DEBUG, "End of %s() data:'%s'", __function_name, *data);

	return ret;
}

/******************************************************************************
 *                                                                            *
 * Function: http_process_variables                                           *
 *                                                                            *
 * Purpose: parses http test/step variable string and stores results into     *
 *          httptest macro cache.                                             *
 *          The variables are specified as {<key>}=><value> pairs             *
 *          If the value format is 'regex:<pattern>', then regular expression *
 *          match is performed against the supplied data value and specified  *
 *          pattern. The first captured group is assigned to the macro value. *
 *                                                                            *
 * Parameters: httptest  - [IN/OUT] the http test data                        *
 *             variables - [IN] the variable vector                           *
 *             data      - [IN] the data for variable regexp matching         *
 *                         (optional).                                        *
 *             err_str   - [OUT] the error message (optional)                 *
 *                                                                            *
 * Return value: SUCCEED - the variables were processed successfully          *
 *               FAIL    - the variable processing failed (regexp match       *
 *                         failed).                                           *
 *                                                                            *
 * Author: Andris Zeila                                                       *
 *                                                                            *
 ******************************************************************************/
int	http_process_variables(zbx_httptest_t *httptest, zbx_vector_ptr_pair_t *variables, const char *data,
		char **err_str)
{
	const char	*__function_name = "http_process_variables";
	char		*key, *value;
	int		i, ret = FAIL;

	zabbix_log(LOG_LEVEL_DEBUG, "In %s() %d variables", __function_name, variables->values_num);

	for (i = 0; i < variables->values_num; i++)
	{
		key = (char *)variables->values[i].first;
		value = (char *)variables->values[i].second;
		if (FAIL == httpmacro_append_pair(httptest, key, strlen(key), value, strlen(value), data, err_str))
			goto out;
	}

	ret = SUCCEED;
out:
	zabbix_log(LOG_LEVEL_DEBUG, "End of %s():%s", __function_name, zbx_result_string(ret));

	return ret;
}<|MERGE_RESOLUTION|>--- conflicted
+++ resolved
@@ -162,12 +162,7 @@
 
 	ret = SUCCEED;
 out:
-<<<<<<< HEAD
-	zabbix_log(LOG_LEVEL_DEBUG, "End of %s():%s macro:'%s'='%s'",
-			__function_name, zbx_result_string(ret), (char *)pair.first, (char *)pair.second);
-=======
 	zabbix_log(LOG_LEVEL_DEBUG, "End of %s():%s", __function_name, zbx_result_string(ret));
->>>>>>> 3900f7b7
 
 	return ret;
 }
