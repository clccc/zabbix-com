--- conflicted
+++ resolved
@@ -19,11 +19,8 @@
 	selfmon \
 	vmware \
 	taskmanager \
-<<<<<<< HEAD
+	ipmi \
 	scripts
-=======
-	ipmi
->>>>>>> d7d32183
 
 sbin_PROGRAMS = zabbix_server
 
@@ -51,11 +48,8 @@
 	selfmon/libzbxselfmon.a \
 	vmware/libzbxvmware.a \
 	taskmanager/libzbxtaskmanager.a \
-<<<<<<< HEAD
+	ipmi/libipmi.a \
 	scripts/libzbxscripts.a \
-=======
-	ipmi/libipmi.a \
->>>>>>> d7d32183
 	$(top_srcdir)/src/libs/zbxsysinfo/libzbxserversysinfo.a \
 	$(top_srcdir)/src/libs/zbxsysinfo/common/libcommonsysinfo.a \
 	$(top_srcdir)/src/libs/zbxsysinfo/simple/libsimplesysinfo.a \
