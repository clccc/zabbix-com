/*
** Zabbix
** Copyright (C) 2000-2011 Zabbix SIA
**
** This program is free software; you can redistribute it and/or modify
** it under the terms of the GNU General Public License as published by
** the Free Software Foundation; either version 2 of the License, or
** (at your option) any later version.
**
** This program is distributed in the hope that it will be useful,
** but WITHOUT ANY WARRANTY; without even the implied warranty of
** MERCHANTABILITY or FITNESS FOR A PARTICULAR PURPOSE.  See the
** GNU General Public License for more details.
**
** You should have received a copy of the GNU General Public License
** along with this program; if not, write to the Free Software
** Foundation, Inc., 675 Mass Ave, Cambridge, MA 02139, USA.
**/

#include "common.h"
#include "comms.h"
#include "db.h"
#include "log.h"

#include "operations.h"

<<<<<<< HEAD
#include "poller/poller.h"
#include "poller/checks_agent.h"
#include "poller/checks_ipmi.h"

/******************************************************************************
 *                                                                            *
 * Function: run_remote_commands                                              *
 *                                                                            *
 * Purpose: run remote command on specific host                               *
 *                                                                            *
 * Parameters: host_name - host name                                          *
 *             command - remote command                                       *
 *                                                                            *
 * Return value: nothing                                                      *
 *                                                                            *
 * Author: Eugene Grigorjev                                                   *
 *                                                                            *
 * Comments:                                                                  *
 *                                                                            *
 ******************************************************************************/
static void	run_remote_command(char *host_name, char *command)
{
	int		ret = FAIL;
	AGENT_RESULT	agent_result;
	DC_ITEM         item;
	DB_RESULT	result;
	DB_ROW		row;
	char		error[MAX_STRING_LEN], *p, *host_esc, *param;
#ifdef HAVE_OPENIPMI
	int		val;
	char		*port;
#endif

	assert(host_name);
	assert(command);

	zabbix_log(LOG_LEVEL_DEBUG, "In run_remote_command(hostname:%s,command:%s)",
		host_name,
		command);

	host_esc = DBdyn_escape_string(host_name);
	result = DBselect(
			"select hostid,ipmi_authtype,ipmi_privilege,ipmi_username,ipmi_password"
			" from hosts"
			" where status in (%d)"
				" and host='%s'"
				DB_NODE,
			HOST_STATUS_MONITORED,
			host_esc,
			DBnode_local("hostid"));
	zbx_free(host_esc);

	if (NULL != (row = DBfetch(result)))
	{
		memset(&item, 0, sizeof(item));

		ZBX_STR2UINT64(item.host.hostid, row[0]);
		strscpy(item.host.host, host_name);

		p = command;
		while (*p == ' ' && *p != '\0')
			p++;

		*error = '\0';

#ifdef HAVE_OPENIPMI
		if (0 == strncmp(p, "IPMI", 4))
		{
			item.host.ipmi_authtype = (signed char)atoi(row[1]);
			item.host.ipmi_privilege = (unsigned char)atoi(row[2]);
			strscpy(item.host.ipmi_username, row[3]);
			strscpy(item.host.ipmi_password, row[4]);

			if (SUCCEED == DCconfig_get_interface_by_type(&item.interface, item.host.hostid,
					INTERFACE_TYPE_IPMI, 1))
			{
				item.interface.addr = strdup(item.interface.useip ? item.interface.ip_orig : item.interface.dns_orig);
				substitute_simple_macros(NULL, NULL, &item.host, NULL,
						&item.interface.addr, MACRO_TYPE_INTERFACE_ADDR, NULL, 0);

				port = strdup(item.interface.port_orig);
				substitute_simple_macros(NULL, &item.host.hostid, NULL, NULL,
						&port, MACRO_TYPE_INTERFACE_PORT, NULL, 0);
				if (SUCCEED == is_ushort(port, &item.interface.port))
				{
					if (SUCCEED == (ret = parse_ipmi_command(p, item.ipmi_sensor, &val)))
					{
						item.key = item.ipmi_sensor;
						ret = set_ipmi_control_value(&item, val, error, sizeof(error));
					}
					else
						zbx_snprintf(error, sizeof(error), "incorrect format of IPMI command");
				}
				else
					zbx_snprintf(error, sizeof(error), "Invalid port number [%s]",
								item.interface.port_orig);

				zbx_free(port);
				zbx_free(item.interface.addr);
			}
			else
				zbx_snprintf(error, sizeof(error), "IPMI interface is not defined for host [%s]", host_name);
		}
		else
		{
#endif
			if (SUCCEED == DCconfig_get_interface_by_type(&item.interface, item.host.hostid,
					INTERFACE_TYPE_AGENT, 1))
			{
				param = dyn_escape_param(p);
				item.key = zbx_dsprintf(NULL, "system.run[\"%s\",\"nowait\"]", param);
				zbx_free(param);

				init_result(&agent_result);

				alarm(CONFIG_TIMEOUT);
				ret = get_value_agent(&item, &agent_result);
				alarm(0);

				free_result(&agent_result);

				zbx_free(item.key);
			}
			else
				zbx_snprintf(error, sizeof(error), "Zabbix Agent interface is not defined for host [%s]", host_name);
#ifdef HAVE_OPENIPMI
		}
#endif

		if (ret != SUCCEED && '\0' != *error)
		{
			zabbix_log(LOG_LEVEL_WARNING, "Cannot execute remote command [%s]: %s",
					p, error);
		}
	}
	DBfree_result(result);

	zabbix_log(LOG_LEVEL_DEBUG, "End run_remote_command(result:%d)",
		ret);
}

/******************************************************************************
 *                                                                            *
 * Function: get_next_command                                                 *
 *                                                                            *
 * Purpose: parse action script on remote commands                            *
 *                                                                            *
 * Parameters: command_list - command list                                    *
 *             alias - (output) of host name or group name                    *
 *             is_group - (output) 0 if alias is a host name                  *
 *                               1 if alias is a group name                   *
 *             command - (output) remote command                              *
 *                                                                            *
 * Return value: 0 - correct command is read                                  *
 *               1 - EOL                                                      *
 *                                                                            *
 * Author: Eugene Grigorjev                                                   *
 *                                                                            *
 * Comments:                                                                  *
 *                                                                            *
 ******************************************************************************/

#define CMD_ALIAS 0
#define CMD_REM_COMMAND 1

static int	get_next_command(char **command_list, char **alias, int *is_group, char **command)
{
	int state = CMD_ALIAS;
	int len = 0;
	int i = 0;

	assert(alias);
	assert(is_group);
	assert(command);

	zabbix_log(LOG_LEVEL_DEBUG, "In get_next_command(command_list:%s)",
		*command_list);

	*alias = NULL;
	*is_group = 0;
	*command = NULL;

	if((*command_list)[0] == '\0' || (*command_list)==NULL) {
		zabbix_log(LOG_LEVEL_DEBUG, "Result get_next_command [EOL]");
		return 1;
	}

	*alias = *command_list;
	len = strlen(*command_list);

	for(i=0; i < len; i++)
	{
		if(state == CMD_ALIAS)
		{
			if((*command_list)[i] == '#'){
				*is_group = 1;
				(*command_list)[i] = '\0';
				state = CMD_REM_COMMAND;
				*command = &(*command_list)[i+1];
			}else if((*command_list)[i] == ':'){
				*is_group = 0;
				(*command_list)[i] = '\0';
				state = CMD_REM_COMMAND;
				*command = &(*command_list)[i+1];
			}
		} else if(state == CMD_REM_COMMAND) {
			if((*command_list)[i] == '\r')
			{
				(*command_list)[i] = '\0';
			} else if((*command_list)[i] == '\n')
			{
				(*command_list)[i] = '\0';
				(*command_list) = &(*command_list)[i+1];
				break;
			}
		}
		if((*command_list)[i+1] == '\0')
		{
			(*command_list) = &(*command_list)[i+1];
			break;
		}
	}

	zabbix_log(LOG_LEVEL_DEBUG, "End get_next_command(alias:%s,is_group:%i,command:%s)",
		*alias,
		*is_group,
		*command);

	return 0;
}

/******************************************************************************
 *                                                                            *
 * Function: op_run_commands                                                  *
 *                                                                            *
 * Purpose: run remote commandlist for specific action                        *
 *                                                                            *
 * Parameters: trigger - trigger data                                         *
 *             action  - action data                                          *
 *                                                                            *
 * Return value: nothing                                                      *
 *                                                                            *
 * Author: Eugene Grigorjev                                                   *
 *                                                                            *
 * Comments: commands separated with newline                                  *
 *                                                                            *
 ******************************************************************************/
void	op_run_commands(char *cmd_list)
{
	DB_RESULT	result;
	DB_ROW		row;
	char		*alias, *alias_esc, *command;
	int		is_group;

	assert(cmd_list);

	zabbix_log(LOG_LEVEL_DEBUG, "In run_commands()");

	while (1 != get_next_command(&cmd_list, &alias, &is_group, &command))
	{
		if (!alias || *alias == '\0' || !command || *command == '\0')
			continue;

		if (is_group)
		{
			alias_esc = DBdyn_escape_string(alias);
			result = DBselect("select distinct h.host from hosts_groups hg,hosts h,groups g"
					" where hg.hostid=h.hostid and hg.groupid=g.groupid and g.name='%s'" DB_NODE,
					alias_esc,
					DBnode_local("h.hostid"));
			zbx_free(alias_esc);

			while (NULL != (row = DBfetch(result)))
				run_remote_command(row[0], command);

			DBfree_result(result);
		}
		else
			run_remote_command(alias, command);
	}
	zabbix_log( LOG_LEVEL_DEBUG, "End run_commands()");
}

=======
>>>>>>> 8dd20884
/******************************************************************************
 *                                                                            *
 * Function: select_discovered_host                                           *
 *                                                                            *
 * Purpose: select hostid of discovered host                                  *
 *                                                                            *
 * Parameters: dhostid - discovered host id                                   *
 *                                                                            *
 * Return value: hostid - existing hostid, 0 - if not found                   *
 *                                                                            *
 * Author: Alexei Vladishev                                                   *
 *                                                                            *
 * Comments:                                                                  *
 *                                                                            *
 ******************************************************************************/
static zbx_uint64_t	select_discovered_host(DB_EVENT *event)
{
	const char	*__function_name = "select_discovered_host";
	DB_RESULT	result;
	DB_ROW		row;
	zbx_uint64_t	hostid = 0;
	char		sql[512];

	zabbix_log(LOG_LEVEL_DEBUG, "In %s() eventid:" ZBX_FS_UI64,
			__function_name, event->eventid);

	switch (event->object)
	{
		case EVENT_OBJECT_DHOST:
			zbx_snprintf(sql, sizeof(sql),
				"select h.hostid"
				" from hosts h,interface i,dservices ds"
				" where h.hostid=i.hostid"
					" and i.useip=1"
					" and i.ip=ds.ip"
					" and ds.dhostid=" ZBX_FS_UI64
					DB_NODE
				" order by i.hostid",
				event->objectid, DBnode_local("i.interfaceid"));
			break;
		case EVENT_OBJECT_DSERVICE:
			zbx_snprintf(sql, sizeof(sql),
				"select h.hostid"
				" from hosts h,interface i,dservices ds"
				" where h.hostid=i.hostid"
					" and i.useip=1"
					" and i.ip=ds.ip"
					" and ds.dserviceid =" ZBX_FS_UI64
					DB_NODE
				" order by i.hostid",
				event->objectid, DBnode_local("i.interfaceid"));
			break;
		default:
			goto exit;
	}

	result = DBselectN(sql, 1);

	if (NULL != (row = DBfetch(result)))
	{
		ZBX_STR2UINT64(hostid, row[0]);
	}
	DBfree_result(result);
exit:
	zabbix_log(LOG_LEVEL_DEBUG, "End of %s():" ZBX_FS_UI64, __function_name, hostid);

	return hostid;
}

/******************************************************************************
 *                                                                            *
 * Function: add_discovered_host_group                                        *
 *                                                                            *
 * Purpose: add group to host if not added already                            *
 *                                                                            *
 * Parameters:                                                                *
 *                                                                            *
 * Return value:                                                              *
 *                                                                            *
 * Author: Alexander Vladishev                                                *
 *                                                                            *
 * Comments:                                                                  *
 *                                                                            *
 ******************************************************************************/
static void	add_discovered_host_group(zbx_uint64_t hostid, zbx_uint64_t groupid)
{
	DB_RESULT	result;
	DB_ROW		row;
	zbx_uint64_t	hostgroupid;

	result = DBselect(
			"select hostgroupid"
			" from hosts_groups"
			" where groupid=" ZBX_FS_UI64
				" and hostid=" ZBX_FS_UI64,
			groupid,
			hostid);

	if (NULL == (row = DBfetch(result)))
	{
		hostgroupid = DBget_maxid("hosts_groups");
		DBexecute("insert into hosts_groups (hostgroupid,hostid,groupid)"
				" values (" ZBX_FS_UI64 "," ZBX_FS_UI64 "," ZBX_FS_UI64 ")",
				hostgroupid,
				hostid,
				groupid);
	}
	DBfree_result(result);
}

/******************************************************************************
 *                                                                            *
 * Function: add_discovered_host                                              *
 *                                                                            *
 * Purpose: add discovered host if it was not added already                   *
 *                                                                            *
 * Parameters: dhostid - discovered host id                                   *
 *                                                                            *
 * Return value: hostid - new/existing hostid                                 *
 *                                                                            *
 * Author: Alexei Vladishev                                                   *
 *                                                                            *
 * Comments:                                                                  *
 *                                                                            *
 ******************************************************************************/
static zbx_uint64_t	add_discovered_host(DB_EVENT *event)
{
	const char	*__function_name = "add_discovered_host";
	DB_RESULT	result;
	DB_RESULT	result2;
	DB_ROW		row;
	DB_ROW		row2;
	zbx_uint64_t	dhostid, hostid = 0, proxy_hostid, host_proxy_hostid;
	char		*host = NULL, *host_esc, *host_unique;
	unsigned short	port;
	zbx_uint64_t	groupid = 0;
	unsigned char	svc_type, interface_type;

	zabbix_log(LOG_LEVEL_DEBUG, "In %s(eventid:" ZBX_FS_UI64 ")",
			__function_name, event->eventid);

	result = DBselect(
			"select discovery_groupid"
			" from config"
			" where 1=1"
				DB_NODE,
			DBnode_local("configid"));

	if (NULL != (row = DBfetch(result)))
		ZBX_STR2UINT64(groupid, row[0]);
	DBfree_result(result);

	if (0 == groupid)
	{
		zabbix_log(LOG_LEVEL_WARNING, "Can't add discovered host:"
				" Group for discovered hosts is not defined");
		return hostid;
	}

	if (EVENT_OBJECT_DHOST == event->object || EVENT_OBJECT_DSERVICE == event->object)
	{
		if (EVENT_OBJECT_DHOST == event->object)
		{
			result = DBselect(
					"select ds.dhostid,dr.proxy_hostid,ds.ip,ds.dns,ds.port,ds.type"
					" from drules dr,dchecks dc,dservices ds"
					" where dc.druleid=dr.druleid"
						" and ds.dcheckid=dc.dcheckid"
						" and ds.dhostid=" ZBX_FS_UI64
					" order by ds.dserviceid",
					event->objectid);
		}
		else
		{
			result = DBselect(
					"select ds.dhostid,dr.proxy_hostid,ds.ip,ds.dns,ds.port,ds.type"
					" from drules dr,dchecks dc,dservices ds,dservices ds1"
					" where dc.druleid=dr.druleid"
						" and ds.dcheckid=dc.dcheckid"
						" and ds1.dhostid=ds.dhostid"
						" and ds1.dserviceid=" ZBX_FS_UI64
					" order by ds.dserviceid",
					event->objectid);
		}

		while (NULL != (row = DBfetch(result)))
		{
			ZBX_STR2UINT64(dhostid, row[0]);
			ZBX_DBROW2UINT64(proxy_hostid, row[1]);
			svc_type = (unsigned char)atoi(row[5]);

			switch (svc_type)
			{
				case SVC_AGENT:
					port = (unsigned short)atoi(row[4]);
					interface_type = INTERFACE_TYPE_AGENT;
					break;
				case SVC_SNMPv1:
				case SVC_SNMPv2c:
				case SVC_SNMPv3:
					port = (unsigned short)atoi(row[4]);
					interface_type = INTERFACE_TYPE_SNMP;
					break;
				default:
					port = ZBX_DEFAULT_AGENT_PORT;
					interface_type = INTERFACE_TYPE_AGENT;
			}

			if (0 == hostid)
			{
				result2 = DBselect(
						"select distinct h.hostid,h.proxy_hostid"
						" from hosts h,interface i,dservices ds"
						" where h.hostid=i.hostid"
							" and i.ip=ds.ip"
							" and ds.dhostid=" ZBX_FS_UI64
						       	DB_NODE
						" order by h.hostid",
						dhostid,
						DBnode_local("h.hostid"));

				if (NULL != (row2 = DBfetch(result2)))
				{
					ZBX_STR2UINT64(hostid, row2[0]);
					ZBX_DBROW2UINT64(host_proxy_hostid, row2[1]);
				}
				DBfree_result(result2);
			}

			if (0 == hostid)
			{
				hostid = DBget_maxid("hosts");

				/* for host uniqueness purposes */
				host = zbx_strdup(host, '\0' != *row[3] ? row[3] : row[2]);

				make_hostname(host);	/* replace not-allowed symbols */
				host_unique = DBget_unique_hostname_by_sample(host);
				host_esc = DBdyn_escape_string(host_unique);

				zbx_free(host);

				DBexecute("insert into hosts"
							" (hostid,proxy_hostid,host,name)"
						" values"
<<<<<<< HEAD
							" (" ZBX_FS_UI64 ",%s,'%s','%s')",
						hostid, DBsql_id_ins(proxy_hostid), host_unique_esc, host_unique_esc);
=======
							" (" ZBX_FS_UI64 ",%s,'%s')",
						hostid, DBsql_id_ins(proxy_hostid), host_esc);
>>>>>>> 8dd20884

				DBadd_interface(hostid, interface_type, 1, row[2], row[3], port);

				zbx_free(host_unique);
				zbx_free(host_esc);
			}
			else
			{
				if (host_proxy_hostid != proxy_hostid)
				{
					DBexecute("update hosts"
							" set proxy_hostid=%s"
							" where hostid=" ZBX_FS_UI64,
							DBsql_id_ins(proxy_hostid),
							hostid);
				}

				DBadd_interface(hostid, interface_type, 1, row[2], row[3], port);
			}
		}
		DBfree_result(result);
	}
	else if (EVENT_OBJECT_ZABBIX_ACTIVE == event->object)
	{
		result = DBselect(
				"select proxy_hostid,host,listen_ip,listen_dns,listen_port"
				" from autoreg_host"
				" where autoreg_hostid=" ZBX_FS_UI64,
				event->objectid);

		if (NULL != (row = DBfetch(result)))
		{
			char	sql[512];

			ZBX_DBROW2UINT64(proxy_hostid, row[0]);
			host_esc = DBdyn_escape_string_len(row[1], HOST_HOST_LEN);
			port = (unsigned short)atoi(row[4]);

			zbx_snprintf(sql, sizeof(sql),
					"select hostid,proxy_hostid"
					" from hosts"
					" where host='%s'"
						DB_NODE
					" order by hostid",
					host_esc,
					DBnode_local("hostid"));

			result2 = DBselectN(sql, 1);

			if (NULL == (row2 = DBfetch(result2)))
			{
				hostid = DBget_maxid("hosts");

				DBexecute("insert into hosts"
							" (hostid,proxy_hostid,host,name)"
						" values"
							" (" ZBX_FS_UI64 ",%s,'%s','%s')",
						hostid, DBsql_id_ins(proxy_hostid), host_esc, host_esc);

				DBadd_interface(hostid, INTERFACE_TYPE_AGENT, 1, row[2], row[3], port);
			}
			else
			{
				ZBX_STR2UINT64(hostid, row2[0]);
				ZBX_DBROW2UINT64(host_proxy_hostid, row2[1]);

				if (host_proxy_hostid != proxy_hostid)
				{
					DBexecute("update hosts"
							" set proxy_hostid=%s"
							" where hostid=" ZBX_FS_UI64,
							DBsql_id_ins(proxy_hostid),
							hostid);
				}

				DBadd_interface(hostid, INTERFACE_TYPE_AGENT, 1, row[2], row[3], port);
			}
			DBfree_result(result2);

			zbx_free(host_esc);
		}
		DBfree_result(result);
	}

	if (0 != hostid)
		add_discovered_host_group(hostid, groupid);

	zabbix_log(LOG_LEVEL_DEBUG, "End of %s()", __function_name);

	return hostid;
}

/******************************************************************************
 *                                                                            *
 * Function: op_host_add                                                      *
 *                                                                            *
 * Purpose: add discovered host                                               *
 *                                                                            *
 * Parameters: trigger - trigger data                                         *
 *             action  - action data                                          *
 *                                                                            *
 * Return value: nothing                                                      *
 *                                                                            *
 * Author: Alexei Vladishev                                                   *
 *                                                                            *
 * Comments:                                                                  *
 *                                                                            *
 ******************************************************************************/
void	op_host_add(DB_EVENT *event)
{
	const char	*__function_name = "op_host_add";

	zabbix_log(LOG_LEVEL_DEBUG, "In %s()", __function_name);

	if (event->source != EVENT_SOURCE_DISCOVERY && event->source != EVENT_SOURCE_AUTO_REGISTRATION)
		return;

	if (event->object != EVENT_OBJECT_DHOST && event->object != EVENT_OBJECT_DSERVICE && event->object != EVENT_OBJECT_ZABBIX_ACTIVE)
		return;

	add_discovered_host(event);

	zabbix_log(LOG_LEVEL_DEBUG, "End of %s()", __function_name);
}

/******************************************************************************
 *                                                                            *
 * Function: op_host_del                                                      *
 *                                                                            *
 * Purpose: delete host                                                       *
 *                                                                            *
 * Parameters:                                                                *
 *                                                                            *
 * Return value: nothing                                                      *
 *                                                                            *
 * Author: Eugene Grigorjev                                                   *
 *                                                                            *
 * Comments:                                                                  *
 *                                                                            *
 ******************************************************************************/
void	op_host_del(DB_EVENT *event)
{
	const char	*__function_name = "op_host_del";
	zbx_uint64_t	hostid;

	zabbix_log(LOG_LEVEL_DEBUG, "In %s()", __function_name);

	if (event->source != EVENT_SOURCE_DISCOVERY)
		return;

	if (event->object != EVENT_OBJECT_DHOST && event->object != EVENT_OBJECT_DSERVICE)
		return;

	if (0 == (hostid = select_discovered_host(event)))
		return;

	DBdelete_host(hostid);

	zabbix_log(LOG_LEVEL_DEBUG, "End of %s()", __function_name);
}

/******************************************************************************
 *                                                                            *
 * Function: op_host_enable                                                   *
 *                                                                            *
 * Purpose: enable discovered                                                 *
 *                                                                            *
 * Parameters:                                                                *
 *                                                                            *
 * Return value: nothing                                                      *
 *                                                                            *
 * Author: Alexander Vladishev                                                *
 *                                                                            *
 * Comments:                                                                  *
 *                                                                            *
 ******************************************************************************/
void	op_host_enable(DB_EVENT *event)
{
	const char	*__function_name = "op_host_enable";
	zbx_uint64_t	hostid;

	zabbix_log(LOG_LEVEL_DEBUG, "In %s()", __function_name);

	if (event->source != EVENT_SOURCE_DISCOVERY)
		return;

	if (event->object != EVENT_OBJECT_DHOST && event->object != EVENT_OBJECT_DSERVICE)
		return;

	if (0 == (hostid = add_discovered_host(event)))
		return;

	DBexecute(
			"update hosts"
			" set status=%d"
			" where hostid=" ZBX_FS_UI64,
			HOST_STATUS_MONITORED,
			hostid);

	zabbix_log(LOG_LEVEL_DEBUG, "End of %s()", __function_name);
}

/******************************************************************************
 *                                                                            *
 * Function: op_host_disable                                                  *
 *                                                                            *
 * Purpose: disable host                                                      *
 *                                                                            *
 * Parameters:                                                                *
 *                                                                            *
 * Return value: nothing                                                      *
 *                                                                            *
 * Author: Alexander Vladishev                                                *
 *                                                                            *
 * Comments:                                                                  *
 *                                                                            *
 ******************************************************************************/
void	op_host_disable(DB_EVENT *event)
{
	const char	*__function_name = "op_host_disable";
	zbx_uint64_t	hostid;

	zabbix_log(LOG_LEVEL_DEBUG, "In %s()", __function_name);

	if (event->source != EVENT_SOURCE_DISCOVERY && event->source != EVENT_SOURCE_AUTO_REGISTRATION)
		return;

	if (event->object != EVENT_OBJECT_DHOST && event->object != EVENT_OBJECT_DSERVICE && event->object != EVENT_OBJECT_ZABBIX_ACTIVE)
		return;

	if (0 == (hostid = add_discovered_host(event)))
		return;

	DBexecute(
			"update hosts"
			" set status=%d"
			" where hostid=" ZBX_FS_UI64,
			HOST_STATUS_NOT_MONITORED,
			hostid);

	zabbix_log(LOG_LEVEL_DEBUG, "End of %s()", __function_name);
}

/******************************************************************************
 *                                                                            *
 * Function: op_group_add                                                     *
 *                                                                            *
 * Purpose: add group to discovered host                                      *
 *                                                                            *
 * Parameters: event   - [IN] event data                                      *
 *             groupid - [IN] group identificator from database               *
 *                                                                            *
 * Return value: nothing                                                      *
 *                                                                            *
 * Author: Alexei Vladishev                                                   *
 *                                                                            *
 * Comments:                                                                  *
 *                                                                            *
 ******************************************************************************/
void	op_group_add(DB_EVENT *event, zbx_uint64_t groupid)
{
	const char	*__function_name = "op_group_add";
	zbx_uint64_t	hostid;

	zabbix_log(LOG_LEVEL_DEBUG, "In %s()", __function_name);

	if (event->source != EVENT_SOURCE_DISCOVERY && event->source != EVENT_SOURCE_AUTO_REGISTRATION)
		return;

	if (event->object != EVENT_OBJECT_DHOST && event->object != EVENT_OBJECT_DSERVICE && event->object != EVENT_OBJECT_ZABBIX_ACTIVE)
		return;

	if (0 == (hostid = add_discovered_host(event)))
		return;

	add_discovered_host_group(hostid, groupid);

	zabbix_log(LOG_LEVEL_DEBUG, "End of %s()", __function_name);
}

/******************************************************************************
 *                                                                            *
 * Function: op_group_del                                                     *
 *                                                                            *
 * Purpose: delete group from discovered host                                 *
 *                                                                            *
 * Parameters: event   - [IN] event data                                      *
 *             groupid - [IN] group identificator from database               *
 *                                                                            *
 * Return value: nothing                                                      *
 *                                                                            *
 * Author: Alexei Vladishev                                                   *
 *                                                                            *
 * Comments:                                                                  *
 *                                                                            *
 ******************************************************************************/
void	op_group_del(DB_EVENT *event, zbx_uint64_t groupid)
{
	const char	*__function_name = "op_group_del";
	zbx_uint64_t	hostid;

	zabbix_log(LOG_LEVEL_DEBUG, "In %s()", __function_name);

	if (event->source != EVENT_SOURCE_DISCOVERY)
		return;

	if (event->object != EVENT_OBJECT_DHOST && event->object != EVENT_OBJECT_DSERVICE)
		return;

	if (0 == (hostid = select_discovered_host(event)))
		return;

	DBexecute(
			"delete from hosts_groups"
			" where hostid=" ZBX_FS_UI64
				" and groupid=" ZBX_FS_UI64,
			hostid,
			groupid);

	zabbix_log(LOG_LEVEL_DEBUG, "End of %s()", __function_name);
}

/******************************************************************************
 *                                                                            *
 * Function: op_template_add                                                  *
 *                                                                            *
 * Purpose: link host with template                                           *
 *                                                                            *
 * Parameters: event      - [IN] event data                                   *
 *             templateid - [IN] host template identificator from database    *
 *                                                                            *
 * Return value: nothing                                                      *
 *                                                                            *
 * Author: Eugene Grigorjev                                                   *
 *                                                                            *
 * Comments:                                                                  *
 *                                                                            *
 ******************************************************************************/
void	op_template_add(DB_EVENT *event, zbx_uint64_t templateid)
{
	const char	*__function_name = "op_template_add";
	zbx_uint64_t	hostid;

	zabbix_log(LOG_LEVEL_DEBUG, "In %s()", __function_name);

	if (event->source != EVENT_SOURCE_DISCOVERY && event->source != EVENT_SOURCE_AUTO_REGISTRATION)
		return;

	if (event->object != EVENT_OBJECT_DHOST && event->object != EVENT_OBJECT_DSERVICE && event->object != EVENT_OBJECT_ZABBIX_ACTIVE)
		return;

	if (0 == (hostid = add_discovered_host(event)))
		return;

	DBcopy_template_elements(hostid, templateid);

	zabbix_log(LOG_LEVEL_DEBUG, "End of %s()", __function_name);
}

/******************************************************************************
 *                                                                            *
 * Function: op_template_del                                                  *
 *                                                                            *
 * Purpose: unlink and clear host from template                               *
 *                                                                            *
 * Parameters: event      - [IN] event data                                   *
 *             templateid - [IN] host template identificator from database    *
 *                                                                            *
 * Return value: nothing                                                      *
 *                                                                            *
 * Author: Eugene Grigorjev                                                   *
 *                                                                            *
 * Comments:                                                                  *
 *                                                                            *
 ******************************************************************************/
void	op_template_del(DB_EVENT *event, zbx_uint64_t templateid)
{
	const char	*__function_name = "op_template_del";
	zbx_uint64_t	hostid;

	zabbix_log(LOG_LEVEL_DEBUG, "In %s()", __function_name);

	if (event->source != EVENT_SOURCE_DISCOVERY)
		return;

	if (event->object != EVENT_OBJECT_DHOST && event->object != EVENT_OBJECT_DSERVICE)
		return;

	if (0 == (hostid = select_discovered_host(event)))
		return;

	DBdelete_template_elements(hostid, templateid);

	zabbix_log(LOG_LEVEL_DEBUG, "End of %s()", __function_name);
}<|MERGE_RESOLUTION|>--- conflicted
+++ resolved
@@ -24,292 +24,6 @@
 
 #include "operations.h"
 
-<<<<<<< HEAD
-#include "poller/poller.h"
-#include "poller/checks_agent.h"
-#include "poller/checks_ipmi.h"
-
-/******************************************************************************
- *                                                                            *
- * Function: run_remote_commands                                              *
- *                                                                            *
- * Purpose: run remote command on specific host                               *
- *                                                                            *
- * Parameters: host_name - host name                                          *
- *             command - remote command                                       *
- *                                                                            *
- * Return value: nothing                                                      *
- *                                                                            *
- * Author: Eugene Grigorjev                                                   *
- *                                                                            *
- * Comments:                                                                  *
- *                                                                            *
- ******************************************************************************/
-static void	run_remote_command(char *host_name, char *command)
-{
-	int		ret = FAIL;
-	AGENT_RESULT	agent_result;
-	DC_ITEM         item;
-	DB_RESULT	result;
-	DB_ROW		row;
-	char		error[MAX_STRING_LEN], *p, *host_esc, *param;
-#ifdef HAVE_OPENIPMI
-	int		val;
-	char		*port;
-#endif
-
-	assert(host_name);
-	assert(command);
-
-	zabbix_log(LOG_LEVEL_DEBUG, "In run_remote_command(hostname:%s,command:%s)",
-		host_name,
-		command);
-
-	host_esc = DBdyn_escape_string(host_name);
-	result = DBselect(
-			"select hostid,ipmi_authtype,ipmi_privilege,ipmi_username,ipmi_password"
-			" from hosts"
-			" where status in (%d)"
-				" and host='%s'"
-				DB_NODE,
-			HOST_STATUS_MONITORED,
-			host_esc,
-			DBnode_local("hostid"));
-	zbx_free(host_esc);
-
-	if (NULL != (row = DBfetch(result)))
-	{
-		memset(&item, 0, sizeof(item));
-
-		ZBX_STR2UINT64(item.host.hostid, row[0]);
-		strscpy(item.host.host, host_name);
-
-		p = command;
-		while (*p == ' ' && *p != '\0')
-			p++;
-
-		*error = '\0';
-
-#ifdef HAVE_OPENIPMI
-		if (0 == strncmp(p, "IPMI", 4))
-		{
-			item.host.ipmi_authtype = (signed char)atoi(row[1]);
-			item.host.ipmi_privilege = (unsigned char)atoi(row[2]);
-			strscpy(item.host.ipmi_username, row[3]);
-			strscpy(item.host.ipmi_password, row[4]);
-
-			if (SUCCEED == DCconfig_get_interface_by_type(&item.interface, item.host.hostid,
-					INTERFACE_TYPE_IPMI, 1))
-			{
-				item.interface.addr = strdup(item.interface.useip ? item.interface.ip_orig : item.interface.dns_orig);
-				substitute_simple_macros(NULL, NULL, &item.host, NULL,
-						&item.interface.addr, MACRO_TYPE_INTERFACE_ADDR, NULL, 0);
-
-				port = strdup(item.interface.port_orig);
-				substitute_simple_macros(NULL, &item.host.hostid, NULL, NULL,
-						&port, MACRO_TYPE_INTERFACE_PORT, NULL, 0);
-				if (SUCCEED == is_ushort(port, &item.interface.port))
-				{
-					if (SUCCEED == (ret = parse_ipmi_command(p, item.ipmi_sensor, &val)))
-					{
-						item.key = item.ipmi_sensor;
-						ret = set_ipmi_control_value(&item, val, error, sizeof(error));
-					}
-					else
-						zbx_snprintf(error, sizeof(error), "incorrect format of IPMI command");
-				}
-				else
-					zbx_snprintf(error, sizeof(error), "Invalid port number [%s]",
-								item.interface.port_orig);
-
-				zbx_free(port);
-				zbx_free(item.interface.addr);
-			}
-			else
-				zbx_snprintf(error, sizeof(error), "IPMI interface is not defined for host [%s]", host_name);
-		}
-		else
-		{
-#endif
-			if (SUCCEED == DCconfig_get_interface_by_type(&item.interface, item.host.hostid,
-					INTERFACE_TYPE_AGENT, 1))
-			{
-				param = dyn_escape_param(p);
-				item.key = zbx_dsprintf(NULL, "system.run[\"%s\",\"nowait\"]", param);
-				zbx_free(param);
-
-				init_result(&agent_result);
-
-				alarm(CONFIG_TIMEOUT);
-				ret = get_value_agent(&item, &agent_result);
-				alarm(0);
-
-				free_result(&agent_result);
-
-				zbx_free(item.key);
-			}
-			else
-				zbx_snprintf(error, sizeof(error), "Zabbix Agent interface is not defined for host [%s]", host_name);
-#ifdef HAVE_OPENIPMI
-		}
-#endif
-
-		if (ret != SUCCEED && '\0' != *error)
-		{
-			zabbix_log(LOG_LEVEL_WARNING, "Cannot execute remote command [%s]: %s",
-					p, error);
-		}
-	}
-	DBfree_result(result);
-
-	zabbix_log(LOG_LEVEL_DEBUG, "End run_remote_command(result:%d)",
-		ret);
-}
-
-/******************************************************************************
- *                                                                            *
- * Function: get_next_command                                                 *
- *                                                                            *
- * Purpose: parse action script on remote commands                            *
- *                                                                            *
- * Parameters: command_list - command list                                    *
- *             alias - (output) of host name or group name                    *
- *             is_group - (output) 0 if alias is a host name                  *
- *                               1 if alias is a group name                   *
- *             command - (output) remote command                              *
- *                                                                            *
- * Return value: 0 - correct command is read                                  *
- *               1 - EOL                                                      *
- *                                                                            *
- * Author: Eugene Grigorjev                                                   *
- *                                                                            *
- * Comments:                                                                  *
- *                                                                            *
- ******************************************************************************/
-
-#define CMD_ALIAS 0
-#define CMD_REM_COMMAND 1
-
-static int	get_next_command(char **command_list, char **alias, int *is_group, char **command)
-{
-	int state = CMD_ALIAS;
-	int len = 0;
-	int i = 0;
-
-	assert(alias);
-	assert(is_group);
-	assert(command);
-
-	zabbix_log(LOG_LEVEL_DEBUG, "In get_next_command(command_list:%s)",
-		*command_list);
-
-	*alias = NULL;
-	*is_group = 0;
-	*command = NULL;
-
-	if((*command_list)[0] == '\0' || (*command_list)==NULL) {
-		zabbix_log(LOG_LEVEL_DEBUG, "Result get_next_command [EOL]");
-		return 1;
-	}
-
-	*alias = *command_list;
-	len = strlen(*command_list);
-
-	for(i=0; i < len; i++)
-	{
-		if(state == CMD_ALIAS)
-		{
-			if((*command_list)[i] == '#'){
-				*is_group = 1;
-				(*command_list)[i] = '\0';
-				state = CMD_REM_COMMAND;
-				*command = &(*command_list)[i+1];
-			}else if((*command_list)[i] == ':'){
-				*is_group = 0;
-				(*command_list)[i] = '\0';
-				state = CMD_REM_COMMAND;
-				*command = &(*command_list)[i+1];
-			}
-		} else if(state == CMD_REM_COMMAND) {
-			if((*command_list)[i] == '\r')
-			{
-				(*command_list)[i] = '\0';
-			} else if((*command_list)[i] == '\n')
-			{
-				(*command_list)[i] = '\0';
-				(*command_list) = &(*command_list)[i+1];
-				break;
-			}
-		}
-		if((*command_list)[i+1] == '\0')
-		{
-			(*command_list) = &(*command_list)[i+1];
-			break;
-		}
-	}
-
-	zabbix_log(LOG_LEVEL_DEBUG, "End get_next_command(alias:%s,is_group:%i,command:%s)",
-		*alias,
-		*is_group,
-		*command);
-
-	return 0;
-}
-
-/******************************************************************************
- *                                                                            *
- * Function: op_run_commands                                                  *
- *                                                                            *
- * Purpose: run remote commandlist for specific action                        *
- *                                                                            *
- * Parameters: trigger - trigger data                                         *
- *             action  - action data                                          *
- *                                                                            *
- * Return value: nothing                                                      *
- *                                                                            *
- * Author: Eugene Grigorjev                                                   *
- *                                                                            *
- * Comments: commands separated with newline                                  *
- *                                                                            *
- ******************************************************************************/
-void	op_run_commands(char *cmd_list)
-{
-	DB_RESULT	result;
-	DB_ROW		row;
-	char		*alias, *alias_esc, *command;
-	int		is_group;
-
-	assert(cmd_list);
-
-	zabbix_log(LOG_LEVEL_DEBUG, "In run_commands()");
-
-	while (1 != get_next_command(&cmd_list, &alias, &is_group, &command))
-	{
-		if (!alias || *alias == '\0' || !command || *command == '\0')
-			continue;
-
-		if (is_group)
-		{
-			alias_esc = DBdyn_escape_string(alias);
-			result = DBselect("select distinct h.host from hosts_groups hg,hosts h,groups g"
-					" where hg.hostid=h.hostid and hg.groupid=g.groupid and g.name='%s'" DB_NODE,
-					alias_esc,
-					DBnode_local("h.hostid"));
-			zbx_free(alias_esc);
-
-			while (NULL != (row = DBfetch(result)))
-				run_remote_command(row[0], command);
-
-			DBfree_result(result);
-		}
-		else
-			run_remote_command(alias, command);
-	}
-	zabbix_log( LOG_LEVEL_DEBUG, "End run_commands()");
-}
-
-=======
->>>>>>> 8dd20884
 /******************************************************************************
  *                                                                            *
  * Function: select_discovered_host                                           *
@@ -555,13 +269,8 @@
 				DBexecute("insert into hosts"
 							" (hostid,proxy_hostid,host,name)"
 						" values"
-<<<<<<< HEAD
 							" (" ZBX_FS_UI64 ",%s,'%s','%s')",
-						hostid, DBsql_id_ins(proxy_hostid), host_unique_esc, host_unique_esc);
-=======
-							" (" ZBX_FS_UI64 ",%s,'%s')",
-						hostid, DBsql_id_ins(proxy_hostid), host_esc);
->>>>>>> 8dd20884
+						hostid, DBsql_id_ins(proxy_hostid), host_esc, host_esc);
 
 				DBadd_interface(hostid, interface_type, 1, row[2], row[3], port);
 
