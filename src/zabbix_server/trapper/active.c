/*
** Zabbix
** Copyright (C) 2001-2013 Zabbix SIA
**
** This program is free software; you can redistribute it and/or modify
** it under the terms of the GNU General Public License as published by
** the Free Software Foundation; either version 2 of the License, or
** (at your option) any later version.
**
** This program is distributed in the hope that it will be useful,
** but WITHOUT ANY WARRANTY; without even the implied warranty of
** MERCHANTABILITY or FITNESS FOR A PARTICULAR PURPOSE. See the
** GNU General Public License for more details.
**
** You should have received a copy of the GNU General Public License
** along with this program; if not, write to the Free Software
** Foundation, Inc., 51 Franklin Street, Fifth Floor, Boston, MA  02110-1301, USA.
**/

#include "common.h"
#include "db.h"
#include "dbcache.h"
#include "log.h"
#include "zbxserver.h"
#include "zbxregexp.h"

#include "active.h"

extern unsigned char	daemon_type;

/******************************************************************************
 *                                                                            *
 * Function: get_hostid_by_host                                               *
 *                                                                            *
 * Purpose: check for host name and return hostid                             *
 *                                                                            *
 * Parameters: host - [IN] require size 'HOST_HOST_LEN_MAX'                   *
 *                                                                            *
 * Return value:  SUCCEED - host is found                                     *
 *                FAIL - an error occurred or host not found                  *
 *                                                                            *
 * Author: Alexander Vladishev                                                *
 *                                                                            *
 * Comments: NB! adds host to the database if it does not exist               *
 *                                                                            *
 ******************************************************************************/
static int	get_hostid_by_host(const char *host, const char *ip, unsigned short port, const char *host_metadata,
		zbx_uint64_t *hostid, char *error)
{
	const char	*__function_name = "get_hostid_by_host";

	char		*host_esc, dns[INTERFACE_DNS_LEN_MAX];
	DB_RESULT	result;
	DB_ROW		row;
	int		ret = FAIL;

	zabbix_log(LOG_LEVEL_DEBUG, "In %s() host:'%s'", __function_name, host);

	if (FAIL == zbx_check_hostname(host))
	{
		zbx_snprintf(error, MAX_STRING_LEN, "invalid host name [%s]", host);
		goto out;
	}

	host_esc = DBdyn_escape_string(host);

	result = DBselect(
			"select hostid,status"
			" from hosts"
			" where host='%s'"
				" and status in (%d,%d)"
				" and flags<>%d"
		       		" and proxy_hostid is null"
				ZBX_SQL_NODE,
			host_esc,
			HOST_STATUS_MONITORED, HOST_STATUS_NOT_MONITORED,
			ZBX_FLAG_DISCOVERY_PROTOTYPE,
			DBand_node_local("hostid"));

	if (NULL != (row = DBfetch(result)))
	{
		if (HOST_STATUS_MONITORED == atoi(row[1]))
		{
			ZBX_STR2UINT64(*hostid, row[0]);
			ret = SUCCEED;
		}
		else
			zbx_snprintf(error, MAX_STRING_LEN, "host [%s] not monitored", host);
	}
	else
	{
		zbx_snprintf(error, MAX_STRING_LEN, "host [%s] not found", host);

		/* remove ::ffff: prefix from IPv4-mapped IPv6 addresses */
		if (0 == strncmp("::ffff:", ip, 7) && SUCCEED == is_ip4(ip + 7))
			ip += 7;

		alarm(CONFIG_TIMEOUT);
		zbx_gethost_by_ip(ip, dns, sizeof(dns));
		alarm(0);

		DBbegin();

		if (0 != (daemon_type & ZBX_DAEMON_TYPE_SERVER))
			DBregister_host(0, host, ip, dns, port, host_metadata, (int)time(NULL));
		else if (0 != (daemon_type & ZBX_DAEMON_TYPE_PROXY))
			DBproxy_register_host(host, ip, dns, port, host_metadata);

		DBcommit();
	}

	DBfree_result(result);

	zbx_free(host_esc);
out:
	zabbix_log(LOG_LEVEL_DEBUG, "End of %s():%s", __function_name, zbx_result_string(ret));

	return ret;
}

static void	get_list_of_active_checks(zbx_uint64_t hostid, zbx_vector_uint64_t *itemids)
{
	DB_RESULT	result;
	DB_ROW		row;
	zbx_uint64_t	itemid;

	result = DBselect(
			"select itemid"
			" from items"
			" where type=%d"
				" and flags<>%d"
				" and hostid=" ZBX_FS_UI64,
			ITEM_TYPE_ZABBIX_ACTIVE, ZBX_FLAG_DISCOVERY_PROTOTYPE, hostid);

	while (NULL != (row = DBfetch(result)))
	{
		ZBX_STR2UINT64(itemid, row[0]);
		zbx_vector_uint64_append(itemids, itemid);
	}
	DBfree_result(result);
}

/******************************************************************************
 *                                                                            *
 * Function: send_list_of_active_checks                                       *
 *                                                                            *
 * Purpose: send list of active checks to the host (older version agent)      *
 *                                                                            *
 * Parameters: sock - open socket of server-agent connection                  *
 *             request - request buffer                                       *
 *                                                                            *
 * Return value:  SUCCEED - list of active checks sent successfully           *
 *                FAIL - an error occurred                                    *
 *                                                                            *
 * Comments: format of the request: ZBX_GET_ACTIVE_CHECKS\n<host name>\n      *
 *           format of the list: key:delay:last_log_size                      *
 *                                                                            *
 ******************************************************************************/
int	send_list_of_active_checks(zbx_sock_t *sock, char *request)
{
	const char		*__function_name = "send_list_of_active_checks";

<<<<<<< HEAD
	char			*host = NULL, *p, *buffer = NULL, error[MAX_STRING_LEN], ip[INTERFACE_IP_LEN_MAX];
	size_t			buffer_alloc = 8 * ZBX_KIBIBYTE, buffer_offset = 0;
	int			ret = FAIL;
	zbx_uint64_t		hostid;
	zbx_vector_uint64_t	itemids;
=======
	char		*host = NULL, *p, *buffer = NULL, error[MAX_STRING_LEN], ip[INTERFACE_IP_LEN_MAX];
	size_t		buffer_alloc = 8 * ZBX_KIBIBYTE, buffer_offset = 0, items_num = 0, i;
	int		ret = FAIL;
	zbx_uint64_t	hostid, *itemids = NULL;
	zbx_active_t	*items = NULL;
>>>>>>> 0045cb5b

	zabbix_log(LOG_LEVEL_DEBUG, "In %s()", __function_name);

	if (NULL != (host = strchr(request, '\n')))
	{
		host++;
		if (NULL != (p = strchr(host, '\n')))
			*p = '\0';
	}
	else
	{
		zbx_snprintf(error, sizeof(error), "host is null");
		goto out;
	}

	strscpy(ip, get_ip_by_socket(sock));

	/* no host metadata in older versions of agent */
	if (FAIL == get_hostid_by_host(host, ip, ZBX_DEFAULT_AGENT_PORT, "", &hostid, error))
		goto out;

	zbx_vector_uint64_create(&itemids);

	get_list_of_active_checks(hostid, &itemids);

	buffer = zbx_malloc(buffer, buffer_alloc);

	if (0 != itemids.values_num)
	{
		DC_ITEM	*dc_items;
		int	*errcodes, refresh_unsupported, now;

		dc_items = zbx_malloc(NULL, sizeof(DC_ITEM) * itemids.values_num);
		errcodes = zbx_malloc(NULL, sizeof(int) * itemids.values_num);

		DCconfig_get_items_by_itemids(dc_items, itemids.values, errcodes, itemids.values_num);
		DCconfig_get_config_data(&refresh_unsupported, CONFIG_REFRESH_UNSUPPORTED);

		now = time(NULL);

		for (i = 0; i < itemids.values_num; i++)
		{
			if (SUCCEED != errcodes[i])
			{
				zabbix_log(LOG_LEVEL_DEBUG, "%s() Item [" ZBX_FS_UI64 "] was not found in the"
						" server cache. Not sending now.", __function_name, itemids.values[i]);
				continue;
			}

			if (ITEM_STATE_NOTSUPPORTED == dc_items[i].state)
			{
				if (0 == refresh_unsupported || dc_items[i].lastclock + refresh_unsupported > now)
					continue;
			}

			zbx_snprintf_alloc(&buffer, &buffer_alloc, &buffer_offset, "%s:%d:" ZBX_FS_UI64 "\n",
					dc_items[i].key_orig, dc_items[i].delay, dc_items[i].lastlogsize);
		}

		DCconfig_clean_items(dc_items, errcodes, itemids.values_num);

		zbx_free(errcodes);
		zbx_free(dc_items);
	}

	zbx_vector_uint64_destroy(&itemids);

	zbx_strcpy_alloc(&buffer, &buffer_alloc, &buffer_offset, "ZBX_EOF\n");

	zabbix_log(LOG_LEVEL_DEBUG, "%s() sending [%s]", __function_name, buffer);

	alarm(CONFIG_TIMEOUT);
	if (SUCCEED != zbx_tcp_send_raw(sock, buffer))
		zbx_strlcpy(error, zbx_tcp_strerror(), MAX_STRING_LEN);
	else
		ret = SUCCEED;
	alarm(0);

	zbx_free(buffer);
out:
	if (FAIL == ret)
	{
		zabbix_log(LOG_LEVEL_WARNING, "cannot send list of active checks to [%s]: %s",
				get_ip_by_socket(sock), error);
	}

	zabbix_log(LOG_LEVEL_DEBUG, "End of %s():%s", __function_name, zbx_result_string(ret));

	return ret;
}

/******************************************************************************
 *                                                                            *
 * Function: zbx_vector_str_append_uniq                                       *
 *                                                                            *
 * Purpose: append non duplicate string to the string vector                  *
 *                                                                            *
 * Parameters: vector - [IN/OUT] the string vector                            *
 *             str    - [IN] the string to append                             *
 *                                                                            *
 ******************************************************************************/
static void	zbx_vector_str_append_uniq(zbx_vector_str_t *vector, char *str)
{
	if (FAIL == zbx_vector_str_search(vector, str, ZBX_DEFAULT_STR_COMPARE_FUNC))
		zbx_vector_str_append(vector, zbx_strdup(NULL, str));
}

/******************************************************************************
 *                                                                            *
 * Function: send_list_of_active_checks_json                                  *
 *                                                                            *
 * Purpose: send list of active checks to the host                            *
 *                                                                            *
 * Parameters: sock - open socket of server-agent connection                  *
 *             json - request buffer                                          *
 *                                                                            *
 * Return value:  SUCCEED - list of active checks sent successfully           *
 *                FAIL - an error occurred                                    *
 *                                                                            *
 * Author: Alexander Vladishev                                                *
 *                                                                            *
 * Comments:                                                                  *
 *                                                                            *
 ******************************************************************************/
int	send_list_of_active_checks_json(zbx_sock_t *sock, struct zbx_json_parse *jp)
{
	const char		*__function_name = "send_list_of_active_checks_json";

#define ZBX_KEY_OTHER		0
#define ZBX_KEY_LOG		1
#define ZBX_KEY_EVENTLOG	2

	char			host[HOST_HOST_LEN_MAX], params[MAX_STRING_LEN], tmp[MAX_STRING_LEN],
				ip[INTERFACE_IP_LEN_MAX], error[MAX_STRING_LEN], *host_metadata = NULL;
	struct zbx_json		json;
<<<<<<< HEAD
	int			ret = FAIL;
	zbx_uint64_t		hostid;
	size_t			host_metadata_alloc = 1;	/* for at least NUL-termination char */
	unsigned short		port;
	zbx_vector_uint64_t	itemids;

	unsigned char		item_key;
	char			**regexp = NULL;
	int			regexp_alloc = 0, regexp_num = 0, n;
=======
	int			ret = FAIL, i;
	zbx_uint64_t		hostid, *itemids = NULL;
	zbx_active_t		*items = NULL;
	size_t			items_num = 0, host_metadata_alloc = 1;	/* for at least NUL-termination char */
	unsigned short		port;

	unsigned char		item_key;
	zbx_vector_ptr_t	regexps;
	zbx_vector_str_t	names;
>>>>>>> 0045cb5b

	zabbix_log(LOG_LEVEL_DEBUG, "In %s()", __function_name);

	zbx_vector_ptr_create(&regexps);
	zbx_vector_str_create(&names);

	if (FAIL == zbx_json_value_by_name(jp, ZBX_PROTO_TAG_HOST, host, sizeof(host)))
	{
		zbx_snprintf(error, MAX_STRING_LEN, "%s", zbx_json_strerror());
		goto error;
	}

	host_metadata = zbx_malloc(host_metadata, host_metadata_alloc);

	if (FAIL == zbx_json_value_by_name_dyn(jp, ZBX_PROTO_TAG_HOST_METADATA,
			&host_metadata, &host_metadata_alloc))
	{
		*host_metadata = '\0';
	}

	if (FAIL == zbx_json_value_by_name(jp, ZBX_PROTO_TAG_IP, ip, sizeof(ip)))
		strscpy(ip, get_ip_by_socket(sock));

	if (FAIL == zbx_json_value_by_name(jp, ZBX_PROTO_TAG_PORT, tmp, sizeof(tmp)))
		*tmp = '\0';

	if (FAIL == is_ushort(tmp, &port))
		port = ZBX_DEFAULT_AGENT_PORT;

	if (FAIL == get_hostid_by_host(host, ip, port, host_metadata, &hostid, error))
		goto error;

	zbx_vector_uint64_create(&itemids);

	get_list_of_active_checks(hostid, &itemids);

	zbx_json_init(&json, ZBX_JSON_STAT_BUF_LEN);
	zbx_json_addstring(&json, ZBX_PROTO_TAG_RESPONSE, ZBX_PROTO_VALUE_SUCCESS, ZBX_JSON_TYPE_STRING);
	zbx_json_addarray(&json, ZBX_PROTO_TAG_DATA);

	if (0 != itemids.values_num)
	{
		DC_ITEM	*dc_items;
		int	*errcodes, refresh_unsupported, now;

		dc_items = zbx_malloc(NULL, sizeof(DC_ITEM) * itemids.values_num);
		errcodes = zbx_malloc(NULL, sizeof(int) * itemids.values_num);

		DCconfig_get_items_by_itemids(dc_items, itemids.values, errcodes, itemids.values_num);
		DCconfig_get_config_data(&refresh_unsupported, CONFIG_REFRESH_UNSUPPORTED);

		now = time(NULL);

<<<<<<< HEAD
		for (i = 0; i < itemids.values_num; i++)
=======
		for (i = 0; i < (int)items_num; i++)
>>>>>>> 0045cb5b
		{
			if (SUCCEED != errcodes[i])
			{
				zabbix_log(LOG_LEVEL_DEBUG, "%s() Item [" ZBX_FS_UI64 "] was not found in the"
						" server cache. Not sending now.", __function_name, itemids.values[i]);
				continue;
			}

			if (ITEM_STATE_NOTSUPPORTED == dc_items[i].state)
			{
				if (0 == refresh_unsupported || dc_items[i].lastclock + refresh_unsupported > now)
					continue;
			}

			dc_items[i].key = zbx_strdup(dc_items[i].key, dc_items[i].key_orig);
			substitute_key_macros(&dc_items[i].key, NULL, &dc_items[i], NULL, MACRO_TYPE_ITEM_KEY, NULL, 0);

			zbx_json_addobject(&json, NULL);
			zbx_json_addstring(&json, ZBX_PROTO_TAG_KEY, dc_items[i].key, ZBX_JSON_TYPE_STRING);
			if (0 != strcmp(dc_items[i].key, dc_items[i].key_orig))
			{
				zbx_json_addstring(&json, ZBX_PROTO_TAG_KEY_ORIG,
						dc_items[i].key_orig, ZBX_JSON_TYPE_STRING);
			}
			zbx_json_adduint64(&json, ZBX_PROTO_TAG_DELAY, dc_items[i].delay);
			/* The agent expects ALWAYS to have lastlogsize and mtime tags. */
			/* Removing those would cause older agents to fail. */
			zbx_json_adduint64(&json, ZBX_PROTO_TAG_LOGLASTSIZE, dc_items[i].lastlogsize);
			zbx_json_adduint64(&json, ZBX_PROTO_TAG_MTIME, dc_items[i].mtime);
			zbx_json_close(&json);

			if (0 == strncmp(dc_items[i].key, "log[", 4) || 0 == strncmp(dc_items[i].key, "logrt[", 6))
				item_key = ZBX_KEY_LOG;
			else if (0 == strncmp(dc_items[i].key, "eventlog[", 9))
				item_key = ZBX_KEY_EVENTLOG;
			else
				item_key = ZBX_KEY_OTHER;

			if (ZBX_KEY_OTHER != item_key && ZBX_COMMAND_WITH_PARAMS == parse_command(dc_items[i].key, NULL, 0, params, sizeof(params)))
			{
				/* "params" parameter */
				if (0 == get_param(params, 2, tmp, sizeof(tmp)) && '@' == *tmp)
					zbx_vector_str_append_uniq(&names, tmp + 1);

				if (ZBX_KEY_EVENTLOG == item_key)
				{
					/* "severity" parameter */
					if (0 == get_param(params, 3, tmp, sizeof(tmp)) && '@' == *tmp)
						zbx_vector_str_append_uniq(&names, tmp + 1);

					/* "logeventid" parameter */
					if (0 == get_param(params, 5, tmp, sizeof(tmp)) && '@' == *tmp)
						zbx_vector_str_append_uniq(&names, tmp + 1);
				}
			}

			zbx_free(dc_items[i].key);
		}

		DCconfig_clean_items(dc_items, errcodes, itemids.values_num);

		zbx_free(errcodes);
		zbx_free(dc_items);
	}

	zbx_vector_uint64_destroy(&itemids);

	zbx_json_close(&json);

	DCget_expressions_by_names(&regexps, (const char * const *)names.values, names.values_num);

	if (0 < regexps.values_num)
	{
		char	buffer[32];

		zbx_json_addarray(&json, ZBX_PROTO_TAG_REGEXP);

		for (i = 0; i < regexps.values_num; i++)
		{
			zbx_expression_t	*regexp = regexps.values[i];

			zbx_json_addobject(&json, NULL);
			zbx_json_addstring(&json, "name", regexp->name, ZBX_JSON_TYPE_STRING);
			zbx_json_addstring(&json, "expression", regexp->expression, ZBX_JSON_TYPE_STRING);

			zbx_snprintf(buffer, sizeof(buffer), "%d", regexp->expression_type);
			zbx_json_addstring(&json, "expression_type",buffer, ZBX_JSON_TYPE_INT);

			zbx_snprintf(buffer, sizeof(buffer), "%c", regexp->exp_delimiter);
			zbx_json_addstring(&json, "exp_delimiter", buffer, ZBX_JSON_TYPE_STRING);

			zbx_snprintf(buffer, sizeof(buffer), "%d", regexp->case_sensitive);
			zbx_json_addstring(&json, "case_sensitive", buffer, ZBX_JSON_TYPE_INT);

			zbx_json_close(&json);
		}

		zbx_json_close(&json);
	}

	zabbix_log(LOG_LEVEL_DEBUG, "%s() sending [%s]", __function_name, json.buffer);

	alarm(CONFIG_TIMEOUT);
	if (SUCCEED != zbx_tcp_send(sock, json.buffer))
		strscpy(error, zbx_tcp_strerror());
	else
		ret = SUCCEED;
	alarm(0);

	zbx_json_free(&json);

	goto out;
error:
	zabbix_log(LOG_LEVEL_WARNING, "cannot send list of active checks to [%s]: %s", get_ip_by_socket(sock), error);

	zbx_json_init(&json, ZBX_JSON_STAT_BUF_LEN);
	zbx_json_addstring(&json, ZBX_PROTO_TAG_RESPONSE, ZBX_PROTO_VALUE_FAILED, ZBX_JSON_TYPE_STRING);
	zbx_json_addstring(&json, ZBX_PROTO_TAG_INFO, error, ZBX_JSON_TYPE_STRING);

	zabbix_log(LOG_LEVEL_DEBUG, "%s() sending [%s]", __function_name, json.buffer);

	ret = zbx_tcp_send(sock, json.buffer);

	zbx_json_free(&json);
out:
	for (i = 0; i < names.values_num; i++)
		zbx_free(names.values[i]);

	zbx_vector_str_destroy(&names);

	zbx_regexp_clean_expressions(&regexps);
	zbx_vector_ptr_destroy(&regexps);

	zbx_free(host_metadata);

	zabbix_log(LOG_LEVEL_DEBUG, "End of %s():%s", __function_name, zbx_result_string(ret));

	return ret;
}<|MERGE_RESOLUTION|>--- conflicted
+++ resolved
@@ -160,19 +160,11 @@
 {
 	const char		*__function_name = "send_list_of_active_checks";
 
-<<<<<<< HEAD
 	char			*host = NULL, *p, *buffer = NULL, error[MAX_STRING_LEN], ip[INTERFACE_IP_LEN_MAX];
 	size_t			buffer_alloc = 8 * ZBX_KIBIBYTE, buffer_offset = 0;
-	int			ret = FAIL;
+	int			ret = FAIL, i;
 	zbx_uint64_t		hostid;
 	zbx_vector_uint64_t	itemids;
-=======
-	char		*host = NULL, *p, *buffer = NULL, error[MAX_STRING_LEN], ip[INTERFACE_IP_LEN_MAX];
-	size_t		buffer_alloc = 8 * ZBX_KIBIBYTE, buffer_offset = 0, items_num = 0, i;
-	int		ret = FAIL;
-	zbx_uint64_t	hostid, *itemids = NULL;
-	zbx_active_t	*items = NULL;
->>>>>>> 0045cb5b
 
 	zabbix_log(LOG_LEVEL_DEBUG, "In %s()", __function_name);
 
@@ -308,27 +300,15 @@
 	char			host[HOST_HOST_LEN_MAX], params[MAX_STRING_LEN], tmp[MAX_STRING_LEN],
 				ip[INTERFACE_IP_LEN_MAX], error[MAX_STRING_LEN], *host_metadata = NULL;
 	struct zbx_json		json;
-<<<<<<< HEAD
-	int			ret = FAIL;
+	int			ret = FAIL, i;
 	zbx_uint64_t		hostid;
 	size_t			host_metadata_alloc = 1;	/* for at least NUL-termination char */
 	unsigned short		port;
 	zbx_vector_uint64_t	itemids;
 
 	unsigned char		item_key;
-	char			**regexp = NULL;
-	int			regexp_alloc = 0, regexp_num = 0, n;
-=======
-	int			ret = FAIL, i;
-	zbx_uint64_t		hostid, *itemids = NULL;
-	zbx_active_t		*items = NULL;
-	size_t			items_num = 0, host_metadata_alloc = 1;	/* for at least NUL-termination char */
-	unsigned short		port;
-
-	unsigned char		item_key;
 	zbx_vector_ptr_t	regexps;
 	zbx_vector_str_t	names;
->>>>>>> 0045cb5b
 
 	zabbix_log(LOG_LEVEL_DEBUG, "In %s()", __function_name);
 
@@ -382,11 +362,7 @@
 
 		now = time(NULL);
 
-<<<<<<< HEAD
 		for (i = 0; i < itemids.values_num; i++)
-=======
-		for (i = 0; i < (int)items_num; i++)
->>>>>>> 0045cb5b
 		{
 			if (SUCCEED != errcodes[i])
 			{
