/*
** Zabbix
** Copyright (C) 2001-2019 Zabbix SIA
**
** This program is free software; you can redistribute it and/or modify
** it under the terms of the GNU General Public License as published by
** the Free Software Foundation; either version 2 of the License, or
** (at your option) any later version.
**
** This program is distributed in the hope that it will be useful,
** but WITHOUT ANY WARRANTY; without even the implied warranty of
** MERCHANTABILITY or FITNESS FOR A PARTICULAR PURPOSE. See the
** GNU General Public License for more details.
**
** You should have received a copy of the GNU General Public License
** along with this program; if not, write to the Free Software
** Foundation, Inc., 51 Franklin Street, Fifth Floor, Boston, MA  02110-1301, USA.
**/

#include "common.h"
#include "db.h"
#include "dbcache.h"
#include "log.h"
#include "zbxserver.h"
#include "zbxregexp.h"

#include "active.h"
#include "../../libs/zbxcrypto/tls_tcp_active.h"

extern unsigned char	program_type;

/******************************************************************************
 *                                                                            *
 * Function: db_register_host                                                 *
 *                                                                            *
 * Purpose: perform active agent auto registration                            *
 *                                                                            *
 * Parameters: host          - [IN] name of the host to be added or updated   *
 *             ip            - [IN] IP address of the host                    *
 *             port          - [IN] port of the host                          *
 *             host_metadata - [IN] host metadata                             *
 *             flag          - [IN] flag describing interface type            *
 *             interface     - [IN] interface value if flag is not default    *
 *                                                                            *
 * Comments: helper function for get_hostid_by_host                           *
 *                                                                            *
 ******************************************************************************/
static void	db_register_host(const char *host, const char *ip, unsigned short port, const char *host_metadata,
		zbx_conn_flags_t flag, const char *interface)
{
	char		dns[INTERFACE_DNS_LEN_MAX];
	char		ip_addr[INTERFACE_IP_LEN_MAX];
	const char		*p;
	const char		*p_ip, *p_dns;

	p_ip = ip;
	p_dns = dns;

	if (ZBX_CONN_DEFAULT == flag)
		p = ip;
	else if (ZBX_CONN_IP  == flag)
		p_ip = p = interface;

	zbx_alarm_on(CONFIG_TIMEOUT);
	if (ZBX_CONN_DEFAULT == flag || ZBX_CONN_IP  == flag)
	{
		if (0 == strncmp("::ffff:", p, 7) && SUCCEED == is_ip4(p + 7))
			p += 7;

		zbx_gethost_by_ip(p, dns, sizeof(dns));
	}
	else if (ZBX_CONN_DNS == flag)
	{
		zbx_getip_by_host(interface, ip_addr, sizeof(ip_addr));
		p_ip = ip_addr;
		p_dns = interface;
	}
	zbx_alarm_off();

	DBbegin();

	if (0 != (program_type & ZBX_PROGRAM_TYPE_SERVER))
		DBregister_host(0, host, p_ip, p_dns, port, host_metadata, (unsigned short)flag, (int)time(NULL));
	else if (0 != (program_type & ZBX_PROGRAM_TYPE_PROXY))
		DBproxy_register_host(host, p_ip, p_dns, port, host_metadata, (unsigned short)flag);

	DBcommit();
}

/******************************************************************************
 *                                                                            *
 * Function: get_hostid_by_host                                               *
 *                                                                            *
 * Purpose: check for host name and return hostid                             *
 *                                                                            *
 * Parameters: host - [IN] require size 'HOST_HOST_LEN_MAX'                   *
 *                                                                            *
 * Return value:  SUCCEED - host is found                                     *
 *                FAIL - an error occurred or host not found                  *
 *                                                                            *
 * Author: Alexander Vladishev                                                *
 *                                                                            *
 * Comments: NB! adds host to the database if it does not exist or if it      *
 *           exists but metadata has changed                                  *
 *                                                                            *
 ******************************************************************************/
static int	get_hostid_by_host(const zbx_socket_t *sock, const char *host, const char *ip, unsigned short port,
		const char *host_metadata, zbx_conn_flags_t flag, const char *interface, zbx_uint64_t *hostid,
		char *error)
{
	char		*host_esc, *ch_error, *old_metadata, *old_ip, *old_dns, *old_flag, *old_port;
	DB_RESULT	result;
	DB_ROW		row;
	int		ret = FAIL;
	unsigned short	old_port_v;
	int		tls_offset = 0;
	zbx_conn_flags_t	old_flag_v;

	zabbix_log(LOG_LEVEL_DEBUG, "In %s() host:'%s' metadata:'%s'", __func__, host, host_metadata);

	if (FAIL == zbx_check_hostname(host, &ch_error))
	{
		zbx_snprintf(error, MAX_STRING_LEN, "invalid host name [%s]: %s", host, ch_error);
		zbx_free(ch_error);
		goto out;
	}

	host_esc = DBdyn_escape_string(host);

	result =
#if defined(HAVE_POLARSSL) || defined(HAVE_GNUTLS) || defined(HAVE_OPENSSL)
		DBselect(
			"select h.hostid,h.status,h.tls_accept,h.tls_issuer,h.tls_subject,h.tls_psk_identity,"
			"a.host_metadata,a.listen_ip,a.listen_dns,a.listen_port,a.flags"
			" from hosts h"
				" left join autoreg_host a"
					" on a.proxy_hostid is null and a.host=h.host"
			" where h.host='%s'"
				" and h.status in (%d,%d)"
				" and h.flags<>%d"
				" and h.proxy_hostid is null",
			host_esc, HOST_STATUS_MONITORED, HOST_STATUS_NOT_MONITORED, ZBX_FLAG_DISCOVERY_PROTOTYPE);
#else
		DBselect(
			"select h.hostid,h.status,h.tls_accept,a.host_metadata,a.listen_ip,a.listen_dns,a.listen_port,"
			"a.flags"
			" from hosts h"
				" left join autoreg_host a"
					" on a.proxy_hostid is null and a.host=h.host"
			" where h.host='%s'"
				" and h.status in (%d,%d)"
				" and h.flags<>%d"
				" and h.proxy_hostid is null",
			host_esc, HOST_STATUS_MONITORED, HOST_STATUS_NOT_MONITORED, ZBX_FLAG_DISCOVERY_PROTOTYPE);
#endif
	if (NULL != (row = DBfetch(result)))
	{
		if (0 == ((unsigned int)atoi(row[2]) & sock->connection_type))
		{
			zbx_snprintf(error, MAX_STRING_LEN, "connection of type \"%s\" is not allowed for host"
					" \"%s\"", zbx_tcp_connection_type_name(sock->connection_type), host);
			goto done;
		}

#if defined(HAVE_POLARSSL) || defined(HAVE_GNUTLS) || defined(HAVE_OPENSSL)
		if (ZBX_TCP_SEC_TLS_CERT == sock->connection_type)
		{
			zbx_tls_conn_attr_t	attr;

			if (SUCCEED != zbx_tls_get_attr_cert(sock, &attr))
			{
				THIS_SHOULD_NEVER_HAPPEN;

				zbx_snprintf(error, MAX_STRING_LEN, "cannot get connection attributes for host"
						" \"%s\"", host);
				goto done;
			}

			/* simplified match, not compliant with RFC 4517, 4518 */
			if ('\0' != *row[3] && 0 != strcmp(row[3], attr.issuer))
			{
				zbx_snprintf(error, MAX_STRING_LEN, "certificate issuer does not match for"
						" host \"%s\"", host);
				goto done;
			}

			/* simplified match, not compliant with RFC 4517, 4518 */
			if ('\0' != *row[4] && 0 != strcmp(row[4], attr.subject))
			{
				zbx_snprintf(error, MAX_STRING_LEN, "certificate subject does not match for"
						" host \"%s\"", host);
				goto done;
			}
		}
#if defined(HAVE_POLARSSL) || defined(HAVE_GNUTLS) || (defined(HAVE_OPENSSL) && defined(HAVE_OPENSSL_WITH_PSK))
		else if (ZBX_TCP_SEC_TLS_PSK == sock->connection_type)
		{
			zbx_tls_conn_attr_t	attr;

			if (SUCCEED != zbx_tls_get_attr_psk(sock, &attr))
			{
				THIS_SHOULD_NEVER_HAPPEN;

				zbx_snprintf(error, MAX_STRING_LEN, "cannot get connection attributes for host"
						" \"%s\"", host);
				goto done;
			}

			if (strlen(row[5]) != attr.psk_identity_len ||
					0 != memcmp(row[5], attr.psk_identity, attr.psk_identity_len))
			{
				zbx_snprintf(error, MAX_STRING_LEN, "false PSK identity for host \"%s\"", host);
				goto done;
			}
		}
#endif
		tls_offset = 3;
#endif
		old_metadata = row[3 + tls_offset];
		old_ip = row[4 + tls_offset];
		old_dns = row[5 + tls_offset];
		old_port = row[6 + tls_offset];
		old_flag = row[7 + tls_offset];
		old_port_v = (unsigned short)(SUCCEED == DBis_null(old_port)) ? 0 : atoi(old_port);
		old_flag_v = (zbx_conn_flags_t)(SUCCEED == DBis_null(old_flag)) ? ZBX_CONN_DEFAULT : atoi(old_flag);
		/* metadata is available only on Zabbix server */
		if (SUCCEED == DBis_null(old_metadata) || 0 != strcmp(old_metadata, host_metadata) ||
				(ZBX_CONN_IP  == flag && ( 0 != strcmp(old_ip, interface)  || old_port_v != port)) ||
				(ZBX_CONN_DNS == flag && ( 0 != strcmp(old_dns, interface) || old_port_v != port)) ||
				(old_flag_v != flag))
		{
			db_register_host(host, ip, port, host_metadata, flag, interface);
		}

		if (HOST_STATUS_MONITORED != atoi(row[1]))
		{
			zbx_snprintf(error, MAX_STRING_LEN, "host [%s] not monitored", host);
			goto done;
		}

		ZBX_STR2UINT64(*hostid, row[0]);
		ret = SUCCEED;
	}
	else
	{
		zbx_snprintf(error, MAX_STRING_LEN, "host [%s] not found", host);
		db_register_host(host, ip, port, host_metadata, flag, interface);
	}
done:
	DBfree_result(result);

	zbx_free(host_esc);
out:
	zabbix_log(LOG_LEVEL_DEBUG, "End of %s():%s", __func__, zbx_result_string(ret));

	return ret;
}

static void	get_list_of_active_checks(zbx_uint64_t hostid, zbx_vector_uint64_t *itemids)
{
	DB_RESULT	result;
	DB_ROW		row;
	zbx_uint64_t	itemid;

	result = DBselect(
			"select itemid"
			" from items"
			" where type=%d"
				" and flags<>%d"
				" and hostid=" ZBX_FS_UI64,
			ITEM_TYPE_ZABBIX_ACTIVE, ZBX_FLAG_DISCOVERY_PROTOTYPE, hostid);

	while (NULL != (row = DBfetch(result)))
	{
		ZBX_STR2UINT64(itemid, row[0]);
		zbx_vector_uint64_append(itemids, itemid);
	}
	DBfree_result(result);
}

/******************************************************************************
 *                                                                            *
 * Function: send_list_of_active_checks                                       *
 *                                                                            *
 * Purpose: send list of active checks to the host (older version agent)      *
 *                                                                            *
 * Parameters: sock - open socket of server-agent connection                  *
 *             request - request buffer                                       *
 *                                                                            *
 * Return value:  SUCCEED - list of active checks sent successfully           *
 *                FAIL - an error occurred                                    *
 *                                                                            *
 * Comments: format of the request: ZBX_GET_ACTIVE_CHECKS\n<host name>\n      *
 *           format of the list: key:delay:last_log_size                      *
 *                                                                            *
 ******************************************************************************/
int	send_list_of_active_checks(zbx_socket_t *sock, char *request)
{
	char			*host = NULL, *p, *buffer = NULL, error[MAX_STRING_LEN];
	size_t			buffer_alloc = 8 * ZBX_KIBIBYTE, buffer_offset = 0;
	int			ret = FAIL, i;
	zbx_uint64_t		hostid;
	zbx_vector_uint64_t	itemids;

	zabbix_log(LOG_LEVEL_DEBUG, "In %s()", __func__);

	if (NULL != (host = strchr(request, '\n')))
	{
		host++;
		if (NULL != (p = strchr(host, '\n')))
			*p = '\0';
	}
	else
	{
		zbx_snprintf(error, sizeof(error), "host is null");
		goto out;
	}

	/* no host metadata in older versions of agent */
	if (FAIL == get_hostid_by_host(sock, host, sock->peer, ZBX_DEFAULT_AGENT_PORT, "", 0, "",  &hostid, error))
		goto out;

	zbx_vector_uint64_create(&itemids);

	get_list_of_active_checks(hostid, &itemids);

	buffer = (char *)zbx_malloc(buffer, buffer_alloc);

	if (0 != itemids.values_num)
	{
		DC_ITEM		*dc_items;
		int		*errcodes, now;
		zbx_config_t	cfg;

		dc_items = (DC_ITEM *)zbx_malloc(NULL, sizeof(DC_ITEM) * itemids.values_num);
		errcodes = (int *)zbx_malloc(NULL, sizeof(int) * itemids.values_num);

		DCconfig_get_items_by_itemids(dc_items, itemids.values, errcodes, itemids.values_num);
		zbx_config_get(&cfg, ZBX_CONFIG_FLAGS_REFRESH_UNSUPPORTED);

		now = time(NULL);

		for (i = 0; i < itemids.values_num; i++)
		{
			int	delay;

			if (SUCCEED != errcodes[i])
			{
				zabbix_log(LOG_LEVEL_DEBUG, "%s() Item [" ZBX_FS_UI64 "] was not found in the"
						" server cache. Not sending now.", __func__, itemids.values[i]);
				continue;
			}

			if (ITEM_STATUS_ACTIVE != dc_items[i].status)
				continue;

			if (HOST_STATUS_MONITORED != dc_items[i].host.status)
				continue;

			if (ITEM_STATE_NOTSUPPORTED == dc_items[i].state)
			{
				if (0 == cfg.refresh_unsupported)
					continue;

				if (dc_items[i].lastclock + cfg.refresh_unsupported > now)
					continue;
			}

			if (SUCCEED != zbx_interval_preproc(dc_items[i].delay, &delay, NULL, NULL))
				continue;

			zbx_snprintf_alloc(&buffer, &buffer_alloc, &buffer_offset, "%s:%d:" ZBX_FS_UI64 "\n",
					dc_items[i].key_orig, delay, dc_items[i].lastlogsize);
		}

		zbx_config_clean(&cfg);

		DCconfig_clean_items(dc_items, errcodes, itemids.values_num);

		zbx_free(errcodes);
		zbx_free(dc_items);
	}

	zbx_vector_uint64_destroy(&itemids);

	zbx_strcpy_alloc(&buffer, &buffer_alloc, &buffer_offset, "ZBX_EOF\n");

	zabbix_log(LOG_LEVEL_DEBUG, "%s() sending [%s]", __func__, buffer);

	zbx_alarm_on(CONFIG_TIMEOUT);
	if (SUCCEED != zbx_tcp_send_raw(sock, buffer))
		zbx_strlcpy(error, zbx_socket_strerror(), MAX_STRING_LEN);
	else
		ret = SUCCEED;
	zbx_alarm_off();

	zbx_free(buffer);
out:
	if (FAIL == ret)
		zabbix_log(LOG_LEVEL_WARNING, "cannot send list of active checks to \"%s\": %s", sock->peer, error);

	zabbix_log(LOG_LEVEL_DEBUG, "End of %s():%s", __func__, zbx_result_string(ret));

	return ret;
}

/******************************************************************************
 *                                                                            *
 * Function: zbx_vector_str_append_uniq                                       *
 *                                                                            *
 * Purpose: append non duplicate string to the string vector                  *
 *                                                                            *
 * Parameters: vector - [IN/OUT] the string vector                            *
 *             str    - [IN] the string to append                             *
 *                                                                            *
 ******************************************************************************/
static void	zbx_vector_str_append_uniq(zbx_vector_str_t *vector, const char *str)
{
	if (FAIL == zbx_vector_str_search(vector, str, ZBX_DEFAULT_STR_COMPARE_FUNC))
		zbx_vector_str_append(vector, zbx_strdup(NULL, str));
}

/******************************************************************************
 *                                                                            *
 * Function: zbx_itemkey_extract_global_regexps                               *
 *                                                                            *
 * Purpose: extract global regular expression names from item key             *
 *                                                                            *
 * Parameters: key     - [IN] the item key to parse                           *
 *             regexps - [OUT] the extracted regular expression names         *
 *                                                                            *
 ******************************************************************************/
static void	zbx_itemkey_extract_global_regexps(const char *key, zbx_vector_str_t *regexps)
{
#define ZBX_KEY_LOG		1
#define ZBX_KEY_EVENTLOG	2

	AGENT_REQUEST	request;
	int		item_key;
	const char	*param;

	if (0 == strncmp(key, "log[", 4) || 0 == strncmp(key, "logrt[", 6) || 0 == strncmp(key, "log.count[", 10) ||
			0 == strncmp(key, "logrt.count[", 12))
		item_key = ZBX_KEY_LOG;
	else if (0 == strncmp(key, "eventlog[", 9))
		item_key = ZBX_KEY_EVENTLOG;
	else
		return;

	init_request(&request);

	if(SUCCEED != parse_item_key(key, &request))
		goto out;

	/* "params" parameter */
	if (NULL != (param = get_rparam(&request, 1)) && '@' == *param)
		zbx_vector_str_append_uniq(regexps, param + 1);

	if (ZBX_KEY_EVENTLOG == item_key)
	{
		/* "severity" parameter */
		if (NULL != (param = get_rparam(&request, 2)) && '@' == *param)
			zbx_vector_str_append_uniq(regexps, param + 1);

		/* "source" parameter */
		if (NULL != (param = get_rparam(&request, 3)) && '@' == *param)
			zbx_vector_str_append_uniq(regexps, param + 1);

		/* "logeventid" parameter */
		if (NULL != (param = get_rparam(&request, 4)) && '@' == *param)
			zbx_vector_str_append_uniq(regexps, param + 1);
	}
out:
	free_request(&request);
}

/******************************************************************************
 *                                                                            *
 * Function: send_list_of_active_checks_json                                  *
 *                                                                            *
 * Purpose: send list of active checks to the host                            *
 *                                                                            *
 * Parameters: sock - open socket of server-agent connection                  *
 *             json - request buffer                                          *
 *                                                                            *
 * Return value:  SUCCEED - list of active checks sent successfully           *
 *                FAIL - an error occurred                                    *
 *                                                                            *
 * Author: Alexander Vladishev                                                *
 *                                                                            *
 * Comments:                                                                  *
 *                                                                            *
 ******************************************************************************/
int	send_list_of_active_checks_json(zbx_socket_t *sock, struct zbx_json_parse *jp)
{
	char			host[HOST_HOST_LEN_MAX], tmp[MAX_STRING_LEN], ip[INTERFACE_IP_LEN_MAX],
				error[MAX_STRING_LEN], *host_metadata = NULL, *interface = NULL;
	struct zbx_json		json;
	int			ret = FAIL, i, version;
	zbx_uint64_t		hostid;
	size_t			host_metadata_alloc = 1;	/* for at least NUL-termination char */
	size_t			interface_alloc = 1;		/* for at least NUL-termination char */
	unsigned short		port;
	zbx_vector_uint64_t	itemids;
<<<<<<< HEAD
	zbx_config_t		cfg;
=======
	zbx_conn_flags_t		flag = ZBX_CONN_DEFAULT;
>>>>>>> ae027aac

	zbx_vector_ptr_t	regexps;
	zbx_vector_str_t	names;

	zabbix_log(LOG_LEVEL_DEBUG, "In %s()", __func__);

	zbx_vector_ptr_create(&regexps);
	zbx_vector_str_create(&names);

	if (FAIL == zbx_json_value_by_name(jp, ZBX_PROTO_TAG_HOST, host, sizeof(host)))
	{
		zbx_snprintf(error, MAX_STRING_LEN, "%s", zbx_json_strerror());
		goto error;
	}

	host_metadata = (char *)zbx_malloc(host_metadata, host_metadata_alloc);

	if (FAIL == zbx_json_value_by_name_dyn(jp, ZBX_PROTO_TAG_HOST_METADATA,
			&host_metadata, &host_metadata_alloc))
	{
		*host_metadata = '\0';
	}

	interface = (char *)zbx_malloc(interface, interface_alloc);

	if (FAIL == zbx_json_value_by_name_dyn(jp, ZBX_PROTO_TAG_INTERFACE, &interface, &interface_alloc))
	{
		*interface = '\0';
	}
	else if (SUCCEED == is_ip(interface))
	{
		flag = ZBX_CONN_IP;
	}
	else if (SUCCEED == zbx_validate_hostname(interface))
	{
		flag = ZBX_CONN_DNS;
	}
	else
	{
		zbx_snprintf(error, MAX_STRING_LEN, "\"%s\" is not a valid IP or DNS", interface);
		goto error;
	}

	if (FAIL == zbx_json_value_by_name(jp, ZBX_PROTO_TAG_IP, ip, sizeof(ip)))
		strscpy(ip, sock->peer);

	if (FAIL == is_ip(ip))	/* check even if 'ip' came from get_ip_by_socket() - it can return not a valid IP */
	{
		zbx_snprintf(error, MAX_STRING_LEN, "\"%s\" is not a valid IP address", ip);
		goto error;
	}

	if (FAIL == zbx_json_value_by_name(jp, ZBX_PROTO_TAG_PORT, tmp, sizeof(tmp)))
	{
		port = ZBX_DEFAULT_AGENT_PORT;
	}
	else if (FAIL == is_ushort(tmp, &port))
	{
		zbx_snprintf(error, MAX_STRING_LEN, "\"%s\" is not a valid port", tmp);
		goto error;
	}

	if (FAIL == get_hostid_by_host(sock, host, ip, port, host_metadata, flag, interface, &hostid, error))
		goto error;

	if (SUCCEED != zbx_json_value_by_name(jp, ZBX_PROTO_TAG_VERSION, tmp, sizeof(tmp)) ||
			FAIL == (version = zbx_get_component_version(tmp)))
	{
		version = ZBX_COMPONENT_VERSION(4, 2);
	}

	zbx_vector_uint64_create(&itemids);
	zbx_config_get(&cfg, ZBX_CONFIG_FLAGS_REFRESH_UNSUPPORTED);

	get_list_of_active_checks(hostid, &itemids);

	zbx_json_init(&json, ZBX_JSON_STAT_BUF_LEN);
	zbx_json_addstring(&json, ZBX_PROTO_TAG_RESPONSE, ZBX_PROTO_VALUE_SUCCESS, ZBX_JSON_TYPE_STRING);
	zbx_json_addarray(&json, ZBX_PROTO_TAG_DATA);

	if (0 != itemids.values_num)
	{
		DC_ITEM		*dc_items;
		int		*errcodes, now, delay;

		dc_items = (DC_ITEM *)zbx_malloc(NULL, sizeof(DC_ITEM) * itemids.values_num);
		errcodes = (int *)zbx_malloc(NULL, sizeof(int) * itemids.values_num);

		DCconfig_get_items_by_itemids(dc_items, itemids.values, errcodes, itemids.values_num);

		now = time(NULL);

		for (i = 0; i < itemids.values_num; i++)
		{
			if (SUCCEED != errcodes[i])
			{
				zabbix_log(LOG_LEVEL_DEBUG, "%s() Item [" ZBX_FS_UI64 "] was not found in the"
						" server cache. Not sending now.", __func__, itemids.values[i]);
				continue;
			}

			if (ITEM_STATUS_ACTIVE != dc_items[i].status)
				continue;

			if (HOST_STATUS_MONITORED != dc_items[i].host.status)
				continue;

			if (ZBX_COMPONENT_VERSION(4,4) > version && ITEM_STATE_NOTSUPPORTED == dc_items[i].state)
			{
				if (0 == cfg.refresh_unsupported)
					continue;

				if (dc_items[i].lastclock + cfg.refresh_unsupported > now)
					continue;
			}

			if (SUCCEED != zbx_interval_preproc(dc_items[i].delay, &delay, NULL, NULL))
				continue;


			dc_items[i].key = zbx_strdup(dc_items[i].key, dc_items[i].key_orig);
			substitute_key_macros(&dc_items[i].key, NULL, &dc_items[i], NULL, NULL, MACRO_TYPE_ITEM_KEY, NULL, 0);

			zbx_json_addobject(&json, NULL);
			zbx_json_addstring(&json, ZBX_PROTO_TAG_KEY, dc_items[i].key, ZBX_JSON_TYPE_STRING);

			if (ZBX_COMPONENT_VERSION(4,4) > version)
			{
				if (0 != strcmp(dc_items[i].key, dc_items[i].key_orig))
				{
					zbx_json_addstring(&json, ZBX_PROTO_TAG_KEY_ORIG,
							dc_items[i].key_orig, ZBX_JSON_TYPE_STRING);
				}

				zbx_json_adduint64(&json, ZBX_PROTO_TAG_DELAY, delay);
			}
			else
			{
				zbx_json_adduint64(&json, ZBX_PROTO_TAG_ITEMID, dc_items[i].itemid);
				zbx_json_addstring(&json, ZBX_PROTO_TAG_DELAY, dc_items[i].delay, ZBX_JSON_TYPE_STRING);
			}

			/* The agent expects ALWAYS to have lastlogsize and mtime tags. */
			/* Removing those would cause older agents to fail. */
			zbx_json_adduint64(&json, ZBX_PROTO_TAG_LASTLOGSIZE, dc_items[i].lastlogsize);
			zbx_json_adduint64(&json, ZBX_PROTO_TAG_MTIME, dc_items[i].mtime);
			zbx_json_close(&json);

			zbx_itemkey_extract_global_regexps(dc_items[i].key, &names);

			zbx_free(dc_items[i].key);
		}

		DCconfig_clean_items(dc_items, errcodes, itemids.values_num);

		zbx_free(errcodes);
		zbx_free(dc_items);
	}

	zbx_json_close(&json);

	if (ZBX_COMPONENT_VERSION(4,4) <= version)
		zbx_json_adduint64(&json, ZBX_PROTO_TAG_REFRESH_UNSUPPORTED, cfg.refresh_unsupported);

	zbx_config_clean(&cfg);
	zbx_vector_uint64_destroy(&itemids);

	DCget_expressions_by_names(&regexps, (const char * const *)names.values, names.values_num);

	if (0 < regexps.values_num)
	{
		char	buffer[32];

		zbx_json_addarray(&json, ZBX_PROTO_TAG_REGEXP);

		for (i = 0; i < regexps.values_num; i++)
		{
			zbx_expression_t	*regexp = (zbx_expression_t *)regexps.values[i];

			zbx_json_addobject(&json, NULL);
			zbx_json_addstring(&json, "name", regexp->name, ZBX_JSON_TYPE_STRING);
			zbx_json_addstring(&json, "expression", regexp->expression, ZBX_JSON_TYPE_STRING);

			zbx_snprintf(buffer, sizeof(buffer), "%d", regexp->expression_type);
			zbx_json_addstring(&json, "expression_type", buffer, ZBX_JSON_TYPE_INT);

			zbx_snprintf(buffer, sizeof(buffer), "%c", regexp->exp_delimiter);
			zbx_json_addstring(&json, "exp_delimiter", buffer, ZBX_JSON_TYPE_STRING);

			zbx_snprintf(buffer, sizeof(buffer), "%d", regexp->case_sensitive);
			zbx_json_addstring(&json, "case_sensitive", buffer, ZBX_JSON_TYPE_INT);

			zbx_json_close(&json);
		}

		zbx_json_close(&json);
	}

	zabbix_log(LOG_LEVEL_DEBUG, "%s() sending [%s]", __func__, json.buffer);

	zbx_alarm_on(CONFIG_TIMEOUT);
	if (SUCCEED != zbx_tcp_send(sock, json.buffer))
		strscpy(error, zbx_socket_strerror());
	else
		ret = SUCCEED;
	zbx_alarm_off();

	zbx_json_free(&json);

	goto out;
error:
	zabbix_log(LOG_LEVEL_WARNING, "cannot send list of active checks to \"%s\": %s", sock->peer, error);

	zbx_json_init(&json, ZBX_JSON_STAT_BUF_LEN);
	zbx_json_addstring(&json, ZBX_PROTO_TAG_RESPONSE, ZBX_PROTO_VALUE_FAILED, ZBX_JSON_TYPE_STRING);
	zbx_json_addstring(&json, ZBX_PROTO_TAG_INFO, error, ZBX_JSON_TYPE_STRING);

	zabbix_log(LOG_LEVEL_DEBUG, "%s() sending [%s]", __func__, json.buffer);

	ret = zbx_tcp_send(sock, json.buffer);

	zbx_json_free(&json);
out:
	for (i = 0; i < names.values_num; i++)
		zbx_free(names.values[i]);

	zbx_vector_str_destroy(&names);

	zbx_regexp_clean_expressions(&regexps);
	zbx_vector_ptr_destroy(&regexps);

	zbx_free(host_metadata);
	zbx_free(interface);

	zabbix_log(LOG_LEVEL_DEBUG, "End of %s():%s", __func__, zbx_result_string(ret));

	return ret;
}<|MERGE_RESOLUTION|>--- conflicted
+++ resolved
@@ -502,11 +502,8 @@
 	size_t			interface_alloc = 1;		/* for at least NUL-termination char */
 	unsigned short		port;
 	zbx_vector_uint64_t	itemids;
-<<<<<<< HEAD
+	zbx_conn_flags_t	flag = ZBX_CONN_DEFAULT;
 	zbx_config_t		cfg;
-=======
-	zbx_conn_flags_t		flag = ZBX_CONN_DEFAULT;
->>>>>>> ae027aac
 
 	zbx_vector_ptr_t	regexps;
 	zbx_vector_str_t	names;
