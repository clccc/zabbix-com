/*
** Zabbix
** Copyright (C) 2001-2014 Zabbix SIA
**
** This program is free software; you can redistribute it and/or modify
** it under the terms of the GNU General Public License as published by
** the Free Software Foundation; either version 2 of the License, or
** (at your option) any later version.
**
** This program is distributed in the hope that it will be useful,
** but WITHOUT ANY WARRANTY; without even the implied warranty of
** MERCHANTABILITY or FITNESS FOR A PARTICULAR PURPOSE. See the
** GNU General Public License for more details.
**
** You should have received a copy of the GNU General Public License
** along with this program; if not, write to the Free Software
** Foundation, Inc., 51 Franklin Street, Fifth Floor, Boston, MA  02110-1301, USA.
**/

#include "common.h"

#include "comms.h"
#include "log.h"
#include "zbxjson.h"
#include "zbxserver.h"
#include "dbcache.h"
#include "proxy.h"
#include "zbxself.h"

#include "trapper.h"
#include "active.h"
#include "nodecommand.h"
#include "proxyconfig.h"
#include "proxydiscovery.h"
#include "proxyautoreg.h"
#include "proxyhosts.h"

#include "daemon.h"

extern unsigned char	daemon_type;
extern unsigned char	process_type;
extern int		process_num;

/******************************************************************************
 *                                                                            *
 * Function: recv_agenthistory                                                *
 *                                                                            *
 * Purpose: processes the received values from active agents and senders      *
 *                                                                            *
 ******************************************************************************/
static void	recv_agenthistory(zbx_sock_t *sock, struct zbx_json_parse *jp)
{
	const char	*__function_name = "recv_agenthistory";
	char		info[128];
	int		ret;

	zabbix_log(LOG_LEVEL_DEBUG, "In %s()", __function_name);

	ret = process_hist_data(sock, jp, 0, info, sizeof(info));

	zbx_send_response(sock, ret, info, CONFIG_TIMEOUT);

	zabbix_log(LOG_LEVEL_DEBUG, "End of %s()", __function_name);
}

/******************************************************************************
 *                                                                            *
 * Function: recv_proxyhistory                                                *
 *                                                                            *
 * Purpose: processes the received values from active proxies                 *
 *                                                                            *
 ******************************************************************************/
static void	recv_proxyhistory(zbx_sock_t *sock, struct zbx_json_parse *jp)
{
	const char	*__function_name = "recv_proxyhistory";
	zbx_uint64_t	proxy_hostid;
	char		host[HOST_HOST_LEN_MAX], *error = NULL;
	int		ret;

	zabbix_log(LOG_LEVEL_DEBUG, "In %s()", __function_name);

	if (SUCCEED != (ret = get_active_proxy_id(jp, &proxy_hostid, host, &error)))
	{
		zabbix_log(LOG_LEVEL_WARNING, "history data from active proxy on \"%s\" failed: %s",
				get_ip_by_socket(sock), error);
		goto out;
	}

	update_proxy_lastaccess(proxy_hostid);

	ret = process_hist_data(sock, jp, proxy_hostid, error, sizeof(error));
out:
	zbx_send_response(sock, ret, error, CONFIG_TIMEOUT);

	zbx_free(error);

	zabbix_log(LOG_LEVEL_DEBUG, "End of %s()", __function_name);
}

/******************************************************************************
 *                                                                            *
 * Function: send_proxyhistory                                                *
 *                                                                            *
 * Purpose: send history data to a Zabbix server                              *
 *                                                                            *
 * Author: Alexander Vladishev                                                *
 *                                                                            *
 ******************************************************************************/
static void	send_proxyhistory(zbx_sock_t *sock)
{
	const char	*__function_name = "send_proxyhistory";

	struct zbx_json	j;
	zbx_uint64_t	lastid;
	int		records;
	char		*info = NULL, *error = NULL;

	zabbix_log(LOG_LEVEL_DEBUG, "In %s()", __function_name);

	zbx_json_init(&j, ZBX_JSON_STAT_BUF_LEN);

	zbx_json_addarray(&j, ZBX_PROTO_TAG_DATA);

	records = proxy_get_hist_data(&j, &lastid);

	zbx_json_close(&j);

	zbx_json_adduint64(&j, ZBX_PROTO_TAG_CLOCK, (int)time(NULL));

	if (SUCCEED != zbx_tcp_send_to(sock, j.buffer, CONFIG_TIMEOUT))
	{
		zabbix_log(LOG_LEVEL_WARNING, "error while sending history data to server: %s", zbx_tcp_strerror());
		goto out;
	}

	if (SUCCEED != zbx_recv_response(sock, &info, CONFIG_TIMEOUT, &error))
	{
		zabbix_log(LOG_LEVEL_WARNING, "sending history data to server: error:\"%s\", info:\"%s\"",
				ZBX_NULL2EMPTY_STR(error), ZBX_NULL2EMPTY_STR(info));
		goto out;
	}

	if (0 != records)
		proxy_set_hist_lastid(lastid);
out:
	zbx_json_free(&j);
	zbx_free(info);
	zbx_free(error);

	zabbix_log(LOG_LEVEL_DEBUG, "End of %s()", __function_name);
}

/******************************************************************************
 *                                                                            *
 * Function: recv_proxy_heartbeat                                             *
 *                                                                            *
 * Purpose: process heartbeat sent by proxy servers                           *
 *                                                                            *
 * Return value:  SUCCEED - processed successfully                            *
 *                FAIL - an error occurred                                    *
 *                                                                            *
 * Author: Alexander Vladishev                                                *
 *                                                                            *
 ******************************************************************************/
static void	recv_proxy_heartbeat(zbx_sock_t *sock, struct zbx_json_parse *jp)
{
	const char	*__function_name = "recv_proxy_heartbeat";

	zbx_uint64_t	proxy_hostid;
	char		host[HOST_HOST_LEN_MAX], *error = NULL;
	int		ret;

	zabbix_log(LOG_LEVEL_DEBUG, "In %s()", __function_name);

	if (SUCCEED != (ret = get_active_proxy_id(jp, &proxy_hostid, host, &error)))
	{
		zabbix_log(LOG_LEVEL_WARNING, "heartbeat from active proxy on \"%s\" failed: %s",
				get_ip_by_socket(sock), error);
		goto out;
	}

	update_proxy_lastaccess(proxy_hostid);
out:
	zbx_send_response(sock, ret, error, CONFIG_TIMEOUT);

	zbx_free(error);

	zabbix_log(LOG_LEVEL_DEBUG, "End of %s()", __function_name);
}

#define ZBX_GET_QUEUE_OVERVIEW		0
#define ZBX_GET_QUEUE_PROXY		1
#define ZBX_GET_QUEUE_DETAILS		2

/* queue stats split by delay times */
typedef struct
{
	zbx_uint64_t	id;
	int		delay5;
	int		delay10;
	int		delay30;
	int		delay60;
	int		delay300;
	int		delay600;
}
zbx_queue_stats_t;

/******************************************************************************
 *                                                                            *
 * Function: queue_stats_update                                               *
 *                                                                            *
 * Purpose: update queue stats with a new item delay                          *
 *                                                                            *
 * Parameters: stats   - [IN] the queue stats                                 *
 *             delay   - [IN] the delay time of an delayed item               *
 *                                                                            *
 ******************************************************************************/
static void	queue_stats_update(zbx_queue_stats_t *stats, int delay)
{
	if (10 >= delay)
		stats->delay5++;
	else if (30 >= delay)
		stats->delay10++;
	else if (60 >= delay)
		stats->delay30++;
	else if (300 >= delay)
		stats->delay60++;
	else if (600 >= delay)
		stats->delay300++;
	else
		stats->delay600++;
}

/******************************************************************************
 *                                                                            *
 * Function: queue_stats_export                                               *
 *                                                                            *
 * Purpose: export queue stats to JSON format                                 *
 *                                                                            *
 * Parameters: queue_stats - [IN] a hashset containing item stats             *
 *             id_name     - [IN] the name of stats id field                  *
 *             json        - [OUT] the output JSON                            *
 *                                                                            *
 ******************************************************************************/
static void	queue_stats_export(zbx_hashset_t *queue_stats, const char *id_name, struct zbx_json *json)
{
	zbx_hashset_iter_t	iter;
	zbx_queue_stats_t	*stats;

	zbx_json_addarray(json, ZBX_PROTO_TAG_DATA);

	zbx_hashset_iter_reset(queue_stats, &iter);

	while (NULL != (stats = zbx_hashset_iter_next(&iter)))
	{
		zbx_json_addobject(json, NULL);
		zbx_json_adduint64(json, id_name, stats->id);
		zbx_json_adduint64(json, "delay5", stats->delay5);
		zbx_json_adduint64(json, "delay10", stats->delay10);
		zbx_json_adduint64(json, "delay30", stats->delay30);
		zbx_json_adduint64(json, "delay60", stats->delay60);
		zbx_json_adduint64(json, "delay300", stats->delay300);
		zbx_json_adduint64(json, "delay600", stats->delay600);
		zbx_json_close(json);
	}

	zbx_json_close(json);
}

/* queue item comparison function used to sort queue by nextcheck */
static int	queue_compare_by_nextcheck_asc(void **d1, void **d2)
{
	zbx_queue_item_t	*i1 = *d1, *i2 = *d2;

	return i1->nextcheck - i2->nextcheck;
}

/******************************************************************************
 *                                                                            *
 * Function: zbx_session_validate                                             *
 *                                                                            *
 * Purpose: validates active session by access level                          *
 *                                                                            *
 * Parameters:  sessionid    - [IN] the session id to validate                *
 *              access_level - [IN] the required access rights                *
 *                                                                            *
 * Return value:  SUCCEED - the session is active and user has the required   *
 *                          access rights.                                    *
 *                FAIL    - the session is not active or usr has not enough   *
 *                          access rights.                                    *
 *                                                                            *
 ******************************************************************************/
static int	zbx_session_validate(const char *sessionid, int access_level)
{
	char		*sessionid_esc;
	int		ret = FAIL;
	DB_RESULT	result;
	DB_ROW		row;

	sessionid_esc = DBdyn_escape_string(sessionid);

	result = DBselect(
			"select null"
			" from users u,sessions s"
			" where u.userid=s.userid"
				" and s.status=%d"
				" and s.sessionid='%s'"
				" and u.type>=%d",
			ZBX_SESSION_ACTIVE, sessionid_esc, access_level);

	if (NULL != (row = DBfetch(result)))
		ret = SUCCEED;
	DBfree_result(result);

	zbx_free(sessionid_esc);

	return ret;
}

/******************************************************************************
 *                                                                            *
 * Function: recv_getqueue                                                    *
 *                                                                            *
 * Purpose: process queue request                                             *
 *                                                                            *
 * Parameters:  sock  - [IN] the request socket                               *
 *              jp    - [IN] the request data                                 *
 *                                                                            *
 * Return value:  SUCCEED - processed successfully                            *
 *                FAIL - an error occurred                                    *
 *                                                                            *
 ******************************************************************************/
static int	recv_getqueue(zbx_sock_t *sock, struct zbx_json_parse *jp)
{
	const char		*__function_name = "recv_getqueue";
	int			ret = FAIL, request_type = -1, now, i;
	char			type[MAX_STRING_LEN], sessionid[MAX_STRING_LEN];
	zbx_vector_ptr_t	queue;
	struct zbx_json		json;
	zbx_hashset_t		queue_stats;
	zbx_queue_stats_t	*stats;

	zabbix_log(LOG_LEVEL_DEBUG, "In %s()", __function_name);

	if (FAIL == zbx_json_value_by_name(jp, ZBX_PROTO_TAG_SID, sessionid, sizeof(sessionid)) ||
		FAIL == zbx_session_validate(sessionid, USER_TYPE_SUPER_ADMIN))
	{
		zbx_send_response_raw(sock, ret, "Permission denied.", CONFIG_TIMEOUT);
		goto out;
	}

	if (FAIL != zbx_json_value_by_name(jp, ZBX_PROTO_TAG_TYPE, type, sizeof(type)))
	{
		if (0 == strcmp(type, ZBX_PROTO_VALUE_GET_QUEUE_OVERVIEW))
			request_type = ZBX_GET_QUEUE_OVERVIEW;
		else if (0 == strcmp(type, ZBX_PROTO_VALUE_GET_QUEUE_PROXY))
			request_type = ZBX_GET_QUEUE_PROXY;
		else if (0 == strcmp(type, ZBX_PROTO_VALUE_GET_QUEUE_DETAILS))
			request_type = ZBX_GET_QUEUE_DETAILS;
	}

	if (-1 == request_type)
	{
		zbx_send_response_raw(sock, ret, "Unsupported request type.", CONFIG_TIMEOUT);
		goto out;
	}

	now = time(NULL);
	zbx_vector_ptr_create(&queue);
	DCget_item_queue(&queue, 6, -1);

	zbx_json_init(&json, ZBX_JSON_STAT_BUF_LEN);

	switch (request_type)
	{
		case ZBX_GET_QUEUE_OVERVIEW:
			zbx_hashset_create(&queue_stats, 32, ZBX_DEFAULT_UINT64_HASH_FUNC,
					ZBX_DEFAULT_UINT64_COMPARE_FUNC);

			/* gather queue stats by item type */
			for (i = 0; i < queue.values_num; i++)
			{
				zbx_queue_item_t	*item = queue.values[i];
				zbx_uint64_t		id = item->type;

				if (NULL == (stats = zbx_hashset_search(&queue_stats, &id)))
				{
					zbx_queue_stats_t	data = {id};

					stats = zbx_hashset_insert(&queue_stats, &data, sizeof(data));
				}
				queue_stats_update(stats, now - item->nextcheck);
			}

			zbx_json_addstring(&json, ZBX_PROTO_TAG_RESPONSE, ZBX_PROTO_VALUE_SUCCESS,
					ZBX_JSON_TYPE_STRING);
			queue_stats_export(&queue_stats, "itemtype", &json);
			zbx_hashset_destroy(&queue_stats);

			break;
		case ZBX_GET_QUEUE_PROXY:
			zbx_hashset_create(&queue_stats, 32, ZBX_DEFAULT_UINT64_HASH_FUNC,
					ZBX_DEFAULT_UINT64_COMPARE_FUNC);

			/* gather queue stats by proxy hostid */
			for (i = 0; i < queue.values_num; i++)
			{
				zbx_queue_item_t	*item = queue.values[i];
				zbx_uint64_t		id = item->proxy_hostid;

				if (NULL == (stats = zbx_hashset_search(&queue_stats, &id)))
				{
					zbx_queue_stats_t	data = {id};

					stats = zbx_hashset_insert(&queue_stats, &data, sizeof(data));
				}
				queue_stats_update(stats, now - item->nextcheck);
			}

			zbx_json_addstring(&json, ZBX_PROTO_TAG_RESPONSE, ZBX_PROTO_VALUE_SUCCESS,
					ZBX_JSON_TYPE_STRING);
			queue_stats_export(&queue_stats, "proxyid", &json);
			zbx_hashset_destroy(&queue_stats);

			break;
		case ZBX_GET_QUEUE_DETAILS:
			zbx_vector_ptr_sort(&queue, (zbx_compare_func_t)queue_compare_by_nextcheck_asc);
			zbx_json_addstring(&json, ZBX_PROTO_TAG_RESPONSE, ZBX_PROTO_VALUE_SUCCESS,
					ZBX_JSON_TYPE_STRING);
			zbx_json_addarray(&json, ZBX_PROTO_TAG_DATA);

			for (i = 0; i < queue.values_num && i <= 500; i++)
			{
				zbx_queue_item_t	*item = queue.values[i];

				zbx_json_addobject(&json, NULL);
				zbx_json_adduint64(&json, "itemid", item->itemid);
				zbx_json_adduint64(&json, "nextcheck", item->nextcheck);
				zbx_json_close(&json);
			}

			zbx_json_close(&json);

			break;
	}

	zabbix_log(LOG_LEVEL_DEBUG, "%s() json.buffer:'%s'", __function_name, json.buffer);

	zbx_tcp_send_raw(sock, json.buffer);

	DCfree_item_queue(&queue);
	zbx_vector_ptr_destroy(&queue);

	zbx_json_free(&json);

	ret = SUCCEED;
out:
	zabbix_log(LOG_LEVEL_DEBUG, "End of %s()", __function_name);

	return ret;
}

static void	active_passive_misconfig(zbx_sock_t *sock)
{
	const char	*msg = "misconfiguration error: the proxy is running in the active mode but server sends "
			"requests to it as to proxy in passive mode";

	zabbix_log(LOG_LEVEL_WARNING, "%s", msg);
	zbx_send_response(sock, FAIL, msg, CONFIG_TIMEOUT);
}

static int	process_trap(zbx_sock_t	*sock, char *s)
{
	int	ret = SUCCEED;

	zbx_rtrim(s, " \r\n");

	zabbix_log(LOG_LEVEL_DEBUG, "trapper got '%s'", s);

	if ('{' == *s)	/* JSON protocol */
	{
		struct zbx_json_parse	jp;
		char			value[MAX_STRING_LEN];

		if (SUCCEED != zbx_json_open(s, &jp))
		{
			zbx_send_response(sock, FAIL, zbx_json_strerror(), CONFIG_TIMEOUT);
			zabbix_log(LOG_LEVEL_WARNING, "received invalid JSON object from %s: %s",
					get_ip_by_socket(sock), zbx_json_strerror());
			return FAIL;
		}

		if (SUCCEED == zbx_json_value_by_name(&jp, ZBX_PROTO_TAG_REQUEST, value, sizeof(value)))
		{
			if (0 == strcmp(value, ZBX_PROTO_VALUE_PROXY_CONFIG))
			{
				if (0 != (daemon_type & ZBX_DAEMON_TYPE_SERVER))
				{
					send_proxyconfig(sock, &jp);
				}
				else if (0 != (daemon_type & ZBX_DAEMON_TYPE_PROXY_PASSIVE))
				{
					zabbix_log(LOG_LEVEL_WARNING, "received configuration data from server,"
							" datalen " ZBX_FS_SIZE_T,
							(zbx_fs_size_t)(jp.end - jp.start + 1));
					recv_proxyconfig(sock, &jp);
				}
				else if (0 != (daemon_type & ZBX_DAEMON_TYPE_PROXY_ACTIVE))
				{
					/* This is a misconfiguration: the proxy is configured in active mode */
					/* but server sends requests to it as to a proxy in passive mode. To  */
					/* prevent logging of this problem for every request we report it     */
					/* only when the server sends configuration to the proxy and ignore   */
					/* it for other requests.                                             */
					active_passive_misconfig(sock);
				}
			}
			else if (0 == strcmp(value, ZBX_PROTO_VALUE_AGENT_DATA) ||
					0 == strcmp(value, ZBX_PROTO_VALUE_SENDER_DATA))
			{
				recv_agenthistory(sock, &jp);
			}
			else if (0 == strcmp(value, ZBX_PROTO_VALUE_HISTORY_DATA))
			{
				if (0 != (daemon_type & ZBX_DAEMON_TYPE_SERVER))
					recv_proxyhistory(sock, &jp);
				else if (0 != (daemon_type & ZBX_DAEMON_TYPE_PROXY_PASSIVE))
					send_proxyhistory(sock);
			}
			else if (0 == strcmp(value, ZBX_PROTO_VALUE_DISCOVERY_DATA))
			{
				if (0 != (daemon_type & ZBX_DAEMON_TYPE_SERVER))
					recv_discovery_data(sock, &jp);
				else if (0 != (daemon_type & ZBX_DAEMON_TYPE_PROXY_PASSIVE))
					send_discovery_data(sock);
			}
			else if (0 == strcmp(value, ZBX_PROTO_VALUE_AUTO_REGISTRATION_DATA))
			{
				if (0 != (daemon_type & ZBX_DAEMON_TYPE_SERVER))
					recv_areg_data(sock, &jp);
				else if (0 != (daemon_type & ZBX_DAEMON_TYPE_PROXY_PASSIVE))
					send_areg_data(sock);
			}
			else if (0 == strcmp(value, ZBX_PROTO_VALUE_PROXY_HEARTBEAT))
			{
				if (0 != (daemon_type & ZBX_DAEMON_TYPE_SERVER))
					recv_proxy_heartbeat(sock, &jp);
			}
			else if (0 == strcmp(value, ZBX_PROTO_VALUE_GET_ACTIVE_CHECKS))
			{
				ret = send_list_of_active_checks_json(sock, &jp);
			}
			else if (0 == strcmp(value, ZBX_PROTO_VALUE_HOST_AVAILABILITY))
			{
				if (0 != (daemon_type & ZBX_DAEMON_TYPE_SERVER))
					recv_host_availability(sock, &jp);
				else if (0 != (daemon_type & ZBX_DAEMON_TYPE_PROXY_PASSIVE))
					send_host_availability(sock);
			}
			else if (0 == strcmp(value, ZBX_PROTO_VALUE_COMMAND))
			{
				ret = node_process_command(sock, s, &jp);
			}
			else if (0 == strcmp(value, ZBX_PROTO_VALUE_GET_QUEUE))
			{
				if (0 != (daemon_type & ZBX_DAEMON_TYPE_SERVER))
					ret = recv_getqueue(sock, &jp);
			}
			else
				zabbix_log(LOG_LEVEL_WARNING, "unknown request received [%s]", value);
		}
	}
	else if (0 == strncmp(s, "ZBX_GET_ACTIVE_CHECKS", 21))	/* request for list of active checks */
	{
		ret = send_list_of_active_checks(sock, s);
	}
<<<<<<< HEAD
	else if (0 == strncmp(s, "ZBX_GET_HISTORY_LAST_ID", 23)) /* request for last IDs */
	{
		send_history_last_id(sock, s);
	}
	else if (0 == strncmp(s, "Data", 4))	/* node data exchange */
	{
		int	res, nodeid, sender_nodeid;
		char	*data;

		node_sync_lock(0);

		res = node_sync(s, &sender_nodeid, &nodeid);
		if (FAIL == res)
		{
			alarm(CONFIG_TIMEOUT);
			send_data_to_node(sender_nodeid, sock, "FAIL");
			alarm(0);
		}
		else
		{
			res = calculate_checksums(nodeid, NULL, 0);
			if (SUCCEED == res && NULL != (data = DMget_config_data(nodeid, ZBX_NODE_SLAVE)))
			{
				zabbix_log(LOG_LEVEL_WARNING, "NODE %d: sending configuration changes"
						" to slave node %d for node %d datalen " ZBX_FS_SIZE_T,
						CONFIG_NODEID,
						sender_nodeid,
						nodeid,
						(zbx_fs_size_t)strlen(data));
				alarm(CONFIG_TRAPPER_TIMEOUT);
				res = send_data_to_node(sender_nodeid, sock, data);
				zbx_free(data);
				if (SUCCEED == res)
					res = recv_data_from_node(sender_nodeid, sock);
				if (SUCCEED == res && 0 == strcmp(sock->buffer, "OK"))
					res = update_checksums(nodeid, ZBX_NODE_SLAVE, SUCCEED, NULL, 0, NULL);
				alarm(0);
			}
		}

		node_sync_unlock(0);
	}
	else if (0 == strncmp(s, "History", 7))	/* slave node history */
	{
		const char	*reply;

		reply = (SUCCEED == node_history(s, strlen(s)) ? "OK" : "FAIL");

		alarm(CONFIG_TIMEOUT);
		if (SUCCEED != zbx_tcp_send_raw(sock, reply))
			zabbix_log(LOG_LEVEL_WARNING, "cannot send %s to node", reply);
		alarm(0);
	}
=======
>>>>>>> 767b3796
	else
	{
		char		value_dec[MAX_BUFFER_LEN], lastlogsize[ZBX_MAX_UINT64_LEN], timestamp[11],
				source[HISTORY_LOG_SOURCE_LEN_MAX], severity[11];
		AGENT_VALUE	av;

		memset(&av, 0, sizeof(AGENT_VALUE));

		if ('<' == *s)	/* XML protocol */
		{
			comms_parse_response(s, av.host_name, sizeof(av.host_name), av.key, sizeof(av.key), value_dec,
					sizeof(value_dec), lastlogsize, sizeof(lastlogsize), timestamp,
					sizeof(timestamp), source, sizeof(source), severity, sizeof(severity));

			av.value = value_dec;
			if (SUCCEED != is_uint64(lastlogsize, &av.lastlogsize))
				av.lastlogsize = 0;
			av.timestamp = atoi(timestamp);
			av.source = source;
			av.severity = atoi(severity);
		}
		else
		{
			char	*pl, *pr;

			pl = s;
			if (NULL == (pr = strchr(pl, ':')))
				return FAIL;

			*pr = '\0';
			zbx_strlcpy(av.host_name, pl, sizeof(av.host_name));
			*pr = ':';

			pl = pr + 1;
			if (NULL == (pr = strchr(pl, ':')))
				return FAIL;

			*pr = '\0';
			zbx_strlcpy(av.key, pl, sizeof(av.key));
			*pr = ':';

			av.value = pr + 1;
			av.severity = 0;
		}

		zbx_timespec(&av.ts);

		if (0 == strcmp(av.value, ZBX_NOTSUPPORTED))
			av.state = ITEM_STATE_NOTSUPPORTED;

		process_mass_data(sock, 0, &av, 1, NULL);

		alarm(CONFIG_TIMEOUT);
		if (SUCCEED != zbx_tcp_send_raw(sock, "OK"))
			zabbix_log(LOG_LEVEL_WARNING, "Error sending result back");
		alarm(0);
	}

	return ret;
}

static void	process_trapper_child(zbx_sock_t *sock)
{
	if (SUCCEED != zbx_tcp_recv_to(sock, CONFIG_TRAPPER_TIMEOUT))
		return;

	process_trap(sock, sock->buffer);
}

void	main_trapper_loop(zbx_sock_t *s)
{
	double		sec = 0.0;

	zbx_setproctitle("%s #%d [connecting to the database]", get_process_type_string(process_type), process_num);

	DBconnect(ZBX_DB_CONNECT_NORMAL);

	for (;;)
	{
		zbx_setproctitle("%s #%d [processed data in " ZBX_FS_DBL " sec, waiting for connection]",
				get_process_type_string(process_type), process_num, sec);

		update_selfmon_counter(ZBX_PROCESS_STATE_IDLE);

		if (SUCCEED == zbx_tcp_accept(s))
		{
			update_selfmon_counter(ZBX_PROCESS_STATE_BUSY);

			zbx_setproctitle("%s #%d [processing data]", get_process_type_string(process_type),
					process_num);

			sec = zbx_time();
			process_trapper_child(s);
			sec = zbx_time() - sec;

			zbx_tcp_unaccept(s);
		}
		else
			zabbix_log(LOG_LEVEL_WARNING, "Trapper failed to accept connection");
	}
}<|MERGE_RESOLUTION|>--- conflicted
+++ resolved
@@ -574,62 +574,6 @@
 	{
 		ret = send_list_of_active_checks(sock, s);
 	}
-<<<<<<< HEAD
-	else if (0 == strncmp(s, "ZBX_GET_HISTORY_LAST_ID", 23)) /* request for last IDs */
-	{
-		send_history_last_id(sock, s);
-	}
-	else if (0 == strncmp(s, "Data", 4))	/* node data exchange */
-	{
-		int	res, nodeid, sender_nodeid;
-		char	*data;
-
-		node_sync_lock(0);
-
-		res = node_sync(s, &sender_nodeid, &nodeid);
-		if (FAIL == res)
-		{
-			alarm(CONFIG_TIMEOUT);
-			send_data_to_node(sender_nodeid, sock, "FAIL");
-			alarm(0);
-		}
-		else
-		{
-			res = calculate_checksums(nodeid, NULL, 0);
-			if (SUCCEED == res && NULL != (data = DMget_config_data(nodeid, ZBX_NODE_SLAVE)))
-			{
-				zabbix_log(LOG_LEVEL_WARNING, "NODE %d: sending configuration changes"
-						" to slave node %d for node %d datalen " ZBX_FS_SIZE_T,
-						CONFIG_NODEID,
-						sender_nodeid,
-						nodeid,
-						(zbx_fs_size_t)strlen(data));
-				alarm(CONFIG_TRAPPER_TIMEOUT);
-				res = send_data_to_node(sender_nodeid, sock, data);
-				zbx_free(data);
-				if (SUCCEED == res)
-					res = recv_data_from_node(sender_nodeid, sock);
-				if (SUCCEED == res && 0 == strcmp(sock->buffer, "OK"))
-					res = update_checksums(nodeid, ZBX_NODE_SLAVE, SUCCEED, NULL, 0, NULL);
-				alarm(0);
-			}
-		}
-
-		node_sync_unlock(0);
-	}
-	else if (0 == strncmp(s, "History", 7))	/* slave node history */
-	{
-		const char	*reply;
-
-		reply = (SUCCEED == node_history(s, strlen(s)) ? "OK" : "FAIL");
-
-		alarm(CONFIG_TIMEOUT);
-		if (SUCCEED != zbx_tcp_send_raw(sock, reply))
-			zabbix_log(LOG_LEVEL_WARNING, "cannot send %s to node", reply);
-		alarm(0);
-	}
-=======
->>>>>>> 767b3796
 	else
 	{
 		char		value_dec[MAX_BUFFER_LEN], lastlogsize[ZBX_MAX_UINT64_LEN], timestamp[11],
