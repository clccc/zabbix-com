--- conflicted
+++ resolved
@@ -81,11 +81,7 @@
 
 	zabbix_log(LOG_LEVEL_DEBUG, "In %s()", __function_name);
 
-<<<<<<< HEAD
-	if (SUCCEED != (status = get_active_proxy_from_request(jp, sock, &proxy, &error)))
-=======
-	if (SUCCEED != (ret = get_active_proxy_from_request(jp, &proxy, &error)))
->>>>>>> d360dc4c
+	if (SUCCEED != (status = get_active_proxy_from_request(jp, &proxy, &error)))
 	{
 		zabbix_log(LOG_LEVEL_WARNING, "cannot parse proxy data from active proxy at \"%s\": %s",
 				sock->peer, error);
