/*
** Zabbix
** Copyright (C) 2001-2018 Zabbix SIA
**
** This program is free software; you can redistribute it and/or modify
** it under the terms of the GNU General Public License as published by
** the Free Software Foundation; either version 2 of the License, or
** (at your option) any later version.
**
** This program is distributed in the hope that it will be useful,
** but WITHOUT ANY WARRANTY; without even the implied warranty of
** MERCHANTABILITY or FITNESS FOR A PARTICULAR PURPOSE. See the
** GNU General Public License for more details.
**
** You should have received a copy of the GNU General Public License
** along with this program; if not, write to the Free Software
** Foundation, Inc., 51 Franklin Street, Fifth Floor, Boston, MA  02110-1301, USA.
**/

#include "common.h"

/* LIBXML2 is used */
#ifdef HAVE_LIBXML2
#	include <libxml/parser.h>
#	include <libxml/tree.h>
#	include <libxml/xpath.h>
#endif

#include "ipc.h"
#include "memalloc.h"
#include "log.h"
#include "zbxalgo.h"
#include "daemon.h"
#include "zbxself.h"

#include "vmware.h"

/*
 * The VMware data (zbx_vmware_service_t structure) are stored in shared memory.
 * This data can be accessed with zbx_vmware_get_service() function and is regularly
 * updated by VMware collector processes.
 *
 * When a new service is requested by poller the zbx_vmware_get_service() function
 * creates a new service object, marks it as new, but still returns NULL object.
 *
 * The collectors check the service object list for new services or services not updated
 * during last CONFIG_VMWARE_FREQUENCY seconds. If such service is found it is marked
 * as updating.
 *
 * The service object is updated by creating a new data object, initializing it
 * with the latest data from VMware vCenter (or Hypervisor), destroying the old data
 * object and replacing it with the new one.
 *
 * The collector must be locked only when accessing service object list and working with
 * a service object. It is not locked for new data object creation during service update,
 * which is the most time consuming task.
 *
 * As the data retrieved by VMware collector can be quite big (for example 1 Hypervisor
 * with 500 Virtual Machines will result in approximately 20 MB of data), VMware collector
 * updates performance data (which is only 10% of the structure data) separately
 * with CONFIG_VMWARE_PERF_FREQUENCY period. The performance data is stored directly
 * in VMware service object entities vector - so the structure data is not affected by
 * performance data updates.
 */

extern int		CONFIG_VMWARE_FREQUENCY;
extern int		CONFIG_VMWARE_PERF_FREQUENCY;
extern zbx_uint64_t	CONFIG_VMWARE_CACHE_SIZE;
extern int		CONFIG_VMWARE_TIMEOUT;

extern unsigned char	process_type, program_type;
extern int		server_num, process_num;
extern char		*CONFIG_SOURCE_IP;

#define VMWARE_VECTOR_CREATE(ref, type)	zbx_vector_##type##_create_ext(ref,  __vm_mem_malloc_func, \
		__vm_mem_realloc_func, __vm_mem_free_func)

#define ZBX_VMWARE_CACHE_UPDATE_PERIOD	CONFIG_VMWARE_FREQUENCY
#define ZBX_VMWARE_PERF_UPDATE_PERIOD	CONFIG_VMWARE_PERF_FREQUENCY
#define ZBX_VMWARE_SERVICE_TTL		SEC_PER_DAY
#define ZBX_XML_DATETIME		26

static zbx_mutex_t	vmware_lock = ZBX_MUTEX_NULL;

static zbx_mem_info_t	*vmware_mem = NULL;

ZBX_MEM_FUNC_IMPL(__vm, vmware_mem)

static zbx_vmware_t	*vmware = NULL;

#if defined(HAVE_LIBXML2) && defined(HAVE_LIBCURL)

/* according to libxml2 changelog XML_PARSE_HUGE option was introduced in version 2.7.0 */
#if 20700 <= LIBXML_VERSION	/* version 2.7.0 */
#	define ZBX_XML_PARSE_OPTS	XML_PARSE_HUGE
#else
#	define ZBX_XML_PARSE_OPTS	0
#endif

#define ZBX_VMWARE_COUNTERS_INIT_SIZE	500

#define ZBX_VPXD_STATS_MAXQUERYMETRICS	64

/* VMware service object name mapping for vcenter and vsphere installations */
typedef struct
{
	const char	*performance_manager;
	const char	*session_manager;
	const char	*event_manager;
	const char	*property_collector;
}
zbx_vmware_service_objects_t;

static zbx_vmware_service_objects_t	vmware_service_objects[3] =
{
	{NULL, NULL, NULL, NULL},
	{"ha-perfmgr", "ha-sessionmgr", "ha-eventmgr", "ha-property-collector"},
	{"PerfMgr", "SessionManager", "EventManager", "propertyCollector"}
};

/* mapping of performance counter group/key[rollup type] to its id (net/transmitted[average] -> <id>) */
typedef struct
{
	char		*path;
	zbx_uint64_t	id;
}
zbx_vmware_counter_t;

/* the vm/hv object property mapping */
typedef struct
{
	int		propid;
	const char	*xpath;
}
zbx_vmware_propmap_t;

/* performance counter value for a specific instance */
typedef struct
{
	zbx_uint64_t	counterid;
	char		*instance;
	char		*value;
}
zbx_vmware_perf_value_t;

/* performance data for a performance collector entity */
typedef struct
{
	/* entity type: HostSystem, Datastore or VirtualMachine */
	char			*type;

	/* entity id */
	char			*id;

	/* the performance counter values (see zbx_vmware_perfvalue_t) */
	zbx_vector_ptr_t	values;

	/* error information */
	char			*error;
}
zbx_vmware_perf_data_t;

static char	const *hv_propmap[] = {
	ZBX_XPATH_HV_QUICKSTATS("overallCpuUsage"),			/* ZBX_VMWARE_HVPROP_OVERALL_CPU_USAGE */
	ZBX_XPATH_HV_CONFIG_PRODUCT("fullName"),			/* ZBX_VMWARE_HVPROP_FULL_NAME */
	ZBX_XPATH_HV_HARDWARE("numCpuCores"),				/* ZBX_VMWARE_HVPROP_HW_NUM_CPU_CORES */
	ZBX_XPATH_HV_HARDWARE("cpuMhz"),				/* ZBX_VMWARE_HVPROP_HW_CPU_MHZ */
	ZBX_XPATH_HV_HARDWARE("cpuModel"),				/* ZBX_VMWARE_HVPROP_HW_CPU_MODEL */
	ZBX_XPATH_HV_HARDWARE("numCpuThreads"), 			/* ZBX_VMWARE_HVPROP_HW_NUM_CPU_THREADS */
	ZBX_XPATH_HV_HARDWARE("memorySize"), 				/* ZBX_VMWARE_HVPROP_HW_MEMORY_SIZE */
	ZBX_XPATH_HV_HARDWARE("model"), 				/* ZBX_VMWARE_HVPROP_HW_MODEL */
	ZBX_XPATH_HV_HARDWARE("uuid"), 					/* ZBX_VMWARE_HVPROP_HW_UUID */
	ZBX_XPATH_HV_HARDWARE("vendor"), 				/* ZBX_VMWARE_HVPROP_HW_VENDOR */
	ZBX_XPATH_HV_QUICKSTATS("overallMemoryUsage"),			/* ZBX_VMWARE_HVPROP_MEMORY_USED */
	ZBX_XPATH_HV_SENSOR_STATUS("VMware Rollup Health State"),	/* ZBX_VMWARE_HVPROP_HEALTH_STATE */
	ZBX_XPATH_HV_QUICKSTATS("uptime"),				/* ZBX_VMWARE_HVPROP_UPTIME */
	ZBX_XPATH_HV_CONFIG_PRODUCT("version"),				/* ZBX_VMWARE_HVPROP_VERSION */
	ZBX_XPATH_HV_CONFIG("name"),					/* ZBX_VMWARE_HVPROP_NAME */
	ZBX_XPATH_HV_STATUS()					        /* ZBX_VMWARE_HVPROP_STATUS */
};

static char	const *vm_propmap[] = {
	ZBX_XPATH_VM_CONFIG("numCpu"),					/* ZBX_VMWARE_VMPROP_CPU_NUM */
	ZBX_XPATH_VM_QUICKSTATS("overallCpuUsage"),			/* ZBX_VMWARE_VMPROP_CPU_USAGE */
	ZBX_XPATH_VM_CONFIG("name"),					/* ZBX_VMWARE_VMPROP_NAME */
	ZBX_XPATH_VM_CONFIG("memorySizeMB"),				/* ZBX_VMWARE_VMPROP_MEMORY_SIZE */
	ZBX_XPATH_VM_QUICKSTATS("balloonedMemory"),			/* ZBX_VMWARE_VMPROP_MEMORY_SIZE_BALLOONED */
	ZBX_XPATH_VM_QUICKSTATS("compressedMemory"),			/* ZBX_VMWARE_VMPROP_MEMORY_SIZE_COMPRESSED */
	ZBX_XPATH_VM_QUICKSTATS("swappedMemory"),			/* ZBX_VMWARE_VMPROP_MEMORY_SIZE_SWAPPED */
	ZBX_XPATH_VM_QUICKSTATS("guestMemoryUsage"),			/* ZBX_VMWARE_VMPROP_MEMORY_SIZE_USAGE_GUEST */
	ZBX_XPATH_VM_QUICKSTATS("hostMemoryUsage"),			/* ZBX_VMWARE_VMPROP_MEMORY_SIZE_USAGE_HOST */
	ZBX_XPATH_VM_QUICKSTATS("privateMemory"),			/* ZBX_VMWARE_VMPROP_MEMORY_SIZE_PRIVATE */
	ZBX_XPATH_VM_QUICKSTATS("sharedMemory"),			/* ZBX_VMWARE_VMPROP_MEMORY_SIZE_SHARED */
	ZBX_XPATH_VM_RUNTIME("powerState"),				/* ZBX_VMWARE_VMPROP_POWER_STATE */
	ZBX_XPATH_VM_STORAGE("committed"),				/* ZBX_VMWARE_VMPROP_STORAGE_COMMITED */
	ZBX_XPATH_VM_STORAGE("unshared"),				/* ZBX_VMWARE_VMPROP_STORAGE_UNSHARED */
	ZBX_XPATH_VM_STORAGE("uncommitted"),				/* ZBX_VMWARE_VMPROP_STORAGE_UNCOMMITTED */
	ZBX_XPATH_VM_QUICKSTATS("uptimeSeconds")			/* ZBX_VMWARE_VMPROP_UPTIME */
};

/* hypervisor hashset support */
static zbx_hash_t	vmware_hv_hash(const void *data)
{
	zbx_vmware_hv_t	*hv = (zbx_vmware_hv_t *)data;

	return ZBX_DEFAULT_STRING_HASH_ALGO(hv->uuid, strlen(hv->uuid), ZBX_DEFAULT_HASH_SEED);
}

static int	vmware_hv_compare(const void *d1, const void *d2)
{
	zbx_vmware_hv_t	*hv1 = (zbx_vmware_hv_t *)d1;
	zbx_vmware_hv_t	*hv2 = (zbx_vmware_hv_t *)d2;

	return strcmp(hv1->uuid, hv2->uuid);
}

/* virtual machine index support */
static zbx_hash_t	vmware_vm_hash(const void *data)
{
	zbx_vmware_vm_index_t	*vmi = (zbx_vmware_vm_index_t *)data;

	return ZBX_DEFAULT_STRING_HASH_ALGO(vmi->vm->uuid, strlen(vmi->vm->uuid), ZBX_DEFAULT_HASH_SEED);
}

static int	vmware_vm_compare(const void *d1, const void *d2)
{
	zbx_vmware_vm_index_t	*vmi1 = (zbx_vmware_vm_index_t *)d1;
	zbx_vmware_vm_index_t	*vmi2 = (zbx_vmware_vm_index_t *)d2;

	return strcmp(vmi1->vm->uuid, vmi2->vm->uuid);
}

/* string pool support */

#define REFCOUNT_FIELD_SIZE	sizeof(zbx_uint32_t)

static zbx_hash_t	vmware_strpool_hash_func(const void *data)
{
	return ZBX_DEFAULT_STRING_HASH_FUNC((char *)data + REFCOUNT_FIELD_SIZE);
}

static int	vmware_strpool_compare_func(const void *d1, const void *d2)
{
	return strcmp((char *)d1 + REFCOUNT_FIELD_SIZE, (char *)d2 + REFCOUNT_FIELD_SIZE);
}

static char	*vmware_shared_strdup(const char *str)
{
	void	*ptr;

	if (NULL == str)
		return NULL;

	ptr = zbx_hashset_search(&vmware->strpool, str - REFCOUNT_FIELD_SIZE);

	if (NULL == ptr)
	{
		ptr = zbx_hashset_insert_ext(&vmware->strpool, str - REFCOUNT_FIELD_SIZE,
				REFCOUNT_FIELD_SIZE + strlen(str) + 1, REFCOUNT_FIELD_SIZE);

		*(zbx_uint32_t *)ptr = 0;
	}

	(*(zbx_uint32_t *)ptr)++;

	return (char *)ptr + REFCOUNT_FIELD_SIZE;
}

static void	vmware_shared_strfree(char *str)
{
	if (NULL != str)
	{
		void	*ptr = str - REFCOUNT_FIELD_SIZE;

		if (0 == --(*(zbx_uint32_t *)ptr))
			zbx_hashset_remove_direct(&vmware->strpool, ptr);
	}
}

/*
 * SOAP support
 */
#define	ZBX_XML_HEADER1		"Soapaction:urn:vim25/4.1"
#define ZBX_XML_HEADER2		"Content-Type:text/xml; charset=utf-8"

#define ZBX_POST_VSPHERE_HEADER									\
		"<?xml version=\"1.0\" encoding=\"UTF-8\"?>"					\
		"<SOAP-ENV:Envelope"								\
			" xmlns:ns0=\"urn:vim25\""						\
			" xmlns:ns1=\"http://schemas.xmlsoap.org/soap/envelope/\""		\
			" xmlns:xsi=\"http://www.w3.org/2001/XMLSchema-instance\""		\
			" xmlns:SOAP-ENV=\"http://schemas.xmlsoap.org/soap/envelope/\">"	\
			"<SOAP-ENV:Header/>"							\
			"<ns1:Body>"
#define ZBX_POST_VSPHERE_FOOTER									\
			"</ns1:Body>"								\
		"</SOAP-ENV:Envelope>"

#define ZBX_XPATH_FAULTSTRING()										\
	"/*/*/*[local-name()='Fault']/*[local-name()='faultstring']"

#define ZBX_XPATH_REFRESHRATE()										\
	"/*/*/*/*/*[local-name()='refreshRate' and ../*[local-name()='currentSupported']='true']"

#define ZBX_XPATH_ISAGGREGATE()										\
	"/*/*/*/*/*[local-name()='entity'][../*[local-name()='summarySupported']='true' and "		\
	"../*[local-name()='currentSupported']='false']"

#define ZBX_XPATH_COUNTERINFO()										\
	"/*/*/*/*/*[local-name()='propSet']/*[local-name()='val']/*[local-name()='PerfCounterInfo']"

#define ZBX_XPATH_DATASTORE(property)									\
	"/*/*/*/*/*[local-name()='propSet'][*[local-name()='name'][text()='" property "']]"		\
	"/*[local-name()='val']"

#define ZBX_XPATH_DATASTORE_MOUNT()									\
	"/*/*/*/*/*[local-name()='propSet']/*/*[local-name()='DatastoreHostMount']"			\
	"/*[local-name()='mountInfo']/*[local-name()='path']"

#define ZBX_XPATH_HV_DATASTORES()									\
	"/*/*/*/*/*[local-name()='propSet'][*[local-name()='name'][text()='datastore']]"		\
	"/*[local-name()='val']/*[@type='Datastore']"

#define ZBX_XPATH_HV_VMS()										\
	"/*/*/*/*/*[local-name()='propSet'][*[local-name()='name'][text()='vm']]"			\
	"/*[local-name()='val']/*[@type='VirtualMachine']"

#define ZBX_XPATH_DATASTORE_SUMMARY(property)								\
	"/*/*/*/*/*[local-name()='propSet'][*[local-name()='name'][text()='summary']]"			\
		"/*[local-name()='val']/*[local-name()='" property "']"

#define ZBX_XPATH_MAXQUERYMETRICS()									\
	"/*/*/*/*[*[local-name()='key']='config.vpxd.stats.maxQueryMetrics']/*[local-name()='value']"

typedef struct
{
	char	*data;
	size_t	alloc;
	size_t	offset;
}
ZBX_HTTPPAGE;

static ZBX_HTTPPAGE	page;

static char	*zbx_xml_read_node_value(xmlDoc *doc, xmlNode *node, const char *xpath);

static size_t	curl_write_cb(void *ptr, size_t size, size_t nmemb, void *userdata)
{
	size_t	r_size = size * nmemb;

	ZBX_UNUSED(ptr);
	ZBX_UNUSED(userdata);

	zbx_strncpy_alloc(&page.data, &page.alloc, &page.offset, (char *)ptr, r_size);

	return r_size;
}

static size_t	curl_header_cb(void *ptr, size_t size, size_t nmemb, void *userdata)
{
	ZBX_UNUSED(ptr);
	ZBX_UNUSED(userdata);

	return size * nmemb;
}

/******************************************************************************
 *                                                                            *
 * Function: zbx_http_post                                                    *
 *                                                                            *
 * Purpose: abstracts the curl_easy_setopt/curl_easy_perform call pair        *
 *                                                                            *
 * Parameters: easyhandle - [IN] the CURL handle                              *
 *             val        - [IN] the http request                             *
 *             error      - [OUT] the error message in the case of failure    *
 *                                                                            *
 * Return value: SUCCEED - the http request was completed successfully        *
 *               FAIL    - the http request has failed                        *
 ******************************************************************************/
static int	zbx_http_post(CURL *easyhandle, const char *val, char **error)
{
	CURLoption	opt;
	CURLcode	err;

	if (CURLE_OK != (err = curl_easy_setopt(easyhandle, opt = CURLOPT_POSTFIELDS, val)))
	{
		*error = zbx_dsprintf(*error, "Cannot set cURL option %d: %s.", opt, curl_easy_strerror(err));
		return FAIL;
	}

	page.offset = 0;

	if (CURLE_OK != (err = curl_easy_perform(easyhandle)))
	{
		*error = zbx_strdup(*error, curl_easy_strerror(err));
		return FAIL;
	}

	return SUCCEED;
}

/******************************************************************************
 *                                                                            *
 * performance counter hashset support functions                              *
 *                                                                            *
 ******************************************************************************/
static zbx_hash_t	vmware_counter_hash_func(const void *data)
{
	zbx_vmware_counter_t	*counter = (zbx_vmware_counter_t *)data;

	return ZBX_DEFAULT_STRING_HASH_ALGO(counter->path, strlen(counter->path), ZBX_DEFAULT_HASH_SEED);
}

static int	vmware_counter_compare_func(const void *d1, const void *d2)
{
	zbx_vmware_counter_t	*c1 = (zbx_vmware_counter_t *)d1;
	zbx_vmware_counter_t	*c2 = (zbx_vmware_counter_t *)d2;

	return strcmp(c1->path, c2->path);
}

/******************************************************************************
 *                                                                            *
 * performance entities hashset support functions                             *
 *                                                                            *
 ******************************************************************************/
static zbx_hash_t	vmware_perf_entity_hash_func(const void *data)
{
	zbx_hash_t	seed;

	zbx_vmware_perf_entity_t	*entity = (zbx_vmware_perf_entity_t *)data;

	seed = ZBX_DEFAULT_STRING_HASH_ALGO(entity->type, strlen(entity->type), ZBX_DEFAULT_HASH_SEED);

	return ZBX_DEFAULT_STRING_HASH_ALGO(entity->id, strlen(entity->id), seed);
}

static int	vmware_perf_entity_compare_func(const void *d1, const void *d2)
{
	int	ret;

	zbx_vmware_perf_entity_t	*e1 = (zbx_vmware_perf_entity_t *)d1;
	zbx_vmware_perf_entity_t	*e2 = (zbx_vmware_perf_entity_t *)d2;

	if (0 == (ret = strcmp(e1->type, e2->type)))
		ret = strcmp(e1->id, e2->id);

	return ret;
}

/******************************************************************************
 *                                                                            *
 * Function: vmware_free_perfvalue                                            *
 *                                                                            *
 * Purpose: frees perfvalue data structure                                    *
 *                                                                            *
 ******************************************************************************/
static void	vmware_free_perfvalue(zbx_vmware_perf_value_t *value)
{
	zbx_free(value->instance);
	zbx_free(value->value);
	zbx_free(value);
}

/******************************************************************************
 *                                                                            *
 * Function: vmware_free_perfdata                                             *
 *                                                                            *
 * Purpose: frees perfdata data structure                                     *
 *                                                                            *
 ******************************************************************************/
static void	vmware_free_perfdata(zbx_vmware_perf_data_t *data)
{
	zbx_free(data->id);
	zbx_free(data->type);
	zbx_free(data->error);
	zbx_vector_ptr_clear_ext(&data->values, (zbx_mem_free_func_t)vmware_free_perfvalue);
	zbx_vector_ptr_destroy(&data->values);

	zbx_free(data);
}

/******************************************************************************
 *                                                                            *
 * Function: xml_read_props                                                   *
 *                                                                            *
 * Purpose: reads the vmware object properties by their xpaths from xml data  *
 *                                                                            *
 * Parameters: xml       - [IN] the xml data                                  *
 *             propmap   - [IN] the xpaths of the properties to read          *
 *             props_num - [IN] the number of properties to read              *
 *                                                                            *
 * Return value: an array of property values                                  *
 *                                                                            *
 * Comments: The array with property values must be freed by the caller.      *
 *                                                                            *
 ******************************************************************************/
static char	**xml_read_props(const char *xml, char **propmap, int props_num)
{
	xmlDoc		*doc;
	xmlXPathContext	*xpathCtx;
	xmlXPathObject	*xpathObj;
	xmlNodeSetPtr	nodeset;
	xmlChar		*val;
	char		**props;
	int		i;

	if (NULL == (doc = xmlReadMemory(xml, strlen(xml), ZBX_VM_NONAME_XML, NULL, ZBX_XML_PARSE_OPTS)))
		return NULL;

	props = (char **)zbx_malloc(NULL, sizeof(char *) * props_num);
	memset(props, 0, sizeof(char *) * props_num);

	for (i = 0; i < props_num; i++)
	{
		xpathCtx = xmlXPathNewContext(doc);

		if (NULL != (xpathObj = xmlXPathEvalExpression((const xmlChar *)propmap[i], xpathCtx)))
		{
			if (0 == xmlXPathNodeSetIsEmpty(xpathObj->nodesetval))
			{
				nodeset = xpathObj->nodesetval;

				if (NULL != (val = xmlNodeListGetString(doc, nodeset->nodeTab[0]->xmlChildrenNode, 1)))
				{
					props[i] = zbx_strdup(NULL, (const char *)val);
					xmlFree(val);
				}
			}

			xmlXPathFreeObject(xpathObj);
		}

		xmlXPathFreeContext(xpathCtx);
	}

	xmlFreeDoc(doc);

	return props;
}

/******************************************************************************
 *                                                                            *
 * Function: vmware_counters_shared_copy                                      *
 *                                                                            *
 * Purpose: copies performance counter vector into shared memory hashset      *
 *                                                                            *
 * Parameters: dst - [IN] the destination hashset                             *
 *             src - [IN] the source vector                                   *
 *                                                                            *
 ******************************************************************************/
static void	vmware_counters_shared_copy(zbx_hashset_t *dst, const zbx_vector_ptr_t *src)
{
	int			i;
	zbx_vmware_counter_t	*csrc, *cdst;

	for (i = 0; i < src->values_num; i++)
	{
		csrc = (zbx_vmware_counter_t *)src->values[i];

		cdst = (zbx_vmware_counter_t *)zbx_hashset_insert(dst, csrc, sizeof(zbx_vmware_counter_t));
		cdst->path = vmware_shared_strdup(csrc->path);
	}
}

/******************************************************************************
 *                                                                            *
 * Function: vmware_vector_ptr_pair_shared_clean                              *
 *                                                                            *
 * Purpose: frees shared resources allocated to store instance performance    *
 *          counter values                                                    *
 *                                                                            *
 * Parameters: pairs - [IN] vector of performance counter pairs               *
 *                                                                            *
 ******************************************************************************/
static void	vmware_vector_ptr_pair_shared_clean(zbx_vector_ptr_pair_t *pairs)
{
	int	i;

	for (i = 0; i < pairs->values_num; i++)
	{
		zbx_ptr_pair_t	*pair = &pairs->values[i];

		if (NULL != pair->first)
			vmware_shared_strfree(pair->first);

		vmware_shared_strfree(pair->second);
	}

	pairs->values_num = 0;
}

/******************************************************************************
 *                                                                            *
 * Function: vmware_perf_counter_shared_free                                  *
 *                                                                            *
 * Purpose: frees shared resources allocated to store performance counter     *
 *          data                                                              *
 *                                                                            *
 * Parameters: counter - [IN] the performance counter data                    *
 *                                                                            *
 ******************************************************************************/
static void	vmware_perf_counter_shared_free(zbx_vmware_perf_counter_t *counter)
{
	vmware_vector_ptr_pair_shared_clean(&counter->values);
	zbx_vector_ptr_pair_destroy(&counter->values);
	__vm_mem_free_func(counter);
}

/******************************************************************************
 *                                                                            *
 * Function: vmware_entities_shared_clean_stats                               *
 *                                                                            *
 * Purpose: removes statistics data from vmware entities                      *
 *                                                                            *
 ******************************************************************************/
static void	vmware_entities_shared_clean_stats(zbx_hashset_t *entities)
{
	int				i;
	zbx_vmware_perf_entity_t	*entity;
	zbx_vmware_perf_counter_t	*counter;
	zbx_hashset_iter_t		iter;


	zbx_hashset_iter_reset(entities, &iter);
	while (NULL != (entity = (zbx_vmware_perf_entity_t *)zbx_hashset_iter_next(&iter)))
	{
		for (i = 0; i < entity->counters.values_num; i++)
		{
			counter = (zbx_vmware_perf_counter_t *)entity->counters.values[i];
			vmware_vector_ptr_pair_shared_clean(&counter->values);

			if (0 != (counter->state & ZBX_VMWARE_COUNTER_UPDATING))
				counter->state = ZBX_VMWARE_COUNTER_READY;
		}
		vmware_shared_strfree(entity->error);
		entity->error = NULL;
	}
}

/******************************************************************************
 *                                                                            *
 * Function: vmware_datastore_shared_free                                     *
 *                                                                            *
 * Purpose: frees shared resources allocated to store datastore data          *
 *                                                                            *
 * Parameters: datastore   - [IN] the datastore                               *
 *                                                                            *
 ******************************************************************************/
static void	vmware_datastore_shared_free(zbx_vmware_datastore_t *datastore)
{
	vmware_shared_strfree(datastore->name);
	vmware_shared_strfree(datastore->id);

	if (NULL != datastore->uuid)
		vmware_shared_strfree(datastore->uuid);

	__vm_mem_free_func(datastore);
}

/******************************************************************************
 *                                                                            *
 * Function: vmware_props_shared_free                                         *
 *                                                                            *
 * Purpose: frees shared resources allocated to store properties list         *
 *                                                                            *
 * Parameters: props     - [IN] the properties list                           *
 *             props_num - [IN] the number of properties in the list          *
 *                                                                            *
 ******************************************************************************/
static void	vmware_props_shared_free(char **props, int props_num)
{
	int	i;

	if (NULL == props)
		return;

	for (i = 0; i < props_num; i++)
	{
		if (NULL != props[i])
			vmware_shared_strfree(props[i]);
	}

	__vm_mem_free_func(props);
}

/******************************************************************************
 *                                                                            *
 * Function: vmware_dev_shared_free                                           *
 *                                                                            *
 * Purpose: frees shared resources allocated to store vm device data          *
 *                                                                            *
 * Parameters: dev   - [IN] the vm device                                     *
 *                                                                            *
 ******************************************************************************/
static void	vmware_dev_shared_free(zbx_vmware_dev_t *dev)
{
	if (NULL != dev->instance)
		vmware_shared_strfree(dev->instance);

	if (NULL != dev->label)
		vmware_shared_strfree(dev->label);

	__vm_mem_free_func(dev);
}

/******************************************************************************
 *                                                                            *
 * Function: vmware_fs_shared_free                                            *
 *                                                                            *
 * Purpose: frees shared resources allocated to store file system object      *
 *                                                                            *
 * Parameters: fs   - [IN] the file system                                    *
 *                                                                            *
 ******************************************************************************/
static void	vmware_fs_shared_free(zbx_vmware_fs_t *fs)
{
	if (NULL != fs->path)
		vmware_shared_strfree(fs->path);

	__vm_mem_free_func(fs);
}

/******************************************************************************
 *                                                                            *
 * Function: vmware_vm_shared_free                                            *
 *                                                                            *
 * Purpose: frees shared resources allocated to store virtual machine         *
 *                                                                            *
 * Parameters: vm   - [IN] the virtual machine                                *
 *                                                                            *
 ******************************************************************************/
static void	vmware_vm_shared_free(zbx_vmware_vm_t *vm)
{
	zbx_vector_ptr_clear_ext(&vm->devs, (zbx_clean_func_t)vmware_dev_shared_free);
	zbx_vector_ptr_destroy(&vm->devs);

	zbx_vector_ptr_clear_ext(&vm->file_systems, (zbx_mem_free_func_t)vmware_fs_shared_free);
	zbx_vector_ptr_destroy(&vm->file_systems);

	if (NULL != vm->uuid)
		vmware_shared_strfree(vm->uuid);

	if (NULL != vm->id)
		vmware_shared_strfree(vm->id);

	vmware_props_shared_free(vm->props, ZBX_VMWARE_VMPROPS_NUM);

	__vm_mem_free_func(vm);
}

/******************************************************************************
 *                                                                            *
 * Function: vmware_hv_shared_clean                                           *
 *                                                                            *
 * Purpose: frees shared resources allocated to store vmware hypervisor       *
 *                                                                            *
 * Parameters: hv   - [IN] the vmware hypervisor                              *
 *                                                                            *
 ******************************************************************************/
static void	vmware_hv_shared_clean(zbx_vmware_hv_t *hv)
{
	zbx_vector_ptr_clear_ext(&hv->datastores, (zbx_clean_func_t)vmware_datastore_shared_free);
	zbx_vector_ptr_destroy(&hv->datastores);

	zbx_vector_ptr_clear_ext(&hv->vms, (zbx_clean_func_t)vmware_vm_shared_free);
	zbx_vector_ptr_destroy(&hv->vms);

	if (NULL != hv->uuid)
		vmware_shared_strfree(hv->uuid);

	if (NULL != hv->id)
		vmware_shared_strfree(hv->id);

	if (NULL != hv->clusterid)
		vmware_shared_strfree(hv->clusterid);

	if (NULL != hv->datacenter_name)
		vmware_shared_strfree(hv->datacenter_name);

	vmware_props_shared_free(hv->props, ZBX_VMWARE_HVPROPS_NUM);
}

/******************************************************************************
 *                                                                            *
 * Function: vmware_cluster_shared_free                                       *
 *                                                                            *
 * Purpose: frees shared resources allocated to store vmware cluster          *
 *                                                                            *
 * Parameters: cluster   - [IN] the vmware cluster                            *
 *                                                                            *
 ******************************************************************************/
static void	vmware_cluster_shared_free(zbx_vmware_cluster_t *cluster)
{
	if (NULL != cluster->name)
		vmware_shared_strfree(cluster->name);

	if (NULL != cluster->id)
		vmware_shared_strfree(cluster->id);

	if (NULL != cluster->status)
		vmware_shared_strfree(cluster->status);

	__vm_mem_free_func(cluster);
}

/******************************************************************************
 *                                                                            *
 * Function: vmware_event_shared_free                                         *
 *                                                                            *
 * Purpose: frees shared resources allocated to store vmware event            *
 *                                                                            *
 * Parameters: event - [IN] the vmware event                                  *
 *                                                                            *
 ******************************************************************************/
static void	vmware_event_shared_free(zbx_vmware_event_t *event)
{
	if (NULL != event->message)
		vmware_shared_strfree(event->message);

	__vm_mem_free_func(event);
}

/******************************************************************************
 *                                                                            *
 * Function: vmware_data_shared_free                                          *
 *                                                                            *
 * Purpose: frees shared resources allocated to store vmware service data     *
 *                                                                            *
 * Parameters: data   - [IN] the vmware service data                          *
 *                                                                            *
 ******************************************************************************/
static void	vmware_data_shared_free(zbx_vmware_data_t *data)
{
	if (NULL != data)
	{
		zbx_hashset_iter_t	iter;
		zbx_vmware_hv_t		*hv;

		zbx_hashset_iter_reset(&data->hvs, &iter);
		while (NULL != (hv = (zbx_vmware_hv_t *)zbx_hashset_iter_next(&iter)))
			vmware_hv_shared_clean(hv);

		zbx_hashset_destroy(&data->hvs);
		zbx_hashset_destroy(&data->vms_index);

		zbx_vector_ptr_clear_ext(&data->clusters, (zbx_clean_func_t)vmware_cluster_shared_free);
		zbx_vector_ptr_destroy(&data->clusters);

		zbx_vector_ptr_clear_ext(&data->events, (zbx_clean_func_t)vmware_event_shared_free);
		zbx_vector_ptr_destroy(&data->events);

		if (NULL != data->error)
			vmware_shared_strfree(data->error);

		__vm_mem_free_func(data);
	}
}

/******************************************************************************
 *                                                                            *
 * Function: vmware_shared_perf_entity_clean                                  *
 *                                                                            *
 * Purpose: cleans resources allocated by vmware peformance entity in vmware  *
 *          cache                                                             *
 *                                                                            *
 * Parameters: entity - [IN] the entity to free                               *
 *                                                                            *
 ******************************************************************************/
static void	vmware_shared_perf_entity_clean(zbx_vmware_perf_entity_t *entity)
{
	zbx_vector_ptr_clear_ext(&entity->counters, (zbx_mem_free_func_t)vmware_perf_counter_shared_free);
	zbx_vector_ptr_destroy(&entity->counters);

	vmware_shared_strfree(entity->query_instance);
	vmware_shared_strfree(entity->type);
	vmware_shared_strfree(entity->id);
	vmware_shared_strfree(entity->error);
}

/******************************************************************************
 *                                                                            *
 * Function: vmware_counter_shared_clean                                      *
 *                                                                            *
 * Purpose: frees resources allocated by vmware performance counter           *
 *                                                                            *
 * Parameters: counter - [IN] the performance counter to free                 *
 *                                                                            *
 ******************************************************************************/
static void	vmware_counter_shared_clean(zbx_vmware_counter_t *counter)
{
	vmware_shared_strfree(counter->path);
}

/******************************************************************************
 *                                                                            *
 * Function: vmware_service_shared_free                                       *
 *                                                                            *
 * Purpose: frees shared resources allocated to store vmware service          *
 *                                                                            *
 * Parameters: data   - [IN] the vmware service data                          *
 *                                                                            *
 ******************************************************************************/
static void	vmware_service_shared_free(zbx_vmware_service_t *service)
{
	const char			*__function_name = "vmware_service_shared_free";

	zbx_hashset_iter_t		iter;
	zbx_vmware_counter_t		*counter;
	zbx_vmware_perf_entity_t	*entity;

	zabbix_log(LOG_LEVEL_DEBUG, "In %s() '%s'@'%s'", __function_name, service->username, service->url);

	vmware_shared_strfree(service->url);
	vmware_shared_strfree(service->username);
	vmware_shared_strfree(service->password);

	if (NULL != service->contents)
		vmware_shared_strfree(service->contents);

	vmware_data_shared_free(service->data);

	zbx_hashset_iter_reset(&service->entities, &iter);
	while (NULL != (entity = (zbx_vmware_perf_entity_t *)zbx_hashset_iter_next(&iter)))
		vmware_shared_perf_entity_clean(entity);

	zbx_hashset_destroy(&service->entities);

	zbx_hashset_iter_reset(&service->counters, &iter);
	while (NULL != (counter = (zbx_vmware_counter_t *)zbx_hashset_iter_next(&iter)))
		vmware_counter_shared_clean(counter);

	zbx_hashset_destroy(&service->counters);

	__vm_mem_free_func(service);

	zabbix_log(LOG_LEVEL_DEBUG, "End of %s()", __function_name);
}

/******************************************************************************
 *                                                                            *
 * Function: vmware_cluster_shared_dup                                        *
 *                                                                            *
 * Purpose: copies vmware cluster object into shared memory                   *
 *                                                                            *
 * Parameters: src   - [IN] the vmware cluster object                         *
 *                                                                            *
 * Return value: a copied vmware cluster object                               *
 *                                                                            *
 ******************************************************************************/
static zbx_vmware_cluster_t	*vmware_cluster_shared_dup(const zbx_vmware_cluster_t *src)
{
	zbx_vmware_cluster_t	*cluster;

	cluster = (zbx_vmware_cluster_t *)__vm_mem_malloc_func(NULL, sizeof(zbx_vmware_cluster_t));
	cluster->id = vmware_shared_strdup(src->id);
	cluster->name = vmware_shared_strdup(src->name);
	cluster->status = vmware_shared_strdup(src->status);

	return cluster;
}

/******************************************************************************
 *                                                                            *
 * Function: vmware_event_shared_dup                                          *
 *                                                                            *
 * Purpose: copies vmware event object into shared memory                     *
 *                                                                            *
 * Parameters: src - [IN] the vmware event object                             *
 *                                                                            *
 * Return value: a copied vmware event object                                 *
 *                                                                            *
 ******************************************************************************/
static zbx_vmware_event_t	*vmware_event_shared_dup(const zbx_vmware_event_t *src)
{
	zbx_vmware_event_t	*event;

	event = (zbx_vmware_event_t *)__vm_mem_malloc_func(NULL, sizeof(zbx_vmware_event_t));
	event->key = src->key;
	event->message = vmware_shared_strdup(src->message);
	event->timestamp = src->timestamp;

	return event;
}

/******************************************************************************
 *                                                                            *
 * Function: vmware_datastore_shared_dup                                      *
 *                                                                            *
 * Purpose: copies vmware hypervisor datastore object into shared memory      *
 *                                                                            *
 * Parameters: src   - [IN] the vmware datastore object                       *
 *                                                                            *
 * Return value: a duplicated vmware datastore object                         *
 *                                                                            *
 ******************************************************************************/
static zbx_vmware_datastore_t	*vmware_datastore_shared_dup(const zbx_vmware_datastore_t *src)
{
	zbx_vmware_datastore_t	*datastore;

	datastore = (zbx_vmware_datastore_t *)__vm_mem_malloc_func(NULL, sizeof(zbx_vmware_datastore_t));
	datastore->uuid = vmware_shared_strdup(src->uuid);
	datastore->name = vmware_shared_strdup(src->name);
	datastore->id = vmware_shared_strdup(src->id);

	datastore->capacity = src->capacity;
	datastore->free_space = src->free_space;
	datastore->uncommitted = src->uncommitted;

	return datastore;
}

/******************************************************************************
 *                                                                            *
 * Function: vmware_dev_shared_dup                                            *
 *                                                                            *
 * Purpose: copies vmware virtual machine device object into shared memory    *
 *                                                                            *
 * Parameters: src   - [IN] the vmware device object                          *
 *                                                                            *
 * Return value: a duplicated vmware device object                            *
 *                                                                            *
 ******************************************************************************/
static zbx_vmware_dev_t	*vmware_dev_shared_dup(const zbx_vmware_dev_t *src)
{
	zbx_vmware_dev_t	*dev;

	dev = (zbx_vmware_dev_t *)__vm_mem_malloc_func(NULL, sizeof(zbx_vmware_dev_t));
	dev->type = src->type;
	dev->instance = vmware_shared_strdup(src->instance);
	dev->label = vmware_shared_strdup(src->label);

	return dev;
}

/******************************************************************************
 *                                                                            *
 * Function: vmware_fs_shared_dup                                             *
 *                                                                            *
 * Purpose: copies vmware virtual machine file system object into shared      *
 *          memory                                                            *
 *                                                                            *
 * Parameters: src   - [IN] the vmware device object                          *
 *                                                                            *
 * Return value: a duplicated vmware device object                            *
 *                                                                            *
 ******************************************************************************/
static zbx_vmware_fs_t	*vmware_fs_shared_dup(const zbx_vmware_fs_t *src)
{
	zbx_vmware_fs_t	*fs;

	fs = (zbx_vmware_fs_t *)__vm_mem_malloc_func(NULL, sizeof(zbx_vmware_fs_t));
	fs->path = vmware_shared_strdup(src->path);
	fs->capacity = src->capacity;
	fs->free_space = src->free_space;

	return fs;
}

/******************************************************************************
 *                                                                            *
 * Function: vmware_props_shared_dup                                          *
 *                                                                            *
 * Purpose: copies object properties list into shared memory                  *
 *                                                                            *
 * Parameters: src       - [IN] the properties list                           *
 *             props_num - [IN] the number of properties in the list          *
 *                                                                            *
 * Return value: a duplicated object properties list                          *
 *                                                                            *
 ******************************************************************************/
static char	**vmware_props_shared_dup(char ** const src, int props_num)
{
	char	**props;
	int	i;

	props = (char **)__vm_mem_malloc_func(NULL, sizeof(char *) * props_num);

	for (i = 0; i < props_num; i++)
		props[i] = vmware_shared_strdup(src[i]);

	return props;
}

/******************************************************************************
 *                                                                            *
 * Function: vmware_vm_shared_dup                                             *
 *                                                                            *
 * Purpose: copies vmware virtual machine object into shared memory           *
 *                                                                            *
 * Parameters: src   - [IN] the vmware virtual machine object                 *
 *                                                                            *
 * Return value: a duplicated vmware virtual machine object                   *
 *                                                                            *
 ******************************************************************************/
static zbx_vmware_vm_t	*vmware_vm_shared_dup(const zbx_vmware_vm_t *src)
{
	zbx_vmware_vm_t	*vm;
	int		i;

	vm = (zbx_vmware_vm_t *)__vm_mem_malloc_func(NULL, sizeof(zbx_vmware_vm_t));

	VMWARE_VECTOR_CREATE(&vm->devs, ptr);
	VMWARE_VECTOR_CREATE(&vm->file_systems, ptr);

	vm->uuid = vmware_shared_strdup(src->uuid);
	vm->id = vmware_shared_strdup(src->id);
	vm->props = vmware_props_shared_dup(src->props, ZBX_VMWARE_VMPROPS_NUM);

	for (i = 0; i < src->devs.values_num; i++)
		zbx_vector_ptr_append(&vm->devs, vmware_dev_shared_dup((zbx_vmware_dev_t *)src->devs.values[i]));

	for (i = 0; i < src->file_systems.values_num; i++)
		zbx_vector_ptr_append(&vm->file_systems, vmware_fs_shared_dup((zbx_vmware_fs_t *)src->file_systems.values[i]));

	return vm;
}

/******************************************************************************
 *                                                                            *
 * Function: vmware_hv_shared_copy                                            *
 *                                                                            *
 * Purpose: copies vmware hypervisor object into shared memory                *
 *                                                                            *
 * Parameters: src   - [IN] the vmware hypervisor object                      *
 *                                                                            *
 * Return value: a duplicated vmware hypervisor object                        *
 *                                                                            *
 ******************************************************************************/
static	void	vmware_hv_shared_copy(zbx_vmware_hv_t *dst, const zbx_vmware_hv_t *src)
{
	int	i;

	VMWARE_VECTOR_CREATE(&dst->datastores, ptr);
	VMWARE_VECTOR_CREATE(&dst->vms, ptr);

	dst->uuid = vmware_shared_strdup(src->uuid);
	dst->id = vmware_shared_strdup(src->id);
	dst->clusterid = vmware_shared_strdup(src->clusterid);

	dst->props = vmware_props_shared_dup(src->props, ZBX_VMWARE_HVPROPS_NUM);
	dst->datacenter_name = vmware_shared_strdup(src->datacenter_name);

	for (i = 0; i < src->datastores.values_num; i++)
		zbx_vector_ptr_append(&dst->datastores, vmware_datastore_shared_dup((zbx_vmware_datastore_t *)src->datastores.values[i]));

	for (i = 0; i < src->vms.values_num; i++)
		zbx_vector_ptr_append(&dst->vms, vmware_vm_shared_dup((zbx_vmware_vm_t *)src->vms.values[i]));
}

/******************************************************************************
 *                                                                            *
 * Function: vmware_data_shared_dup                                           *
 *                                                                            *
 * Purpose: copies vmware data object into shared memory                      *
 *                                                                            *
 * Parameters: src   - [IN] the vmware data object                            *
 *                                                                            *
 * Return value: a duplicated vmware data object                              *
 *                                                                            *
 ******************************************************************************/
static zbx_vmware_data_t	*vmware_data_shared_dup(zbx_vmware_data_t *src)
{
	zbx_vmware_data_t	*data;
	int			i;
	zbx_hashset_iter_t	iter;
	zbx_vmware_hv_t		*hv, hv_local;

	data = (zbx_vmware_data_t *)__vm_mem_malloc_func(NULL, sizeof(zbx_vmware_data_t));

	zbx_hashset_create_ext(&data->hvs, 1, vmware_hv_hash, vmware_hv_compare, NULL, __vm_mem_malloc_func,
			__vm_mem_realloc_func, __vm_mem_free_func);
	VMWARE_VECTOR_CREATE(&data->clusters, ptr);
	VMWARE_VECTOR_CREATE(&data->events, ptr);

	zbx_hashset_create_ext(&data->vms_index, 100, vmware_vm_hash, vmware_vm_compare, NULL, __vm_mem_malloc_func,
			__vm_mem_realloc_func, __vm_mem_free_func);

	data->error = vmware_shared_strdup(src->error);

	for (i = 0; i < src->clusters.values_num; i++)
		zbx_vector_ptr_append(&data->clusters, vmware_cluster_shared_dup((zbx_vmware_cluster_t *)src->clusters.values[i]));

	for (i = 0; i < src->events.values_num; i++)
		zbx_vector_ptr_append(&data->events, vmware_event_shared_dup((zbx_vmware_event_t *)src->events.values[i]));

	zbx_hashset_iter_reset(&src->hvs, &iter);
	while (NULL != (hv = (zbx_vmware_hv_t *)zbx_hashset_iter_next(&iter)))
	{

		vmware_hv_shared_copy(&hv_local, hv);
		hv = (zbx_vmware_hv_t *)zbx_hashset_insert(&data->hvs, &hv_local, sizeof(hv_local));

		for (i = 0; i < hv->vms.values_num; i++)
		{
			zbx_vmware_vm_index_t	vmi_local = {(zbx_vmware_vm_t *)hv->vms.values[i], hv};

			zbx_hashset_insert(&data->vms_index, &vmi_local, sizeof(vmi_local));
		}
	}

	data->max_query_metrics = src->max_query_metrics;

	return data;
}

/******************************************************************************
 *                                                                            *
 * Function: vmware_datastore_free                                            *
 *                                                                            *
 * Purpose: frees resources allocated to store datastore data                 *
 *                                                                            *
 * Parameters: datastore   - [IN] the datastore                               *
 *                                                                            *
 ******************************************************************************/
static void	vmware_datastore_free(zbx_vmware_datastore_t *datastore)
{
	zbx_free(datastore->name);
	zbx_free(datastore->uuid);
	zbx_free(datastore->id);
	zbx_free(datastore);
}

/******************************************************************************
 *                                                                            *
 * Function: vmware_props_free                                                *
 *                                                                            *
 * Purpose: frees shared resources allocated to store properties list         *
 *                                                                            *
 * Parameters: props     - [IN] the properties list                           *
 *             props_num - [IN] the number of properties in the list          *
 *                                                                            *
 ******************************************************************************/
static void	vmware_props_free(char **props, int props_num)
{
	int	i;

	if (NULL == props)
		return;

	for (i = 0; i < props_num; i++)
		zbx_free(props[i]);

	zbx_free(props);
}

/******************************************************************************
 *                                                                            *
 * Function: vmware_dev_free                                                  *
 *                                                                            *
 * Purpose: frees resources allocated to store vm device object               *
 *                                                                            *
 * Parameters: dev   - [IN] the vm device                                     *
 *                                                                            *
 ******************************************************************************/
static void	vmware_dev_free(zbx_vmware_dev_t *dev)
{
	zbx_free(dev->instance);
	zbx_free(dev->label);
	zbx_free(dev);
}

/******************************************************************************
 *                                                                            *
 * Function: vmware_fs_free                                                   *
 *                                                                            *
 * Purpose: frees resources allocated to store vm file system object          *
 *                                                                            *
 * Parameters: fs    - [IN] the file system                                   *
 *                                                                            *
 ******************************************************************************/
static void	vmware_fs_free(zbx_vmware_fs_t *fs)
{
	zbx_free(fs->path);
	zbx_free(fs);
}

/******************************************************************************
 *                                                                            *
 * Function: vmware_vm_free                                                   *
 *                                                                            *
 * Purpose: frees resources allocated to store virtual machine                *
 *                                                                            *
 * Parameters: vm   - [IN] the virtual machine                                *
 *                                                                            *
 ******************************************************************************/
static void	vmware_vm_free(zbx_vmware_vm_t *vm)
{
	zbx_vector_ptr_clear_ext(&vm->devs, (zbx_clean_func_t)vmware_dev_free);
	zbx_vector_ptr_destroy(&vm->devs);

	zbx_vector_ptr_clear_ext(&vm->file_systems, (zbx_mem_free_func_t)vmware_fs_free);
	zbx_vector_ptr_destroy(&vm->file_systems);

	zbx_free(vm->uuid);
	zbx_free(vm->id);
	vmware_props_free(vm->props, ZBX_VMWARE_VMPROPS_NUM);
	zbx_free(vm);
}

/******************************************************************************
 *                                                                            *
 * Function: vmware_hv_clean                                                  *
 *                                                                            *
 * Purpose: frees resources allocated to store vmware hypervisor              *
 *                                                                            *
 * Parameters: hv   - [IN] the vmware hypervisor                              *
 *                                                                            *
 ******************************************************************************/
static void	vmware_hv_clean(zbx_vmware_hv_t *hv)
{
	zbx_vector_ptr_clear_ext(&hv->datastores, (zbx_clean_func_t)vmware_datastore_free);
	zbx_vector_ptr_destroy(&hv->datastores);

	zbx_vector_ptr_clear_ext(&hv->vms, (zbx_clean_func_t)vmware_vm_free);
	zbx_vector_ptr_destroy(&hv->vms);

	zbx_free(hv->uuid);
	zbx_free(hv->id);
	zbx_free(hv->clusterid);
	zbx_free(hv->datacenter_name);
	vmware_props_free(hv->props, ZBX_VMWARE_HVPROPS_NUM);
}

/******************************************************************************
 *                                                                            *
 * Function: vmware_cluster_free                                              *
 *                                                                            *
 * Purpose: frees resources allocated to store vmware cluster                 *
 *                                                                            *
 * Parameters: cluster   - [IN] the vmware cluster                            *
 *                                                                            *
 ******************************************************************************/
static void	vmware_cluster_free(zbx_vmware_cluster_t *cluster)
{
	zbx_free(cluster->name);
	zbx_free(cluster->id);
	zbx_free(cluster->status);
	zbx_free(cluster);
}

/******************************************************************************
 *                                                                            *
 * Function: vmware_event_free                                                *
 *                                                                            *
 * Purpose: frees resources allocated to store vmware event                   *
 *                                                                            *
 * Parameters: event - [IN] the vmware event                                  *
 *                                                                            *
 ******************************************************************************/
static void	vmware_event_free(zbx_vmware_event_t *event)
{
	zbx_free(event->message);
	zbx_free(event);
}

/******************************************************************************
 *                                                                            *
 * Function: vmware_data_free                                                 *
 *                                                                            *
 * Purpose: frees resources allocated to store vmware service data            *
 *                                                                            *
 * Parameters: data   - [IN] the vmware service data                          *
 *                                                                            *
 ******************************************************************************/
static void	vmware_data_free(zbx_vmware_data_t *data)
{
	zbx_hashset_iter_t	iter;
	zbx_vmware_hv_t		*hv;

	zbx_hashset_iter_reset(&data->hvs, &iter);
	while (NULL != (hv = (zbx_vmware_hv_t *)zbx_hashset_iter_next(&iter)))
		vmware_hv_clean(hv);

	zbx_hashset_destroy(&data->hvs);

	zbx_vector_ptr_clear_ext(&data->clusters, (zbx_clean_func_t)vmware_cluster_free);
	zbx_vector_ptr_destroy(&data->clusters);

	zbx_vector_ptr_clear_ext(&data->events, (zbx_clean_func_t)vmware_event_free);
	zbx_vector_ptr_destroy(&data->events);

	zbx_free(data->error);
	zbx_free(data);
}

/******************************************************************************
 *                                                                            *
 * Function: vmware_counter_free                                              *
 *                                                                            *
 * Purpose: frees vmware performance counter and the resources allocated by   *
 *          it                                                                *
 *                                                                            *
 * Parameters: counter - [IN] the performance counter to free                 *
 *                                                                            *
 ******************************************************************************/
static void	vmware_counter_free(zbx_vmware_counter_t *counter)
{
	zbx_free(counter->path);
	zbx_free(counter);
}

/******************************************************************************
 *                                                                            *
 * Function: vmware_service_authenticate                                      *
 *                                                                            *
 * Purpose: authenticates vmware service                                      *
 *                                                                            *
 * Parameters: service    - [IN] the vmware service                           *
 *             easyhandle - [IN] the CURL handle                              *
 *             error      - [OUT] the error message in the case of failure    *
 *                                                                            *
 * Return value: SUCCEED - the authentication was completed successfully      *
 *               FAIL    - the authentication process has failed              *
 *                                                                            *
 * Comments: If service type is unknown this function will attempt to         *
 *           determine the right service type by trying to login with vCenter *
 *           and vSphere session managers.                                    *
 *                                                                            *
 ******************************************************************************/
static int	vmware_service_authenticate(zbx_vmware_service_t *service, CURL *easyhandle, char **error)
{
#	define ZBX_POST_VMWARE_AUTH						\
		ZBX_POST_VSPHERE_HEADER						\
		"<ns0:Login xsi:type=\"ns0:LoginRequestType\">"			\
			"<ns0:_this type=\"SessionManager\">%s</ns0:_this>"	\
			"<ns0:userName>%s</ns0:userName>"			\
			"<ns0:password>%s</ns0:password>"			\
		"</ns0:Login>"							\
		ZBX_POST_VSPHERE_FOOTER

	const char	*__function_name = "vmware_service_authenticate";
	char		xml[MAX_STRING_LEN], *error_object = NULL, *username_esc = NULL, *password_esc = NULL;
	CURLoption	opt;
	CURLcode	err;
	int		ret = FAIL;

	zabbix_log(LOG_LEVEL_DEBUG, "In %s() '%s'@'%s'", __function_name, service->username, service->url);

	if (CURLE_OK != (err = curl_easy_setopt(easyhandle, opt = CURLOPT_COOKIEFILE, "")) ||
			CURLE_OK != (err = curl_easy_setopt(easyhandle, opt = CURLOPT_FOLLOWLOCATION, 1L)) ||
			CURLE_OK != (err = curl_easy_setopt(easyhandle, opt = CURLOPT_WRITEFUNCTION, curl_write_cb)) ||
			CURLE_OK != (err = curl_easy_setopt(easyhandle, opt = CURLOPT_HEADERFUNCTION, curl_header_cb)) ||
			CURLE_OK != (err = curl_easy_setopt(easyhandle, opt = CURLOPT_SSL_VERIFYPEER, 0L)) ||
			CURLE_OK != (err = curl_easy_setopt(easyhandle, opt = CURLOPT_POST, 1L)) ||
			CURLE_OK != (err = curl_easy_setopt(easyhandle, opt = CURLOPT_URL, service->url)) ||
			CURLE_OK != (err = curl_easy_setopt(easyhandle, opt = CURLOPT_TIMEOUT,
					(long)CONFIG_VMWARE_TIMEOUT)) ||
			CURLE_OK != (err = curl_easy_setopt(easyhandle, opt = CURLOPT_SSL_VERIFYHOST, 0L)))
	{
		*error = zbx_dsprintf(*error, "Cannot set cURL option %d: %s.", (int)opt, curl_easy_strerror(err));
		goto out;
	}

	if (NULL != CONFIG_SOURCE_IP)
	{
		if (CURLE_OK != (err = curl_easy_setopt(easyhandle, opt = CURLOPT_INTERFACE, CONFIG_SOURCE_IP)))
		{
			*error = zbx_dsprintf(*error, "Cannot set cURL option %d: %s.", (int)opt,
					curl_easy_strerror(err));
			goto out;
		}
	}

	username_esc = xml_escape_dyn(service->username);
	password_esc = xml_escape_dyn(service->password);

	if (ZBX_VMWARE_TYPE_UNKNOWN == service->type)
	{
		char	*xml_value = NULL;

		/* try to detect the service type first using vCenter service manager object */
		zbx_snprintf(xml, sizeof(xml), ZBX_POST_VMWARE_AUTH,
				vmware_service_objects[ZBX_VMWARE_TYPE_VCENTER].session_manager,
				username_esc, password_esc);

<<<<<<< HEAD
		if (SUCCEED != zbx_http_post(easyhandle, xml, error))
=======
		if (CURLE_OK != (err = curl_easy_setopt(easyhandle, opt = CURLOPT_POSTFIELDS, xml)))
		{
			*error = zbx_dsprintf(*error, "Cannot set cURL option %d: %s.", (int)opt,
					curl_easy_strerror(err));
>>>>>>> 4a178796
			goto out;

		zabbix_log(LOG_LEVEL_TRACE, "%s() SOAP response: %s", __function_name, page.data);

		if (FAIL == zbx_xml_try_read_value(page.data, ZBX_XPATH_FAULTSTRING(), &xml_value, error))
			goto out;

		if (NULL == xml_value)
		{
			/* Successfully authenticated with vcenter service manager. */
			/* Set the service type and return with success.            */
			service->type = ZBX_VMWARE_TYPE_VCENTER;
			ret = SUCCEED;
			goto out;
		}

		*error = zbx_strdup(*error, xml_value);
		zbx_free(xml_value);

		/* If the wrong service manager was used, set the service type as vsphere and */
		/* try again with vsphere service manager. Otherwise return with failure.     */
		if (NULL == (error_object = zbx_xml_read_value(page.data,
				ZBX_XPATH_LN3("detail", "NotAuthenticatedFault", "object"))))
		{
			goto out;
		}

		if (0 != strcmp(error_object, vmware_service_objects[ZBX_VMWARE_TYPE_VCENTER].session_manager))
			goto out;

		service->type = ZBX_VMWARE_TYPE_VSPHERE;
		zbx_free(*error);
	}

	zbx_snprintf(xml, sizeof(xml), ZBX_POST_VMWARE_AUTH, vmware_service_objects[service->type].session_manager,
			username_esc, password_esc);

<<<<<<< HEAD
	if (SUCCEED != zbx_http_post(easyhandle, xml, error))
=======
	if (CURLE_OK != (err = curl_easy_setopt(easyhandle, opt = CURLOPT_POSTFIELDS, xml)))
	{
		*error = zbx_dsprintf(*error, "Cannot set cURL option %d: %s.", (int)opt, curl_easy_strerror(err));
		goto out;
	}

	page.offset = 0;

	if (CURLE_OK != (err = curl_easy_perform(easyhandle)))
	{
		*error = zbx_strdup(*error, curl_easy_strerror(err));
>>>>>>> 4a178796
		goto out;

	zabbix_log(LOG_LEVEL_TRACE, "%s() SOAP response: %s", __function_name, page.data);

	if (NULL != (*error = zbx_xml_read_value(page.data, ZBX_XPATH_FAULTSTRING())))
		goto out;

	ret = SUCCEED;
out:
	zbx_free(error_object);
	zbx_free(username_esc);
	zbx_free(password_esc);

	zabbix_log(LOG_LEVEL_DEBUG, "End of %s():%s", __function_name, zbx_result_string(ret));

	return ret;
}

typedef struct
{
	const char	*property_collector;
	CURL		*easyhandle;
	char		*error;
	char		*token;
}
zbx_property_collection_iter;

static zbx_property_collection_iter	*zbx_property_collection_init(CURL *easyhandle,
		const char *property_collection_query, const char *property_collector)
{
#	define ZBX_XPATH_RETRIEVE_PROPERTIES_TOKEN			\
		"/*[local-name()='Envelope']/*[local-name()='Body']"	\
		"/*[local-name()='RetrievePropertiesExResponse']"	\
		"/*[local-name()='returnval']/*[local-name()='token']"

	zbx_property_collection_iter	*iter = NULL;
	CURLoption			opt;
	CURLcode			err;

	iter = (zbx_property_collection_iter *)zbx_malloc(iter, sizeof(zbx_property_collection_iter));
	iter->property_collector = property_collector;
	iter->easyhandle = easyhandle;
	iter->error = NULL;
	iter->token = NULL;

	if (CURLE_OK == (err = curl_easy_setopt(iter->easyhandle, opt = CURLOPT_POSTFIELDS, property_collection_query)))
	{
		page.offset = 0;

		if (CURLE_OK == (err = curl_easy_perform(iter->easyhandle)))
		{
			if (NULL == (iter->error = zbx_xml_read_value(page.data, ZBX_XPATH_FAULTSTRING())))
				iter->token = zbx_xml_read_value(page.data, ZBX_XPATH_RETRIEVE_PROPERTIES_TOKEN);
		}
		else
			iter->error = zbx_strdup(iter->error, curl_easy_strerror(err));
	}
	else
	{
		iter->error = zbx_dsprintf(iter->error, "Cannot set cURL option %d: %s.", (int)opt,
				curl_easy_strerror(err));
	}

	return iter;
}

static const char	*zbx_property_collection_chunk(zbx_property_collection_iter *iter, char **error)
{
	const char	*__function_name = "zbx_property_collection_chunk";

	if (NULL == iter->error)
	{
		zabbix_log(LOG_LEVEL_TRACE, "%s() SOAP response: %s", __function_name, page.data);
		return (const char *)page.data;
	}

	zbx_free(*error);
	*error = iter->error;
	iter->error = NULL;
	return NULL;
}

static int	zbx_property_collection_next(zbx_property_collection_iter *iter)
{
#	define ZBX_POST_CONTINUE_RETRIEVE_PROPERTIES								\
		ZBX_POST_VSPHERE_HEADER										\
		"<ns0:ContinueRetrievePropertiesEx xsi:type=\"ns0:ContinueRetrievePropertiesExRequestType\">"	\
			"<ns0:_this type=\"PropertyCollector\">%s</ns0:_this>"					\
			"<ns0:token>%s</ns0:token>"								\
		"</ns0:ContinueRetrievePropertiesEx>"								\
		ZBX_POST_VSPHERE_FOOTER

#	define ZBX_XPATH_CONTINUE_RETRIEVE_PROPERTIES_TOKEN			\
		"/*[local-name()='Envelope']/*[local-name()='Body']"		\
		"/*[local-name()='ContinueRetrievePropertiesExResponse']"	\
		"/*[local-name()='returnval']/*[local-name()='token']"

	const char	*__function_name = "zbx_property_collection_next";
	char		*token_esc, post[MAX_STRING_LEN];
	CURLoption	opt;
	CURLcode	err;

	if (NULL == iter->token)
		return FAIL;

	zabbix_log(LOG_LEVEL_DEBUG, "%s() continue retrieving properties with token: '%s'", __function_name,
			iter->token);

	token_esc = xml_escape_dyn(iter->token);
	zbx_snprintf(post, sizeof(post), ZBX_POST_CONTINUE_RETRIEVE_PROPERTIES, iter->property_collector, token_esc);
	zbx_free(token_esc);

	if (CURLE_OK == (err = curl_easy_setopt(iter->easyhandle, opt = CURLOPT_POSTFIELDS, post)))
	{
		page.offset = 0;

		if (CURLE_OK == (err = curl_easy_perform(iter->easyhandle)))
		{
			zbx_free(iter->error);

			if (NULL == (iter->error = zbx_xml_read_value(page.data, ZBX_XPATH_FAULTSTRING())))
			{
				zbx_free(iter->token);
				iter->token = zbx_xml_read_value(page.data, ZBX_XPATH_CONTINUE_RETRIEVE_PROPERTIES_TOKEN);
			}
		}
		else
			iter->error = zbx_strdup(iter->error, curl_easy_strerror(err));
	}
	else
	{
		iter->error = zbx_dsprintf(iter->error, "Cannot set cURL option %d: %s.", (int)opt,
				curl_easy_strerror(err));
	}

	return SUCCEED;
}

static void	zbx_property_collection_free(zbx_property_collection_iter *iter)
{
	zbx_free(iter->error);
	zbx_free(iter->token);
	zbx_free(iter);
}

/******************************************************************************
 *                                                                            *
 * Function: vmware_service_get_contents                                      *
 *                                                                            *
 * Purpose: retrieves vmware service instance contents                        *
 *                                                                            *
 * Parameters: easyhandle - [IN] the CURL handle                              *
 *             error      - [OUT] the error message in the case of failure    *
 *                                                                            *
 * Return value: SUCCEED - the contents were retrieved successfully           *
 *               FAIL    - the content retrieval faield                       *
 *                                                                            *
 ******************************************************************************/
static	int	vmware_service_get_contents(CURL *easyhandle, char **contents, char **error)
{
#	define ZBX_POST_VMWARE_CONTENTS 							\
		ZBX_POST_VSPHERE_HEADER								\
		"<ns0:RetrieveServiceContent>"							\
			"<ns0:_this type=\"ServiceInstance\">ServiceInstance</ns0:_this>"	\
		"</ns0:RetrieveServiceContent>"							\
		ZBX_POST_VSPHERE_FOOTER

	const char	*__function_name = "vmware_service_get_contents";
	int		ret = FAIL;

<<<<<<< HEAD
	if (SUCCEED != zbx_http_post(easyhandle, ZBX_POST_VMWARE_CONTENTS, error))
=======
	if (CURLE_OK != (err = curl_easy_setopt(easyhandle, opt = CURLOPT_POSTFIELDS, ZBX_POST_VMWARE_CONTENTS)))
	{
		*error = zbx_dsprintf(*error, "Cannot set cURL option %d: %s.", (int)opt, curl_easy_strerror(err));
>>>>>>> 4a178796
		goto out;

	zabbix_log(LOG_LEVEL_TRACE, "%s() SOAP response: %s", __function_name, page.data);

	if (NULL != (*error = zbx_xml_read_value(page.data, ZBX_XPATH_FAULTSTRING())))
		goto out;

	*contents = zbx_strdup(*contents, page.data);

	ret = SUCCEED;
out:
	return ret;

#	undef ZBX_POST_VMWARE_CONTENTS
}

/******************************************************************************
 *                                                                            *
 * Function: vmware_service_get_perf_counter_refreshrate                      *
 *                                                                            *
 * Purpose: get the performance counter refreshrate for the specified entity  *
 *                                                                            *
 * Parameters: service      - [IN] the vmware service                         *
 *             easyhandle   - [IN] the CURL handle                            *
 *             type         - [IN] the entity type (HostSystem, Datastore or  *
 *                                 VirtualMachine)                            *
 *             id           - [IN] the entity id                              *
 *             refresh_rate - [OUT] a pointer to variable to store the        *
 *                                  regresh rate                              *
 *             error        - [OUT] the error message in the case of failure  *
 *                                                                            *
 * Return value: SUCCEED - the authentication was completed successfully      *
 *               FAIL    - the authentication process has failed              *
 *                                                                            *
 ******************************************************************************/
static int	vmware_service_get_perf_counter_refreshrate(zbx_vmware_service_t *service, CURL *easyhandle,
		const char *type, const char *id, int *refresh_rate, char **error)
{
#	define ZBX_POST_VCENTER_PERF_COUNTERS_REFRESH_RATE			\
		ZBX_POST_VSPHERE_HEADER						\
		"<ns0:QueryPerfProviderSummary>"				\
			"<ns0:_this type=\"PerformanceManager\">%s</ns0:_this>"	\
			"<ns0:entity type=\"%s\">%s</ns0:entity>"		\
		"</ns0:QueryPerfProviderSummary>"				\
		ZBX_POST_VSPHERE_FOOTER

	const char	*__function_name = "vmware_service_get_perfcounter_refreshrate";

	char		tmp[MAX_STRING_LEN], *value = NULL, *id_esc;
	int		ret = FAIL;

	zabbix_log(LOG_LEVEL_DEBUG, "In %s() type: %s id: %s", __function_name, type, id);

	id_esc = xml_escape_dyn(id);

	zbx_snprintf(tmp, sizeof(tmp), ZBX_POST_VCENTER_PERF_COUNTERS_REFRESH_RATE,
			vmware_service_objects[service->type].performance_manager, type, id_esc);

	zbx_free(id_esc);

<<<<<<< HEAD
	if (SUCCEED != zbx_http_post(easyhandle, tmp, error))
=======
	if (CURLE_OK != (err = curl_easy_setopt(easyhandle, opt = CURLOPT_POSTFIELDS, tmp)))
	{
		*error = zbx_dsprintf(*error, "Cannot set cURL option %d: %s.", (int)opt, curl_easy_strerror(err));
		goto out;
	}

	page.offset = 0;

	if (CURLE_OK != (err = curl_easy_perform(easyhandle)))
	{
		*error = zbx_strdup(*error, curl_easy_strerror(err));
>>>>>>> 4a178796
		goto out;

	zabbix_log(LOG_LEVEL_TRACE, "%s() SOAP response: %s", __function_name, page.data);

	if (NULL != (*error = zbx_xml_read_value(page.data, ZBX_XPATH_FAULTSTRING())))
		goto out;

	if (NULL != (value = zbx_xml_read_value(page.data, ZBX_XPATH_ISAGGREGATE())))
	{
		zbx_free(value);
		*refresh_rate = ZBX_VMWARE_PERF_INTERVAL_NONE;
		ret = SUCCEED;

		zabbix_log(LOG_LEVEL_DEBUG, "%s() refresh_rate: unused", __function_name);
		goto out;
	}
	else if (NULL == (value = zbx_xml_read_value(page.data, ZBX_XPATH_REFRESHRATE())))
	{
		*error = zbx_strdup(*error, "Cannot find refreshRate.");
		goto out;
	}

	zabbix_log(LOG_LEVEL_DEBUG, "%s() refresh_rate:%s", __function_name, value);

	if (SUCCEED != (ret = is_uint31(value, refresh_rate)))
		*error = zbx_dsprintf(*error, "Cannot convert refreshRate from %s.",  value);

	zbx_free(value);
out:
	zabbix_log(LOG_LEVEL_DEBUG, "End of %s():%s", __function_name, zbx_result_string(ret));

	return ret;
}

/******************************************************************************
 *                                                                            *
 * Function: vmware_service_get_perf_counters                                 *
 *                                                                            *
 * Purpose: get the performance counter ids                                   *
 *                                                                            *
 * Parameters: service      - [IN] the vmware service                         *
 *             easyhandle   - [IN] the CURL handle                            *
 *             error        - [OUT] the error message in the case of failure  *
 *                                                                            *
 * Return value: SUCCEED - the operation has completed successfully           *
 *               FAIL    - the operation has failed                           *
 *                                                                            *
 ******************************************************************************/
static int	vmware_service_get_perf_counters(zbx_vmware_service_t *service, CURL *easyhandle,
		zbx_vector_ptr_t *counters, char **error)
{
#	define ZBX_POST_VMWARE_GET_PERFCOUNTER							\
		ZBX_POST_VSPHERE_HEADER								\
		"<ns0:RetrieveProperties>"							\
			"<ns0:_this type=\"PropertyCollector\">%s</ns0:_this>"			\
			"<ns0:specSet>"								\
				"<ns0:propSet>"							\
					"<ns0:type>PerformanceManager</ns0:type>"		\
					"<ns0:pathSet>perfCounter</ns0:pathSet>"		\
				"</ns0:propSet>"						\
				"<ns0:objectSet>"						\
					"<ns0:obj type=\"PerformanceManager\">%s</ns0:obj>"	\
				"</ns0:objectSet>"						\
			"</ns0:specSet>"							\
		"</ns0:RetrieveProperties>"							\
		ZBX_POST_VSPHERE_FOOTER

	const char	*__function_name = "vmware_service_get_perfcounters";
	char		tmp[MAX_STRING_LEN], *group = NULL, *key = NULL, *rollup = NULL,
			*counterid = NULL;
	xmlDoc		*doc;
	xmlXPathContext	*xpathCtx;
	xmlXPathObject	*xpathObj;
	xmlNodeSetPtr	nodeset;
	int		i, ret = FAIL;

	zabbix_log(LOG_LEVEL_DEBUG, "In %s()", __function_name);

	zbx_snprintf(tmp, sizeof(tmp), ZBX_POST_VMWARE_GET_PERFCOUNTER,
			vmware_service_objects[service->type].property_collector,
			vmware_service_objects[service->type].performance_manager);

<<<<<<< HEAD
	if (SUCCEED != zbx_http_post(easyhandle, tmp, error))
=======
	if (CURLE_OK != (err = curl_easy_setopt(easyhandle, opts = CURLOPT_POSTFIELDS, tmp)))
	{
		*error = zbx_dsprintf(*error, "Cannot set cURL option %d: %s.", (int)opts, curl_easy_strerror(err));
		goto out;
	}

	page.offset = 0;

	if (CURLE_OK != (err = curl_easy_perform(easyhandle)))
	{
		*error = zbx_strdup(*error, curl_easy_strerror(err));
>>>>>>> 4a178796
		goto out;

	if (NULL != (*error = zbx_xml_read_value(page.data, ZBX_XPATH_FAULTSTRING())))
		goto out;

	if (NULL == (doc = xmlReadMemory(page.data, page.offset, ZBX_VM_NONAME_XML, NULL, ZBX_XML_PARSE_OPTS)))
	{
		*error = zbx_strdup(*error, "Cannot parse performance counter list.");
		goto out;
	}

	xpathCtx = xmlXPathNewContext(doc);

	if (NULL == (xpathObj = xmlXPathEvalExpression((xmlChar *)ZBX_XPATH_COUNTERINFO(), xpathCtx)))
	{
		*error = zbx_strdup(*error, "Cannot make performance counter list parsing query.");
		goto clean;
	}

	if (0 != xmlXPathNodeSetIsEmpty(xpathObj->nodesetval))
	{
		*error = zbx_strdup(*error, "Cannot find items in performance counter list.");
		goto clean;
	}

	nodeset = xpathObj->nodesetval;

	for (i = 0; i < nodeset->nodeNr; i++)
	{
		zbx_vmware_counter_t	*counter;

		group = zbx_xml_read_node_value(doc, nodeset->nodeTab[i],
				"*[local-name()='groupInfo']/*[local-name()='key']");

		key = zbx_xml_read_node_value(doc, nodeset->nodeTab[i],
						"*[local-name()='nameInfo']/*[local-name()='key']");

		rollup = zbx_xml_read_node_value(doc, nodeset->nodeTab[i], "*[local-name()='rollupType']");
		counterid = zbx_xml_read_node_value(doc, nodeset->nodeTab[i], "*[local-name()='key']");

		if (NULL != group && NULL != key && NULL != rollup && NULL != counterid)
		{
			counter = (zbx_vmware_counter_t *)zbx_malloc(NULL, sizeof(zbx_vmware_counter_t));
			counter->path = zbx_dsprintf(NULL, "%s/%s[%s]", group, key, rollup);
			ZBX_STR2UINT64(counter->id, counterid);

			zbx_vector_ptr_append(counters, counter);

			zabbix_log(LOG_LEVEL_DEBUG, "adding performance counter %s:" ZBX_FS_UI64, counter->path,
					counter->id);
		}

		zbx_free(counterid);
		zbx_free(rollup);
		zbx_free(key);
		zbx_free(group);
	}

	/* The counter data uses a lot of memory which is needed only once during initialization. */
	/* Reset the download buffer afterwards so the memory is not wasted.                      */
	zbx_free(page.data);
	page.alloc = 0;
	page.offset = 0;

	ret = SUCCEED;
clean:
	if (NULL != xpathObj)
		xmlXPathFreeObject(xpathObj);

	xmlXPathFreeContext(xpathCtx);
	xmlFreeDoc(doc);
out:
	zabbix_log(LOG_LEVEL_DEBUG, "End of %s():%s", __function_name, zbx_result_string(ret));

	return ret;
}

/******************************************************************************
 *                                                                            *
 * Function: vmware_vm_get_nic_devices                                        *
 *                                                                            *
 * Purpose: gets virtual machine network interface devices                    *
 *                                                                            *
 * Parameters: vm      - [OUT] the virtual machine                            *
 *             details - [IN] a xml string containing virtual machine data    *
 *                                                                            *
 * Comments: The network interface devices are taken from vm device list      *
 *           filtered by macAddress key.                                      *
 *                                                                            *
 ******************************************************************************/
static void	vmware_vm_get_nic_devices(zbx_vmware_vm_t *vm, const char *details)
{
	const char	*__function_name = "wmware_vm_get_nic_devices";

	xmlDoc		*doc;
	xmlXPathContext	*xpathCtx;
	xmlXPathObject	*xpathObj;
	xmlNodeSetPtr	nodeset;
	int		i, nics = 0;

	zabbix_log(LOG_LEVEL_DEBUG, "In %s()", __function_name);

	if (NULL == (doc = xmlReadMemory(details, strlen(details), ZBX_VM_NONAME_XML, NULL, ZBX_XML_PARSE_OPTS)))
		goto out;

	xpathCtx = xmlXPathNewContext(doc);

	if (NULL == (xpathObj = xmlXPathEvalExpression((xmlChar *)ZBX_XPATH_VM_HARDWARE("device")
			"[*[local-name()='macAddress']]", xpathCtx)))
	{
		goto clean;
	}

	if (0 != xmlXPathNodeSetIsEmpty(xpathObj->nodesetval))
		goto clean;

	nodeset = xpathObj->nodesetval;

	for (i = 0; i < nodeset->nodeNr; i++)
	{
		char			*key;
		zbx_vmware_dev_t	*dev;

		if (NULL == (key = zbx_xml_read_node_value(doc, nodeset->nodeTab[i], "*[local-name()='key']")))
			continue;

		dev = (zbx_vmware_dev_t *)zbx_malloc(NULL, sizeof(zbx_vmware_dev_t));
		dev->type =  ZBX_VMWARE_DEV_TYPE_NIC;
		dev->instance = key;
		dev->label = zbx_xml_read_node_value(doc, nodeset->nodeTab[i],
				"*[local-name()='deviceInfo']/*[local-name()='label']");

		zbx_vector_ptr_append(&vm->devs, dev);
		nics++;
	}
clean:
	if (NULL != xpathObj)
		xmlXPathFreeObject(xpathObj);

	xmlXPathFreeContext(xpathCtx);
	xmlFreeDoc(doc);
out:
	zabbix_log(LOG_LEVEL_DEBUG, "End of %s() found:%d", __function_name, nics);
}

/******************************************************************************
 *                                                                            *
 * Function: vmware_vm_get_disk_devices                                       *
 *                                                                            *
 * Purpose: gets virtual machine virtual disk devices                         *
 *                                                                            *
 * Parameters: vm      - [OUT] the virtual machine                            *
 *             details - [IN] a xml string containing virtual machine data    *
 *                                                                            *
 ******************************************************************************/
static void	vmware_vm_get_disk_devices(zbx_vmware_vm_t *vm, const char *details)
{
	const char	*__function_name = "wmware_vm_get_disk_devices";

	xmlDoc		*doc;
	xmlXPathContext	*xpathCtx;
	xmlXPathObject	*xpathObj;
	xmlNodeSetPtr	nodeset;
	int		i, disks = 0;
	char		*xpath = NULL;

	zabbix_log(LOG_LEVEL_DEBUG, "In %s()", __function_name);

	if (NULL == (doc = xmlReadMemory(details, strlen(details), ZBX_VM_NONAME_XML, NULL, ZBX_XML_PARSE_OPTS)))
		goto out;

	xpathCtx = xmlXPathNewContext(doc);

	/* select all hardware devices of VirtualDisk type */
	if (NULL == (xpathObj = xmlXPathEvalExpression((xmlChar *)ZBX_XPATH_VM_HARDWARE("device")
			"[string(@*[local-name()='type'])='VirtualDisk']", xpathCtx)))
	{
		goto clean;
	}

	if (0 != xmlXPathNodeSetIsEmpty(xpathObj->nodesetval))
		goto clean;

	nodeset = xpathObj->nodesetval;

	for (i = 0; i < nodeset->nodeNr; i++)
	{
		zbx_vmware_dev_t	*dev;
		char			*unitNumber = NULL, *controllerKey = NULL, *busNumber = NULL,
					*scsiCtlrUnitNumber = NULL;
		xmlXPathObject		*xpathObjController = NULL;

		do
		{
			if (NULL == (unitNumber = zbx_xml_read_node_value(doc, nodeset->nodeTab[i],
					"*[local-name()='unitNumber']")))
			{
				break;
			}

			if (NULL == (controllerKey = zbx_xml_read_node_value(doc, nodeset->nodeTab[i],
					"*[local-name()='controllerKey']")))
			{
				break;
			}

			/* find the controller (parent) device */
			xpath = zbx_dsprintf(xpath, ZBX_XPATH_VM_HARDWARE("device")
					"[*[local-name()='key']/text()='%s']", controllerKey);

			if (NULL == (xpathObjController = xmlXPathEvalExpression((xmlChar *)xpath, xpathCtx)))
				break;

			if (0 != xmlXPathNodeSetIsEmpty(xpathObjController->nodesetval))
				break;

			if (NULL == (busNumber = zbx_xml_read_node_value(doc,
					xpathObjController->nodesetval->nodeTab[0], "*[local-name()='busNumber']")))
			{
				break;
			}

			/* scsiCtlrUnitNumber property is simply used to determine controller type. */
			/* For IDE controllers it is not set.                                       */
			scsiCtlrUnitNumber = zbx_xml_read_node_value(doc, xpathObjController->nodesetval->nodeTab[0],
				"*[local-name()='scsiCtlrUnitNumber']");

			dev = (zbx_vmware_dev_t *)zbx_malloc(NULL, sizeof(zbx_vmware_dev_t));
			dev->type =  ZBX_VMWARE_DEV_TYPE_DISK;

			/* the virtual disk instance has format <controller type><busNumber>:<unitNumber> */
			/* where controller type is either ide or scsi depending on the controller type   */
			dev->instance = zbx_dsprintf(NULL, "%s%s:%s", (NULL == scsiCtlrUnitNumber ? "ide" : "scsi"),
					busNumber, unitNumber);

			dev->label = zbx_xml_read_node_value(doc, nodeset->nodeTab[i],
					"*[local-name()='deviceInfo']/*[local-name()='label']");

			zbx_vector_ptr_append(&vm->devs, dev);

			disks++;

		}
		while (0);

		if (NULL != xpathObjController)
			xmlXPathFreeObject(xpathObjController);

		zbx_free(scsiCtlrUnitNumber);
		zbx_free(busNumber);
		zbx_free(unitNumber);
		zbx_free(controllerKey);

	}
clean:
	zbx_free(xpath);

	if (NULL != xpathObj)
		xmlXPathFreeObject(xpathObj);

	xmlXPathFreeContext(xpathCtx);
	xmlFreeDoc(doc);
out:
	zabbix_log(LOG_LEVEL_DEBUG, "End of %s() found:%d", __function_name, disks);
}

/******************************************************************************
 *                                                                            *
 * Function: vmware_vm_get_file_systems                                       *
 *                                                                            *
 * Purpose: gets the parameters of virtual machine disks                      *
 *                                                                            *
 * Parameters: vm      - [OUT] the virtual machine                            *
 *             details - [IN] a xml string containing virtual machine data    *
 *                                                                            *
 ******************************************************************************/
static void	vmware_vm_get_file_systems(zbx_vmware_vm_t *vm, const char *details)
{
	const char	*__function_name = "vmware_vm_get_file_systems";
	xmlDoc		*doc;
	xmlXPathContext	*xpathCtx;
	xmlXPathObject	*xpathObj;
	xmlNodeSetPtr	nodeset;
	int		i;

	zabbix_log(LOG_LEVEL_DEBUG, "In %s()", __function_name);

	if (NULL == (doc = xmlReadMemory(details, strlen(details), ZBX_VM_NONAME_XML, NULL, ZBX_XML_PARSE_OPTS)))
		goto out;

	xpathCtx = xmlXPathNewContext(doc);

	if (NULL == (xpathObj = xmlXPathEvalExpression((xmlChar *)ZBX_XPATH_VM_GUESTDISKS(), xpathCtx)))
		goto clean;

	if (0 != xmlXPathNodeSetIsEmpty(xpathObj->nodesetval))
		goto clean;

	nodeset = xpathObj->nodesetval;

	for (i = 0; i < nodeset->nodeNr; i++)
	{
		zbx_vmware_fs_t	*fs;
		char		*value;

		if (NULL == (value = zbx_xml_read_node_value(doc, nodeset->nodeTab[i], "*[local-name()='diskPath']")))
			continue;

		fs = (zbx_vmware_fs_t *)zbx_malloc(NULL, sizeof(zbx_vmware_fs_t));
		memset(fs, 0, sizeof(zbx_vmware_fs_t));

		fs->path = value;

		if (NULL != (value = zbx_xml_read_node_value(doc, nodeset->nodeTab[i], "*[local-name()='capacity']")))
		{
			ZBX_STR2UINT64(fs->capacity, value);
			zbx_free(value);
		}

		if (NULL != (value = zbx_xml_read_node_value(doc, nodeset->nodeTab[i], "*[local-name()='freeSpace']")))
		{
			ZBX_STR2UINT64(fs->free_space, value);
			zbx_free(value);
		}

		zbx_vector_ptr_append(&vm->file_systems, fs);
	}
clean:
	if (NULL != xpathObj)
		xmlXPathFreeObject(xpathObj);

	xmlXPathFreeContext(xpathCtx);
	xmlFreeDoc(doc);
out:
	zabbix_log(LOG_LEVEL_DEBUG, "End of %s() found:%d", __function_name, vm->file_systems.values_num);
}

/******************************************************************************
 *                                                                            *
 * Function: vmware_service_get_vm_data                                       *
 *                                                                            *
 * Purpose: gets the virtual machine data                                     *
 *                                                                            *
 * Parameters: service      - [IN] the vmware service                         *
 *             easyhandle   - [IN] the CURL handle                            *
 *             vmid         - [IN] the virtual machine id                     *
 *             data         - [OUT] a reference to output variable            *
 *             error        - [OUT] the error message in the case of failure  *
 *                                                                            *
 * Return value: SUCCEED - the operation has completed successfully           *
 *               FAIL    - the operation has failed                           *
 *                                                                            *
 ******************************************************************************/
static int	vmware_service_get_vm_data(zbx_vmware_service_t *service, CURL *easyhandle, const char *vmid,
		char **data, char **error)
{
#	define ZBX_POST_VMWARE_VM_STATUS_EX 						\
		ZBX_POST_VSPHERE_HEADER							\
		"<ns0:RetrievePropertiesEx>"						\
			"<ns0:_this type=\"PropertyCollector\">%s</ns0:_this>"		\
			"<ns0:specSet>"							\
				"<ns0:propSet>"						\
					"<ns0:type>VirtualMachine</ns0:type>"		\
					"<ns0:pathSet>config.hardware</ns0:pathSet>"	\
					"<ns0:pathSet>config.uuid</ns0:pathSet>"	\
					"<ns0:pathSet>config.instanceUuid</ns0:pathSet>"\
					"<ns0:pathSet>summary</ns0:pathSet>"		\
					"<ns0:pathSet>guest.disk</ns0:pathSet>"		\
				"</ns0:propSet>"					\
				"<ns0:objectSet>"					\
					"<ns0:obj type=\"VirtualMachine\">%s</ns0:obj>"	\
				"</ns0:objectSet>"					\
			"</ns0:specSet>"						\
			"<ns0:options></ns0:options>"					\
		"</ns0:RetrievePropertiesEx>"						\
		ZBX_POST_VSPHERE_FOOTER

	const char	*__function_name = "vmware_service_get_vm_data";

	char		tmp[MAX_STRING_LEN], *vmid_esc;
	int		ret = FAIL;

	zabbix_log(LOG_LEVEL_DEBUG, "In %s() vmid:'%s'", __function_name, vmid);

	vmid_esc = xml_escape_dyn(vmid);

	zbx_snprintf(tmp, sizeof(tmp), ZBX_POST_VMWARE_VM_STATUS_EX,
			vmware_service_objects[service->type].property_collector, vmid_esc);

	zbx_free(vmid_esc);

<<<<<<< HEAD
	if (SUCCEED != zbx_http_post(easyhandle, tmp, error))
=======
	if (CURLE_OK != (err = curl_easy_setopt(easyhandle, opt = CURLOPT_POSTFIELDS, tmp)))
	{
		*error = zbx_dsprintf(*error, "Cannot set cURL option %d: %s.", (int)opt, curl_easy_strerror(err));
		goto out;
	}

	page.offset = 0;

	if (CURLE_OK != (err = curl_easy_perform(easyhandle)))
	{
		*error = zbx_strdup(*error, curl_easy_strerror(err));
>>>>>>> 4a178796
		goto out;

	zabbix_log(LOG_LEVEL_TRACE, "%s() SOAP response: %s", __function_name, page.data);

	if (NULL != (*error = zbx_xml_read_value(page.data, ZBX_XPATH_FAULTSTRING())))
		goto out;

	*data = zbx_strdup(NULL, page.data);

	ret = SUCCEED;
out:
	zabbix_log(LOG_LEVEL_DEBUG, "End of %s():%s", __function_name, zbx_result_string(ret));

	return ret;
}

/******************************************************************************
 *                                                                            *
 * Function: vmware_service_create_vm                                         *
 *                                                                            *
 * Purpose: create virtual machine object                                     *
 *                                                                            *
 * Parameters: service      - [IN] the vmware service                         *
 *             easyhandle   - [IN] the CURL handle                            *
 *             id           - [IN] the virtual machine id                     *
 *             error        - [OUT] the error message in the case of failure  *
 *                                                                            *
 * Return value: The created virtual machine object or NULL if an error was   *
 *               detected.                                                    *
 *                                                                            *
 ******************************************************************************/
static zbx_vmware_vm_t	*vmware_service_create_vm(zbx_vmware_service_t *service,  CURL *easyhandle,
		const char *id, char **error)
{
	const char	*__function_name = "vmware_service_create_vm";

	zbx_vmware_vm_t	*vm;
	char		*value, *details = NULL;
	const char	*uuid_xpath[3] = {NULL, ZBX_XPATH_VM_UUID(), ZBX_XPATH_VM_INSTANCE_UUID()};
	int		ret = FAIL;

	zabbix_log(LOG_LEVEL_DEBUG, "In %s() vmid:'%s'", __function_name, id);

	vm = (zbx_vmware_vm_t *)zbx_malloc(NULL, sizeof(zbx_vmware_vm_t));
	memset(vm, 0, sizeof(zbx_vmware_vm_t));

	zbx_vector_ptr_create(&vm->devs);
	zbx_vector_ptr_create(&vm->file_systems);

	if (SUCCEED != vmware_service_get_vm_data(service, easyhandle, id, &details, error))
		goto out;

	if (NULL == (value = zbx_xml_read_value(details, uuid_xpath[service->type])))
		goto out;

	vm->uuid = value;
	vm->id = zbx_strdup(NULL, id);

	vm->props = xml_read_props(details, (char **)vm_propmap, ZBX_VMWARE_VMPROPS_NUM);

	vmware_vm_get_nic_devices(vm, details);
	vmware_vm_get_disk_devices(vm, details);
	vmware_vm_get_file_systems(vm, details);

	ret = SUCCEED;
out:
	zbx_free(details);

	if (SUCCEED != ret)
	{
		vmware_vm_free(vm);
		vm = NULL;
	}

	zabbix_log(LOG_LEVEL_DEBUG, "End of %s():%s", __function_name, zbx_result_string(ret));

	return vm;
}

/******************************************************************************
 *                                                                            *
 * Function: vmware_service_refresh_datastore_info                            *
 *                                                                            *
 * Purpose: Refreshes all storage related information including free-space,   *
 *          capacity, and detailed usage of virtual machines.                 *
 *                                                                            *
 * Parameters: easyhandle   - [IN] the CURL handle                            *
 *             id           - [IN] the datastore id                           *
 *                                                                            *
 * Comments: This is required for ESX/ESXi hosts version < 6.0 only           *
 *                                                                            *
 ******************************************************************************/
static int	vmware_service_refresh_datastore_info(CURL *easyhandle, const char *id)
{
#	define ZBX_POST_REFRESH_DATASTORE							\
		ZBX_POST_VSPHERE_HEADER								\
		"<ns0:RefreshDatastoreStorageInfo>"						\
			"<ns0:_this type=\"HostSystem\">%s</ns0:_this>"				\
		"</ns0:RefreshDatastoreStorageInfo>"						\
		ZBX_POST_VSPHERE_FOOTER

	const char	*__function_name = "vmware_service_refresh_datastore_info";
	char		tmp[MAX_STRING_LEN];

	zbx_snprintf(tmp, sizeof(tmp), ZBX_POST_REFRESH_DATASTORE, id);
	if (CURLE_OK != curl_easy_setopt(easyhandle, CURLOPT_POSTFIELDS, tmp))
		return FAIL;

	page.offset = 0;

	if (CURLE_OK != curl_easy_perform(easyhandle))
		return FAIL;

	zabbix_log(LOG_LEVEL_TRACE, "%s() SOAP response: %s", __function_name, page.data);

	return SUCCEED;
}

/******************************************************************************
 *                                                                            *
 * Function: vmware_service_create_datastore                                  *
 *                                                                            *
 * Purpose: create vmware hypervisor datastore object                         *
 *                                                                            *
 * Parameters: service      - [IN] the vmware service                         *
 *             easyhandle   - [IN] the CURL handle                            *
 *             id           - [IN] the datastore id                           *
 *                                                                            *
 * Return value: The created datastore object or NULL if an error was         *
 *                detected                                                    *
 *                                                                            *
 ******************************************************************************/
static zbx_vmware_datastore_t	*vmware_service_create_datastore(const zbx_vmware_service_t *service, CURL *easyhandle,
		const char *id)
{
#	define ZBX_POST_DATASTORE_GET								\
		ZBX_POST_VSPHERE_HEADER								\
		"<ns0:RetrieveProperties>"							\
			"<ns0:_this type=\"PropertyCollector\">%s</ns0:_this>"			\
			"<ns0:specSet>"								\
				"<ns0:propSet>"							\
					"<ns0:type>Datastore</ns0:type>"			\
					"<ns0:pathSet>summary</ns0:pathSet>"			\
					"<ns0:pathSet>host</ns0:pathSet>"			\
				"</ns0:propSet>"						\
				"<ns0:objectSet>"						\
					"<ns0:obj type=\"Datastore\">%s</ns0:obj>"		\
				"</ns0:objectSet>"						\
			"</ns0:specSet>"							\
		"</ns0:RetrieveProperties>"							\
		ZBX_POST_VSPHERE_FOOTER

	const char		*__function_name = "vmware_service_create_datastore";
	char			tmp[MAX_STRING_LEN], *uuid = NULL, *name = NULL, *path, *id_esc, *value;
	zbx_vmware_datastore_t	*datastore = NULL;
	zbx_uint64_t		capacity = ZBX_MAX_UINT64, free_space = ZBX_MAX_UINT64, uncommitted = ZBX_MAX_UINT64;

	zabbix_log(LOG_LEVEL_DEBUG, "In %s() datastore:'%s'", __function_name, id);

	id_esc = xml_escape_dyn(id);

	if (ZBX_VMWARE_TYPE_VSPHERE == service->type
			&& SUCCEED != vmware_service_refresh_datastore_info(easyhandle, id_esc))
	{
		zbx_free(id_esc);
		goto out;
	}

	zbx_snprintf(tmp, sizeof(tmp), ZBX_POST_DATASTORE_GET,
			vmware_service_objects[service->type].property_collector, id_esc);

	zbx_free(id_esc);

	if (CURLE_OK != curl_easy_setopt(easyhandle, CURLOPT_POSTFIELDS, tmp))
		goto out;

	page.offset = 0;

	if (CURLE_OK != curl_easy_perform(easyhandle))
		goto out;

	zabbix_log(LOG_LEVEL_TRACE, "%s() SOAP response: %s", __function_name, page.data);

	name = zbx_xml_read_value(page.data, ZBX_XPATH_DATASTORE_SUMMARY("name"));

	if (NULL != (path = zbx_xml_read_value(page.data, ZBX_XPATH_DATASTORE_MOUNT())))
	{
		if ('\0' != *path)
		{
			size_t	len;
			char	*ptr;

			len = strlen(path);

			if ('/' == path[len - 1])
				path[len - 1] = '\0';

			for (ptr = path + len - 2; ptr > path && *ptr != '/'; ptr--)
				;

			uuid = zbx_strdup(NULL, ptr + 1);
		}
		zbx_free(path);
	}

	if (ZBX_VMWARE_TYPE_VSPHERE == service->type)
	{
		if (NULL != (value = zbx_xml_read_value(page.data, ZBX_XPATH_DATASTORE_SUMMARY("capacity"))))
		{
			is_uint64(value, &capacity);
			zbx_free(value);
		}

		if (NULL != (value = zbx_xml_read_value(page.data, ZBX_XPATH_DATASTORE_SUMMARY("freeSpace"))))
		{
			is_uint64(value, &free_space);
			zbx_free(value);
		}

		if (NULL != (value = zbx_xml_read_value(page.data, ZBX_XPATH_DATASTORE_SUMMARY("uncommitted"))))
		{
			is_uint64(value, &uncommitted);
			zbx_free(value);
		}
	}

	datastore = (zbx_vmware_datastore_t *)zbx_malloc(NULL, sizeof(zbx_vmware_datastore_t));
	datastore->name = (NULL != name) ? name : zbx_strdup(NULL, id);
	datastore->uuid = uuid;
	datastore->id = zbx_strdup(NULL, id);
	datastore->capacity = capacity;
	datastore->free_space = free_space;
	datastore->uncommitted = uncommitted;
out:
	zabbix_log(LOG_LEVEL_DEBUG, "End of %s()", __function_name);

	return datastore;
}

/******************************************************************************
 *                                                                            *
 * Function: vmware_service_get_hv_data                                       *
 *                                                                            *
 * Purpose: gets the vmware hypervisor data                                   *
 *                                                                            *
 * Parameters: service      - [IN] the vmware service                         *
 *             easyhandle   - [IN] the CURL handle                            *
 *             hvid         - [IN] the vmware hypervisor id                   *
 *             data         - [OUT] a reference to output variable            *
 *             error        - [OUT] the error message in the case of failure  *
 *                                                                            *
 * Return value: SUCCEED - the operation has completed successfully           *
 *               FAIL    - the operation has failed                           *
 *                                                                            *
 ******************************************************************************/
static int	vmware_service_get_hv_data(const zbx_vmware_service_t *service, CURL *easyhandle, const char *hvid,
		char **data, char **error)
{
#	define ZBX_POST_HV_DETAILS 								\
		ZBX_POST_VSPHERE_HEADER								\
		"<ns0:RetrieveProperties>"							\
			"<ns0:_this type=\"PropertyCollector\">%s</ns0:_this>"			\
			"<ns0:specSet>"								\
				"<ns0:propSet>"							\
					"<ns0:type>HostSystem</ns0:type>"			\
					"<ns0:pathSet>name</ns0:pathSet>"			\
					"<ns0:pathSet>overallStatus</ns0:pathSet>"		\
					"<ns0:pathSet>vm</ns0:pathSet>"				\
					"<ns0:pathSet>summary.quickStats</ns0:pathSet>"		\
					"<ns0:pathSet>summary.config</ns0:pathSet>"		\
					"<ns0:pathSet>summary.hardware</ns0:pathSet>"		\
					"<ns0:pathSet>parent</ns0:pathSet>"			\
					"<ns0:pathSet>datastore</ns0:pathSet>"			\
					"<ns0:pathSet>runtime.healthSystemRuntime."		\
							"systemHealthInfo</ns0:pathSet>"	\
				"</ns0:propSet>"						\
				"<ns0:objectSet>"						\
					"<ns0:obj type=\"HostSystem\">%s</ns0:obj>"		\
				"</ns0:objectSet>"						\
			"</ns0:specSet>"							\
		"</ns0:RetrieveProperties>"							\
		ZBX_POST_VSPHERE_FOOTER

	const char	*__function_name = "vmware_service_get_hv_data";

	char		tmp[MAX_STRING_LEN], *hvid_esc;
	int		ret = FAIL;

	zabbix_log(LOG_LEVEL_DEBUG, "In %s() guesthvid:'%s'", __function_name, hvid);

	hvid_esc = xml_escape_dyn(hvid);

	zbx_snprintf(tmp, sizeof(tmp), ZBX_POST_HV_DETAILS,
			vmware_service_objects[service->type].property_collector, hvid_esc);

	zbx_free(hvid_esc);

<<<<<<< HEAD
	if (SUCCEED != zbx_http_post(easyhandle, tmp, error))
=======
	if (CURLE_OK != (err = curl_easy_setopt(easyhandle, opt = CURLOPT_POSTFIELDS, tmp)))
	{
		*error = zbx_dsprintf(*error, "Cannot set cURL option %d: %s.", (int)opt, curl_easy_strerror(err));
		goto out;
	}

	page.offset = 0;

	if (CURLE_OK != (err = curl_easy_perform(easyhandle)))
	{
		*error = zbx_strdup(*error, curl_easy_strerror(err));
>>>>>>> 4a178796
		goto out;

	zabbix_log(LOG_LEVEL_TRACE, "%s() SOAP response: %s", __function_name, page.data);

	if (NULL != (*error = zbx_xml_read_value(page.data, ZBX_XPATH_FAULTSTRING())))
		goto out;

	*data = zbx_strdup(NULL, page.data);

	ret = SUCCEED;
out:
	zabbix_log(LOG_LEVEL_DEBUG, "End of %s():%s", __function_name, zbx_result_string(ret));

	return ret;
}

/******************************************************************************
 *                                                                            *
 * Function: vmware_hv_get_datacenter_name                                    *
 *                                                                            *
 * Purpose: gets the vmware hypervisor datacenter name                        *
 *                                                                            *
 * Parameters: service      - [IN] the vmware service                         *
 *             easyhandle   - [IN] the CURL handle                            *
 *             hv           - [IN/OUT] the vmware hypervisor                  *
 *             error        - [OUT] the error message in the case of failure  *
 *                                                                            *
 * Return value: SUCCEED - the operation has completed successfully           *
 *               FAIL    - the operation has failed                           *
 *                                                                            *
 ******************************************************************************/
static int	vmware_hv_get_datacenter_name(const zbx_vmware_service_t *service, CURL *easyhandle,
		zbx_vmware_hv_t *hv, char **error)
{
#	define ZBX_POST_HV_DATACENTER_NAME									\
		ZBX_POST_VSPHERE_HEADER										\
			"<ns0:RetrieveProperties>"								\
				"<ns0:_this type=\"PropertyCollector\">%s</ns0:_this>"				\
				"<ns0:specSet>"									\
					"<ns0:propSet>"								\
						"<ns0:type>Datacenter</ns0:type>"				\
						"<ns0:pathSet>name</ns0:pathSet>"				\
					"</ns0:propSet>"							\
					"<ns0:objectSet>"							\
						"<ns0:obj type=\"HostSystem\">%s</ns0:obj>"			\
						"<ns0:skip>false</ns0:skip>"					\
						"<ns0:selectSet xsi:type=\"ns0:TraversalSpec\">"		\
							"<ns0:name>parentObject</ns0:name>"			\
							"<ns0:type>HostSystem</ns0:type>"			\
							"<ns0:path>parent</ns0:path>"				\
							"<ns0:skip>false</ns0:skip>"				\
							"<ns0:selectSet>"					\
								"<ns0:name>parentComputeResource</ns0:name>"	\
							"</ns0:selectSet>"					\
							"<ns0:selectSet>"					\
								"<ns0:name>parentFolder</ns0:name>"		\
							"</ns0:selectSet>"					\
						"</ns0:selectSet>"						\
						"<ns0:selectSet xsi:type=\"ns0:TraversalSpec\">"		\
							"<ns0:name>parentComputeResource</ns0:name>"		\
							"<ns0:type>ComputeResource</ns0:type>"			\
							"<ns0:path>parent</ns0:path>"				\
							"<ns0:skip>false</ns0:skip>"				\
							"<ns0:selectSet>"					\
								"<ns0:name>parentFolder</ns0:name>"		\
							"</ns0:selectSet>"					\
						"</ns0:selectSet>"						\
						"<ns0:selectSet xsi:type=\"ns0:TraversalSpec\">"		\
							"<ns0:name>parentFolder</ns0:name>"			\
							"<ns0:type>Folder</ns0:type>"				\
							"<ns0:path>parent</ns0:path>"				\
							"<ns0:skip>false</ns0:skip>"				\
							"<ns0:selectSet>"					\
								"<ns0:name>parentFolder</ns0:name>"		\
							"</ns0:selectSet>"					\
							"<ns0:selectSet>"					\
								"<ns0:name>parentComputeResource</ns0:name>"	\
							"</ns0:selectSet>"					\
						"</ns0:selectSet>"						\
					"</ns0:objectSet>"							\
				"</ns0:specSet>"								\
			"</ns0:RetrieveProperties>"								\
		ZBX_POST_VSPHERE_FOOTER

	const char	*__function_name = "vmware_hv_get_datacenter_name";

	char		tmp[MAX_STRING_LEN];
	int		ret = FAIL;

	zabbix_log(LOG_LEVEL_DEBUG, "In %s() id:'%s'", __function_name, hv->id);

	zbx_snprintf(tmp, sizeof(tmp), ZBX_POST_HV_DATACENTER_NAME,
			vmware_service_objects[service->type].property_collector, hv->id);

<<<<<<< HEAD
	if (SUCCEED != zbx_http_post(easyhandle, tmp, error))
=======
	if (CURLE_OK != (err = curl_easy_setopt(easyhandle, opt = CURLOPT_POSTFIELDS, tmp)))
	{
		*error = zbx_dsprintf(*error, "Cannot set cURL option %d: %s", (int)opt, curl_easy_strerror(err));
>>>>>>> 4a178796
		goto out;

	zabbix_log(LOG_LEVEL_TRACE, "%s() SOAP response: %s", __function_name, page.data);

	if (NULL != (*error = zbx_xml_read_value(page.data, ZBX_XPATH_FAULTSTRING())))
		goto out;

	if (NULL == (hv->datacenter_name = zbx_xml_read_value(page.data, "/*/*/*/*/*/*[local-name()='val']")))
		hv->datacenter_name = zbx_strdup(NULL, "");

	ret = SUCCEED;
out:
	zabbix_log(LOG_LEVEL_DEBUG, "End of %s():%s", __function_name, zbx_result_string(ret));

	return ret;
}

/******************************************************************************
 *                                                                            *
 * Function: vmware_service_init_hv                                           *
 *                                                                            *
 * Purpose: initialize vmware hypervisor object                               *
 *                                                                            *
 * Parameters: service      - [IN] the vmware service                         *
 *             easyhandle   - [IN] the CURL handle                            *
 *             id           - [IN] the vmware hypervisor id                   *
 *             hv           - [OUT] the hypervisor object (must be allocated) *
 *             error        - [OUT] the error message in the case of failure  *
 *                                                                            *
 * Return value: SUCCEED - the hypervisor object was initialized successfully *
 *               FAIL    - otherwise                                          *
 *                                                                            *
 ******************************************************************************/
static int	vmware_service_init_hv(zbx_vmware_service_t *service, CURL *easyhandle, const char *id,
		zbx_vmware_hv_t *hv, char **error)
{
	const char		*__function_name = "vmware_service_init_hv";
	char			*value, *details = NULL;
	zbx_vector_str_t	datastores, vms;
	int			i, ret = FAIL;

	zabbix_log(LOG_LEVEL_DEBUG, "In %s() hvid:'%s'", __function_name, id);

	memset(hv, 0, sizeof(zbx_vmware_hv_t));

	zbx_vector_ptr_create(&hv->datastores);
	zbx_vector_ptr_create(&hv->vms);

	zbx_vector_str_create(&datastores);
	zbx_vector_str_create(&vms);

	if (SUCCEED != vmware_service_get_hv_data(service, easyhandle, id, &details, error))
		goto out;

	hv->props = xml_read_props(details, (char **)hv_propmap, ZBX_VMWARE_HVPROPS_NUM);

	if (NULL == hv->props[ZBX_VMWARE_HVPROP_HW_UUID])
		goto out;

	hv->uuid = zbx_strdup(NULL, hv->props[ZBX_VMWARE_HVPROP_HW_UUID]);
	hv->id = zbx_strdup(NULL, id);

	if (SUCCEED != vmware_hv_get_datacenter_name(service, easyhandle, hv, error))
		goto out;

	if (NULL != (value = zbx_xml_read_value(details, "//*[@type='ClusterComputeResource']")))
		hv->clusterid = value;

	zbx_xml_read_values(details, ZBX_XPATH_HV_DATASTORES(), &datastores);

	for (i = 0; i < datastores.values_num; i++)
	{
		zbx_vmware_datastore_t	*datastore;

		if (NULL != (datastore = vmware_service_create_datastore(service, easyhandle, datastores.values[i])))
			zbx_vector_ptr_append(&hv->datastores, datastore);
	}

	zbx_xml_read_values(details, ZBX_XPATH_HV_VMS(), &vms);

	for (i = 0; i < vms.values_num; i++)
	{
		zbx_vmware_vm_t	*vm;

		if (NULL != (vm = vmware_service_create_vm(service, easyhandle, vms.values[i], error)))
			zbx_vector_ptr_append(&hv->vms, vm);
	}

	ret = SUCCEED;
out:
	zbx_free(details);

	zbx_vector_str_clear_ext(&vms, zbx_ptr_free);
	zbx_vector_str_destroy(&vms);

	zbx_vector_str_clear_ext(&datastores, zbx_ptr_free);
	zbx_vector_str_destroy(&datastores);

	if (SUCCEED != ret)
		vmware_hv_clean(hv);

	zabbix_log(LOG_LEVEL_DEBUG, "End of %s():%s", __function_name, zbx_result_string(ret));

	return ret;
}

/******************************************************************************
 *                                                                            *
 * Function: vmware_service_get_hv_list                                       *
 *                                                                            *
 * Purpose: retrieves a list of all vmware service hypervisor ids             *
 *                                                                            *
 * Parameters: service      - [IN] the vmware service                         *
 *             easyhandle   - [IN] the CURL handle                            *
 *             hvs          - [OUT] list of vmware hypervisor ids             *
 *             error        - [OUT] the error message in the case of failure  *
 *                                                                            *
 * Return value: SUCCEED - the operation has completed successfully           *
 *               FAIL    - the operation has failed                           *
 *                                                                            *
 ******************************************************************************/
static int	vmware_service_get_hv_list(const zbx_vmware_service_t *service, CURL *easyhandle,
		zbx_vector_str_t *hvs, char **error)
{
#	define ZBX_POST_VCENTER_HV_LIST								\
		ZBX_POST_VSPHERE_HEADER								\
		"<ns0:RetrievePropertiesEx xsi:type=\"ns0:RetrievePropertiesExRequestType\">"	\
			"<ns0:_this type=\"PropertyCollector\">propertyCollector</ns0:_this>"	\
			"<ns0:specSet>"								\
				"<ns0:propSet>"							\
					"<ns0:type>HostSystem</ns0:type>"			\
				"</ns0:propSet>"						\
				"<ns0:objectSet>"						\
					"<ns0:obj type=\"Folder\">group-d1</ns0:obj>"		\
					"<ns0:skip>false</ns0:skip>"				\
					"<ns0:selectSet xsi:type=\"ns0:TraversalSpec\">"	\
						"<ns0:name>visitFolders</ns0:name>"		\
						"<ns0:type>Folder</ns0:type>"			\
						"<ns0:path>childEntity</ns0:path>"		\
						"<ns0:skip>false</ns0:skip>"			\
						"<ns0:selectSet>"				\
							"<ns0:name>visitFolders</ns0:name>"	\
						"</ns0:selectSet>"				\
						"<ns0:selectSet>"				\
							"<ns0:name>dcToHf</ns0:name>"		\
						"</ns0:selectSet>"				\
						"<ns0:selectSet>"				\
							"<ns0:name>dcToVmf</ns0:name>"		\
						"</ns0:selectSet>"				\
						"<ns0:selectSet>"				\
							"<ns0:name>crToH</ns0:name>"		\
						"</ns0:selectSet>"				\
						"<ns0:selectSet>"				\
							"<ns0:name>crToRp</ns0:name>"		\
						"</ns0:selectSet>"				\
						"<ns0:selectSet>"				\
							"<ns0:name>dcToDs</ns0:name>"		\
						"</ns0:selectSet>"				\
						"<ns0:selectSet>"				\
							"<ns0:name>hToVm</ns0:name>"		\
						"</ns0:selectSet>"				\
						"<ns0:selectSet>"				\
							"<ns0:name>rpToVm</ns0:name>"		\
						"</ns0:selectSet>"				\
					"</ns0:selectSet>"					\
					"<ns0:selectSet xsi:type=\"ns0:TraversalSpec\">"	\
						"<ns0:name>dcToVmf</ns0:name>"			\
						"<ns0:type>Datacenter</ns0:type>"		\
						"<ns0:path>vmFolder</ns0:path>"			\
						"<ns0:skip>false</ns0:skip>"			\
						"<ns0:selectSet>"				\
							"<ns0:name>visitFolders</ns0:name>"	\
						"</ns0:selectSet>"				\
					"</ns0:selectSet>"					\
					"<ns0:selectSet xsi:type=\"ns0:TraversalSpec\">"	\
						"<ns0:name>dcToDs</ns0:name>"			\
						"<ns0:type>Datacenter</ns0:type>"		\
						"<ns0:path>datastore</ns0:path>"		\
						"<ns0:skip>false</ns0:skip>"			\
						"<ns0:selectSet>"				\
							"<ns0:name>visitFolders</ns0:name>"	\
						"</ns0:selectSet>"				\
					"</ns0:selectSet>"					\
					"<ns0:selectSet xsi:type=\"ns0:TraversalSpec\">"	\
						"<ns0:name>dcToHf</ns0:name>"			\
						"<ns0:type>Datacenter</ns0:type>"		\
						"<ns0:path>hostFolder</ns0:path>"		\
						"<ns0:skip>false</ns0:skip>"			\
						"<ns0:selectSet>"				\
							"<ns0:name>visitFolders</ns0:name>"	\
						"</ns0:selectSet>"				\
					"</ns0:selectSet>"					\
					"<ns0:selectSet xsi:type=\"ns0:TraversalSpec\">"	\
						"<ns0:name>crToH</ns0:name>"			\
						"<ns0:type>ComputeResource</ns0:type>"		\
						"<ns0:path>host</ns0:path>"			\
						"<ns0:skip>false</ns0:skip>"			\
					"</ns0:selectSet>"					\
					"<ns0:selectSet xsi:type=\"ns0:TraversalSpec\">"	\
						"<ns0:name>crToRp</ns0:name>"			\
						"<ns0:type>ComputeResource</ns0:type>"		\
						"<ns0:path>resourcePool</ns0:path>"		\
						"<ns0:skip>false</ns0:skip>"			\
						"<ns0:selectSet>"				\
							"<ns0:name>rpToRp</ns0:name>"		\
						"</ns0:selectSet>"				\
						"<ns0:selectSet>"				\
							"<ns0:name>rpToVm</ns0:name>"		\
						"</ns0:selectSet>"				\
					"</ns0:selectSet>"					\
					"<ns0:selectSet xsi:type=\"ns0:TraversalSpec\">"	\
						"<ns0:name>rpToRp</ns0:name>"			\
						"<ns0:type>ResourcePool</ns0:type>"		\
						"<ns0:path>resourcePool</ns0:path>"		\
						"<ns0:skip>false</ns0:skip>"			\
						"<ns0:selectSet>"				\
							"<ns0:name>rpToRp</ns0:name>"		\
						"</ns0:selectSet>"				\
						"<ns0:selectSet>"				\
							"<ns0:name>rpToVm</ns0:name>"		\
						"</ns0:selectSet>"				\
					"</ns0:selectSet>"					\
					"<ns0:selectSet xsi:type=\"ns0:TraversalSpec\">"	\
						"<ns0:name>hToVm</ns0:name>"			\
						"<ns0:type>HostSystem</ns0:type>"		\
						"<ns0:path>vm</ns0:path>"			\
						"<ns0:skip>false</ns0:skip>"			\
						"<ns0:selectSet>"				\
							"<ns0:name>visitFolders</ns0:name>"	\
						"</ns0:selectSet>"				\
					"</ns0:selectSet>"					\
					"<ns0:selectSet xsi:type=\"ns0:TraversalSpec\">"	\
						"<ns0:name>rpToVm</ns0:name>"			\
						"<ns0:type>ResourcePool</ns0:type>"		\
						"<ns0:path>vm</ns0:path>"			\
						"<ns0:skip>false</ns0:skip>"			\
					"</ns0:selectSet>"					\
				"</ns0:objectSet>"						\
			"</ns0:specSet>"							\
			"<ns0:options/>"							\
		"</ns0:RetrievePropertiesEx>"							\
		ZBX_POST_VSPHERE_FOOTER

	const char	*__function_name = "vmware_service_get_hv_list";

	int		ret = FAIL;

	zabbix_log(LOG_LEVEL_DEBUG, "In %s()", __function_name);

	if (ZBX_VMWARE_TYPE_VCENTER == service->type)
	{
		zbx_property_collection_iter	*iter;
		const char			*chunk;

		iter = zbx_property_collection_init(easyhandle, ZBX_POST_VCENTER_HV_LIST, "propertyCollector");

		do
		{
			if (NULL == (chunk = zbx_property_collection_chunk(iter, error)))
			{
				zbx_property_collection_free(iter);
				goto out;
			}

			zbx_xml_read_values(chunk, "//*[@type='HostSystem']", hvs);
		}
		while (SUCCEED == zbx_property_collection_next(iter));

		zbx_property_collection_free(iter);
	}
	else
		zbx_vector_str_append(hvs, zbx_strdup(NULL, "ha-host"));

	ret = SUCCEED;
out:
	zabbix_log(LOG_LEVEL_DEBUG, "End of %s():%s found:%d", __function_name, zbx_result_string(ret), hvs->values_num);

	return ret;
}

/******************************************************************************
 *                                                                            *
 * Function: vmware_service_get_event_session                                 *
 *                                                                            *
 * Purpose: retrieves event session name                                      *
 *                                                                            *
 * Parameters: service        - [IN] the vmware service                       *
 *             easyhandle     - [IN] the CURL handle                          *
 *             event_session  - [OUT] a pointer to the output variable        *
 *             error          - [OUT] the error message in the case of failure*
 *                                                                            *
 * Return value: SUCCEED - the operation has completed successfully           *
 *               FAIL    - the operation has failed                           *
 *                                                                            *
 ******************************************************************************/
static int	vmware_service_get_event_session(const zbx_vmware_service_t *service, CURL *easyhandle,
		char **event_session, char **error)
{
#	define ZBX_POST_VMWARE_CREATE_EVENT_COLLECTOR				\
		ZBX_POST_VSPHERE_HEADER						\
		"<ns0:CreateCollectorForEvents>"				\
			"<ns0:_this type=\"EventManager\">%s</ns0:_this>"	\
			"<ns0:filter/>"						\
		"</ns0:CreateCollectorForEvents>"				\
		ZBX_POST_VSPHERE_FOOTER

	const char	*__function_name = "vmware_service_get_event_session";

	char		tmp[MAX_STRING_LEN];
	int		ret = FAIL;

	zabbix_log(LOG_LEVEL_DEBUG, "In %s()", __function_name);

	zbx_snprintf(tmp, sizeof(tmp), ZBX_POST_VMWARE_CREATE_EVENT_COLLECTOR,
			vmware_service_objects[service->type].event_manager);

<<<<<<< HEAD
	if (SUCCEED != zbx_http_post(easyhandle, tmp, error))
=======
	if (CURLE_OK != (err = curl_easy_setopt(easyhandle, opt = CURLOPT_POSTFIELDS, tmp)))
	{
		*error = zbx_dsprintf(*error, "Cannot set cURL option %d: %s.", (int)opt, curl_easy_strerror(err));
>>>>>>> 4a178796
		goto out;

	zabbix_log(LOG_LEVEL_TRACE, "%s() SOAP response: %s", __function_name, page.data);

	if (NULL != (*error = zbx_xml_read_value(page.data, ZBX_XPATH_FAULTSTRING())))
		goto out;

	if (NULL == (*event_session = zbx_xml_read_value(page.data, "/*/*/*/*[@type='EventHistoryCollector']")))
	{
		*error = zbx_strdup(*error, "Cannot get EventHistoryCollector session.");
		goto out;
	}

	ret = SUCCEED;
out:
	zabbix_log(LOG_LEVEL_DEBUG, "End of %s():%s event_session:'%s'", __function_name, zbx_result_string(ret),
			ZBX_NULL2EMPTY_STR(*event_session));

	return ret;
}

/******************************************************************************
 *                                                                            *
 * Function: vmware_service_reset_event_history_collector                     *
 *                                                                            *
 * Purpose: resets "scrollable view" to the latest events                     *
 *                                                                            *
 * Parameters: easyhandle     - [IN] the CURL handle                          *
 *             event_session  - [IN] event session (EventHistoryCollector)    *
 *                                   identifier                               *
 *             error          - [OUT] the error message in the case of failure*
 *                                                                            *
 * Return value: SUCCEED - the operation has completed successfully           *
 *               FAIL    - the operation has failed                           *
 *                                                                            *
 ******************************************************************************/
static int	vmware_service_reset_event_history_collector(CURL *easyhandle, const char *event_session, char **error)
{
#	define ZBX_POST_VMWARE_RESET_EVENT_COLLECTOR					\
		ZBX_POST_VSPHERE_HEADER							\
		"<ns0:ResetCollector>"							\
			"<ns0:_this type=\"EventHistoryCollector\">%s</ns0:_this>"	\
		"</ns0:ResetCollector>"							\
		ZBX_POST_VSPHERE_FOOTER

	const char	*__function_name = "vmware_service_reset_event_history_collector";
	int		ret = FAIL;
	char		tmp[MAX_STRING_LEN], *event_session_esc;

	zabbix_log(LOG_LEVEL_DEBUG, "In %s()", __function_name);

	event_session_esc = xml_escape_dyn(event_session);

	zbx_snprintf(tmp, sizeof(tmp), ZBX_POST_VMWARE_RESET_EVENT_COLLECTOR, event_session_esc);

	zbx_free(event_session_esc);

<<<<<<< HEAD
	if (SUCCEED != zbx_http_post(easyhandle, tmp, error))
=======
	if (CURLE_OK != (err = curl_easy_setopt(easyhandle, opt = CURLOPT_POSTFIELDS, tmp)))
	{
		*error = zbx_dsprintf(*error, "Cannot set cURL option %d: %s.", (int)opt, curl_easy_strerror(err));
>>>>>>> 4a178796
		goto out;

	if (NULL != (*error = zbx_xml_read_value(page.data, ZBX_XPATH_FAULTSTRING())))
		goto out;

	ret = SUCCEED;
out:
	zabbix_log(LOG_LEVEL_DEBUG, "End of %s():%s", __function_name, zbx_result_string(ret));

	return ret;

#	undef ZBX_POST_VMWARE_DESTROY_EVENT_COLLECTOR
}

/******************************************************************************
 *                                                                            *
 * Function: vmware_service_read_previous_events                              *
 *                                                                            *
 * Purpose: reads events from "scrollable view" and moves it back in time     *
 *                                                                            *
 * Parameters: easyhandle     - [IN] the CURL handle                          *
 *             event_session  - [IN] event session (EventHistoryCollector)    *
 *                                   identifier                               *
 *             error          - [OUT] the error message in the case of failure*
 *                                                                            *
 * Return value: SUCCEED - the operation has completed successfully           *
 *               FAIL    - the operation has failed                           *
 *                                                                            *
 ******************************************************************************/
static int	vmware_service_read_previous_events(CURL *easyhandle, const char *event_session, char **error)
{
#	define ZBX_POST_VMWARE_READ_PREVIOUS_EVENTS					\
		ZBX_POST_VSPHERE_HEADER							\
		"<ns0:ReadPreviousEvents>"						\
			"<ns0:_this type=\"EventHistoryCollector\">%s</ns0:_this>"	\
			"<ns0:maxCount>10</ns0:maxCount>"				\
		"</ns0:ReadPreviousEvents>"						\
		ZBX_POST_VSPHERE_FOOTER

	const char	*__function_name = "vmware_service_read_previous_events";
	int		ret = FAIL;
	char		tmp[MAX_STRING_LEN], *event_session_esc;

	zabbix_log(LOG_LEVEL_DEBUG, "In %s()", __function_name);

	event_session_esc = xml_escape_dyn(event_session);

	zbx_snprintf(tmp, sizeof(tmp), ZBX_POST_VMWARE_READ_PREVIOUS_EVENTS, event_session_esc);

	zbx_free(event_session_esc);

<<<<<<< HEAD
	if (SUCCEED != zbx_http_post(easyhandle, tmp, error))
=======
	if (CURLE_OK != (err = curl_easy_setopt(easyhandle, opt = CURLOPT_POSTFIELDS, tmp)))
	{
		*error = zbx_dsprintf(*error, "Cannot set cURL option %d: %s.", (int)opt, curl_easy_strerror(err));
		goto out;
	}

	page.offset = 0;

	if (CURLE_OK != (err = curl_easy_perform(easyhandle)))
	{
		*error = zbx_strdup(*error, curl_easy_strerror(err));
>>>>>>> 4a178796
		goto out;

	if (NULL != (*error = zbx_xml_read_value(page.data, ZBX_XPATH_FAULTSTRING())))
		goto out;

	zabbix_log(LOG_LEVEL_TRACE, "SOAP response: %s", page.data);

	ret = SUCCEED;
out:
	zabbix_log(LOG_LEVEL_DEBUG, "End of %s():%s", __function_name, zbx_result_string(ret));

	return ret;
}

/******************************************************************************
 *                                                                            *
 * Function: vmware_service_destroy_event_session                             *
 *                                                                            *
 * Purpose: destroys event session                                            *
 *                                                                            *
 * Parameters: easyhandle     - [IN] the CURL handle                          *
 *             event_session  - [IN] event session (EventHistoryCollector)    *
 *                                   identifier                               *
 *             error          - [OUT] the error message in the case of failure*
 *                                                                            *
 * Return value: SUCCEED - the operation has completed successfully           *
 *               FAIL    - the operation has failed                           *
 *                                                                            *
 ******************************************************************************/
static int	vmware_service_destroy_event_session(CURL *easyhandle, const char *event_session, char **error)
{
#	define ZBX_POST_VMWARE_DESTROY_EVENT_COLLECTOR					\
		ZBX_POST_VSPHERE_HEADER							\
		"<ns0:DestroyCollector>"						\
			"<ns0:_this type=\"EventHistoryCollector\">%s</ns0:_this>"	\
		"</ns0:DestroyCollector>"						\
		ZBX_POST_VSPHERE_FOOTER

	const char	*__function_name = "vmware_service_destroy_event_session";
	int		ret = FAIL;
	char		tmp[MAX_STRING_LEN], *event_session_esc;

	zabbix_log(LOG_LEVEL_DEBUG, "In %s()", __function_name);

	event_session_esc = xml_escape_dyn(event_session);

	zbx_snprintf(tmp, sizeof(tmp), ZBX_POST_VMWARE_DESTROY_EVENT_COLLECTOR, event_session_esc);

	zbx_free(event_session_esc);

<<<<<<< HEAD
	if (SUCCEED != zbx_http_post(easyhandle, tmp, error))
=======
	if (CURLE_OK != (err = curl_easy_setopt(easyhandle, opt = CURLOPT_POSTFIELDS, tmp)))
	{
		*error = zbx_dsprintf(*error, "Cannot set cURL option %d: %s.", (int)opt, curl_easy_strerror(err));
		goto out;
	}

	page.offset = 0;

	if (CURLE_OK != (err = curl_easy_perform(easyhandle)))
	{
		*error = zbx_strdup(*error, curl_easy_strerror(err));
>>>>>>> 4a178796
		goto out;

	if (NULL != (*error = zbx_xml_read_value(page.data, ZBX_XPATH_FAULTSTRING())))
		goto out;

	ret = SUCCEED;
out:
	zabbix_log(LOG_LEVEL_DEBUG, "End of %s():%s", __function_name, zbx_result_string(ret));

	return ret;
}

static int	vmware_service_parse_event_data(zbx_vector_ptr_t *events, zbx_uint64_t last_key, const char *xml)
{
	const char		*__function_name = "vmware_service_parse_event_data";

	zbx_vector_str_t	keys;
	zbx_vector_uint64_t	ids;
	int			i, parsed_num = 0;

	zabbix_log(LOG_LEVEL_DEBUG, "In %s() last_key:" ZBX_FS_UI64, __function_name, last_key);

	zbx_vector_str_create(&keys);

	if (SUCCEED != zbx_xml_read_values(xml, ZBX_XPATH_LN2("returnval", "key"), &keys))
		goto out;

	zbx_vector_uint64_create(&ids);

	for (i = 0; i < keys.values_num; i++)
	{
		zbx_uint64_t	key;

		if (SUCCEED != is_uint64(keys.values[i], &key))
		{
			zabbix_log(LOG_LEVEL_TRACE, "skipping event key '%s', not a number", keys.values[i]);
			continue;
		}

		if (key <= last_key)
		{
			zabbix_log(LOG_LEVEL_TRACE, "skipping event key '" ZBX_FS_UI64 "', has been processed", key);
			continue;
		}

		zbx_vector_uint64_append(&ids, key);
	}

	zbx_vector_str_clear_ext(&keys, zbx_ptr_free);

	if (0 != ids.values_num)
	{
		zbx_vector_uint64_sort(&ids, ZBX_DEFAULT_UINT64_COMPARE_FUNC);

		/* we are reading "scrollable views" in reverse chronological order, */
		/* so inside a "scrollable view" latest events should come first too */
		for (i = ids.values_num - 1; i >= 0; i--)
		{
			zbx_vmware_event_t	*event = NULL;
			char			*message, *time_str, xpath[MAX_STRING_LEN];
			int			timestamp = 0;

			zbx_snprintf(xpath, sizeof(xpath), ZBX_XPATH_LN2("returnval", "key") "[.='" ZBX_FS_UI64 "']/.."
					ZBX_XPATH_LN("fullFormattedMessage"), ids.values[i]);

			if (NULL == (message = zbx_xml_read_value(xml, xpath)))
			{
				zabbix_log(LOG_LEVEL_TRACE, "skipping event key '" ZBX_FS_UI64 "', fullFormattedMessage"
						" is missing", ids.values[i]);
				continue;
			}

			zbx_replace_invalid_utf8(message);

			zbx_snprintf(xpath, sizeof(xpath), ZBX_XPATH_LN2("returnval", "key") "[.='" ZBX_FS_UI64 "']/.."
					ZBX_XPATH_LN("createdTime"), ids.values[i]);

			if (NULL == (time_str = zbx_xml_read_value(xml, xpath)))
			{
				zabbix_log(LOG_LEVEL_TRACE, "createdTime is missing for event key '" ZBX_FS_UI64 "'",
						ids.values[i]);
			}
			else
			{
				int	year, mon, mday, hour, min, sec, t;

				/* 2013-06-04T14:19:23.406298Z */
				if (6 != sscanf(time_str, "%d-%d-%dT%d:%d:%d.%*s", &year, &mon, &mday, &hour, &min, &sec))
				{
					zabbix_log(LOG_LEVEL_TRACE, "unexpected format of createdTime '%s' for event"
							" key '" ZBX_FS_UI64 "'", time_str, ids.values[i]);
				}
				else if (SUCCEED != zbx_utc_time(year, mon, mday, hour, min, sec, &t))
				{
					zabbix_log(LOG_LEVEL_TRACE, "cannot convert createdTime '%s' for event key '"
							ZBX_FS_UI64 "'", time_str, ids.values[i]);
				}
				else
					timestamp = t;

				zbx_free(time_str);
			}

			event = (zbx_vmware_event_t *)zbx_malloc(event, sizeof(zbx_vmware_event_t));
			event->key = ids.values[i];
			event->message = message;
			event->timestamp = timestamp;
			zbx_vector_ptr_append(events, event);
			parsed_num++;
		}
	}

	zbx_vector_uint64_destroy(&ids);
out:
	zbx_vector_str_destroy(&keys);

	zabbix_log(LOG_LEVEL_DEBUG, "End of %s() parsed:%d", __function_name, parsed_num);

	return parsed_num;
}

/******************************************************************************
 *                                                                            *
 * Function: vmware_service_get_event_data                                    *
 *                                                                            *
 * Purpose: retrieves event data                                              *
 *                                                                            *
 * Parameters: service      - [IN] the vmware service                         *
 *             easyhandle   - [IN] the CURL handle                            *
 *             events       - [OUT] a pointer to the output variable          *
 *             error        - [OUT] the error message in the case of failure  *
 *                                                                            *
 * Return value: SUCCEED - the operation has completed successfully           *
 *               FAIL    - the operation has failed                           *
 *                                                                            *
 ******************************************************************************/
static int	vmware_service_get_event_data(const zbx_vmware_service_t *service, CURL *easyhandle,
		zbx_vector_ptr_t *events, char **error)
{
	const char	*__function_name = "vmware_service_get_event_data";

	char		*event_session = NULL;
	int		ret = FAIL;

	zabbix_log(LOG_LEVEL_DEBUG, "In %s()", __function_name);

	if (SUCCEED != vmware_service_get_event_session(service, easyhandle, &event_session, error))
		goto out;

	if (SUCCEED != vmware_service_reset_event_history_collector(easyhandle, event_session, error))
		goto end_session;

	do
	{
		if (SUCCEED != vmware_service_read_previous_events(easyhandle, event_session, error))
			goto end_session;
	}
	while (0 < vmware_service_parse_event_data(events, service->eventlog_last_key, page.data));

	ret = SUCCEED;
end_session:
	if (SUCCEED != vmware_service_destroy_event_session(easyhandle, event_session, error))
		ret = FAIL;
out:
	zbx_free(event_session);

	zabbix_log(LOG_LEVEL_DEBUG, "End of %s():%s", __function_name, zbx_result_string(ret));

	return ret;
}

/******************************************************************************
 *                                                                            *
 * Function: vmware_service_get_clusters                                      *
 *                                                                            *
 * Purpose: retrieves a list of vmware service clusters                       *
 *                                                                            *
 * Parameters: easyhandle   - [IN] the CURL handle                            *
 *             clusters     - [OUT] a pointer to the output variable          *
 *             error        - [OUT] the error message in the case of failure  *
 *                                                                            *
 * Return value: SUCCEED - the operation has completed successfully           *
 *               FAIL    - the operation has failed                           *
 *                                                                            *
 ******************************************************************************/
static int	vmware_service_get_clusters(CURL *easyhandle, char **clusters, char **error)
{
#	define ZBX_POST_VCENTER_CLUSTER								\
		ZBX_POST_VSPHERE_HEADER								\
		"<ns0:RetrievePropertiesEx xsi:type=\"ns0:RetrievePropertiesExRequestType\">"	\
			"<ns0:_this type=\"PropertyCollector\">propertyCollector</ns0:_this>"	\
			"<ns0:specSet>"								\
				"<ns0:propSet>"							\
					"<ns0:type>ClusterComputeResource</ns0:type>"		\
					"<ns0:pathSet>name</ns0:pathSet>"			\
				"</ns0:propSet>"						\
				"<ns0:objectSet>"						\
					"<ns0:obj type=\"Folder\">group-d1</ns0:obj>"		\
					"<ns0:skip>false</ns0:skip>"				\
					"<ns0:selectSet xsi:type=\"ns0:TraversalSpec\">"	\
						"<ns0:name>visitFolders</ns0:name>"		\
						"<ns0:type>Folder</ns0:type>"			\
						"<ns0:path>childEntity</ns0:path>"		\
						"<ns0:skip>false</ns0:skip>"			\
						"<ns0:selectSet>"				\
							"<ns0:name>visitFolders</ns0:name>"	\
						"</ns0:selectSet>"				\
						"<ns0:selectSet>"				\
							"<ns0:name>dcToHf</ns0:name>"		\
						"</ns0:selectSet>"				\
						"<ns0:selectSet>"				\
							"<ns0:name>dcToVmf</ns0:name>"		\
						"</ns0:selectSet>"				\
						"<ns0:selectSet>"				\
							"<ns0:name>crToH</ns0:name>"		\
						"</ns0:selectSet>"				\
						"<ns0:selectSet>"				\
							"<ns0:name>crToRp</ns0:name>"		\
						"</ns0:selectSet>"				\
						"<ns0:selectSet>"				\
							"<ns0:name>dcToDs</ns0:name>"		\
						"</ns0:selectSet>"				\
						"<ns0:selectSet>"				\
							"<ns0:name>hToVm</ns0:name>"		\
						"</ns0:selectSet>"				\
						"<ns0:selectSet>"				\
							"<ns0:name>rpToVm</ns0:name>"		\
						"</ns0:selectSet>"				\
					"</ns0:selectSet>"					\
					"<ns0:selectSet xsi:type=\"ns0:TraversalSpec\">"	\
						"<ns0:name>dcToVmf</ns0:name>"			\
						"<ns0:type>Datacenter</ns0:type>"		\
						"<ns0:path>vmFolder</ns0:path>"			\
						"<ns0:skip>false</ns0:skip>"			\
						"<ns0:selectSet>"				\
							"<ns0:name>visitFolders</ns0:name>"	\
						"</ns0:selectSet>"				\
					"</ns0:selectSet>"					\
					"<ns0:selectSet xsi:type=\"ns0:TraversalSpec\">"	\
						"<ns0:name>dcToDs</ns0:name>"			\
						"<ns0:type>Datacenter</ns0:type>"		\
						"<ns0:path>datastore</ns0:path>"		\
						"<ns0:skip>false</ns0:skip>"			\
						"<ns0:selectSet>"				\
							"<ns0:name>visitFolders</ns0:name>"	\
						"</ns0:selectSet>"				\
					"</ns0:selectSet>"					\
					"<ns0:selectSet xsi:type=\"ns0:TraversalSpec\">"	\
						"<ns0:name>dcToHf</ns0:name>"			\
						"<ns0:type>Datacenter</ns0:type>"		\
						"<ns0:path>hostFolder</ns0:path>"		\
						"<ns0:skip>false</ns0:skip>"			\
						"<ns0:selectSet>"				\
							"<ns0:name>visitFolders</ns0:name>"	\
						"</ns0:selectSet>"				\
					"</ns0:selectSet>"					\
					"<ns0:selectSet xsi:type=\"ns0:TraversalSpec\">"	\
						"<ns0:name>crToH</ns0:name>"			\
						"<ns0:type>ComputeResource</ns0:type>"		\
						"<ns0:path>host</ns0:path>"			\
						"<ns0:skip>false</ns0:skip>"			\
					"</ns0:selectSet>"					\
					"<ns0:selectSet xsi:type=\"ns0:TraversalSpec\">"	\
						"<ns0:name>crToRp</ns0:name>"			\
						"<ns0:type>ComputeResource</ns0:type>"		\
						"<ns0:path>resourcePool</ns0:path>"		\
						"<ns0:skip>false</ns0:skip>"			\
						"<ns0:selectSet>"				\
							"<ns0:name>rpToRp</ns0:name>"		\
						"</ns0:selectSet>"				\
						"<ns0:selectSet>"				\
							"<ns0:name>rpToVm</ns0:name>"		\
						"</ns0:selectSet>"				\
					"</ns0:selectSet>"					\
					"<ns0:selectSet xsi:type=\"ns0:TraversalSpec\">"	\
						"<ns0:name>rpToRp</ns0:name>"			\
						"<ns0:type>ResourcePool</ns0:type>"		\
						"<ns0:path>resourcePool</ns0:path>"		\
						"<ns0:skip>false</ns0:skip>"			\
						"<ns0:selectSet>"				\
							"<ns0:name>rpToRp</ns0:name>"		\
						"</ns0:selectSet>"				\
						"<ns0:selectSet>"				\
							"<ns0:name>rpToVm</ns0:name>"		\
						"</ns0:selectSet>"				\
					"</ns0:selectSet>"					\
					"<ns0:selectSet xsi:type=\"ns0:TraversalSpec\">"	\
						"<ns0:name>hToVm</ns0:name>"			\
						"<ns0:type>HostSystem</ns0:type>"		\
						"<ns0:path>vm</ns0:path>"			\
						"<ns0:skip>false</ns0:skip>"			\
						"<ns0:selectSet>"				\
							"<ns0:name>visitFolders</ns0:name>"	\
						"</ns0:selectSet>"				\
					"</ns0:selectSet>"					\
					"<ns0:selectSet xsi:type=\"ns0:TraversalSpec\">"	\
						"<ns0:name>rpToVm</ns0:name>"			\
						"<ns0:type>ResourcePool</ns0:type>"		\
						"<ns0:path>vm</ns0:path>"			\
						"<ns0:skip>false</ns0:skip>"			\
					"</ns0:selectSet>"					\
				"</ns0:objectSet>"						\
			"</ns0:specSet>"							\
			"<ns0:options/>"							\
		"</ns0:RetrievePropertiesEx>"							\
		ZBX_POST_VSPHERE_FOOTER

	const char	*__function_name = "vmware_service_get_clusters";
	int		ret = FAIL;

	zabbix_log(LOG_LEVEL_DEBUG, "In %s()", __function_name);

<<<<<<< HEAD
	if (SUCCEED != zbx_http_post(easyhandle, ZBX_POST_VCENTER_CLUSTER, error))
=======
	if (CURLE_OK != (err = curl_easy_setopt(easyhandle, o = CURLOPT_POSTFIELDS, ZBX_POST_VCENTER_CLUSTER)))
	{
		*error = zbx_dsprintf(*error, "Cannot set cURL option %d: %s.", (int)o, curl_easy_strerror(err));
		goto out;
	}

	page.offset = 0;

	if (CURLE_OK != (err = curl_easy_perform(easyhandle)))
	{
		*error = zbx_strdup(*error, curl_easy_strerror(err));
>>>>>>> 4a178796
		goto out;

	zabbix_log(LOG_LEVEL_TRACE, "%s() SOAP response: %s", __function_name, page.data);

	if (NULL != (*error = zbx_xml_read_value(page.data, ZBX_XPATH_FAULTSTRING())))
		goto out;

	*clusters = zbx_strdup(*clusters, page.data);

	ret = SUCCEED;
out:
	zabbix_log(LOG_LEVEL_DEBUG, "End of %s():%s", __function_name, zbx_result_string(ret));

	return ret;

#	undef ZBX_POST_VCENTER_CLUSTER
}

/******************************************************************************
 *                                                                            *
 * Function: vmware_service_get_cluster_status                                *
 *                                                                            *
 * Purpose: retrieves status of the specified vmware cluster                  *
 *                                                                            *
 * Parameters: easyhandle   - [IN] the CURL handle                            *
 *             clusterid    - [IN] the cluster id                             *
 *             status       - [OUT] a pointer to the output variable          *
 *             error        - [OUT] the error message in the case of failure  *
 *                                                                            *
 * Return value: SUCCEED - the operation has completed successfully           *
 *               FAIL    - the operation has failed                           *
 *                                                                            *
 ******************************************************************************/
static int	vmware_service_get_cluster_status(CURL *easyhandle, const char *clusterid, char **status, char **error)
{
#	define ZBX_POST_VMWARE_CLUSTER_STATUS 								\
		ZBX_POST_VSPHERE_HEADER									\
		"<ns0:RetrievePropertiesEx>"								\
			"<ns0:_this type=\"PropertyCollector\">propertyCollector</ns0:_this>"		\
			"<ns0:specSet>"									\
				"<ns0:propSet>"								\
					"<ns0:type>ClusterComputeResource</ns0:type>"			\
					"<ns0:all>false</ns0:all>"					\
					"<ns0:pathSet>summary</ns0:pathSet>"				\
				"</ns0:propSet>"							\
				"<ns0:objectSet>"							\
					"<ns0:obj type=\"ClusterComputeResource\">%s</ns0:obj>"		\
				"</ns0:objectSet>"							\
			"</ns0:specSet>"								\
			"<ns0:options></ns0:options>"							\
		"</ns0:RetrievePropertiesEx>"								\
		ZBX_POST_VSPHERE_FOOTER

	const char	*__function_name = "vmware_service_get_cluster_status";

	char		tmp[MAX_STRING_LEN], *clusterid_esc;
	int		ret = FAIL;

	zabbix_log(LOG_LEVEL_DEBUG, "In %s() clusterid:'%s'", __function_name, clusterid);

	clusterid_esc = xml_escape_dyn(clusterid);

	zbx_snprintf(tmp, sizeof(tmp), ZBX_POST_VMWARE_CLUSTER_STATUS, clusterid_esc);

	zbx_free(clusterid_esc);

<<<<<<< HEAD
	if (SUCCEED != zbx_http_post(easyhandle, tmp, error))
=======
	if (CURLE_OK != (err = curl_easy_setopt(easyhandle, o = CURLOPT_POSTFIELDS, tmp)))
	{
		*error = zbx_dsprintf(*error, "Cannot set cURL option %d: %s.", (int)o, curl_easy_strerror(err));
>>>>>>> 4a178796
		goto out;

	zabbix_log(LOG_LEVEL_TRACE, "%s() SOAP response: %s", __function_name, page.data);

	if (NULL != (*error = zbx_xml_read_value(page.data, ZBX_XPATH_FAULTSTRING())))
		goto out;

	*status = zbx_strdup(NULL, page.data);

	ret = SUCCEED;
out:
	zabbix_log(LOG_LEVEL_DEBUG, "End of %s():%s", __function_name, zbx_result_string(ret));

	return ret;

#	undef ZBX_POST_VMWARE_CLUSTER_STATUS
}

/******************************************************************************
 *                                                                            *
 * Function: vmware_service_get_cluster_list                                  *
 *                                                                            *
 * Purpose: creates list of vmware cluster objects                            *
 *                                                                            *
 * Parameters: easyhandle   - [IN] the CURL handle                            *
 *             clusters     - [OUT] a pointer to the resulting cluster vector *
 *             error        - [OUT] the error message in the case of failure  *
 *                                                                            *
 * Return value: SUCCEED - the operation has completed successfully           *
 *               FAIL    - the operation has failed                           *
 *                                                                            *
 ******************************************************************************/
static int	vmware_service_get_cluster_list(CURL *easyhandle, zbx_vector_ptr_t *clusters, char **error)
{
	const char		*__function_name = "vmware_service_get_cluster_list";

	char			*cluster_data = NULL, xpath[MAX_STRING_LEN], *name;
	zbx_vector_str_t	ids;
	zbx_vmware_cluster_t	*cluster;
	int			i, ret = FAIL;

	zabbix_log(LOG_LEVEL_DEBUG, "In %s()", __function_name);

	zbx_vector_str_create(&ids);

	if (SUCCEED != vmware_service_get_clusters(easyhandle, &cluster_data, error))
		goto out;

	zbx_xml_read_values(cluster_data, "//*[@type='ClusterComputeResource']", &ids);

	for (i = 0; i < ids.values_num; i++)
	{
		char	*status;

		zbx_snprintf(xpath, sizeof(xpath), "//*[@type='ClusterComputeResource'][.='%s']"
				"/.." ZBX_XPATH_LN2("propSet", "val"), ids.values[i]);

		if (NULL == (name = zbx_xml_read_value(cluster_data, xpath)))
			continue;

		if (SUCCEED != vmware_service_get_cluster_status(easyhandle, ids.values[i], &status, error))
		{
			zbx_free(name);
			goto out;
		}

		cluster = (zbx_vmware_cluster_t *)zbx_malloc(NULL, sizeof(zbx_vmware_cluster_t));
		cluster->id = zbx_strdup(NULL, ids.values[i]);
		cluster->name = name;
		cluster->status = status;

		zbx_vector_ptr_append(clusters, cluster);
	}

	ret = SUCCEED;
out:
	zbx_free(cluster_data);
	zbx_vector_str_clear_ext(&ids, zbx_ptr_free);
	zbx_vector_str_destroy(&ids);

	zabbix_log(LOG_LEVEL_DEBUG, "End of %s():%s found:%d", __function_name, zbx_result_string(ret),
			clusters->values_num);

	return ret;
}

/******************************************************************************
 *                                                                            *
 * Function: vmware_service_get_maxquerymetrics                               *
 *                                                                            *
 * Purpose: get vpxd.stats.maxquerymetrics parameter from vcenter only        *
 *                                                                            *
 * Parameters: easyhandle   - [IN] the CURL handle                            *
 *             max_qm       - [OUT] max count of Datastore metrics in one     *
 *                                  request                                   *
 *             error        - [OUT] the error message in the case of failure  *
 *                                                                            *
 * Return value: SUCCEED - the operation has completed successfully           *
 *               FAIL    - the operation has failed                           *
 *                                                                            *
 ******************************************************************************/
static int	vmware_service_get_maxquerymetrics(CURL *easyhandle, int *max_qm, char **error)
{
#	define ZBX_POST_MAXQUERYMETRICS								\
		ZBX_POST_VSPHERE_HEADER								\
		"<ns0:QueryOptions>"								\
			"<ns0:_this type=\"OptionManager\">VpxSettings</ns0:_this>"		\
			"<ns0:name>config.vpxd.stats.maxQueryMetrics</ns0:name>"		\
		"</ns0:QueryOptions>"								\
		ZBX_POST_VSPHERE_FOOTER

	const char	*__function_name = "vmware_service_get_maxquerymetrics";

	CURLoption	opt;
	CURLcode	err;
	int		ret = FAIL;
	char		*val;

	zabbix_log(LOG_LEVEL_DEBUG, "In %s()", __function_name);

	if (CURLE_OK != (err = curl_easy_setopt(easyhandle, opt = CURLOPT_POSTFIELDS, ZBX_POST_MAXQUERYMETRICS)))
	{
		*error = zbx_dsprintf(*error, "Cannot set cURL option %d: %s.", opt, curl_easy_strerror(err));
		goto out;
	}

	page.offset = 0;

	if (CURLE_OK != (err = curl_easy_perform(easyhandle)))
	{
		*error = zbx_strdup(*error, curl_easy_strerror(err));
		goto out;
	}

	zabbix_log(LOG_LEVEL_TRACE, "%s() SOAP response: %s", __function_name, page.data);

	if (NULL != (*error = zbx_xml_read_value(page.data, ZBX_XPATH_FAULTSTRING())))
		goto out;

	if (NULL == (val = zbx_xml_read_value(page.data, ZBX_XPATH_MAXQUERYMETRICS())))
	{
		*max_qm = ZBX_VPXD_STATS_MAXQUERYMETRICS;
		zabbix_log(LOG_LEVEL_DEBUG, "maxQueryMetrics used default value %d", ZBX_VPXD_STATS_MAXQUERYMETRICS);
		ret = SUCCEED;
		goto out;
	}

	if (SUCCEED != (ret = is_uint31(val, max_qm)))
		*error = zbx_dsprintf(*error, "Cannot convert maxQueryMetrics from %s.",  val);

	zbx_free(val);
out:
	zabbix_log(LOG_LEVEL_DEBUG, "End of %s():%s", __function_name, zbx_result_string(ret));

	return ret;
}
/******************************************************************************
 *                                                                            *
 * Function: vmware_counters_add_new                                          *
 *                                                                            *
 * Purpose: creates a new performance counter object in shared memory and     *
 *          adds to the specified vector                                      *
 *                                                                            *
 * Parameters: counters  - [IN/OUT] the vector the created performance        *
 *                                  counter object should be added to         *
 *             counterid - [IN] the performance counter id                    *
 *                                                                            *
 ******************************************************************************/
static void	vmware_counters_add_new(zbx_vector_ptr_t *counters, zbx_uint64_t counterid)
{
	zbx_vmware_perf_counter_t	*counter;

	counter = (zbx_vmware_perf_counter_t *)__vm_mem_malloc_func(NULL, sizeof(zbx_vmware_perf_counter_t));
	counter->counterid = counterid;
	counter->state = ZBX_VMWARE_COUNTER_NEW;

	zbx_vector_ptr_pair_create_ext(&counter->values, __vm_mem_malloc_func, __vm_mem_realloc_func,
			__vm_mem_free_func);

	zbx_vector_ptr_append(counters, counter);
}

/******************************************************************************
 *                                                                            *
 * Function: vmware_service_initialize                                        *
 *                                                                            *
 * Purpose: initializes vmware service object                                 *
 *                                                                            *
 * Parameters: service      - [IN] the vmware service                         *
 *             easyhandle   - [IN] the CURL handle                            *
 *             error        - [OUT] the error message in the case of failure  *
 *                                                                            *
 * Return value: SUCCEED - the operation has completed successfully           *
 *               FAIL    - the operation has failed                           *
 *                                                                            *
 * Comments: While the service object can't be accessed from other processes  *
 *           during initialization it's still processed outside vmware locks  *
 *           and therefore must not allocate/free shared memory.              *
 *                                                                            *
 ******************************************************************************/
static int	vmware_service_initialize(zbx_vmware_service_t *service, CURL *easyhandle, char **error)
{
	char			*contents = NULL;
	zbx_vector_ptr_t	counters;
	int			ret = FAIL;

	zbx_vector_ptr_create(&counters);

	if (SUCCEED != vmware_service_get_perf_counters(service, easyhandle, &counters, error))
		goto out;

	if (SUCCEED != vmware_service_get_contents(easyhandle, &contents, error))
		goto out;

	zbx_vmware_lock();

	service->contents = vmware_shared_strdup(contents);
	vmware_counters_shared_copy(&service->counters, &counters);

	zbx_vmware_unlock();

	ret = SUCCEED;
out:
	zbx_free(contents);

	zbx_vector_ptr_clear_ext(&counters, (zbx_mem_free_func_t)vmware_counter_free);
	zbx_vector_ptr_destroy(&counters);

	return ret;
}

/******************************************************************************
 *                                                                            *
 * Function: vmware_service_add_perf_entity                                   *
 *                                                                            *
 * Purpose: adds entity to vmware service performance entity list             *
 *                                                                            *
 * Parameters: service  - [IN] the vmware service                             *
 *             type     - [IN] the performance entity type (HostSystem,       *
 *                             (Datastore, VirtualMachine...)                 *
 *             id       - [IN] the performance entity id                      *
 *             counters - [IN] NULL terminated list of performance counters   *
 *                             to be monitored for this entity                *
 *             instance - [IN] the performance counter instance name          *
 *             now      - [IN] the current timestamp                          *
 *                                                                            *
 * Comments: The performance counters are specified by their path:            *
 *             <group>/<key>[<rollup type>]                                   *
 *                                                                            *
 ******************************************************************************/
static void	vmware_service_add_perf_entity(zbx_vmware_service_t *service, const char *type, const char *id,
		const char **counters, const char *instance, int now)
{
	const char			*__function_name = "vmware_service_add_perf_entity";

	zbx_vmware_perf_entity_t	entity, *pentity;
	zbx_uint64_t			counterid;
	int				i;

	zabbix_log(LOG_LEVEL_DEBUG, "In %s() type:%s id:%s", __function_name, type, id);

	if (NULL == (pentity = zbx_vmware_service_get_perf_entity(service, type, id)))
	{
		entity.type = vmware_shared_strdup(type);
		entity.id = vmware_shared_strdup(id);

		pentity = (zbx_vmware_perf_entity_t *)zbx_hashset_insert(&service->entities, &entity, sizeof(zbx_vmware_perf_entity_t));

		zbx_vector_ptr_create_ext(&pentity->counters, __vm_mem_malloc_func, __vm_mem_realloc_func,
				__vm_mem_free_func);

		for (i = 0; NULL != counters[i]; i++)
		{
			if (SUCCEED == zbx_vmware_service_get_counterid(service, counters[i], &counterid))
				vmware_counters_add_new(&pentity->counters, counterid);
			else
				zabbix_log(LOG_LEVEL_DEBUG, "cannot find performance counter %s", counters[i]);
		}

		zbx_vector_ptr_sort(&pentity->counters, ZBX_DEFAULT_UINT64_PTR_COMPARE_FUNC);
		pentity->refresh = ZBX_VMWARE_PERF_INTERVAL_UNKNOWN;
		pentity->query_instance = vmware_shared_strdup(instance);
		pentity->error = NULL;
	}

	pentity->last_seen = now;

	zabbix_log(LOG_LEVEL_DEBUG, "End of %s() perfcounters:%d", __function_name, pentity->counters.values_num);
}

/******************************************************************************
 *                                                                            *
 * Function: vmware_service_update_perf_entities                              *
 *                                                                            *
 * Purpose: adds new or remove old entities (hypervisors, virtual machines)   *
 *          from service performance entity list                              *
 *                                                                            *
 * Parameters: service - [IN] the vmware service                              *
 *                                                                            *
 ******************************************************************************/
static void	vmware_service_update_perf_entities(zbx_vmware_service_t *service)
{
	const char			*__function_name = "vmware_service_update_perf_entities";

	int				i;
	zbx_vmware_hv_t			*hv;
	zbx_vmware_vm_t			*vm;
	zbx_hashset_iter_t		iter;

	const char			*hv_perfcounters[] = {
						"net/packetsRx[summation]", "net/packetsTx[summation]",
						"net/received[average]", "net/transmitted[average]",
						"datastore/totalReadLatency[average]",
						"datastore/totalWriteLatency[average]", NULL
					};
	const char			*vm_perfcounters[] = {
						"virtualDisk/read[average]", "virtualDisk/write[average]",
						"virtualDisk/numberReadAveraged[average]",
						"virtualDisk/numberWriteAveraged[average]",
						"net/packetsRx[summation]", "net/packetsTx[summation]",
						"net/received[average]", "net/transmitted[average]",
						"cpu/ready[summation]", NULL
					};

	const char			*ds_perfcounters[] = {
						"disk/used[latest]", "disk/provisioned[latest]",
						"disk/capacity[latest]", NULL
					};

	zabbix_log(LOG_LEVEL_DEBUG, "In %s()", __function_name);

	/* update current performance entities */
	zbx_hashset_iter_reset(&service->data->hvs, &iter);
	while (NULL != (hv = (zbx_vmware_hv_t *)zbx_hashset_iter_next(&iter)))
	{
		vmware_service_add_perf_entity(service, "HostSystem", hv->id, hv_perfcounters, "*", service->lastcheck);

		for (i = 0; i < hv->vms.values_num; i++)
		{
			vm = (zbx_vmware_vm_t *)hv->vms.values[i];
			vmware_service_add_perf_entity(service, "VirtualMachine", vm->id, vm_perfcounters, "*",
					service->lastcheck);
			zabbix_log(LOG_LEVEL_TRACE, "%s() for type: VirtualMachine hv id: %s hv uuid: %s linked vm id:"
					" %s vm uuid: %s", __function_name, hv->id, hv->uuid, vm->id, vm->uuid);
		}

		if (ZBX_VMWARE_TYPE_VSPHERE == service->type)
			continue;

		for (i = 0; i < hv->datastores.values_num; i++)
		{
			zbx_vmware_datastore_t	*ds = hv->datastores.values[i];
			vmware_service_add_perf_entity(service, "Datastore", ds->id, ds_perfcounters, "",
					service->lastcheck);
			zabbix_log(LOG_LEVEL_TRACE, "%s() for type: Datastore hv id: %s hv uuid: %s linked ds id:"
					" %s ds name: %s ds uuid: %s", __function_name, hv->id, hv->uuid, ds->id,
					ds->name, ds->uuid);
		}
	}

	zabbix_log(LOG_LEVEL_DEBUG, "End of %s() entities:%d", __function_name, service->entities.num_data);
}

/******************************************************************************
 *                                                                            *
 * Function: vmware_service_update                                            *
 *                                                                            *
 * Purpose: updates object with a new data from vmware service                *
 *                                                                            *
 * Parameters: service      - [IN] the vmware service                         *
 *                                                                            *
 ******************************************************************************/
static void	vmware_service_update(zbx_vmware_service_t *service)
{
	const char		*__function_name = "vmware_service_update";

	CURL			*easyhandle = NULL;
	CURLoption		opt;
	CURLcode		err;
	struct curl_slist	*headers = NULL;
	zbx_vmware_data_t	*data;
	zbx_vector_str_t	hvs;
	int			i, ret = FAIL;

	zabbix_log(LOG_LEVEL_DEBUG, "In %s() '%s'@'%s'", __function_name, service->username, service->url);

	data = (zbx_vmware_data_t *)zbx_malloc(NULL, sizeof(zbx_vmware_data_t));
	memset(data, 0, sizeof(zbx_vmware_data_t));

	zbx_hashset_create(&data->hvs, 1, vmware_hv_hash, vmware_hv_compare);
	zbx_vector_ptr_create(&data->clusters);
	zbx_vector_ptr_create(&data->events);

	zbx_vector_str_create(&hvs);

	if (NULL == (easyhandle = curl_easy_init()))
	{
		zabbix_log(LOG_LEVEL_WARNING, "Cannot initialize cURL library");
		goto out;
	}

	headers = curl_slist_append(headers, ZBX_XML_HEADER1);
	headers = curl_slist_append(headers, ZBX_XML_HEADER2);

	if (CURLE_OK != (err = curl_easy_setopt(easyhandle, opt = CURLOPT_HTTPHEADER, headers)))
	{
		zabbix_log(LOG_LEVEL_WARNING, "Cannot set cURL option %d: %s.", (int)opt, curl_easy_strerror(err));
		goto clean;
	}

	if (SUCCEED != vmware_service_authenticate(service, easyhandle, &data->error))
		goto clean;

	if (0 != (service->state & ZBX_VMWARE_STATE_NEW) &&
			SUCCEED != vmware_service_initialize(service, easyhandle, &data->error))
	{
		goto clean;
	}

	if (SUCCEED != vmware_service_get_hv_list(service, easyhandle, &hvs, &data->error))
		goto clean;

	for (i = 0; i < hvs.values_num; i++)
	{
		zbx_vmware_hv_t	hv_local;

		if (SUCCEED == vmware_service_init_hv(service, easyhandle, hvs.values[i], &hv_local, &data->error))
			zbx_hashset_insert(&data->hvs, &hv_local, sizeof(hv_local));
	}

	/* skip collection of event data if we don't know where we stopped last time or item can't accept values */
	if (ZBX_VMWARE_EVENT_KEY_UNINITIALIZED != service->eventlog_last_key &&
			SUCCEED != vmware_service_get_event_data(service, easyhandle, &data->events, &data->error))
	{
		goto clean;
	}

	if (ZBX_VMWARE_TYPE_VCENTER == service->type &&
			SUCCEED != vmware_service_get_cluster_list(easyhandle, &data->clusters, &data->error))
	{
		goto clean;
	}

	if (ZBX_VMWARE_TYPE_VCENTER != service->type)
		data->max_query_metrics = ZBX_VPXD_STATS_MAXQUERYMETRICS;
	else if (SUCCEED != vmware_service_get_maxquerymetrics(easyhandle, &data->max_query_metrics, &data->error))
		goto clean;

	ret = SUCCEED;
clean:
	curl_slist_free_all(headers);
	curl_easy_cleanup(easyhandle);

	zbx_vector_str_clear_ext(&hvs, zbx_ptr_free);
	zbx_vector_str_destroy(&hvs);
out:
	zbx_vmware_lock();

	/* remove UPDATING flag and set READY or FAILED flag */
	service->state &= ~(ZBX_VMWARE_STATE_MASK | ZBX_VMWARE_STATE_UPDATING);
	service->state |= (SUCCEED == ret) ? ZBX_VMWARE_STATE_READY : ZBX_VMWARE_STATE_FAILED;

	vmware_data_shared_free(service->data);
	service->data = vmware_data_shared_dup(data);

	service->lastcheck = time(NULL);

	vmware_service_update_perf_entities(service);

	zbx_vmware_unlock();

	vmware_data_free(data);

	zabbix_log(LOG_LEVEL_DEBUG, "End of %s():%s", __function_name, zbx_result_string(ret));
}

/******************************************************************************
 *                                                                            *
 * Function: vmware_service_process_perf_entity_data                          *
 *                                                                            *
 * Purpose: updates vmware performance statistics data                        *
 *                                                                            *
 * Parameters: pervalues - [OUT] the performance counter values               *
 *             doc       - [IN] the XML document containing performance       *
 *                              counter values for all entities               *
 *             node      - [IN] the XML node containing performance counter   *
 *                              values for the specified entity               *
 *                                                                            *
 * Return value: SUCCEED - the performance entity data was parsed             *
 *               FAIL    - the perofmance entity data did not contain valid   *
 *                         values                                             *
 *                                                                            *
 ******************************************************************************/
static int	vmware_service_process_perf_entity_data(zbx_vector_ptr_t *pervalues, xmlDoc *doc, xmlNode *node)
{
	const char			*__function_name = "vmware_service_process_perf_entity_data";

	xmlXPathContext			*xpathCtx;
	xmlXPathObject			*xpathObj;
	xmlNodeSetPtr			nodeset;
	char				*instance, *counter, *value;
	int				i, values = 0, ret = FAIL;
	zbx_vmware_perf_value_t		*perfvalue;

	zabbix_log(LOG_LEVEL_DEBUG, "In %s()", __function_name);

	xpathCtx = xmlXPathNewContext(doc);
	xpathCtx->node = node;

	if (NULL == (xpathObj = xmlXPathEvalExpression((xmlChar *)"*[local-name()='value']", xpathCtx)))
		goto out;

	if (0 != xmlXPathNodeSetIsEmpty(xpathObj->nodesetval))
		goto out;

	nodeset = xpathObj->nodesetval;

	for (i = 0; i < nodeset->nodeNr; i++)
	{
		value = zbx_xml_read_node_value(doc, nodeset->nodeTab[i], "*[local-name()='value'][last()]");
		instance = zbx_xml_read_node_value(doc, nodeset->nodeTab[i], "*[local-name()='id']"
				"/*[local-name()='instance']");
		counter = zbx_xml_read_node_value(doc, nodeset->nodeTab[i], "*[local-name()='id']"
				"/*[local-name()='counterId']");

		if (NULL != value && NULL != counter)
		{
			perfvalue = (zbx_vmware_perf_value_t *)zbx_malloc(NULL, sizeof(zbx_vmware_perf_value_t));

			ZBX_STR2UINT64(perfvalue->counterid, counter);
			perfvalue->instance = (NULL != instance ? instance : zbx_strdup(NULL, ""));
			perfvalue->value = value;

			zbx_vector_ptr_append(pervalues, perfvalue);

			if (FAIL == ret && 0 != strcmp(value, "-1"))
				ret = SUCCEED;

			instance = NULL;
			value = NULL;
		}

		zbx_free(counter);
		zbx_free(instance);
		zbx_free(value);
	}

out:
	if (NULL != xpathObj)
		xmlXPathFreeObject(xpathObj);

	xmlXPathFreeContext(xpathCtx);

	zabbix_log(LOG_LEVEL_DEBUG, "End of %s() values:%d", __function_name, values);

	return ret;
}

/******************************************************************************
 *                                                                            *
 * Function: vmware_service_parse_perf_data                                   *
 *                                                                            *
 * Purpose: updates vmware performance statistics data                        *
 *                                                                            *
 * Parameters: perfdata - [OUT] performance entity data                       *
 *             data     - [IN] the performance data                           *
 *                                                                            *
 ******************************************************************************/
static void	vmware_service_parse_perf_data(zbx_vector_ptr_t *perfdata, const char *xml)
{
	const char		*__function_name = "vmware_service_parse_perf_data";

	xmlDoc			*doc;
	xmlXPathContext		*xpathCtx;
	xmlXPathObject		*xpathObj;
	xmlNodeSetPtr		nodeset;
	int			i;

	zabbix_log(LOG_LEVEL_DEBUG, "In %s()", __function_name);

	if (NULL == (doc = xmlReadMemory(xml, strlen(xml), ZBX_VM_NONAME_XML, NULL, ZBX_XML_PARSE_OPTS)))
		goto out;

	xpathCtx = xmlXPathNewContext(doc);

	if (NULL == (xpathObj = xmlXPathEvalExpression((xmlChar *)"/*/*/*/*", xpathCtx)))
		goto clean;

	if (0 != xmlXPathNodeSetIsEmpty(xpathObj->nodesetval))
		goto clean;

	nodeset = xpathObj->nodesetval;

	for (i = 0; i < nodeset->nodeNr; i++)
	{
		zbx_vmware_perf_data_t 	*data;
		int			ret = FAIL;

		data = (zbx_vmware_perf_data_t *)zbx_malloc(NULL, sizeof(zbx_vmware_perf_data_t));

		data->id = zbx_xml_read_node_value(doc, nodeset->nodeTab[i], "*[local-name()='entity']");
		data->type = zbx_xml_read_node_value(doc, nodeset->nodeTab[i], "*[local-name()='entity']/@type");
		data->error = NULL;
		zbx_vector_ptr_create(&data->values);

		if (NULL != data->type && NULL != data->id)
			ret = vmware_service_process_perf_entity_data(&data->values, doc, nodeset->nodeTab[i]);

		if (SUCCEED == ret)
			zbx_vector_ptr_append(perfdata, data);
		else
			vmware_free_perfdata(data);
	}
clean:
	if (NULL != xpathObj)
		xmlXPathFreeObject(xpathObj);

	xmlXPathFreeContext(xpathCtx);
	xmlFreeDoc(doc);
out:
	zabbix_log(LOG_LEVEL_DEBUG, "End of %s()", __function_name);
}

/******************************************************************************
 *                                                                            *
 * Function: vmware_perf_data_add_error                                       *
 *                                                                            *
 * Purpose: adds error for the specified perf entity                          *
 *                                                                            *
 * Parameters: perfdata - [OUT] the collected performance counter data        *
 *             type     - [IN] the performance entity type (HostSystem,       *
 *                             (Datastore, VirtualMachine...)                 *
 *             id       - [IN] the performance entity id                      *
 *             error    - [IN] the error to add                               *
 *             instance - [IN] the performance counter instance name          *
 *             now      - [IN] the current timestamp                          *
 *                                                                            *
 * Comments: The performance counters are specified by their path:            *
 *             <group>/<key>[<rollup type>]                                   *
 *                                                                            *
 ******************************************************************************/
static void	vmware_perf_data_add_error(zbx_vector_ptr_t *perfdata, const char *type, const char *id,
		const char *error)
{
	zbx_vmware_perf_data_t	*data;

	data = zbx_malloc(NULL, sizeof(zbx_vmware_perf_data_t));

	data->type = zbx_strdup(NULL, type);
	data->id = zbx_strdup(NULL, id);
	data->error = zbx_strdup(NULL, error);
	zbx_vector_ptr_create(&data->values);

	zbx_vector_ptr_append(perfdata, data);
}

/******************************************************************************
 *                                                                            *
 * Function: vmware_service_parse_perf_data                                   *
 *                                                                            *
 * Purpose: updates vmware performance statistics data                        *
 *                                                                            *
 * Parameters: service  - [IN] the vmware service                             *
 *             perfdata - [IN] the performance data                           *
 *                                                                            *
 ******************************************************************************/
static void	vmware_service_copy_perf_data(zbx_vmware_service_t *service, zbx_vector_ptr_t *perfdata)
{
	const char			*__function_name = "vmware_service_copy_perf_data";

	int				i, j, index;
	zbx_vmware_perf_data_t		*data;
	zbx_vmware_perf_value_t		*value;
	zbx_vmware_perf_entity_t	*entity;
	zbx_vmware_perf_counter_t	*perfcounter;
	zbx_ptr_pair_t			perfvalue;

	zabbix_log(LOG_LEVEL_DEBUG, "In %s()", __function_name);

	for (i = 0; i < perfdata->values_num; i++)
	{
		data = (zbx_vmware_perf_data_t *)perfdata->values[i];

		if (NULL == (entity = zbx_vmware_service_get_perf_entity(service, data->type, data->id)))
			continue;

		if (NULL != data->error)
		{
			entity->error = vmware_shared_strdup(data->error);
			continue;
		}

		for (j = 0; j < data->values.values_num; j++)
		{
			value = (zbx_vmware_perf_value_t *)data->values.values[j];

			if (FAIL == (index = zbx_vector_ptr_bsearch(&entity->counters, &value->counterid,
					ZBX_DEFAULT_UINT64_PTR_COMPARE_FUNC)))
			{
				continue;
			}

			perfcounter = (zbx_vmware_perf_counter_t *)entity->counters.values[index];

			perfvalue.first = vmware_shared_strdup(value->instance);
			perfvalue.second = vmware_shared_strdup(value->value);

			zbx_vector_ptr_pair_append_ptr(&perfcounter->values, &perfvalue);
		}
	}

	zabbix_log(LOG_LEVEL_DEBUG, "End of %s()", __function_name);
}

/******************************************************************************
 *                                                                            *
 * Function: vmware_service_retrieve_perf_counters                            *
 *                                                                            *
 * Purpose: retrieves performance counter values from vmware service          *
 *                                                                            *
 * Parameters: service      - [IN] the vmware service                         *
 *             easyhandle   - [IN] prepared cURL connection handle            *
 *             entities     - [IN] the performance collector entities to      *
 *                                 retrieve counters for                      *
 *             counters_max - [IN] the maximum number of counters per query.  *
 *                                 0 - unlimited.                             *
 *             perfdata     - [OUT] the performance counter values            *
 *                                                                            *
 ******************************************************************************/
static void	vmware_service_retrieve_perf_counters(zbx_vmware_service_t *service, CURL *easyhandle,
		zbx_vector_ptr_t *entities, int counters_max, zbx_vector_ptr_t *perfdata)
{
	const char			*__function_name = "vmware_service_retrieve_perf_counters";

	char				*tmp = NULL, *error = NULL;
	size_t				tmp_alloc = 0, tmp_offset;
	int				i, j, err, opt, start_counter = 0;
	zbx_vmware_perf_entity_t	*entity;

	zabbix_log(LOG_LEVEL_DEBUG, "In %s() counters_max:%d", __function_name, counters_max);

	if (0 == counters_max)
		counters_max = INT_MAX;

	while (0 != entities->values_num)
	{
		int	counters_num = 0;

		tmp_offset = 0;
		zbx_strcpy_alloc(&tmp, &tmp_alloc, &tmp_offset, ZBX_POST_VSPHERE_HEADER);
		zbx_snprintf_alloc(&tmp, &tmp_alloc, &tmp_offset, "<ns0:QueryPerf>"
				"<ns0:_this type=\"PerformanceManager\">%s</ns0:_this>",
				vmware_service_objects[service->type].performance_manager);

		zbx_vmware_lock();

		for (i = entities->values_num - 1; 0 <= i && counters_num < counters_max;)
		{
			char	*id_esc;

			entity = (zbx_vmware_perf_entity_t *)entities->values[i];

			id_esc = xml_escape_dyn(entity->id);

			/* add entity performance counter request */
			zbx_snprintf_alloc(&tmp, &tmp_alloc, &tmp_offset, "<ns0:querySpec>"
					"<ns0:entity type=\"%s\">%s</ns0:entity>", entity->type, id_esc);

			zbx_free(id_esc);

			if (ZBX_VMWARE_PERF_INTERVAL_NONE == entity->refresh)
			{
				time_t	st_raw;
				struct	tm st;
				char	st_str[ZBX_XML_DATETIME];

				/* add startTime for entity performance counter request for decrease XML data load */
				st_raw = zbx_time() - SEC_PER_HOUR;
				st = *gmtime(&st_raw);
				strftime(st_str, sizeof(st_str), "%Y-%m-%dT%XZ", &st);
				zbx_snprintf_alloc(&tmp, &tmp_alloc, &tmp_offset, "<ns0:startTime>%s</ns0:startTime>",
						st_str);
			}

			zbx_snprintf_alloc(&tmp, &tmp_alloc, &tmp_offset, "<ns0:maxSample>1</ns0:maxSample>");

			for (j = start_counter; j < entity->counters.values_num && counters_num < counters_max; j++)
			{
				zbx_vmware_perf_counter_t	*counter;

				counter = (zbx_vmware_perf_counter_t *)entity->counters.values[j];

				zbx_snprintf_alloc(&tmp, &tmp_alloc, &tmp_offset,
						"<ns0:metricId><ns0:counterId>" ZBX_FS_UI64
						"</ns0:counterId><ns0:instance>%s</ns0:instance></ns0:metricId>",
						counter->counterid, entity->query_instance);

				counter->state |= ZBX_VMWARE_COUNTER_UPDATING;

				counters_num++;
			}

			if (j == entity->counters.values_num)
			{
				start_counter = 0;
				i--;
			}
			else
				start_counter = j;


			if (ZBX_VMWARE_PERF_INTERVAL_NONE != entity->refresh)
			{
				zbx_snprintf_alloc(&tmp, &tmp_alloc, &tmp_offset, "<ns0:intervalId>%d</ns0:intervalId>",
					entity->refresh);
			}

			zbx_snprintf_alloc(&tmp, &tmp_alloc, &tmp_offset, "</ns0:querySpec>");
		}

		zbx_vmware_unlock();

		zbx_strcpy_alloc(&tmp, &tmp_alloc, &tmp_offset, "</ns0:QueryPerf>");
		zbx_strcpy_alloc(&tmp, &tmp_alloc, &tmp_offset, ZBX_POST_VSPHERE_FOOTER);

		zabbix_log(LOG_LEVEL_TRACE, "%s() SOAP request: %s", __function_name, tmp);

		if (CURLE_OK != (err = curl_easy_setopt(easyhandle, opt = CURLOPT_POSTFIELDS, tmp)))
		{
			for (j = i + 1; j < entities->values_num; j++)
			{
				entity = (zbx_vmware_perf_entity_t *)entities->values[j];
				vmware_perf_data_add_error(perfdata, entity->type, entity->id, curl_easy_strerror(err));
			}

			break;
		}

		page.offset = 0;

		if (CURLE_OK != (err = curl_easy_perform(easyhandle)))
		{
			for (j = i + 1; j < entities->values_num; j++)
			{
				entity = (zbx_vmware_perf_entity_t *)entities->values[j];
				vmware_perf_data_add_error(perfdata, entity->type, entity->id, curl_easy_strerror(err));
			}

			break;
		}

		zabbix_log(LOG_LEVEL_TRACE, "%s() SOAP response: %s", __function_name, page.data);

		if (NULL != (error = zbx_xml_read_value(page.data, ZBX_XPATH_FAULTSTRING())))
		{
			for (j = i + 1; j < entities->values_num; j++)
			{
				entity = (zbx_vmware_perf_entity_t *)entities->values[j];
				vmware_perf_data_add_error(perfdata, entity->type, entity->id, error);
			}

			zbx_free(error);
			break;
		}

		/* parse performance data into local memory */
		vmware_service_parse_perf_data(perfdata, page.data);

		while (entities->values_num > i + 1)
			zbx_vector_ptr_remove_noorder(entities, entities->values_num - 1);
	}

	zbx_free(tmp);

	zabbix_log(LOG_LEVEL_DEBUG, "End of %s()", __function_name);
}

/******************************************************************************
 *                                                                            *
 * Function: vmware_service_update_perf                                       *
 *                                                                            *
 * Purpose: updates vmware statistics data                                    *
 *                                                                            *
 * Parameters: service      - [IN] the vmware service                         *
 *                                                                            *
 ******************************************************************************/
static void	vmware_service_update_perf(zbx_vmware_service_t *service)
{
	const char			*__function_name = "vmware_service_update_perf";

	CURL				*easyhandle = NULL;
	CURLoption			opt;
	CURLcode			err;
	struct curl_slist		*headers = NULL;
	int				i, ret = FAIL;
	char				*error = NULL;
	zbx_vector_ptr_t		entities, hist_entities;
	zbx_vmware_perf_entity_t	*entity;
	zbx_hashset_iter_t		iter;
	zbx_vector_ptr_t		perfdata;

	zabbix_log(LOG_LEVEL_DEBUG, "In %s() '%s'@'%s'", __function_name, service->username, service->url);

	zbx_vector_ptr_create(&entities);
	zbx_vector_ptr_create(&hist_entities);
	zbx_vector_ptr_create(&perfdata);

	if (NULL == (easyhandle = curl_easy_init()))
	{
		error = zbx_strdup(error, "cannot initialize cURL library");
		goto out;
	}

	headers = curl_slist_append(headers, ZBX_XML_HEADER1);
	headers = curl_slist_append(headers, ZBX_XML_HEADER2);

	if (CURLE_OK != (err = curl_easy_setopt(easyhandle, opt = CURLOPT_HTTPHEADER, headers)))
	{
		error = zbx_dsprintf(error, "Cannot set cURL option %d: %s.", (int)opt, curl_easy_strerror(err));
		goto clean;
	}

	if (SUCCEED != vmware_service_authenticate(service, easyhandle, &error))
		goto clean;

	/* update performance counter refresh rate for entities */

	zbx_vmware_lock();

	zbx_hashset_iter_reset(&service->entities, &iter);
	while (NULL != (entity = (zbx_vmware_perf_entity_t *)zbx_hashset_iter_next(&iter)))
	{
		/* remove old entities */
		if (0 != entity->last_seen && entity->last_seen < service->lastcheck)
		{
			vmware_shared_perf_entity_clean(entity);
			zbx_hashset_iter_remove(&iter);
			continue;
		}

		if (ZBX_VMWARE_PERF_INTERVAL_UNKNOWN != entity->refresh)
			continue;

		/* Entities are removed only during performance counter update and no two */
		/* performance counter updates for one service can happen simultaneously. */
		/* This means for refresh update we can safely use reference to entity    */
		/* outside vmware lock.                                                   */
		zbx_vector_ptr_append(&entities, entity);
	}

	zbx_vmware_unlock();

	/* get refresh rates */
	for (i = 0; i < entities.values_num; i++)
	{
		entity = entities.values[i];

		if (SUCCEED != vmware_service_get_perf_counter_refreshrate(service, easyhandle, entity->type,
				entity->id, &entity->refresh, &error))
		{
			zabbix_log(LOG_LEVEL_WARNING, "cannot get refresh rate for %s \"%s\": %s", entity->type,
					entity->id, error);
			zbx_free(error);
		}
	}

	zbx_vector_ptr_clear(&entities);

	zbx_vmware_lock();

	zbx_hashset_iter_reset(&service->entities, &iter);
	while (NULL != (entity = (zbx_vmware_perf_entity_t *)zbx_hashset_iter_next(&iter)))
	{
		if (ZBX_VMWARE_PERF_INTERVAL_UNKNOWN == entity->refresh)
		{
			zabbix_log(LOG_LEVEL_DEBUG, "skipping performance entity with zero refresh rate "
					"type:%s id:%s", entity->type, entity->id);
			continue;
		}

		if (ZBX_VMWARE_PERF_INTERVAL_NONE == entity->refresh)
			zbx_vector_ptr_append(&hist_entities, entity);
		else
			zbx_vector_ptr_append(&entities, entity);
	}

	zbx_vmware_unlock();

	vmware_service_retrieve_perf_counters(service, easyhandle, &entities, 0, &perfdata);
	vmware_service_retrieve_perf_counters(service, easyhandle, &hist_entities, service->data->max_query_metrics,
			&perfdata);

	ret = SUCCEED;
clean:
	curl_slist_free_all(headers);
	curl_easy_cleanup(easyhandle);
out:
	zbx_vmware_lock();

	if (FAIL == ret)
	{
		zbx_hashset_iter_reset(&service->entities, &iter);
		while (NULL != (entity = zbx_hashset_iter_next(&iter)))
			entity->error = vmware_shared_strdup(error);

		zbx_free(error);
	}
	else
	{
		/* clean old performance data and copy the new data into shared memory */
		vmware_entities_shared_clean_stats(&service->entities);
		vmware_service_copy_perf_data(service, &perfdata);
	}

	service->state &= ~(ZBX_VMWARE_STATE_UPDATING_PERF);
	service->lastperfcheck = time(NULL);

	zbx_vmware_unlock();

	zbx_vector_ptr_clear_ext(&perfdata, (zbx_mem_free_func_t)vmware_free_perfdata);
	zbx_vector_ptr_destroy(&perfdata);

	zbx_vector_ptr_destroy(&hist_entities);
	zbx_vector_ptr_destroy(&entities);

	zabbix_log(LOG_LEVEL_DEBUG, "End of %s(): processed " ZBX_FS_SIZE_T " bytes of data", __function_name,
			(zbx_fs_size_t)page.offset);
}

/******************************************************************************
 *                                                                            *
 * Function: vmware_service_remove                                            *
 *                                                                            *
 * Purpose: removes vmware service                                            *
 *                                                                            *
 * Parameters: service      - [IN] the vmware service                         *
 *                                                                            *
 ******************************************************************************/
static void	vmware_service_remove(zbx_vmware_service_t *service)
{
	const char	*__function_name = "vmware_service_remove";
	int		index;

	zabbix_log(LOG_LEVEL_DEBUG, "In %s() '%s'@'%s'", __function_name, service->username, service->url);

	zbx_vmware_lock();

	if (FAIL != (index = zbx_vector_ptr_search(&vmware->services, &service, ZBX_DEFAULT_PTR_COMPARE_FUNC)))
	{
		zbx_vector_ptr_remove(&vmware->services, index);
		vmware_service_shared_free(service);
	}

	zbx_vmware_unlock();

	zabbix_log(LOG_LEVEL_DEBUG, "End of %s()", __function_name);
}

/*
 * Public API
 */

/******************************************************************************
 *                                                                            *
 * Function: vmware_get_service                                               *
 *                                                                            *
 * Purpose: gets vmware service object                                        *
 *                                                                            *
 * Parameters: url      - [IN] the vmware service URL                         *
 *             username - [IN] the vmware service username                    *
 *             password - [IN] the vmware service password                    *
 *                                                                            *
 * Return value: the requested service object or NULL if the object is not    *
 *               yet ready.                                                   *
 *                                                                            *
 * Comments: vmware lock must be locked with zbx_vmware_lock() function       *
 *           before calling this function.                                    *
 *           If the service list does not contain the requested service object*
 *           then a new object is created, marked as new, added to the list   *
 *           and a NULL value is returned.                                    *
 *           If the object is in list, but is not yet updated also a NULL     *
 *           value is returned.                                               *
 *                                                                            *
 ******************************************************************************/
zbx_vmware_service_t	*zbx_vmware_get_service(const char* url, const char* username, const char* password)
{
	const char		*__function_name = "zbx_vmware_get_service";

	int			i, now;
	zbx_vmware_service_t	*service = NULL;

	zabbix_log(LOG_LEVEL_DEBUG, "In %s() '%s'@'%s'", __function_name, username, url);

	if (NULL == vmware)
		goto out;

	now = time(NULL);

	for (i = 0; i < vmware->services.values_num; i++)
	{
		service = (zbx_vmware_service_t *)vmware->services.values[i];

		if (0 == strcmp(service->url, url) && 0 == strcmp(service->username, username) &&
				0 == strcmp(service->password, password))
		{
			service->lastaccess = now;

			/* return NULL if the service is not ready yet */
			if (0 == (service->state & (ZBX_VMWARE_STATE_READY | ZBX_VMWARE_STATE_FAILED)))
				service = NULL;

			goto out;
		}
	}

	service = (zbx_vmware_service_t *)__vm_mem_malloc_func(NULL, sizeof(zbx_vmware_service_t));
	memset(service, 0, sizeof(zbx_vmware_service_t));

	service->url = vmware_shared_strdup(url);
	service->username = vmware_shared_strdup(username);
	service->password = vmware_shared_strdup(password);
	service->type = ZBX_VMWARE_TYPE_UNKNOWN;
	service->state = ZBX_VMWARE_STATE_NEW;
	service->lastaccess = now;
	service->eventlog_last_key = ZBX_VMWARE_EVENT_KEY_UNINITIALIZED;

	zbx_hashset_create_ext(&service->entities, 100, vmware_perf_entity_hash_func,  vmware_perf_entity_compare_func,
			NULL, __vm_mem_malloc_func, __vm_mem_realloc_func, __vm_mem_free_func);

	zbx_hashset_create_ext(&service->counters, ZBX_VMWARE_COUNTERS_INIT_SIZE, vmware_counter_hash_func,
			vmware_counter_compare_func, NULL, __vm_mem_malloc_func, __vm_mem_realloc_func,
			__vm_mem_free_func);

	zbx_vector_ptr_append(&vmware->services, service);

	/* new service does not have any data - return NULL */
	service = NULL;
out:
	zabbix_log(LOG_LEVEL_DEBUG, "End of %s():%s", __function_name,
			zbx_result_string(NULL != service ? SUCCEED : FAIL));

	return service;
}


/******************************************************************************
 *                                                                            *
 * Function: zbx_vmware_service_get_counterid                                 *
 *                                                                            *
 * Purpose: gets vmware performance counter id by the path                    *
 *                                                                            *
 * Parameters: service   - [IN] the vmware service                            *
 *             path      - [IN] the path of counter to retrieve in format     *
 *                              <group>/<key>[<rollup type>]                  *
 *             counterid - [OUT] the counter id                               *
 *                                                                            *
 * Return value: SUCCEED if the counter was found, FAIL otherwise             *
 *                                                                            *
 ******************************************************************************/
int	zbx_vmware_service_get_counterid(zbx_vmware_service_t *service, const char *path,
		zbx_uint64_t *counterid)
{
#if defined(HAVE_LIBXML2) && defined(HAVE_LIBCURL)
	const char		*__function_name = "zbx_vmware_service_get_perfcounterid";
	zbx_vmware_counter_t	*counter;
	int			ret = FAIL;

	zabbix_log(LOG_LEVEL_DEBUG, "In %s() path:%s", __function_name, path);

	if (NULL == (counter = (zbx_vmware_counter_t *)zbx_hashset_search(&service->counters, &path)))
		goto out;

	*counterid = counter->id;

	zabbix_log(LOG_LEVEL_DEBUG, "%s() counterid:" ZBX_FS_UI64, __function_name, *counterid);

	ret = SUCCEED;
out:
	zabbix_log(LOG_LEVEL_DEBUG, "End of %s():%s", __function_name, zbx_result_string(ret));

	return ret;
#else
	return FAIL;
#endif
}

/******************************************************************************
 *                                                                            *
 * Function: zbx_vmware_service_add_perf_counter                              *
 *                                                                            *
 * Purpose: start monitoring performance counter of the specified entity      *
 *                                                                            *
 * Parameters: service   - [IN] the vmware service                            *
 *             type      - [IN] the entity type                               *
 *             id        - [IN] the entity id                                 *
 *             counterid - [IN] the performance counter id                    *
 *             instance  - [IN] the performance counter instance name         *
 *                                                                            *
 * Return value: SUCCEED - the entity counter was added to monitoring list.   *
 *               FAIL    - the performance counter of the specified entity    *
 *                         is already being monitored.                        *
 *                                                                            *
 ******************************************************************************/
int	zbx_vmware_service_add_perf_counter(zbx_vmware_service_t *service, const char *type, const char *id,
		zbx_uint64_t counterid, const char *instance)
{
	const char			*__function_name = "zbx_vmware_service_start_monitoring";
	zbx_vmware_perf_entity_t	*pentity, entity;
	int				ret = FAIL;

	zabbix_log(LOG_LEVEL_DEBUG, "In %s() type:%s id:%s counterid:" ZBX_FS_UI64, __function_name, type, id,
			counterid);

	if (NULL == (pentity = zbx_vmware_service_get_perf_entity(service, type, id)))
	{
		entity.refresh = ZBX_VMWARE_PERF_INTERVAL_UNKNOWN;
		entity.last_seen = 0;
		entity.query_instance = vmware_shared_strdup(instance);
		entity.type = vmware_shared_strdup(type);
		entity.id = vmware_shared_strdup(id);
		entity.error = NULL;
		zbx_vector_ptr_create_ext(&entity.counters, __vm_mem_malloc_func, __vm_mem_realloc_func,
				__vm_mem_free_func);

		pentity = (zbx_vmware_perf_entity_t *)zbx_hashset_insert(&service->entities, &entity, sizeof(zbx_vmware_perf_entity_t));
	}

	if (FAIL == zbx_vector_ptr_search(&pentity->counters, &counterid, ZBX_DEFAULT_UINT64_PTR_COMPARE_FUNC))
	{
		vmware_counters_add_new(&pentity->counters, counterid);
		zbx_vector_ptr_sort(&pentity->counters, ZBX_DEFAULT_UINT64_PTR_COMPARE_FUNC);

		ret = SUCCEED;
	}

	zabbix_log(LOG_LEVEL_DEBUG, "End of %s():%s", __function_name, zbx_result_string(ret));

	return ret;
}

/******************************************************************************
 *                                                                            *
 * Function: zbx_vmware_service_get_perf_entity                               *
 *                                                                            *
 * Purpose: gets performance entity by type and id                            *
 *                                                                            *
 * Parameters: service - [IN] the vmware service                              *
 *             type    - [IN] the performance entity type                     *
 *             id      - [IN] the performance entity id                       *
 *                                                                            *
 * Return value: the performance entity or NULL if not found                  *
 *                                                                            *
 ******************************************************************************/
zbx_vmware_perf_entity_t	*zbx_vmware_service_get_perf_entity(zbx_vmware_service_t *service, const char *type,
		const char *id)
{
	const char			*__function_name = "zbx_vmware_service_get_perf_entity";

	zbx_vmware_perf_entity_t	*pentity, entity = {.type = (char *)type, .id = (char *)id};

	zabbix_log(LOG_LEVEL_DEBUG, "In %s() type:%s id:%s", __function_name, type, id);

	pentity = (zbx_vmware_perf_entity_t *)zbx_hashset_search(&service->entities, &entity);

	zabbix_log(LOG_LEVEL_DEBUG, "End of %s() entity:%p", __function_name, (void *)pentity);

	return pentity;
}
#endif

/******************************************************************************
 *                                                                            *
 * Function: zbx_vmware_init                                                  *
 *                                                                            *
 * Purpose: initializes vmware collector service                              *
 *                                                                            *
 * Comments: This function must be called before worker threads are forked.   *
 *                                                                            *
 ******************************************************************************/
int	zbx_vmware_init(char **error)
{
	const char	*__function_name = "zbx_vmware_init";

	int		ret = FAIL;
	zbx_uint64_t	size_reserved;

	zabbix_log(LOG_LEVEL_DEBUG, "In %s()", __function_name);

	if (SUCCEED != zbx_mutex_create(&vmware_lock, ZBX_MUTEX_VMWARE, error))
		goto out;

	size_reserved = zbx_mem_required_size(1, "vmware cache size", "VMwareCacheSize");

	CONFIG_VMWARE_CACHE_SIZE -= size_reserved;

	if (SUCCEED != zbx_mem_create(&vmware_mem, CONFIG_VMWARE_CACHE_SIZE, "vmware cache size", "VMwareCacheSize", 0,
			error))
	{
		goto out;
	}

	vmware = (zbx_vmware_t *)__vm_mem_malloc_func(NULL, sizeof(zbx_vmware_t));
	memset(vmware, 0, sizeof(zbx_vmware_t));

	VMWARE_VECTOR_CREATE(&vmware->services, ptr);
#if defined(HAVE_LIBXML2) && defined(HAVE_LIBCURL)
	zbx_hashset_create_ext(&vmware->strpool, 100, vmware_strpool_hash_func, vmware_strpool_compare_func, NULL,
		__vm_mem_malloc_func, __vm_mem_realloc_func, __vm_mem_free_func);
#endif
	ret = SUCCEED;
out:
	zabbix_log(LOG_LEVEL_DEBUG, "End of %s()", __function_name);

	return ret;
}

/******************************************************************************
 *                                                                            *
 * Function: zbx_vmware_destroy                                               *
 *                                                                            *
 * Purpose: destroys vmware collector service                                 *
 *                                                                            *
 ******************************************************************************/
void	zbx_vmware_destroy(void)
{
	const char	*__function_name = "zbx_vmware_destroy";

	zabbix_log(LOG_LEVEL_DEBUG, "In %s()", __function_name);
#if defined(HAVE_LIBXML2) && defined(HAVE_LIBCURL)
	zbx_hashset_destroy(&vmware->strpool);
#endif
	zbx_mutex_destroy(&vmware_lock);

	zabbix_log(LOG_LEVEL_DEBUG, "End of %s()", __function_name);
}

#define	ZBX_VMWARE_TASK_NONE		0
#define	ZBX_VMWARE_TASK_IDLE		1
#define	ZBX_VMWARE_TASK_UPDATE		2
#define	ZBX_VMWARE_TASK_UPDATE_PERF	3
#define	ZBX_VMWARE_TASK_REMOVE		4

/******************************************************************************
 *                                                                            *
 * Function: main_vmware_loop                                                 *
 *                                                                            *
 * Purpose: the vmware collector main loop                                    *
 *                                                                            *
 ******************************************************************************/
ZBX_THREAD_ENTRY(vmware_thread, args)
{
#if defined(HAVE_LIBXML2) && defined(HAVE_LIBCURL)
	int			i, now, task, next_update, updated_services = 0, removed_services = 0,
				old_updated_services = 0, old_removed_services = 0, sleeptime = -1;
	zbx_vmware_service_t	*service = NULL;
	double			sec, total_sec = 0.0, old_total_sec = 0.0;
	time_t			last_stat_time;

	process_type = ((zbx_thread_args_t *)args)->process_type;
	server_num = ((zbx_thread_args_t *)args)->server_num;
	process_num = ((zbx_thread_args_t *)args)->process_num;

	zabbix_log(LOG_LEVEL_INFORMATION, "%s #%d started [%s #%d]", get_program_type_string(program_type),
			server_num, get_process_type_string(process_type), process_num);

#define STAT_INTERVAL	5	/* if a process is busy and does not sleep then update status not faster than */
				/* once in STAT_INTERVAL seconds */

	last_stat_time = time(NULL);

	for (;;)
	{
		zbx_handle_log();

		if (0 != sleeptime)
		{
			zbx_setproctitle("%s #%d [updated %d, removed %d VMware services in " ZBX_FS_DBL " sec, "
					"querying VMware services]", get_process_type_string(process_type), process_num,
					old_updated_services, old_removed_services, old_total_sec);
		}

		sec = zbx_time();

		do
		{
			task = ZBX_VMWARE_TASK_IDLE;

			now = time(NULL);
			next_update = now + POLLER_DELAY;

			zbx_vmware_lock();

			/* find a task to be performed on a vmware service */
			for (i = 0; i < vmware->services.values_num; i++)
			{
				service = (zbx_vmware_service_t *)vmware->services.values[i];

				/* check if the service isn't used and should be removed */
				if (0 == (service->state & ZBX_VMWARE_STATE_BUSY) &&
						now - service->lastaccess > ZBX_VMWARE_SERVICE_TTL)
				{
					service->state |= ZBX_VMWARE_STATE_REMOVING;
					task = ZBX_VMWARE_TASK_REMOVE;
					break;
				}

				/* check if the performance statistics should be updated */
				if (0 != (service->state & ZBX_VMWARE_STATE_READY) &&
						0 == (service->state & ZBX_VMWARE_STATE_UPDATING_PERF) &&
						now - service->lastperfcheck >= ZBX_VMWARE_PERF_UPDATE_PERIOD)
				{
					service->state |= ZBX_VMWARE_STATE_UPDATING_PERF;
					task = ZBX_VMWARE_TASK_UPDATE_PERF;
					break;
				}

				/* check if the service data should be updated */
				if (0 == (service->state & ZBX_VMWARE_STATE_UPDATING) &&
						now - service->lastcheck >= ZBX_VMWARE_CACHE_UPDATE_PERIOD)
				{
					service->state |= ZBX_VMWARE_STATE_UPDATING;
					task = ZBX_VMWARE_TASK_UPDATE;
					break;
				}

				/* don't calculate nextcheck for services that are already updating something */
				if (0 != (service->state & ZBX_VMWARE_STATE_BUSY))
						continue;

				/* calculate next service update time */

				if (service->lastcheck + ZBX_VMWARE_CACHE_UPDATE_PERIOD < next_update)
					next_update = service->lastcheck + ZBX_VMWARE_CACHE_UPDATE_PERIOD;

				if (0 != (service->state & ZBX_VMWARE_STATE_READY))
				{
					if (service->lastperfcheck + ZBX_VMWARE_PERF_UPDATE_PERIOD < next_update)
						next_update = service->lastperfcheck + ZBX_VMWARE_PERF_UPDATE_PERIOD;
				}
			}

			zbx_vmware_unlock();

			switch (task)
			{
				case ZBX_VMWARE_TASK_UPDATE:
					vmware_service_update(service);
					updated_services++;
					break;
				case ZBX_VMWARE_TASK_UPDATE_PERF:
					vmware_service_update_perf(service);
					updated_services++;
					break;
				case ZBX_VMWARE_TASK_REMOVE:
					vmware_service_remove(service);
					removed_services++;
					break;
			}
		}
		while (ZBX_VMWARE_TASK_IDLE != task);

		total_sec += zbx_time() - sec;
		now = time(NULL);

		sleeptime = 0 < next_update - now ? next_update - now : 0;

		if (0 != sleeptime || STAT_INTERVAL <= time(NULL) - last_stat_time)
		{
			if (0 == sleeptime)
			{
				zbx_setproctitle("%s #%d [updated %d, removed %d VMware services in " ZBX_FS_DBL " sec,"
						" querying VMware services]", get_process_type_string(process_type),
						process_num, updated_services, removed_services, total_sec);
			}
			else
			{
				zbx_setproctitle("%s #%d [updated %d, removed %d VMware services in " ZBX_FS_DBL " sec,"
						" idle %d sec]", get_process_type_string(process_type), process_num,
						updated_services, removed_services, total_sec, sleeptime);
				old_updated_services = updated_services;
				old_removed_services = removed_services;
				old_total_sec = total_sec;
			}
			updated_services = 0;
			removed_services = 0;
			total_sec = 0.0;
			last_stat_time = time(NULL);
		}

		zbx_sleep_loop(sleeptime);

#if !defined(_WINDOWS) && defined(HAVE_RESOLV_H)
		zbx_update_resolver_conf();	/* handle /etc/resolv.conf update */
#endif
	}
#undef STAT_INTERVAL
#else
	ZBX_UNUSED(args);
	THIS_SHOULD_NEVER_HAPPEN;
	zbx_thread_exit(EXIT_SUCCESS);
#endif
}

/******************************************************************************
 *                                                                            *
 * Function: zbx_vmware_lock                                                  *
 *                                                                            *
 * Purpose: locks vmware collector                                            *
 *                                                                            *
 ******************************************************************************/
void	zbx_vmware_lock(void)
{
	zbx_mutex_lock(vmware_lock);
}

/******************************************************************************
 *                                                                            *
 * Function: zbx_vmware_unlock                                                *
 *                                                                            *
 * Purpose: unlocks vmware collector                                          *
 *                                                                            *
 ******************************************************************************/
void	zbx_vmware_unlock(void)
{
	zbx_mutex_unlock(vmware_lock);
}

/******************************************************************************
 *                                                                            *
 * Function: zbx_vmware_get_statistics                                        *
 *                                                                            *
 * Purpose: gets vmware collector statistics                                  *
 *                                                                            *
 * Parameters: stats   - [OUT] the vmware collector statistics                *
 *                                                                            *
 * Return value: SUCCEEED - the statistics were retrieved successfully        *
 *               FAIL     - no vmware collectors are running                  *
 *                                                                            *
 ******************************************************************************/
int	zbx_vmware_get_statistics(zbx_vmware_stats_t *stats)
{
	if (NULL == vmware_mem)
		return FAIL;

	zbx_vmware_lock();

	stats->memory_total = vmware_mem->total_size;
	stats->memory_used = vmware_mem->total_size - vmware_mem->free_size;

	zbx_vmware_unlock();

	return SUCCEED;
}

#if defined(HAVE_LIBXML2) && defined(HAVE_LIBCURL)

/*
 * XML support
 */
/******************************************************************************
 *                                                                            *
 * Function: libxml_handle_error                                              *
 *                                                                            *
 * Purpose: libxml2 callback function for error handle                        *
 *                                                                            *
 * Parameters: user_data - [IN/OUT] the user context                          *
 *             err       - [IN] the libxml2 error message                     *
 *                                                                            *
 ******************************************************************************/
static void	libxml_handle_error(void *user_data, xmlErrorPtr err)
{
	ZBX_UNUSED(user_data);
	ZBX_UNUSED(err);
}

/******************************************************************************
 *                                                                            *
 * Function: zbx_xml_try_read_value                                           *
 *                                                                            *
 * Purpose: retrieve a value from xml data and return status of operation     *
 *                                                                            *
 * Parameters: data   - [IN] XML data                                         *
 *             xpath  - [IN] XML XPath                                        *
 *             value  - [OUT] selected xml node value                         *
 *             error  - [OUT] error of xml or xpath formats                   *
 *                                                                            *
 * Return: SUCCEED - select xpath successfully, result stored in 'value'      *
 *         FAIL - failed select xpath expression                              *
 *                                                                            *
 ******************************************************************************/
int	zbx_xml_try_read_value(const char *data, const char *xpath, char **value, char **error)
{
	xmlDoc		*doc;
	xmlXPathContext	*xpathCtx;
	xmlXPathObject	*xpathObj;
	xmlNodeSetPtr	nodeset;
	xmlChar		*val;
	int		ret = FAIL;

	if (NULL == data)
		goto out;

	xmlSetStructuredErrorFunc(NULL, &libxml_handle_error);

	if (NULL == (doc = xmlReadMemory(data, strlen(data), ZBX_VM_NONAME_XML, NULL, ZBX_XML_PARSE_OPTS)))
	{
		if (NULL != error)
			*error = zbx_dsprintf(*error, "Received response has no valid XML data.");

		xmlSetStructuredErrorFunc(NULL, NULL);
		goto out;
	}

	xpathCtx = xmlXPathNewContext(doc);

	if (NULL == (xpathObj = xmlXPathEvalExpression((const xmlChar *)xpath, xpathCtx)))
	{
		if (NULL != error)
			*error = zbx_dsprintf(*error, "Invalid xpath expression: \"%s\".", xpath);

		goto clean;
	}

	ret = SUCCEED;

	if (0 != xmlXPathNodeSetIsEmpty(xpathObj->nodesetval))
		goto clean;

	nodeset = xpathObj->nodesetval;

	if (NULL != (val = xmlNodeListGetString(doc, nodeset->nodeTab[0]->xmlChildrenNode, 1)))
	{
		*value = zbx_strdup(NULL, (const char *)val);
		xmlFree(val);
	}
clean:
	if (NULL != xpathObj)
		xmlXPathFreeObject(xpathObj);

	xmlSetStructuredErrorFunc(NULL, NULL);
	xmlXPathFreeContext(xpathCtx);
	xmlFreeDoc(doc);
out:
	return ret;
}

/******************************************************************************
 *                                                                            *
 * Function: zbx_xml_read_value                                               *
 *                                                                            *
 * Purpose: retrieve a value from xml data                                    *
 *                                                                            *
 * Parameters: data   - [IN] XML data                                         *
 *             xpath  - [IN] XML XPath                                        *
 *                                                                            *
 * Return: The allocated value string or NULL if the xml data does not        *
 *         contain the value specified by xpath.                              *
 *                                                                            *
 ******************************************************************************/
char	*zbx_xml_read_value(const char *data, const char *xpath)
{
	char	*value = NULL;

	zbx_xml_try_read_value(data, xpath, &value, NULL);
	return value;
}

/******************************************************************************
 *                                                                            *
 * Function: zbx_xml_read_node_value                                          *
 *                                                                            *
 * Purpose: retrieve a value from xml data relative to the specified node     *
 *                                                                            *
 * Parameters: doc    - [IN] the XML document                                 *
 *             node   - [IN] the XML node                                     *
 *             xpath  - [IN] the XML XPath                                    *
 *                                                                            *
 * Return: The allocated value string or NULL if the xml data does not        *
 *         contain the value specified by xpath.                              *
 *                                                                            *
 ******************************************************************************/
static char	*zbx_xml_read_node_value(xmlDoc *doc, xmlNode *node, const char *xpath)
{
	xmlXPathContext	*xpathCtx;
	xmlXPathObject	*xpathObj;
	xmlNodeSetPtr	nodeset;
	xmlChar		*val;
	char		*value = NULL;

	xpathCtx = xmlXPathNewContext(doc);

	xpathCtx->node = node;

	if (NULL == (xpathObj = xmlXPathEvalExpression((const xmlChar *)xpath, xpathCtx)))
		goto clean;

	if (0 != xmlXPathNodeSetIsEmpty(xpathObj->nodesetval))
		goto clean;

	nodeset = xpathObj->nodesetval;

	if (NULL != (val = xmlNodeListGetString(doc, nodeset->nodeTab[0]->xmlChildrenNode, 1)))
	{
		value = zbx_strdup(NULL, (const char *)val);
		xmlFree(val);
	}
clean:
	if (NULL != xpathObj)
		xmlXPathFreeObject(xpathObj);

	xmlXPathFreeContext(xpathCtx);

	return value;
}

/******************************************************************************
 *                                                                            *
 * Function: zbx_xml_read_values                                              *
 *                                                                            *
 * Purpose: populate array of values from a xml data                          *
 *                                                                            *
 * Parameters: data   - [IN] XML data                                         *
 *             xpath  - [IN] XML XPath                                        *
 *             values - [OUT] list of requested values                        *
 *                                                                            *
 * Return: Upon successful completion the function return SUCCEED.            *
 *         Otherwise, FAIL is returned.                                       *
 *                                                                            *
 ******************************************************************************/
int	zbx_xml_read_values(const char *data, const char *xpath, zbx_vector_str_t *values)
{
	xmlDoc		*doc;
	xmlXPathContext	*xpathCtx;
	xmlXPathObject	*xpathObj;
	xmlNodeSetPtr	nodeset;
	xmlChar		*val;
	int		i, ret = FAIL;

	if (NULL == data)
		goto out;

	if (NULL == (doc = xmlReadMemory(data, strlen(data), ZBX_VM_NONAME_XML, NULL, ZBX_XML_PARSE_OPTS)))
		goto out;

	xpathCtx = xmlXPathNewContext(doc);

	if (NULL == (xpathObj = xmlXPathEvalExpression((xmlChar *)xpath, xpathCtx)))
		goto clean;

	if (0 != xmlXPathNodeSetIsEmpty(xpathObj->nodesetval))
		goto clean;

	nodeset = xpathObj->nodesetval;

	for (i = 0; i < nodeset->nodeNr; i++)
	{
		if (NULL != (val = xmlNodeListGetString(doc, nodeset->nodeTab[i]->xmlChildrenNode, 1)))
		{
			zbx_vector_str_append(values, zbx_strdup(NULL, (const char *)val));
			xmlFree(val);
		}
	}

	ret = SUCCEED;
clean:
	if (NULL != xpathObj)
		xmlXPathFreeObject(xpathObj);

	xmlXPathFreeContext(xpathCtx);
	xmlFreeDoc(doc);
out:
	return ret;
}

#endif<|MERGE_RESOLUTION|>--- conflicted
+++ resolved
@@ -1474,14 +1474,7 @@
 				vmware_service_objects[ZBX_VMWARE_TYPE_VCENTER].session_manager,
 				username_esc, password_esc);
 
-<<<<<<< HEAD
 		if (SUCCEED != zbx_http_post(easyhandle, xml, error))
-=======
-		if (CURLE_OK != (err = curl_easy_setopt(easyhandle, opt = CURLOPT_POSTFIELDS, xml)))
-		{
-			*error = zbx_dsprintf(*error, "Cannot set cURL option %d: %s.", (int)opt,
-					curl_easy_strerror(err));
->>>>>>> 4a178796
 			goto out;
 
 		zabbix_log(LOG_LEVEL_TRACE, "%s() SOAP response: %s", __function_name, page.data);
@@ -1519,21 +1512,7 @@
 	zbx_snprintf(xml, sizeof(xml), ZBX_POST_VMWARE_AUTH, vmware_service_objects[service->type].session_manager,
 			username_esc, password_esc);
 
-<<<<<<< HEAD
 	if (SUCCEED != zbx_http_post(easyhandle, xml, error))
-=======
-	if (CURLE_OK != (err = curl_easy_setopt(easyhandle, opt = CURLOPT_POSTFIELDS, xml)))
-	{
-		*error = zbx_dsprintf(*error, "Cannot set cURL option %d: %s.", (int)opt, curl_easy_strerror(err));
-		goto out;
-	}
-
-	page.offset = 0;
-
-	if (CURLE_OK != (err = curl_easy_perform(easyhandle)))
-	{
-		*error = zbx_strdup(*error, curl_easy_strerror(err));
->>>>>>> 4a178796
 		goto out;
 
 	zabbix_log(LOG_LEVEL_TRACE, "%s() SOAP response: %s", __function_name, page.data);
@@ -1704,13 +1683,7 @@
 	const char	*__function_name = "vmware_service_get_contents";
 	int		ret = FAIL;
 
-<<<<<<< HEAD
 	if (SUCCEED != zbx_http_post(easyhandle, ZBX_POST_VMWARE_CONTENTS, error))
-=======
-	if (CURLE_OK != (err = curl_easy_setopt(easyhandle, opt = CURLOPT_POSTFIELDS, ZBX_POST_VMWARE_CONTENTS)))
-	{
-		*error = zbx_dsprintf(*error, "Cannot set cURL option %d: %s.", (int)opt, curl_easy_strerror(err));
->>>>>>> 4a178796
 		goto out;
 
 	zabbix_log(LOG_LEVEL_TRACE, "%s() SOAP response: %s", __function_name, page.data);
@@ -1771,21 +1744,7 @@
 
 	zbx_free(id_esc);
 
-<<<<<<< HEAD
 	if (SUCCEED != zbx_http_post(easyhandle, tmp, error))
-=======
-	if (CURLE_OK != (err = curl_easy_setopt(easyhandle, opt = CURLOPT_POSTFIELDS, tmp)))
-	{
-		*error = zbx_dsprintf(*error, "Cannot set cURL option %d: %s.", (int)opt, curl_easy_strerror(err));
-		goto out;
-	}
-
-	page.offset = 0;
-
-	if (CURLE_OK != (err = curl_easy_perform(easyhandle)))
-	{
-		*error = zbx_strdup(*error, curl_easy_strerror(err));
->>>>>>> 4a178796
 		goto out;
 
 	zabbix_log(LOG_LEVEL_TRACE, "%s() SOAP response: %s", __function_name, page.data);
@@ -1868,21 +1827,7 @@
 			vmware_service_objects[service->type].property_collector,
 			vmware_service_objects[service->type].performance_manager);
 
-<<<<<<< HEAD
 	if (SUCCEED != zbx_http_post(easyhandle, tmp, error))
-=======
-	if (CURLE_OK != (err = curl_easy_setopt(easyhandle, opts = CURLOPT_POSTFIELDS, tmp)))
-	{
-		*error = zbx_dsprintf(*error, "Cannot set cURL option %d: %s.", (int)opts, curl_easy_strerror(err));
-		goto out;
-	}
-
-	page.offset = 0;
-
-	if (CURLE_OK != (err = curl_easy_perform(easyhandle)))
-	{
-		*error = zbx_strdup(*error, curl_easy_strerror(err));
->>>>>>> 4a178796
 		goto out;
 
 	if (NULL != (*error = zbx_xml_read_value(page.data, ZBX_XPATH_FAULTSTRING())))
@@ -2274,21 +2219,7 @@
 
 	zbx_free(vmid_esc);
 
-<<<<<<< HEAD
 	if (SUCCEED != zbx_http_post(easyhandle, tmp, error))
-=======
-	if (CURLE_OK != (err = curl_easy_setopt(easyhandle, opt = CURLOPT_POSTFIELDS, tmp)))
-	{
-		*error = zbx_dsprintf(*error, "Cannot set cURL option %d: %s.", (int)opt, curl_easy_strerror(err));
-		goto out;
-	}
-
-	page.offset = 0;
-
-	if (CURLE_OK != (err = curl_easy_perform(easyhandle)))
-	{
-		*error = zbx_strdup(*error, curl_easy_strerror(err));
->>>>>>> 4a178796
 		goto out;
 
 	zabbix_log(LOG_LEVEL_TRACE, "%s() SOAP response: %s", __function_name, page.data);
@@ -2586,21 +2517,7 @@
 
 	zbx_free(hvid_esc);
 
-<<<<<<< HEAD
 	if (SUCCEED != zbx_http_post(easyhandle, tmp, error))
-=======
-	if (CURLE_OK != (err = curl_easy_setopt(easyhandle, opt = CURLOPT_POSTFIELDS, tmp)))
-	{
-		*error = zbx_dsprintf(*error, "Cannot set cURL option %d: %s.", (int)opt, curl_easy_strerror(err));
-		goto out;
-	}
-
-	page.offset = 0;
-
-	if (CURLE_OK != (err = curl_easy_perform(easyhandle)))
-	{
-		*error = zbx_strdup(*error, curl_easy_strerror(err));
->>>>>>> 4a178796
 		goto out;
 
 	zabbix_log(LOG_LEVEL_TRACE, "%s() SOAP response: %s", __function_name, page.data);
@@ -2695,13 +2612,7 @@
 	zbx_snprintf(tmp, sizeof(tmp), ZBX_POST_HV_DATACENTER_NAME,
 			vmware_service_objects[service->type].property_collector, hv->id);
 
-<<<<<<< HEAD
 	if (SUCCEED != zbx_http_post(easyhandle, tmp, error))
-=======
-	if (CURLE_OK != (err = curl_easy_setopt(easyhandle, opt = CURLOPT_POSTFIELDS, tmp)))
-	{
-		*error = zbx_dsprintf(*error, "Cannot set cURL option %d: %s", (int)opt, curl_easy_strerror(err));
->>>>>>> 4a178796
 		goto out;
 
 	zabbix_log(LOG_LEVEL_TRACE, "%s() SOAP response: %s", __function_name, page.data);
@@ -3018,13 +2929,7 @@
 	zbx_snprintf(tmp, sizeof(tmp), ZBX_POST_VMWARE_CREATE_EVENT_COLLECTOR,
 			vmware_service_objects[service->type].event_manager);
 
-<<<<<<< HEAD
 	if (SUCCEED != zbx_http_post(easyhandle, tmp, error))
-=======
-	if (CURLE_OK != (err = curl_easy_setopt(easyhandle, opt = CURLOPT_POSTFIELDS, tmp)))
-	{
-		*error = zbx_dsprintf(*error, "Cannot set cURL option %d: %s.", (int)opt, curl_easy_strerror(err));
->>>>>>> 4a178796
 		goto out;
 
 	zabbix_log(LOG_LEVEL_TRACE, "%s() SOAP response: %s", __function_name, page.data);
@@ -3082,13 +2987,7 @@
 
 	zbx_free(event_session_esc);
 
-<<<<<<< HEAD
 	if (SUCCEED != zbx_http_post(easyhandle, tmp, error))
-=======
-	if (CURLE_OK != (err = curl_easy_setopt(easyhandle, opt = CURLOPT_POSTFIELDS, tmp)))
-	{
-		*error = zbx_dsprintf(*error, "Cannot set cURL option %d: %s.", (int)opt, curl_easy_strerror(err));
->>>>>>> 4a178796
 		goto out;
 
 	if (NULL != (*error = zbx_xml_read_value(page.data, ZBX_XPATH_FAULTSTRING())))
@@ -3140,21 +3039,7 @@
 
 	zbx_free(event_session_esc);
 
-<<<<<<< HEAD
 	if (SUCCEED != zbx_http_post(easyhandle, tmp, error))
-=======
-	if (CURLE_OK != (err = curl_easy_setopt(easyhandle, opt = CURLOPT_POSTFIELDS, tmp)))
-	{
-		*error = zbx_dsprintf(*error, "Cannot set cURL option %d: %s.", (int)opt, curl_easy_strerror(err));
-		goto out;
-	}
-
-	page.offset = 0;
-
-	if (CURLE_OK != (err = curl_easy_perform(easyhandle)))
-	{
-		*error = zbx_strdup(*error, curl_easy_strerror(err));
->>>>>>> 4a178796
 		goto out;
 
 	if (NULL != (*error = zbx_xml_read_value(page.data, ZBX_XPATH_FAULTSTRING())))
@@ -3205,21 +3090,7 @@
 
 	zbx_free(event_session_esc);
 
-<<<<<<< HEAD
 	if (SUCCEED != zbx_http_post(easyhandle, tmp, error))
-=======
-	if (CURLE_OK != (err = curl_easy_setopt(easyhandle, opt = CURLOPT_POSTFIELDS, tmp)))
-	{
-		*error = zbx_dsprintf(*error, "Cannot set cURL option %d: %s.", (int)opt, curl_easy_strerror(err));
-		goto out;
-	}
-
-	page.offset = 0;
-
-	if (CURLE_OK != (err = curl_easy_perform(easyhandle)))
-	{
-		*error = zbx_strdup(*error, curl_easy_strerror(err));
->>>>>>> 4a178796
 		goto out;
 
 	if (NULL != (*error = zbx_xml_read_value(page.data, ZBX_XPATH_FAULTSTRING())))
@@ -3532,21 +3403,7 @@
 
 	zabbix_log(LOG_LEVEL_DEBUG, "In %s()", __function_name);
 
-<<<<<<< HEAD
 	if (SUCCEED != zbx_http_post(easyhandle, ZBX_POST_VCENTER_CLUSTER, error))
-=======
-	if (CURLE_OK != (err = curl_easy_setopt(easyhandle, o = CURLOPT_POSTFIELDS, ZBX_POST_VCENTER_CLUSTER)))
-	{
-		*error = zbx_dsprintf(*error, "Cannot set cURL option %d: %s.", (int)o, curl_easy_strerror(err));
-		goto out;
-	}
-
-	page.offset = 0;
-
-	if (CURLE_OK != (err = curl_easy_perform(easyhandle)))
-	{
-		*error = zbx_strdup(*error, curl_easy_strerror(err));
->>>>>>> 4a178796
 		goto out;
 
 	zabbix_log(LOG_LEVEL_TRACE, "%s() SOAP response: %s", __function_name, page.data);
@@ -3613,13 +3470,7 @@
 
 	zbx_free(clusterid_esc);
 
-<<<<<<< HEAD
 	if (SUCCEED != zbx_http_post(easyhandle, tmp, error))
-=======
-	if (CURLE_OK != (err = curl_easy_setopt(easyhandle, o = CURLOPT_POSTFIELDS, tmp)))
-	{
-		*error = zbx_dsprintf(*error, "Cannot set cURL option %d: %s.", (int)o, curl_easy_strerror(err));
->>>>>>> 4a178796
 		goto out;
 
 	zabbix_log(LOG_LEVEL_TRACE, "%s() SOAP response: %s", __function_name, page.data);
