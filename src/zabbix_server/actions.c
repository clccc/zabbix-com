--- conflicted
+++ resolved
@@ -98,113 +98,22 @@
 
 static int	check_host_group_condition(const DB_EVENT *events, size_t events_num, DB_CONDITION *condition)
 {
-<<<<<<< HEAD
-	const char	*__function_name = "check_trigger_condition";
-	DB_RESULT	result;
-	DB_ROW		row;
-	zbx_uint64_t	condition_value;
-	char		*tmp_str = NULL;
-	int		ret = FAIL;
-
-	zabbix_log(LOG_LEVEL_DEBUG, "In %s()", __function_name);
-
-	if (CONDITION_TYPE_HOST_GROUP == condition->conditiontype)
-	{
-		zbx_vector_uint64_t	groupids;
-		char			*sql = NULL;
-		size_t			sql_alloc = 0, sql_offset = 0;
-
-		ZBX_STR2UINT64(condition_value, condition->value);
-
-		zbx_vector_uint64_create(&groupids);
-		zbx_dc_get_nested_hostgroupids(&condition_value, 1, &groupids);
-
-		zbx_snprintf_alloc(&sql, &sql_alloc, &sql_offset,
-				"select distinct hg.groupid"
-				" from hosts_groups hg,hosts h,items i,functions f,triggers t"
-				" where hg.hostid=h.hostid"
-					" and h.hostid=i.hostid"
-					" and i.itemid=f.itemid"
-					" and f.triggerid=t.triggerid"
-					" and t.triggerid=" ZBX_FS_UI64
-					" and",
-				event->objectid);
-
-		DBadd_condition_alloc(&sql, &sql_alloc, &sql_offset, "hg.groupid", groupids.values,
-				groupids.values_num);
-
-		result = DBselect("%s", sql);
-		zbx_free(sql);
-		zbx_vector_uint64_destroy(&groupids);
-
-		switch (condition->operator)
-		{
-			case CONDITION_OPERATOR_EQUAL:
-				if (NULL != DBfetch(result))
-					ret = SUCCEED;
-				break;
-			case CONDITION_OPERATOR_NOT_EQUAL:
-				if (NULL == DBfetch(result))
-					ret = SUCCEED;
-				break;
-			default:
-				ret = NOTSUPPORTED;
-		}
-		DBfree_result(result);
-	}
-	else if (CONDITION_TYPE_HOST_TEMPLATE == condition->conditiontype)
-	{
-		zbx_uint64_t	hostid, triggerid;
-
-		ZBX_STR2UINT64(condition_value, condition->value);
-
-		switch (condition->operator)
-		{
-			case CONDITION_OPERATOR_EQUAL:
-			case CONDITION_OPERATOR_NOT_EQUAL:
-				triggerid = event->objectid;
-
-				/* use parent trigger ID for generated triggers */
-				result = DBselect(
-						"select parent_triggerid"
-						" from trigger_discovery"
-						" where triggerid=" ZBX_FS_UI64,
-						triggerid);
-
-				if (NULL != (row = DBfetch(result)))
-				{
-					ZBX_STR2UINT64(triggerid, row[0]);
-
-					zabbix_log(LOG_LEVEL_DEBUG, "%s() check host template condition,"
-							" selecting parent triggerid:" ZBX_FS_UI64,
-							__function_name, triggerid);
-				}
-				DBfree_result(result);
-
-				do
-				{
-					result = DBselect(
-							"select distinct i.hostid,t.templateid"
-							" from items i,functions f,triggers t"
-							" where i.itemid=f.itemid"
-								" and f.triggerid=t.templateid"
-								" and t.triggerid=" ZBX_FS_UI64,
-							triggerid);
-=======
 	char			*sql = NULL;
 	size_t			sql_alloc = 256, sql_offset;
 	DB_RESULT		result;
 	DB_ROW			row;
-	zbx_vector_uint64_t	triggerids;
+	zbx_vector_uint64_t	triggerids, groupids;
 	zbx_uint64_t		condition_value;
 	int			i, j, ret = FAIL;
->>>>>>> ee8c7e49
-
 
 	ZBX_STR2UINT64(condition_value, condition->value);
 
+	sql = zbx_malloc(sql, sql_alloc);
+
+	zbx_vector_uint64_create(&groupids);
+	zbx_dc_get_nested_hostgroupids(&condition_value, 1, &groupids);
+
 	zbx_vector_uint64_create(&triggerids);
-	sql = zbx_malloc(sql, sql_alloc);
 
 	for (i = 0; i < events_num; i++)
 	{
@@ -224,10 +133,12 @@
 			" and h.hostid=i.hostid"
 			" and i.itemid=f.itemid"
 			" and f.triggerid=t.triggerid"
-			" and hg.groupid=" ZBX_FS_UI64
-			" and",
-		condition_value);
-
+			" and");
+
+	DBadd_condition_alloc(&sql, &sql_alloc, &sql_offset, "hg.groupid", groupids.values,
+				groupids.values_num);
+
+	zbx_strcpy_alloc(&sql, &sql_alloc, &sql_offset, " and");
 	DBadd_condition_alloc(&sql, &sql_alloc, &sql_offset, "t.triggerid",
 				triggerids.values, triggerids.values_num);
 
@@ -243,7 +154,6 @@
 
 				ZBX_STR2UINT64(objectid, row[0]);
 				zbx_vector_uint64_append(&condition->objectids, objectid);
-
 				ret = SUCCEED;
 			}
 			break;
@@ -268,7 +178,9 @@
 			}
 
 			for (j = 0; j < triggerids.values_num; j++)
+			{
 				zbx_vector_uint64_append(&condition->objectids, triggerids.values[j]);
+			}
 
 			break;
 		default:
@@ -276,6 +188,7 @@
 	}
 
 	DBfree_result(result);
+	zbx_vector_uint64_destroy(&groupids);
 	zbx_vector_uint64_destroy(&triggerids);
 	zbx_free(sql);
 
@@ -1218,31 +1131,52 @@
 					event->object, condition->conditionid);
 			continue;
 		}
-<<<<<<< HEAD
-	}
-	else if (CONDITION_TYPE_HOST_GROUP == condition->conditiontype)
-	{
-		zbx_vector_uint64_t	groupids;
-		char			*sqlcond = NULL;
-		size_t			sqlcond_alloc = 0, sqlcond_offset = 0;
-
-		ZBX_STR2UINT64(condition_value, condition->value);
-
-		zbx_vector_uint64_create(&groupids);
-		zbx_dc_get_nested_hostgroupids(&condition_value, 1, &groupids);
-
-		switch (event->object)
-		{
+
+		if (CONDITION_TYPE_EVENT_TYPE == condition->conditiontype)
+		{
+			condition_value = atoi(condition->value);
+
+			switch (condition_value)
+			{
+				case EVENT_TYPE_ITEM_NOTSUPPORTED:
+					if (EVENT_OBJECT_ITEM == event->object && ITEM_STATE_NOTSUPPORTED == event->value)
+						ret = SUCCEED;
+					break;
+				case EVENT_TYPE_TRIGGER_UNKNOWN:
+					if (EVENT_OBJECT_TRIGGER == event->object && TRIGGER_STATE_UNKNOWN == event->value)
+						ret = SUCCEED;
+					break;
+				case EVENT_TYPE_LLDRULE_NOTSUPPORTED:
+					if (EVENT_OBJECT_LLDRULE == event->object && ITEM_STATE_NOTSUPPORTED == event->value)
+						ret = SUCCEED;
+					break;
+				default:
+					ret = NOTSUPPORTED;
+			}
+		}
+		else if (CONDITION_TYPE_HOST_GROUP == condition->conditiontype)
+		{
+			zbx_vector_uint64_t	groupids;
+			char			*sqlcond = NULL;
+			size_t			sqlcond_alloc = 0, sqlcond_offset = 0;
+
+			ZBX_STR2UINT64(condition_value, condition->value);
+
+			zbx_vector_uint64_create(&groupids);
+			zbx_dc_get_nested_hostgroupids(&condition_value, 1, &groupids);
+
+			switch (event->object)
+			{
 			case EVENT_OBJECT_TRIGGER:
 				zbx_snprintf_alloc(&sqlcond, &sqlcond_alloc, &sqlcond_offset,
 						"select null"
 						" from hosts_groups hg,hosts h,items i,functions f,triggers t"
 						" where hg.hostid=h.hostid"
-							" and h.hostid=i.hostid"
-							" and i.itemid=f.itemid"
-							" and f.triggerid=t.triggerid"
-							" and t.triggerid=" ZBX_FS_UI64
-							" and",
+						" and h.hostid=i.hostid"
+						" and i.itemid=f.itemid"
+						" and f.triggerid=t.triggerid"
+						" and t.triggerid=" ZBX_FS_UI64
+						" and",
 						event->objectid);
 				break;
 			default:
@@ -1250,88 +1184,32 @@
 						"select null"
 						" from hosts_groups hg,hosts h,items i"
 						" where hg.hostid=h.hostid"
-							" and h.hostid=i.hostid"
-							" and i.itemid=" ZBX_FS_UI64
-							" and",
+						" and h.hostid=i.hostid"
+						" and i.itemid=" ZBX_FS_UI64
+						" and",
 						event->objectid);
-=======
-
-		if (CONDITION_TYPE_EVENT_TYPE == condition->conditiontype)
-		{
-			condition_value = atoi(condition->value);
-
-			switch (condition_value)
-			{
-				case EVENT_TYPE_ITEM_NOTSUPPORTED:
-					if (EVENT_OBJECT_ITEM == event->object && ITEM_STATE_NOTSUPPORTED == event->value)
-						ret = SUCCEED;
-					break;
-				case EVENT_TYPE_TRIGGER_UNKNOWN:
-					if (EVENT_OBJECT_TRIGGER == event->object && TRIGGER_STATE_UNKNOWN == event->value)
-						ret = SUCCEED;
-					break;
-				case EVENT_TYPE_LLDRULE_NOTSUPPORTED:
-					if (EVENT_OBJECT_LLDRULE == event->object && ITEM_STATE_NOTSUPPORTED == event->value)
-						ret = SUCCEED;
-					break;
-				default:
-					ret = NOTSUPPORTED;
-			}
->>>>>>> ee8c7e49
-		}
-		else if (CONDITION_TYPE_HOST_GROUP == condition->conditiontype)
-		{
-			ZBX_STR2UINT64(condition_value, condition->value);
-
-			switch (event->object)
-			{
-				case EVENT_OBJECT_TRIGGER:
-					zbx_snprintf(sql, sizeof(sql),
-							"select null"
-							" from hosts_groups hg,hosts h,items i,functions f,triggers t"
-							" where hg.hostid=h.hostid"
-								" and h.hostid=i.hostid"
-								" and i.itemid=f.itemid"
-								" and f.triggerid=t.triggerid"
-								" and t.triggerid=" ZBX_FS_UI64
-								" and hg.groupid=" ZBX_FS_UI64,
-							event->objectid, condition_value);
-					break;
-				default:
-					zbx_snprintf(sql, sizeof(sql),
-							"select null"
-							" from hosts_groups hg,hosts h,items i"
-							" where hg.hostid=h.hostid"
-								" and h.hostid=i.hostid"
-								" and i.itemid=" ZBX_FS_UI64
-								" and hg.groupid=" ZBX_FS_UI64,
-							event->objectid, condition_value);
-			}
-
-<<<<<<< HEAD
-		DBadd_condition_alloc(&sqlcond, &sqlcond_alloc, &sqlcond_offset, "hg.groupid", groupids.values,
-				groupids.values_num);
-
-		result = DBselectN(sqlcond, 1);
-
-		zbx_free(sqlcond);
-		zbx_vector_uint64_destroy(&groupids);
-=======
-			result = DBselectN(sql, 1);
->>>>>>> ee8c7e49
+			}
+
+			DBadd_condition_alloc(&sqlcond, &sqlcond_alloc, &sqlcond_offset, "hg.groupid", groupids.values,
+					groupids.values_num);
+
+			result = DBselectN(sqlcond, 1);
+
+			zbx_free(sqlcond);
+			zbx_vector_uint64_destroy(&groupids);
 
 			switch (condition->operator)
 			{
-				case CONDITION_OPERATOR_EQUAL:
-					if (NULL != DBfetch(result))
-						ret = SUCCEED;
-					break;
-				case CONDITION_OPERATOR_NOT_EQUAL:
-					if (NULL == DBfetch(result))
-						ret = SUCCEED;
-					break;
-				default:
-					ret = NOTSUPPORTED;
+			case CONDITION_OPERATOR_EQUAL:
+				if (NULL != DBfetch(result))
+					ret = SUCCEED;
+				break;
+			case CONDITION_OPERATOR_NOT_EQUAL:
+				if (NULL == DBfetch(result))
+					ret = SUCCEED;
+				break;
+			default:
+				ret = NOTSUPPORTED;
 			}
 			DBfree_result(result);
 		}
