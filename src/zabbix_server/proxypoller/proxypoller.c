/*
** Zabbix
** Copyright (C) 2001-2014 Zabbix SIA
**
** This program is free software; you can redistribute it and/or modify
** it under the terms of the GNU General Public License as published by
** the Free Software Foundation; either version 2 of the License, or
** (at your option) any later version.
**
** This program is distributed in the hope that it will be useful,
** but WITHOUT ANY WARRANTY; without even the implied warranty of
** MERCHANTABILITY or FITNESS FOR A PARTICULAR PURPOSE. See the
** GNU General Public License for more details.
**
** You should have received a copy of the GNU General Public License
** along with this program; if not, write to the Free Software
** Foundation, Inc., 51 Franklin Street, Fifth Floor, Boston, MA  02110-1301, USA.
**/

#include "common.h"
#include "daemon.h"
#include "comms.h"
#include "zbxself.h"

#include "proxypoller.h"
#include "zbxserver.h"
#include "dbcache.h"
#include "db.h"
#include "zbxjson.h"
#include "log.h"
#include "proxy.h"

extern unsigned char	process_type;
extern int		process_num;

static int	connect_to_proxy(DC_PROXY *proxy, zbx_sock_t *sock, int timeout)
{
	const char	*__function_name = "connect_to_proxy";
	int		ret;

	zabbix_log(LOG_LEVEL_DEBUG, "In %s() address:%s port:%hu timeout:%d", __function_name, proxy->addr,
			proxy->port, timeout);

	if (FAIL == (ret = zbx_tcp_connect(sock, CONFIG_SOURCE_IP, proxy->addr, proxy->port, timeout)))
	{
		zabbix_log(LOG_LEVEL_ERR, "cannot connect to proxy \"%s\": %s", proxy->host, zbx_tcp_strerror());
		ret = NETWORK_ERROR;
	}

	zabbix_log(LOG_LEVEL_DEBUG, "End of %s():%s", __function_name, zbx_result_string(ret));

	return ret;
}

static int	send_data_to_proxy(DC_PROXY *proxy, zbx_sock_t *sock, const char *data)
{
	const char	*__function_name = "send_data_to_proxy";
	int		ret;

	zabbix_log(LOG_LEVEL_DEBUG, "In %s() data:'%s'", __function_name, data);

	if (FAIL == (ret = zbx_tcp_send(sock, data)))
	{
		zabbix_log(LOG_LEVEL_ERR, "cannot send data to proxy \"%s\": %s", proxy->host, zbx_tcp_strerror());

		ret = NETWORK_ERROR;
	}

	zabbix_log(LOG_LEVEL_DEBUG, "End of %s():%s", __function_name, zbx_result_string(ret));

	return ret;
}

static int	recv_data_from_proxy(DC_PROXY *proxy, zbx_sock_t *sock)
{
	const char	*__function_name = "recv_data_from_proxy";
	int		ret;

	zabbix_log(LOG_LEVEL_DEBUG, "In %s()", __function_name);

<<<<<<< HEAD
	if (FAIL == (ret = zbx_tcp_recv(sock)))
		zabbix_log(LOG_LEVEL_ERR, "Error while receiving answer from proxy [%s] [%s]",
				proxy->host, zbx_tcp_strerror());
	else
		zabbix_log(LOG_LEVEL_DEBUG, "%s() [%s]",
				__function_name, sock->buffer);
=======
	if (FAIL == (ret = zbx_tcp_recv(sock, data)))
		zabbix_log(LOG_LEVEL_ERR, "cannot obtain data from proxy \"%s\": %s",
				proxy->host, zbx_tcp_strerror());
	else
		zabbix_log(LOG_LEVEL_DEBUG, "obtained data from proxy \"%s\": %s", proxy->host, *data);
>>>>>>> 767b3796

	zabbix_log(LOG_LEVEL_DEBUG, "End of %s():%s", __function_name, zbx_result_string(ret));

	return ret;
}

static void	disconnect_proxy(zbx_sock_t *sock)
{
	const char	*__function_name = "disconnect_proxy";

	zabbix_log(LOG_LEVEL_DEBUG, "In %s()", __function_name);

	zbx_tcp_close(sock);

	zabbix_log(LOG_LEVEL_DEBUG, "End of %s()", __function_name);
}

/******************************************************************************
 *                                                                            *
 * Function: get_data_from_proxy                                              *
 *                                                                            *
 * Purpose: get historical data from proxy                                    *
 *                                                                            *
 * Parameters:                                                                *
 *                                                                            *
 * Return value: SUCCESS - processed successfully                             *
 *               FAIL - an error occurred                                     *
 *                                                                            *
 * Author: Alexander Vladishev                                                *
 *                                                                            *
 * Comments:                                                                  *
 *                                                                            *
 ******************************************************************************/
static int	get_data_from_proxy(DC_PROXY *proxy, const char *request, char **data)
{
	const char	*__function_name = "get_data_from_proxy";
	zbx_sock_t	s;
	struct zbx_json	j;
	int		ret = FAIL;

	zabbix_log(LOG_LEVEL_DEBUG, "In %s() request:'%s'", __function_name, request);

	zbx_json_init(&j, ZBX_JSON_STAT_BUF_LEN);

	zbx_json_addstring(&j, "request", request, ZBX_JSON_TYPE_STRING);

	if (SUCCEED == (ret = connect_to_proxy(proxy, &s, CONFIG_TRAPPER_TIMEOUT)))
	{
		if (SUCCEED == (ret = send_data_to_proxy(proxy, &s, j.buffer)))
			if (SUCCEED == (ret = recv_data_from_proxy(proxy, &s)))
				if (SUCCEED == (ret = zbx_send_response(&s, SUCCEED, NULL, 0)))
<<<<<<< HEAD
					*data = strdup(s.buffer);
=======
					*data = zbx_strdup(*data, answer);
>>>>>>> 767b3796

		disconnect_proxy(&s);
	}

	zbx_json_free(&j);

	zabbix_log(LOG_LEVEL_DEBUG, "End of %s():%s", __function_name, zbx_result_string(ret));

	return ret;
}

/******************************************************************************
 *                                                                            *
 * Function: process_proxy                                                    *
 *                                                                            *
 * Purpose: retrieve values of metrics from monitored hosts                   *
 *                                                                            *
 * Parameters:                                                                *
 *                                                                            *
 * Return value:                                                              *
 *                                                                            *
 * Author: Alexei Vladishev                                                   *
 *                                                                            *
 * Comments:                                                                  *
 *                                                                            *
 ******************************************************************************/
static int	process_proxy(void)
{
	const char		*__function_name = "process_proxy";
	DC_PROXY		proxy;
	int			num, i, ret;
	struct zbx_json		j;
	struct zbx_json_parse	jp, jp_data;
	zbx_sock_t		s;
	char			*answer = NULL, *port = NULL;
	time_t			now;
	unsigned char		update_nextcheck;

	zabbix_log(LOG_LEVEL_DEBUG, "In %s()", __function_name);

	if (0 == (num = DCconfig_get_proxypoller_hosts(&proxy, 1)))
		goto exit;

	now = time(NULL);

	zbx_json_init(&j, 512 * 1024);

	for (i = 0; i < num; i++)
	{
		update_nextcheck = 0;

		if (proxy.proxy_config_nextcheck <= now)
			update_nextcheck |= 0x01;
		if (proxy.proxy_data_nextcheck <= now)
			update_nextcheck |= 0x02;

		proxy.addr = proxy.addr_orig;

		port = zbx_strdup(port, proxy.port_orig);
		substitute_simple_macros(NULL, NULL, NULL, NULL, NULL, NULL, NULL, &port, MACRO_TYPE_COMMON, NULL, 0);
		if (FAIL == is_ushort(port, &proxy.port))
		{
			zabbix_log(LOG_LEVEL_ERR, "invalid proxy \"%s\" port: \"%s\"", proxy.host, port);
			goto network_error;
		}

		if (proxy.proxy_config_nextcheck <= now)
		{
			char	*error = NULL;

			zbx_json_clean(&j);

			zbx_json_addstring(&j, ZBX_PROTO_TAG_REQUEST,
					ZBX_PROTO_VALUE_PROXY_CONFIG, ZBX_JSON_TYPE_STRING);
			zbx_json_addobject(&j, ZBX_PROTO_TAG_DATA);

			if (SUCCEED != (ret = get_proxyconfig_data(proxy.hostid, &j, &error)))
			{
				zabbix_log(LOG_LEVEL_ERR, "cannot collect proxy configuration: %s", error);
				zbx_free(error);

				goto network_error;
			}

			zabbix_log(LOG_LEVEL_WARNING, "sending configuration data to proxy \"%s\", datalen "
					ZBX_FS_SIZE_T, proxy.host, (zbx_fs_size_t)j.buffer_size);

			if (SUCCEED == (ret = connect_to_proxy(&proxy, &s, CONFIG_TRAPPER_TIMEOUT)))
			{
				if (SUCCEED == (ret = send_data_to_proxy(&proxy, &s, j.buffer)))
				{
					char	*info = NULL, *error = NULL;

					if (SUCCEED != (ret = zbx_recv_response(&s, &info, 0, &error)))
					{
						zabbix_log(LOG_LEVEL_WARNING, "cannot send proxy configuration, "
								"error:\"%s\", info:\"%s\"", ZBX_NULL2EMPTY_STR(error),
								ZBX_NULL2EMPTY_STR(info));
					}
					zbx_free(info);
					zbx_free(error);
				}

				disconnect_proxy(&s);
			}

			if (SUCCEED != ret)
				goto network_error;
		}

		if (proxy.proxy_data_nextcheck <= now)
		{
			if (SUCCEED == get_data_from_proxy(&proxy,
					ZBX_PROTO_VALUE_HOST_AVAILABILITY, &answer))
			{
				if (SUCCEED == zbx_json_open(answer, &jp))
					process_host_availability(&jp);

				zbx_free(answer);
			}
			else
				goto network_error;
retry_history:
			if (SUCCEED == get_data_from_proxy(&proxy,
					ZBX_PROTO_VALUE_HISTORY_DATA, &answer))
			{
				if (SUCCEED == zbx_json_open(answer, &jp))
				{
					process_hist_data(NULL, &jp, proxy.hostid, NULL, 0);

					if (SUCCEED == zbx_json_brackets_by_name(&jp, ZBX_PROTO_TAG_DATA, &jp_data))
					{
						if (ZBX_MAX_HRECORDS <= zbx_json_count(&jp_data))
						{
							zbx_free(answer);
							goto retry_history;
						}
					}
				}
				zbx_free(answer);
			}
			else
				goto network_error;
retry_dhistory:
			if (SUCCEED == get_data_from_proxy(&proxy,
					ZBX_PROTO_VALUE_DISCOVERY_DATA, &answer))
			{
				if (SUCCEED == zbx_json_open(answer, &jp))
				{
					process_dhis_data(&jp);

					if (SUCCEED == zbx_json_brackets_by_name(&jp, ZBX_PROTO_TAG_DATA, &jp_data))
					{
						if (ZBX_MAX_HRECORDS <= zbx_json_count(&jp_data))
						{
							zbx_free(answer);
							goto retry_dhistory;
						}
					}
				}
				zbx_free(answer);
			}
			else
				goto network_error;
retry_autoreg_host:
			if (SUCCEED == get_data_from_proxy(&proxy,
					ZBX_PROTO_VALUE_AUTO_REGISTRATION_DATA, &answer))
			{
				if (SUCCEED == zbx_json_open(answer, &jp))
				{
					process_areg_data(&jp, proxy.hostid);

					if (SUCCEED == zbx_json_brackets_by_name(&jp, ZBX_PROTO_TAG_DATA, &jp_data))
					{
						if (ZBX_MAX_HRECORDS <= zbx_json_count(&jp_data))
						{
							zbx_free(answer);
							goto retry_autoreg_host;
						}
					}
				}
				zbx_free(answer);
			}
			else
				goto network_error;
		}

		DBbegin();
		update_proxy_lastaccess(proxy.hostid);
		DBcommit();
network_error:
		DCrequeue_proxy(proxy.hostid, update_nextcheck);
	}

	zbx_free(port);

	zbx_json_free(&j);
exit:
	zabbix_log(LOG_LEVEL_DEBUG, "End of %s()", __function_name);

	return num;
}

void	main_proxypoller_loop(void)
{
	int	nextcheck, sleeptime = -1, processed = 0, old_processed = 0;
	double	sec, total_sec = 0.0, old_total_sec = 0.0;
	time_t	last_stat_time;

#define STAT_INTERVAL	5	/* if a process is busy and does not sleep then update status not faster than */
				/* once in STAT_INTERVAL seconds */

	zbx_setproctitle("%s #%d [connecting to the database]", get_process_type_string(process_type), process_num);
	last_stat_time = time(NULL);

	DBconnect(ZBX_DB_CONNECT_NORMAL);

	for (;;)
	{
		if (0 != sleeptime)
		{
			zbx_setproctitle("%s #%d [exchanged data with %d proxies in " ZBX_FS_DBL " sec,"
					" exchanging data]", get_process_type_string(process_type), process_num,
					old_processed, old_total_sec);
		}

		sec = zbx_time();
		processed += process_proxy();
		total_sec += zbx_time() - sec;

		nextcheck = DCconfig_get_proxypoller_nextcheck();
		sleeptime = calculate_sleeptime(nextcheck, POLLER_DELAY);

		if (0 != sleeptime || STAT_INTERVAL <= time(NULL) - last_stat_time)
		{
			if (0 == sleeptime)
			{
				zbx_setproctitle("%s #%d [exchanged data with %d proxies in " ZBX_FS_DBL " sec,"
						" exchanging data]", get_process_type_string(process_type), process_num,
						processed, total_sec);
			}
			else
			{
				zbx_setproctitle("%s #%d [exchanged data with %d proxies in " ZBX_FS_DBL " sec,"
						" idle %d sec]", get_process_type_string(process_type), process_num,
						processed, total_sec, sleeptime);
				old_processed = processed;
				old_total_sec = total_sec;
			}
			processed = 0;
			total_sec = 0.0;
			last_stat_time = time(NULL);
		}

		zbx_sleep_loop(sleeptime);
	}
#undef STAT_INTERVAL
}<|MERGE_RESOLUTION|>--- conflicted
+++ resolved
@@ -78,20 +78,10 @@
 
 	zabbix_log(LOG_LEVEL_DEBUG, "In %s()", __function_name);
 
-<<<<<<< HEAD
 	if (FAIL == (ret = zbx_tcp_recv(sock)))
-		zabbix_log(LOG_LEVEL_ERR, "Error while receiving answer from proxy [%s] [%s]",
-				proxy->host, zbx_tcp_strerror());
+		zabbix_log(LOG_LEVEL_ERR, "cannot obtain data from proxy \"%s\": %s", proxy->host, zbx_tcp_strerror());
 	else
-		zabbix_log(LOG_LEVEL_DEBUG, "%s() [%s]",
-				__function_name, sock->buffer);
-=======
-	if (FAIL == (ret = zbx_tcp_recv(sock, data)))
-		zabbix_log(LOG_LEVEL_ERR, "cannot obtain data from proxy \"%s\": %s",
-				proxy->host, zbx_tcp_strerror());
-	else
-		zabbix_log(LOG_LEVEL_DEBUG, "obtained data from proxy \"%s\": %s", proxy->host, *data);
->>>>>>> 767b3796
+		zabbix_log(LOG_LEVEL_DEBUG, "obtained data from proxy \"%s\": %s", proxy->host, sock->buffer);
 
 	zabbix_log(LOG_LEVEL_DEBUG, "End of %s():%s", __function_name, zbx_result_string(ret));
 
@@ -143,11 +133,7 @@
 		if (SUCCEED == (ret = send_data_to_proxy(proxy, &s, j.buffer)))
 			if (SUCCEED == (ret = recv_data_from_proxy(proxy, &s)))
 				if (SUCCEED == (ret = zbx_send_response(&s, SUCCEED, NULL, 0)))
-<<<<<<< HEAD
-					*data = strdup(s.buffer);
-=======
-					*data = zbx_strdup(*data, answer);
->>>>>>> 767b3796
+					*data = zbx_strdup(*data, s.buffer);
 
 		disconnect_proxy(&s);
 	}
