--- conflicted
+++ resolved
@@ -280,12 +280,8 @@
 			else
 				goto network_error;
 retry_history:
-<<<<<<< HEAD
-			if (SUCCEED == get_data_from_proxy(&proxy, ZBX_PROTO_VALUE_HISTORY_DATA, &answer))
-=======
 			if (SUCCEED == get_data_from_proxy(&proxy,
 					ZBX_PROTO_VALUE_HISTORY_DATA, &answer, &ts))
->>>>>>> ce49cca4
 			{
 				if ('\0' == *answer)
 				{
@@ -297,16 +293,12 @@
 
 				if (SUCCEED != zbx_json_open(answer, &jp))
 				{
-<<<<<<< HEAD
 					zabbix_log(LOG_LEVEL_WARNING, "proxy \"%s\" at \"%s\" returned invalid"
 							" history data: %s", proxy.host, proxy.addr, zbx_json_strerror());
 					goto network_error;
 				}
-=======
-					process_hist_data(NULL, &jp, proxy.hostid, &ts, NULL);
->>>>>>> ce49cca4
-
-				if (SUCCEED != process_hist_data(NULL, &jp, proxy.hostid, &error))
+
+				if (SUCCEED != process_hist_data(NULL, &jp, proxy.hostid, &ts, &error))
 				{
 					zabbix_log(LOG_LEVEL_WARNING, "proxy \"%s\" at \"%s\" returned invalid"
 							" history data: %s", proxy.host, proxy.addr, error);
