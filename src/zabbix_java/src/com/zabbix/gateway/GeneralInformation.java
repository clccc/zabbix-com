/*
** Zabbix
** Copyright (C) 2001-2017 Zabbix SIA
**
** This program is free software; you can redistribute it and/or modify
** it under the terms of the GNU General Public License as published by
** the Free Software Foundation; either version 2 of the License, or
** (at your option) any later version.
**
** This program is distributed in the hope that it will be useful,
** but WITHOUT ANY WARRANTY; without even the implied warranty of
** MERCHANTABILITY or FITNESS FOR A PARTICULAR PURPOSE. See the
** GNU General Public License for more details.
**
** You should have received a copy of the GNU General Public License
** along with this program; if not, write to the Free Software
** Foundation, Inc., 51 Franklin Street, Fifth Floor, Boston, MA  02110-1301, USA.
**/

package com.zabbix.gateway;

class GeneralInformation
{
	public static final String APPLICATION_NAME = "Zabbix Java Gateway";
<<<<<<< HEAD
	public static final String REVISION_DATE = "27 February 2017";
	public static final String REVISION = "{ZABBIX_REVISION}";
	public static final String VERSION = "3.2.5rc1";
=======
	public static final String REVISION_DATE = "4 May 2017";
	public static final String REVISION = "{ZABBIX_REVISION}";
	public static final String VERSION = "3.2.7rc1";
>>>>>>> 66323608

	public static void printVersion()
	{
		System.out.printf("%s v%s (revision %s) (%s)\n", APPLICATION_NAME, VERSION, REVISION, REVISION_DATE);
	}
}<|MERGE_RESOLUTION|>--- conflicted
+++ resolved
@@ -22,15 +22,9 @@
 class GeneralInformation
 {
 	public static final String APPLICATION_NAME = "Zabbix Java Gateway";
-<<<<<<< HEAD
-	public static final String REVISION_DATE = "27 February 2017";
-	public static final String REVISION = "{ZABBIX_REVISION}";
-	public static final String VERSION = "3.2.5rc1";
-=======
 	public static final String REVISION_DATE = "4 May 2017";
 	public static final String REVISION = "{ZABBIX_REVISION}";
 	public static final String VERSION = "3.2.7rc1";
->>>>>>> 66323608
 
 	public static void printVersion()
 	{
