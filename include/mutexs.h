--- conflicted
+++ resolved
@@ -50,21 +50,12 @@
 #	define ZBX_MUTEX_TRENDS		3
 #	define ZBX_MUTEX_CACHE_IDS	4
 #	define ZBX_MUTEX_CONFIG		5
-<<<<<<< HEAD
-#	define ZBX_MUTEX_STRPOOL	6
-#	define ZBX_MUTEX_SELFMON	7
-#	define ZBX_MUTEX_CPUSTATS	8
-#	define ZBX_MUTEX_DISKSTATS	9
-#	define ZBX_MUTEX_SERVICES	10
-#	define ZBX_MUTEX_VALUECACHE	11
-#	define ZBX_MUTEX_COUNT		12
-=======
 #	define ZBX_MUTEX_SELFMON	6
 #	define ZBX_MUTEX_CPUSTATS	7
 #	define ZBX_MUTEX_DISKSTATS	8
 #	define ZBX_MUTEX_SERVICES	9
-#	define ZBX_MUTEX_COUNT		10
->>>>>>> f05c8348
+#	define ZBX_MUTEX_VALUECACHE	10
+#	define ZBX_MUTEX_COUNT		11
 
 #	define ZBX_MUTEX_MAX_TRIES	20	/* seconds */
 
