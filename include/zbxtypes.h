--- conflicted
+++ resolved
@@ -21,17 +21,10 @@
 #define ZABBIX_TYPES_H
 
 #if defined(_WINDOWS)
-<<<<<<< HEAD
-#      define ZBX_THREAD_LOCAL __declspec(thread)
-#else
-#      define ZBX_THREAD_LOCAL
-#endif 
-=======
 #	define ZBX_THREAD_LOCAL __declspec(thread)
 #else
 #	define ZBX_THREAD_LOCAL
 #endif
->>>>>>> b2f904fd
 
 #define	ZBX_FS_DBL		"%lf"
 #define	ZBX_FS_DBL_EXT(p)	"%." #p "lf"
