/*
** ZABBIX
** Copyright (C) 2000-2010 SIA Zabbix
**
** This program is free software; you can redistribute it and/or modify
** it under the terms of the GNU General Public License as published by
** the Free Software Foundation; either version 2 of the License, or
** (at your option) any later version.
**
** This program is distributed in the hope that it will be useful,
** but WITHOUT ANY WARRANTY; without even the implied warranty of
** MERCHANTABILITY or FITNESS FOR A PARTICULAR PURPOSE.  See the
** GNU General Public License for more details.
**
** You should have received a copy of the GNU General Public License
** along with this program; if not, write to the Free Software
** Foundation, Inc., 675 Mass Ave, Cambridge, MA 02139, USA.
**/

#ifndef ZABBIX_COMMON_H
#define ZABBIX_COMMON_H

#include "sysinc.h"

#include "zbxtypes.h"

#ifdef DEBUG
#	include "threads.h"

#	define SDI(msg)		fprintf(stderr, "%6li:DEBUG INFO: %s\n", zbx_get_thread_id(), msg); fflush(stderr)
#	define SDI2(msg,p1)	fprintf(stderr, "%6li:DEBUG INFO: " msg "\n", zbx_get_thread_id(), p1); fflush(stderr)
#	define zbx_dbg_assert(exp)	assert(exp)
#else
#	define SDI(msg)			((void)(0))
#	define SDI2(msg,p1)		((void)(0))
#	define zbx_dbg_assert(exp)	((void)(0))
#endif

#if defined(ENABLE_CHECK_MEMOTY)
#	include "crtdbg.h"

#	define REINIT_CHECK_MEMORY() \
		_CrtMemCheckpoint(&oldMemState)

#	define INIT_CHECK_MEMORY() \
		char DumpMessage[0x1FF]; \
		_CrtMemState  oldMemState, newMemState, diffMemState; \
		REINIT_CHECK_MEMORY()

#	define CHECK_MEMORY(fncname, msg) \
		DumpMessage[0] = '\0'; \
		_CrtMemCheckpoint(&newMemState); \
		if(_CrtMemDifference(&diffMemState, &oldMemState, &newMemState)) \
		{ \
			zbx_snprintf(DumpMessage, sizeof(DumpMessage), \
				"%s\n" \
				"free:  %10li bytes in %10li blocks\n" \
				"normal:%10li bytes in %10li blocks\n" \
				"CRT:   %10li bytes in %10li blocks\n", \
				 \
				fncname ": Memory changed! (" msg ")\n", \
				 \
				(long) diffMemState.lSizes[_FREE_BLOCK], \
				(long) diffMemState.lCounts[_FREE_BLOCK], \
				 \
				(long) diffMemState.lSizes[_NORMAL_BLOCK], \
				(long) diffMemState.lCounts[_NORMAL_BLOCK], \
				 \
				(long) diffMemState.lSizes[_CRT_BLOCK], \
				(long) diffMemState.lCounts[_CRT_BLOCK]); \
		} \
		else \
		{ \
			zbx_snprintf(DumpMessage, sizeof(DumpMessage), \
					"%s: Memory OK! (%s)", fncname, msg); \
		} \
		SDI2("MEMORY_LEAK: %s", DumpMessage)
#else
#	define INIT_CHECK_MEMORY() ((void)0)
#	define CHECK_MEMORY(fncname, msg) ((void)0)
#endif

#ifndef va_copy
#	if defined(__va_copy)
#		define va_copy(d, s) __va_copy(d, s)
#	else
#		define va_copy(d, s) memcpy(&d, &s, sizeof(va_list))
#	endif
#endif

#ifdef snprintf
#undef snprintf
#endif
#define snprintf	ERROR_DO_NOT_USE_SNPRINTF_FUNCTION_TRY_TO_USE_ZBX_SNPRINTF

#ifdef sprintf
#undef sprintf
#endif
#define sprintf		ERROR_DO_NOT_USE_SPRINTF_FUNCTION_TRY_TO_USE_ZBX_SNPRINTF

#ifdef strncpy
#undef strncpy
#endif
#define strncpy		ERROR_DO_NOT_USE_STRNCPY_FUNCTION_TRY_TO_USE_ZBX_STRLCPY

#ifdef vsprintf
#undef vsprintf
#endif
#define vsprintf	ERROR_DO_NOT_USE_VSPRINTF_FUNCTION_TRY_TO_USE_VSNPRINTF
/*#define strncat		ERROR_DO_NOT_USE_STRNCAT_FUNCTION_TRY_TO_USE_ZBX_STRLCAT*/

#define ON	1
#define OFF	0

#define	APPLICATION_NAME	"Zabbix Agent"
#define	ZABBIX_REVDATE		"29 March 2010"
#define	ZABBIX_VERSION		"1.8.3"
#define	ZABBIX_REVISION		"{ZABBIX_REVISION}"

#if defined(_WINDOWS)
#define	ZBX_SERVICE_NAME_LEN	64
extern char ZABBIX_SERVICE_NAME[ZBX_SERVICE_NAME_LEN];
extern char ZABBIX_EVENT_SOURCE[ZBX_SERVICE_NAME_LEN];
#endif /* _WINDOWS */

#if defined(_WINDOWS)
/*#	pragma warning (disable: 4100)*/
#	pragma warning (disable: 4996) /* warning C4996: <function> was declared deprecated */
#endif /* _WINDOWS */

#ifndef HAVE_GETOPT_LONG
	struct option
	{
		const char *name;
		int has_arg;
		int *flag;
		int val;
	};
#	define  getopt_long(argc, argv, optstring, longopts, longindex) getopt(argc, argv, optstring)
#endif /* ndef HAVE_GETOPT_LONG */

#define	SUCCEED		0
#define	FAIL		(-1)
#define	NOTSUPPORTED	(-2)
#define	NETWORK_ERROR	(-3)
#define	TIMEOUT_ERROR	(-4)
#define	AGENT_ERROR	(-5)
char	*zbx_result_string(int result);

#define MAX_STRING_LEN	2048
#define MAX_BUF_LEN	65536

#define ZBX_DM_DELIMITER	'\255'

/* Item types */
typedef enum
{
	ITEM_TYPE_ZABBIX = 0,
	ITEM_TYPE_SNMPv1,
	ITEM_TYPE_TRAPPER,
	ITEM_TYPE_SIMPLE,
	ITEM_TYPE_SNMPv2c,
	ITEM_TYPE_INTERNAL,
	ITEM_TYPE_SNMPv3,
	ITEM_TYPE_ZABBIX_ACTIVE,
	ITEM_TYPE_AGGREGATE,
	ITEM_TYPE_HTTPTEST,
	ITEM_TYPE_EXTERNAL,
	ITEM_TYPE_DB_MONITOR,
	ITEM_TYPE_IPMI,
	ITEM_TYPE_SSH,
	ITEM_TYPE_TELNET,
	ITEM_TYPE_CALCULATED
} zbx_item_type_t;

typedef enum
{
	ITEM_AUTHTYPE_PASSWORD = 0,
	ITEM_AUTHTYPE_PUBLICKEY
} zbx_item_authtype_t;

/* Event sources */
typedef enum
{
	EVENT_SOURCE_TRIGGERS = 0,
	EVENT_SOURCE_DISCOVERY,
	EVENT_SOURCE_AUTO_REGISTRATION
} zbx_event_source_t;

/* Event objects */
typedef enum
{
/* EVENT_SOURCE_TRIGGERS */
	EVENT_OBJECT_TRIGGER = 0,
/* EVENT_SOURCE_DISCOVERY */
	EVENT_OBJECT_DHOST,
	EVENT_OBJECT_DSERVICE,
/* EVENT_SOURCE_AUTO_REGISTRATION */
	EVENT_OBJECT_ZABBIX_ACTIVE
} zbx_event_object_t;

typedef enum
{
	DOBJECT_STATUS_UP	= 0,
	DOBJECT_STATUS_DOWN,
	DOBJECT_STATUS_DISCOVER,
	DOBJECT_STATUS_LOST
} zbx_dstatus_t;

/* Item value types */
typedef enum
{
	ITEM_VALUE_TYPE_FLOAT = 0,
	ITEM_VALUE_TYPE_STR,
	ITEM_VALUE_TYPE_LOG,
	ITEM_VALUE_TYPE_UINT64,
	ITEM_VALUE_TYPE_TEXT
} zbx_item_value_type_t;
char	*zbx_item_value_type_string(zbx_item_value_type_t value_type);

/* Item data types */
typedef enum
{
	ITEM_DATA_TYPE_DECIMAL = 0,
	ITEM_DATA_TYPE_OCTAL,
	ITEM_DATA_TYPE_HEXADECIMAL
} zbx_item_data_type_t;

/* HTTP test states */
typedef enum
{
	HTTPTEST_STATE_IDLE = 0,
	HTTPTEST_STATE_BUSY
} zbx_httptest_state_type_t;

/* Service supported by discoverer */
typedef enum
{
	SVC_SSH = 0,
	SVC_LDAP,
	SVC_SMTP,
	SVC_FTP,
	SVC_HTTP,
	SVC_POP,
	SVC_NNTP,
	SVC_IMAP,
	SVC_TCP,
	SVC_AGENT,
	SVC_SNMPv1,
	SVC_SNMPv2c,
	SVC_ICMPPING,
	SVC_SNMPv3
} zbx_dservice_type_t;
char	*zbx_dservice_type_string(zbx_dservice_type_t service);

/* Item snmpv3 security levels */
#define ITEM_SNMPV3_SECURITYLEVEL_NOAUTHNOPRIV	0
#define ITEM_SNMPV3_SECURITYLEVEL_AUTHNOPRIV	1
#define ITEM_SNMPV3_SECURITYLEVEL_AUTHPRIV	2

/* Item multiplier types */
#define ITEM_MULTIPLIER_DO_NOT_USE		0
#define ITEM_MULTIPLIER_USE			1

/* Item delta types */
typedef enum
{
	ITEM_STORE_AS_IS = 0,
	ITEM_STORE_SPEED_PER_SECOND,
	ITEM_STORE_SIMPLE_CHANGE
} zbx_item_store_type_t;

/* Object types for operations */
#define OPERATION_OBJECT_USER	0
#define OPERATION_OBJECT_GROUP	1

/* Condition types */
typedef enum
{
	ACTION_EVAL_TYPE_AND_OR	= 0,
	ACTION_EVAL_TYPE_AND,
	ACTION_EVAL_TYPE_OR
}	zbx_action_eval_type_t;

/* Condition types */
typedef enum
{
	CONDITION_TYPE_HOST_GROUP = 0,
	CONDITION_TYPE_HOST,
	CONDITION_TYPE_TRIGGER,
	CONDITION_TYPE_TRIGGER_NAME,
	CONDITION_TYPE_TRIGGER_SEVERITY,
	CONDITION_TYPE_TRIGGER_VALUE,
	CONDITION_TYPE_TIME_PERIOD,
	CONDITION_TYPE_DHOST_IP,
	CONDITION_TYPE_DSERVICE_TYPE,
	CONDITION_TYPE_DSERVICE_PORT,
	CONDITION_TYPE_DSTATUS,
	CONDITION_TYPE_DUPTIME,
	CONDITION_TYPE_DVALUE,
	CONDITION_TYPE_HOST_TEMPLATE,
	CONDITION_TYPE_EVENT_ACKNOWLEDGED,
	CONDITION_TYPE_APPLICATION,
	CONDITION_TYPE_MAINTENANCE,
	CONDITION_TYPE_NODE,
	CONDITION_TYPE_DRULE,
	CONDITION_TYPE_DCHECK,
	CONDITION_TYPE_PROXY,
	CONDITION_TYPE_DOBJECT,
	CONDITION_TYPE_HOST_NAME
} zbx_condition_type_t;

/* Condition operators */
typedef enum
{
	CONDITION_OPERATOR_EQUAL = 0,
	CONDITION_OPERATOR_NOT_EQUAL,
	CONDITION_OPERATOR_LIKE,
	CONDITION_OPERATOR_NOT_LIKE,
	CONDITION_OPERATOR_IN,
	CONDITION_OPERATOR_MORE_EQUAL,
	CONDITION_OPERATOR_LESS_EQUAL,
	CONDITION_OPERATOR_NOT_IN
} zbx_condition_op_t;

typedef enum
{
	SYSMAP_ELEMENT_TYPE_HOST = 0,
	SYSMAP_ELEMENT_TYPE_MAP,
	SYSMAP_ELEMENT_TYPE_TRIGGER,
	SYSMAP_ELEMENT_TYPE_HOST_GROUP,
	SYSMAP_ELEMENT_TYPE_IMAGE
} zbx_sysmap_element_types_t;

typedef enum
{
	GRAPH_YAXIS_TYPE_CALCULATED = 0,
	GRAPH_YAXIS_TYPE_FIXED,
	GRAPH_YAXIS_TYPE_ITEM_VALUE
} zbx_graph_yaxis_types_t;

typedef enum
{
	AUDIT_RESOURCE_USER = 0,
/*	AUDIT_RESOURCE_ZABBIX,*/
	AUDIT_RESOURCE_ZABBIX_CONFIG = 2,
	AUDIT_RESOURCE_MEDIA_TYPE,
	AUDIT_RESOURCE_HOST,
	AUDIT_RESOURCE_ACTION,
	AUDIT_RESOURCE_GRAPH,
	AUDIT_RESOURCE_GRAPH_ELEMENT,
/*	AUDIT_RESOURCE_ESCALATION,
	AUDIT_RESOURCE_ESCALATION_RULE,
	AUDIT_RESOURCE_AUTOREGISTRATION,*/
	AUDIT_RESOURCE_USER_GROUP = 11,
	AUDIT_RESOURCE_APPLICATION,
	AUDIT_RESOURCE_TRIGGER,
	AUDIT_RESOURCE_HOST_GROUP,
	AUDIT_RESOURCE_ITEM,
	AUDIT_RESOURCE_IMAGE,
	AUDIT_RESOURCE_VALUE_MAP,
	AUDIT_RESOURCE_IT_SERVICE,
	AUDIT_RESOURCE_MAP,
	AUDIT_RESOURCE_SCREEN,
	AUDIT_RESOURCE_NODE,
	AUDIT_RESOURCE_SCENARIO,
	AUDIT_RESOURCE_DISCOVERY_RULE,
	AUDIT_RESOURCE_SLIDESHOW,
	AUDIT_RESOURCE_SCRIPT,
	AUDIT_RESOURCE_PROXY,
	AUDIT_RESOURCE_MAINTENANCE,
	AUDIT_RESOURCE_REGEXP
} zbx_auditlog_resourcetype_t;

/* Special item key used for storing server status */
#define SERVER_STATUS_KEY	"status"
/* Special item key used for ICMP pings */
#define SERVER_ICMPPING_KEY	"icmpping"
/* Special item key used for ICMP ping latency */
#define SERVER_ICMPPINGSEC_KEY	"icmppingsec"
/* Special item key used for ICMP ping loss packages */
#define SERVER_ICMPPINGLOSS_KEY	"icmppingloss"
/* Special item key used for internal Zabbix log */
#define SERVER_ZABBIXLOG_KEY	"zabbix[log]"

/* Media types */
typedef enum
{
	MEDIA_TYPE_EMAIL = 0,
	MEDIA_TYPE_EXEC,
	MEDIA_TYPE_SMS,
	MEDIA_TYPE_JABBER
} zbx_media_type_t;

/* Alert statuses */
typedef enum
{
	ALERT_STATUS_NOT_SENT = 0,
	ALERT_STATUS_SENT,
	ALERT_STATUS_FAILED
} zbx_alert_status_t;

/* Escalation statuses */
typedef enum
{
	ESCALATION_STATUS_ACTIVE = 0,
	ESCALATION_STATUS_RECOVERY,
	ESCALATION_STATUS_SLEEP,
	ESCALATION_STATUS_COMPLETED, /* only in server code, never in DB */
	ESCALATION_STATUS_SUPERSEDED_ACTIVE,
	ESCALATION_STATUS_SUPERSEDED_RECOVERY
} zbx_escalation_status_t;

/* Alert types */
typedef enum
{
	ALERT_TYPE_MESSAGE = 0,
	ALERT_TYPE_COMMAND
} zbx_alert_type_t;

/* Item statuses */
typedef enum
{
	ITEM_STATUS_ACTIVE = 0,
	ITEM_STATUS_DISABLED,
/*ITEM_STATUS_TRAPPED		2*/
	ITEM_STATUS_NOTSUPPORTED = 3,
/*ITEM_STATUS_DELETED		4*/
/*ITEM_STATUS_NOTAVAILABLE	5*/
} zbx_item_status_t;

/* Trigger types */
typedef enum
{
	TRIGGER_TYPE_NORMAL = 0,
	TRIGGER_TYPE_MULTIPLE_TRUE
} zbx_trigger_type_t;

/* GROUP statuses */
typedef enum
{
       GROUP_STATUS_ACTIVE = 0,
       GROUP_STATUS_DISABLED
} zbx_group_status_type_t;

/* process type */
#define ZBX_PROCESS_SERVER		0x01
#define ZBX_PROCESS_PROXY_ACTIVE	0x02
#define ZBX_PROCESS_PROXY_PASSIVE	0x04
#define ZBX_PROCESS_PROXY		0x06	/* ZBX_PROCESS_PROXY_ACTIVE | ZBX_PROCESS_PROXY_PASSIVE */

/* maintenance */
typedef enum
{
	TIMEPERIOD_TYPE_ONETIME = 0,
/*	TIMEPERIOD_TYPE_HOURLY,*/
	TIMEPERIOD_TYPE_DAILY = 2,
	TIMEPERIOD_TYPE_WEEKLY,
	TIMEPERIOD_TYPE_MONTHLY,
} zbx_timeperiod_type_t;

typedef enum
{
	MAINTENANCE_TYPE_NORMAL = 0,
	MAINTENANCE_TYPE_NODATA
} zbx_maintenance_type_t;

/* regular expressions */
typedef enum
{
	EXPRESSION_TYPE_INCLUDED = 0,
	EXPRESSION_TYPE_ANY_INCLUDED,
	EXPRESSION_TYPE_NOT_INCLUDED,
	EXPRESSION_TYPE_TRUE,
	EXPRESSION_TYPE_FALSE
} zbx_expression_type_t;

typedef enum
{
	ZBX_IGNORE_CASE = 0,
	ZBX_CASE_SENSITIVE	
} zbx_case_sensitive_t;

/* HTTP Tests statuses */
#define HTTPTEST_STATUS_MONITORED	0
#define HTTPTEST_STATUS_NOT_MONITORED	1

/* Discovery rule */
#define DRULE_STATUS_MONITORED		0
#define DRULE_STATUS_NOT_MONITORED	1

/* Host statuses */
#define HOST_STATUS_MONITORED		0
#define HOST_STATUS_NOT_MONITORED	1
/*#define HOST_STATUS_UNREACHABLE	2*/
#define HOST_STATUS_TEMPLATE		3
/*#define HOST_STATUS_DELETED		4*/
#define HOST_STATUS_PROXY_ACTIVE	5
#define HOST_STATUS_PROXY_PASSIVE	6

/* Host maintenance status */
#define HOST_MAINTENANCE_STATUS_OFF	0
#define HOST_MAINTENANCE_STATUS_ON	1

/* Host availability */
#define HOST_AVAILABLE_UNKNOWN	0
#define HOST_AVAILABLE_TRUE	1
#define HOST_AVAILABLE_FALSE	2

/* Use host IP or host name */
#define HOST_USE_HOSTNAME	0
#define HOST_USE_IP		1

/* Trigger statuses */
/*#define TRIGGER_STATUS_FALSE	0
#define TRIGGER_STATUS_TRUE	1
#define TRIGGER_STATUS_DISABLED	2
#define TRIGGER_STATUS_UNKNOWN	3
#define TRIGGER_STATUS_NOTSUPPORTED	4*/

/* Trigger statuses */
#define TRIGGER_STATUS_ENABLED	0
#define TRIGGER_STATUS_DISABLED	1

/* Trigger values */
#define TRIGGER_VALUE_FALSE	0
#define TRIGGER_VALUE_TRUE	1
#define TRIGGER_VALUE_UNKNOWN	2

/* Trigger severity */
typedef enum
{
	TRIGGER_SEVERITY_NOT_CLASSIFIED = 0,
	TRIGGER_SEVERITY_INFORMATION,
	TRIGGER_SEVERITY_WARNING,
	TRIGGER_SEVERITY_AVERAGE,
	TRIGGER_SEVERITY_HIGH,
	TRIGGER_SEVERITY_DISASTER
} zbx_trigger_severity_t;
char	*zbx_trigger_severity_string(zbx_trigger_severity_t severity);

typedef enum
{
	ITEM_LOGTYPE_INFORMATION = 1,
	ITEM_LOGTYPE_WARNING,
	ITEM_LOGTYPE_ERROR = 4,
	ITEM_LOGTYPE_FAILURE_AUDIT = 7,
	ITEM_LOGTYPE_SUCCESS_AUDIT
} zbx_item_logtype_t;
char	*zbx_item_logtype_string(zbx_item_logtype_t logtype);
/* Media statuses */
#define MEDIA_STATUS_ACTIVE	0
#define MEDIA_STATUS_DISABLED	1

/* Action statuses */
#define ACTION_STATUS_ACTIVE	0
#define ACTION_STATUS_DISABLED	1

/* Max number of retries for alerts */
#define ALERT_MAX_RETRIES	3

/* Operation types */
#define OPERATION_TYPE_MESSAGE		0
#define OPERATION_TYPE_COMMAND		1
#define OPERATION_TYPE_HOST_ADD		2
#define OPERATION_TYPE_HOST_REMOVE	3
#define OPERATION_TYPE_GROUP_ADD	4
#define OPERATION_TYPE_GROUP_REMOVE	5
#define OPERATION_TYPE_TEMPLATE_ADD	6
#define OPERATION_TYPE_TEMPLATE_REMOVE	7
#define OPERATION_TYPE_HOST_ENABLE	8
#define OPERATION_TYPE_HOST_DISABLE	9

/* Algorithms for service status calculation */
#define SERVICE_ALGORITHM_NONE	0
#define SERVICE_ALGORITHM_MAX	1
#define SERVICE_ALGORITHM_MIN	2

/* Types of nodes check sums */
#define	NODE_CKSUM_TYPE_OLD	0
#define	NODE_CKSUM_TYPE_NEW	1

/* Types of operation in config log */
#define	NODE_CONFIGLOG_OP_UPDATE	0
#define	NODE_CONFIGLOG_OP_ADD		1
#define	NODE_CONFIGLOG_OP_DELETE	2

#define	ZBX_TYPE_INT	0
#define	ZBX_TYPE_CHAR	1
#define	ZBX_TYPE_FLOAT	2
#define	ZBX_TYPE_BLOB	3
#define	ZBX_TYPE_TEXT	4
#define	ZBX_TYPE_UINT	5
#define	ZBX_TYPE_ID	6

/* HTTP item types */
typedef enum
{
	ZBX_HTTPITEM_TYPE_RSPCODE = 0,
	ZBX_HTTPITEM_TYPE_TIME,
	ZBX_HTTPITEM_TYPE_SPEED,
	ZBX_HTTPITEM_TYPE_LASTSTEP
} zbx_httpitem_type_t;

/* User permissions */
typedef enum
{
	USER_TYPE_ZABBIX_USER = 1,
	USER_TYPE_ZABBIX_ADMIN,
	USER_TYPE_SUPER_ADMIN
} zbx_user_type_t;

typedef enum
{
	PERM_DENY = 0,
	PERM_READ_LIST,
	PERM_READ_ONLY,
	PERM_READ_WRITE,
	PERM_MAX = 3
} zbx_user_permission_t;

const char *zbx_permission_string(int perm);

/* Flags */
#define	ZBX_SYNC		0x01
#define ZBX_NOTNULL		0x02
#define ZBX_HISTORY		0x04
#define ZBX_HISTORY_SYNC	0x08
#define ZBX_HISTORY_TRENDS	0x10
#define ZBX_PROXY		0x20

/* Types of nodes */
#define	ZBX_NODE_TYPE_REMOTE	0
#define	ZBX_NODE_TYPE_LOCAL	1

#define	POLLER_DELAY	5
#define DISCOVERER_DELAY	60

#define	ZBX_NO_POLLER			255
#define	ZBX_POLLER_TYPE_NORMAL		0
#define	ZBX_POLLER_TYPE_IPMI		1
#define	ZBX_POLLER_TYPE_PINGER		2
#define	ZBX_POLLER_TYPE_COUNT		3	/* number of poller types */

#define	POLLER_TIMEOUT	5
/* Do not perform more than this number of checks during unavailability period */
/*#define SLEEP_ON_UNREACHABLE		60*/
/*#define CHECKS_PER_UNAVAILABLE_PERIOD	4*/

#define	AGENT_TIMEOUT	3

#define	SENDER_TIMEOUT		60
#define	ZABBIX_TRAPPER_TIMEOUT	300
#define	SNMPTRAPPER_TIMEOUT	5

#ifndef MAX
#	define MAX(a, b) ((a) > (b) ? (a) : (b))
#endif

#ifndef MIN
#	define MIN(a, b) ((a) < (b) ? (a) : (b))
#endif

/* Secure string copy */
#define strscpy(x,y) zbx_strlcpy(x,y,sizeof(x))
#define strnscpy(x,y,n) zbx_strlcpy(x,y,n);

#define	zbx_malloc(old, size) zbx_malloc2(__FILE__, __LINE__, old , size)
#define	zbx_realloc(old, size) zbx_realloc2(__FILE__, __LINE__, old , size)

void    *zbx_malloc2(char *filename, int line, void *old, size_t size);
void    *zbx_realloc2(char *filename, int line, void *src, size_t size);

#define zbx_free(ptr)		\
	if (ptr)		\
	{			\
		free(ptr);	\
		ptr = NULL;	\
	}

#define zbx_fclose(file)	\
	if (file)		\
	{			\
		fclose(file);	\
		file = NULL;	\
	}

#define THIS_SHOULD_NEVER_HAPPEN()	zbx_error("ERROR [file:%s,line:%d] "				\
							"Something impossible has just happened.",	\
							__FILE__, __LINE__);

#define MIN_ZABBIX_PORT 1024u
#define MAX_ZABBIX_PORT 65535u

extern const char	*progname;
extern const char	title_message[];
extern const char	usage_message[];
extern const char	*help_message[];

void	help();
void	usage();
void	version();

/* MAX Length of base64 data */
#define ZBX_MAX_B64_LEN 16*1024

const char	*get_program_name(const char *path);

typedef enum
{
	ZBX_TASK_START = 0,
	ZBX_TASK_SHOW_HELP,
	ZBX_TASK_SHOW_VERSION,
	ZBX_TASK_PRINT_SUPPORTED,
	ZBX_TASK_TEST_METRIC,
	ZBX_TASK_SHOW_USAGE,
	ZBX_TASK_INSTALL_SERVICE,
	ZBX_TASK_UNINSTALL_SERVICE,
	ZBX_TASK_START_SERVICE,
	ZBX_TASK_STOP_SERVICE,
	ZBX_TASK_CHANGE_NODEID
} zbx_task_t;

typedef enum
{
	HTTPTEST_AUTH_NONE = 0,
	HTTPTEST_AUTH_BASIC
} zbx_httptest_auth_t;

#define ZBX_TASK_FLAG_MULTIPLE_AGENTS 0x01

#define ZBX_TASK_EX struct zbx_task_ex
ZBX_TASK_EX
{
	zbx_task_t	task;
	int		flags;
};

char	*string_replace(char *str, char *sub_str1, char *sub_str2);

int	is_double_prefix(char *str);
int	is_double(char *c);
int	is_uint_prefix(const char *c);
int	is_uint(char *c);
int	is_uint64(register char *str, zbx_uint64_t *value);
int	is_uoct(char *str);
int	is_uhex(char *str);
int	is_hex_string(const char *str);
int	is_ascii_string(const char *str);
void	zbx_rtrim(char *str, const char *charlist);
void	zbx_ltrim(register char *str, const char *charlist);
void	zbx_remove_chars(register char *str, const char *charlist);
#define zbx_remove_spaces(str)		zbx_remove_chars(str, " ");
#define zbx_remove_whitespace(str)	zbx_remove_chars(str, " \t\n\r");
void	compress_signs(char *str);
void	ltrim_spaces(char *c);
void	rtrim_spaces(char *c);
void	lrtrim_spaces(char *c);
void	del_zeroes(char *s);
int	get_param(const char *param, int num, char *buf, int maxlen);
int	num_param(const char *param);
char	*get_param_dyn(const char *param, int num);
void	remove_param(char *param, int num);
const char	*get_string(const char *p, char *buf, size_t bufsize);
int	get_key_param(char *param, int num, char *buf, int maxlen);
int	num_key_param(char *param);
<<<<<<< HEAD
int	calculate_item_nextcheck(zbx_uint64_t itemid, int item_type, int delay, const char *delay_flex, time_t now);
time_t	calculate_proxy_nextcheck(zbx_uint64_t hostid, unsigned int delay, time_t now);
=======
int	calculate_item_nextcheck(zbx_uint64_t itemid, int item_type, int delay,
		const char *delay_flex, time_t now, int *effective_delay);
>>>>>>> 16dd4e20
int	check_time_period(const char *period, time_t now);
char	zbx_num2hex(u_char c);
u_char	zbx_hex2num(char c);
int	zbx_binary2hex(const u_char *input, int ilen, char **output, int *olen);
int     zbx_hex2binary(char *io);
void	zbx_hex2octal(const char *input, char **output, int *olen);
#ifdef HAVE_POSTGRESQL
int	zbx_pg_escape_bytea(const u_char *input, int ilen, char **output, int *olen);
int	zbx_pg_unescape_bytea(u_char *io);
#endif
int	zbx_get_field(const char *line, char *result, int num, char separator);
int	zbx_get_next_field(const char **line, char **output, int *olen, char separator);
int	str_in_list(char *list, const char *value, const char delimiter);

#ifdef HAVE___VA_ARGS__
#	define zbx_setproctitle(fmt, ...) __zbx_zbx_setproctitle(ZBX_CONST_STRING(fmt), ##__VA_ARGS__)
#else
#	define zbx_setproctitle __zbx_zbx_setproctitle
#endif /* HAVE___VA_ARGS__ */
void	__zbx_zbx_setproctitle(const char *fmt, ...);

#define SEC_PER_MIN 60
#define SEC_PER_HOUR 3600
#define SEC_PER_DAY 86400
#define SEC_PER_WEEK (7*SEC_PER_DAY)
#define SEC_PER_YEAR (365*SEC_PER_DAY)
#define ZBX_JAN_1970_IN_SEC   2208988800.0        /* 1970 - 1900 in seconds */
double	zbx_time(void);
double	zbx_current_time(void);

#ifdef HAVE___VA_ARGS__
#	define zbx_error(fmt, ...) __zbx_zbx_error(ZBX_CONST_STRING(fmt), ##__VA_ARGS__)
#else
#	define zbx_error __zbx_zbx_error
#endif /* HAVE___VA_ARGS__ */
void	__zbx_zbx_error(const char *fmt, ...);

#ifdef HAVE___VA_ARGS__
#	define zbx_snprintf(str, count, fmt, ...) __zbx_zbx_snprintf(str, count, ZBX_CONST_STRING(fmt), ##__VA_ARGS__)
#else
#	define zbx_snprintf __zbx_zbx_snprintf
#endif /* HAVE___VA_ARGS__ */
int	__zbx_zbx_snprintf(char* str, size_t count, const char *fmt, ...);

int	zbx_vsnprintf(char* str, size_t count, const char *fmt, va_list args);

#ifdef HAVE___VA_ARGS__
#	define zbx_snprintf_alloc(str, alloc_len, offset, max_len, fmt, ...) \
       		__zbx_zbx_snprintf_alloc(str, alloc_len, offset, max_len, ZBX_CONST_STRING(fmt), ##__VA_ARGS__)
#else
#	define zbx_snprintf_alloc __zbx_zbx_snprintf_alloc
#endif /* HAVE___VA_ARGS__ */
void	__zbx_zbx_snprintf_alloc(char **str, int *alloc_len, int *offset, int max_len, const char *fmt, ...);
void	zbx_strcpy_alloc(char **str, int *alloc_len, int *offset, const char *src);
void	zbx_chrcpy_alloc(char **str, int *alloc_len, int *offset, const char src);

size_t	zbx_strlcpy(char *dst, const char *src, size_t siz);
size_t	zbx_strlcat(char *dst, const char *src, size_t siz);

char	*zbx_dvsprintf(char *dest, const char *f, va_list args);

#ifdef HAVE___VA_ARGS__
#	define zbx_dsprintf(dest, fmt, ...) __zbx_zbx_dsprintf(dest, ZBX_CONST_STRING(fmt), ##__VA_ARGS__)
#else
#	define zbx_dsprintf __zbx_zbx_dsprintf
#endif /* HAVE___VA_ARGS__ */
char	*__zbx_zbx_dsprintf(char *dest, const char *f, ...);

char	*zbx_strdcat(char *dest, const char *src);

#ifdef HAVE___VA_ARGS__
#	define zbx_strdcatf(dest, fmt, ...) __zbx_zbx_strdcatf(dest, ZBX_CONST_STRING(fmt), ##__VA_ARGS__)
#else
#	define zbx_strdcatf __zbx_zbx_strdcatf
#endif /* HAVE___VA_ARGS__ */
char* __zbx_zbx_strdcatf(char *dest, const char *f, ...);

int	xml_get_data_dyn(const char *xml, const char *tag, char **data);
void	xml_free_data_dyn(char **data);

int	comms_parse_response(char *xml, char *host, int host_len, char *key, int key_len, char *data, int data_len,
		char *lastlogsize, int lastlogsize_len, char *timestamp, int timestamp_len,
		char *source, int source_len, char *severity, int severity_len);

int 	parse_command(const char *command, char *cmd, int cmd_max_len, char *param, int param_max_len);

typedef struct zbx_regexp_s
{
	char			*name;
	char			*expression;
	int			expression_type;
	char			exp_delimiter;
	zbx_case_sensitive_t	case_sensitive;
} ZBX_REGEXP;

/* Regular expressions */
char    *zbx_regexp_match(const char *string, const char *pattern, int *len);
/* Non case sensitive */
char    *zbx_iregexp_match(const char *string, const char *pattern, int *len);

void	clean_regexps_ex(ZBX_REGEXP *regexps, int *regexps_num);
void	add_regexp_ex(ZBX_REGEXP **regexps, int *regexps_alloc, int *regexps_num,
		const char *name, const char *expression, int expression_type, char exp_delimiter, int case_sensitive);
int	regexp_match_ex(ZBX_REGEXP *regexps, int regexps_num, const char *string, const char *pattern,
		zbx_case_sensitive_t cs);

/* Misc functions */
int	is_ip4(const char *ip);

int	cmp_double(double a,double b);

void	zbx_on_exit(); /* calls exit() at the end! */

int	get_nodeid_by_id(zbx_uint64_t id);

int	int_in_list(char *list, int value);
int	uint64_in_list(char *list, zbx_uint64_t value);
int	ip_in_list(char *list, char *ip);
#ifdef HAVE_IPV6
int	expand_ipv6(const char *ip, char *str, size_t str_len);
char	*collapse_ipv6(char *str, size_t str_len);
#endif /* HAVE_IPV6 */
/* Time related functions */
double	time_diff(struct timeval *from, struct timeval *to);
char	*zbx_age2str(int age);
char	*zbx_date2str(time_t date);
char	*zbx_time2str(time_t time);

/* Return the needle in the haystack (or NULL). */
char	*zbx_strcasestr(const char *haystack, const char *needle);
int	starts_with(const char *str, const char *prefix);
int	cmp_key_id(const char *key_1, const char *key_2);

int	get_nearestindex(void *p, size_t sz, int num, zbx_uint64_t id);
int	uint64_array_add(zbx_uint64_t **values, int *alloc, int *num, zbx_uint64_t value, int alloc_step);
void	uint64_array_merge(zbx_uint64_t **values, int *alloc, int *num, zbx_uint64_t *value, int value_num, int alloc_step);
int	uint64_array_exists(zbx_uint64_t *values, int num, zbx_uint64_t value);
void	uint64_array_remove(zbx_uint64_t *values, int *num, zbx_uint64_t *rm_values, int rm_num);

#ifdef _WINDOWS
LPTSTR	zbx_acp_to_unicode(LPCSTR acp_string);
int	zbx_acp_to_unicode_static(LPCSTR acp_string, LPTSTR wide_string, int wide_size);
LPTSTR	zbx_utf8_to_unicode(LPCSTR utf8_string);
LPSTR	zbx_unicode_to_utf8(LPCTSTR wide_string);
int	zbx_unicode_to_utf8_static(LPCTSTR wide_string, LPSTR utf8_string, int utf8_size);
int	_wis_uint(LPCTSTR wide_string);
#endif
void	zbx_strupper(char *str);
#if defined(_WINDOWS) || defined(HAVE_ICONV)
char	*convert_to_utf8(char *in, size_t in_size, const char *encoding);
#endif	/* HAVE_ICONV */

void	win2unix_eol(char *text);
int	str2uint(const char *str);
int	str2uint64(char *str, zbx_uint64_t *value);
double	str2double(const char *str);

#if defined(_WINDOWS) && defined(_UNICODE)
int	__zbx_stat(const char *path, struct stat *buf);
int	__zbx_open(const char *pathname, int flags);
#endif	/* _WINDOWS && _UNICODE */
int	zbx_read(int fd, char *buf, size_t count, const char *encoding);

int	MAIN_ZABBIX_ENTRY(void);

zbx_uint64_t	zbx_letoh_uint64(zbx_uint64_t data);
zbx_uint64_t	zbx_htole_uint64(zbx_uint64_t data);

int	is_hostname_char(const char c);
int	is_key_char(const char c);
int	is_function_char(const char c);
int	parse_function(char **exp, char **func, char **params);
int	parse_host_key(char *exp, char **host, char **key);
void	make_hostname(char *host);

#endif<|MERGE_RESOLUTION|>--- conflicted
+++ resolved
@@ -764,13 +764,9 @@
 const char	*get_string(const char *p, char *buf, size_t bufsize);
 int	get_key_param(char *param, int num, char *buf, int maxlen);
 int	num_key_param(char *param);
-<<<<<<< HEAD
-int	calculate_item_nextcheck(zbx_uint64_t itemid, int item_type, int delay, const char *delay_flex, time_t now);
-time_t	calculate_proxy_nextcheck(zbx_uint64_t hostid, unsigned int delay, time_t now);
-=======
 int	calculate_item_nextcheck(zbx_uint64_t itemid, int item_type, int delay,
 		const char *delay_flex, time_t now, int *effective_delay);
->>>>>>> 16dd4e20
+time_t	calculate_proxy_nextcheck(zbx_uint64_t hostid, unsigned int delay, time_t now);
 int	check_time_period(const char *period, time_t now);
 char	zbx_num2hex(u_char c);
 u_char	zbx_hex2num(char c);
