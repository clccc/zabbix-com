--- conflicted
+++ resolved
@@ -241,16 +241,11 @@
 	ITEM_VALUE_TYPE_STR,
 	ITEM_VALUE_TYPE_LOG,
 	ITEM_VALUE_TYPE_UINT64,
-<<<<<<< HEAD
 	ITEM_VALUE_TYPE_TEXT,
 	/* the number of defined value types */
 	ITEM_VALUE_TYPE_COUNT
-} zbx_item_value_type_t;
-=======
-	ITEM_VALUE_TYPE_TEXT
 }
 zbx_item_value_type_t;
->>>>>>> 72e73ac3
 const char	*zbx_item_value_type_string(zbx_item_value_type_t value_type);
 
 typedef union
