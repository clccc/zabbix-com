/*
** ZABBIX
** Copyright (C) 2000-2005 SIA Zabbix
**
** This program is free software; you can redistribute it and/or modify
** it under the terms of the GNU General Public License as published by
** the Free Software Foundation; either version 2 of the License, or
** (at your option) any later version.
**
** This program is distributed in the hope that it will be useful,
** but WITHOUT ANY WARRANTY; without even the implied warranty of
** MERCHANTABILITY or FITNESS FOR A PARTICULAR PURPOSE.  See the
** GNU General Public License for more details.
**
** You should have received a copy of the GNU General Public License
** along with this program; if not, write to the Free Software
** Foundation, Inc., 675 Mass Ave, Cambridge, MA 02139, USA.
**/

#ifndef ZABBIX_ZJSON_H
#define ZABBIX_ZJSON_H

#include <stdarg.h>

#define ZBX_PROTO_TAG_CLOCK		"clock"
#define ZBX_PROTO_TAG_NS		"ns"
#define ZBX_PROTO_TAG_DATA		"data"
#define ZBX_PROTO_TAG_REGEXP		"regexp"
#define ZBX_PROTO_TAG_DELAY		"delay"
#define ZBX_PROTO_TAG_DRULE		"drule"
#define ZBX_PROTO_TAG_DCHECK		"dcheck"
#define ZBX_PROTO_TAG_HOST		"host"
#define ZBX_PROTO_TAG_INFO		"info"
#define ZBX_PROTO_TAG_IP		"ip"
<<<<<<< HEAD
#define ZBX_PROTO_TAG_CONN		"conn"
=======
#define ZBX_PROTO_TAG_DNS		"dns"
>>>>>>> ec1af924
#define ZBX_PROTO_TAG_KEY		"key"
#define ZBX_PROTO_TAG_KEY_ORIG		"key_orig"
#define ZBX_PROTO_TAG_KEYS		"keys"
#define ZBX_PROTO_TAG_LOGLASTSIZE	"lastlogsize"
#define ZBX_PROTO_TAG_MTIME		"mtime"
#define ZBX_PROTO_TAG_LOGTIMESTAMP	"timestamp"
#define ZBX_PROTO_TAG_LOGSOURCE		"source"
#define ZBX_PROTO_TAG_LOGSEVERITY	"severity"
#define ZBX_PROTO_TAG_LOGEVENTID	"eventid"
#define ZBX_PROTO_TAG_PORT		"port"
#define ZBX_PROTO_TAG_PROXY		"proxy"
#define ZBX_PROTO_TAG_REQUEST		"request"
#define ZBX_PROTO_TAG_RESPONSE		"response"
#define ZBX_PROTO_TAG_STATUS		"status"
#define ZBX_PROTO_TAG_TYPE		"type"
#define ZBX_PROTO_TAG_VALUE		"value"
#define ZBX_PROTO_TAG_SCRIPTID		"scriptid"
#define ZBX_PROTO_TAG_HOSTID		"hostid"
#define ZBX_PROTO_TAG_NODEID		"nodeid"
#define ZBX_PROTO_TAG_AVAILABLE		"available"
#define ZBX_PROTO_TAG_SNMP_AVAILABLE	"snmp_available"
#define ZBX_PROTO_TAG_IPMI_AVAILABLE	"ipmi_available"
#define ZBX_PROTO_TAG_JMX_AVAILABLE	"jmx_available"
#define ZBX_PROTO_TAG_ERROR		"error"
#define ZBX_PROTO_TAG_SNMP_ERROR	"snmp_error"
#define ZBX_PROTO_TAG_IPMI_ERROR	"ipmi_error"
#define ZBX_PROTO_TAG_JMX_ERROR		"jmx_error"
#define ZBX_PROTO_TAG_USERNAME		"username"
#define ZBX_PROTO_TAG_PASSWORD		"password"

#define ZBX_PROTO_VALUE_FAILED		"failed"
#define ZBX_PROTO_VALUE_SUCCESS		"success"

#define ZBX_PROTO_VALUE_GET_ACTIVE_CHECKS	"active checks"
#define ZBX_PROTO_VALUE_PROXY_CONFIG		"proxy config"
#define ZBX_PROTO_VALUE_PROXY_HEARTBEAT		"proxy heartbeat"
#define ZBX_PROTO_VALUE_DISCOVERY_DATA		"discovery data"
#define ZBX_PROTO_VALUE_HOST_AVAILABILITY	"host availability"
#define ZBX_PROTO_VALUE_HISTORY_DATA		"history data"
#define ZBX_PROTO_VALUE_AUTO_REGISTRATION_DATA	"auto registration"
#define ZBX_PROTO_VALUE_SENDER_DATA		"sender data"
#define ZBX_PROTO_VALUE_AGENT_DATA		"agent data"
#define ZBX_PROTO_VALUE_COMMAND			"command"
#define ZBX_PROTO_VALUE_JAVA_PROXY_JMX_ITEMS	"java proxy jmx items"

typedef enum
{
	ZBX_JSON_TYPE_UNKNOWN = 0,
	ZBX_JSON_TYPE_STRING,
	ZBX_JSON_TYPE_INT,
	ZBX_JSON_TYPE_ARRAY,
	ZBX_JSON_TYPE_OBJECT,
	ZBX_JSON_TYPE_NULL
}
zbx_json_type_t;

typedef enum
{
	ZBX_JSON_EMPTY = 0,
	ZBX_JSON_COMMA
}
zbx_json_status_t;

#define ZBX_JSON_STAT_BUF_LEN 4096

struct zbx_json
{
	char			*buffer;
	char			buf_stat[ZBX_JSON_STAT_BUF_LEN];
	size_t			buffer_allocated;
	size_t			buffer_offset;
	size_t			buffer_size;
	zbx_json_status_t	status;
	int			level;
};

struct zbx_json_parse
{
	const char		*start;
	const char		*end;
};

const char	*zbx_json_strerror();

void	zbx_json_init(struct zbx_json *j, size_t allocate);
void	zbx_json_clean(struct zbx_json *j);
void	zbx_json_free(struct zbx_json *j);
void	zbx_json_addobject(struct zbx_json *j, const char *name);
void	zbx_json_addarray(struct zbx_json *j, const char *name);
void	zbx_json_addstring(struct zbx_json *j, const char *name, const char *string, zbx_json_type_t type);
void	zbx_json_adduint64(struct zbx_json *j, const char *name, zbx_uint64_t value);
int	zbx_json_close(struct zbx_json *j);

int		zbx_json_open(char *buffer, struct zbx_json_parse *jp);
const char	*zbx_json_decodevalue(const char *p, char *string, size_t len);
const char	*zbx_json_next(struct zbx_json_parse *jp, const char *p);
const char	*zbx_json_next_value(struct zbx_json_parse *jp, const char *p, char *string, size_t len);
const char	*zbx_json_pair_next(struct zbx_json_parse *jp, const char *p, char *name, size_t len);
const char	*zbx_json_pair_by_name(struct zbx_json_parse *jp, const char *name);
int		zbx_json_value_by_name(struct zbx_json_parse *jp, const char *name, char *string, size_t len);
int		zbx_json_value_by_name_dyn(struct zbx_json_parse *jp, const char *name, char **string, size_t *string_alloc);
int		zbx_json_brackets_open(const char *p, struct zbx_json_parse *jp);
int		zbx_json_brackets_by_name(struct zbx_json_parse *jp, const char *name, struct zbx_json_parse *out);
int		zbx_json_object_is_empty(struct zbx_json_parse *jp);
int		zbx_json_count(struct zbx_json_parse *jp);

#endif /* ZABBIX_ZJSON_H */<|MERGE_RESOLUTION|>--- conflicted
+++ resolved
@@ -32,11 +32,8 @@
 #define ZBX_PROTO_TAG_HOST		"host"
 #define ZBX_PROTO_TAG_INFO		"info"
 #define ZBX_PROTO_TAG_IP		"ip"
-<<<<<<< HEAD
+#define ZBX_PROTO_TAG_DNS		"dns"
 #define ZBX_PROTO_TAG_CONN		"conn"
-=======
-#define ZBX_PROTO_TAG_DNS		"dns"
->>>>>>> ec1af924
 #define ZBX_PROTO_TAG_KEY		"key"
 #define ZBX_PROTO_TAG_KEY_ORIG		"key_orig"
 #define ZBX_PROTO_TAG_KEYS		"keys"
