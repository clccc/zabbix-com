/*
** Zabbix
** Copyright (C) 2001-2019 Zabbix SIA
**
** This program is free software; you can redistribute it and/or modify
** it under the terms of the GNU General Public License as published by
** the Free Software Foundation; either version 2 of the License, or
** (at your option) any later version.
**
** This program is distributed in the hope that it will be useful,
** but WITHOUT ANY WARRANTY; without even the implied warranty of
** MERCHANTABILITY or FITNESS FOR A PARTICULAR PURPOSE. See the
** GNU General Public License for more details.
**
** You should have received a copy of the GNU General Public License
** along with this program; if not, write to the Free Software
** Foundation, Inc., 51 Franklin Street, Fifth Floor, Boston, MA  02110-1301, USA.
**/

#ifndef ZABBIX_VERSION_H
#define ZABBIX_VERSION_H

#define ZBX_STR2(str)	#str
#define ZBX_STR(str)	ZBX_STR2(str)

#define APPLICATION_NAME	"Zabbix Agent"
<<<<<<< HEAD
#define ZABBIX_REVDATE		"25 June 2019"
=======
#define ZABBIX_REVDATE		"26 June 2019"
>>>>>>> e8f7f65c
#define ZABBIX_VERSION_MAJOR	4
#define ZABBIX_VERSION_MINOR	2
#define ZABBIX_VERSION_PATCH	5
#define ZABBIX_VERSION_REVISION	{ZABBIX_REVISION}
#ifdef _WINDOWS
#	define ZABBIX_VERSION_RC_NUM	{ZABBIX_RC_NUM}
#endif
<<<<<<< HEAD
#define ZABBIX_VERSION_RC	""
=======
#define ZABBIX_VERSION_RC	"rc1"
>>>>>>> e8f7f65c
#define ZABBIX_VERSION		ZBX_STR(ZABBIX_VERSION_MAJOR) "." ZBX_STR(ZABBIX_VERSION_MINOR) "." \
				ZBX_STR(ZABBIX_VERSION_PATCH) ZABBIX_VERSION_RC
#define ZABBIX_REVISION		ZBX_STR(ZABBIX_VERSION_REVISION)

#endif<|MERGE_RESOLUTION|>--- conflicted
+++ resolved
@@ -24,11 +24,7 @@
 #define ZBX_STR(str)	ZBX_STR2(str)
 
 #define APPLICATION_NAME	"Zabbix Agent"
-<<<<<<< HEAD
-#define ZABBIX_REVDATE		"25 June 2019"
-=======
 #define ZABBIX_REVDATE		"26 June 2019"
->>>>>>> e8f7f65c
 #define ZABBIX_VERSION_MAJOR	4
 #define ZABBIX_VERSION_MINOR	2
 #define ZABBIX_VERSION_PATCH	5
@@ -36,11 +32,7 @@
 #ifdef _WINDOWS
 #	define ZABBIX_VERSION_RC_NUM	{ZABBIX_RC_NUM}
 #endif
-<<<<<<< HEAD
-#define ZABBIX_VERSION_RC	""
-=======
 #define ZABBIX_VERSION_RC	"rc1"
->>>>>>> e8f7f65c
 #define ZABBIX_VERSION		ZBX_STR(ZABBIX_VERSION_MAJOR) "." ZBX_STR(ZABBIX_VERSION_MINOR) "." \
 				ZBX_STR(ZABBIX_VERSION_PATCH) ZABBIX_VERSION_RC
 #define ZABBIX_REVISION		ZBX_STR(ZABBIX_VERSION_REVISION)
