--- conflicted
+++ resolved
@@ -24,17 +24,10 @@
 #define ZBX_STR(str)	ZBX_STR2(str)
 
 #define APPLICATION_NAME	"Zabbix Agent"
-<<<<<<< HEAD
-#define ZABBIX_REVDATE		"27 February 2017"
-#define ZABBIX_VERSION_MAJOR	3
-#define ZABBIX_VERSION_MINOR	2
-#define ZABBIX_VERSION_PATCH	5
-=======
 #define ZABBIX_REVDATE		"4 May 2017"
 #define ZABBIX_VERSION_MAJOR	3
 #define ZABBIX_VERSION_MINOR	2
 #define ZABBIX_VERSION_PATCH	7
->>>>>>> 66323608
 #define ZABBIX_VERSION_REVISION	{ZABBIX_REVISION}
 #define ZABBIX_VERSION_RC	"rc1"
 #define ZABBIX_VERSION		ZBX_STR(ZABBIX_VERSION_MAJOR) "." ZBX_STR(ZABBIX_VERSION_MINOR) "." \
