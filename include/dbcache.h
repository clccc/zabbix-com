/*
** Zabbix
** Copyright (C) 2001-2017 Zabbix SIA
**
** This program is free software; you can redistribute it and/or modify
** it under the terms of the GNU General Public License as published by
** the Free Software Foundation; either version 2 of the License, or
** (at your option) any later version.
**
** This program is distributed in the hope that it will be useful,
** but WITHOUT ANY WARRANTY; without even the implied warranty of
** MERCHANTABILITY or FITNESS FOR A PARTICULAR PURPOSE. See the
** GNU General Public License for more details.
**
** You should have received a copy of the GNU General Public License
** along with this program; if not, write to the Free Software
** Foundation, Inc., 51 Franklin Street, Fifth Floor, Boston, MA  02110-1301, USA.
**/

#ifndef ZABBIX_DBCACHE_H
#define ZABBIX_DBCACHE_H

#include "db.h"
#include "comms.h"
#include "sysinfo.h"
#include "zbxalgo.h"

#define ZBX_SYNC_PARTIAL	0
#define	ZBX_SYNC_FULL		1

#define	ZBX_NO_POLLER			255
#define	ZBX_POLLER_TYPE_NORMAL		0
#define	ZBX_POLLER_TYPE_UNREACHABLE	1
#define	ZBX_POLLER_TYPE_IPMI		2
#define	ZBX_POLLER_TYPE_PINGER		3
#define	ZBX_POLLER_TYPE_JAVA		4
#define	ZBX_POLLER_TYPE_COUNT		5	/* number of poller types */

#define MAX_JAVA_ITEMS		32
#define MAX_SNMP_ITEMS		128
#define MAX_POLLER_ITEMS	128	/* MAX(MAX_JAVA_ITEMS, MAX_SNMP_ITEMS) */
#define MAX_PINGER_ITEMS	128

#define ZBX_TRIGGER_DEPENDENCY_LEVELS_MAX	32

#define ZBX_SNMPTRAP_LOGGING_ENABLED	1

<<<<<<< HEAD
#define ZBX_EXPAND_MACROS		1

#define ZBX_STATUS_LIFETIME	60

=======
>>>>>>> 756fc0c9
extern int	CONFIG_TIMEOUT;

extern zbx_uint64_t	CONFIG_CONF_CACHE_SIZE;
extern zbx_uint64_t	CONFIG_HISTORY_CACHE_SIZE;
extern zbx_uint64_t	CONFIG_HISTORY_INDEX_CACHE_SIZE;
extern zbx_uint64_t	CONFIG_TRENDS_CACHE_SIZE;

extern int	CONFIG_POLLER_FORKS;
extern int	CONFIG_UNREACHABLE_POLLER_FORKS;
extern int	CONFIG_IPMIPOLLER_FORKS;
extern int	CONFIG_JAVAPOLLER_FORKS;
extern int	CONFIG_PINGER_FORKS;
extern int	CONFIG_UNAVAILABLE_DELAY;
extern int	CONFIG_UNREACHABLE_PERIOD;
extern int	CONFIG_UNREACHABLE_DELAY;
extern int	CONFIG_HISTSYNCER_FORKS;
extern int	CONFIG_PROXYCONFIG_FREQUENCY;
extern int	CONFIG_PROXYDATA_FREQUENCY;

typedef struct
{
	zbx_uint64_t	interfaceid;
	char		ip_orig[INTERFACE_IP_LEN_MAX];
	char		dns_orig[INTERFACE_DNS_LEN_MAX];
	char		port_orig[INTERFACE_PORT_LEN_MAX];
	char		*addr;
	unsigned short	port;
	unsigned char	useip;
	unsigned char	type;
	unsigned char	main;
}
DC_INTERFACE;

typedef struct
{
	zbx_uint64_t	hostid;
	zbx_uint64_t	proxy_hostid;
	char		host[HOST_HOST_LEN_MAX];
	char		name[HOST_HOST_LEN_MAX];
	unsigned char	maintenance_status;
	unsigned char	maintenance_type;
	int		maintenance_from;
	int		errors_from;
	unsigned char	available;
	int		disable_until;
	int		snmp_errors_from;
	unsigned char	snmp_available;
	int		snmp_disable_until;
	int		ipmi_errors_from;
	unsigned char	ipmi_available;
	int		ipmi_disable_until;
	signed char	ipmi_authtype;
	unsigned char	ipmi_privilege;
	char		ipmi_username[HOST_IPMI_USERNAME_LEN_MAX];
	char		ipmi_password[HOST_IPMI_PASSWORD_LEN_MAX];
	int		jmx_errors_from;
	unsigned char	jmx_available;
	int		jmx_disable_until;
	char		inventory_mode;
	unsigned char	status;
	unsigned char	tls_connect;
	unsigned char	tls_accept;
#if defined(HAVE_POLARSSL) || defined(HAVE_GNUTLS) || defined(HAVE_OPENSSL)
	char		tls_issuer[HOST_TLS_ISSUER_LEN_MAX];
	char		tls_subject[HOST_TLS_SUBJECT_LEN_MAX];
	char		tls_psk_identity[HOST_TLS_PSK_IDENTITY_LEN_MAX];
	char		tls_psk[HOST_TLS_PSK_LEN_MAX];
#endif
	char		error[HOST_ERROR_LEN_MAX];
	char		snmp_error[HOST_ERROR_LEN_MAX];
	char		ipmi_error[HOST_ERROR_LEN_MAX];
	char		jmx_error[HOST_ERROR_LEN_MAX];
}
DC_HOST;

typedef struct
{
	unsigned char	type;
	char		params[ITEM_PREPROC_PARAMS_LEN * 4 + 1];
}
zbx_item_preproc_t;

typedef struct
{
	DC_HOST			host;
	DC_INTERFACE		interface;
	zbx_uint64_t		itemid;
	zbx_uint64_t		lastlogsize;
	zbx_uint64_t		valuemapid;
	unsigned char		type;
	unsigned char		value_type;
	unsigned char		state;
	unsigned char		db_state;
	unsigned char		snmpv3_securitylevel;
	unsigned char		authtype;
	unsigned char		flags;
	unsigned char		snmpv3_authprotocol;
	unsigned char		snmpv3_privprotocol;
	unsigned char		inventory_link;
	unsigned char		status;
	unsigned char		unreachable;
	char			key_orig[ITEM_KEY_LEN * 4 + 1], *key;
	char			*units;
	char			*delay;
	int			nextcheck;
	int			lastclock;
	int			mtime;
	int			history;
	int			trends;
	int			preproc_ops_num;
	char			trapper_hosts[ITEM_TRAPPER_HOSTS_LEN_MAX];
	char			logtimefmt[ITEM_LOGTIMEFMT_LEN_MAX];
	char			snmp_community_orig[ITEM_SNMP_COMMUNITY_LEN_MAX], *snmp_community;
	char			snmp_oid_orig[ITEM_SNMP_OID_LEN_MAX], *snmp_oid;
	char			snmpv3_securityname_orig[ITEM_SNMPV3_SECURITYNAME_LEN_MAX], *snmpv3_securityname;
	char			snmpv3_authpassphrase_orig[ITEM_SNMPV3_AUTHPASSPHRASE_LEN_MAX], *snmpv3_authpassphrase;
	char			snmpv3_privpassphrase_orig[ITEM_SNMPV3_PRIVPASSPHRASE_LEN_MAX], *snmpv3_privpassphrase;
	char			ipmi_sensor[ITEM_IPMI_SENSOR_LEN_MAX];
	char			*params;
	char			username_orig[ITEM_USERNAME_LEN_MAX], *username;
	char			publickey_orig[ITEM_PUBLICKEY_LEN_MAX], *publickey;
	char			privatekey_orig[ITEM_PRIVATEKEY_LEN_MAX], *privatekey;
	char			password_orig[ITEM_PASSWORD_LEN_MAX], *password;
	char			snmpv3_contextname_orig[ITEM_SNMPV3_CONTEXTNAME_LEN_MAX], *snmpv3_contextname;
	char			*db_error;

	zbx_item_preproc_t	*preproc_ops;

}
DC_ITEM;

typedef struct
{
	zbx_uint64_t	functionid;
	zbx_uint64_t	triggerid;
	zbx_uint64_t	itemid;
	char		*function;
	char		*parameter;
}
DC_FUNCTION;

typedef struct
{
	char	*tag;
	char	*value;
}
zbx_tag_t;

/* item exist in base expression  */
#define		ZBX_DC_TRIGGER_BASE_EXPRESSION	1

typedef struct _DC_TRIGGER
{
	zbx_uint64_t		triggerid;
	char			*description;
	char			*expression_orig;
	char			*recovery_expression_orig;
	/* temporary values, allocated during processing and freed right after */
	char			*expression;
	char			*recovery_expression;

	char			*error;
	char			*new_error;
	char			*correlation_tag;
	zbx_timespec_t		timespec;
	int			lastchange;
	unsigned char		topoindex;
	unsigned char		priority;
	unsigned char		type;
	unsigned char		value;
	unsigned char		state;
	unsigned char		new_value;
	unsigned char		status;
	unsigned char		recovery_mode;
	unsigned char		correlation_mode;

	unsigned char		flags;

	zbx_vector_ptr_t	tags;
}
DC_TRIGGER;

typedef struct
{
	zbx_uint64_t	hostid;
	char            host[HOST_HOST_LEN_MAX];
	int		proxy_config_nextcheck;
	int		proxy_data_nextcheck;
	int		proxy_tasks_nextcheck;
	int		version;
	char		addr_orig[INTERFACE_ADDR_LEN_MAX];
	char		port_orig[INTERFACE_PORT_LEN_MAX];
	char		*addr;
	unsigned short	port;

	unsigned char	tls_connect;
	unsigned char	tls_accept;

#if defined(HAVE_POLARSSL) || defined(HAVE_GNUTLS) || defined(HAVE_OPENSSL)
	char		tls_issuer[HOST_TLS_ISSUER_LEN_MAX];
	char		tls_subject[HOST_TLS_SUBJECT_LEN_MAX];
	char		tls_psk_identity[HOST_TLS_PSK_IDENTITY_LEN_MAX];
	char		tls_psk[HOST_TLS_PSK_LEN_MAX];
#endif
}
DC_PROXY;

typedef struct
{
	zbx_uint64_t		actionid;
	char			*formula;
	unsigned char		eventsource;
	unsigned char		evaltype;
	zbx_vector_ptr_t	conditions;
}
zbx_action_eval_t;

typedef struct
{
	char	*host;
	char	*key;
}
zbx_host_key_t;

/* housekeeping related configuration data */
typedef struct
{
	int		events_trigger;
	int		events_internal;
	int		events_discovery;
	int		events_autoreg;
	int		services;
	int		audit;
	int		sessions;
	int		trends;
	int		history;

	unsigned char	services_mode;
	unsigned char	audit_mode;
	unsigned char	sessions_mode;
	unsigned char	events_mode;
	unsigned char	trends_mode;
	unsigned char	trends_global;
	unsigned char	history_mode;
	unsigned char	history_global;
}
zbx_config_hk_t;

/* global configuration data (loaded from config table) */
typedef struct
{
	/* the fields set by zbx_config_get() function, see ZBX_CONFIG_FLAGS_ defines */
	zbx_uint64_t	flags;

	char		**severity_name;
	zbx_uint64_t	discovery_groupid;
	int		default_inventory_mode;
	int		refresh_unsupported;
	unsigned char	snmptrap_logging;

	/* housekeeping related configuration data */
	zbx_config_hk_t	hk;
}
zbx_config_t;

#define ZBX_CONFIG_FLAGS_SEVERITY_NAME			0x00000001
#define ZBX_CONFIG_FLAGS_DISCOVERY_GROUPID		0x00000002
#define ZBX_CONFIG_FLAGS_DEFAULT_INVENTORY_MODE		0x00000004
#define ZBX_CONFIG_FLAGS_REFRESH_UNSUPPORTED		0x00000008
#define ZBX_CONFIG_FLAGS_SNMPTRAP_LOGGING		0x00000010
#define ZBX_CONFIG_FLAGS_HOUSEKEEPER			0x00000020

typedef struct
{
	char	*tag;
}
zbx_corr_condition_tag_t;

typedef struct
{
	char		*tag;
	char		*value;
	unsigned char	op;
}
zbx_corr_condition_tag_value_t;

typedef struct
{
	zbx_uint64_t	groupid;
	unsigned char	op;
}
zbx_corr_condition_group_t;

typedef struct
{
	char	*oldtag;
	char	*newtag;
}
zbx_corr_condition_tag_pair_t;

typedef union
{
	zbx_corr_condition_tag_t	tag;
	zbx_corr_condition_tag_value_t	tag_value;
	zbx_corr_condition_group_t	group;
	zbx_corr_condition_tag_pair_t	tag_pair;
}
zbx_corr_condition_data_t;

typedef struct
{
	zbx_uint64_t			corr_conditionid;
	int				type;
	zbx_corr_condition_data_t	data;
}
zbx_corr_condition_t;

typedef struct
{
	unsigned char	type;
}
zbx_corr_operation_t;

typedef struct
{
	zbx_uint64_t		correlationid;
	char			*name;
	char			*formula;
	unsigned char		evaltype;

	zbx_vector_ptr_t	conditions;
	zbx_vector_ptr_t	operations;
}
zbx_correlation_t;

typedef struct
{
	zbx_vector_ptr_t	correlations;
	zbx_hashset_t		conditions;

	/* Configuration synchonization timestamp of the rules. */
	/* Update the cache if this timesamp is less than the   */
	/* current configuration synchonization timestamp.      */
	int			sync_ts;
}
zbx_correlation_rules_t;

typedef struct
{
	zbx_uint64_t		itemid;
	zbx_timespec_t		timestamp;
	zbx_variant_t		value;
}
zbx_item_history_value_t;

/* item queue data */
typedef struct
{
	zbx_uint64_t	itemid;
	zbx_uint64_t	proxy_hostid;
	int		type;
	int		nextcheck;
}
zbx_queue_item_t;

typedef union
{
	zbx_uint64_t	ui64;
	double		dbl;
}
zbx_counter_value_t;

typedef enum
{
	ZBX_COUNTER_TYPE_UI64,
	ZBX_COUNTER_TYPE_DBL
}
zbx_counter_type_t;

typedef struct
{
	zbx_counter_value_t	monitored;
	zbx_counter_value_t	not_monitored;
}
zbx_host_stats_t;

typedef struct
{
	zbx_counter_value_t	active_normal;
	zbx_counter_value_t	active_notsupported;
	zbx_counter_value_t	disabled;
}
zbx_item_stats_t;

typedef struct
{
	zbx_counter_value_t	enabled_ok;
	zbx_counter_value_t	enabled_problem;
	zbx_counter_value_t	disabled;
}
zbx_trigger_stats_t;

int	is_item_processed_by_server(unsigned char type, const char *key);
int	in_maintenance_without_data_collection(unsigned char maintenance_status, unsigned char maintenance_type,
		unsigned char type);
void	dc_add_history(zbx_uint64_t itemid, unsigned char item_flags, AGENT_RESULT *result, const zbx_timespec_t *ts,
		unsigned char state, const char *error);
void	dc_flush_history(void);
int	DCsync_history(int sync_type, int *sync_num);
int	init_database_cache(char **error);
void	free_database_cache(void);

#define ZBX_STATS_HISTORY_COUNTER	0
#define ZBX_STATS_HISTORY_FLOAT_COUNTER	1
#define ZBX_STATS_HISTORY_UINT_COUNTER	2
#define ZBX_STATS_HISTORY_STR_COUNTER	3
#define ZBX_STATS_HISTORY_LOG_COUNTER	4
#define ZBX_STATS_HISTORY_TEXT_COUNTER	5
#define ZBX_STATS_NOTSUPPORTED_COUNTER	6
#define ZBX_STATS_HISTORY_TOTAL		7
#define ZBX_STATS_HISTORY_USED		8
#define ZBX_STATS_HISTORY_FREE		9
#define ZBX_STATS_HISTORY_PFREE		10
#define ZBX_STATS_TREND_TOTAL		11
#define ZBX_STATS_TREND_USED		12
#define ZBX_STATS_TREND_FREE		13
#define ZBX_STATS_TREND_PFREE		14
#define ZBX_STATS_HISTORY_INDEX_TOTAL	15
#define ZBX_STATS_HISTORY_INDEX_USED	16
#define ZBX_STATS_HISTORY_INDEX_FREE	17
#define ZBX_STATS_HISTORY_INDEX_PFREE	18
void	*DCget_stats(int request);

/* flags for DCconfig_get_items_by_itemids() function to specify the data needed */
#define ZBX_FLAG_ITEM_FIELDS_DEFAULT		__UINT64_C(0x0000)
#define ZBX_FLAG_ITEM_FIELDS_PREPROC		__UINT64_C(0x0001)

zbx_uint64_t	DCget_nextid(const char *table_name, int num);

/* initial sync, get all data */
#define ZBX_DBSYNC_INIT		0
/* update sync, get changed data */
#define ZBX_DBSYNC_UPDATE	1

void	DCsync_configuration(unsigned char mode);
int	init_configuration_cache(char **error);
void	free_configuration_cache(void);

void	DCconfig_get_triggers_by_triggerids(DC_TRIGGER *triggers, const zbx_uint64_t *triggerids, int *errcode,
		size_t num);
void	DCconfig_clean_items(DC_ITEM *items, int *errcodes, size_t num);
int	DCget_host_by_hostid(DC_HOST *host, zbx_uint64_t hostid);
void	DCconfig_get_hosts_by_itemids(DC_HOST *hosts, const zbx_uint64_t *itemids, int *errcodes, size_t num);
void	DCconfig_get_items_by_keys(DC_ITEM *items, zbx_host_key_t *keys, int *errcodes, size_t num);
void	DCconfig_get_items_by_itemids(DC_ITEM *items, const zbx_uint64_t *itemids, int *errcodes, size_t num,
		zbx_uint64_t flags);
void	DCconfig_set_item_db_state(zbx_uint64_t itemid, unsigned char state, const char *error);
void	DCconfig_get_functions_by_functionids(DC_FUNCTION *functions,
		zbx_uint64_t *functionids, int *errcodes, size_t num);
void	DCconfig_clean_functions(DC_FUNCTION *functions, int *errcodes, size_t num);
void	DCconfig_clean_triggers(DC_TRIGGER *triggers, int *errcodes, size_t num);
int	DCconfig_lock_triggers_by_history_items(zbx_vector_ptr_t *history_items, zbx_vector_uint64_t *triggerids);
void	DCconfig_lock_triggers_by_triggerids(zbx_vector_uint64_t *triggerids_in, zbx_vector_uint64_t *triggerids_out);
void	DCconfig_unlock_triggers(const zbx_vector_uint64_t *triggerids);
void	DCconfig_unlock_all_triggers(void);
void	DCconfig_get_triggers_by_itemids(zbx_hashset_t *trigger_info, zbx_vector_ptr_t *trigger_order,
		const zbx_uint64_t *itemids, const zbx_timespec_t *timespecs, int itemids_num);
int	DCconfig_get_time_based_triggers(DC_TRIGGER *trigger_info, zbx_vector_ptr_t *trigger_order, int max_triggers,
		zbx_uint64_t start_triggerid, int process_num);
void	DCfree_triggers(zbx_vector_ptr_t *triggers);
void	DCconfig_update_interface_snmp_stats(zbx_uint64_t interfaceid, int max_snmp_succeed, int min_snmp_fail);
int	DCconfig_get_suggested_snmp_vars(zbx_uint64_t interfaceid, int *bulk);
int	DCconfig_get_interface_by_type(DC_INTERFACE *interface, zbx_uint64_t hostid, unsigned char type);
int	DCconfig_get_interface(DC_INTERFACE *interface, zbx_uint64_t hostid, zbx_uint64_t itemid);
int	DCconfig_get_poller_nextcheck(unsigned char poller_type);
int	DCconfig_get_poller_items(unsigned char poller_type, DC_ITEM *items);
int	DCconfig_get_ipmi_poller_items(int now, DC_ITEM *items, int items_num, int *nextcheck);
int	DCconfig_get_snmp_interfaceids_by_addr(const char *addr, zbx_uint64_t **interfaceids);
size_t	DCconfig_get_snmp_items_by_interfaceid(zbx_uint64_t interfaceid, DC_ITEM **items);

#define ZBX_HK_OPTION_DISABLED		0
#define ZBX_HK_OPTION_ENABLED		1

#define ZBX_HK_HISTORY_MIN	SEC_PER_HOUR
#define ZBX_HK_TRENDS_MIN	SEC_PER_DAY

void	DCrequeue_items(const zbx_uint64_t *itemids, const unsigned char *states, const int *lastclocks,
		const zbx_uint64_t *lastlogsizes, const int *mtimes, const int *errcodes, size_t num);
void	DCpoller_requeue_items(const zbx_uint64_t *itemids, const unsigned char *states, const int *lastclocks,
		const zbx_uint64_t *lastlogsizes, const int *mtimes, const int *errcodes, size_t num,
		unsigned char poller_type, int *nextcheck);
void	zbx_dc_requeue_unreachable_items(zbx_uint64_t *itemids, size_t itemids_num);
int	DCconfig_activate_host(DC_ITEM *item);
int	DCconfig_deactivate_host(DC_ITEM *item, int now);

int	DCconfig_check_trigger_dependencies(zbx_uint64_t triggerid);

void	DCconfig_triggers_apply_changes(zbx_vector_ptr_t *trigger_diff);
void	DCconfig_set_maintenance(const zbx_uint64_t *hostids, int hostids_num, int maintenance_status,
		int maintenance_type, int maintenance_from);

#define ZBX_CONFSTATS_BUFFER_TOTAL	1
#define ZBX_CONFSTATS_BUFFER_USED	2
#define ZBX_CONFSTATS_BUFFER_FREE	3
#define ZBX_CONFSTATS_BUFFER_PFREE	4
void	*DCconfig_get_stats(int request);

int	DCconfig_get_proxypoller_hosts(DC_PROXY *proxies, int max_hosts);
int	DCconfig_get_proxypoller_nextcheck(void);

#define ZBX_PROXY_CONFIG_NEXTCHECK	0x01
#define ZBX_PROXY_DATA_NEXTCHECK	0x02
#define ZBX_PROXY_TASKS_NEXTCHECK	0x04
void	DCrequeue_proxy(zbx_uint64_t hostid, unsigned char update_nextcheck);
void	DCconfig_set_proxy_timediff(zbx_uint64_t hostid, const zbx_timespec_t *timediff);
int	DCcheck_proxy_permissions(const char *host, const zbx_socket_t *sock, zbx_uint64_t *hostid, char **error);

#if defined(HAVE_POLARSSL) || defined(HAVE_GNUTLS) || defined(HAVE_OPENSSL)
size_t	DCget_psk_by_identity(const unsigned char *psk_identity, unsigned char *psk_buf, size_t psk_buf_len);
#endif

void	DCget_user_macro(const zbx_uint64_t *hostids, int host_num, const char *macro, char **replace_to);
char	*DCexpression_expand_user_macros(const char *expression, char **error);

int	DChost_activate(zbx_uint64_t hostid, unsigned char agent_type, const zbx_timespec_t *ts,
		zbx_agent_availability_t *in, zbx_agent_availability_t *out);

int	DChost_deactivate(zbx_uint64_t hostid, unsigned char agent, const zbx_timespec_t *ts,
		zbx_agent_availability_t *in, zbx_agent_availability_t *out, const char *error);

void	DCget_delta_items(zbx_hashset_t *items, const zbx_vector_uint64_t *ids);
void	DCset_delta_items(zbx_hashset_t *items);

#define ZBX_QUEUE_FROM_DEFAULT	6	/* default lower limit for delay (in seconds) */
#define ZBX_QUEUE_TO_INFINITY	-1	/* no upper limit for delay */
void	DCfree_item_queue(zbx_vector_ptr_t *queue);
int	DCget_item_queue(zbx_vector_ptr_t *queue, int from, int to);

int	DCget_item_count(zbx_uint64_t hostid);
int	DCget_item_unsupported_count(zbx_uint64_t hostid);
double	DCget_required_performance(void);

void	DCget_host_stats(zbx_host_stats_t *host_stats);
void	DCget_item_stats(zbx_item_stats_t *item_stats);
void	DCget_trigger_stats(zbx_trigger_stats_t *trigger_stats);

void	DCget_expressions_by_names(zbx_vector_ptr_t *expressions, const char * const *names, int names_num);
void	DCget_expressions_by_name(zbx_vector_ptr_t *expressions, const char *name);

int	DCget_data_expected_from(zbx_uint64_t itemid, int *seconds);

void	DCget_hostids_by_functionids(zbx_vector_uint64_t *functionids, zbx_vector_uint64_t *hostids);

/* global configuration support */
void	zbx_config_get(zbx_config_t *cfg, zbx_uint64_t flags);
void	zbx_config_clean(zbx_config_t *cfg);

int	DCset_hosts_availability(zbx_vector_ptr_t *availabilities);

int	DCreset_hosts_availability(zbx_vector_ptr_t *hosts);
void	DCupdate_hosts_availability(void);

void	zbx_dc_get_actions_eval(zbx_vector_ptr_t *actions, zbx_hashset_t *uniq_conditions);
void	zbx_action_eval_free(zbx_action_eval_t *action);
void	zbx_conditions_eval_clean(zbx_hashset_t *uniq_conditions);

int	DCget_hosts_availability(zbx_vector_ptr_t *hosts, int *ts);

void	zbx_host_availability_init(zbx_host_availability_t *availability, zbx_uint64_t hostid);
void	zbx_host_availability_clean(zbx_host_availability_t *availability);
void	zbx_host_availability_free(zbx_host_availability_t *availability);
int	zbx_host_availability_is_set(const zbx_host_availability_t *ha);

void	zbx_set_availability_diff_ts(int ts);

void	zbx_dc_correlation_rules_init(zbx_correlation_rules_t *rules);
void	zbx_dc_correlation_rules_clean(zbx_correlation_rules_t *rules);
void	zbx_dc_correlation_rules_free(zbx_correlation_rules_t *rules);
void	zbx_dc_correlation_rules_get(zbx_correlation_rules_t *rules);

void	zbx_dc_get_nested_hostgroupids(zbx_uint64_t *groupids, int groupids_num, zbx_vector_uint64_t *nested_groupids);
void	zbx_dc_get_nested_hostgroupids_by_names(char **names, int names_num,
		zbx_vector_uint64_t *nested_groupids);

#define ZBX_HC_ITEM_STATUS_NORMAL	0
#define ZBX_HC_ITEM_STATUS_BUSY		1

typedef struct zbx_hc_data	zbx_hc_data_t;

typedef struct
{
	zbx_uint64_t	itemid;
	unsigned char	status;

	zbx_hc_data_t	*tail;
	zbx_hc_data_t	*head;
}
zbx_hc_item_t;

void	zbx_free_tag(zbx_tag_t *tag);

int	zbx_dc_get_active_proxy_by_name(const char *name, DC_PROXY *proxy, char **error);
void	zbx_dc_update_proxy_version(zbx_uint64_t hostid, int version);

typedef struct
{
	zbx_timespec_t	ts;
	char		*value;	/* NULL in case of meta record (see "meta" field below) */
	char		*source;
	zbx_uint64_t	lastlogsize;
	int		mtime;
	int		timestamp;
	int		severity;
	int		logeventid;
	unsigned char	state;
	unsigned char	meta;	/* non-zero of contains meta information (lastlogsize and mtime) */
}
zbx_agent_value_t;

void	zbx_dc_items_update_runtime_data(DC_ITEM *items, zbx_agent_value_t *values, int *errcodes, size_t values_num);
void	zbx_dc_update_proxy_lastaccess(zbx_uint64_t hostid, int lastaccess);

#endif<|MERGE_RESOLUTION|>--- conflicted
+++ resolved
@@ -45,13 +45,8 @@
 
 #define ZBX_SNMPTRAP_LOGGING_ENABLED	1
 
-<<<<<<< HEAD
-#define ZBX_EXPAND_MACROS		1
-
 #define ZBX_STATUS_LIFETIME	60
 
-=======
->>>>>>> 756fc0c9
 extern int	CONFIG_TIMEOUT;
 
 extern zbx_uint64_t	CONFIG_CONF_CACHE_SIZE;
